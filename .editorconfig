# EditorConfig is awesome:http://EditorConfig.org

# top-most EditorConfig file
root = true

# Don't use tabs for indentation.
[*]
indent_style = space
# (Please don't specify an indent_size here; that has too many unintended consequences.)

<<<<<<< HEAD
=======
# RS1024: Compare symbols correctly
# https://github.com/dotnet/roslyn-analyzers/issues/3389
dotnet_diagnostic.RS1024.severity = none

# IDE0078: Use pattern matching
# https://github.com/dotnet/roslyn/issues/51691
# https://github.com/dotnet/roslyn/issues/51693
dotnet_diagnostic.IDE0078.severity = silent

>>>>>>> 72e99cfb
# Code files
[*.{cs,csx,vb,vbx}]
indent_size = 4

# Xml project files
[*.{csproj,vbproj,vcxproj,vcxproj.filters,proj,projitems,shproj}]
indent_size = 2

# Xml config files
[*.{props,targets,ruleset,config,nuspec,resx,vsixmanifest,vsct}]
indent_size = 2

# JSON files
[*.json]
indent_size = 2

### Dotnet code style settings ###

[*.{cs,vb}]
# Organize usings
dotnet_separate_import_directive_groups = false
dotnet_sort_system_directives_first = true

# Avoid "this." and "Me." if not necessary
dotnet_style_qualification_for_field = false:silent
dotnet_style_qualification_for_property = false:silent
dotnet_style_qualification_for_method = false:silent
dotnet_style_qualification_for_event = false:silent

# Use language keywords instead of framework type names for type references
dotnet_style_predefined_type_for_locals_parameters_members = true:warning
dotnet_style_predefined_type_for_member_access = true:warning

# Parentheses preferences
dotnet_style_parentheses_in_arithmetic_binary_operators = always_for_clarity:silent
dotnet_style_parentheses_in_other_binary_operators = always_for_clarity:silent
dotnet_style_parentheses_in_other_operators = never_if_unnecessary:silent
dotnet_style_parentheses_in_relational_binary_operators = always_for_clarity:silent

# Modifier preferences
dotnet_style_require_accessibility_modifiers = for_non_interface_members:warning

# Field preferences
dotnet_style_readonly_field = true:warning

# Parameter preferences
dotnet_code_quality_unused_parameters = all:warning

# Expression-level preferences
dotnet_style_coalesce_expression = true:suggestion
dotnet_style_collection_initializer = true:suggestion
dotnet_style_explicit_tuple_names = true:suggestion
dotnet_style_null_propagation = true:suggestion
dotnet_style_object_initializer = true:suggestion
dotnet_style_prefer_auto_properties = true:silent
dotnet_style_prefer_compound_assignment = true:warning
dotnet_style_prefer_conditional_expression_over_assignment = true:silent
dotnet_style_prefer_conditional_expression_over_return = true:silent
dotnet_style_prefer_inferred_anonymous_type_member_names = true:suggestion
dotnet_style_prefer_inferred_tuple_names = true:suggestion
dotnet_style_prefer_is_null_check_over_reference_equality_method = true:suggestion
dotnet_style_prefer_simplified_interpolation = true:suggestion

# Dispose rules (CA2000 and CA2213) ported to IDE analyzers. We already execute the CA rules on the repo, so disable the IDE ones.
dotnet_diagnostic.IDE0067.severity = none
dotnet_diagnostic.IDE0068.severity = none
dotnet_diagnostic.IDE0069.severity = none

### CSharp code style settings ###
[*.cs]

#### C# Coding Conventions ####

# Prefer "var" everywhere
csharp_style_var_for_built_in_types = true:silent
csharp_style_var_when_type_is_apparent = true:silent
csharp_style_var_elsewhere = true:silent

# Prefer method-like constructs to have a block body, except for lambdas
csharp_style_expression_bodied_methods = false:none
csharp_style_expression_bodied_constructors = false:none
csharp_style_expression_bodied_operators = false:none
csharp_style_expression_bodied_local_functions = false:none
csharp_style_expression_bodied_lambdas = true:none


# Pattern matching preferences
csharp_style_pattern_matching_over_as_with_null_check = true:warning
csharp_style_pattern_matching_over_is_with_cast_check = true:suggestion
csharp_style_prefer_switch_expression = true:suggestion

# Null-checking preferences
csharp_style_conditional_delegate_call = true:warning

# Modifier preferences
csharp_prefer_static_local_function = true:warning
csharp_preferred_modifier_order = public,private,protected,internal,static,extern,new,virtual,abstract,sealed,override,readonly,unsafe,volatile,async:silent

# Code-block preferences
csharp_prefer_braces = when_multiline:warning
csharp_prefer_simple_using_statement = true:warning

# Expression-level preferences
csharp_style_unused_value_assignment_preference = discard_variable:warning
csharp_prefer_simple_default_expression = true:suggestion
csharp_style_deconstructed_variable_declaration = true:suggestion
csharp_style_inlined_variable_declaration = true:suggestion
csharp_style_pattern_local_over_anonymous_function = true:suggestion
csharp_style_prefer_index_operator = true:suggestion
csharp_style_prefer_range_operator = true:suggestion
csharp_style_throw_expression = true:suggestion
csharp_style_unused_value_expression_statement_preference = discard_variable:silent

# 'using' directive preferences
csharp_using_directive_placement = outside_namespace:silent

#### C# Formatting Rules ####

# New line preferences
csharp_new_line_before_open_brace = all
csharp_new_line_before_else = true
csharp_new_line_before_catch = true
csharp_new_line_before_finally = true
csharp_new_line_before_members_in_object_initializers = true
csharp_new_line_before_members_in_anonymous_types = true
csharp_new_line_between_query_expression_clauses = true

# Indentation preferences
csharp_indent_block_contents = true
csharp_indent_braces = false
csharp_indent_case_contents = true
csharp_indent_case_contents_when_block = true
csharp_indent_labels = no_change
csharp_indent_switch_labels = true

# Space preferences
csharp_space_after_cast = false
csharp_space_after_colon_in_inheritance_clause = true
csharp_space_after_comma = true
csharp_space_after_dot = false
csharp_space_after_keywords_in_control_flow_statements = true
csharp_space_after_semicolon_in_for_statement = true
csharp_space_around_binary_operators = before_and_after
csharp_space_around_declaration_statements = false
csharp_space_before_colon_in_inheritance_clause = true
csharp_space_before_comma = false
csharp_space_before_dot = false
csharp_space_before_open_square_brackets = false
csharp_space_before_semicolon_in_for_statement = false
csharp_space_between_empty_square_brackets = false
csharp_space_between_method_call_empty_parameter_list_parentheses = false
csharp_space_between_method_call_name_and_opening_parenthesis = false
csharp_space_between_method_call_parameter_list_parentheses = false
csharp_space_between_method_declaration_empty_parameter_list_parentheses = false
csharp_space_between_method_declaration_name_and_open_parenthesis = false
csharp_space_between_method_declaration_parameter_list_parentheses = false
csharp_space_between_parentheses = false
csharp_space_between_square_brackets = false

### Visual Basic code style settings ###
[*.vb]

# Expression-level preferences
visual_basic_style_unused_value_assignment_preference = unused_local_variable:warning


### Configuration for IDE code style by diagnostic IDs ###
[*.{cs,vb}]

# Default severity for all IDE code style rules with category 'Style'
dotnet_analyzer_diagnostic.category-Style.severity = warning

# Default severity for all IDE code quality rules with category 'CodeQuality'
dotnet_analyzer_diagnostic.category-CodeQuality.severity = warning

# IDE0066: Convert switch statement to expression
dotnet_diagnostic.IDE0066.severity = suggestion

# IDE0073: File header
file_header_template = Copyright (c) Microsoft.  All Rights Reserved.  Licensed under the Apache License, Version 2.0.  See License.txt in the project root for license information.

# IDE0001: Name can be simplified
dotnet_diagnostic.IDE0001.severity = silent

# IDE0002: Name can be simplified
dotnet_diagnostic.IDE0002.severity = silent

# IDE0003: Name can be simplified
dotnet_diagnostic.IDE0003.severity = silent

# IDE0007: Use 'var' instead of explicit type
dotnet_diagnostic.IDE0007.severity = silent

# IDE0010: Add missing cases in switch statement
dotnet_diagnostic.IDE0010.severity = silent

# IDE0017: Object initialization can be simplified
dotnet_diagnostic.IDE0017.severity = silent

# IDE0045: 'if' statement can be simplified
dotnet_diagnostic.IDE0045.severity = silent

# IDE0046: 'if' statement can be simplified
dotnet_diagnostic.IDE0046.severity = silent

# IDE0048: Parentheses should be added for clarity
dotnet_diagnostic.IDE0048.severity = silent

# IDE0058: Expression value is never used
dotnet_diagnostic.IDE0058.severity = silent

# IDE0065: Using directives must be placed outside of a namespace declaration
# Can remove the below entry and turn it into a warning once https://github.com/dotnet/roslyn/issues/43271 is resolved.
dotnet_diagnostic.IDE0065.severity = silent

# IDE0072: Populate switch
dotnet_diagnostic.IDE0072.severity = silent

### Configuration for FxCop analyzers executed on this repo ###
[*.{cs,vb}]

# Default analyzed API surface = 'all' (public APIs + non-public APIs)
dotnet_code_quality.api_surface = all

# Restrict the analyzed API surface for certain analyzers to 'public' (public APIs only).
# CA1043: Use integral or string argument for indexers
dotnet_code_quality.CA1043.api_surface = public
# CA1707: Identifiers should not contain underscores
dotnet_code_quality.CA1707.api_surface = public
# CA1720: Identifiers should not contain type names
dotnet_code_quality.CA1720.api_surface = public

# Exclude single letter type parameter names
# CA1715: Identifiers should have correct prefix
dotnet_code_quality.CA1715.exclude_single_letter_type_parameters = true

# CA1002: Do not expose generic lists
dotnet_diagnostic.CA1002.severity = suggestion

# CA1024: Use properties where appropriate
dotnet_diagnostic.CA1024.severity = suggestion

# CA1033: Interface methods should be callable by child types
dotnet_diagnostic.CA1033.severity = suggestion

# CA1307: Specify StringComparison for clarity
dotnet_diagnostic.CA1307.severity = suggestion

# CA1711: Identifiers should not have incorrect suffix
dotnet_diagnostic.CA1711.severity = suggestion

# CA1309: Use ordinal string comparison
dotnet_diagnostic.CA1309.severity = suggestion

### Configuration for PublicAPI analyzers executed on this repo ###
[*.{cs,vb}]

# Analyzers bail-out if the PublicAPI.*.txt file is not found
dotnet_public_api_analyzer.require_api_files = true<|MERGE_RESOLUTION|>--- conflicted
+++ resolved
@@ -8,18 +8,11 @@
 indent_style = space
 # (Please don't specify an indent_size here; that has too many unintended consequences.)
 
-<<<<<<< HEAD
-=======
-# RS1024: Compare symbols correctly
-# https://github.com/dotnet/roslyn-analyzers/issues/3389
-dotnet_diagnostic.RS1024.severity = none
-
 # IDE0078: Use pattern matching
 # https://github.com/dotnet/roslyn/issues/51691
 # https://github.com/dotnet/roslyn/issues/51693
 dotnet_diagnostic.IDE0078.severity = silent
 
->>>>>>> 72e99cfb
 # Code files
 [*.{cs,csx,vb,vbx}]
 indent_size = 4

<?xml version="1.0" encoding="utf-8"?>
<Dependencies>
  <ProductDependencies>
  </ProductDependencies>
  <ToolsetDependencies>
<<<<<<< HEAD
    <Dependency Name="Microsoft.DotNet.Arcade.Sdk" Version="6.0.0-beta.21514.2">
      <Uri>https://github.com/dotnet/arcade</Uri>
      <Sha>3c0c263bdf428b44240d07015b8ff2152bddac00</Sha>
=======
    <Dependency Name="Microsoft.DotNet.Arcade.Sdk" Version="7.0.0-beta.21513.5">
      <Uri>https://github.com/dotnet/arcade</Uri>
      <Sha>e7e5b5ae13b66d53522e3b78f7fb612f71638c59</Sha>
>>>>>>> 01fd4bf0
      <SourceBuild RepoName="arcade" ManagedOnly="true" />
    </Dependency>
  </ToolsetDependencies>
</Dependencies><|MERGE_RESOLUTION|>--- conflicted
+++ resolved
@@ -3,15 +3,9 @@
   <ProductDependencies>
   </ProductDependencies>
   <ToolsetDependencies>
-<<<<<<< HEAD
-    <Dependency Name="Microsoft.DotNet.Arcade.Sdk" Version="6.0.0-beta.21514.2">
-      <Uri>https://github.com/dotnet/arcade</Uri>
-      <Sha>3c0c263bdf428b44240d07015b8ff2152bddac00</Sha>
-=======
     <Dependency Name="Microsoft.DotNet.Arcade.Sdk" Version="7.0.0-beta.21513.5">
       <Uri>https://github.com/dotnet/arcade</Uri>
       <Sha>e7e5b5ae13b66d53522e3b78f7fb612f71638c59</Sha>
->>>>>>> 01fd4bf0
       <SourceBuild RepoName="arcade" ManagedOnly="true" />
     </Dependency>
   </ToolsetDependencies>

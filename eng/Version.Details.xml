--- conflicted
+++ resolved
@@ -3,16 +3,10 @@
   <ProductDependencies>
   </ProductDependencies>
   <ToolsetDependencies>
-<<<<<<< HEAD
-    <Dependency Name="Microsoft.DotNet.Arcade.Sdk" Version="5.0.0-beta.21513.1">
-      <Uri>https://github.com/dotnet/arcade</Uri>
-      <Sha>f7347c7eda15739dbbc6b031364729938b041b14</Sha>
-=======
     <Dependency Name="Microsoft.DotNet.Arcade.Sdk" Version="6.0.0-beta.21513.3">
       <Uri>https://github.com/dotnet/arcade</Uri>
       <Sha>6f356ed4df5eebeb9000924b2b00a7b7a2f027a0</Sha>
       <SourceBuild RepoName="arcade" ManagedOnly="true" />
->>>>>>> 49576a01
     </Dependency>
   </ToolsetDependencies>
 </Dependencies>
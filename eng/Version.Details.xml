--- conflicted
+++ resolved
@@ -3,16 +3,10 @@
   <ProductDependencies>
   </ProductDependencies>
   <ToolsetDependencies>
-<<<<<<< HEAD
-    <Dependency Name="Microsoft.DotNet.Arcade.Sdk" Version="5.0.0-beta.21505.11">
-      <Uri>https://github.com/dotnet/arcade</Uri>
-      <Sha>9661b5187c30b8bbd683aea20694909eebcdcb73</Sha>
-=======
     <Dependency Name="Microsoft.DotNet.Arcade.Sdk" Version="6.0.0-beta.21479.4">
       <Uri>https://github.com/dotnet/arcade</Uri>
       <Sha>11c62e1a4e553ce50ac0b48c5b895cc5181a5679</Sha>
       <SourceBuild RepoName="arcade" ManagedOnly="true" />
->>>>>>> f368a7c7
     </Dependency>
   </ToolsetDependencies>
 </Dependencies>
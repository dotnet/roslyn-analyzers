--- conflicted
+++ resolved
@@ -3,16 +3,10 @@
   <ProductDependencies>
   </ProductDependencies>
   <ToolsetDependencies>
-<<<<<<< HEAD
-    <Dependency Name="Microsoft.DotNet.Arcade.Sdk" Version="5.0.0-beta.21513.6">
-      <Uri>https://github.com/dotnet/arcade</Uri>
-      <Sha>7b336daa7d724f9f60fc4f19a3ab912e94fd7aaf</Sha>
-=======
     <Dependency Name="Microsoft.DotNet.Arcade.Sdk" Version="6.0.0-beta.21513.3">
       <Uri>https://github.com/dotnet/arcade</Uri>
       <Sha>6f356ed4df5eebeb9000924b2b00a7b7a2f027a0</Sha>
       <SourceBuild RepoName="arcade" ManagedOnly="true" />
->>>>>>> de169e12
     </Dependency>
   </ToolsetDependencies>
 </Dependencies>
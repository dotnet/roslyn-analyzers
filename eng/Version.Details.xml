<?xml version="1.0" encoding="utf-8"?>
<Dependencies>
  <ProductDependencies>
  </ProductDependencies>
  <ToolsetDependencies>
<<<<<<< HEAD
    <Dependency Name="Microsoft.DotNet.Arcade.Sdk" Version="6.0.0-beta.21511.3">
      <Uri>https://github.com/dotnet/arcade</Uri>
      <Sha>3fed9305d79d351fefc2c60e6bc7ed0fcff6b50a</Sha>
=======
    <Dependency Name="Microsoft.DotNet.Arcade.Sdk" Version="7.0.0-beta.21512.3">
      <Uri>https://github.com/dotnet/arcade</Uri>
      <Sha>dfb902f38e7c68d8cd83d53f32ea174e8f3a310a</Sha>
>>>>>>> 6b7de244
      <SourceBuild RepoName="arcade" ManagedOnly="true" />
    </Dependency>
  </ToolsetDependencies>
</Dependencies><|MERGE_RESOLUTION|>--- conflicted
+++ resolved
@@ -3,15 +3,9 @@
   <ProductDependencies>
   </ProductDependencies>
   <ToolsetDependencies>
-<<<<<<< HEAD
-    <Dependency Name="Microsoft.DotNet.Arcade.Sdk" Version="6.0.0-beta.21511.3">
-      <Uri>https://github.com/dotnet/arcade</Uri>
-      <Sha>3fed9305d79d351fefc2c60e6bc7ed0fcff6b50a</Sha>
-=======
     <Dependency Name="Microsoft.DotNet.Arcade.Sdk" Version="7.0.0-beta.21512.3">
       <Uri>https://github.com/dotnet/arcade</Uri>
       <Sha>dfb902f38e7c68d8cd83d53f32ea174e8f3a310a</Sha>
->>>>>>> 6b7de244
       <SourceBuild RepoName="arcade" ManagedOnly="true" />
     </Dependency>
   </ToolsetDependencies>

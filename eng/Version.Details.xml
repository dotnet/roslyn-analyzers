--- conflicted
+++ resolved
@@ -3,16 +3,10 @@
   <ProductDependencies>
   </ProductDependencies>
   <ToolsetDependencies>
-<<<<<<< HEAD
-    <Dependency Name="Microsoft.DotNet.Arcade.Sdk" Version="5.0.0-beta.21509.1">
-      <Uri>https://github.com/dotnet/arcade</Uri>
-      <Sha>1f8b5698fa4c1307d9db78cd45345e0160a746fb</Sha>
-=======
     <Dependency Name="Microsoft.DotNet.Arcade.Sdk" Version="6.0.0-beta.21512.4">
       <Uri>https://github.com/dotnet/arcade</Uri>
       <Sha>b686d59a23d4801463328db9c2e550ca7e85b283</Sha>
       <SourceBuild RepoName="arcade" ManagedOnly="true" />
->>>>>>> 7d0e499c
     </Dependency>
   </ToolsetDependencies>
 </Dependencies>
<?xml version="1.0" encoding="utf-8"?>
<Dependencies>
  <ProductDependencies>
  </ProductDependencies>
  <ToolsetDependencies>
<<<<<<< HEAD
    <Dependency Name="Microsoft.DotNet.Arcade.Sdk" Version="5.0.0-beta.20580.4">
      <Uri>https://github.com/dotnet/arcade</Uri>
      <Sha>79333c52da3f213509ab79bd92924660e04e668c</Sha>
=======
    <Dependency Name="Microsoft.DotNet.Arcade.Sdk" Version="6.0.0-beta.20601.2">
      <Uri>https://github.com/dotnet/arcade</Uri>
      <Sha>6d8efa00a7dd2d15e07df673a83cecb8a0a3031f</Sha>
>>>>>>> 9f8aa598
    </Dependency>
  </ToolsetDependencies>
</Dependencies><|MERGE_RESOLUTION|>--- conflicted
+++ resolved
@@ -3,15 +3,9 @@
   <ProductDependencies>
   </ProductDependencies>
   <ToolsetDependencies>
-<<<<<<< HEAD
-    <Dependency Name="Microsoft.DotNet.Arcade.Sdk" Version="5.0.0-beta.20580.4">
-      <Uri>https://github.com/dotnet/arcade</Uri>
-      <Sha>79333c52da3f213509ab79bd92924660e04e668c</Sha>
-=======
     <Dependency Name="Microsoft.DotNet.Arcade.Sdk" Version="6.0.0-beta.20601.2">
       <Uri>https://github.com/dotnet/arcade</Uri>
       <Sha>6d8efa00a7dd2d15e07df673a83cecb8a0a3031f</Sha>
->>>>>>> 9f8aa598
     </Dependency>
   </ToolsetDependencies>
 </Dependencies>
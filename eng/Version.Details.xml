<?xml version="1.0" encoding="utf-8"?>
<Dependencies>
  <ProductDependencies>
  </ProductDependencies>
  <ToolsetDependencies>
<<<<<<< HEAD
    <Dependency Name="Microsoft.DotNet.Arcade.Sdk" Version="6.0.0-beta.21507.1">
      <Uri>https://github.com/dotnet/arcade</Uri>
      <Sha>e58cb829bf6d9c340b4a0c100956e2995d792aa2</Sha>
=======
    <Dependency Name="Microsoft.DotNet.Arcade.Sdk" Version="7.0.0-beta.21508.1">
      <Uri>https://github.com/dotnet/arcade</Uri>
      <Sha>020ac68b5848016459652ebf4ed965b9800fe426</Sha>
>>>>>>> b339bd65
      <SourceBuild RepoName="arcade" ManagedOnly="true" />
    </Dependency>
  </ToolsetDependencies>
</Dependencies><|MERGE_RESOLUTION|>--- conflicted
+++ resolved
@@ -3,15 +3,9 @@
   <ProductDependencies>
   </ProductDependencies>
   <ToolsetDependencies>
-<<<<<<< HEAD
-    <Dependency Name="Microsoft.DotNet.Arcade.Sdk" Version="6.0.0-beta.21507.1">
-      <Uri>https://github.com/dotnet/arcade</Uri>
-      <Sha>e58cb829bf6d9c340b4a0c100956e2995d792aa2</Sha>
-=======
     <Dependency Name="Microsoft.DotNet.Arcade.Sdk" Version="7.0.0-beta.21508.1">
       <Uri>https://github.com/dotnet/arcade</Uri>
       <Sha>020ac68b5848016459652ebf4ed965b9800fe426</Sha>
->>>>>>> b339bd65
       <SourceBuild RepoName="arcade" ManagedOnly="true" />
     </Dependency>
   </ToolsetDependencies>

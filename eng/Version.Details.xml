<?xml version="1.0" encoding="utf-8"?>
<Dependencies>
  <ProductDependencies>
  </ProductDependencies>
  <ToolsetDependencies>
<<<<<<< HEAD
    <Dependency Name="Microsoft.DotNet.Arcade.Sdk" Version="6.0.0-beta.21477.9">
      <Uri>https://github.com/dotnet/arcade</Uri>
      <Sha>afc29e963e9922538bc8e352f19cd4847e2c9918</Sha>
=======
    <Dependency Name="Microsoft.DotNet.Arcade.Sdk" Version="7.0.0-beta.21474.2">
      <Uri>https://github.com/dotnet/arcade</Uri>
      <Sha>3ea0d860c6973f2cbadc9e895c7ec2cbdaec4ad5</Sha>
>>>>>>> a0b0e699
      <SourceBuild RepoName="arcade" ManagedOnly="true" />
    </Dependency>
  </ToolsetDependencies>
</Dependencies><|MERGE_RESOLUTION|>--- conflicted
+++ resolved
@@ -3,15 +3,9 @@
   <ProductDependencies>
   </ProductDependencies>
   <ToolsetDependencies>
-<<<<<<< HEAD
-    <Dependency Name="Microsoft.DotNet.Arcade.Sdk" Version="6.0.0-beta.21477.9">
-      <Uri>https://github.com/dotnet/arcade</Uri>
-      <Sha>afc29e963e9922538bc8e352f19cd4847e2c9918</Sha>
-=======
     <Dependency Name="Microsoft.DotNet.Arcade.Sdk" Version="7.0.0-beta.21474.2">
       <Uri>https://github.com/dotnet/arcade</Uri>
       <Sha>3ea0d860c6973f2cbadc9e895c7ec2cbdaec4ad5</Sha>
->>>>>>> a0b0e699
       <SourceBuild RepoName="arcade" ManagedOnly="true" />
     </Dependency>
   </ToolsetDependencies>

--- conflicted
+++ resolved
@@ -3,15 +3,9 @@
   <ProductDependencies>
   </ProductDependencies>
   <ToolsetDependencies>
-<<<<<<< HEAD
-    <Dependency Name="Microsoft.DotNet.Arcade.Sdk" Version="6.0.0-beta.21512.4">
-      <Uri>https://github.com/dotnet/arcade</Uri>
-      <Sha>b686d59a23d4801463328db9c2e550ca7e85b283</Sha>
-=======
     <Dependency Name="Microsoft.DotNet.Arcade.Sdk" Version="7.0.0-beta.21512.3">
       <Uri>https://github.com/dotnet/arcade</Uri>
       <Sha>dfb902f38e7c68d8cd83d53f32ea174e8f3a310a</Sha>
->>>>>>> b972ead8
       <SourceBuild RepoName="arcade" ManagedOnly="true" />
     </Dependency>
   </ToolsetDependencies>

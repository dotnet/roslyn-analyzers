<?xml version="1.0" encoding="utf-8"?>
<Dependencies>
  <ProductDependencies>
  </ProductDependencies>
  <ToolsetDependencies>
<<<<<<< HEAD
    <Dependency Name="Microsoft.DotNet.Arcade.Sdk" Version="6.0.0-beta.21505.8">
      <Uri>https://github.com/dotnet/arcade</Uri>
      <Sha>4242f1438f04bb0a9e65d4507799dd3760fc909a</Sha>
=======
    <Dependency Name="Microsoft.DotNet.Arcade.Sdk" Version="7.0.0-beta.21474.2">
      <Uri>https://github.com/dotnet/arcade</Uri>
      <Sha>3ea0d860c6973f2cbadc9e895c7ec2cbdaec4ad5</Sha>
>>>>>>> 675d11dd
      <SourceBuild RepoName="arcade" ManagedOnly="true" />
    </Dependency>
  </ToolsetDependencies>
</Dependencies><|MERGE_RESOLUTION|>--- conflicted
+++ resolved
@@ -3,15 +3,9 @@
   <ProductDependencies>
   </ProductDependencies>
   <ToolsetDependencies>
-<<<<<<< HEAD
-    <Dependency Name="Microsoft.DotNet.Arcade.Sdk" Version="6.0.0-beta.21505.8">
-      <Uri>https://github.com/dotnet/arcade</Uri>
-      <Sha>4242f1438f04bb0a9e65d4507799dd3760fc909a</Sha>
-=======
     <Dependency Name="Microsoft.DotNet.Arcade.Sdk" Version="7.0.0-beta.21474.2">
       <Uri>https://github.com/dotnet/arcade</Uri>
       <Sha>3ea0d860c6973f2cbadc9e895c7ec2cbdaec4ad5</Sha>
->>>>>>> 675d11dd
       <SourceBuild RepoName="arcade" ManagedOnly="true" />
     </Dependency>
   </ToolsetDependencies>

<?xml version="1.0" encoding="utf-8"?>
<Dependencies>
  <ProductDependencies>
  </ProductDependencies>
  <ToolsetDependencies>
<<<<<<< HEAD
    <Dependency Name="Microsoft.DotNet.Arcade.Sdk" Version="5.0.0-beta.21262.2">
      <Uri>https://github.com/dotnet/arcade</Uri>
      <Sha>dad4f3c62e24b94b1514427674af8ca899cddd5f</Sha>
=======
    <Dependency Name="Microsoft.DotNet.Arcade.Sdk" Version="6.0.0-beta.21319.2">
      <Uri>https://github.com/dotnet/arcade</Uri>
      <Sha>a3377cccde8639089f99107e2ba5df2c8cbe6394</Sha>
      <SourceBuild RepoName="arcade" ManagedOnly="true" />
>>>>>>> 8eb9510e
    </Dependency>
  </ToolsetDependencies>
</Dependencies><|MERGE_RESOLUTION|>--- conflicted
+++ resolved
@@ -3,16 +3,10 @@
   <ProductDependencies>
   </ProductDependencies>
   <ToolsetDependencies>
-<<<<<<< HEAD
-    <Dependency Name="Microsoft.DotNet.Arcade.Sdk" Version="5.0.0-beta.21262.2">
-      <Uri>https://github.com/dotnet/arcade</Uri>
-      <Sha>dad4f3c62e24b94b1514427674af8ca899cddd5f</Sha>
-=======
     <Dependency Name="Microsoft.DotNet.Arcade.Sdk" Version="6.0.0-beta.21319.2">
       <Uri>https://github.com/dotnet/arcade</Uri>
       <Sha>a3377cccde8639089f99107e2ba5df2c8cbe6394</Sha>
       <SourceBuild RepoName="arcade" ManagedOnly="true" />
->>>>>>> 8eb9510e
     </Dependency>
   </ToolsetDependencies>
 </Dependencies>
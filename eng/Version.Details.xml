--- conflicted
+++ resolved
@@ -3,15 +3,9 @@
   <ProductDependencies>
   </ProductDependencies>
   <ToolsetDependencies>
-<<<<<<< HEAD
-    <Dependency Name="Microsoft.DotNet.Arcade.Sdk" Version="6.0.0-beta.21519.3">
-      <Uri>https://github.com/dotnet/arcade</Uri>
-      <Sha>85f3aa16d8797b5020f1fda11df1a958feb5f8df</Sha>
-=======
     <Dependency Name="Microsoft.DotNet.Arcade.Sdk" Version="7.0.0-beta.21518.6">
       <Uri>https://github.com/dotnet/arcade</Uri>
       <Sha>a329c7a820c01e420d35e547d5f3dedf0b5c11f9</Sha>
->>>>>>> 92d7d367
       <SourceBuild RepoName="arcade" ManagedOnly="true" />
     </Dependency>
   </ToolsetDependencies>

--- conflicted
+++ resolved
@@ -3,15 +3,9 @@
   <ProductDependencies>
   </ProductDependencies>
   <ToolsetDependencies>
-<<<<<<< HEAD
-    <Dependency Name="Microsoft.DotNet.Arcade.Sdk" Version="5.0.0-beta.21159.7">
-      <Uri>https://github.com/dotnet/arcade</Uri>
-      <Sha>917ded6b428fc30b40f5ba4e35eb0c863d7f69e1</Sha>
-=======
     <Dependency Name="Microsoft.DotNet.Arcade.Sdk" Version="6.0.0-beta.21078.12">
       <Uri>https://github.com/dotnet/arcade</Uri>
       <Sha>3233c41c837f72827efd8f827b538e047334847d</Sha>
->>>>>>> afa8891a
     </Dependency>
   </ToolsetDependencies>
 </Dependencies>
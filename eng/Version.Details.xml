<?xml version="1.0" encoding="utf-8"?>
<Dependencies>
  <ProductDependencies>
  </ProductDependencies>
  <ToolsetDependencies>
<<<<<<< HEAD
    <Dependency Name="Microsoft.DotNet.Arcade.Sdk" Version="5.0.0-beta.21160.3">
      <Uri>https://github.com/dotnet/arcade</Uri>
      <Sha>670382be6a978ba401c21c57ba44311199d2682a</Sha>
=======
    <Dependency Name="Microsoft.DotNet.Arcade.Sdk" Version="6.0.0-beta.21209.17">
      <Uri>https://github.com/dotnet/arcade</Uri>
      <Sha>28d9452d7e2ae4e98a1df735b90b03d3cac1f4e7</Sha>
      <SourceBuild RepoName="arcade" ManagedOnly="true" />
>>>>>>> 8cddd3df
    </Dependency>
  </ToolsetDependencies>
</Dependencies><|MERGE_RESOLUTION|>--- conflicted
+++ resolved
@@ -3,16 +3,10 @@
   <ProductDependencies>
   </ProductDependencies>
   <ToolsetDependencies>
-<<<<<<< HEAD
-    <Dependency Name="Microsoft.DotNet.Arcade.Sdk" Version="5.0.0-beta.21160.3">
-      <Uri>https://github.com/dotnet/arcade</Uri>
-      <Sha>670382be6a978ba401c21c57ba44311199d2682a</Sha>
-=======
     <Dependency Name="Microsoft.DotNet.Arcade.Sdk" Version="6.0.0-beta.21209.17">
       <Uri>https://github.com/dotnet/arcade</Uri>
       <Sha>28d9452d7e2ae4e98a1df735b90b03d3cac1f4e7</Sha>
       <SourceBuild RepoName="arcade" ManagedOnly="true" />
->>>>>>> 8cddd3df
     </Dependency>
   </ToolsetDependencies>
 </Dependencies>
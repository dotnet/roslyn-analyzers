--- conflicted
+++ resolved
@@ -6,11 +6,7 @@
 {
     echo "Usage: $0 [BuildArch] [CodeName] [lldbx.y] [--skipunmount] --rootfsdir <directory>]"
     echo "BuildArch can be: arm(default), armel, arm64, x86"
-<<<<<<< HEAD
-    echo "CodeName - optional, Code name for Linux, can be: xenial(default), zesty, bionic, alpine, alpine3.9 or alpine3.13. If BuildArch is armel, LinuxCodeName is jessie(default) or tizen."
-=======
     echo "CodeName - optional, Code name for Linux, can be: xenial(default), zesty, bionic, alpine, alpine3.13 or alpine3.14. If BuildArch is armel, LinuxCodeName is jessie(default) or tizen."
->>>>>>> a0b0e699
     echo "                              for FreeBSD can be: freebsd11, freebsd12, freebsd13"
     echo "                              for illumos can be: illumos."
     echo "lldbx.y - optional, LLDB version, can be: lldb3.9(default), lldb4.0, lldb5.0, lldb6.0 no-lldb. Ignored for alpine and FreeBSD"

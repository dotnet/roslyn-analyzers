--- conflicted
+++ resolved
@@ -4,27 +4,6 @@
   [Parameter(Mandatory = $true)][string] $DotnetSymbolVersion, # Version of dotnet symbol to use
   [Parameter(Mandatory = $false)][switch] $CheckForWindowsPdbs, # If we should check for the existence of windows pdbs in addition to portable PDBs
   [Parameter(Mandatory = $false)][switch] $ContinueOnError, # If we should keep checking symbols after an error
-<<<<<<< HEAD
-  [Parameter(Mandatory = $false)][switch] $Clean                  # Clean extracted symbols directory after checking symbols
-)
-
-# Maximum number of jobs to run in parallel
-$MaxParallelJobs = 16
-
-# Max number of retries
-$MaxRetry = 5
-
-# Wait time between check for system load
-$SecondsBetweenLoadChecks = 10
-
-# Set error codes
-Set-Variable -Name "ERROR_BADEXTRACT" -Option Constant -Value -1
-Set-Variable -Name "ERROR_FILEDOESNOTEXIST" -Option Constant -Value -2
-
-$WindowsPdbVerificationParam = ""
-if ($CheckForWindowsPdbs) {
-  $WindowsPdbVerificationParam = "--windows-pdbs"
-=======
   [Parameter(Mandatory = $false)][switch] $Clean,           # Clean extracted symbols directory after checking symbols
   [Parameter(Mandatory = $false)][string] $SymbolExclusionFile  # Exclude the symbols in the file from publishing to symbol server
 )
@@ -62,7 +41,6 @@
 }
 else{
   Write-Host "Symbol Exclusion file does not exists. No symbols to exclude."
->>>>>>> 07d99dcd
 }
 
 $CountMissingSymbols = {
@@ -71,11 +49,6 @@
     [string] $WindowsPdbVerificationParam # If we should check for the existence of windows pdbs in addition to portable PDBs
   )
 
-<<<<<<< HEAD
-  . $using:PSScriptRoot\..\tools.ps1
-
-=======
->>>>>>> 07d99dcd
   Add-Type -AssemblyName System.IO.Compression.FileSystem
 
   Write-Host "Validating $PackagePath "
@@ -157,51 +130,6 @@
       $totalRetries = 0
 
       while ($totalRetries -lt $using:MaxRetry) {
-<<<<<<< HEAD
-
-        # Save the output and get diagnostic output
-        $output = & $dotnetSymbolExe --symbols --modules $WindowsPdbVerificationParam $TargetServerParam $FullPath -o $SymbolsPath --diagnostics | Out-String
-
-        if (Test-Path $PdbPath) {
-          return 'PDB'
-        }
-        elseif (Test-Path $NGenPdb) {
-          return 'NGen PDB'
-        }
-        elseif (Test-Path $SODbg) {
-          return 'DBG for SO'
-        }  
-        elseif (Test-Path $DylibDwarf) {
-          return 'Dwarf for Dylib'
-        }  
-        elseif (Test-Path $SymbolPath) {
-          return 'Module'
-        }
-        else
-        {
-          $totalRetries++
-        }
-      }
-      
-      return $null
-    }
-
-    $FileGuid = New-Guid
-    $ExpandedSymbolsPath = Join-Path -Path $SymbolsPath -ChildPath $FileGuid
-
-    $SymbolsOnMSDL = & $FirstMatchingSymbolDescriptionOrDefault `
-        -FullPath $FileName `
-        -TargetServerParam '--microsoft-symbol-server' `
-        -SymbolsPath "$ExpandedSymbolsPath-msdl" `
-        -WindowsPdbVerificationParam $WindowsPdbVerificationParam
-    $SymbolsOnSymWeb = & $FirstMatchingSymbolDescriptionOrDefault `
-        -FullPath $FileName `
-        -TargetServerParam '--internal-server' `
-        -SymbolsPath "$ExpandedSymbolsPath-symweb" `
-        -WindowsPdbVerificationParam $WindowsPdbVerificationParam
-
-    Write-Host -NoNewLine "`t Checking file " $FileName "... "
-=======
 
         # Save the output and get diagnostic output
         $output = & $dotnetSymbolExe --symbols --modules $WindowsPdbVerificationParam $TargetServerParam $FullPath -o $SymbolsPath --diagnostics | Out-String
@@ -251,7 +179,6 @@
           -WindowsPdbVerificationParam $WindowsPdbVerificationParam
 
       Write-Host -NoNewLine "`t Checking file " $FileName "... "
->>>>>>> 07d99dcd
   
     if ($SymbolsOnMSDL -ne $null -and $SymbolsOnSymWeb -ne $null) {
       Write-Host "Symbols found on MSDL ($SymbolsOnMSDL) and SymWeb ($SymbolsOnSymWeb)"

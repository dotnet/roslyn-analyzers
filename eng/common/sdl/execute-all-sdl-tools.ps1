--- conflicted
+++ resolved
@@ -93,16 +93,6 @@
     }
   }
 
-<<<<<<< HEAD
-=======
-  if ($UpdateBaseline) {
-    & (Join-Path $PSScriptRoot 'push-gdn.ps1') -Repository $RepoName -BranchName $BranchName -GdnFolder $GdnFolder -AzureDevOpsAccessToken $AzureDevOpsAccessToken -PushReason 'Update baseline'
-    if ($LASTEXITCODE -ne 0) {
-      ExitWithExitCode $LASTEXITCODE
-    }
-  }
-
->>>>>>> fb6f4ce6
   if ($TsaPublish) {
     if ($TsaBranchName -and $BuildNumber) {
       if (-not $TsaRepositoryName) {

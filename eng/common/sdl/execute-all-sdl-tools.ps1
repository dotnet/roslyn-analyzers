Param(
  [string] $GuardianPackageName,                                                                 # Required: the name of guardian CLI package (not needed if GuardianCliLocation is specified)
  [string] $NugetPackageDirectory,                                                               # Required: directory where NuGet packages are installed (not needed if GuardianCliLocation is specified)
  [string] $GuardianCliLocation,                                                                 # Optional: Direct location of Guardian CLI executable if GuardianPackageName & NugetPackageDirectory are not specified
  [string] $Repository=$env:BUILD_REPOSITORY_NAME,                                               # Required: the name of the repository (e.g. dotnet/arcade)
  [string] $BranchName=$env:BUILD_SOURCEBRANCH,                                                  # Optional: name of branch or version of gdn settings; defaults to master
  [string] $SourceDirectory=$env:BUILD_SOURCESDIRECTORY,                                         # Required: the directory where source files are located
  [string] $ArtifactsDirectory = (Join-Path $env:BUILD_ARTIFACTSTAGINGDIRECTORY ('artifacts')),  # Required: the directory where build artifacts are located
  [string] $AzureDevOpsAccessToken,                                                              # Required: access token for dnceng; should be provided via KeyVault

  # Optional: list of SDL tools to run on source code. See 'configure-sdl-tool.ps1' for tools list
  # format.
  [object[]] $SourceToolsList,
  # Optional: list of SDL tools to run on built artifacts. See 'configure-sdl-tool.ps1' for tools
  # list format.
  [object[]] $ArtifactToolsList,
  # Optional: list of SDL tools to run without automatically specifying a target directory. See
  # 'configure-sdl-tool.ps1' for tools list format.
  [object[]] $CustomToolsList,

  [bool] $TsaPublish=$False,                                                                     # Optional: true will publish results to TSA; only set to true after onboarding to TSA; TSA is the automated framework used to upload test results as bugs.
  [string] $TsaBranchName=$env:BUILD_SOURCEBRANCH,                                               # Optional: required for TSA publish; defaults to $(Build.SourceBranchName); TSA is the automated framework used to upload test results as bugs.
  [string] $TsaRepositoryName=$env:BUILD_REPOSITORY_NAME,                                        # Optional: TSA repository name; will be generated automatically if not submitted; TSA is the automated framework used to upload test results as bugs.
  [string] $BuildNumber=$env:BUILD_BUILDNUMBER,                                                  # Optional: required for TSA publish; defaults to $(Build.BuildNumber)
  [bool] $UpdateBaseline=$False,                                                                 # Optional: if true, will update the baseline in the repository; should only be run after fixing any issues which need to be fixed
  [bool] $TsaOnboard=$False,                                                                     # Optional: if true, will onboard the repository to TSA; should only be run once; TSA is the automated framework used to upload test results as bugs.
  [string] $TsaInstanceUrl,                                                                      # Optional: only needed if TsaOnboard or TsaPublish is true; the instance-url registered with TSA; TSA is the automated framework used to upload test results as bugs.
  [string] $TsaCodebaseName,                                                                     # Optional: only needed if TsaOnboard or TsaPublish is true; the name of the codebase registered with TSA; TSA is the automated framework used to upload test results as bugs.
  [string] $TsaProjectName,                                                                      # Optional: only needed if TsaOnboard or TsaPublish is true; the name of the project registered with TSA; TSA is the automated framework used to upload test results as bugs.
  [string] $TsaNotificationEmail,                                                                # Optional: only needed if TsaOnboard is true; the email(s) which will receive notifications of TSA bug filings (e.g. alias@microsoft.com); TSA is the automated framework used to upload test results as bugs.
  [string] $TsaCodebaseAdmin,                                                                    # Optional: only needed if TsaOnboard is true; the aliases which are admins of the TSA codebase (e.g. DOMAIN\alias); TSA is the automated framework used to upload test results as bugs.
  [string] $TsaBugAreaPath,                                                                      # Optional: only needed if TsaOnboard is true; the area path where TSA will file bugs in AzDO; TSA is the automated framework used to upload test results as bugs.
  [string] $TsaIterationPath,                                                                    # Optional: only needed if TsaOnboard is true; the iteration path where TSA will file bugs in AzDO; TSA is the automated framework used to upload test results as bugs.
  [string] $GuardianLoggerLevel='Standard',                                                      # Optional: the logger level for the Guardian CLI; options are Trace, Verbose, Standard, Warning, and Error
  [string[]] $CrScanAdditionalRunConfigParams,                                                   # Optional: Additional Params to custom build a CredScan run config in the format @("xyz:abc","sdf:1")
  [string[]] $PoliCheckAdditionalRunConfigParams,                                                # Optional: Additional Params to custom build a Policheck run config in the format @("xyz:abc","sdf:1")
  [bool] $BreakOnFailure=$False                                                                  # Optional: Fail the build if there were errors during the run
)

try {
  $ErrorActionPreference = 'Stop'
  Set-StrictMode -Version 2.0
  $disableConfigureToolsetImport = $true
  $global:LASTEXITCODE = 0

  # `tools.ps1` checks $ci to perform some actions. Since the SDL
  # scripts don't necessarily execute in the same agent that run the
  # build.ps1/sh script this variable isn't automatically set.
  $ci = $true
  . $PSScriptRoot\..\tools.ps1

  #Replace repo names to the format of org/repo
  if (!($Repository.contains('/'))) {
    $RepoName = $Repository -replace '(.*?)-(.*)', '$1/$2';
  }
  else{
    $RepoName = $Repository;
  }

  if ($GuardianPackageName) {
    $guardianCliLocation = Join-Path $NugetPackageDirectory (Join-Path $GuardianPackageName (Join-Path 'tools' 'guardian.cmd'))
  } else {
    $guardianCliLocation = $GuardianCliLocation
  }

  $workingDirectory = (Split-Path $SourceDirectory -Parent)
  $ValidPath = Test-Path $guardianCliLocation

  if ($ValidPath -eq $False)
  {
    Write-PipelineTelemetryError -Force -Category 'Sdl' -Message 'Invalid Guardian CLI Location.'
    ExitWithExitCode 1
  }

  Exec-BlockVerbosely {
    & $(Join-Path $PSScriptRoot 'init-sdl.ps1') -GuardianCliLocation $guardianCliLocation -Repository $RepoName -BranchName $BranchName -WorkingDirectory $workingDirectory -AzureDevOpsAccessToken $AzureDevOpsAccessToken -GuardianLoggerLevel $GuardianLoggerLevel
  }
  $gdnFolder = Join-Path $workingDirectory '.gdn'

  if ($TsaOnboard) {
    if ($TsaCodebaseName -and $TsaNotificationEmail -and $TsaCodebaseAdmin -and $TsaBugAreaPath) {
      Exec-BlockVerbosely {
        & $guardianCliLocation tsa-onboard --codebase-name "$TsaCodebaseName" --notification-alias "$TsaNotificationEmail" --codebase-admin "$TsaCodebaseAdmin" --instance-url "$TsaInstanceUrl" --project-name "$TsaProjectName" --area-path "$TsaBugAreaPath" --iteration-path "$TsaIterationPath" --working-directory $workingDirectory --logger-level $GuardianLoggerLevel
      }
      if ($LASTEXITCODE -ne 0) {
        Write-PipelineTelemetryError -Force -Category 'Sdl' -Message "Guardian tsa-onboard failed with exit code $LASTEXITCODE."
        ExitWithExitCode $LASTEXITCODE
      }
    } else {
      Write-PipelineTelemetryError -Force -Category 'Sdl' -Message 'Could not onboard to TSA -- not all required values ($TsaCodebaseName, $TsaNotificationEmail, $TsaCodebaseAdmin, $TsaBugAreaPath) were specified.'
      ExitWithExitCode 1
    }
  }

  # Configure a list of tools with a default target directory. Populates the ".gdn/r" directory.
  function Configure-ToolsList([object[]] $tools, [string] $targetDirectory) {
    if ($tools -and $tools.Count -gt 0) {
      Exec-BlockVerbosely {
        & $(Join-Path $PSScriptRoot 'configure-sdl-tool.ps1') `
          -GuardianCliLocation $guardianCliLocation `
          -WorkingDirectory $workingDirectory `
          -TargetDirectory $targetDirectory `
          -GdnFolder $gdnFolder `
          -ToolsList $tools `
          -AzureDevOpsAccessToken $AzureDevOpsAccessToken `
          -GuardianLoggerLevel $GuardianLoggerLevel `
          -CrScanAdditionalRunConfigParams $CrScanAdditionalRunConfigParams `
          -PoliCheckAdditionalRunConfigParams $PoliCheckAdditionalRunConfigParams
        if ($BreakOnFailure) {
          Exit-IfNZEC "Sdl"
        }
      }
    }
  }

  # Configure Artifact and Source tools with default Target directories.
  Configure-ToolsList $ArtifactToolsList $ArtifactsDirectory
  Configure-ToolsList $SourceToolsList $SourceDirectory
  # Configure custom tools with no default Target directory.
  Configure-ToolsList $CustomToolsList $null

  # At this point, all tools are configured in the ".gdn" directory. Run them all in a single call.
  # (If we used "run" multiple times, each run would overwrite data from earlier runs.)
  Exec-BlockVerbosely {
    & $(Join-Path $PSScriptRoot 'run-sdl.ps1') `
      -GuardianCliLocation $guardianCliLocation `
<<<<<<< HEAD
      -WorkingDirectory $workingDirectory `
=======
      -WorkingDirectory $SourceDirectory `
>>>>>>> 07d99dcd
      -UpdateBaseline $UpdateBaseline `
      -GdnFolder $gdnFolder
  }

  if ($TsaPublish) {
    if ($TsaBranchName -and $BuildNumber) {
      if (-not $TsaRepositoryName) {
        $TsaRepositoryName = "$($Repository)-$($BranchName)"
      }
      Exec-BlockVerbosely {
        & $guardianCliLocation tsa-publish --all-tools --repository-name "$TsaRepositoryName" --branch-name "$TsaBranchName" --build-number "$BuildNumber" --onboard $True --codebase-name "$TsaCodebaseName" --notification-alias "$TsaNotificationEmail" --codebase-admin "$TsaCodebaseAdmin" --instance-url "$TsaInstanceUrl" --project-name "$TsaProjectName" --area-path "$TsaBugAreaPath" --iteration-path "$TsaIterationPath" --working-directory $workingDirectory  --logger-level $GuardianLoggerLevel
      }
      if ($LASTEXITCODE -ne 0) {
        Write-PipelineTelemetryError -Force -Category 'Sdl' -Message "Guardian tsa-publish failed with exit code $LASTEXITCODE."
        ExitWithExitCode $LASTEXITCODE
      }
    } else {
      Write-PipelineTelemetryError -Force -Category 'Sdl' -Message 'Could not publish to TSA -- not all required values ($TsaBranchName, $BuildNumber) were specified.'
      ExitWithExitCode 1
    }
  }

  if ($BreakOnFailure) {
    Write-Host "Failing the build in case of breaking results..."
    Exec-BlockVerbosely {
      & $guardianCliLocation break --working-directory $workingDirectory --logger-level $GuardianLoggerLevel
    }
  } else {
    Write-Host "Letting the build pass even if there were breaking results..."
  }
}
catch {
  Write-Host $_.ScriptStackTrace
  Write-PipelineTelemetryError -Force -Category 'Sdl' -Message $_
  exit 1
}<|MERGE_RESOLUTION|>--- conflicted
+++ resolved
@@ -124,11 +124,7 @@
   Exec-BlockVerbosely {
     & $(Join-Path $PSScriptRoot 'run-sdl.ps1') `
       -GuardianCliLocation $guardianCliLocation `
-<<<<<<< HEAD
-      -WorkingDirectory $workingDirectory `
-=======
       -WorkingDirectory $SourceDirectory `
->>>>>>> 07d99dcd
       -UpdateBaseline $UpdateBaseline `
       -GdnFolder $gdnFolder
   }

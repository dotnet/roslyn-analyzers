--- conflicted
+++ resolved
@@ -24,11 +24,6 @@
   enablePublishBuildAssets: false
   enablePublishTestResults: false
   enablePublishUsingPipelines: false
-<<<<<<< HEAD
-  useBuildManifest: false
-  disableComponentGovernance: false
-=======
->>>>>>> bab922fe
   mergeTestResults: false
   testRunTitle: ''
   testResultsFormat: ''

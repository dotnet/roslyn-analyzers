--- conflicted
+++ resolved
@@ -3,14 +3,8 @@
   dependsOn: ''
 
   # Optional: A defined YAML pool - https://docs.microsoft.com/en-us/azure/devops/pipelines/yaml-schema?view=vsts&tabs=schema#pool
-<<<<<<< HEAD
   pool: ''
-    
-=======
-  pool:
-    vmImage: windows-2019
 
->>>>>>> bab922fe
   CeapexPat: $(dn-bot-ceapex-package-r) # PAT for the loc AzDO instance https://dev.azure.com/ceapex
   GithubPat: $(BotAccount-dotnet-bot-repo-PAT)
 

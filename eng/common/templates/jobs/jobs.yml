--- conflicted
+++ resolved
@@ -8,18 +8,12 @@
   # Optional: Enable publishing using release pipelines
   enablePublishUsingPipelines: false
 
-<<<<<<< HEAD
-  # Optional: Disable component governance detection. In general, component governance
-  # should be on for all jobs. Use only in the event of issues.
-  disableComponentGovernance: false
-=======
   # Optional: Enable running the source-build jobs to build repo from source
   enableSourceBuild: false
 
   # Optional: Parameters for source-build template.
   #           See /eng/common/templates/jobs/source-build.yml for options
   sourceBuildParameters: []
->>>>>>> bab922fe
 
   graphFileGeneration:
     # Optional: Enable generating the graph files at the end of the build

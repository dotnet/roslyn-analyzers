--- conflicted
+++ resolved
@@ -301,32 +301,6 @@
   if ($skipNonVersionedFiles) { $installParameters.SkipNonVersionedFiles = $skipNonVersionedFiles }
   if ($noPath) { $installParameters.NoPath = $True }
 
-<<<<<<< HEAD
-  try {
-    & $installScript @installParameters
-  }
-  catch {
-    if ($runtimeSourceFeed -or $runtimeSourceFeedKey) {
-      Write-Host "Failed to install dotnet from public location. Trying from '$runtimeSourceFeed'"
-      if ($runtimeSourceFeed) { $installParameters.AzureFeed = $runtimeSourceFeed }
-
-      if ($runtimeSourceFeedKey) {
-        $decodedBytes = [System.Convert]::FromBase64String($runtimeSourceFeedKey)
-        $decodedString = [System.Text.Encoding]::UTF8.GetString($decodedBytes)
-        $installParameters.FeedCredential = $decodedString
-      }
-
-      try {
-        & $installScript @installParameters
-      }
-      catch {
-        Write-PipelineTelemetryError -Category 'InitializeToolset' -Message "Failed to install dotnet from custom location '$runtimeSourceFeed'."
-        ExitWithExitCode 1
-      }
-    } else {
-      Write-PipelineTelemetryError -Category 'InitializeToolset' -Message "Failed to install dotnet from public location."
-      ExitWithExitCode 1
-=======
   $variations = @()
   $variations += @($installParameters)
 
@@ -360,7 +334,6 @@
     }
     catch {
       Write-Host "Failed to install dotnet from $location."
->>>>>>> 07d99dcd
     }
   }
   if (-not $installSuccess) {
@@ -749,18 +722,7 @@
       Write-PipelineSetVariable -Name 'NUGET_PLUGIN_REQUEST_TIMEOUT_IN_SECONDS' -Value '20'
     }
 
-<<<<<<< HEAD
-    if ($ci) {
-      $env:NUGET_ENABLE_EXPERIMENTAL_HTTP_RETRY = 'true'
-      $env:NUGET_EXPERIMENTAL_MAX_NETWORK_TRY_COUNT = 6
-      $env:NUGET_EXPERIMENTAL_NETWORK_RETRY_DELAY_MILLISECONDS = 1000
-      Write-PipelineSetVariable -Name 'NUGET_ENABLE_EXPERIMENTAL_HTTP_RETRY' -Value 'true'
-      Write-PipelineSetVariable -Name 'NUGET_EXPERIMENTAL_MAX_NETWORK_TRY_COUNT' -Value '6'
-      Write-PipelineSetVariable -Name 'NUGET_EXPERIMENTAL_NETWORK_RETRY_DELAY_MILLISECONDS' -Value '1000'
-    }
-=======
     Enable-Nuget-EnhancedRetry
->>>>>>> 07d99dcd
 
     $toolsetBuildProject = InitializeToolset
     $basePath = Split-Path -parent $toolsetBuildProject
@@ -938,11 +900,7 @@
     Write-Host "Attempting to log this client's IP for Azure Package feed telemetry purposes"
     try
     {
-<<<<<<< HEAD
-        $result = Invoke-WebRequest -Uri "http://co1.msedge.net/fdv2/diagnostics.aspx" -UseBasicParsing
-=======
         $result = Invoke-WebRequest -Uri "http://co1r5a.msedge.net/fdv2/diagnostics.aspx" -UseBasicParsing
->>>>>>> 07d99dcd
         $lines = $result.Content.Split([Environment]::NewLine) 
         $socketIp = $lines | Select-String -Pattern "^Socket IP:.*"
         Write-Host $socketIp
@@ -953,8 +911,6 @@
     {
         Write-Host "Unable to get this machine's effective IP address for logging: $_"
     }
-<<<<<<< HEAD
-=======
 }
 
 #
@@ -970,5 +926,4 @@
       Write-PipelineSetVariable -Name 'NUGET_EXPERIMENTAL_MAX_NETWORK_TRY_COUNT' -Value '6'
       Write-PipelineSetVariable -Name 'NUGET_EXPERIMENTAL_NETWORK_RETRY_DELAY_MILLISECONDS' -Value '1000'
     }
->>>>>>> 07d99dcd
 }
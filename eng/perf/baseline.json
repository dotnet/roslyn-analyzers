--- conflicted
+++ resolved
@@ -1,10 +1,5 @@
 {
   "release": "6.0",
-<<<<<<< HEAD
-  "label": "roslyn analyzers baseline for release/6.0.1xx",
-  "sha": "543406b690d651a88daf399a90c34152df3a3124"
-=======
   "label": "roslyn analyzers baseline for release/7.0.1xx",
   "sha": "f3d41e8f124b838bb910c515f48f1d6b93b8c660"
->>>>>>> a0b0e699
 }
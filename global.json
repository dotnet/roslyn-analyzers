--- conflicted
+++ resolved
@@ -1,10 +1,6 @@
 {
   "tools": {
-<<<<<<< HEAD
-    "dotnet": "6.0.100-rc.1.21430.12",
-=======
     "dotnet": "6.0.100-rc.1.21463.6",
->>>>>>> a0b0e699
     "runtimes": {
       "dotnet": [
         "3.1.7"
@@ -16,19 +12,11 @@
     "xcopy-msbuild": "16.10.0-preview2"
   },
   "sdk": {
-<<<<<<< HEAD
-    "version": "6.0.100-rc.1.21430.12",
-=======
     "version": "6.0.100-rc.1.21463.6",
->>>>>>> a0b0e699
     "allowPrerelease": true,
     "rollForward": "patch"
   },
   "msbuild-sdks": {
-<<<<<<< HEAD
-    "Microsoft.DotNet.Arcade.Sdk": "6.0.0-beta.21477.9"
-=======
     "Microsoft.DotNet.Arcade.Sdk": "7.0.0-beta.21474.2"
->>>>>>> a0b0e699
   }
 }
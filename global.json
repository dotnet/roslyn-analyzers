--- conflicted
+++ resolved
@@ -17,10 +17,6 @@
     "rollForward": "patch"
   },
   "msbuild-sdks": {
-<<<<<<< HEAD
-    "Microsoft.DotNet.Arcade.Sdk": "5.0.0-beta.20560.3"
-=======
     "Microsoft.DotNet.Arcade.Sdk": "6.0.0-beta.20552.5"
->>>>>>> 5abb55b7
   }
 }
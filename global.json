{
    "tools": {
        "dotnet": "6.0.100-preview.2.21155.3",
        "runtimes": {
            "dotnet": [
                "3.1.7"
            ]
        },
        "vs": {
            "version": "16.8"
        },
        "xcopy-msbuild": "16.8.0-preview2.1"
    },
    "sdk": {
        "version": "6.0.100-preview.2.21155.3",
        "allowPrerelease": true,
        "rollForward": "patch"
    },
<<<<<<< HEAD
    "xcopy-msbuild": "16.6.5-alpha1"
  },
  "sdk": {
    "version": "5.0.100",
    "allowPrerelease": true,
    "rollForward": "patch"
  },
  "msbuild-sdks": {
    "Microsoft.DotNet.Arcade.Sdk": "5.0.0-beta.21160.3"
  }
=======
    "msbuild-sdks": {
        "Microsoft.DotNet.Arcade.Sdk": "6.0.0-beta.21209.17"
    }
>>>>>>> 8cddd3df
}<|MERGE_RESOLUTION|>--- conflicted
+++ resolved
@@ -16,20 +16,7 @@
         "allowPrerelease": true,
         "rollForward": "patch"
     },
-<<<<<<< HEAD
-    "xcopy-msbuild": "16.6.5-alpha1"
-  },
-  "sdk": {
-    "version": "5.0.100",
-    "allowPrerelease": true,
-    "rollForward": "patch"
-  },
-  "msbuild-sdks": {
-    "Microsoft.DotNet.Arcade.Sdk": "5.0.0-beta.21160.3"
-  }
-=======
     "msbuild-sdks": {
         "Microsoft.DotNet.Arcade.Sdk": "6.0.0-beta.21209.17"
     }
->>>>>>> 8cddd3df
 }
--- conflicted
+++ resolved
@@ -17,10 +17,6 @@
     "rollForward": "patch"
   },
   "msbuild-sdks": {
-<<<<<<< HEAD
-    "Microsoft.DotNet.Arcade.Sdk": "5.0.0-beta.21427.7"
-=======
     "Microsoft.DotNet.Arcade.Sdk": "6.0.0-beta.21379.2"
->>>>>>> 3f4a3ab1
   }
 }
--- conflicted
+++ resolved
@@ -17,10 +17,6 @@
     "rollForward": "patch"
   },
   "msbuild-sdks": {
-<<<<<<< HEAD
-    "Microsoft.DotNet.Arcade.Sdk": "6.0.0-beta.21515.3"
-=======
     "Microsoft.DotNet.Arcade.Sdk": "7.0.0-beta.21515.2"
->>>>>>> 82a8f3da
   }
 }
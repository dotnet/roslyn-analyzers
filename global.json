{
  "tools": {
<<<<<<< HEAD
    "dotnet": "7.0.107",
=======
    "dotnet": "7.0.202",
>>>>>>> d546fca8
    "runtimes": {
      "dotnet": [
        "3.1.7"
      ]
    },
    "vs": {
      "version": "16.10"
    },
    "xcopy-msbuild": "16.10.0-preview2"
  },
  "sdk": {
<<<<<<< HEAD
    "version": "7.0.107",
=======
    "version": "7.0.202",
>>>>>>> d546fca8
    "allowPrerelease": true,
    "rollForward": "patch"
  },
  "msbuild-sdks": {
    "Microsoft.DotNet.Arcade.Sdk": "7.0.0-beta.23313.4"
  }
}<|MERGE_RESOLUTION|>--- conflicted
+++ resolved
@@ -1,10 +1,6 @@
 {
   "tools": {
-<<<<<<< HEAD
-    "dotnet": "7.0.107",
-=======
     "dotnet": "7.0.202",
->>>>>>> d546fca8
     "runtimes": {
       "dotnet": [
         "3.1.7"
@@ -16,11 +12,7 @@
     "xcopy-msbuild": "16.10.0-preview2"
   },
   "sdk": {
-<<<<<<< HEAD
-    "version": "7.0.107",
-=======
     "version": "7.0.202",
->>>>>>> d546fca8
     "allowPrerelease": true,
     "rollForward": "patch"
   },

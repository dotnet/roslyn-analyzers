--- conflicted
+++ resolved
@@ -1,8 +1,5 @@
 {
   "tools": {
-<<<<<<< HEAD
-    "dotnet": "6.0.100-preview.7.21379.14",
-=======
     "dotnet": "6.0.100",
     "runtimes": {
       "dotnet": [
@@ -10,16 +7,10 @@
         "5.0.12"
       ]
     },
->>>>>>> 07d99dcd
     "vs": {
       "version": "16.10"
     },
     "xcopy-msbuild": "16.10.0-preview2"
-<<<<<<< HEAD
-  },
-  "msbuild-sdks": {
-    "Microsoft.DotNet.Arcade.Sdk": "6.0.0-beta.21460.7"
-=======
   },
   "sdk": {
     "version": "6.0.100",
@@ -28,6 +19,5 @@
   },
   "msbuild-sdks": {
     "Microsoft.DotNet.Arcade.Sdk": "7.0.0-beta.21569.2"
->>>>>>> 07d99dcd
   }
 }
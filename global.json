{
  "tools": {
<<<<<<< HEAD
    "dotnet": "7.0.100",
=======
    "dotnet": "7.0.101",
>>>>>>> 7d75ca2a
    "runtimes": {
      "dotnet": [
        "3.1.7",
        "6.0.11"
      ]
    },
    "vs": {
      "version": "16.10"
    },
    "xcopy-msbuild": "16.10.0-preview2"
  },
  "sdk": {
<<<<<<< HEAD
    "version": "7.0.100",
=======
    "version": "7.0.101",
>>>>>>> 7d75ca2a
    "allowPrerelease": true,
    "rollForward": "patch"
  },
  "msbuild-sdks": {
    "Microsoft.DotNet.Arcade.Sdk": "8.0.0-beta.22615.3"
  }
}<|MERGE_RESOLUTION|>--- conflicted
+++ resolved
@@ -1,10 +1,6 @@
 {
   "tools": {
-<<<<<<< HEAD
-    "dotnet": "7.0.100",
-=======
     "dotnet": "7.0.101",
->>>>>>> 7d75ca2a
     "runtimes": {
       "dotnet": [
         "3.1.7",
@@ -17,11 +13,7 @@
     "xcopy-msbuild": "16.10.0-preview2"
   },
   "sdk": {
-<<<<<<< HEAD
-    "version": "7.0.100",
-=======
     "version": "7.0.101",
->>>>>>> 7d75ca2a
     "allowPrerelease": true,
     "rollForward": "patch"
   },

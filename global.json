--- conflicted
+++ resolved
@@ -17,10 +17,6 @@
     "rollForward": "patch"
   },
   "msbuild-sdks": {
-<<<<<<< HEAD
-    "Microsoft.DotNet.Arcade.Sdk": "6.0.0-beta.21513.3"
-=======
     "Microsoft.DotNet.Arcade.Sdk": "7.0.0-beta.21513.5"
->>>>>>> 0a03ab24
   }
 }
--- conflicted
+++ resolved
@@ -100,11 +100,8 @@
     <None Include="packages.config" />
   </ItemGroup>
   <ItemGroup>
-<<<<<<< HEAD
+    <Compile Include="CSharpDoNotUseInsecureDTDProcessing.cs" />
     <Compile Include="CSharpDoNotUseInsecureXSLTScriptExecution.cs" />
-=======
-    <Compile Include="CSharpDoNotUseInsecureDTDProcessing.cs" />
->>>>>>> 5992675f
     <Compile Include="CSharpDoNotCatchCorruptedStateExceptions.cs" />
     <Compile Include="CSharpDoNotUseInsecureCyrptographicAlgorithms.cs" />
     <Compile Include="Helpers\SyntaxNodeHelper.cs" />

--- conflicted
+++ resolved
@@ -71,11 +71,8 @@
                                              MetaCompilationAnalyzer.DiagnosticReportMissing,
                                              MetaCompilationAnalyzer.TrailingTriviaKindCheckMissing,
                                              MetaCompilationAnalyzer.TrailingTriviaKindCheckIncorrect,
-<<<<<<< HEAD
-                                             MetaCompilationAnalyzer.MissingRule);
-=======
+                                             MetaCompilationAnalyzer.MissingRule,
                                              MetaCompilationAnalyzer.MissingSuppDiag);
->>>>>>> 45bf291f
             }
         }
 
@@ -502,17 +499,21 @@
                         context.RegisterCodeFix(CodeAction.Create("Tutorial: Return all rules from SupportedDiagnostics", c => SupportedRulesAsync(context.Document, declaration, c)), diagnostic);
                     }
                 }
-<<<<<<< HEAD
+                else if (diagnostic.Id.Equals(MetaCompilationAnalyzer.MissingSuppDiag))
+                {
+                    IEnumerable<ClassDeclarationSyntax> declarations = root.FindToken(diagnosticSpan.Start).Parent.AncestorsAndSelf().OfType<ClassDeclarationSyntax>();
+                    if (declarations.Count() != 0)
+                    {
+                        ClassDeclarationSyntax declaration = declarations.First();
+                        context.RegisterCodeFix(CodeAction.Create("Tutorial: Add a SupportedDiagnostics property", c => AddSuppDiagAsync(context.Document, declaration, c)), diagnostic);
+                    }
+                }
                 else if (diagnostic.Id.Equals(MetaCompilationAnalyzer.MissingRule))
-=======
-                else if (diagnostic.Id.Equals(MetaCompilationAnalyzer.MissingSuppDiag))
->>>>>>> 45bf291f
                 {
                     IEnumerable<ClassDeclarationSyntax> declarations = root.FindToken(diagnosticSpan.Start).Parent.AncestorsAndSelf().OfType<ClassDeclarationSyntax>();
                     if (declarations.Count() != 0)
                     {
                         ClassDeclarationSyntax declaration = declarations.First();
-<<<<<<< HEAD
                         context.RegisterCodeFix(CodeAction.Create("Tutorial: Insert the beginning of a DiagnosticDescriptor", c => AddRuleAsync(context.Document, declaration, c)), diagnostic);
                     }
                 }
@@ -557,11 +558,6 @@
                 var newRoot = root.ReplaceNode(declaration, declaration.AddMembers(fieldDeclaration));
                 var newDocument = document.WithSyntaxRoot(newRoot);
                 return newDocument;
-=======
-                        context.RegisterCodeFix(CodeAction.Create("Tutorial: Add a SupportedDiagnostics property", c => AddSuppDiagAsync(context.Document, declaration, c)), diagnostic);
-                    }
-                }
->>>>>>> 45bf291f
             }
         }
 
@@ -1676,7 +1672,6 @@
                 return expressionStatement;
             }
 
-<<<<<<< HEAD
             internal static FieldDeclarationSyntax CreateEmptyRule(SyntaxGenerator generator)
             {
                 var type = SyntaxFactory.ParseTypeName("DiagnosticDescriptor");
@@ -1704,14 +1699,15 @@
                 arguments[4] = defaultSeverityArg;
 
                 var enabled = generator.IdentifierName("");
-                var enabledArg = generator.Argument("enabledByDefault", RefKind.None, enabled);
+                var enabledArg = generator.Argument("isEnabledByDefault", RefKind.None, enabled);
                 arguments[5] = enabledArg;
 
                 var initializer = generator.ObjectCreationExpression(type, arguments);
 
                 var rule = generator.FieldDeclaration("spacingRule", type, accessibility: Accessibility.Internal, modifiers: DeclarationModifiers.Static, initializer: initializer) as FieldDeclarationSyntax;
                 return rule;
-=======
+            }
+
             internal static PropertyDeclarationSyntax CreateSupportedDiagnostics(SyntaxGenerator generator, INamedTypeSymbol notImplementedException)
             {
                 var type = SyntaxFactory.ParseTypeName("ImmutableArray<DiagnosticDescriptor>");
@@ -1725,7 +1721,6 @@
                 var propertyDeclaration = generator.PropertyDeclaration("SupportedDiagnostics", type, accessibility: Accessibility.Public, modifiers: modifiers, getAccessorStatements: getAccessorStatements) as PropertyDeclarationSyntax;
                 propertyDeclaration = propertyDeclaration.RemoveNode(propertyDeclaration.AccessorList.Accessors[1], 0);
                 return propertyDeclaration;
->>>>>>> 45bf291f
             }
         }
     }

﻿<?xml version="1.0" encoding="utf-8"?>
<root>
  <!-- 
    Microsoft ResX Schema 
    
    Version 2.0
    
    The primary goals of this format is to allow a simple XML format 
    that is mostly human readable. The generation and parsing of the 
    various data types are done through the TypeConverter classes 
    associated with the data types.
    
    Example:
    
    ... ado.net/XML headers & schema ...
    <resheader name="resmimetype">text/microsoft-resx</resheader>
    <resheader name="version">2.0</resheader>
    <resheader name="reader">System.Resources.ResXResourceReader, System.Windows.Forms, ...</resheader>
    <resheader name="writer">System.Resources.ResXResourceWriter, System.Windows.Forms, ...</resheader>
    <data name="Name1"><value>this is my long string</value><comment>this is a comment</comment></data>
    <data name="Color1" type="System.Drawing.Color, System.Drawing">Blue</data>
    <data name="Bitmap1" mimetype="application/x-microsoft.net.object.binary.base64">
        <value>[base64 mime encoded serialized .NET Framework object]</value>
    </data>
    <data name="Icon1" type="System.Drawing.Icon, System.Drawing" mimetype="application/x-microsoft.net.object.bytearray.base64">
        <value>[base64 mime encoded string representing a byte array form of the .NET Framework object]</value>
        <comment>This is a comment</comment>
    </data>
                
    There are any number of "resheader" rows that contain simple 
    name/value pairs.
    
    Each data row contains a name, and value. The row also contains a 
    type or mimetype. Type corresponds to a .NET class that support 
    text/value conversion through the TypeConverter architecture. 
    Classes that don't support this are serialized and stored with the 
    mimetype set.
    
    The mimetype is used for serialized objects, and tells the 
    ResXResourceReader how to depersist the object. This is currently not 
    extensible. For a given mimetype the value must be set accordingly:
    
    Note - application/x-microsoft.net.object.binary.base64 is the format 
    that the ResXResourceWriter will generate, however the reader can 
    read any of the formats listed below.
    
    mimetype: application/x-microsoft.net.object.binary.base64
    value   : The object must be serialized with 
            : System.Runtime.Serialization.Formatters.Binary.BinaryFormatter
            : and then encoded with base64 encoding.
    
    mimetype: application/x-microsoft.net.object.soap.base64
    value   : The object must be serialized with 
            : System.Runtime.Serialization.Formatters.Soap.SoapFormatter
            : and then encoded with base64 encoding.

    mimetype: application/x-microsoft.net.object.bytearray.base64
    value   : The object must be serialized into a byte array 
            : using a System.ComponentModel.TypeConverter
            : and then encoded with base64 encoding.
    -->
  <xsd:schema id="root" xmlns="" xmlns:xsd="http://www.w3.org/2001/XMLSchema" xmlns:msdata="urn:schemas-microsoft-com:xml-msdata">
    <xsd:import namespace="http://www.w3.org/XML/1998/namespace" />
    <xsd:element name="root" msdata:IsDataSet="true">
      <xsd:complexType>
        <xsd:choice maxOccurs="unbounded">
          <xsd:element name="metadata">
            <xsd:complexType>
              <xsd:sequence>
                <xsd:element name="value" type="xsd:string" minOccurs="0" />
              </xsd:sequence>
              <xsd:attribute name="name" use="required" type="xsd:string" />
              <xsd:attribute name="type" type="xsd:string" />
              <xsd:attribute name="mimetype" type="xsd:string" />
              <xsd:attribute ref="xml:space" />
            </xsd:complexType>
          </xsd:element>
          <xsd:element name="assembly">
            <xsd:complexType>
              <xsd:attribute name="alias" type="xsd:string" />
              <xsd:attribute name="name" type="xsd:string" />
            </xsd:complexType>
          </xsd:element>
          <xsd:element name="data">
            <xsd:complexType>
              <xsd:sequence>
                <xsd:element name="value" type="xsd:string" minOccurs="0" msdata:Ordinal="1" />
                <xsd:element name="comment" type="xsd:string" minOccurs="0" msdata:Ordinal="2" />
              </xsd:sequence>
              <xsd:attribute name="name" type="xsd:string" use="required" msdata:Ordinal="1" />
              <xsd:attribute name="type" type="xsd:string" msdata:Ordinal="3" />
              <xsd:attribute name="mimetype" type="xsd:string" msdata:Ordinal="4" />
              <xsd:attribute ref="xml:space" />
            </xsd:complexType>
          </xsd:element>
          <xsd:element name="resheader">
            <xsd:complexType>
              <xsd:sequence>
                <xsd:element name="value" type="xsd:string" minOccurs="0" msdata:Ordinal="1" />
              </xsd:sequence>
              <xsd:attribute name="name" type="xsd:string" use="required" />
            </xsd:complexType>
          </xsd:element>
        </xsd:choice>
      </xsd:complexType>
    </xsd:element>
  </xsd:schema>
  <resheader name="resmimetype">
    <value>text/microsoft-resx</value>
  </resheader>
  <resheader name="version">
    <value>2.0</value>
  </resheader>
  <resheader name="reader">
    <value>System.Resources.ResXResourceReader, System.Windows.Forms, Version=4.0.0.0, Culture=neutral, PublicKeyToken=b77a5c561934e089</value>
  </resheader>
  <resheader name="writer">
    <value>System.Resources.ResXResourceWriter, System.Windows.Forms, Version=4.0.0.0, Culture=neutral, PublicKeyToken=b77a5c561934e089</value>
  </resheader>
  <data name="AvoidAsyncVoidTitle" xml:space="preserve">
    <value>Avoid Async Void</value>
  </data>
  <data name="AvoidAsyncVoidDescription" xml:space="preserve">
    <value>#N/A</value>
  </data>
  <data name="AvoidAsyncVoidMessage" xml:space="preserve">
    <value>Avoid Async Void</value>
  </data>
  <data name="AsyncMethodNamesShouldEndInAsyncTitle" xml:space="preserve">
    <value>Async Method Names Should End in Async</value>
  </data>
  <data name="AsyncMethodNamesShouldEndInAsyncDescription" xml:space="preserve">
    <value>#N/A</value>
  </data>
  <data name="AsyncMethodNamesShouldEndInAsyncMessage" xml:space="preserve">
    <value>Async Method Names Should End in Async</value>
  </data>
  <data name="DonTPassAsyncLambdasAsVoidReturningDelegateTypesTitle" xml:space="preserve">
    <value>Don't Pass Async Lambdas as Void Returning Delegate Types</value>
  </data>
  <data name="DonTPassAsyncLambdasAsVoidReturningDelegateTypesDescription" xml:space="preserve">
    <value>#N/A</value>
  </data>
  <data name="DonTPassAsyncLambdasAsVoidReturningDelegateTypesMessage" xml:space="preserve">
    <value>Don't Pass Async Lambdas as Void Returning Delegate Types</value>
  </data>
  <data name="DonTStoreAsyncLambdasAsVoidReturningDelegateTypesTitle" xml:space="preserve">
    <value>Don't Store Async Lambdas as Void Returning Delegate Types</value>
  </data>
  <data name="DonTStoreAsyncLambdasAsVoidReturningDelegateTypesDescription" xml:space="preserve">
    <value>#N/A</value>
  </data>
  <data name="DonTStoreAsyncLambdasAsVoidReturningDelegateTypesMessage" xml:space="preserve">
    <value>Don't Store Async Lambdas as Void Returning Delegate Types</value>
  </data>
  <data name="PropagateCancellationTokensWhenPossibleTitle" xml:space="preserve">
    <value>Propagate CancellationTokens When Possible</value>
  </data>
  <data name="PropagateCancellationTokensWhenPossibleDescription" xml:space="preserve">
    <value>#N/A</value>
  </data>
  <data name="PropagateCancellationTokensWhenPossibleMessage" xml:space="preserve">
    <value>Propagate CancellationTokens When Possible</value>
  </data>
  <data name="DonTMixBlockingAndAsyncTitle" xml:space="preserve">
    <value>Don't Mix Blocking and Async</value>
  </data>
  <data name="DonTMixBlockingAndAsyncDescription" xml:space="preserve">
    <value>#N/A</value>
  </data>
  <data name="DonTMixBlockingAndAsyncMessage" xml:space="preserve">
    <value>Don't Mix Blocking and Async</value>
  </data>
  <data name="TypesThatOwnDisposableFieldsShouldBeDisposableTitle" xml:space="preserve">
    <value>Types that own disposable fields should be disposable</value>
  </data>
  <data name="TypesThatOwnDisposableFieldsShouldBeDisposableDescription" xml:space="preserve">
    <value>A class declares and implements an instance field that is a System.IDisposable type, and the class does not implement IDisposable. A class that declares an IDisposable field indirectly owns an unmanaged resource and should implement the IDisposable interface.</value>
  </data>
  <data name="TypesThatOwnDisposableFieldsShouldBeDisposableMessageDependsOnFix" xml:space="preserve">
    <value>Implement IDisposable on {0} because it creates members of the following IDisposable types: {1}. If {0} has previously shipped, adding new members that implement IDisposable to this type is considered a breaking change to existing consumers.</value>
  </data>
  <data name="TypesThatOwnDisposableFieldsShouldBeDisposableMessageNonBreaking" xml:space="preserve">
    <value>Type '{0}' owns disposable fields but is not disposable</value>
  </data>
  <data name="UseGenericEventHandlerInstancesTitle" xml:space="preserve">
    <value>Use generic event handler instances</value>
  </data>
  <data name="UseGenericEventHandlerInstancesDescription" xml:space="preserve">
    <value>A type contains a delegate that returns void, whose signature contains two parameters (the first an object and the second a type that is assignable to EventArgs), and the containing assembly targets Microsoft .NET Framework?2.0.</value>
  </data>
  <data name="UseGenericEventHandlerInstancesMessageVB" xml:space="preserve">
    <value>Visual Basic generates EventHandler delegates for events that use the following pattern: Event MyEvent(ByVal Sender As Object, ByVal e as MyEventArgs). Change the event that defines EventHandler {0} to use EventHandler&lt;T&gt; by defining the event type explicitly, e.g. Event MyEvent As EventHandler(Of MyEventArgs).</value>
  </data>
  <data name="UseGenericEventHandlerInstancesMessageDefault" xml:space="preserve">
    <value>Remove {0} and replace its usage with EventHandler&lt;T&gt;</value>
  </data>
  <data name="EnumsShouldHaveZeroValueTitle" xml:space="preserve">
    <value>Enums should have zero value</value>
  </data>
  <data name="EnumsShouldHaveZeroValueDescription" xml:space="preserve">
    <value>The default value of an uninitialized enumeration, just as other value types, is zero. A nonflags-attributed enumeration should define a member by using the value of zero so that the default value is a valid value of the enumeration. If an enumeration that has the FlagsAttribute attribute applied defines a zero-valued member, its name should be ""None"" to indicate that no values have been set in the enumeration.</value>
  </data>
  <data name="EnumsShouldHaveZeroValueMessageFlagsRename" xml:space="preserve">
    <value>In enum {0}, change the name of {1} to 'None'.</value>
  </data>
  <data name="EnumsShouldHaveZeroValueMessageFlagsMultipleZeros" xml:space="preserve">
    <value>Remove all members that have the value zero from {0} except for one member that is named 'None'.</value>
  </data>
  <data name="EnumsShouldHaveZeroValueMessageNotFlagsNoZeroValue" xml:space="preserve">
    <value>Add a member to {0} that has a value of zero with a suggested name of 'None'.</value>
  </data>
  <data name="AbstractTypesShouldNotHaveConstructorsTitle" xml:space="preserve">
    <value>Abstract types should not have constructors</value>
  </data>
  <data name="AbstractTypesShouldNotHaveConstructorsDescription" xml:space="preserve">
    <value>Constructors on abstract types can be called only by derived types. Because public constructors create instances of a type, and you cannot create instances of an abstract type, an abstract type that has a public constructor is incorrectly designed.</value>
  </data>
  <data name="AbstractTypesShouldNotHaveConstructorsMessage" xml:space="preserve">
    <value>Abstract type {0} should not have constructors</value>
  </data>
  <data name="MarkAssembliesWithClsCompliantTitle" xml:space="preserve">
    <value>Mark assemblies with CLSCompliant</value>
  </data>
  <data name="MarkAssembliesWithClsCompliantDescription" xml:space="preserve">
    <value>The Common Language Specification (CLS) defines naming restrictions, data types, and rules to which assemblies must conform if they will be used across programming languages. Good design dictates that all assemblies explicitly indicate CLS compliance by using CLSCompliantAttribute . If this attribute is not present on an assembly, the assembly is not compliant.</value>
  </data>
  <data name="MarkAssembliesWithClsCompliantMessage" xml:space="preserve">
    <value>Mark assemblies with CLSCompliant</value>
  </data>
  <data name="MarkAssembliesWithAssemblyVersionTitle" xml:space="preserve">
    <value>Mark assemblies with assembly version</value>
  </data>
  <data name="MarkAssembliesWithAssemblyVersionDescription" xml:space="preserve">
    <value>The .NET Framework uses the version number to uniquely identify an assembly, and to bind to types in strongly named assemblies. The version number is used together with version and publisher policy. By default, applications run only with the assembly version with which they were built.</value>
  </data>
  <data name="MarkAssembliesWithAssemblyVersionMessage" xml:space="preserve">
    <value>Mark assemblies with assembly version</value>
  </data>
  <data name="MarkAssembliesWithComVisibleTitle" xml:space="preserve">
    <value>Mark assemblies with ComVisible</value>
  </data>
  <data name="MarkAssembliesWithComVisibleDescription" xml:space="preserve">
    <value>ComVisibleAttribute determines how COM clients access managed code. Good design dictates that assemblies explicitly indicate COM visibility. COM visibility can be set for the whole assembly and then overridden for individual types and type members. If this attribute is not present, the contents of the assembly are visible to COM clients.</value>
  </data>
  <data name="MarkAssembliesWithComVisibleMessageNoAttribute" xml:space="preserve">
    <value>Because {0} exposes externally visible types, mark it with ComVisible(false) at the assembly level and then mark all types within the assembly that should be exposed to COM clients with ComVisible(true).</value>
  </data>
  <data name="MarkAssembliesWithComVisibleMessageAttributeTrue" xml:space="preserve">
    <value>Consider changing the ComVisible attribute on {0} to false, and opting in at the type level.</value>
  </data>
  <data name="MarkAttributesWithAttributeUsageTitle" xml:space="preserve">
    <value>Mark attributes with AttributeUsageAttribute</value>
  </data>
  <data name="MarkAttributesWithAttributeUsageDescription" xml:space="preserve">
    <value>When you define a custom attribute, mark it by using AttributeUsageAttribute to indicate where in the source code the custom attribute can be applied. The meaning and intended usage of an attribute will determine its valid locations in code.</value>
  </data>
  <data name="MarkAttributesWithAttributeUsageMessageDefault" xml:space="preserve">
    <value>Specify AttributeUsage on {0}.</value>
  </data>
  <data name="MarkAttributesWithAttributeUsageMessageInherited" xml:space="preserve">
    <value>Even though attribute {0} inherits AttributeUsage from its base type, you should consider explicitly specifying AttributeUsage on the type to improve code readability and documentation.</value>
  </data>
  <data name="DefineAccessorsForAttributeArgumentsTitle" xml:space="preserve">
    <value>Define accessors for attribute arguments</value>
  </data>
  <data name="DefineAccessorsForAttributeArgumentsDescription" xml:space="preserve">
    <value>Attributes can define mandatory arguments that must be specified when you apply the attribute to a target. These are also known as positional arguments because they are supplied to attribute constructors as positional parameters. For every mandatory argument, the attribute should also provide a corresponding read-only property so that the value of the argument can be retrieved at execution time. Attributes can also define optional arguments, which are also known as named arguments. These arguments are supplied to attribute constructors by name and should have a corresponding read/write property.</value>
  </data>
  <data name="DefineAccessorsForAttributeArgumentsMessageDefault" xml:space="preserve">
    <value>Add a public read-only property accessor for positional argument {0} of Attribute {1}.</value>
  </data>
  <data name="DefineAccessorsForAttributeArgumentsMessageRemoveSetter" xml:space="preserve">
    <value>Remove the property setter from {0} or reduce its accessibility because it corresponds to positional argument {1}.</value>
  </data>
  <data name="DefineAccessorsForAttributeArgumentsMessageIncreaseVisibility" xml:space="preserve">
    <value>If {0} is the property accessor for positional argument {1}, make it public.</value>
  </data>
  <data name="UsePropertiesWhereAppropriateTitle" xml:space="preserve">
    <value>Use properties where appropriate</value>
  </data>
  <data name="UsePropertiesWhereAppropriateDescription" xml:space="preserve">
    <value>A public or protected method has a name that starts with ""Get"", takes no parameters, and returns a value that is not an array. The method might be a good candidate to become a property.</value>
  </data>
  <data name="UsePropertiesWhereAppropriateMessage" xml:space="preserve">
    <value>Use properties where appropriate</value>
  </data>
  <data name="MarkEnumsWithFlagsTitle" xml:space="preserve">
    <value>Mark enums with FlagsAttribute</value>
  </data>
  <data name="MarkEnumsWithFlagsDescription" xml:space="preserve">
    <value>An enumeration is a value type that defines a set of related named constants. Apply FlagsAttribute to an enumeration when its named constants can be meaningfully combined.</value>
  </data>
  <data name="MarkEnumsWithFlagsMessage" xml:space="preserve">
    <value>Mark enums with FlagsAttribute</value>
  </data>
  <data name="InterfaceMethodsShouldBeCallableByChildTypesTitle" xml:space="preserve">
    <value>Interface methods should be callable by child types</value>
  </data>
  <data name="InterfaceMethodsShouldBeCallableByChildTypesDescription" xml:space="preserve">
    <value>An unsealed externally visible type provides an explicit method implementation of a public interface and does not provide an alternative externally visible method that has the same name.</value>
  </data>
  <data name="InterfaceMethodsShouldBeCallableByChildTypesMessage" xml:space="preserve">
    <value>Interface methods should be callable by child types</value>
  </data>
  <data name="OverrideMethodsOnComparableTypesTitle" xml:space="preserve">
    <value>Override methods on comparable types</value>
  </data>
  <data name="OverrideMethodsOnComparableTypesDescription" xml:space="preserve">
    <value>A public or protected type implements the System.IComparable interface. It does not override Object.Equals nor does it overload the language-specific operator for equality, inequality, less than, or greater than.</value>
  </data>
  <data name="OverrideMethodsOnComparableTypesMessageEquals" xml:space="preserve">
    <value>{0} should override Equals since it implements IComparable.</value>
  </data>
  <data name="OverrideMethodsOnComparableTypesMessageOperator" xml:space="preserve">
    <value>{0} should define operator '{1}' since it implements IComparable.</value>
  </data>
  <data name="MovePInvokesToNativeMethodsClassTitle" xml:space="preserve">
    <value>Move pinvokes to native methods class</value>
  </data>
  <data name="MovePInvokesToNativeMethodsClassDescription" xml:space="preserve">
    <value>Platform Invocation methods, such as those that are marked by using the System.Runtime.InteropServices.DllImportAttribute attribute, or methods that are defined by using the Declare keyword in Visual Basic, access unmanaged code. These methods should be of the NativeMethods, SafeNativeMethods, or UnsafeNativeMethods class.</value>
  </data>
  <data name="MovePInvokesToNativeMethodsClassMessage" xml:space="preserve">
    <value>Move pinvokes to native methods class</value>
  </data>
  <data name="IdentifiersShouldDifferByMoreThanCaseTitle" xml:space="preserve">
    <value>Identifiers should differ by more than case</value>
  </data>
  <data name="IdentifiersShouldDifferByMoreThanCaseDescription" xml:space="preserve">
    <value>Identifiers for namespaces, types, members, and parameters cannot differ only by case because languages that target the common language runtime are not required to be case-sensitive.</value>
  </data>
  <data name="IdentifiersShouldDifferByMoreThanCaseMessage" xml:space="preserve">
    <value>Names of '{0}' and '{1}' should differ by more than case.</value>
  </data>
  <data name="IdentifiersShouldHaveCorrectPrefixTitle" xml:space="preserve">
    <value>Identifiers should have correct prefix</value>
  </data>
  <data name="IdentifiersShouldHaveCorrectPrefixDescription" xml:space="preserve">
    <value>The name of an externally visible interface does not start with an uppercase ""I"". The name of a generic type parameter on an externally visible type or method does not start with an uppercase ""T"".</value>
  </data>
  <data name="IdentifiersShouldHaveCorrectPrefixMessageInterface" xml:space="preserve">
    <value>Prefix interface name {0} with 'I'.</value>
  </data>
  <data name="IdentifiersShouldHaveCorrectPrefixMessageTypeParameter" xml:space="preserve">
    <value>Prefix generic type parameter name {0} with 'T'.</value>
  </data>
  <data name="NonConstantFieldsShouldNotBeVisibleTitle" xml:space="preserve">
    <value>Non-constant fields should not be visible</value>
  </data>
  <data name="NonConstantFieldsShouldNotBeVisibleDescription" xml:space="preserve">
    <value>Static fields that are neither constants nor read-only are not thread-safe. Access to such a field must be carefully controlled and requires advanced programming techniques to synchronize access to the class object.</value>
  </data>
  <data name="NonConstantFieldsShouldNotBeVisibleMessage" xml:space="preserve">
    <value>Non-constant fields should not be visible</value>
  </data>
  <data name="DoNotMarkEnumsWithFlagsTitle" xml:space="preserve">
    <value>Do not mark enums with FlagsAttribute</value>
  </data>
  <data name="DoNotMarkEnumsWithFlagsDescription" xml:space="preserve">
    <value>An externally visible enumeration is marked by using FlagsAttribute, and it has one or more values that are not powers of two or a combination of the other defined values on the enumeration.</value>
  </data>
  <data name="DoNotMarkEnumsWithFlagsMessage" xml:space="preserve">
    <value>Do not mark enums with FlagsAttribute</value>
  </data>
  <data name="DoNotDecreaseInheritedMemberVisibilityTitle" xml:space="preserve">
    <value>Do not decrease inherited member visibility</value>
  </data>
  <data name="DoNotDecreaseInheritedMemberVisibilityDescription" xml:space="preserve">
    <value>You should not change the access modifier for inherited members. Changing an inherited member to private does not prevent callers from accessing the base class implementation of the method.</value>
  </data>
  <data name="DoNotDecreaseInheritedMemberVisibilityMessage" xml:space="preserve">
    <value>Do not decrease inherited member visibility</value>
  </data>
  <data name="OperatorOverloadsHaveNamedAlternatesTitle" xml:space="preserve">
    <value>Operator overloads have named alternates</value>
  </data>
  <data name="OperatorOverloadsHaveNamedAlternatesDescription" xml:space="preserve">
    <value>An operator overload was detected, and the expected named alternative method was not found. The named alternative member provides access to the same functionality as the operator and is provided for developers who program in languages that do not support overloaded operators.</value>
  </data>
  <data name="OperatorOverloadsHaveNamedAlternatesMessageDefault" xml:space="preserve">
    <value>Provide a method named '{0}' as a friendly alternate for operator {1}.</value>
  </data>
  <data name="OperatorOverloadsHaveNamedAlternatesMessageProperty" xml:space="preserve">
    <value>Provide a property named '{0}' as a friendly alternate for operator {1}.</value>
  </data>
  <data name="OperatorOverloadsHaveNamedAlternatesMessageMultiple" xml:space="preserve">
    <value>Provide a method named '{0}' or '{1}' as an alternate for operator {2}.</value>
  </data>
  <data name="OperatorOverloadsHaveNamedAlternatesMessageVisibility" xml:space="preserve">
    <value>Mark {0} as public because it is a friendly alternate for operator {1}.</value>
  </data>
  <data name="OperatorsShouldHaveSymmetricalOverloadsTitle" xml:space="preserve">
    <value>Operators should have symmetrical overloads</value>
  </data>
  <data name="OperatorsShouldHaveSymmetricalOverloadsDescription" xml:space="preserve">
    <value>A type implements the equality or inequality operator and does not implement the opposite operator.</value>
  </data>
  <data name="OperatorsShouldHaveSymmetricalOverloadsMessage" xml:space="preserve">
    <value>Operators should have symmetrical overloads</value>
  </data>
  <data name="CollectionPropertiesShouldBeReadOnlyTitle" xml:space="preserve">
    <value>Collection properties should be read only</value>
  </data>
  <data name="CollectionPropertiesShouldBeReadOnlyDescription" xml:space="preserve">
    <value>A writable collection property allows a user to replace the collection with a different collection. A read-only property stops the collection from being replaced but still allows the individual members to be set.</value>
  </data>
  <data name="CollectionPropertiesShouldBeReadOnlyMessage" xml:space="preserve">
    <value>Collection properties should be read only</value>
  </data>
  <data name="OverloadOperatorEqualsOnOverridingValueTypeEqualsTitle" xml:space="preserve">
    <value>Overload operator equals on overriding value type Equals</value>
  </data>
  <data name="OverloadOperatorEqualsOnOverridingValueTypeEqualsDescription" xml:space="preserve">
    <value>In most programming languages there is no default implementation of the equality operator (==) for value types. If your programming language supports operator overloads, you should consider implementing the equality operator. Its behavior should be identical to that of Equals</value>
  </data>
  <data name="OverloadOperatorEqualsOnOverridingValueTypeEqualsMessage" xml:space="preserve">
    <value>Overload operator equals on overriding value type Equals</value>
  </data>
  <data name="PassSystemUriObjectsInsteadOfStringsTitle" xml:space="preserve">
    <value>Pass system uri objects instead of strings</value>
  </data>
  <data name="PassSystemUriObjectsInsteadOfStringsDescription" xml:space="preserve">
    <value>A call is made to a method that has a string parameter whose name contains "uri", "URI", "urn", "URN", "url", or "URL". The declaring type of the method contains a corresponding method overload that has a System.Uri parameter.</value>
  </data>
  <data name="PassSystemUriObjectsInsteadOfStringsMessage" xml:space="preserve">
    <value>Modify '{0}' to call '{1}' instead of '{2}'.</value>
  </data>
  <data name="ImplementIEquatableWhenOverridingObjectEqualsTitle" xml:space="preserve">
    <value>Type {0} should implement IEquatable&lt;T&gt; because it overrides Equals</value>
  </data>
  <data name="ImplementIEquatableWhenOverridingObjectEqualsMessage" xml:space="preserve">
    <value>Implement IEquatable when overriding Object.Equals</value>
  </data>
  <data name="CancellationTokenParametersMustComeLastTitle" xml:space="preserve">
    <value>CancellationToken parameters must come last</value>
  </data>
  <data name="CancellationTokenParametersMustComeLastMessage" xml:space="preserve">
    <value>Method '{0}' should take CancellationToken as the last parameter</value>
  </data>
  <data name="ConstructorMakeNoninheritableBaseClassInheritableTitle" xml:space="preserve">
    <value>Constructor make noninheritable base class inheritable</value>
  </data>
  <data name="ConstructorMakeNoninheritableBaseClassInheritableDescription" xml:space="preserve">
    <value>When a base class is noninheritable because its constructor is internal, a derived class should not make it inheritable by having a public or protected constructor.</value>
  </data>
  <data name="ConstructorMakeNoninheritableBaseClassInheritableMessage" xml:space="preserve">
    <value>Constructor make noninheritable base class inheritable</value>
  </data>
  <data name="IdentifiersShouldNotContainTypeNamesTitle" xml:space="preserve">
    <value>Identifier contains type name</value>
  </data>
  <data name="IdentifiersShouldNotContainTypeNamesDescription" xml:space="preserve">
    <value>
Names of parameters and members are better used to communicate their meaning than to describe their type, which is expected to be provided by development tools. For names of members, if a data type name must be used, use a language-independent name instead of a language-specific one.</value>
  </data>
  <data name="IdentifiersShouldNotContainTypeNamesMessage" xml:space="preserve">
    <value>Identifier '{0}' contains type name</value>
  </data>
  <data name="CreatePropertyAccessorForParameter" xml:space="preserve">
    <value>Create a property accessor.</value>
  </data>
  <data name="MakeGetterPublic" xml:space="preserve">
    <value>Make the getter of the property public</value>
  </data>
  <data name="MakeSetterNonPublic" xml:space="preserve">
    <value>Make the setter of the property non-public</value>
  </data>
  <data name="AddAssemblyLevelComVisibleFalse" xml:space="preserve">
    <value>Because {0} exposes externally visible types, mark it with ComVisible(false) at the assembly level and then mark all types within the assembly that should be exposed to COM clients with ComVisible(true).</value>
  </data>
  <data name="ChangeAssemblyLevelComVisibleToFalse" xml:space="preserve">
    <value>Consider changing the ComVisible attribute on {0} to false, and opting in at the type level.</value>
  </data>
  <data name="ImplementComparable" xml:space="preserve">
    <value>Implement Equality and Comparison methods and operators</value>
  </data>
  <data name="ImplementIDisposableInterface" xml:space="preserve">
    <value>Implement IDisposable Interface</value>
  </data>
  <data name="DoNotMarkEnumsWithFlagsCodeFix" xml:space="preserve">
    <value>Remove FlagsAttribute from enum.</value>
  </data>
  <data name="MarkEnumsWithFlagsCodeFix" xml:space="preserve">
    <value>Apply FlagsAttribute to enum.</value>
  </data>
  <data name="EnumsShouldZeroValueFlagsMultipleZeroCodeFix" xml:space="preserve">
    <value>Remove all members that have the value zero except for one member that is named 'None'.</value>
  </data>
  <data name="EnumsShouldZeroValueFlagsRenameCodeFix" xml:space="preserve">
    <value>Rename zero-valued enum field to 'None'.</value>
  </data>
  <data name="EnumsShouldZeroValueNotFlagsNoZeroValueCodeFix" xml:space="preserve">
    <value>Add a zero-valued member 'None' to enum.</value>
  </data>
  <data name="AbstractTypesShouldNotHavePublicConstructorsCodeFix" xml:space="preserve">
    <value>Change the accessibility of public constructors to protected.</value>
  </data>
  <data name="DoNotDeclareStaticMembersOnGenericTypesTitle" xml:space="preserve">
    <value>Do not declare static members on generic types</value>
  </data>
  <data name="DoNotDeclareStaticMembersOnGenericTypesDescription" xml:space="preserve">
    <value>When a static member of a generic type is called, the type argument must be specified for the type. When a generic instance member that does not support inference is called, the type argument must be specified for the member. In these two cases, the syntax for specifying the type argument is different and easily confused.</value>
  </data>
  <data name="DoNotDeclareStaticMembersOnGenericTypesMessage" xml:space="preserve">
    <value>Do not declare static members on generic types</value>
  </data>
  <data name="CollectionsShouldImplementGenericInterfaceTitle" xml:space="preserve">
    <value>Collections should implement generic interface</value>
  </data>
  <data name="CollectionsShouldImplementGenericInterfaceDescription" xml:space="preserve">
    <value>To broaden the usability of a collection, implement one of the generic collection interfaces. Then the collection can be used to populate generic collection types.</value>
  </data>
  <data name="CollectionsShouldImplementGenericInterfaceMessage" xml:space="preserve">
    <value>Collections should implement generic interface</value>
  </data>
  <data name="EnumStorageShouldBeInt32Title" xml:space="preserve">
    <value>Enum Storage should be Int32</value>
  </data>
  <data name="EnumStorageShouldBeInt32Description" xml:space="preserve">
    <value>An enumeration is a value type that defines a set of related named constants. By default, the System.Int32 data type is used to store the constant value. Although you can change this underlying type, it is not required or recommended for most scenarios.</value>
  </data>
  <data name="EnumStorageShouldBeInt32Message" xml:space="preserve">
    <value>If possible, make the underlying type of {0} System.Int32 instead of {1}.</value>
  </data>
  <data name="UseEventsWhereAppropriateTitle" xml:space="preserve">
    <value>Use events where appropriate</value>
  </data>
  <data name="UseEventsWhereAppropriateDescription" xml:space="preserve">
    <value>This rule detects methods that have names that ordinarily would be used for events. If a method is called in response to a clearly defined state change, the method should be invoked by an event handler. Objects that call the method should raise events instead of calling the method directly.</value>
  </data>
  <data name="UseEventsWhereAppropriateMessage" xml:space="preserve">
    <value>Consider making '{0}' an event.</value>
  </data>
  <data name="ImplementStandardExceptionConstructorsTitle" xml:space="preserve">
    <value>Implement standard exception constructors</value>
  </data>
  <data name="ImplementStandardExceptionConstructorsDescription" xml:space="preserve">
    <value>Failure to provide the full set of constructors can make it difficult to correctly handle exceptions.</value>
  </data>
  <data name="ImplementStandardExceptionConstructorsMessageMissingConstructor" xml:space="preserve">
    <value>Add the following constructor to {0}: {1}.</value>
  </data>
  <data name="ImplementStandardExceptionConstructorsMessageAccessibility" xml:space="preserve">
    <value>Change the accessibility of {0} to {1}.</value>
  </data>
  <data name="NestedTypesShouldNotBeVisibleTitle" xml:space="preserve">
    <value>Nested types should not be visible</value>
  </data>
  <data name="NestedTypesShouldNotBeVisibleDescription" xml:space="preserve">
    <value>A nested type is a type that is declared in the scope of another type. Nested types are useful to encapsulate private implementation details of the containing type. Used for this purpose, nested types should not be externally visible.</value>
  </data>
  <data name="NestedTypesShouldNotBeVisibleMessageDefault" xml:space="preserve">
    <value>Do not nest type {0}. Alternatively, change its accessibility so that it is not externally visible.</value>
  </data>
  <data name="NestedTypesShouldNotBeVisibleMessageVisualBasicModule" xml:space="preserve">
    <value>Do not nest type {0}. Alternatively, change its accessibility so that it is not externally visible. If this type is defined in a Visual Basic Module, it will be considered a nested type to other .NET languages. In that case, consider moving the type outside of the Module.</value>
  </data>
  <data name="AvoidEmptyInterfacesTitle" xml:space="preserve">
    <value>Avoid empty interfaces</value>
  </data>
  <data name="AvoidEmptyInterfacesDescription" xml:space="preserve">
    <value>Interfaces define members that provide a behavior or usage contract. The functionality that is described by the interface can be adopted by any type, regardless of where the type appears in the inheritance hierarchy. A type implements an interface by providing implementations for the members of the interface. An empty interface does not define any members; therefore, it does not define a contract that can be implemented.</value>
  </data>
  <data name="AvoidEmptyInterfacesMessage" xml:space="preserve">
    <value>Avoid empty interfaces</value>
  </data>
  <data name="ProvideObsoleteAttributeMessageTitle" xml:space="preserve">
    <value>Provide ObsoleteAttribute message</value>
  </data>
  <data name="ProvideObsoleteAttributeMessageDescription" xml:space="preserve">
    <value>A type or member is marked by using a System.ObsoleteAttribute attribute that does not have its ObsoleteAttribute.Message property specified. When a type or member that is marked by using ObsoleteAttribute is compiled, the Message property of the attribute is displayed. This gives the user information about the obsolete type or member.</value>
  </data>
  <data name="ProvideObsoleteAttributeMessageMessage" xml:space="preserve">
    <value>Provide a message for the ObsoleteAttribute that marks {0} as Obsolete</value>
  </data>
  <data name="PropertiesShouldNotBeWriteOnlyTitle" xml:space="preserve">
    <value>Properties should not be write only</value>
  </data>
  <data name="PropertiesShouldNotBeWriteOnlyDescription" xml:space="preserve">
    <value>Although it is acceptable and often necessary to have a read-only property, the design guidelines prohibit the use of write-only properties. This is because letting a user set a value, and then preventing the user from viewing that value, does not provide any security. Also, without read access, the state of shared objects cannot be viewed, which limits their usefulness.</value>
  </data>
  <data name="PropertiesShouldNotBeWriteOnlyMessageAddGetter" xml:space="preserve">
    <value>Because property {0} is write-only, either add a property getter with an accessibility that is greater than or equal to its setter or convert this property into a method.</value>
  </data>
  <data name="PropertiesShouldNotBeWriteOnlyMessageMakeMoreAccessible" xml:space="preserve">
    <value>Because the property getter for {0} is less visible than its setter, either increase the accessibility of its getter or decrease the accessibility of its setter.</value>
  </data>
  <data name="DeclareTypesInNamespacesTitle" xml:space="preserve">
    <value>Declare types in namespaces</value>
  </data>
  <data name="DeclareTypesInNamespacesDescription" xml:space="preserve">
    <value>Types are declared in namespaces to prevent name collisions and as a way to organize related types in an object hierarchy.</value>
  </data>
  <data name="DeclareTypesInNamespacesMessage" xml:space="preserve">
    <value>Declare types in namespaces</value>
  </data>
  <data name="DoNotDeclareVisibleInstanceFieldsTitle" xml:space="preserve">
    <value>Do not declare visible instance fields</value>
  </data>
  <data name="DoNotDeclareVisibleInstanceFieldsDescription" xml:space="preserve">
    <value>The primary use of a field should be as an implementation detail. Fields should be private or internal and should be exposed by using properties.</value>
  </data>
  <data name="DoNotDeclareVisibleInstanceFieldsMessage" xml:space="preserve">
    <value>Do not declare visible instance fields</value>
  </data>
  <data name="UriParametersShouldNotBeStringsTitle" xml:space="preserve">
    <value>Uri parameters should not be strings</value>
  </data>
  <data name="UriParametersShouldNotBeStringsDescription" xml:space="preserve">
    <value>If a method takes a string representation of a URI, a corresponding overload should be provided that takes an instance of the URI class, which provides these services in a safe and secure manner.</value>
  </data>
  <data name="UriParametersShouldNotBeStringsMessage" xml:space="preserve">
    <value>Change the type of parameter {0} of method {1} from string to System.Uri, or provide an overload to {1} that allows {0} to be passed as a System.Uri object.</value>
  </data>
  <data name="UriReturnValuesShouldNotBeStringsTitle" xml:space="preserve">
    <value>Uri return values should not be strings</value>
  </data>
  <data name="UriReturnValuesShouldNotBeStringsDescription" xml:space="preserve">
    <value>This rule assumes that the method returns a URI. A string representation of a URI is prone to parsing and encoding errors, and can lead to security vulnerabilities. The System.Uri class provides these services in a safe and secure manner.</value>
  </data>
  <data name="UriReturnValuesShouldNotBeStringsMessage" xml:space="preserve">
    <value>Change the return type of method {0} from string to System.Uri.</value>
  </data>
  <data name="UriPropertiesShouldNotBeStringsTitle" xml:space="preserve">
    <value>Uri properties should not be strings</value>
  </data>
  <data name="UriPropertiesShouldNotBeStringsDescription" xml:space="preserve">
    <value>This rule assumes that the property represents a Uniform Resource Identifier (URI). A string representation of a URI is prone to parsing and encoding errors, and can lead to security vulnerabilities. The System.Uri class provides these services in a safe and secure manner.</value>
  </data>
  <data name="UriPropertiesShouldNotBeStringsMessage" xml:space="preserve">
    <value>Change the type of property {0} from string to System.Uri.</value>
  </data>
  <data name="ImplementIDisposableCorrectlyTitle" xml:space="preserve">
    <value>Implement IDisposable Correctly</value>
  </data>
  <data name="ImplementIDisposableCorrectlyDescription" xml:space="preserve">
    <value>All IDisposable types should implement the Dispose pattern correctly.</value>
  </data>
  <data name="ImplementIDisposableCorrectlyMessageIDisposableReimplementation" xml:space="preserve">
    <value>Remove IDisposable from the list of interfaces implemented by {0} and override the base class Dispose implementation instead.</value>
  </data>
  <data name="ImplementIDisposableCorrectlyMessageFinalizeOverride" xml:space="preserve">
    <value>Remove the finalizer from type {0}, override Dispose(bool disposing), and put the finalization logic in the code path where 'disposing' is false.</value>
  </data>
  <data name="ImplementIDisposableCorrectlyMessageDisposeOverride" xml:space="preserve">
    <value>Remove {0}, override Dispose(bool disposing), and put the dispose logic in the code path where 'disposing' is true.</value>
  </data>
  <data name="ImplementIDisposableCorrectlyMessageDisposeSignature" xml:space="preserve">
    <value>Ensure that {0} is declared as public and sealed.</value>
  </data>
  <data name="ImplementIDisposableCorrectlyMessageRenameDispose" xml:space="preserve">
    <value>Rename {0} to 'Dispose' and ensure that it is declared as public and sealed.</value>
  </data>
  <data name="ImplementIDisposableCorrectlyMessageDisposeBoolSignature" xml:space="preserve">
    <value>Ensure that {0} is declared as protected, virtual, and unsealed.</value>
  </data>
  <data name="ImplementIDisposableCorrectlyMessageDisposeImplementation" xml:space="preserve">
    <value>Modify {0} so that it calls Dispose(true), then calls GC.SuppressFinalize on the current object instance ('this' or 'Me' in Visual Basic), and then returns.</value>
  </data>
  <data name="ImplementIDisposableCorrectlyMessageFinalizeImplementation" xml:space="preserve">
    <value>Modify {0} so that it calls Dispose(false) and then returns.</value>
  </data>
  <data name="ImplementIDisposableCorrectlyMessageProvideDisposeBool" xml:space="preserve">
    <value>Provide an overridable implementation of Dispose(bool) on {0} or mark the type as sealed. A call to Dispose(false) should only clean up native resources. A call to Dispose(true) should clean up both managed and native resources.</value>
  </data>
  <data name="ExceptionsShouldBePublicTitle" xml:space="preserve">
    <value>Exceptions should be public</value>
  </data>
  <data name="ExceptionsShouldBePublicDescription" xml:space="preserve">
    <value>An internal exception is visible only inside its own internal scope. After the exception falls outside the internal scope, only the base exception can be used to catch the exception. If the internal exception is inherited from T:System.Exception, T:System.SystemException, or T:System.ApplicationException, the external code will not have sufficient information to know what to do with the exception.</value>
  </data>
  <data name="ExceptionsShouldBePublicMessage" xml:space="preserve">
    <value>Exceptions should be public</value>
  </data>
  <data name="DoNotRaiseExceptionsInUnexpectedLocationsTitle" xml:space="preserve">
    <value>Do not raise exceptions in unexpected locations</value>
  </data>
  <data name="DoNotRaiseExceptionsInUnexpectedLocationsDescription" xml:space="preserve">
    <value>A method that is not expected to throw exceptions throws an exception.</value>
  </data>
  <data name="DoNotRaiseExceptionsInUnexpectedLocationsMessagePropertyGetter" xml:space="preserve">
    <value>{0} creates an exception of type {1}, an exception type that should not be raised in a property. If this exception instance might be raised, use a different exception type, convert this property into a method, or change this property's logic so that it no longer raises an exception.</value>
  </data>
  <data name="DoNotRaiseExceptionsInUnexpectedLocationsMessageHasAllowedExceptions" xml:space="preserve">
    <value>{0} creates an exception of type {1}, an exception type that should not be raised in this type of method. If this exception instance might be raised, either use a different exception type or change this method's logic so that it no longer raises an exception.</value>
  </data>
  <data name="DoNotRaiseExceptionsInUnexpectedLocationsMessageNoAllowedExceptions" xml:space="preserve">
    <value>{0} creates an exception of type {1}. Exceptions should not be raised in this type of method. If this exception instance might be raised, change this method's logic so it no longer raises an exception.</value>
  </data>
  <data name="IdentifiersShouldNotContainUnderscoresTitle" xml:space="preserve">
    <value>Identifiers should not contain underscores</value>
  </data>
  <data name="IdentifiersShouldNotContainUnderscoresDescription" xml:space="preserve">
    <value>By convention, identifier names do not contain the underscore (_) character. This rule checks namespaces, types, members, and parameters.</value>
  </data>
  <data name="IdentifiersShouldNotContainUnderscoresMessageAssembly" xml:space="preserve">
    <value>Remove the underscores from assembly name {0}.</value>
  </data>
  <data name="IdentifiersShouldNotContainUnderscoresMessageNamespace" xml:space="preserve">
    <value>Remove the underscores from namespace name '{0}'.</value>
  </data>
  <data name="IdentifiersShouldNotContainUnderscoresMessageType" xml:space="preserve">
    <value>Remove the underscores from type name {0}.</value>
  </data>
  <data name="IdentifiersShouldNotContainUnderscoresMessageMember" xml:space="preserve">
    <value>Remove the underscores from member name {0}.</value>
  </data>
  <data name="IdentifiersShouldNotContainUnderscoresMessageTypeTypeParameter" xml:space="preserve">
    <value>On type {0}, remove the underscores from generic type parameter name {1}.</value>
  </data>
  <data name="IdentifiersShouldNotContainUnderscoresMessageMethodTypeParameter" xml:space="preserve">
    <value>On method {0}, remove the underscores from generic type parameter name {1}.</value>
  </data>
  <data name="IdentifiersShouldNotContainUnderscoresMessageMemberParameter" xml:space="preserve">
    <value>In member {0}, remove the underscores from parameter name {1}.</value>
  </data>
  <data name="IdentifiersShouldNotContainUnderscoresMessageDelegateParameter" xml:space="preserve">
    <value>In delegate {0}, remove the underscores from parameter name {1}.</value>
  </data>
  <data name="IdentifiersShouldHaveCorrectSuffixTitle" xml:space="preserve">
    <value>Identifiers should have correct suffix</value>
  </data>
  <data name="IdentifiersShouldHaveCorrectSuffixDescription" xml:space="preserve">
    <value>By convention, the names of types that extend certain base types or that implement certain interfaces, or types that are derived from these types, have a suffix that is associated with the base type or interface.</value>
  </data>
  <data name="IdentifiersShouldHaveCorrectSuffixMessageDefault" xml:space="preserve">
    <value>Rename {0} to end in '{1}'.</value>
  </data>
  <data name="IdentifiersShouldHaveCorrectSuffixMessageSpecialCollection" xml:space="preserve">
    <value>Rename {0} to end in either 'Collection' or '{1}'.</value>
  </data>
  <data name="IdentifiersShouldNotHaveIncorrectSuffixTitle" xml:space="preserve">
    <value>Identifiers should not have incorrect suffix</value>
  </data>
  <data name="IdentifiersShouldNotHaveIncorrectSuffixDescription" xml:space="preserve">
    <value>By convention, only the names of types that extend certain base types or that implement certain interfaces, or types that are derived from these types, should end with specific reserved suffixes. Other type names should not use these reserved suffixes.</value>
  </data>
  <data name="IdentifiersShouldNotHaveIncorrectSuffixMessageTypeNoAlternate" xml:space="preserve">
    <value>Rename type name {0} so that it does not end in '{1}'.</value>
  </data>
  <data name="IdentifiersShouldNotHaveIncorrectSuffixMessageMemberNewerVersion" xml:space="preserve">
    <value>Either replace the suffix '{0}' in member name {1} with the suggested numeric alternate '2' or provide a more meaningful suffix that distinguishes it from the member it replaces.</value>
  </data>
  <data name="IdentifiersShouldNotHaveIncorrectSuffixMessageTypeNewerVersion" xml:space="preserve">
    <value>Either replace the suffix '{0}' in type name {1} with the suggested numeric alternate '2' or provide a more meaningful suffix that distinguishes it from the type it replaces.</value>
  </data>
  <data name="IdentifiersShouldNotHaveIncorrectSuffixMessageMemberWithAlternate" xml:space="preserve">
    <value>Either replace the suffix '{0}' in member name '{1}' with the suggested alternate '{2}' or remove the suffix completely.</value>
  </data>
  <data name="FlagsEnumsShouldHavePluralNamesTitle" xml:space="preserve">
    <value>Flags enums should have plural names</value>
  </data>
  <data name="FlagsEnumsShouldHavePluralNamesDescription" xml:space="preserve">
    <value>A public enumeration has the System.FlagsAttribute attribute, and its name does not end in ""s"". Types that are marked by using FlagsAttribute have names that are plural because the attribute indicates that more than one value can be specified.</value>
  </data>
  <data name="FlagsEnumsShouldHavePluralNamesMessage" xml:space="preserve">
    <value>Flags enums should have plural names</value>
  </data>
  <data name="IdentifiersShouldNotMatchKeywordsTitle" xml:space="preserve">
    <value>Identifiers should not match keywords</value>
  </data>
  <data name="IdentifiersShouldNotMatchKeywordsDescription" xml:space="preserve">
    <value>A namespace name or a type name matches a reserved keyword in a programming language. Identifiers for namespaces and types should not match keywords that are defined by languages that target the common language runtime.</value>
  </data>
  <data name="IdentifiersShouldNotMatchKeywordsMessageMemberParameter" xml:space="preserve">
    <value>In virtual/interface member {0}, rename parameter {1} so that it no longer conflicts with the reserved language keyword '{2}'. Using a reserved keyword as the name of a parameter on a virtual/interface member makes it harder for consumers in other languages to override/implement the member.</value>
  </data>
  <data name="IdentifiersShouldNotMatchKeywordsMessageMember" xml:space="preserve">
    <value>Rename virtual/interface member {0} so that it no longer conflicts with the reserved language keyword '{1}'. Using a reserved keyword as the name of a virtual/interface member makes it harder for consumers in other languages to override/implement the member.</value>
  </data>
  <data name="IdentifiersShouldNotMatchKeywordsMessageType" xml:space="preserve">
    <value>Rename type {0} so that it no longer conflicts with the reserved language keyword '{1}'. Using a reserved keyword as the name of a type makes it harder for consumers in other languages to use the type.</value>
  </data>
  <data name="IdentifiersShouldNotMatchKeywordsMessageNamespace" xml:space="preserve">
    <value>Rename namespace {0} so that it no longer conflicts with the reserved language keyword '{1}'. Using a reserved keyword as the name of a namespace makes it harder for consumers in other languages to use the namespace.</value>
  </data>
  <data name="OnlyFlagsEnumsShouldHavePluralNamesTitle" xml:space="preserve">
    <value>Only FlagsAttribute enums should have plural names</value>
  </data>
  <data name="OnlyFlagsEnumsShouldHavePluralNamesDescription" xml:space="preserve">
    <value>Naming conventions dictate that a plural name for an enumeration indicates that more than one value of the enumeration can be specified at the same time.</value>
  </data>
  <data name="OnlyFlagsEnumsShouldHavePluralNamesMessage" xml:space="preserve">
    <value>Only FlagsAttribute enums should have plural names</value>
  </data>
  <data name="PropertyNamesShouldNotMatchGetMethodsTitle" xml:space="preserve">
    <value>Property names should not match get methods</value>
  </data>
  <data name="PropertyNamesShouldNotMatchGetMethodsDescription" xml:space="preserve">
    <value>The name of a public or protected member starts with ""Get"" and otherwise matches the name of a public or protected property. ""Get"" methods and properties should have names that clearly distinguish their function.</value>
  </data>
  <data name="PropertyNamesShouldNotMatchGetMethodsMessage" xml:space="preserve">
    <value>The property name '{0}' is confusing given the existence of method '{1}'. Rename or remove one of these members.</value>
  </data>
  <data name="TypeNamesShouldNotMatchNamespacesTitle" xml:space="preserve">
    <value>Type names should not match namespaces</value>
  </data>
  <data name="TypeNamesShouldNotMatchNamespacesDescription" xml:space="preserve">
    <value>Type names should not match the names of namespaces that are defined in the .NET Framework class library. Violating this rule can reduce the usability of the library.</value>
  </data>
  <data name="TypeNamesShouldNotMatchNamespacesMessageDefault" xml:space="preserve">
    <value>The type name {0} conflicts in whole or in part with the namespace name '{1}'. Change either name to eliminate the conflict.</value>
  </data>
  <data name="TypeNamesShouldNotMatchNamespacesMessageSystem" xml:space="preserve">
    <value>The type name {0} conflicts in whole or in part with the namespace name '{1}' defined in the .NET Framework. Rename the type to eliminate the conflict.</value>
  </data>
  <data name="ParameterNamesShouldMatchBaseDeclarationTitle" xml:space="preserve">
    <value>Parameter names should match base declaration</value>
  </data>
  <data name="ParameterNamesShouldMatchBaseDeclarationDescription" xml:space="preserve">
    <value>Consistent naming of parameters in an override hierarchy increases the usability of the method overrides. A parameter name in a derived method that differs from the name in the base declaration can cause confusion about whether the method is an override of the base method or a new overload of the method.</value>
  </data>
  <data name="ParameterNamesShouldMatchBaseDeclarationMessage" xml:space="preserve">
    <value>In member {0}, change parameter name {1} to {2} in order to match the identifier as it has been declared in {3}.</value>
  </data>
  <data name="UsePreferredTermsTitle" xml:space="preserve">
    <value>Use preferred terms</value>
  </data>
  <data name="UsePreferredTermsDescription" xml:space="preserve">
    <value>The name of an externally visible identifier includes a term for which an alternative, preferred term exists. Alternatively, the name includes the term ""Flag"" or ""Flags"".</value>
  </data>
  <data name="UsePreferredTermsMessageAssembly" xml:space="preserve">
    <value>Replace the term '{0}' in assembly name {1} with the preferred alternate '{2}'.</value>
  </data>
  <data name="UsePreferredTermsMessageNamespace" xml:space="preserve">
    <value>Replace the term '{0}' in namespace name '{1}' with the preferred alternate '{2}'.</value>
  </data>
  <data name="UsePreferredTermsMessageMemberParameter" xml:space="preserve">
    <value>In member {0}, replace the term '{1}' in parameter name {2} with the preferred alternate '{3}'.</value>
  </data>
  <data name="UsePreferredTermsMessageDelegateParameter" xml:space="preserve">
    <value>In delegate {0}, replace the term '{1}' in parameter name {2} with the preferred alternate '{3}'.</value>
  </data>
  <data name="UsePreferredTermsMessageTypeTypeParameter" xml:space="preserve">
    <value>On type {0}, replace the term '{1}' in generic type parameter name {2} with the preferred alternate '{3}'.</value>
  </data>
  <data name="UsePreferredTermsMessageMethodTypeParameter" xml:space="preserve">
    <value>On method {0}, replace the term '{1}' in generic type parameter name {2} with the preferred alternate '{3}'.</value>
  </data>
  <data name="UsePreferredTermsMessageType" xml:space="preserve">
    <value>Replace the term '{0}' in type name {1} with the preferred alternate '{2}'.</value>
  </data>
  <data name="UsePreferredTermsMessageMember" xml:space="preserve">
    <value>Replace the term '{0}' in member name {1} with the preferred alternate '{2}'.</value>
  </data>
  <data name="UsePreferredTermsMessageAssemblyNoAlternate" xml:space="preserve">
    <value>Replace the term '{0}' in assembly name {1} with an appropriate alternate or remove it entirely.</value>
  </data>
  <data name="UsePreferredTermsMessageNamespaceNoAlternate" xml:space="preserve">
    <value>Replace the term '{0}' in namespace name '{1}' with an appropriate alternate or remove it entirely.</value>
  </data>
  <data name="UsePreferredTermsMessageMemberParameterNoAlternate" xml:space="preserve">
    <value>In member {0}, replace the term '{1}' in parameter name {2} with an appropriate alternate or remove it entirely.</value>
  </data>
  <data name="UsePreferredTermsMessageDelegateParameterNoAlternate" xml:space="preserve">
    <value>In delegate {0}, replace the term '{1}' in parameter name {2} with an appropriate alternate or remove it entirely.</value>
  </data>
  <data name="UsePreferredTermsMessageTypeTypeParameterNoAlternate" xml:space="preserve">
    <value>On type {0}, replace the term '{1}' in generic type parameter name {2} with an appropriate alternate or remove it entirely.</value>
  </data>
  <data name="UsePreferredTermsMessageMethodTypeParameterNoAlternate" xml:space="preserve">
    <value>On method {0}, replace the term '{1}' in generic type parameter name {2} with an appropriate alternate or remove it entirely.</value>
  </data>
  <data name="UsePreferredTermsMessageTypeNoAlternate" xml:space="preserve">
    <value>Replace the term '{0}' in type name {1} with an appropriate alternate or remove it entirely.</value>
  </data>
  <data name="UsePreferredTermsMessageMemberNoAlternate" xml:space="preserve">
    <value>Replace the term '{0}' in member name {1} with an appropriate alternate or remove it entirely.</value>
  </data>
  <data name="OverrideEqualsAndOperatorEqualsOnValueTypesTitle" xml:space="preserve">
    <value>Override equals and operator equals on value types</value>
  </data>
  <data name="OverrideEqualsAndOperatorEqualsOnValueTypesDescription" xml:space="preserve">
    <value>For value types, the inherited implementation of Equals uses the Reflection library and compares the contents of all fields. Reflection is computationally expensive, and comparing every field for equality might be unnecessary. If you expect users to compare or sort instances, or to use instances as hash table keys, your value type should implement Equals.</value>
  </data>
  <data name="OverrideEqualsAndOperatorEqualsOnValueTypesMessageEquals" xml:space="preserve">
    <value>{0} should override Equals.</value>
  </data>
  <data name="OverrideEqualsAndOperatorEqualsOnValueTypesMessageOpEquality" xml:space="preserve">
    <value>{0} should override the equality (==) and inequality (!=) operators.</value>
  </data>
  <data name="PropertiesShouldNotReturnArraysTitle" xml:space="preserve">
    <value>Properties should not return arrays</value>
  </data>
  <data name="PropertiesShouldNotReturnArraysDescription" xml:space="preserve">
    <value>Arrays that are returned by properties are not write-protected, even when the property is read-only. To keep the array tamper-proof, the property must return a copy of the array. Typically, users will not understand the adverse performance implications of calling such a property.</value>
  </data>
  <data name="PropertiesShouldNotReturnArraysMessage" xml:space="preserve">
    <value>Properties should not return arrays</value>
  </data>
  <data name="AssembliesShouldHaveValidStrongNamesTitle" xml:space="preserve">
    <value>Assemblies should have valid strong names</value>
  </data>
  <data name="AssembliesShouldHaveValidStrongNamesDescription" xml:space="preserve">
    <value>The strong name protects clients from unknowingly loading an assembly that has been tampered with. Assemblies without strong names should not be deployed outside very limited scenarios. If you share or distribute assemblies that are not correctly signed, the assembly can be tampered with, the common language runtime might not load the assembly, or the user might have to disable verification on his or her computer.</value>
  </data>
  <data name="AssembliesShouldHaveValidStrongNamesMessageNoStrongName" xml:space="preserve">
    <value>Sign {0} with a strong name key.</value>
  </data>
  <data name="AssembliesShouldHaveValidStrongNamesMessageNotValid" xml:space="preserve">
    <value>Verify that {0} has a valid strong name before deploying.</value>
  </data>
  <data name="OverrideGetHashCodeOnOverridingEqualsTitle" xml:space="preserve">
    <value>Override GetHashCode on overriding Equals</value>
  </data>
  <data name="OverrideGetHashCodeOnOverridingEqualsDescription" xml:space="preserve">
    <value>GetHashCode returns a value, based on the current instance, that is suited for hashing algorithms and data structures such as a hash table. Two objects that are the same type and are equal must return the same hash code.</value>
  </data>
  <data name="OverrideGetHashCodeOnOverridingEqualsMessage" xml:space="preserve">
    <value>Override GetHashCode on overriding Equals</value>
  </data>
  <data name="OverrideEqualsOnOverloadingOperatorEqualsTitle" xml:space="preserve">
    <value>Override Equals on overloading operator equals</value>
  </data>
  <data name="OverrideEqualsOnOverloadingOperatorEqualsDescription" xml:space="preserve">
    <value>A public type implements the equality operator but does not override Object.Equals.</value>
  </data>
  <data name="OverrideEqualsOnOverloadingOperatorEqualsMessage" xml:space="preserve">
    <value>Override Equals on overloading operator equals</value>
  </data>
  <data name="Since_0_redefines_operator_1_it_should_also_redefine_operator_2" xml:space="preserve">
    <value>Since '{0}' redefines operator '{1}', it should also redefine operator '{2}'</value>
  </data>
  <data name="Generate_missing_operators" xml:space="preserve">
    <value>Generate missing operators</value>
  </data>
  <data name="OverrideEqualsOnOverloadingOperatorEqualsCodeActionTitle" xml:space="preserve">
    <value>Override object.Equals</value>
  </data>
  <data name="OverrideGetHashCodeOnOverridingEqualsCodeActionTitle" xml:space="preserve">
    <value>Override object.GetHashCode</value>
  </data>
  <data name="MakeExceptionPublic" xml:space="preserve">
    <value>Make exception public</value>
  </data>
  <data name="InterfaceMethodsShouldBeCallableByChildTypesFix1" xml:space="preserve">
    <value>Make '{0}' protected.</value>
  </data>
  <data name="InterfaceMethodsShouldBeCallableByChildTypesFix2" xml:space="preserve">
    <value>Change '{0}' to a public interface implementation.</value>
  </data>
  <data name="InterfaceMethodsShouldBeCallableByChildTypesFix3" xml:space="preserve">
    <value>Make the containing type '{0}' sealed.</value>
  </data>
  <data name="StaticHolderTypeIsNotStatic" xml:space="preserve">
    <value>Type '{0}' is a static holder type but is neither static nor NotInheritable</value>
  </data>
  <data name="StaticHolderTypesShouldBeStaticOrNotInheritable" xml:space="preserve">
    <value>Static holder types should be Static or NotInheritable</value>
  </data>
  <data name="MakeClassStatic" xml:space="preserve">
    <value>Make Class Static</value>
  </data>
  <data name="OverrideObjectEqualsMessage" xml:space="preserve">
    <value>Type {0} should override Equals because it implements IEquatable&lt;T&gt;</value>
  </data>
  <data name="OverrideObjectEqualsTitle" xml:space="preserve">
    <value>Override Object.Equals(object) when implementing IEquatable&lt;T&gt;</value>
  </data>
  <data name="UseIntegralOrStringArgumentForIndexersDescription" xml:space="preserve">
    <value>Indexers, that is, indexed properties, should use integer or string types for the index. These types are typically used for indexing data structures and increase the usability of the library. Use of the Object type should be restricted to those cases where the specific integer or string type cannot be specified at design time. If the design requires other types for the index, reconsider whether the type represents a logical data store. If it does not represent a logical data store, use a method.</value>
  </data>
  <data name="UseIntegralOrStringArgumentForIndexersMessage" xml:space="preserve">
    <value>Use Integral Or String Argument For Indexers</value>
  </data>
  <data name="UseIntegralOrStringArgumentForIndexersTitle" xml:space="preserve">
    <value>Use Integral Or String Argument For Indexers</value>
  </data>
  <data name="DoNotDirectlyAwaitATaskDescription" xml:space="preserve">
    <value>While authoring a library where the consumer is not known and when there is no need for a SynchronizationContext,  consider using ConfigureAwait(false). Otherwise, the consumers of the library may face deadlocks by consuming the asynchronous methods in a blocking fashion.</value>
  </data>
  <data name="DoNotDirectlyAwaitATaskMessage" xml:space="preserve">
    <value>Do not directly await a Task without calling ConfigureAwait</value>
  </data>
  <data name="DoNotDirectlyAwaitATaskTitle" xml:space="preserve">
    <value>Do not directly await a Task</value>
  </data>
  <data name="AppendConfigureAwaitFalse" xml:space="preserve">
    <value>Append .ConfigureAwait(false)</value>
  </data>
  <data name="DoNotDecreaseInheritedMemberVisibilityCodeFix" xml:space="preserve">
    <value>Increase visibility for '{0}'</value>
  </data>
  <data name="ImplementIEquatableWhenOverridingObjectEqualsDescription" xml:space="preserve">
    <value>When a type T overrides Object.Equals(object), the implementation must cast the object argument to the correct type T before performing the comparison. If the type implements IEquatable&lt;T&gt;, and therefore offers the method T.Equals(T), and if the argument is known at compile time to be of type T, then the compiler can call IEquatable&lt;T&gt;.Equals(T) instead of Object.Equals(object), and no cast is necessary, improving performance.</value>
  </data>
  <data name="OverrideObjectEqualsDescription" xml:space="preserve">
    <value>When a type T implements the interface IEquatable&lt;T&gt;, it suggests to a user who sees a call to the Equals method in source code that an instance of the type can be equated with an instance of any other type. The user might be confused if their attempt to equate the type with an instance of another type fails to compile. This violates the "principle of least surprise".</value>
  </data>
<<<<<<< HEAD
  <data name="ConsiderPassingBaseTypesAsParametersDescription" xml:space="preserve">
    <value>When a base type is specified as a parameter in a method declaration, any type that is derived from the base type can be passed as the corresponding argument to the method. If the additional functionality that is provided by the derived parameter type is not required, use of the base type enables wider use of the method.</value>
  </data>
  <data name="ConsiderPassingBaseTypesAsParametersMessage" xml:space="preserve">
    <value>Consider changing the type of parameter {0} in {1} from {2} to its base type {3}. This method appears to only require base class members in its implementation. Suppress this violation if there is a compelling reason to require the more derived type in the method signature.</value>
  </data>
  <data name="ConsiderPassingBaseTypesAsParametersTitle" xml:space="preserve">
    <value>Consider passing base types as parameters</value>
=======
  <data name="RenameToTitle" xml:space="preserve">
    <value>Rename to '{0}'</value>
>>>>>>> 16d76428
  </data>
</root><|MERGE_RESOLUTION|>--- conflicted
+++ resolved
@@ -988,7 +988,9 @@
   <data name="OverrideObjectEqualsDescription" xml:space="preserve">
     <value>When a type T implements the interface IEquatable&lt;T&gt;, it suggests to a user who sees a call to the Equals method in source code that an instance of the type can be equated with an instance of any other type. The user might be confused if their attempt to equate the type with an instance of another type fails to compile. This violates the "principle of least surprise".</value>
   </data>
-<<<<<<< HEAD
+  <data name="RenameToTitle" xml:space="preserve">
+    <value>Rename to '{0}'</value>
+  </data>
   <data name="ConsiderPassingBaseTypesAsParametersDescription" xml:space="preserve">
     <value>When a base type is specified as a parameter in a method declaration, any type that is derived from the base type can be passed as the corresponding argument to the method. If the additional functionality that is provided by the derived parameter type is not required, use of the base type enables wider use of the method.</value>
   </data>
@@ -997,9 +999,5 @@
   </data>
   <data name="ConsiderPassingBaseTypesAsParametersTitle" xml:space="preserve">
     <value>Consider passing base types as parameters</value>
-=======
-  <data name="RenameToTitle" xml:space="preserve">
-    <value>Rename to '{0}'</value>
->>>>>>> 16d76428
   </data>
 </root>
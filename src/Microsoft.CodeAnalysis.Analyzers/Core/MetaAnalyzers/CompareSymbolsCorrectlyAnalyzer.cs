--- conflicted
+++ resolved
@@ -22,11 +22,7 @@
         private const string s_symbolEqualsName = nameof(ISymbol.Equals);
         public const string SymbolEqualityComparerName = "Microsoft.CodeAnalysis.SymbolEqualityComparer";
 
-<<<<<<< HEAD
-        public static readonly DiagnosticDescriptor EqualityRule = new DiagnosticDescriptor(
-=======
-        public static readonly DiagnosticDescriptor Rule = new(
->>>>>>> f3131c9a
+        public static readonly DiagnosticDescriptor EqualityRule = new(
             DiagnosticIds.CompareSymbolsCorrectlyRuleId,
             s_localizableTitle,
             s_localizableMessage,
@@ -36,7 +32,7 @@
             description: s_localizableDescription,
             customTags: WellKnownDiagnosticTags.Telemetry);
 
-        public static readonly DiagnosticDescriptor GetHashCodeRule = new DiagnosticDescriptor(
+        public static readonly DiagnosticDescriptor GetHashCodeRule = new(
             DiagnosticIds.CompareSymbolsCorrectlyRuleId,
             s_localizableTitle,
             s_localizableMessage,
@@ -46,7 +42,7 @@
             description: s_localizableDescriptionGetHashCode,
             customTags: WellKnownDiagnosticTags.Telemetry);
 
-        public static readonly DiagnosticDescriptor CollectionRule = new DiagnosticDescriptor(
+        public static readonly DiagnosticDescriptor CollectionRule = new(
             DiagnosticIds.CompareSymbolsCorrectlyRuleId,
             s_localizableTitle,
             s_localizableMessage,

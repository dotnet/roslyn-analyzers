﻿// Copyright (c) Microsoft.  All Rights Reserved.  Licensed under the MIT license.  See License.txt in the project root for license information.

using System.Collections.Immutable;
using System.Diagnostics.CodeAnalysis;
using Analyzer.Utilities;
using Analyzer.Utilities.Extensions;
using Microsoft.CodeAnalysis.Diagnostics;

namespace Microsoft.CodeAnalysis.Analyzers.MetaAnalyzers
{
    using static CodeAnalysisDiagnosticsResources;

    /// <summary>
    /// RS1001: <inheritdoc cref="MissingDiagnosticAnalyzerAttributeTitle"/>
    /// RS1004: <inheritdoc cref="AddLanguageSupportToAnalyzerTitle"/>
    /// </summary>
    [DiagnosticAnalyzer(LanguageNames.CSharp, LanguageNames.VisualBasic)]
    public sealed class DiagnosticAnalyzerAttributeAnalyzer : DiagnosticAnalyzerCorrectnessAnalyzer
    {
        public static readonly DiagnosticDescriptor MissingDiagnosticAnalyzerAttributeRule = new(
            DiagnosticIds.MissingDiagnosticAnalyzerAttributeRuleId,
            CreateLocalizableResourceString(nameof(MissingDiagnosticAnalyzerAttributeTitle)),
            CreateLocalizableResourceString(nameof(MissingAttributeMessage), WellKnownTypeNames.MicrosoftCodeAnalysisDiagnosticsDiagnosticAnalyzerAttribute),
            DiagnosticCategory.MicrosoftCodeAnalysisCorrectness,
            DiagnosticSeverity.Warning,
            isEnabledByDefault: true,
            description: CreateLocalizableResourceString(nameof(MissingDiagnosticAnalyzerAttributeDescription)),
            customTags: WellKnownDiagnosticTagsExtensions.Telemetry);

        public static readonly DiagnosticDescriptor AddLanguageSupportToAnalyzerRule = new(
           DiagnosticIds.AddLanguageSupportToAnalyzerRuleId,
           CreateLocalizableResourceString(nameof(AddLanguageSupportToAnalyzerTitle)),
           CreateLocalizableResourceString(nameof(AddLanguageSupportToAnalyzerMessage)),
           DiagnosticCategory.MicrosoftCodeAnalysisCorrectness,
           DiagnosticSeverity.Warning,
           isEnabledByDefault: true,
           description: CreateLocalizableResourceString(nameof(AddLanguageSupportToAnalyzerDescription)),
           customTags: WellKnownDiagnosticTagsExtensions.Telemetry);

        public override ImmutableArray<DiagnosticDescriptor> SupportedDiagnostics { get; } = ImmutableArray.Create(MissingDiagnosticAnalyzerAttributeRule, AddLanguageSupportToAnalyzerRule);

#pragma warning disable RS1025 // Configure generated code analysis
        public override void Initialize(AnalysisContext context)
#pragma warning restore RS1025 // Configure generated code analysis
        {
            context.EnableConcurrentExecution();

            base.Initialize(context);
        }

        [SuppressMessage("AnalyzerPerformance", "RS1012:Start action has no registered actions.", Justification = "Method returns an analyzer that is registered by the caller.")]
        protected override DiagnosticAnalyzerSymbolAnalyzer GetDiagnosticAnalyzerSymbolAnalyzer(CompilationStartAnalysisContext compilationContext, INamedTypeSymbol diagnosticAnalyzer, INamedTypeSymbol diagnosticAnalyzerAttribute)
        {
            var attributeUsageAttribute = compilationContext.Compilation.GetOrCreateTypeByMetadataName(WellKnownTypeNames.SystemAttributeUsageAttribute);
            return new AttributeAnalyzer(diagnosticAnalyzer, diagnosticAnalyzerAttribute, attributeUsageAttribute);
        }

        private sealed class AttributeAnalyzer : DiagnosticAnalyzerSymbolAnalyzer
        {
            private const string CSharpCompilationFullName = @"Microsoft.CodeAnalysis.CSharp.CSharpCompilation";
            private const string BasicCompilationFullName = @"Microsoft.CodeAnalysis.VisualBasic.VisualBasicCompilation";

            private readonly INamedTypeSymbol? _attributeUsageAttribute;

            public AttributeAnalyzer(INamedTypeSymbol diagnosticAnalyzer, INamedTypeSymbol diagnosticAnalyzerAttribute, INamedTypeSymbol? attributeUsageAttribute)
                : base(diagnosticAnalyzer, diagnosticAnalyzerAttribute)
            {
                _attributeUsageAttribute = attributeUsageAttribute;
            }

            protected override void AnalyzeDiagnosticAnalyzer(SymbolAnalysisContext symbolContext)
            {
                var namedType = (INamedTypeSymbol)symbolContext.Symbol;
                if (namedType.IsAbstract)
                {
                    return;
                }

                // 1) MissingDiagnosticAnalyzerAttributeRule: DiagnosticAnalyzer has no DiagnosticAnalyzerAttribute.
                // 2) AddLanguageSupportToAnalyzerRule: For analyzer supporting only one of C# or VB languages, detect if it can support the other language.

                var hasAttribute = false;
                SyntaxNode? attributeSyntax = null;
                bool supportsCSharp = false;
                bool supportsVB = false;

                var namedTypeAttributes = namedType.GetApplicableAttributes(_attributeUsageAttribute);

                foreach (AttributeData attribute in namedTypeAttributes)
                {
                    if (attribute.AttributeClass.DerivesFrom(DiagnosticAnalyzerAttribute))
                    {
                        // Bail out for the case where analyzer type derives from a sub-type in different assembly, and the sub-type has the diagnostic analyzer attribute.
                        if (attribute.ApplicationSyntaxReference == null)
                        {
                            return;
                        }

                        hasAttribute = true;

                        // The attribute constructor's signature is "(string, params string[])",
                        // so process both string arguments and string[] arguments.
                        foreach (TypedConstant arg in attribute.ConstructorArguments)
                        {
                            CheckLanguage(arg, ref supportsCSharp, ref supportsVB);

                            if (arg.Kind == TypedConstantKind.Array)
                            {
                                foreach (TypedConstant element in arg.Values)
                                {
                                    CheckLanguage(element, ref supportsCSharp, ref supportsVB);
                                }
                            }
                        }

                        attributeSyntax = attribute.ApplicationSyntaxReference.GetSyntax(symbolContext.CancellationToken);
                    }
                }

                if (!hasAttribute)
                {
                    Diagnostic diagnostic = namedType.CreateDiagnostic(MissingDiagnosticAnalyzerAttributeRule);
                    symbolContext.ReportDiagnostic(diagnostic);
                }
                else if (supportsCSharp ^ supportsVB)
                {
                    RoslynDebug.Assert(attributeSyntax != null);

                    // If the analyzer assembly doesn't reference either C# or VB CodeAnalysis assemblies,
                    // then the analyzer is pretty likely a language-agnostic analyzer.
                    Compilation compilation = symbolContext.Compilation;
                    string compilationTypeNameToCheck = supportsCSharp ? CSharpCompilationFullName : BasicCompilationFullName;
                    INamedTypeSymbol? compilationType = compilation.GetOrCreateTypeByMetadataName(compilationTypeNameToCheck);
                    if (compilationType == null)
                    {
                        string missingLanguage = supportsCSharp ? LanguageNames.VisualBasic : LanguageNames.CSharp;
                        Diagnostic diagnostic = attributeSyntax.CreateDiagnostic(AddLanguageSupportToAnalyzerRule, namedType.Name, missingLanguage);
                        symbolContext.ReportDiagnostic(diagnostic);
                    }
                }
            }
        }

        private static void CheckLanguage(TypedConstant argument, ref bool supportsCSharp, ref bool supportsVB)
        {
            if (argument.Kind == TypedConstantKind.Primitive &&
                argument.Type != null &&
                argument.Type.SpecialType == SpecialType.System_String)
            {
<<<<<<< HEAD
                string? supportedLanguage = (string?)argument.Value;
=======
                var supportedLanguage = (string?)argument.Value;
>>>>>>> c877c9ae
                if (supportedLanguage == LanguageNames.CSharp)
                {
                    supportsCSharp = true;
                }
                else if (supportedLanguage == LanguageNames.VisualBasic)
                {
                    supportsVB = true;
                }
            }
        }
    }
}<|MERGE_RESOLUTION|>--- conflicted
+++ resolved
@@ -147,11 +147,7 @@
                 argument.Type != null &&
                 argument.Type.SpecialType == SpecialType.System_String)
             {
-<<<<<<< HEAD
-                string? supportedLanguage = (string?)argument.Value;
-=======
                 var supportedLanguage = (string?)argument.Value;
->>>>>>> c877c9ae
                 if (supportedLanguage == LanguageNames.CSharp)
                 {
                     supportsCSharp = true;

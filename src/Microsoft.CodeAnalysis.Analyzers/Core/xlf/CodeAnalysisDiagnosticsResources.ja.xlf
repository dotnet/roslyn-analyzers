﻿<?xml version="1.0" encoding="utf-8"?>
<xliff xmlns="urn:oasis:names:tc:xliff:document:1.2" xmlns:xsi="http://www.w3.org/2001/XMLSchema-instance" version="1.2" xsi:schemaLocation="urn:oasis:names:tc:xliff:document:1.2 xliff-core-1.2-transitional.xsd">
  <file datatype="xml" source-language="en" target-language="ja" original="../CodeAnalysisDiagnosticsResources.resx">
    <body>
      <trans-unit id="AddEntryForDiagnosticIdInAnalyzerReleaseCodeFixTitle">
        <source>Add rule entry to unshipped release file</source>
        <target state="translated">未出荷のリリース ファイルへのルール エントリの追加</target>
        <note />
      </trans-unit>
      <trans-unit id="ClassIsNotDiagnosticAnalyzerMessage">
        <source>Inherit type '{0}' from DiagnosticAnalyzer or remove the DiagnosticAnalyzerAttribute(s)</source>
        <target state="translated">DiagnosticAnalyzer から型 '{0}' を継承するか、DiagnosticAnalyzerAttribute を削除してください</target>
        <note />
      </trans-unit>
      <trans-unit id="ClassIsNotDiagnosticAnalyzerTitle">
        <source>Types marked with DiagnosticAnalyzerAttribute(s) should inherit from DiagnosticAnalyzer</source>
        <target state="translated">DiagnosticAnalyzerAttribute でマークされている型は DiagnosticAnalyzer から継承することが必要</target>
        <note />
      </trans-unit>
      <trans-unit id="CompareSymbolsCorrectlyCodeFix">
        <source>Compare symbols correctly</source>
        <target state="translated">シンボルを正しく比較する</target>
        <note />
      </trans-unit>
      <trans-unit id="CompareSymbolsCorrectlyDescription">
        <source>Symbols should be compared for equality, not identity. Use an overload accepting an 'IEqualityComparer' and pass 'SymbolEqualityComparer'.</source>
        <target state="translated">シンボルについては、ID ではなく等値かどうかを比較する必要があります。'IEqualityComparer' を受け取るオーバーロードを使用し、'SymbolEqualityComparer' を渡します。</target>
        <note />
      </trans-unit>
      <trans-unit id="CompareSymbolsCorrectlyDescriptionGetHashCode">
        <source>Symbols should be compared for equality, not identity. An explicit call to 'GetHashCode' will likely result in the wrong behavior.</source>
        <target state="translated">シンボルについては、ID ではなく等値かどうかを比較する必要があります。'GetHashCode' を明示的に呼び出すと、正しくない動作が発生する可能性があります。</target>
        <note />
      </trans-unit>
      <trans-unit id="CompareSymbolsCorrectlyMessage">
        <source>Compare symbols correctly</source>
        <target state="translated">シンボルを正しく比較する</target>
        <note />
      </trans-unit>
      <trans-unit id="CompareSymbolsCorrectlyTitle">
        <source>Compare symbols correctly</source>
        <target state="translated">シンボルを正しく比較する</target>
        <note />
      </trans-unit>
      <trans-unit id="ConfigureGeneratedCodeAnalysisFix">
        <source>Configure generated code analysis</source>
        <target state="translated">生成されたコード分析を構成します</target>
        <note />
      </trans-unit>
      <trans-unit id="ConfigureGeneratedCodeAnalysisMessage">
        <source>Configure generated code analysis</source>
        <target state="translated">生成されたコード分析を構成します</target>
        <note />
      </trans-unit>
      <trans-unit id="ConfigureGeneratedCodeAnalysisTitle">
        <source>Configure generated code analysis</source>
        <target state="translated">生成されたコード分析を構成します</target>
        <note />
      </trans-unit>
      <trans-unit id="DeclareDiagnosticIdInAnalyzerReleaseDescription">
        <source>All supported analyzer diagnostic IDs should be part of an analyzer release.</source>
        <target state="translated">サポートされているすべてのアナライザー診断 ID は、アナライザー リリースに含まれている必要があります。</target>
        <note />
      </trans-unit>
      <trans-unit id="DeclareDiagnosticIdInAnalyzerReleaseMessage">
        <source>Rule '{0}' is not part of any analyzer release</source>
        <target state="translated">ルール '{0}' は、どのアナライザー リリースにも含まれていません</target>
        <note />
      </trans-unit>
      <trans-unit id="DeclareDiagnosticIdInAnalyzerReleaseTitle">
        <source>Add analyzer diagnostic IDs to analyzer release</source>
        <target state="translated">アナライザー診断 ID のアナライザー リリースへの追加</target>
        <note />
      </trans-unit>
      <trans-unit id="DefineDiagnosticDescriptionCorrectlyMessage">
        <source>The diagnostic description should be one or multiple sentences ending with a punctuation sign and should not have any leading or trailing whitespaces</source>
        <target state="translated">診断の説明は、句読点で終わる 1 つまたは複数の文にする必要があり、先頭または末尾に空白文字を含めることはできません。</target>
        <note />
      </trans-unit>
      <trans-unit id="DefineDiagnosticDescriptionCorrectlyTitle">
        <source>Define diagnostic description correctly</source>
        <target state="translated">診断の説明を正しく定義する</target>
        <note />
      </trans-unit>
      <trans-unit id="DefineDiagnosticMessageCorrectlyMessage">
        <source>The diagnostic message should not contain any line return character nor any leading or trailing whitespaces and should either be a single sentence without a trailing period or a multi-sentences with a trailing period</source>
        <target state="translated">診断メッセージには、改行文字を使用することも、先頭または末尾に空白文字を含めることもできません。末尾にピリオドが付いていない 1 つの文または末尾にピリオドが付いた複数の文にする必要があります。</target>
        <note />
      </trans-unit>
      <trans-unit id="DefineDiagnosticMessageCorrectlyTitle">
        <source>Define diagnostic message correctly</source>
        <target state="translated">診断メッセージを正しく定義する</target>
        <note />
      </trans-unit>
      <trans-unit id="DefineDiagnosticTitleCorrectlyMessage">
        <source>The diagnostic title should not contain a period, nor any line return character, nor any leading or trailing whitespaces</source>
        <target state="translated">診断タイトルには、ピリオドや改行記号を使用することも、先頭または末尾に空白文字を含めることもできません</target>
        <note />
      </trans-unit>
      <trans-unit id="DefineDiagnosticTitleCorrectlyTitle">
        <source>Define diagnostic title correctly</source>
        <target state="translated">診断タイトルを正しく定義する</target>
        <note />
      </trans-unit>
      <trans-unit id="DoNotUseCompilationGetSemanticModelDescription">
        <source>'GetSemanticModel' is an expensive method to invoke within a diagnostic analyzer because it creates a completely new semantic model, which does not share compilation data with the compiler or other analyzers. This incurs an additional performance cost during semantic analysis. Instead, consider registering a different analyzer action which allows used of a shared 'SemanticModel', such as 'RegisterOperationAction', 'RegisterSyntaxNodeAction', or 'RegisterSemanticModelAction'.</source>
        <target state="translated">'GetSemanticModel' は、コンパイラやその他のアナライザーとコンパイル データを共有しないまったく新しいセマンティック モデルを作成するため、診断アナライザー内で呼び出すのにコストの高い方法です。セマンティック分析中に追加のパフォーマンス コストが発生します。代わりに、'RegisterOperationAction'、'RegisterSyntaxNodeAction'、'RegisterSemanticModelAction' など、共有されている 'SemanticModel' を使用できる別のアナライザー操作を登録することをご検討ください。</target>
        <note />
      </trans-unit>
      <trans-unit id="DoNotUseCompilationGetSemanticModelMessage">
        <source>Do not invoke Compilation.GetSemanticModel() method within a diagnostic analyzer</source>
        <target state="translated">診断アナライザー内で Compilation.GetSemanticModel() メソッドを呼び出さないでください</target>
        <note />
      </trans-unit>
      <trans-unit id="DoNotUseCompilationGetSemanticModelTitle">
        <source>Do not invoke Compilation.GetSemanticModel() method within a diagnostic analyzer</source>
        <target state="translated">診断アナライザー内での Compilation.GetSemanticModel() メソッドの呼び出し禁止</target>
        <note />
      </trans-unit>
      <trans-unit id="DoNotUseReservedDiagnosticIdDescription">
        <source>DiagnosticId for analyzers should not use reserved IDs.</source>
        <target state="translated">アナライザーの診断 ID には、予約済み ID を使用しないでください。</target>
        <note />
      </trans-unit>
      <trans-unit id="DoNotUseReservedDiagnosticIdMessage">
        <source>'{0}' is a reserved diagnostic ID</source>
        <target state="translated">'{0}' は予約済みの診断 ID です</target>
        <note />
      </trans-unit>
      <trans-unit id="DoNotUseReservedDiagnosticIdTitle">
        <source>Do not use reserved diagnostic IDs</source>
        <target state="translated">予約済みの診断 ID は使用不可</target>
        <note />
      </trans-unit>
      <trans-unit id="EnableAnalyzerReleaseTrackingRuleDescription">
        <source>Enabling release tracking for analyzer packages helps in tracking and documenting the analyzer diagnostics that ship and/or change with each analyzer release. See details at https://github.com/dotnet/roslyn-analyzers/blob/main/src/Microsoft.CodeAnalysis.Analyzers/ReleaseTrackingAnalyzers.Help.md.</source>
        <target state="translated">アナライザー パッケージのリリース追跡を有効にすると、各アナライザー リリースで配布または変更されるアナライザー診断の追跡とドキュメント化に役立ちます。詳細については、https://github.com/dotnet/roslyn-analyzers/blob/main/src/Microsoft.CodeAnalysis.Analyzers/ReleaseTrackingAnalyzers.Help.md をご覧ください。</target>
        <note />
      </trans-unit>
      <trans-unit id="EnableAnalyzerReleaseTrackingRuleMessage">
        <source>Enable analyzer release tracking for the analyzer project containing rule '{0}'</source>
        <target state="translated">規則 '{0}' を含むアナライザー プロジェクトのアナライザー リリース追跡を有効にしてください</target>
        <note />
      </trans-unit>
      <trans-unit id="EnableAnalyzerReleaseTrackingRuleTitle">
        <source>Enable analyzer release tracking</source>
        <target state="translated">アナライザー リリース追跡を有効にする</target>
        <note />
      </trans-unit>
      <trans-unit id="EnableConcurrentExecutionFix">
        <source>Enable concurrent execution</source>
        <target state="translated">同時実行を有効にします</target>
        <note />
      </trans-unit>
      <trans-unit id="EnableConcurrentExecutionMessage">
        <source>Enable concurrent execution</source>
        <target state="translated">同時実行を有効にします</target>
        <note />
      </trans-unit>
      <trans-unit id="EnableConcurrentExecutionTitle">
        <source>Enable concurrent execution</source>
        <target state="translated">同時実行を有効にします</target>
        <note />
      </trans-unit>
      <trans-unit id="InvalidEntryInAnalyzerReleasesFileRuleDescription">
        <source>Invalid entry in analyzer release file.</source>
        <target state="translated">アナライザー リリース ファイルに無効なエントリがあります。</target>
        <note />
      </trans-unit>
      <trans-unit id="InvalidEntryInAnalyzerReleasesFileRuleMessage">
        <source>Analyzer release file '{0}' has an invalid entry '{1}'</source>
        <target state="translated">アナライザー リリース ファイル '{0}' に無効なエントリ '{1}' があります</target>
        <note />
      </trans-unit>
      <trans-unit id="InvalidEntryInAnalyzerReleasesFileRuleTitle">
        <source>Invalid entry in analyzer release file</source>
        <target state="translated">アナライザー リリース ファイルに無効なエントリがある</target>
        <note />
      </trans-unit>
      <trans-unit id="InvalidHeaderInAnalyzerReleasesFileRuleMessage">
        <source>Analyzer release file '{0}' has a missing or invalid release header '{1}'</source>
        <target state="translated">アナライザー リリース ファイル '{0}' のリリース ヘッダー '{1}' が存在しないか、無効です</target>
        <note />
      </trans-unit>
      <trans-unit id="InvalidRemovedOrChangedWithoutPriorNewEntryInAnalyzerReleasesFileRuleMessageMessage">
        <source>Analyzer release file '{0}' has an invalid '{1}' entry without a prior shipped release for the rule '{2}'. Instead, add a separate '{1}' entry for the rule in unshipped release file.</source>
        <target state="translated">アナライザー リリース ファイル '{0}' に、前の出荷済みリリースが存在しない、ルール '{2}' の無効な '{1}' エントリがあります。代わりに、未出荷のリリース ファイルにそのルールの別個の '{1}' エントリを追加してください。</target>
        <note />
      </trans-unit>
      <trans-unit id="InvalidUndetectedEntryInAnalyzerReleasesFileRuleMessage">
        <source>Analyzer release file '{0}' has an entry with one or more 'Undetected' fields that need to be manually filled in '{1}'</source>
        <target state="translated">アナライザー リリース ファイル '{0}' には、'{1}' に手動で入力する必要がある 1 つ以上の '未検出' フィールドを持つエントリがあります</target>
        <note />
      </trans-unit>
      <trans-unit id="MissingAttributeMessage">
        <source>Missing '{0}' attribute</source>
        <target state="translated">'{0}' 属性がありません</target>
        <note />
      </trans-unit>
      <trans-unit id="MissingDiagnosticAnalyzerAttributeTitle">
        <source>Missing diagnostic analyzer attribute</source>
        <target state="translated">診断アナライザー属性が不足</target>
        <note />
      </trans-unit>
      <trans-unit id="MissingDiagnosticAnalyzerAttributeDescription">
        <source>Non-abstract sub-types of DiagnosticAnalyzer should be marked with DiagnosticAnalyzerAttribute(s). The argument to this attribute(s), if any, determine the supported languages for the analyzer. Analyzer types without this attribute will be ignored by the analysis engine.</source>
        <target state="translated">DiagnosticAnalyzer の非抽象サブ型は、DiagnosticAnalyzerAttribute でマークする必要があります。この属性の引数が存在する場合は、アナライザーでサポートされる言語が決まります。この属性を持たないアナライザーの種類は、分析エンジンに無視されます。</target>
        <note />
      </trans-unit>
      <trans-unit id="AddLanguageSupportToAnalyzerMessage">
        <source>Diagnostic analyzer '{0}' may be able to support both C# and Visual Basic. Consider adding an argument to DiagnosticAnalyzerAttribute for '{1}' language support.</source>
        <target state="translated">診断アナライザー '{0}' は、C# と Visual Basic の両方をサポートできる場合があります。'{1}' 言語をサポートするために、DiagnosticAnalyzerAttribute に引数を追加することを検討してください。</target>
        <note />
      </trans-unit>
      <trans-unit id="AddLanguageSupportToAnalyzerTitle">
        <source>Recommend adding language support to diagnostic analyzer</source>
        <target state="translated">診断アナライザーへの言語サポートの追加の推奨</target>
        <note />
      </trans-unit>
      <trans-unit id="AddLanguageSupportToAnalyzerDescription">
        <source>Diagnostic analyzer is marked as supporting only one language, but the analyzer assembly doesn't seem to refer to any language specific CodeAnalysis assemblies, and so is likely to work for more than one language. Consider adding an additional language argument to DiagnosticAnalyzerAttribute.</source>
        <target state="translated">診断アナライザーは、1 つの言語のみをサポートするように設定されていますが、アナライザー アセンブリは言語固有の CodeAnalysis アセンブリを参照しないようです。そのため、複数の言語で動作する可能性があります。DiagnosticAnalyzerAttribute に言語引数をさらに追加することを検討してください。</target>
        <note />
      </trans-unit>
      <trans-unit id="ApplyDiagnosticAnalyzerAttribute_1">
        <source>Apply DiagnosticAnalyzer attribute for '{0}'.</source>
        <target state="translated">'{0}' に DiagnosticAnalyzer 属性を適用します。</target>
        <note />
      </trans-unit>
      <trans-unit id="ApplyDiagnosticAnalyzerAttribute_2">
        <source>Apply DiagnosticAnalyzer attribute for both '{0}' and '{1}'.</source>
        <target state="translated">'{0}' と '{1}' の両方に DiagnosticAnalyzer 属性を適用します。</target>
        <note />
      </trans-unit>
      <trans-unit id="MissingSymbolKindArgumentToRegisterActionMessage">
        <source>Specify at least one SymbolKind of interest when registering a symbol analyzer action</source>
        <target state="translated">シンボル アナライザー アクションを登録する際に、関心のある SymbolKind を 1 つ以上指定してください</target>
        <note />
      </trans-unit>
      <trans-unit id="MissingSyntaxKindArgumentToRegisterActionMessage">
        <source>Specify at least one SyntaxKind of interest when registering a syntax node analyzer action</source>
        <target state="translated">構文ノード アナライザー アクションを登録する際に、関心のある SyntaxKind を 1 つ以上指定してください</target>
        <note />
      </trans-unit>
      <trans-unit id="MissingOperationKindArgumentToRegisterActionMessage">
        <source>Specify at least one OperationKind of interest when registering an operation analyzer action</source>
        <target state="translated">操作アナライザー アクションを登録する際に、関心のある OperationKind を 1 つ以上指定してください</target>
        <note />
      </trans-unit>
      <trans-unit id="MissingKindArgumentToRegisterActionTitle">
        <source>Missing kind argument when registering an analyzer action</source>
        <target state="translated">アナライザー アクションを登録する際の kind 引数が不足</target>
        <note />
      </trans-unit>
      <trans-unit id="MissingKindArgumentToRegisterActionDescription">
        <source>You must specify at least one syntax, symbol or operation kind when registering a syntax, symbol, or operation analyzer action respectively. Otherwise, the registered action will never be invoked during analysis.</source>
        <target state="translated">構文、シンボル、または操作のアナライザー アクションをそれぞれ登録するときに、少なくとも 1 つの構文、シンボル、または操作の種類を指定する必要があります。そうしないと、登録済みのアクションは分析中に呼び出されません。</target>
        <note />
      </trans-unit>
      <trans-unit id="PreferIsKindDescription">
        <source>Prefer 'syntax.IsKind(kind)' to 'syntax.Kind() == kind' when checking syntax kinds. Code using 'IsKind' is slightly more efficient at runtime, so consistent use of this form where applicable helps improve performance in complex analysis scenarios.</source>
        <target state="new">Prefer 'syntax.IsKind(kind)' to 'syntax.Kind() == kind' when checking syntax kinds. Code using 'IsKind' is slightly more efficient at runtime, so consistent use of this form where applicable helps improve performance in complex analysis scenarios.</target>
        <note />
      </trans-unit>
      <trans-unit id="PreferIsKindFix">
        <source>Use 'IsKind' instead of 'Kind'</source>
        <target state="new">Use 'IsKind' instead of 'Kind'</target>
        <note />
      </trans-unit>
      <trans-unit id="PreferIsKindMessage">
        <source>Prefer 'IsKind' for checking syntax kinds</source>
        <target state="new">Prefer 'IsKind' for checking syntax kinds</target>
        <note />
      </trans-unit>
      <trans-unit id="PreferIsKindTitle">
        <source>Prefer 'IsKind' for checking syntax kinds</source>
        <target state="new">Prefer 'IsKind' for checking syntax kinds</target>
        <note />
      </trans-unit>
      <trans-unit id="ProvideCustomTagsInDescriptorDescription">
        <source>The 'customTags' value is used as a way to enable specific actions and filters on diagnostic descriptors based on the specific values of the tags. Every Roslyn analyzer should have at least one tag from the 'WellKnownDiagnosticTags' class.</source>
        <target state="translated">'customTags' 値は、タグの特定の値に基づいて診断記述子に対して特定のアクションとフィルターを有効にする方法として使用されます。すべての Roslyn アナライザーには、'WellKnownDiagnosticTags' クラスのタグが少なくとも 1 つ必要です。</target>
        <note />
      </trans-unit>
      <trans-unit id="ProvideCustomTagsInDescriptorMessage">
        <source>Consider providing a non-null 'customTags' to diagnostic descriptor constructor to enable metatada filtering of diagnostic descriptors</source>
        <target state="translated">診断記述子のメタデータ フィルターを有効にするため、null 以外の 'customTags' を診断記述子コンストラクターに提供することを検討してください</target>
        <note />
      </trans-unit>
      <trans-unit id="ProvideCustomTagsInDescriptorTitle">
        <source>Provide non-null 'customTags' value to diagnostic descriptor constructor</source>
        <target state="translated">null 以外の 'customTags' 値を診断記述子コンストラクターに提供する</target>
        <note />
      </trans-unit>
      <trans-unit id="RemoveDuplicateEntriesBetweenAnalyzerReleasesRuleDescription">
        <source>Remove duplicate entries for diagnostic ID between analyzer releases.</source>
        <target state="translated">アナライザー リリース間で診断 ID の重複しているエントリを削除してください。</target>
        <note />
      </trans-unit>
      <trans-unit id="RemoveDuplicateEntriesBetweenAnalyzerReleasesRuleMessage">
        <source>Rule '{0}' has duplicate entry between release '{1}' and release '{2}'</source>
        <target state="translated">ルール '{0}' に、リリース '{1}' とリリース '{2}' の間で重複しているエントリがあります</target>
        <note />
      </trans-unit>
      <trans-unit id="RemoveDuplicateEntriesBetweenAnalyzerReleasesRuleTitle">
<<<<<<< HEAD
        <source>Remove duplicate entries for diagnostic ID between analyzer releases</source>
        <target state="translated">アナライザー リリース間で診断 ID の重複しているエントリを削除する</target>
=======
        <source>Remove duplicate entries for diagnostic ID between analyzer releases.</source>
        <target state="translated">アナライザー リリース間で診断 ID の重複しているエントリを削除してください。</target>
>>>>>>> 291e8bf5
        <note />
      </trans-unit>
      <trans-unit id="RemoveDuplicateEntriesForAnalyzerReleaseRuleDescription">
        <source>Remove duplicate entries for diagnostic ID in the same analyzer release.</source>
        <target state="translated">同じアナライザー リリースで診断 ID の重複しているエントリを削除します。</target>
        <note />
      </trans-unit>
      <trans-unit id="RemoveDuplicateEntriesForAnalyzerReleaseRuleMessage">
        <source>Rule '{0}' has more then one entry for release '{1}' in analyzer release file '{2}'</source>
        <target state="translated">アナライザー リリース ファイル '{2}' で、ルール '{0}' にリリース '{1}' のエントリが複数あります</target>
        <note />
      </trans-unit>
      <trans-unit id="RemoveDuplicateEntriesForAnalyzerReleaseRuleTitle">
        <source>Remove duplicate entries for diagnostic ID in the same analyzer release</source>
        <target state="translated">同じアナライザー リリースで診断 ID の重複しているエントリを削除する</target>
        <note />
      </trans-unit>
      <trans-unit id="RemoveShippedDeletedDiagnosticIdDescription">
        <source>Shipped diagnostic IDs that are no longer reported should have an entry in the 'Removed Rules' table in unshipped file.</source>
        <target state="translated">報告されなくなった出荷済みの診断 ID には、未出荷ファイルの '削除されたルール' テーブルにエントリが必要です。</target>
        <note />
      </trans-unit>
      <trans-unit id="RemoveShippedDeletedDiagnosticIdMessage">
        <source>Rule '{0}' was shipped in analyzer release '{1}', but is no longer a supported diagnostic for any analyzer. Add an entry for this rule in a 'Removed Rules' table to unshipped file.</source>
        <target state="translated">ルール '{0}' はアナライザー リリース '{1}' で出荷されましたが、アナライザーに対してサポートされる診断ではなくなりました。未出荷のファイルに対して、このルールのエントリを '削除されたルール' テーブルに追加してください。</target>
        <note />
      </trans-unit>
      <trans-unit id="RemoveShippedDeletedDiagnosticIdTitle">
        <source>Shipped diagnostic IDs that are no longer reported should have an entry in the 'Removed Rules' table in unshipped file</source>
        <target state="translated">報告されなくなった出荷済みの診断 ID には、未出荷ファイルの '削除されたルール' テーブルにエントリが必要</target>
        <note />
      </trans-unit>
      <trans-unit id="RemoveUnshippedDeletedDiagnosticIdDescription">
        <source>Entries for analyzer diagnostic IDs that are no longer reported and never shipped can be removed from unshipped analyzer release.</source>
        <target state="translated">報告されなくなり、出荷されたことのないアナライザー診断 ID のエントリは、未出荷のアナライザー リリースから削除できます。</target>
        <note />
      </trans-unit>
      <trans-unit id="RemoveUnshippedDeletedDiagnosticIdMessage">
        <source>Rule '{0}' is part of the next unshipped analyzer release, but is not a supported diagnostic for any analyzer</source>
        <target state="translated">ルール '{0}' は、次回の未出荷のアナライザー リリースに含まれていますが、いずれかのアナライザーでサポートされている診断ではありません</target>
        <note />
      </trans-unit>
      <trans-unit id="RemoveUnshippedDeletedDiagnosticIdTitle">
        <source>Do not add removed analyzer diagnostic IDs to unshipped analyzer release</source>
        <target state="translated">削除したアナライザー診断 ID を未出荷のアナライザー リリースに追加しない</target>
        <note />
      </trans-unit>
      <trans-unit id="UnexpectedAnalyzerDiagnosticForRemovedDiagnosticIdDescription">
        <source>Diagnostic IDs marked as removed in analyzer release file should not be reported by analyzers.</source>
        <target state="translated">アナライザー リリース ファイルで削除済みとマークされている診断 ID は、アナライザーによって報告されないはずです。</target>
        <note />
      </trans-unit>
      <trans-unit id="UnexpectedAnalyzerDiagnosticForRemovedDiagnosticIdMessage">
        <source>Rule '{0}' is marked as removed in the latest analyzer release, but is still being reported</source>
        <target state="translated">ルール '{0}' は、最新のアナライザー リリースで削除済みとしてマークされていますが、まだ報告されています</target>
        <note />
      </trans-unit>
      <trans-unit id="UnexpectedAnalyzerDiagnosticForRemovedDiagnosticIdTitle">
        <source>Diagnostic IDs marked as removed in analyzer release file should not be reported by analyzers</source>
        <target state="translated">アナライザー リリース ファイルで削除済みとマークされている診断 ID は、アナライザーによって報告されないはずである</target>
        <note />
      </trans-unit>
      <trans-unit id="UnsupportedSymbolKindArgumentToRegisterActionMessage">
        <source>SymbolKind '{0}' is not supported for symbol analyzer actions</source>
        <target state="translated">SymbolKind '{0}' は、シンボル アナライザー アクションではサポートされていません</target>
        <note />
      </trans-unit>
      <trans-unit id="UnsupportedSymbolKindArgumentToRegisterActionTitle">
        <source>Unsupported SymbolKind argument when registering a symbol analyzer action</source>
        <target state="translated">シンボル アナライザー アクションの登録時にサポートされていない SymbolKind 引数</target>
        <note />
      </trans-unit>
      <trans-unit id="InvalidReportDiagnosticMessage">
        <source>ReportDiagnostic invoked with an unsupported DiagnosticDescriptor '{0}'</source>
        <target state="translated">ReportDiagnostic が、サポートされていない DiagnosticDescriptor '{0}' で呼び出されました</target>
        <note />
      </trans-unit>
      <trans-unit id="InvalidReportDiagnosticTitle">
        <source>ReportDiagnostic invoked with an unsupported DiagnosticDescriptor</source>
        <target state="translated">サポートされていない DiagnosticDescriptor で呼び出された ReportDiagnostic</target>
        <note />
      </trans-unit>
      <trans-unit id="InvalidReportDiagnosticDescription">
        <source>ReportDiagnostic should only be invoked with supported DiagnosticDescriptors that are returned from DiagnosticAnalyzer.SupportedDiagnostics property. Otherwise, the reported diagnostic will be filtered out by the analysis engine.</source>
        <target state="translated">ReportDiagnostic の呼び出しには、DiagnosticAnalyzer.SupportedDiagnostics プロパティから返される、サポートされている DiagnosticDescriptor のみを使用する必要があります。そうしないと、報告された診断は分析エンジンによってフィルターで除外されます。</target>
        <note />
      </trans-unit>
      <trans-unit id="InvalidSyntaxKindTypeArgumentMessage">
        <source>Type argument '{0}' for type parameter '{1}' of method '{2}' is not a SyntaxKind enum</source>
        <target state="translated">メソッド '{2}' の型パラメーター '{1}' の型引数 '{0}' が、SyntaxKind 列挙型ではありません</target>
        <note />
      </trans-unit>
      <trans-unit id="InvalidSyntaxKindTypeArgumentTitle">
        <source>Invalid type argument for DiagnosticAnalyzer's Register method</source>
        <target state="translated">DiagnosticAnalyzer の Register メソッドの型引数が無効</target>
        <note />
      </trans-unit>
      <trans-unit id="InvalidSyntaxKindTypeArgumentDescription">
        <source>DiagnosticAnalyzer's language-specific Register methods, such as RegisterSyntaxNodeAction, RegisterCodeBlockStartAction and RegisterCodeBlockEndAction, expect a language-specific 'SyntaxKind' type argument for it's '{0}' type parameter. Otherwise, the registered analyzer action can never be invoked during analysis.</source>
        <target state="translated">DiagnosticAnalyzer の言語固有の Register メソッド (RegisterSyntaxNodeAction、RegisterCodeBlockStartAction、RegisterCodeBlockEndAction など) には、'{0}' 型パラメーターとして言語固有の 'SyntaxKind' 型引数が必要です。そうでない場合、登録されたアナライザー アクションを分析中に呼び出すことはできません。</target>
        <note />
      </trans-unit>
      <trans-unit id="StartActionWithOnlyEndActionTitle">
        <source>Start action has no registered non-end actions</source>
        <target state="translated">開始アクションには、終了以外の登録済みアクションがない</target>
        <note />
      </trans-unit>
      <trans-unit id="StartActionWithNoRegisteredActionsMessage">
        <source>'{0}' does not register any analyzer actions. Consider moving actions registered in '{1}' that depend on this start action to '{0}'.</source>
        <target state="translated">'{0}' はアナライザー アクションを登録していません。この開始アクションに依存する、'{1}' に登録されたアクションを '{0}' に移動することを検討してください。</target>
        <note />
      </trans-unit>
      <trans-unit id="StartActionWithNoRegisteredActionsTitle">
        <source>Start action has no registered actions</source>
        <target state="translated">開始アクションに登録済みアクションがない</target>
        <note />
      </trans-unit>
      <trans-unit id="StartActionWithOnlyEndActionMessage">
        <source>'{0}' does not register any analyzer actions, except for a '{1}'. Consider replacing this start/end action pair with a '{2}' or moving actions registered in '{3}' that depend on this start action to '{0}'.</source>
        <target state="translated">'{0}' は、'{1}' 以外のアナライザー アクションを登録していません。この開始/終了アクションのペアを '{2}' に置き換えるか、この開始アクションに依存する、'{3}' に登録されたアクションを '{0}' に移動することを検討してください。</target>
        <note />
      </trans-unit>
      <trans-unit id="StatefulAnalyzerRegisterActionsDescription">
        <source>An analyzer start action enables performing stateful analysis over a given code unit, such as a code block, compilation, etc. Careful design is necessary to achieve efficient analyzer execution without memory leaks. Use the following guidelines for writing such analyzers:
1. Define a new scope for the registered start action, possibly with a private nested type for analyzing each code unit.
2. If required, define and initialize state in the start action.
3. Register at least one non-end action that refers to this state in the start action. If no such action is necessary, consider replacing the start action with a non-start action. For example, a CodeBlockStartAction with no registered actions or only a registered CodeBlockEndAction should be replaced with a CodeBlockAction.
4. If required, register an end action to report diagnostics based on the final state.</source>
        <target state="translated">アナライザーの開始アクションにより、特定のコード単位 (コード ブロック、コンパイルなど) に対するステートフル分析の実行が可能になります。メモリ リークを発生させずに効率的にアナライザーを実行できるようにするには、慎重に設計する必要があります。そのようなアナライザーを記述する場合は、以下のガイドラインに従ってください。
1. 登録した開始アクション用に新しいスコープを定義します。できれば、各コード単位を分析するために、プライベートな入れ子にされた型を使用します。
2. 必要に応じて、開始アクションで状態を定義し、初期化します。
3. 開始アクションのこの状態を参照する終了以外のアクションを 1 つ以上登録します。このようなアクションが不要な場合は、開始アクションを開始以外のアクションに置き換えることを検討します。たとえば、アクションが登録されていない CodeBlockStartAction や登録された単独の CodeBlockEndAction は、CodeBlockAction に置き換える必要があります。
4. 必要に応じて、最終状態に基づく診断を報告するために、終了アクションを登録します。</target>
        <note />
      </trans-unit>
      <trans-unit id="UpdateDiagnosticIdInAnalyzerReleaseDescription">
        <source>Ensure up-to-date entry for analyzer diagnostic IDs are added to analyzer release.</source>
        <target state="translated">アナライザー診断 ID の最新のエントリがアナライザー リリースに追加されていることを確認してください。</target>
        <note />
      </trans-unit>
      <trans-unit id="UpdateDiagnosticIdInAnalyzerReleaseMessage">
        <source>Rule '{0}' has a changed 'Category' or 'Severity' from the last release. Either revert the update(s) in source or add a new up-to-date entry to unshipped release file.</source>
        <target state="translated">ルール '{0}' の 'カテゴリ' または '重要度' が前回のリリースから変更されています。ソースの更新を元に戻すか、未出荷のリリース ファイルに新しい最新のエントリを追加してください。</target>
        <note />
      </trans-unit>
      <trans-unit id="UpdateDiagnosticIdInAnalyzerReleaseTitle">
        <source>Ensure up-to-date entry for analyzer diagnostic IDs are added to analyzer release</source>
        <target state="translated">アナライザー診断 ID の最新のエントリがアナライザー リリースに追加されていることを確認する</target>
        <note />
      </trans-unit>
      <trans-unit id="UpdateEntryForDiagnosticIdInAnalyzerReleaseCodeFixTitle">
        <source>Update rule entry in unshipped release file</source>
        <target state="translated">未出荷リリース ファイルのルール エントリの更新</target>
        <note />
      </trans-unit>
      <trans-unit id="UseLocalizableStringsInDescriptorMessage">
        <source>Consider providing localizable arguments of type '{0}' to diagnostic descriptor constructor to ensure the descriptor is localizable</source>
        <target state="translated">診断記述子コンストラクターに型 '{0}' のローカライズ可能な引数を指定して記述子をローカライズ可能にすることを検討してください</target>
        <note />
      </trans-unit>
      <trans-unit id="UseLocalizableStringsInDescriptorTitle">
        <source>Provide localizable arguments to diagnostic descriptor constructor</source>
        <target state="translated">診断記述子コンストラクターにローカライズ可能な引数を指定する</target>
        <note />
      </trans-unit>
      <trans-unit id="UseLocalizableStringsInDescriptorDescription">
        <source>If your diagnostic analyzer and it's reported diagnostics need to be localizable, then the supported DiagnosticDescriptors used for constructing the diagnostics must also be localizable. If so, then localizable argument(s) must be provided for parameter 'title' (and optionally 'description') to the diagnostic descriptor constructor to ensure that the descriptor is localizable.</source>
        <target state="translated">診断アナライザーとその報告される診断をローカライズ可能にする必要がある場合は、診断の構築に使用される、サポートされている DiagnosticDescriptors もローカライズ可能にする必要があります。その場合は、記述子をローカライズ可能にするために、診断記述子コンストラクターのパラメーター 'title' (およびオプションで 'description') にローカライズ可能な引数を指定する必要があります。</target>
        <note />
      </trans-unit>
      <trans-unit id="DoNotStorePerCompilationDataOntoFieldsMessage">
        <source>Avoid storing per-compilation data of type '{0}' into the fields of a diagnostic analyzer</source>
        <target state="translated">コンパイルごとの型 '{0}' のデータを診断アナライザーのフィールドに格納しないでください</target>
        <note />
      </trans-unit>
      <trans-unit id="DoNotStorePerCompilationDataOntoFieldsTitle">
        <source>Avoid storing per-compilation data into the fields of a diagnostic analyzer</source>
        <target state="translated">コンパイルごとのデータは診断アナライザーのフィールドに格納不可</target>
        <note />
      </trans-unit>
      <trans-unit id="DoNotStorePerCompilationDataOntoFieldsDescription">
        <source>Instance of a diagnostic analyzer might outlive the lifetime of compilation. Hence, storing per-compilation data, such as symbols, into the fields of a diagnostic analyzer might cause stale compilations to stay alive and cause memory leaks.  Instead, you should store this data on a separate type instantiated in a compilation start action, registered using '{0}.{1}' API. An instance of this type will be created per-compilation and it won't outlive compilation's lifetime, hence avoiding memory leaks.</source>
        <target state="translated">診断アナライザーのインスタンスは、コンパイルの有効期間を超えて残る場合があります。そのため、コンパイルごとのデータ (シンボルなど) を診断アナライザーのフィールドに格納すると、古いコンパイルが残り、メモリ リークが生じることがあります。代わりに、'{0}.{1}' API を使用して登録されたコンパイル開始アクションでインスタンス化された個別の型に、このデータを格納する必要があります。この型のインスタンスはコンパイルごとに作成され、コンパイルの有効期間を超えて残ることがないため、メモリ リークを避けることができます。</target>
        <note />
      </trans-unit>
      <trans-unit id="InternalImplementationOnlyDescription">
        <source>The author of this interface did not intend to have third party implementations of this interface and reserves the right to change it. Implementing this interface could therefore result in a source or binary compatibility issue with a future version of this interface.</source>
        <target state="translated">このインターフェイスの作成者は、このインターフェイスがサード パーティによって実装されることを意図しておらず、インターフェイスを変更する権利を留保しています。そのため、このインターフェイスを実装すると、このインターフェイスの将来のバージョンでソースまたはバイナリの互換性の問題が発生する可能性があります。</target>
        <note />
      </trans-unit>
      <trans-unit id="InternalImplementationOnlyMessage">
        <source>Type {0} cannot implement interface {1} because {1} is not available for public implementation</source>
        <target state="translated">{1} は公開実装に使用できないため、型 {0} はインターフェイス {1} を実装できません</target>
        <note />
      </trans-unit>
      <trans-unit id="InternalImplementationOnlyTitle">
        <source>Only internal implementations of this interface are allowed</source>
        <target state="translated">このインターフェイスで許可されているのは内部実装のみ</target>
        <note />
      </trans-unit>
      <trans-unit id="CodeActionNeedsEquivalenceKeyDescription">
        <source>A CodeFixProvider that intends to support fix all occurrences must classify the registered code actions into equivalence classes by assigning it an explicit, non-null equivalence key which is unique for each kind of code action created by this fixer. This enables the FixAllProvider to fix all diagnostics in the required scope by applying code actions from this fixer that are in the equivalence class of the trigger code action.</source>
        <target state="translated">すべての出現箇所の修正をサポートすることを目的とした CodeFixProvider は、登録されたコード アクションを同等クラスに分類する必要があります。そのために、この修正ツールによって作成された各種類のコード アクション内で一意となる null 以外の明示的な同等キーを割り当てます。これにより、FixAllProvider は、トリガー コード アクションの同等クラス内にある、この修正ツールのコード アクションを適用して、必要なスコープ内のすべての診断を修正することができます。</target>
        <note />
      </trans-unit>
      <trans-unit id="CreateCodeActionWithEquivalenceKeyMessage">
        <source>Provide an explicit argument for optional parameter '{0}', which is non-null and unique for each kind of code action created by this fixer</source>
        <target state="translated">省略可能なパラメーター '{0}' に明示的な引数を指定してください。この引数は、null ではなく、この修正ツールによって作成された各種類のコード アクション内で一意です</target>
        <note />
      </trans-unit>
      <trans-unit id="CreateCodeActionWithEquivalenceKeyTitle">
        <source>Create code actions should have a unique EquivalenceKey for FixAll occurrences support</source>
        <target state="translated">コードの作成アクションには、FixAll の出現箇所をサポートするために、一意の EquivalenceKey が必要</target>
        <note />
      </trans-unit>
      <trans-unit id="OverrideCodeActionEquivalenceKeyMessage">
        <source>'{0}' has the default value of 'null' for property '{1}'. Either override this property on '{0}' to return a non-null and unique value across all code actions per-fixer or use such an existing code action.</source>
        <target state="translated">'{0}' のプロパティ '{1}' の既定値は 'null' です。'{0}' でこのプロパティをオーバーライドして、修正ツールごとのすべてのコード アクションで null 以外の一意の値を返すか、そのような既存のコード アクションを使用します。</target>
        <note />
      </trans-unit>
      <trans-unit id="OverrideCodeActionEquivalenceKeyTitle">
        <source>Use code actions that have a unique EquivalenceKey for FixAll occurrences support</source>
        <target state="translated">FixAll の出現箇所をサポートするために、一意の EquivalenceKey を持つコード アクションを使用する</target>
        <note />
      </trans-unit>
      <trans-unit id="DoNotIgnoreReturnValueOnImmutableObjectMethodInvocationDescription">
        <source>Many objects exposed by Roslyn are immutable. The return value from a method invocation on these objects should not be ignored.</source>
        <target state="translated">Roslyn によって公開される多くのオブジェクトは、変更できません。これらのオブジェクトに対するメソッド呼び出しからの戻り値を無視しないでください。</target>
        <note />
      </trans-unit>
      <trans-unit id="DoNotIgnoreReturnValueOnImmutableObjectMethodInvocationMessage">
        <source>'{0}' is immutable and '{1}' will not have any effect on it. Consider using the return value from '{1}'.</source>
        <target state="translated">'{0}' は変更不可能なため、'{1}' による影響はありません。'{1}' からの戻り値を使用することを検討してください。</target>
        <note />
      </trans-unit>
      <trans-unit id="DoNotIgnoreReturnValueOnImmutableObjectMethodInvocationTitle">
        <source>Do not ignore values returned by methods on immutable objects.</source>
        <target state="translated">不変オブジェクトのメソッドによって返される値を無視しないでください。</target>
        <note />
      </trans-unit>
      <trans-unit id="OverrideGetFixAllProviderTitle">
        <source>Code fix providers should provide FixAll support</source>
        <target state="translated">コード修正プログラム プロバイダーは、FixAll サポートを提供することが必要</target>
        <note />
      </trans-unit>
      <trans-unit id="OverrideGetFixAllProviderMessage">
        <source>'{0}' registers one or more code fixes, but does not override the method 'CodeFixProvider.GetFixAllProvider'. Override this method and provide a non-null FixAllProvider for FixAll support, potentially 'WellKnownFixAllProviders.BatchFixer', or 'null' to explicitly disable FixAll support.</source>
        <target state="translated">'{0}' は 1 つ以上のコード修正プログラムを登録しますが、メソッド 'CodeFixProvider.GetFixAllProvider' をオーバーライドしません。このメソッドをオーバーライドして、NULL 以外の FixAllProvider ('WellKnownFixAllProviders.BatchFixer' など) を FixAll サポートのために提供するか、'null' を指定して FixAll サポートを明示的に無効にしてください。</target>
        <note />
      </trans-unit>
      <trans-unit id="OverrideGetFixAllProviderDescription">
        <source>A CodeFixProvider should provide FixAll support to enable users to fix multiple instances of the underlying diagnostic with a single code fix. See documentation at https://github.com/dotnet/roslyn/blob/main/docs/analyzers/FixAllProvider.md for further details.</source>
        <target state="translated">CodeFixProvider はユーザーが基本となる診断の複数のインスタンスを 1 つのコード修正プログラムで修正できるようにするために、FixAll サポートを提供する必要があります。詳細については、https://github.com/dotnet/roslyn/blob/main/docs/analyzers/FixAllProvider.md をご覧ください。</target>
        <note />
      </trans-unit>
      <trans-unit id="OverrideGetFixAllProviderCodeFixTitle">
        <source>Override GetFixAllProvider.</source>
        <target state="translated">GetFixAllProvider をオーバーライドします。</target>
        <note />
      </trans-unit>
      <trans-unit id="ProvideHelpUriInDescriptorMessage">
        <source>Consider providing a non-null 'helpLinkUri' to diagnostic descriptor constructor to show information when this diagnostic appears in the error list</source>
        <target state="translated">この診断がエラー一覧に表示されたときに情報を表示するために、null 以外の 'helpLinkUri' を診断記述子コンストラクターに提供することを検討してください</target>
        <note />
      </trans-unit>
      <trans-unit id="ProvideHelpUriInDescriptorTitle">
        <source>Provide non-null 'helpLinkUri' value to diagnostic descriptor constructor</source>
        <target state="translated">null 以外の 'helpLinkUri' 値を診断記述子コンストラクターに提供する</target>
        <note />
      </trans-unit>
      <trans-unit id="ProvideHelpUriInDescriptorDescription">
        <source>The 'helpLinkUri' value is used to show information when this diagnostic in the error list. Every analyzer should have a helpLinkUri specified which points to a help page that does not change over time.</source>
        <target state="translated">'helpLinkUri' 値は、この診断がエラー一覧に表示されたときに情報を表示するために使用されます。すべてのアナライザーには、経時的に変化しないヘルプ ページを指す helpLinkUri が指定されている必要があります。</target>
        <note />
      </trans-unit>
      <trans-unit id="DiagnosticIdMustBeInSpecifiedFormatTitle">
        <source>DiagnosticId for analyzers must be in specified format</source>
        <target state="translated">アナライザーの診断 ID は、指定された形式であることが必要</target>
        <note />
      </trans-unit>
      <trans-unit id="DiagnosticIdMustBeInSpecifiedFormatMessage">
        <source>Diagnostic Id '{0}' belonging to category '{1}' is not in the required range and/or format '{2}' specified in the file '{3}'</source>
        <target state="translated">カテゴリ '{1}' に属している診断 ID '{0}' は必要な範囲にないか、ファイル '{3}' で指定されている形式 '{2}' ではないか、またはその両方です</target>
        <note />
      </trans-unit>
      <trans-unit id="DiagnosticIdMustBeInSpecifiedFormatDescription">
        <source>DiagnosticId for analyzers must be in specified format.</source>
        <target state="translated">アナライザーの診断 ID は、指定された形式に準拠している必要があります。</target>
        <note />
      </trans-unit>
      <trans-unit id="UseUniqueDiagnosticIdTitle">
        <source>DiagnosticId must be unique across analyzers</source>
        <target state="translated">診断 ID は、アナライザーにわたって一意であることが必要</target>
        <note />
      </trans-unit>
      <trans-unit id="UseUniqueDiagnosticIdMessage">
        <source>Diagnostic Id '{0}' is already used by analyzer '{1}'. Please use a different diagnostic ID.</source>
        <target state="translated">診断 ID '{0}' はアナライザー '{1}' によって既に使用されています。別の診断 ID をご使用ください。</target>
        <note />
      </trans-unit>
      <trans-unit id="UseUniqueDiagnosticIdDescription">
        <source>DiagnosticId must be unique across analyzers.</source>
        <target state="translated">診断 ID は、アナライザーをまたいで一意である必要があります。</target>
        <note />
      </trans-unit>
      <trans-unit id="UseCategoriesFromSpecifiedRangeTitle">
        <source>Category for analyzers must be from the specified values</source>
        <target state="translated">アナライザーのカテゴリは、指定された値からのものであることが必要</target>
        <note />
      </trans-unit>
      <trans-unit id="UseCategoriesFromSpecifiedRangeMessage">
        <source>Category '{0}' is not from the allowed categories specified in the file '{1}'</source>
        <target state="translated">カテゴリ '{0}' は、ファイル '{1}' で指定された、許可されたカテゴリからのものではありません</target>
        <note />
      </trans-unit>
      <trans-unit id="UseCategoriesFromSpecifiedRangeDescription">
        <source>Category for analyzers must be from the specified values.</source>
        <target state="translated">アナライザーのカテゴリは、指定された値からのものである必要があります。</target>
        <note />
      </trans-unit>
      <trans-unit id="AnalyzerCategoryAndIdRangeFileInvalidTitle">
        <source>Invalid entry in analyzer category and diagnostic ID range specification file</source>
        <target state="translated">アナライザーのカテゴリと診断 ID 範囲の指定ファイルのエントリが無効</target>
        <note />
      </trans-unit>
      <trans-unit id="AnalyzerCategoryAndIdRangeFileInvalidMessage">
        <source>Invalid entry '{0}' in analyzer category and diagnostic ID range specification file '{1}'</source>
        <target state="translated">アナライザーのカテゴリと診断 ID 範囲の指定ファイル '{1}' のエントリ '{0}' が無効です</target>
        <note />
      </trans-unit>
      <trans-unit id="AnalyzerCategoryAndIdRangeFileInvalidDescription">
        <source>Invalid entry in analyzer category and diagnostic ID range specification file.</source>
        <target state="translated">アナライザーのカテゴリと診断 ID 範囲の指定ファイルのエントリが無効です。</target>
        <note />
      </trans-unit>
      <trans-unit id="DiagnosticIdMustBeAConstantTitle">
        <source>DiagnosticId for analyzers must be a non-null constant</source>
        <target state="translated">アナライザーの診断 ID は、null 以外の定数であることが必要</target>
        <note />
      </trans-unit>
      <trans-unit id="DiagnosticIdMustBeAConstantMessage">
        <source>Diagnostic Id for rule '{0}' must be a non-null constant</source>
        <target state="translated">ルール '{0}' の診断 ID は、null 以外の定数である必要があります</target>
        <note />
      </trans-unit>
      <trans-unit id="DiagnosticIdMustBeAConstantDescription">
        <source>DiagnosticId for analyzers must be a non-null constant.</source>
        <target state="translated">アナライザーの診断 ID は、NULL 以外の定数である必要があります。</target>
        <note />
      </trans-unit>
      <trans-unit id="DoNotUseTypesFromAssemblyRuleDescription">
        <source>Diagnostic analyzer types should not use types from Workspaces assemblies. Workspaces assemblies are only available when the analyzer executes in Visual Studio IDE live analysis, but are not available during command line build. Referencing types from Workspaces assemblies will lead to runtime exception during analyzer execution in command line build.</source>
        <target state="translated">診断アナライザーの型は、ワークスペースのアセンブリの型を使用すべきではありません。ワークスペース アセンブリは、Visual Studio IDE ライブ分析でアナライザーが実行される場合にのみ使用できますが、コマンド ライン ビルド中は使用できません。ワークスペース アセンブリの型を参照すると、コマンド ライン ビルドでのアナライザーの実行中にランタイム例外が発生します。</target>
        <note />
      </trans-unit>
      <trans-unit id="DoNotUseTypesFromAssemblyRuleTitle">
        <source>Do not use types from Workspaces assembly in an analyzer</source>
        <target state="translated">アナライザーでワークスペース アセンブリからの型を使用しないでください</target>
        <note />
      </trans-unit>
      <trans-unit id="DoNotUseTypesFromAssemblyRuleIndirectMessage">
        <source>Change diagnostic analyzer type '{0}' to remove all direct and/or indirect accesses to type(s) '{1}', which access type(s) '{2}'</source>
        <target state="translated">診断アナライザーの型 '{0}' を変更して、型 '{1}' へのすべての直接アクセスおよび/または間接アクセス (型 '{2}' にアクセスする) を削除します</target>
        <note />
      </trans-unit>
      <trans-unit id="DoNotUseTypesFromAssemblyRuleDirectMessage">
        <source>Change diagnostic analyzer type '{0}' to remove all direct accesses to type(s) '{1}'</source>
        <target state="translated">診断アナライザーの型 '{0}' を変更して、型 '{1}' へのすべての直接アクセスを削除します</target>
        <note />
      </trans-unit>
      <trans-unit id="UpgradeMSBuildWorkspaceDescription">
        <source>MSBuildWorkspace has moved to the Microsoft.CodeAnalysis.Workspaces.MSBuild NuGet package and there are breaking API changes.</source>
        <target state="translated">MSBuildWorkspace が Microsoft.CodeAnalysis.Workspaces.MSBuild NuGet パッケージに移動したため、ビルド ブレークを引き起こす API の変更が生じています。</target>
        <note />
      </trans-unit>
      <trans-unit id="UpgradeMSBuildWorkspaceMessage">
        <source>Please upgrade MSBuildWorkspace by adding a package reference to the Microsoft.CodeAnalysis.Workspaces.MSBuild NuGet package. See https://go.microsoft.com/fwlink/?linkid=874285 for details on using MSBuildWorkspace successfully.</source>
        <target state="translated">MSBuildWorkspace をアップグレードして、Microsoft.CodeAnalysis.Workspaces.MSBuild NuGet パッケージに対するパッケージ参照を追加してください。MSBuildWorkspace を正しく使用するための詳細については、https://go.microsoft.com/fwlink/?linkid=874285 をご覧ください。</target>
        <note />
      </trans-unit>
      <trans-unit id="UpgradeMSBuildWorkspaceTitle">
        <source>Upgrade MSBuildWorkspace</source>
        <target state="translated">MSBuildWorkspace のアップグレード</target>
        <note />
      </trans-unit>
    </body>
  </file>
</xliff><|MERGE_RESOLUTION|>--- conflicted
+++ resolved
@@ -303,13 +303,8 @@
         <note />
       </trans-unit>
       <trans-unit id="RemoveDuplicateEntriesBetweenAnalyzerReleasesRuleTitle">
-<<<<<<< HEAD
-        <source>Remove duplicate entries for diagnostic ID between analyzer releases</source>
-        <target state="translated">アナライザー リリース間で診断 ID の重複しているエントリを削除する</target>
-=======
         <source>Remove duplicate entries for diagnostic ID between analyzer releases.</source>
         <target state="translated">アナライザー リリース間で診断 ID の重複しているエントリを削除してください。</target>
->>>>>>> 291e8bf5
         <note />
       </trans-unit>
       <trans-unit id="RemoveDuplicateEntriesForAnalyzerReleaseRuleDescription">

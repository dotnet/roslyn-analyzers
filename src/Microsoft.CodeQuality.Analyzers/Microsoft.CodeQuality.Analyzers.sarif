﻿{
  "$schema": "http://json.schemastore.org/sarif-1.0.0",
  "version": "1.0.0",
  "runs": [
    {
      "tool": {
        "name": "Humanizer",
<<<<<<< HEAD
        "version": "3.3.0",
=======
        "version": "2.9.10",
>>>>>>> d512b503
        "language": "en-US"
      },
      "rules": {
      }
    },
    {
      "tool": {
        "name": "Microsoft.CodeQuality.Analyzers",
<<<<<<< HEAD
        "version": "3.3.0",
=======
        "version": "2.9.10",
>>>>>>> d512b503
        "language": "en-US"
      },
      "rules": {
        "CA1000": {
          "id": "CA1000",
          "shortDescription": "Do not declare static members on generic types",
          "fullDescription": "When a static member of a generic type is called, the type argument must be specified for the type. When a generic instance member that does not support inference is called, the type argument must be specified for the member. In these two cases, the syntax for specifying the type argument is different and easily confused.",
          "defaultLevel": "warning",
          "helpUri": "https://docs.microsoft.com/visualstudio/code-quality/ca1000",
          "properties": {
            "category": "Design",
            "isEnabledByDefault": true,
            "typeName": "DoNotDeclareStaticMembersOnGenericTypesAnalyzer",
            "languages": [
              "C#",
              "Visual Basic"
            ],
            "tags": [
              "PortedFromFxCop",
              "Telemetry"
            ]
          }
        },
        "CA1002": {
          "id": "CA1002",
          "shortDescription": "Do not expose generic lists",
          "fullDescription": "System.Collections.Generic.List<T> is a generic collection that's designed for performance and not inheritance. List<T> does not contain virtual members that make it easier to change the behavior of an inherited class.",
          "defaultLevel": "warning",
          "helpUri": "https://docs.microsoft.com/visualstudio/code-quality/ca1002",
          "properties": {
            "category": "Design",
            "isEnabledByDefault": false,
            "typeName": "DoNotExposeGenericLists",
            "languages": [
              "C#",
              "Visual Basic"
            ],
            "tags": [
              "PortedFromFxCop",
              "Telemetry"
            ]
          }
        },
        "CA1003": {
          "id": "CA1003",
          "shortDescription": "Use generic event handler instances",
          "fullDescription": "A type contains an event that declares an EventHandler delegate that returns void, whose signature contains two parameters (the first an object and the second a type that is assignable to EventArgs), and the containing assembly targets Microsoft .NET Framework?2.0.",
          "defaultLevel": "warning",
          "helpUri": "https://docs.microsoft.com/visualstudio/code-quality/ca1003",
          "properties": {
            "category": "Design",
            "isEnabledByDefault": false,
            "typeName": "UseGenericEventHandlerInstancesAnalyzer",
            "languages": [
              "C#",
              "Visual Basic"
            ],
            "tags": [
              "PortedFromFxCop",
              "Telemetry"
            ]
          }
        },
        "CA1005": {
          "id": "CA1005",
          "shortDescription": "Avoid excessive parameters on generic types",
          "fullDescription": "The more type parameters a generic type contains, the more difficult it is to know and remember what each type parameter represents.",
          "defaultLevel": "warning",
          "helpUri": "https://docs.microsoft.com/visualstudio/code-quality/ca1005",
          "properties": {
            "category": "Design",
            "isEnabledByDefault": false,
            "typeName": "AvoidExcessiveParametersOnGenericTypes",
            "languages": [
              "C#",
              "Visual Basic"
            ],
            "tags": [
              "PortedFromFxCop",
              "Telemetry"
            ]
          }
        },
        "CA1008": {
          "id": "CA1008",
          "shortDescription": "Enums should have zero value",
          "fullDescription": "The default value of an uninitialized enumeration, just as other value types, is zero. A nonflags-attributed enumeration should define a member by using the value of zero so that the default value is a valid value of the enumeration. If an enumeration that has the FlagsAttribute attribute applied defines a zero-valued member, its name should be \"\"None\"\" to indicate that no values have been set in the enumeration.",
          "defaultLevel": "warning",
          "helpUri": "https://docs.microsoft.com/visualstudio/code-quality/ca1008",
          "properties": {
            "category": "Design",
            "isEnabledByDefault": false,
            "typeName": "EnumsShouldHaveZeroValueAnalyzer",
            "languages": [
              "C#",
              "Visual Basic"
            ],
            "tags": [
              "PortedFromFxCop",
              "Telemetry",
              "RuleNoZero"
            ]
          }
        },
        "CA1010": {
          "id": "CA1010",
          "shortDescription": "Generic interface should also be implemented",
          "fullDescription": "To broaden the usability of a type, implement one of the generic interfaces. This is especially true for collections as they can then be used to populate generic collection types.",
          "defaultLevel": "warning",
          "helpUri": "https://docs.microsoft.com/visualstudio/code-quality/ca1010",
          "properties": {
            "category": "Design",
            "isEnabledByDefault": true,
            "typeName": "CollectionsShouldImplementGenericInterfaceAnalyzer",
            "languages": [
              "C#",
              "Visual Basic"
            ],
            "tags": [
              "PortedFromFxCop",
              "Telemetry"
            ]
          }
        },
        "CA1012": {
          "id": "CA1012",
          "shortDescription": "Abstract types should not have constructors",
          "fullDescription": "Constructors on abstract types can be called only by derived types. Because public constructors create instances of a type, and you cannot create instances of an abstract type, an abstract type that has a public constructor is incorrectly designed.",
          "defaultLevel": "warning",
          "helpUri": "https://docs.microsoft.com/visualstudio/code-quality/ca1012",
          "properties": {
            "category": "Design",
            "isEnabledByDefault": false,
            "typeName": "AbstractTypesShouldNotHaveConstructorsAnalyzer",
            "languages": [
              "C#",
              "Visual Basic"
            ],
            "tags": [
              "PortedFromFxCop",
              "Telemetry"
            ]
          }
        },
        "CA1014": {
          "id": "CA1014",
          "shortDescription": "Mark assemblies with CLSCompliant",
          "fullDescription": "The Common Language Specification (CLS) defines naming restrictions, data types, and rules to which assemblies must conform if they will be used across programming languages. Good design dictates that all assemblies explicitly indicate CLS compliance by using CLSCompliantAttribute . If this attribute is not present on an assembly, the assembly is not compliant.",
          "defaultLevel": "warning",
          "helpUri": "https://docs.microsoft.com/visualstudio/code-quality/ca1014",
          "properties": {
            "category": "Design",
            "isEnabledByDefault": false,
            "typeName": "MarkAssembliesWithAttributesDiagnosticAnalyzer",
            "languages": [
              "C#",
              "Visual Basic"
            ],
            "tags": [
              "PortedFromFxCop",
              "Telemetry"
            ]
          }
        },
        "CA1016": {
          "id": "CA1016",
          "shortDescription": "Mark assemblies with assembly version",
          "fullDescription": "The .NET Framework uses the version number to uniquely identify an assembly, and to bind to types in strongly named assemblies. The version number is used together with version and publisher policy. By default, applications run only with the assembly version with which they were built.",
          "defaultLevel": "warning",
          "helpUri": "https://docs.microsoft.com/visualstudio/code-quality/ca1016",
          "properties": {
            "category": "Design",
            "isEnabledByDefault": true,
            "typeName": "MarkAssembliesWithAttributesDiagnosticAnalyzer",
            "languages": [
              "C#",
              "Visual Basic"
            ],
            "tags": [
              "PortedFromFxCop",
              "Telemetry"
            ]
          }
        },
        "CA1017": {
          "id": "CA1017",
          "shortDescription": "Mark assemblies with ComVisible",
          "fullDescription": "ComVisibleAttribute determines how COM clients access managed code. Good design dictates that assemblies explicitly indicate COM visibility. COM visibility can be set for the whole assembly and then overridden for individual types and type members. If this attribute is not present, the contents of the assembly are visible to COM clients.",
          "defaultLevel": "warning",
          "helpUri": "https://docs.microsoft.com/visualstudio/code-quality/ca1017",
          "properties": {
            "category": "Design",
            "isEnabledByDefault": false,
            "typeName": "MarkAssembliesWithComVisibleAnalyzer",
            "languages": [
              "C#",
              "Visual Basic"
            ],
            "tags": [
              "PortedFromFxCop",
              "Telemetry"
            ]
          }
        },
        "CA1018": {
          "id": "CA1018",
          "shortDescription": "Mark attributes with AttributeUsageAttribute",
          "fullDescription": "Specify AttributeUsage on {0}.",
          "defaultLevel": "warning",
          "helpUri": "https://docs.microsoft.com/visualstudio/code-quality/ca1018",
          "properties": {
            "category": "Design",
            "isEnabledByDefault": true,
            "typeName": "MarkAttributesWithAttributeUsageAnalyzer",
            "languages": [
              "C#",
              "Visual Basic"
            ],
            "tags": [
              "PortedFromFxCop",
              "Telemetry"
            ]
          }
        },
        "CA1021": {
          "id": "CA1021",
          "shortDescription": "Avoid out parameters",
          "fullDescription": "Passing types by reference (using 'out' or 'ref') requires experience with pointers, understanding how value types and reference types differ, and handling methods with multiple return values. Also, the difference between 'out' and 'ref' parameters is not widely understood.",
          "defaultLevel": "warning",
          "helpUri": "https://docs.microsoft.com/visualstudio/code-quality/ca1021",
          "properties": {
            "category": "Design",
            "isEnabledByDefault": false,
            "typeName": "AvoidOutParameters",
            "languages": [
              "C#",
              "Visual Basic"
            ],
            "tags": [
              "PortedFromFxCop",
              "Telemetry"
            ]
          }
        },
        "CA1024": {
          "id": "CA1024",
          "shortDescription": "Use properties where appropriate",
          "fullDescription": "A public or protected method has a name that starts with \"\"Get\"\", takes no parameters, and returns a value that is not an array. The method might be a good candidate to become a property.",
          "defaultLevel": "warning",
          "helpUri": "https://docs.microsoft.com/visualstudio/code-quality/ca1024",
          "properties": {
            "category": "Design",
            "isEnabledByDefault": false,
            "typeName": "UsePropertiesWhereAppropriateAnalyzer",
            "languages": [
              "C#",
              "Visual Basic"
            ],
            "tags": [
              "PortedFromFxCop",
              "Telemetry"
            ]
          }
        },
        "CA1027": {
          "id": "CA1027",
          "shortDescription": "Mark enums with FlagsAttribute",
          "fullDescription": "An enumeration is a value type that defines a set of related named constants. Apply FlagsAttribute to an enumeration when its named constants can be meaningfully combined.",
          "defaultLevel": "warning",
          "helpUri": "https://docs.microsoft.com/visualstudio/code-quality/ca1027",
          "properties": {
            "category": "Design",
            "isEnabledByDefault": false,
            "typeName": "EnumWithFlagsAttributeAnalyzer",
            "languages": [
              "C#",
              "Visual Basic"
            ],
            "tags": [
              "PortedFromFxCop",
              "Telemetry"
            ]
          }
        },
        "CA1028": {
          "id": "CA1028",
          "shortDescription": "Enum Storage should be Int32",
          "fullDescription": "An enumeration is a value type that defines a set of related named constants. By default, the System.Int32 data type is used to store the constant value. Although you can change this underlying type, it is not required or recommended for most scenarios.",
          "defaultLevel": "warning",
          "helpUri": "https://docs.microsoft.com/visualstudio/code-quality/ca1028",
          "properties": {
            "category": "Design",
            "isEnabledByDefault": true,
            "typeName": "EnumStorageShouldBeInt32Analyzer",
            "languages": [
              "C#",
              "Visual Basic"
            ],
            "tags": [
              "PortedFromFxCop",
              "Telemetry"
            ]
          }
        },
        "CA1030": {
          "id": "CA1030",
          "shortDescription": "Use events where appropriate",
          "fullDescription": "This rule detects methods that have names that ordinarily would be used for events. If a method is called in response to a clearly defined state change, the method should be invoked by an event handler. Objects that call the method should raise events instead of calling the method directly.",
          "defaultLevel": "warning",
          "helpUri": "https://docs.microsoft.com/visualstudio/code-quality/ca1030",
          "properties": {
            "category": "Design",
            "isEnabledByDefault": true,
            "typeName": "UseEventsWhereAppropriateAnalyzer",
            "languages": [
              "C#",
              "Visual Basic"
            ],
            "tags": [
              "PortedFromFxCop",
              "Telemetry"
            ]
          }
        },
        "CA1031": {
          "id": "CA1031",
          "shortDescription": "Do not catch general exception types",
          "fullDescription": "A general exception such as System.Exception or System.SystemException or a disallowed exception type is caught in a catch statement, or a general catch clause is used. General and disallowed exceptions should not be caught.",
          "defaultLevel": "warning",
          "helpUri": "https://docs.microsoft.com/visualstudio/code-quality/ca1031",
          "properties": {
            "category": "Design",
            "isEnabledByDefault": true,
            "typeName": "DoNotCatchGeneralExceptionTypesAnalyzer",
            "languages": [
              "C#",
              "Visual Basic"
            ],
            "tags": [
              "PortedFromFxCop",
              "Telemetry"
            ]
          }
        },
        "CA1033": {
          "id": "CA1033",
          "shortDescription": "Interface methods should be callable by child types",
          "fullDescription": "An unsealed externally visible type provides an explicit method implementation of a public interface and does not provide an alternative externally visible method that has the same name.",
          "defaultLevel": "warning",
          "helpUri": "https://docs.microsoft.com/visualstudio/code-quality/ca1033",
          "properties": {
            "category": "Design",
            "isEnabledByDefault": false,
            "typeName": "InterfaceMethodsShouldBeCallableByChildTypesAnalyzer",
            "languages": [
              "C#",
              "Visual Basic"
            ],
            "tags": [
              "PortedFromFxCop",
              "Telemetry"
            ]
          }
        },
        "CA1034": {
          "id": "CA1034",
          "shortDescription": "Nested types should not be visible",
          "fullDescription": "A nested type is a type that is declared in the scope of another type. Nested types are useful to encapsulate private implementation details of the containing type. Used for this purpose, nested types should not be externally visible.",
          "defaultLevel": "warning",
          "helpUri": "https://docs.microsoft.com/visualstudio/code-quality/ca1034",
          "properties": {
            "category": "Design",
            "isEnabledByDefault": true,
            "typeName": "NestedTypesShouldNotBeVisibleAnalyzer",
            "languages": [
              "C#",
              "Visual Basic"
            ],
            "tags": [
              "PortedFromFxCop",
              "Telemetry"
            ]
          }
        },
        "CA1036": {
          "id": "CA1036",
          "shortDescription": "Override methods on comparable types",
          "fullDescription": "A public or protected type implements the System.IComparable interface. It does not override Object.Equals nor does it overload the language-specific operator for equality, inequality, less than, less than or equal, greater than or greater than or equal.",
          "defaultLevel": "warning",
          "helpUri": "https://docs.microsoft.com/visualstudio/code-quality/ca1036",
          "properties": {
            "category": "Design",
            "isEnabledByDefault": true,
            "typeName": "OverrideMethodsOnComparableTypesAnalyzer",
            "languages": [
              "C#",
              "Visual Basic"
            ],
            "tags": [
              "PortedFromFxCop",
              "Telemetry"
            ]
          }
        },
        "CA1040": {
          "id": "CA1040",
          "shortDescription": "Avoid empty interfaces",
          "fullDescription": "Interfaces define members that provide a behavior or usage contract. The functionality that is described by the interface can be adopted by any type, regardless of where the type appears in the inheritance hierarchy. A type implements an interface by providing implementations for the members of the interface. An empty interface does not define any members; therefore, it does not define a contract that can be implemented.",
          "defaultLevel": "warning",
          "helpUri": "https://docs.microsoft.com/visualstudio/code-quality/ca1040",
          "properties": {
            "category": "Design",
            "isEnabledByDefault": true,
            "typeName": "AvoidEmptyInterfacesAnalyzer",
            "languages": [
              "C#",
              "Visual Basic"
            ],
            "tags": [
              "PortedFromFxCop",
              "Telemetry"
            ]
          }
        },
        "CA1041": {
          "id": "CA1041",
          "shortDescription": "Provide ObsoleteAttribute message",
          "fullDescription": "A type or member is marked by using a System.ObsoleteAttribute attribute that does not have its ObsoleteAttribute.Message property specified. When a type or member that is marked by using ObsoleteAttribute is compiled, the Message property of the attribute is displayed. This gives the user information about the obsolete type or member.",
          "defaultLevel": "warning",
          "helpUri": "https://docs.microsoft.com/visualstudio/code-quality/ca1041",
          "properties": {
            "category": "Design",
            "isEnabledByDefault": true,
            "typeName": "ProvideObsoleteAttributeMessageAnalyzer",
            "languages": [
              "C#",
              "Visual Basic"
            ],
            "tags": [
              "PortedFromFxCop",
              "Telemetry"
            ]
          }
        },
        "CA1043": {
          "id": "CA1043",
          "shortDescription": "Use Integral Or String Argument For Indexers",
          "fullDescription": "Indexers, that is, indexed properties, should use integer or string types for the index. These types are typically used for indexing data structures and increase the usability of the library. Use of the Object type should be restricted to those cases where the specific integer or string type cannot be specified at design time. If the design requires other types for the index, reconsider whether the type represents a logical data store. If it does not represent a logical data store, use a method.",
          "defaultLevel": "warning",
          "helpUri": "https://docs.microsoft.com/visualstudio/code-quality/ca1043",
          "properties": {
            "category": "Design",
            "isEnabledByDefault": true,
            "typeName": "UseIntegralOrStringArgumentForIndexersAnalyzer",
            "languages": [
              "C#",
              "Visual Basic"
            ],
            "tags": [
              "PortedFromFxCop",
              "Telemetry"
            ]
          }
        },
        "CA1044": {
          "id": "CA1044",
          "shortDescription": "Properties should not be write only",
          "fullDescription": "Although it is acceptable and often necessary to have a read-only property, the design guidelines prohibit the use of write-only properties. This is because letting a user set a value, and then preventing the user from viewing that value, does not provide any security. Also, without read access, the state of shared objects cannot be viewed, which limits their usefulness.",
          "defaultLevel": "warning",
          "helpUri": "https://docs.microsoft.com/visualstudio/code-quality/ca1044",
          "properties": {
            "category": "Design",
            "isEnabledByDefault": true,
            "typeName": "PropertiesShouldNotBeWriteOnlyAnalyzer",
            "languages": [
              "C#",
              "Visual Basic"
            ],
            "tags": [
              "PortedFromFxCop",
              "Telemetry"
            ]
          }
        },
        "CA1045": {
          "id": "CA1045",
          "shortDescription": "Do not pass types by reference",
          "fullDescription": "Passing types by reference (using out or ref) requires experience with pointers, understanding how value types and reference types differ, and handling methods that have multiple return values. Also, the difference between out and ref parameters is not widely understood.",
          "defaultLevel": "warning",
          "helpUri": "https://docs.microsoft.com/visualstudio/code-quality/ca1045",
          "properties": {
            "category": "Design",
            "isEnabledByDefault": false,
            "typeName": "DoNotPassTypesByReference",
            "languages": [
              "C#",
              "Visual Basic"
            ],
            "tags": [
              "PortedFromFxCop",
              "Telemetry"
            ]
          }
        },
        "CA1046": {
          "id": "CA1046",
          "shortDescription": "Do not overload equality operator on reference types",
          "fullDescription": "For reference types, the default implementation of the equality operator is almost always correct. By default, two references are equal only if they point to the same object. If the operator is providing meaningful value equality, the type should implement the generic 'System.IEquatable' interface.",
          "defaultLevel": "warning",
          "helpUri": "https://docs.microsoft.com/visualstudio/code-quality/ca1046",
          "properties": {
            "category": "Design",
            "isEnabledByDefault": false,
            "typeName": "DoNotOverloadOperatorEqualsOnReferenceTypes",
            "languages": [
              "C#",
              "Visual Basic"
            ],
            "tags": [
              "PortedFromFxCop",
              "Telemetry"
            ]
          }
        },
        "CA1047": {
          "id": "CA1047",
          "shortDescription": "Do not declare protected member in sealed type",
          "fullDescription": "Types declare protected members so that inheriting types can access or override the member. By definition, you cannot inherit from a sealed type, which means that protected methods on sealed types cannot be called.",
          "defaultLevel": "warning",
          "helpUri": "https://docs.microsoft.com/visualstudio/code-quality/ca1047",
          "properties": {
            "category": "Design",
            "isEnabledByDefault": true,
            "typeName": "DoNotDeclareProtectedMembersInSealedTypes",
            "languages": [
              "Visual Basic"
            ],
            "tags": [
              "PortedFromFxCop",
              "Telemetry"
            ]
          }
        },
        "CA1050": {
          "id": "CA1050",
          "shortDescription": "Declare types in namespaces",
          "fullDescription": "Types are declared in namespaces to prevent name collisions and as a way to organize related types in an object hierarchy.",
          "defaultLevel": "warning",
          "helpUri": "https://docs.microsoft.com/visualstudio/code-quality/ca1050",
          "properties": {
            "category": "Design",
            "isEnabledByDefault": false,
            "typeName": "DeclareTypesInNamespacesAnalyzer",
            "languages": [
              "C#",
              "Visual Basic"
            ],
            "tags": [
              "PortedFromFxCop",
              "Telemetry"
            ]
          }
        },
        "CA1051": {
          "id": "CA1051",
          "shortDescription": "Do not declare visible instance fields",
          "fullDescription": "The primary use of a field should be as an implementation detail. Fields should be private or internal and should be exposed by using properties.",
          "defaultLevel": "warning",
          "helpUri": "https://docs.microsoft.com/visualstudio/code-quality/ca1051",
          "properties": {
            "category": "Design",
            "isEnabledByDefault": true,
            "typeName": "DoNotDeclareVisibleInstanceFieldsAnalyzer",
            "languages": [
              "C#",
              "Visual Basic"
            ],
            "tags": [
              "PortedFromFxCop",
              "Telemetry"
            ]
          }
        },
        "CA1052": {
          "id": "CA1052",
          "shortDescription": "Static holder types should be Static or NotInheritable",
          "fullDescription": "Type '{0}' is a static holder type but is neither static nor NotInheritable",
          "defaultLevel": "warning",
          "helpUri": "https://docs.microsoft.com/visualstudio/code-quality/ca1052",
          "properties": {
            "category": "Design",
            "isEnabledByDefault": true,
            "typeName": "StaticHolderTypesAnalyzer",
            "languages": [
              "C#",
              "Visual Basic"
            ],
            "tags": [
              "PortedFromFxCop",
              "Telemetry"
            ]
          }
        },
        "CA1054": {
          "id": "CA1054",
          "shortDescription": "Uri parameters should not be strings",
          "fullDescription": "If a method takes a string representation of a URI, a corresponding overload should be provided that takes an instance of the URI class, which provides these services in a safe and secure manner.",
          "defaultLevel": "warning",
          "helpUri": "https://docs.microsoft.com/visualstudio/code-quality/ca1054",
          "properties": {
            "category": "Design",
            "isEnabledByDefault": true,
            "typeName": "UriParametersShouldNotBeStringsAnalyzer",
            "languages": [
              "C#",
              "Visual Basic"
            ],
            "tags": [
              "PortedFromFxCop",
              "Telemetry"
            ]
          }
        },
        "CA1055": {
          "id": "CA1055",
          "shortDescription": "Uri return values should not be strings",
          "fullDescription": "This rule assumes that the method returns a URI. A string representation of a URI is prone to parsing and encoding errors, and can lead to security vulnerabilities. The System.Uri class provides these services in a safe and secure manner.",
          "defaultLevel": "warning",
          "helpUri": "https://docs.microsoft.com/visualstudio/code-quality/ca1055",
          "properties": {
            "category": "Design",
            "isEnabledByDefault": true,
            "typeName": "UriReturnValuesShouldNotBeStringsAnalyzer",
            "languages": [
              "C#",
              "Visual Basic"
            ],
            "tags": [
              "PortedFromFxCop",
              "Telemetry"
            ]
          }
        },
        "CA1056": {
          "id": "CA1056",
          "shortDescription": "Uri properties should not be strings",
          "fullDescription": "This rule assumes that the property represents a Uniform Resource Identifier (URI). A string representation of a URI is prone to parsing and encoding errors, and can lead to security vulnerabilities. The System.Uri class provides these services in a safe and secure manner.",
          "defaultLevel": "warning",
          "helpUri": "https://docs.microsoft.com/visualstudio/code-quality/ca1056",
          "properties": {
            "category": "Design",
            "isEnabledByDefault": true,
            "typeName": "UriPropertiesShouldNotBeStringsAnalyzer",
            "languages": [
              "C#",
              "Visual Basic"
            ],
            "tags": [
              "PortedFromFxCop",
              "Telemetry"
            ]
          }
        },
        "CA1060": {
          "id": "CA1060",
          "shortDescription": "Move pinvokes to native methods class",
          "fullDescription": "Platform Invocation methods, such as those that are marked by using the System.Runtime.InteropServices.DllImportAttribute attribute, or methods that are defined by using the Declare keyword in Visual Basic, access unmanaged code. These methods should be of the NativeMethods, SafeNativeMethods, or UnsafeNativeMethods class.",
          "defaultLevel": "warning",
          "helpUri": "https://docs.microsoft.com/visualstudio/code-quality/ca1060",
          "properties": {
            "category": "Design",
            "isEnabledByDefault": false,
            "typeName": "MovePInvokesToNativeMethodsClassAnalyzer",
            "languages": [
              "C#",
              "Visual Basic"
            ],
            "tags": [
              "PortedFromFxCop",
              "Telemetry"
            ]
          }
        },
        "CA1061": {
          "id": "CA1061",
          "shortDescription": "Do not hide base class methods",
          "fullDescription": "A method in a base type is hidden by an identically named method in a derived type when the parameter signature of the derived method differs only by types that are more weakly derived than the corresponding types in the parameter signature of the base method.",
          "defaultLevel": "warning",
          "helpUri": "https://docs.microsoft.com/visualstudio/code-quality/ca1061",
          "properties": {
            "category": "Design",
            "isEnabledByDefault": true,
            "typeName": "DoNotHideBaseClassMethodsAnalyzer",
            "languages": [
              "C#",
              "Visual Basic"
            ],
            "tags": [
              "PortedFromFxCop",
              "Telemetry"
            ]
          }
        },
        "CA1062": {
          "id": "CA1062",
          "shortDescription": "Validate arguments of public methods",
          "fullDescription": "An externally visible method dereferences one of its reference arguments without verifying whether that argument is null (Nothing in Visual Basic). All reference arguments that are passed to externally visible methods should be checked against null. If appropriate, throw an ArgumentNullException when the argument is null or add a Code Contract precondition asserting non-null argument. If the method is designed to be called only by known assemblies, you should make the method internal.",
          "defaultLevel": "warning",
          "helpUri": "https://docs.microsoft.com/visualstudio/code-quality/ca1062",
          "properties": {
            "category": "Design",
            "isEnabledByDefault": true,
            "typeName": "ValidateArgumentsOfPublicMethods",
            "languages": [
              "C#",
              "Visual Basic"
            ],
            "tags": [
              "PortedFromFxCop",
              "Dataflow",
              "Telemetry"
            ]
          }
        },
        "CA1063": {
          "id": "CA1063",
          "shortDescription": "Implement IDisposable Correctly",
          "fullDescription": "All IDisposable types should implement the Dispose pattern correctly.",
          "defaultLevel": "warning",
          "helpUri": "https://docs.microsoft.com/visualstudio/code-quality/ca1063",
          "properties": {
            "category": "Design",
            "isEnabledByDefault": true,
            "typeName": "ImplementIDisposableCorrectlyAnalyzer",
            "languages": [
              "C#",
              "Visual Basic"
            ],
            "tags": [
              "PortedFromFxCop",
              "Telemetry"
            ]
          }
        },
        "CA1064": {
          "id": "CA1064",
          "shortDescription": "Exceptions should be public",
          "fullDescription": "An internal exception is visible only inside its own internal scope. After the exception falls outside the internal scope, only the base exception can be used to catch the exception. If the internal exception is inherited from T:System.Exception, T:System.SystemException, or T:System.ApplicationException, the external code will not have sufficient information to know what to do with the exception.",
          "defaultLevel": "warning",
          "helpUri": "https://docs.microsoft.com/visualstudio/code-quality/ca1064",
          "properties": {
            "category": "Design",
            "isEnabledByDefault": true,
            "typeName": "ExceptionsShouldBePublicAnalyzer",
            "languages": [
              "C#",
              "Visual Basic"
            ],
            "tags": [
              "PortedFromFxCop",
              "Telemetry"
            ]
          }
        },
        "CA1066": {
          "id": "CA1066",
          "shortDescription": "Implement IEquatable when overriding Object.Equals",
          "fullDescription": "When a type T overrides Object.Equals(object), the implementation must cast the object argument to the correct type T before performing the comparison. If the type implements IEquatable<T>, and therefore offers the method T.Equals(T), and if the argument is known at compile time to be of type T, then the compiler can call IEquatable<T>.Equals(T) instead of Object.Equals(object), and no cast is necessary, improving performance.",
          "defaultLevel": "warning",
          "helpUri": "https://docs.microsoft.com/visualstudio/code-quality/ca1066",
          "properties": {
            "category": "Design",
            "isEnabledByDefault": true,
            "typeName": "EquatableAnalyzer",
            "languages": [
              "C#",
              "Visual Basic"
            ],
            "tags": [
              "Telemetry"
            ]
          }
        },
        "CA1067": {
          "id": "CA1067",
          "shortDescription": "Override Object.Equals(object) when implementing IEquatable<T>",
          "fullDescription": "When a type T implements the interface IEquatable<T>, it suggests to a user who sees a call to the Equals method in source code that an instance of the type can be equated with an instance of any other type. The user might be confused if their attempt to equate the type with an instance of another type fails to compile. This violates the \"principle of least surprise\".",
          "defaultLevel": "warning",
          "helpUri": "https://docs.microsoft.com/visualstudio/code-quality/ca1067",
          "properties": {
            "category": "Design",
            "isEnabledByDefault": true,
            "typeName": "EquatableAnalyzer",
            "languages": [
              "C#",
              "Visual Basic"
            ],
            "tags": [
              "Telemetry"
            ]
          }
        },
        "CA1068": {
          "id": "CA1068",
          "shortDescription": "CancellationToken parameters must come last",
          "fullDescription": "Method '{0}' should take CancellationToken as the last parameter",
          "defaultLevel": "warning",
          "helpUri": "https://docs.microsoft.com/visualstudio/code-quality/ca1068",
          "properties": {
            "category": "Design",
            "isEnabledByDefault": true,
            "typeName": "CancellationTokenParametersMustComeLastAnalyzer",
            "languages": [
              "C#",
              "Visual Basic"
            ],
            "tags": [
              "Telemetry"
            ]
          }
        },
        "CA1069": {
          "id": "CA1069",
          "shortDescription": "Enums values should not be duplicated",
          "fullDescription": "The field reference '{0}' is duplicated in this bitwise initialization.",
          "defaultLevel": "warning",
          "helpUri": "https://docs.microsoft.com/visualstudio/code-quality/ca1069",
          "properties": {
            "category": "Design",
            "isEnabledByDefault": true,
            "typeName": "EnumShouldNotHaveDuplicatedValues",
            "languages": [
              "C#",
              "Visual Basic"
            ],
            "tags": [
              "Telemetry"
            ]
          }
        },
        "CA1070": {
          "id": "CA1070",
          "shortDescription": "Do not declare event fields as virtual",
          "fullDescription": "Do not declare virtual events in a base class. Overridden events in a derived class have undefined behavior. The C# compiler does not handle this correctly and it is unpredictable whether a subscriber to the derived event will actually be subscribing to the base class event.",
          "defaultLevel": "warning",
          "helpUri": "https://docs.microsoft.com/visualstudio/code-quality/ca1070",
          "properties": {
            "category": "Design",
            "isEnabledByDefault": true,
            "typeName": "DoNotDeclareEventFieldsAsVirtual",
            "languages": [
              "C#"
            ],
            "tags": [
              "Telemetry"
            ]
          }
        },
        "CA1501": {
          "id": "CA1501",
          "shortDescription": "Avoid excessive inheritance",
          "fullDescription": "Deeply nested type hierarchies can be difficult to follow, understand, and maintain. This rule limits analysis to hierarchies in the same module. To fix a violation of this rule, derive the type from a base type that is less deep in the inheritance hierarchy or eliminate some of the intermediate base types.",
          "defaultLevel": "warning",
          "helpUri": "https://docs.microsoft.com/visualstudio/code-quality/ca1501",
          "properties": {
            "category": "Maintainability",
            "isEnabledByDefault": false,
            "typeName": "CodeMetricsAnalyzer",
            "languages": [
              "C#",
              "Visual Basic"
            ],
            "tags": [
              "PortedFromFxCop",
              "Telemetry"
            ]
          }
        },
        "CA1502": {
          "id": "CA1502",
          "shortDescription": "Avoid excessive complexity",
          "fullDescription": "Cyclomatic complexity measures the number of linearly independent paths through the method, which is determined by the number and complexity of conditional branches. A low cyclomatic complexity generally indicates a method that is easy to understand, test, and maintain. The cyclomatic complexity is calculated from a control flow graph of the method and is given as follows: `cyclomatic complexity = the number of edges - the number of nodes + 1`, where a node represents a logic branch point and an edge represents a line between nodes.",
          "defaultLevel": "warning",
          "helpUri": "https://docs.microsoft.com/visualstudio/code-quality/ca1502",
          "properties": {
            "category": "Maintainability",
            "isEnabledByDefault": false,
            "typeName": "CodeMetricsAnalyzer",
            "languages": [
              "C#",
              "Visual Basic"
            ],
            "tags": [
              "PortedFromFxCop",
              "Telemetry"
            ]
          }
        },
        "CA1505": {
          "id": "CA1505",
          "shortDescription": "Avoid unmaintainable code",
          "fullDescription": "The maintainability index is calculated by using the following metrics: lines of code, program volume, and cyclomatic complexity. Program volume is a measure of the difficulty of understanding of a symbol that is based on the number of operators and operands in the code. Cyclomatic complexity is a measure of the structural complexity of the type or method. A low maintainability index indicates that code is probably difficult to maintain and would be a good candidate to redesign.",
          "defaultLevel": "warning",
          "helpUri": "https://docs.microsoft.com/visualstudio/code-quality/ca1505",
          "properties": {
            "category": "Maintainability",
            "isEnabledByDefault": false,
            "typeName": "CodeMetricsAnalyzer",
            "languages": [
              "C#",
              "Visual Basic"
            ],
            "tags": [
              "PortedFromFxCop",
              "Telemetry"
            ]
          }
        },
        "CA1506": {
          "id": "CA1506",
          "shortDescription": "Avoid excessive class coupling",
          "fullDescription": "This rule measures class coupling by counting the number of unique type references that a symbol contains. Symbols that have a high degree of class coupling can be difficult to maintain. It is a good practice to have types and methods that exhibit low coupling and high cohesion. To fix this violation, try to redesign the code to reduce the number of types to which it is coupled.",
          "defaultLevel": "warning",
          "helpUri": "https://docs.microsoft.com/visualstudio/code-quality/ca1506",
          "properties": {
            "category": "Maintainability",
            "isEnabledByDefault": false,
            "typeName": "CodeMetricsAnalyzer",
            "languages": [
              "C#",
              "Visual Basic"
            ],
            "tags": [
              "PortedFromFxCop",
              "Telemetry"
            ]
          }
        },
        "CA1508": {
          "id": "CA1508",
          "shortDescription": "Avoid dead conditional code",
          "fullDescription": "'{0}' is always '{1}'. Remove or refactor the condition(s) to avoid dead code.",
          "defaultLevel": "warning",
          "helpUri": "https://docs.microsoft.com/visualstudio/code-quality/ca1508",
          "properties": {
            "category": "Maintainability",
            "isEnabledByDefault": false,
            "typeName": "AvoidDeadConditionalCode",
            "languages": [
              "C#",
              "Visual Basic"
            ],
            "tags": [
              "Dataflow",
              "Telemetry"
            ]
          }
        },
        "CA1509": {
          "id": "CA1509",
          "shortDescription": "Invalid entry in code metrics rule specification file",
          "fullDescription": "Invalid entry in code metrics rule specification file",
          "defaultLevel": "warning",
          "helpUri": "https://docs.microsoft.com/visualstudio/code-quality/ca1509",
          "properties": {
            "category": "Maintainability",
            "isEnabledByDefault": false,
            "typeName": "CodeMetricsAnalyzer",
            "languages": [
              "C#",
              "Visual Basic"
            ],
            "tags": [
              "Telemetry"
            ]
          }
        },
        "CA1700": {
          "id": "CA1700",
          "shortDescription": "Do not name enum values 'Reserved'",
          "fullDescription": "This rule assumes that an enumeration member that has a name that contains \"reserved\" is not currently used but is a placeholder to be renamed or removed in a future version. Renaming or removing a member is a breaking change.",
          "defaultLevel": "warning",
          "helpUri": "https://docs.microsoft.com/visualstudio/code-quality/ca1700",
          "properties": {
            "category": "Naming",
            "isEnabledByDefault": false,
            "typeName": "DoNotNameEnumValuesReserved",
            "languages": [
              "C#",
              "Visual Basic"
            ],
            "tags": [
              "PortedFromFxCop",
              "Telemetry"
            ]
          }
        },
        "CA1707": {
          "id": "CA1707",
          "shortDescription": "Identifiers should not contain underscores",
          "fullDescription": "By convention, identifier names do not contain the underscore (_) character. This rule checks namespaces, types, members, and parameters.",
          "defaultLevel": "warning",
          "helpUri": "https://docs.microsoft.com/visualstudio/code-quality/ca1707",
          "properties": {
            "category": "Naming",
            "isEnabledByDefault": true,
            "typeName": "IdentifiersShouldNotContainUnderscoresAnalyzer",
            "languages": [
              "C#",
              "Visual Basic"
            ],
            "tags": [
              "PortedFromFxCop",
              "Telemetry"
            ]
          }
        },
        "CA1708": {
          "id": "CA1708",
          "shortDescription": "Identifiers should differ by more than case",
          "fullDescription": "Identifiers for namespaces, types, members, and parameters cannot differ only by case because languages that target the common language runtime are not required to be case-sensitive.",
          "defaultLevel": "warning",
          "helpUri": "https://docs.microsoft.com/visualstudio/code-quality/ca1708",
          "properties": {
            "category": "Naming",
            "isEnabledByDefault": false,
            "typeName": "IdentifiersShouldDifferByMoreThanCaseAnalyzer",
            "languages": [
              "C#",
              "Visual Basic"
            ],
            "tags": [
              "PortedFromFxCop",
              "Telemetry"
            ]
          }
        },
        "CA1710": {
          "id": "CA1710",
          "shortDescription": "Identifiers should have correct suffix",
          "fullDescription": "By convention, the names of types that extend certain base types or that implement certain interfaces, or types that are derived from these types, have a suffix that is associated with the base type or interface.",
          "defaultLevel": "warning",
          "helpUri": "https://docs.microsoft.com/visualstudio/code-quality/ca1710",
          "properties": {
            "category": "Naming",
            "isEnabledByDefault": true,
            "typeName": "IdentifiersShouldHaveCorrectSuffixAnalyzer",
            "languages": [
              "C#",
              "Visual Basic"
            ],
            "tags": [
              "PortedFromFxCop",
              "Telemetry"
            ]
          }
        },
        "CA1711": {
          "id": "CA1711",
          "shortDescription": "Identifiers should not have incorrect suffix",
          "fullDescription": "By convention, only the names of types that extend certain base types or that implement certain interfaces, or types that are derived from these types, should end with specific reserved suffixes. Other type names should not use these reserved suffixes.",
          "defaultLevel": "warning",
          "helpUri": "https://docs.microsoft.com/visualstudio/code-quality/ca1711",
          "properties": {
            "category": "Naming",
            "isEnabledByDefault": false,
            "typeName": "IdentifiersShouldNotHaveIncorrectSuffixAnalyzer",
            "languages": [
              "C#",
              "Visual Basic"
            ],
            "tags": [
              "PortedFromFxCop",
              "Telemetry"
            ]
          }
        },
        "CA1712": {
          "id": "CA1712",
          "shortDescription": "Do not prefix enum values with type name",
          "fullDescription": "An enumeration's values should not start with the type name of the enumeration.",
          "defaultLevel": "warning",
          "helpUri": "https://docs.microsoft.com/visualstudio/code-quality/ca1712",
          "properties": {
            "category": "Naming",
            "isEnabledByDefault": true,
            "typeName": "DoNotPrefixEnumValuesWithTypeNameAnalyzer",
            "languages": [
              "C#",
              "Visual Basic"
            ],
            "tags": [
              "PortedFromFxCop",
              "Telemetry"
            ]
          }
        },
        "CA1713": {
          "id": "CA1713",
          "shortDescription": "Events should not have 'Before' or 'After' prefix",
          "fullDescription": "Event names should describe the action that raises the event. To name related events that are raised in a specific sequence, use the present or past tense to indicate the relative position in the sequence of actions. For example, when naming a pair of events that is raised when closing a resource, you might name it 'Closing' and 'Closed', instead of 'BeforeClose' and 'AfterClose'.",
          "defaultLevel": "warning",
          "helpUri": "https://docs.microsoft.com/visualstudio/code-quality/ca1713",
          "properties": {
            "category": "Naming",
            "isEnabledByDefault": true,
            "typeName": "EventsShouldNotHaveBeforeOrAfterPrefix",
            "languages": [
              "C#",
              "Visual Basic"
            ],
            "tags": [
              "PortedFromFxCop",
              "Telemetry"
            ]
          }
        },
        "CA1714": {
          "id": "CA1714",
          "shortDescription": "Flags enums should have plural names",
          "fullDescription": "A public enumeration has the System.FlagsAttribute attribute, and its name does not end in \"\"s\"\". Types that are marked by using FlagsAttribute have names that are plural because the attribute indicates that more than one value can be specified.",
          "defaultLevel": "warning",
          "helpUri": "https://docs.microsoft.com/visualstudio/code-quality/ca1714",
          "properties": {
            "category": "Naming",
            "isEnabledByDefault": true,
            "typeName": "EnumsShouldHavePluralNamesAnalyzer",
            "languages": [
              "C#",
              "Visual Basic"
            ],
            "tags": [
              "PortedFromFxCop",
              "Telemetry"
            ]
          }
        },
        "CA1715": {
          "id": "CA1715",
          "shortDescription": "Identifiers should have correct prefix",
          "fullDescription": "Identifiers should have correct prefix",
          "defaultLevel": "warning",
          "helpUri": "https://docs.microsoft.com/visualstudio/code-quality/ca1715",
          "properties": {
            "category": "Naming",
            "isEnabledByDefault": true,
            "typeName": "IdentifiersShouldHaveCorrectPrefixAnalyzer",
            "languages": [
              "C#",
              "Visual Basic"
            ],
            "tags": [
              "PortedFromFxCop",
              "Telemetry"
            ]
          }
        },
        "CA1716": {
          "id": "CA1716",
          "shortDescription": "Identifiers should not match keywords",
          "fullDescription": "A namespace name or a type name matches a reserved keyword in a programming language. Identifiers for namespaces and types should not match keywords that are defined by languages that target the common language runtime.",
          "defaultLevel": "warning",
          "helpUri": "https://docs.microsoft.com/visualstudio/code-quality/ca1716",
          "properties": {
            "category": "Naming",
            "isEnabledByDefault": true,
            "typeName": "IdentifiersShouldNotMatchKeywordsAnalyzer",
            "languages": [
              "C#",
              "Visual Basic"
            ],
            "tags": [
              "PortedFromFxCop",
              "Telemetry"
            ]
          }
        },
        "CA1717": {
          "id": "CA1717",
          "shortDescription": "Only FlagsAttribute enums should have plural names",
          "fullDescription": "Naming conventions dictate that a plural name for an enumeration indicates that more than one value of the enumeration can be specified at the same time.",
          "defaultLevel": "warning",
          "helpUri": "https://docs.microsoft.com/visualstudio/code-quality/ca1717",
          "properties": {
            "category": "Naming",
            "isEnabledByDefault": true,
            "typeName": "EnumsShouldHavePluralNamesAnalyzer",
            "languages": [
              "C#",
              "Visual Basic"
            ],
            "tags": [
              "PortedFromFxCop",
              "Telemetry"
            ]
          }
        },
        "CA1720": {
          "id": "CA1720",
          "shortDescription": "Identifier contains type name",
          "fullDescription": "Names of parameters and members are better used to communicate their meaning than to describe their type, which is expected to be provided by development tools. For names of members, if a data type name must be used, use a language-independent name instead of a language-specific one.",
          "defaultLevel": "warning",
          "helpUri": "https://docs.microsoft.com/visualstudio/code-quality/ca1720",
          "properties": {
            "category": "Naming",
            "isEnabledByDefault": true,
            "typeName": "IdentifiersShouldNotContainTypeNames",
            "languages": [
              "C#",
              "Visual Basic"
            ],
            "tags": [
              "PortedFromFxCop",
              "Telemetry"
            ]
          }
        },
        "CA1721": {
          "id": "CA1721",
          "shortDescription": "Property names should not match get methods",
          "fullDescription": "The name of a public or protected member starts with \"\"Get\"\" and otherwise matches the name of a public or protected property. \"\"Get\"\" methods and properties should have names that clearly distinguish their function.",
          "defaultLevel": "warning",
          "helpUri": "https://docs.microsoft.com/visualstudio/code-quality/ca1721",
          "properties": {
            "category": "Naming",
            "isEnabledByDefault": true,
            "typeName": "PropertyNamesShouldNotMatchGetMethodsAnalyzer",
            "languages": [
              "C#",
              "Visual Basic"
            ],
            "tags": [
              "PortedFromFxCop",
              "Telemetry"
            ]
          }
        },
        "CA1724": {
          "id": "CA1724",
          "shortDescription": "Type names should not match namespaces",
          "fullDescription": "Type names should not match the names of namespaces that are defined in the .NET Framework class library. Violating this rule can reduce the usability of the library.",
          "defaultLevel": "warning",
          "helpUri": "https://docs.microsoft.com/visualstudio/code-quality/ca1724",
          "properties": {
            "category": "Naming",
            "isEnabledByDefault": true,
            "typeName": "TypeNamesShouldNotMatchNamespacesAnalyzer",
            "languages": [
              "C#",
              "Visual Basic"
            ],
            "tags": [
              "PortedFromFxCop",
              "Telemetry"
            ]
          }
        },
        "CA1725": {
          "id": "CA1725",
          "shortDescription": "Parameter names should match base declaration",
          "fullDescription": "Consistent naming of parameters in an override hierarchy increases the usability of the method overrides. A parameter name in a derived method that differs from the name in the base declaration can cause confusion about whether the method is an override of the base method or a new overload of the method.",
          "defaultLevel": "warning",
          "helpUri": "https://docs.microsoft.com/visualstudio/code-quality/ca1725",
          "properties": {
            "category": "Naming",
            "isEnabledByDefault": false,
            "typeName": "ParameterNamesShouldMatchBaseDeclarationAnalyzer",
            "languages": [
              "C#",
              "Visual Basic"
            ],
            "tags": [
              "PortedFromFxCop",
              "Telemetry"
            ]
          }
        },
        "CA1801": {
          "id": "CA1801",
          "shortDescription": "Review unused parameters",
          "fullDescription": "Avoid unused paramereters in your code. If the parameter cannot be removed, then change its name so it starts with an underscore and is optionally followed by an integer, such as '_', '_1', '_2', etc. These are treated as special discard symbol names.",
          "defaultLevel": "warning",
          "helpUri": "https://docs.microsoft.com/visualstudio/code-quality/ca1801",
          "properties": {
            "category": "Usage",
            "isEnabledByDefault": true,
            "typeName": "ReviewUnusedParametersAnalyzer",
            "languages": [
              "C#",
              "Visual Basic"
            ],
            "tags": [
              "PortedFromFxCop",
              "Telemetry"
            ]
          }
        },
        "CA1802": {
          "id": "CA1802",
          "shortDescription": "Use literals where appropriate",
          "fullDescription": "A field is declared static and read-only (Shared and ReadOnly in Visual Basic), and is initialized by using a value that is computable at compile time. Because the value that is assigned to the targeted field is computable at compile time, change the declaration to a const (Const in Visual Basic) field so that the value is computed at compile time instead of at run?time.",
          "defaultLevel": "warning",
          "helpUri": "https://docs.microsoft.com/visualstudio/code-quality/ca1802",
          "properties": {
            "category": "Performance",
            "isEnabledByDefault": true,
            "typeName": "UseLiteralsWhereAppropriateAnalyzer",
            "languages": [
              "C#",
              "Visual Basic"
            ],
            "tags": [
              "PortedFromFxCop",
              "Telemetry"
            ]
          }
        },
        "CA1805": {
          "id": "CA1805",
          "shortDescription": "Do not initialize unnecessarily",
          "fullDescription": "The common language runtime initializes all fields to their default values before running the constructor. In most cases, initializing a field to its default value in a constructor is redundant, which adds to maintenance costs and may degrade performance (such as with increased assembly size). One case where it is not redundant occurs when the constructor calls another constructor of the same class or a base class constructor and that constructor initializes the field to a non-default value. In this case, changing the value of the field back to its default value can be appropriate.",
          "defaultLevel": "warning",
          "helpUri": "https://docs.microsoft.com/visualstudio/code-quality/ca1805",
          "properties": {
            "category": "Performance",
            "isEnabledByDefault": true,
            "typeName": "DoNotInitializeUnnecessarilyAnalyzer",
            "languages": [
              "C#",
              "Visual Basic"
            ],
            "tags": [
              "PortedFromFxCop",
              "Telemetry"
            ]
          }
        },
        "CA1806": {
          "id": "CA1806",
          "shortDescription": "Do not ignore method results",
          "fullDescription": "A new object is created but never used; or a method that creates and returns a new string is called and the new string is never used; or a COM or P/Invoke method returns an HRESULT or error code that is never used.",
          "defaultLevel": "warning",
          "helpUri": "https://docs.microsoft.com/visualstudio/code-quality/ca1806",
          "properties": {
            "category": "Performance",
            "isEnabledByDefault": true,
            "typeName": "DoNotIgnoreMethodResultsAnalyzer",
            "languages": [
              "C#",
              "Visual Basic"
            ],
            "tags": [
              "PortedFromFxCop",
              "Telemetry"
            ]
          }
        },
        "CA1812": {
          "id": "CA1812",
          "shortDescription": "Avoid uninstantiated internal classes",
          "fullDescription": "An instance of an assembly-level type is not created by code in the assembly.",
          "defaultLevel": "warning",
          "helpUri": "https://docs.microsoft.com/visualstudio/code-quality/ca1812",
          "properties": {
            "category": "Performance",
            "isEnabledByDefault": true,
            "typeName": "AvoidUninstantiatedInternalClassesAnalyzer",
            "languages": [
              "C#",
              "Visual Basic"
            ],
            "tags": [
              "PortedFromFxCop",
              "Telemetry"
            ]
          }
        },
        "CA1814": {
          "id": "CA1814",
          "shortDescription": "Prefer jagged arrays over multidimensional",
          "fullDescription": "A jagged array is an array whose elements are arrays. The arrays that make up the elements can be of different sizes, leading to less wasted space for some sets of data.",
          "defaultLevel": "warning",
          "helpUri": "https://docs.microsoft.com/visualstudio/code-quality/ca1814",
          "properties": {
            "category": "Performance",
            "isEnabledByDefault": true,
            "typeName": "PreferJaggedArraysOverMultidimensionalAnalyzer",
            "languages": [
              "C#",
              "Visual Basic"
            ],
            "tags": [
              "PortedFromFxCop",
              "Telemetry"
            ]
          }
        },
        "CA1815": {
          "id": "CA1815",
          "shortDescription": "Override equals and operator equals on value types",
          "fullDescription": "For value types, the inherited implementation of Equals uses the Reflection library and compares the contents of all fields. Reflection is computationally expensive, and comparing every field for equality might be unnecessary. If you expect users to compare or sort instances, or to use instances as hash table keys, your value type should implement Equals.",
          "defaultLevel": "warning",
          "helpUri": "https://docs.microsoft.com/visualstudio/code-quality/ca1815",
          "properties": {
            "category": "Performance",
            "isEnabledByDefault": true,
            "typeName": "OverrideEqualsAndOperatorEqualsOnValueTypesAnalyzer",
            "languages": [
              "C#",
              "Visual Basic"
            ],
            "tags": [
              "PortedFromFxCop",
              "Telemetry"
            ]
          }
        },
        "CA1819": {
          "id": "CA1819",
          "shortDescription": "Properties should not return arrays",
          "fullDescription": "Arrays that are returned by properties are not write-protected, even when the property is read-only. To keep the array tamper-proof, the property must return a copy of the array. Typically, users will not understand the adverse performance implications of calling such a property.",
          "defaultLevel": "warning",
          "helpUri": "https://docs.microsoft.com/visualstudio/code-quality/ca1819",
          "properties": {
            "category": "Performance",
            "isEnabledByDefault": true,
            "typeName": "PropertiesShouldNotReturnArraysAnalyzer",
            "languages": [
              "C#",
              "Visual Basic"
            ],
            "tags": [
              "PortedFromFxCop",
              "Telemetry"
            ]
          }
        },
        "CA1821": {
          "id": "CA1821",
          "shortDescription": "Remove empty Finalizers",
          "fullDescription": "Finalizers should be avoided where possible, to avoid the additional performance overhead involved in tracking object lifetime.",
          "defaultLevel": "warning",
          "helpUri": "https://docs.microsoft.com/visualstudio/code-quality/ca1821",
          "properties": {
            "category": "Performance",
            "isEnabledByDefault": true,
            "typeName": "RemoveEmptyFinalizersAnalyzer",
            "languages": [
              "C#",
              "Visual Basic"
            ],
            "tags": [
              "PortedFromFxCop",
              "Telemetry"
            ]
          }
        },
        "CA1822": {
          "id": "CA1822",
          "shortDescription": "Mark members as static",
          "fullDescription": "Members that do not access instance data or call instance methods can be marked as static. After you mark the methods as static, the compiler will emit nonvirtual call sites to these members. This can give you a measurable performance gain for performance-sensitive code.",
          "defaultLevel": "warning",
          "helpUri": "https://docs.microsoft.com/visualstudio/code-quality/ca1822",
          "properties": {
            "category": "Performance",
            "isEnabledByDefault": true,
            "typeName": "MarkMembersAsStaticAnalyzer",
            "languages": [
              "C#",
              "Visual Basic"
            ],
            "tags": [
              "PortedFromFxCop",
              "Telemetry"
            ]
          }
        },
        "CA1823": {
          "id": "CA1823",
          "shortDescription": "Avoid unused private fields",
          "fullDescription": "Private fields were detected that do not appear to be accessed in the assembly.",
          "defaultLevel": "warning",
          "helpUri": "https://docs.microsoft.com/visualstudio/code-quality/ca1823",
          "properties": {
            "category": "Performance",
            "isEnabledByDefault": true,
            "typeName": "AvoidUnusedPrivateFieldsAnalyzer",
            "languages": [
              "C#",
              "Visual Basic"
            ],
            "tags": [
              "PortedFromFxCop",
              "Telemetry"
            ]
          }
        },
        "CA2007": {
          "id": "CA2007",
          "shortDescription": "Consider calling ConfigureAwait on the awaited task",
          "fullDescription": "When an asynchronous method awaits a Task directly, continuation occurs in the same thread that created the task. Consider calling Task.ConfigureAwait(Boolean) to signal your intention for continuation. Call ConfigureAwait(false) on the task to schedule continuations to the thread pool, thereby avoiding a deadlock on the UI thread. Passing false is a good option for app-independent libraries. Calling ConfigureAwait(true) on the task has the same behavior as not explicitly calling ConfigureAwait. By explicitly calling this method, you're letting readers know you intentionally want to perform the continuation on the original synchronization context.",
          "defaultLevel": "warning",
          "helpUri": "https://docs.microsoft.com/visualstudio/code-quality/ca2007",
          "properties": {
            "category": "Reliability",
            "isEnabledByDefault": true,
            "typeName": "DoNotDirectlyAwaitATaskAnalyzer",
            "languages": [
              "C#",
              "Visual Basic"
            ],
            "tags": [
              "Telemetry"
            ]
          }
        },
        "CA2011": {
          "id": "CA2011",
          "shortDescription": "Avoid infinite recursion",
          "fullDescription": "Do not assign the property within its setter. This call might result in an infinite recursion.",
          "defaultLevel": "warning",
          "helpUri": "https://docs.microsoft.com/visualstudio/code-quality/ca2011",
          "properties": {
            "category": "Reliability",
            "isEnabledByDefault": true,
            "typeName": "AvoidInfiniteRecursion",
            "languages": [
              "C#",
              "Visual Basic"
            ],
            "tags": [
              "Telemetry"
            ]
          }
        },
        "CA2109": {
          "id": "CA2109",
          "shortDescription": "Review visible event handlers",
          "fullDescription": "A public or protected event-handling method was detected. Event-handling methods should not be exposed unless absolutely necessary.",
          "defaultLevel": "warning",
          "helpUri": "https://docs.microsoft.com/visualstudio/code-quality/ca2109",
          "properties": {
            "category": "Security",
            "isEnabledByDefault": true,
            "typeName": "ReviewVisibleEventHandlersAnalyzer",
            "languages": [
              "C#",
              "Visual Basic"
            ],
            "tags": [
              "PortedFromFxCop",
              "Telemetry"
            ]
          }
        },
        "CA2119": {
          "id": "CA2119",
          "shortDescription": "Seal methods that satisfy private interfaces",
          "fullDescription": "An inheritable public type provides an overridable method implementation of an internal (Friend in Visual Basic) interface. To fix a violation of this rule, prevent the method from being overridden outside the assembly.",
          "defaultLevel": "warning",
          "helpUri": "https://docs.microsoft.com/visualstudio/code-quality/ca2119",
          "properties": {
            "category": "Security",
            "isEnabledByDefault": true,
            "typeName": "SealMethodsThatSatisfyPrivateInterfacesAnalyzer",
            "languages": [
              "C#",
              "Visual Basic"
            ],
            "tags": [
              "PortedFromFxCop",
              "Telemetry"
            ]
          }
        },
        "CA2211": {
          "id": "CA2211",
          "shortDescription": "Non-constant fields should not be visible",
          "fullDescription": "Static fields that are neither constants nor read-only are not thread-safe. Access to such a field must be carefully controlled and requires advanced programming techniques to synchronize access to the class object.",
          "defaultLevel": "warning",
          "helpUri": "https://docs.microsoft.com/visualstudio/code-quality/ca2211",
          "properties": {
            "category": "Usage",
            "isEnabledByDefault": true,
            "typeName": "NonConstantFieldsShouldNotBeVisibleAnalyzer",
            "languages": [
              "C#",
              "Visual Basic"
            ],
            "tags": [
              "PortedFromFxCop",
              "Telemetry"
            ]
          }
        },
        "CA2214": {
          "id": "CA2214",
          "shortDescription": "Do not call overridable methods in constructors",
          "fullDescription": "Virtual methods defined on the class should not be called from constructors. If a derived class has overridden the method, the derived class version will be called (before the derived class constructor is called).",
          "defaultLevel": "warning",
          "helpUri": "https://docs.microsoft.com/visualstudio/code-quality/ca2214",
          "properties": {
            "category": "Usage",
            "isEnabledByDefault": true,
            "typeName": "DoNotCallOverridableMethodsInConstructorsAnalyzer",
            "languages": [
              "C#",
              "Visual Basic"
            ],
            "tags": [
              "PortedFromFxCop",
              "Telemetry"
            ]
          }
        },
        "CA2217": {
          "id": "CA2217",
          "shortDescription": "Do not mark enums with FlagsAttribute",
          "fullDescription": "An externally visible enumeration is marked by using FlagsAttribute, and it has one or more values that are not powers of two or a combination of the other defined values on the enumeration.",
          "defaultLevel": "warning",
          "helpUri": "https://docs.microsoft.com/visualstudio/code-quality/ca2217",
          "properties": {
            "category": "Usage",
            "isEnabledByDefault": false,
            "typeName": "EnumWithFlagsAttributeAnalyzer",
            "languages": [
              "C#",
              "Visual Basic"
            ],
            "tags": [
              "PortedFromFxCop",
              "Telemetry"
            ]
          }
        },
        "CA2219": {
          "id": "CA2219",
          "shortDescription": "Do not raise exceptions in finally clauses",
          "fullDescription": "When an exception is raised in a finally clause, the new exception hides the active exception. This makes the original error difficult to detect and debug.",
          "defaultLevel": "warning",
          "helpUri": "https://docs.microsoft.com/visualstudio/code-quality/ca2219",
          "properties": {
            "category": "Usage",
            "isEnabledByDefault": true,
            "typeName": "DoNotRaiseExceptionsInExceptionClausesAnalyzer",
            "languages": [
              "C#",
              "Visual Basic"
            ],
            "tags": [
              "PortedFromFxCop",
              "Telemetry"
            ]
          }
        },
        "CA2225": {
          "id": "CA2225",
          "shortDescription": "Operator overloads have named alternates",
          "fullDescription": "An operator overload was detected, and the expected named alternative method was not found. The named alternative member provides access to the same functionality as the operator and is provided for developers who program in languages that do not support overloaded operators.",
          "defaultLevel": "warning",
          "helpUri": "https://docs.microsoft.com/visualstudio/code-quality/ca2225",
          "properties": {
            "category": "Usage",
            "isEnabledByDefault": true,
            "typeName": "OperatorOverloadsHaveNamedAlternatesAnalyzer",
            "languages": [
              "C#",
              "Visual Basic"
            ],
            "tags": [
              "PortedFromFxCop",
              "Telemetry"
            ]
          }
        },
        "CA2226": {
          "id": "CA2226",
          "shortDescription": "Operators should have symmetrical overloads",
          "fullDescription": "A type implements the equality or inequality operator and does not implement the opposite operator.",
          "defaultLevel": "warning",
          "helpUri": "https://docs.microsoft.com/visualstudio/code-quality/ca2226",
          "properties": {
            "category": "Usage",
            "isEnabledByDefault": true,
            "typeName": "OperatorsShouldHaveSymmetricalOverloadsAnalyzer",
            "languages": [
              "C#",
              "Visual Basic"
            ],
            "tags": [
              "PortedFromFxCop",
              "Telemetry"
            ]
          }
        },
        "CA2227": {
          "id": "CA2227",
          "shortDescription": "Collection properties should be read only",
          "fullDescription": "A writable collection property allows a user to replace the collection with a different collection. A read-only property stops the collection from being replaced but still allows the individual members to be set.",
          "defaultLevel": "warning",
          "helpUri": "https://docs.microsoft.com/visualstudio/code-quality/ca2227",
          "properties": {
            "category": "Usage",
            "isEnabledByDefault": true,
            "typeName": "CollectionPropertiesShouldBeReadOnlyAnalyzer",
            "languages": [
              "C#",
              "Visual Basic"
            ],
            "tags": [
              "PortedFromFxCop",
              "Telemetry"
            ]
          }
        },
        "CA2231": {
          "id": "CA2231",
          "shortDescription": "Overload operator equals on overriding value type Equals",
          "fullDescription": "In most programming languages there is no default implementation of the equality operator (==) for value types. If your programming language supports operator overloads, you should consider implementing the equality operator. Its behavior should be identical to that of Equals",
          "defaultLevel": "warning",
          "helpUri": "https://docs.microsoft.com/visualstudio/code-quality/ca2231",
          "properties": {
            "category": "Usage",
            "isEnabledByDefault": true,
            "typeName": "OverloadOperatorEqualsOnOverridingValueTypeEqualsAnalyzer",
            "languages": [
              "C#",
              "Visual Basic"
            ],
            "tags": [
              "PortedFromFxCop",
              "Telemetry"
            ]
          }
        },
        "CA2244": {
          "id": "CA2244",
          "shortDescription": "Do not duplicate indexed element initializations",
          "fullDescription": "Indexed elements in objects initializers must initialize unique elements. A duplicate index might overwrite a previous element initialization.",
          "defaultLevel": "warning",
          "helpUri": "https://docs.microsoft.com/visualstudio/code-quality/ca2244",
          "properties": {
            "category": "Usage",
            "isEnabledByDefault": true,
            "typeName": "AvoidDuplicateElementInitialization",
            "languages": [
              "C#"
            ],
            "tags": [
              "Telemetry"
            ]
          }
        },
        "CA2245": {
          "id": "CA2245",
          "shortDescription": "Do not assign a property to itself.",
          "fullDescription": "The property {0} should not be assigned to itself.",
          "defaultLevel": "warning",
          "helpUri": "https://docs.microsoft.com/visualstudio/code-quality/ca2245",
          "properties": {
            "category": "Usage",
            "isEnabledByDefault": true,
            "typeName": "AvoidPropertySelfAssignment",
            "languages": [
              "C#",
              "Visual Basic"
            ],
            "tags": [
              "Telemetry"
            ]
          }
        },
        "CA2246": {
          "id": "CA2246",
          "shortDescription": "Assigning symbol and its member in the same statement.",
          "fullDescription": "Assigning to a symbol and its member (field/property) in the same statement is not recommended. It is not clear if the member access was intended to use symbol's old value prior to the assignment or new value from the assignment in this statement. For clarity, consider splitting the assignments into separate statements.",
          "defaultLevel": "warning",
          "helpUri": "https://docs.microsoft.com/visualstudio/code-quality/ca2246",
          "properties": {
            "category": "Usage",
            "isEnabledByDefault": true,
            "typeName": "AssigningSymbolAndItsMemberInSameStatement",
            "languages": [
              "C#"
            ],
            "tags": [
              "Telemetry"
            ]
          }
        }
      }
    },
    {
      "tool": {
        "name": "Microsoft.CodeQuality.CSharp.Analyzers",
<<<<<<< HEAD
        "version": "3.3.0",
=======
        "version": "2.9.10",
>>>>>>> d512b503
        "language": "en-US"
      },
      "rules": {
        "CA1001": {
          "id": "CA1001",
          "shortDescription": "Types that own disposable fields should be disposable",
          "fullDescription": "A class declares and implements an instance field that is a System.IDisposable type, and the class does not implement IDisposable. A class that declares an IDisposable field indirectly owns an unmanaged resource and should implement the IDisposable interface.",
          "defaultLevel": "warning",
          "helpUri": "https://docs.microsoft.com/visualstudio/code-quality/ca1001",
          "properties": {
            "category": "Design",
            "isEnabledByDefault": true,
            "typeName": "CSharpTypesThatOwnDisposableFieldsShouldBeDisposableAnalyzer",
            "languages": [
              "C#"
            ],
            "tags": [
              "PortedFromFxCop",
              "Telemetry"
            ]
          }
        },
        "CA1019": {
          "id": "CA1019",
          "shortDescription": "Define accessors for attribute arguments",
          "fullDescription": "Remove the property setter from {0} or reduce its accessibility because it corresponds to positional argument {1}.",
          "defaultLevel": "warning",
          "helpUri": "https://docs.microsoft.com/visualstudio/code-quality/ca1019",
          "properties": {
            "category": "Design",
            "isEnabledByDefault": false,
            "typeName": "CSharpDefineAccessorsForAttributeArgumentsAnalyzer",
            "languages": [
              "C#"
            ],
            "tags": [
              "PortedFromFxCop",
              "Telemetry"
            ]
          }
        },
        "CA1032": {
          "id": "CA1032",
          "shortDescription": "Implement standard exception constructors",
          "fullDescription": "Failure to provide the full set of constructors can make it difficult to correctly handle exceptions.",
          "defaultLevel": "warning",
          "helpUri": "https://docs.microsoft.com/visualstudio/code-quality/ca1032",
          "properties": {
            "category": "Design",
            "isEnabledByDefault": true,
            "typeName": "CSharpImplementStandardExceptionConstructorsAnalyzer",
            "languages": [
              "C#"
            ],
            "tags": [
              "PortedFromFxCop",
              "Telemetry"
            ]
          }
        },
        "CA1065": {
          "id": "CA1065",
          "shortDescription": "Do not raise exceptions in unexpected locations",
          "fullDescription": "A method that is not expected to throw exceptions throws an exception.",
          "defaultLevel": "warning",
          "helpUri": "https://docs.microsoft.com/visualstudio/code-quality/ca1065",
          "properties": {
            "category": "Design",
            "isEnabledByDefault": true,
            "typeName": "CSharpDoNotRaiseExceptionsInUnexpectedLocationsAnalyzer",
            "languages": [
              "C#"
            ],
            "tags": [
              "PortedFromFxCop",
              "Telemetry"
            ]
          }
        },
        "CA1200": {
          "id": "CA1200",
          "shortDescription": "Avoid using cref tags with a prefix",
          "fullDescription": "Use of cref tags with prefixes should be avoided, since it prevents the compiler from verifying references and the IDE from updating references during refactorings. It is permissible to suppress this error at a single documentation site if the cref must use a prefix because the type being mentioned is not findable by the compiler. For example, if a cref is mentioning a special attribute in the full framework but you're in a file that compiles against the portable framework, or if you want to reference a type at higher layer of Roslyn, you should suppress the error. You should not suppress the error just because you want to take a shortcut and avoid using the full syntax.",
          "defaultLevel": "warning",
          "helpUri": "https://docs.microsoft.com/visualstudio/code-quality/ca1200",
          "properties": {
            "category": "Documentation",
            "isEnabledByDefault": true,
            "typeName": "CSharpAvoidUsingCrefTagsWithAPrefixAnalyzer",
            "languages": [
              "C#"
            ],
            "tags": [
              "Telemetry"
            ]
          }
        },
        "CA1507": {
          "id": "CA1507",
          "shortDescription": "Use nameof to express symbol names",
          "fullDescription": "Using nameof helps keep your code valid when refactoring.",
          "defaultLevel": "warning",
          "helpUri": "https://docs.microsoft.com/visualstudio/code-quality/ca1507",
          "properties": {
            "category": "Maintainability",
            "isEnabledByDefault": true,
            "typeName": "CSharpUseNameofInPlaceOfStringAnalyzer",
            "languages": [
              "C#"
            ],
            "tags": [
              "Telemetry"
            ]
          }
        },
        "CA2200": {
          "id": "CA2200",
          "shortDescription": "Rethrow to preserve stack details.",
          "fullDescription": "Re-throwing caught exception changes stack information.",
          "defaultLevel": "warning",
          "helpUri": "https://docs.microsoft.com/visualstudio/code-quality/ca2200",
          "properties": {
            "category": "Usage",
            "isEnabledByDefault": true,
            "typeName": "CSharpRethrowToPreserveStackDetailsAnalyzer",
            "languages": [
              "C#"
            ],
            "tags": [
              "PortedFromFxCop",
              "Telemetry"
            ]
          }
        },
        "CA2234": {
          "id": "CA2234",
          "shortDescription": "Pass system uri objects instead of strings",
          "fullDescription": "A call is made to a method that has a string parameter whose name contains \"uri\", \"URI\", \"urn\", \"URN\", \"url\", or \"URL\". The declaring type of the method contains a corresponding method overload that has a System.Uri parameter.",
          "defaultLevel": "warning",
          "helpUri": "https://docs.microsoft.com/visualstudio/code-quality/ca2234",
          "properties": {
            "category": "Usage",
            "isEnabledByDefault": true,
            "typeName": "CSharpPassSystemUriObjectsInsteadOfStringsAnalyzer",
            "languages": [
              "C#"
            ],
            "tags": [
              "PortedFromFxCop",
              "Telemetry"
            ]
          }
        }
      }
    },
    {
      "tool": {
        "name": "Microsoft.CodeQuality.VisualBasic.Analyzers",
<<<<<<< HEAD
        "version": "3.3.0",
=======
        "version": "2.9.10",
>>>>>>> d512b503
        "language": "en-US"
      },
      "rules": {
        "CA1001": {
          "id": "CA1001",
          "shortDescription": "Types that own disposable fields should be disposable",
          "fullDescription": "A class declares and implements an instance field that is a System.IDisposable type, and the class does not implement IDisposable. A class that declares an IDisposable field indirectly owns an unmanaged resource and should implement the IDisposable interface.",
          "defaultLevel": "warning",
          "helpUri": "https://docs.microsoft.com/visualstudio/code-quality/ca1001",
          "properties": {
            "category": "Design",
            "isEnabledByDefault": true,
            "typeName": "BasicTypesThatOwnDisposableFieldsShouldBeDisposableAnalyzer",
            "languages": [
              "Visual Basic"
            ],
            "tags": [
              "PortedFromFxCop",
              "Telemetry"
            ]
          }
        },
        "CA1019": {
          "id": "CA1019",
          "shortDescription": "Define accessors for attribute arguments",
          "fullDescription": "Remove the property setter from {0} or reduce its accessibility because it corresponds to positional argument {1}.",
          "defaultLevel": "warning",
          "helpUri": "https://docs.microsoft.com/visualstudio/code-quality/ca1019",
          "properties": {
            "category": "Design",
            "isEnabledByDefault": false,
            "typeName": "BasicDefineAccessorsForAttributeArgumentsAnalyzer",
            "languages": [
              "Visual Basic"
            ],
            "tags": [
              "PortedFromFxCop",
              "Telemetry"
            ]
          }
        },
        "CA1032": {
          "id": "CA1032",
          "shortDescription": "Implement standard exception constructors",
          "fullDescription": "Failure to provide the full set of constructors can make it difficult to correctly handle exceptions.",
          "defaultLevel": "warning",
          "helpUri": "https://docs.microsoft.com/visualstudio/code-quality/ca1032",
          "properties": {
            "category": "Design",
            "isEnabledByDefault": true,
            "typeName": "BasicImplementStandardExceptionConstructorsAnalyzer",
            "languages": [
              "Visual Basic"
            ],
            "tags": [
              "PortedFromFxCop",
              "Telemetry"
            ]
          }
        },
        "CA1065": {
          "id": "CA1065",
          "shortDescription": "Do not raise exceptions in unexpected locations",
          "fullDescription": "A method that is not expected to throw exceptions throws an exception.",
          "defaultLevel": "warning",
          "helpUri": "https://docs.microsoft.com/visualstudio/code-quality/ca1065",
          "properties": {
            "category": "Design",
            "isEnabledByDefault": true,
            "typeName": "BasicDoNotRaiseExceptionsInUnexpectedLocationsAnalyzer",
            "languages": [
              "Visual Basic"
            ],
            "tags": [
              "PortedFromFxCop",
              "Telemetry"
            ]
          }
        },
        "CA1200": {
          "id": "CA1200",
          "shortDescription": "Avoid using cref tags with a prefix",
          "fullDescription": "Use of cref tags with prefixes should be avoided, since it prevents the compiler from verifying references and the IDE from updating references during refactorings. It is permissible to suppress this error at a single documentation site if the cref must use a prefix because the type being mentioned is not findable by the compiler. For example, if a cref is mentioning a special attribute in the full framework but you're in a file that compiles against the portable framework, or if you want to reference a type at higher layer of Roslyn, you should suppress the error. You should not suppress the error just because you want to take a shortcut and avoid using the full syntax.",
          "defaultLevel": "warning",
          "helpUri": "https://docs.microsoft.com/visualstudio/code-quality/ca1200",
          "properties": {
            "category": "Documentation",
            "isEnabledByDefault": true,
            "typeName": "BasicAvoidUsingCrefTagsWithAPrefixAnalyzer",
            "languages": [
              "Visual Basic"
            ],
            "tags": [
              "Telemetry"
            ]
          }
        },
        "CA1507": {
          "id": "CA1507",
          "shortDescription": "Use nameof to express symbol names",
          "fullDescription": "Using nameof helps keep your code valid when refactoring.",
          "defaultLevel": "warning",
          "helpUri": "https://docs.microsoft.com/visualstudio/code-quality/ca1507",
          "properties": {
            "category": "Maintainability",
            "isEnabledByDefault": true,
            "typeName": "BasicUseNameofInPlaceOfStringAnalyzer",
            "languages": [
              "Visual Basic"
            ],
            "tags": [
              "Telemetry"
            ]
          }
        },
        "CA2200": {
          "id": "CA2200",
          "shortDescription": "Rethrow to preserve stack details.",
          "fullDescription": "Re-throwing caught exception changes stack information.",
          "defaultLevel": "warning",
          "helpUri": "https://docs.microsoft.com/visualstudio/code-quality/ca2200",
          "properties": {
            "category": "Usage",
            "isEnabledByDefault": true,
            "typeName": "BasicRethrowToPreserveStackDetailsAnalyzer",
            "languages": [
              "Visual Basic"
            ],
            "tags": [
              "PortedFromFxCop",
              "Telemetry"
            ]
          }
        },
        "CA2218": {
          "id": "CA2218",
          "shortDescription": "Override GetHashCode on overriding Equals",
          "fullDescription": "GetHashCode returns a value, based on the current instance, that is suited for hashing algorithms and data structures such as a hash table. Two objects that are the same type and are equal must return the same hash code.",
          "defaultLevel": "warning",
          "helpUri": "https://docs.microsoft.com/visualstudio/code-quality/ca2218",
          "properties": {
            "category": "Usage",
            "isEnabledByDefault": true,
            "typeName": "BasicOverrideGetHashCodeOnOverridingEqualsAnalyzer",
            "languages": [
              "Visual Basic"
            ],
            "tags": [
              "PortedFromFxCop",
              "Telemetry"
            ]
          }
        },
        "CA2224": {
          "id": "CA2224",
          "shortDescription": "Override Equals on overloading operator equals",
          "fullDescription": "A public type implements the equality operator but does not override Object.Equals.",
          "defaultLevel": "warning",
          "helpUri": "https://docs.microsoft.com/visualstudio/code-quality/ca2224",
          "properties": {
            "category": "Usage",
            "isEnabledByDefault": true,
            "typeName": "BasicOverrideEqualsOnOverloadingOperatorEqualsAnalyzer",
            "languages": [
              "Visual Basic"
            ],
            "tags": [
              "PortedFromFxCop",
              "Telemetry"
            ]
          }
        },
        "CA2234": {
          "id": "CA2234",
          "shortDescription": "Pass system uri objects instead of strings",
          "fullDescription": "A call is made to a method that has a string parameter whose name contains \"uri\", \"URI\", \"urn\", \"URN\", \"url\", or \"URL\". The declaring type of the method contains a corresponding method overload that has a System.Uri parameter.",
          "defaultLevel": "warning",
          "helpUri": "https://docs.microsoft.com/visualstudio/code-quality/ca2234",
          "properties": {
            "category": "Usage",
            "isEnabledByDefault": true,
            "typeName": "BasicPassSystemUriObjectsInsteadOfStringsAnalyzer",
            "languages": [
              "Visual Basic"
            ],
            "tags": [
              "PortedFromFxCop",
              "Telemetry"
            ]
          }
        }
      }
    }
  ]
}<|MERGE_RESOLUTION|>--- conflicted
+++ resolved
@@ -5,11 +5,7 @@
     {
       "tool": {
         "name": "Humanizer",
-<<<<<<< HEAD
         "version": "3.3.0",
-=======
-        "version": "2.9.10",
->>>>>>> d512b503
         "language": "en-US"
       },
       "rules": {
@@ -18,11 +14,7 @@
     {
       "tool": {
         "name": "Microsoft.CodeQuality.Analyzers",
-<<<<<<< HEAD
         "version": "3.3.0",
-=======
-        "version": "2.9.10",
->>>>>>> d512b503
         "language": "en-US"
       },
       "rules": {
@@ -149,7 +141,7 @@
         },
         "CA1012": {
           "id": "CA1012",
-          "shortDescription": "Abstract types should not have constructors",
+          "shortDescription": "Abstract types should not have public constructors",
           "fullDescription": "Constructors on abstract types can be called only by derived types. Because public constructors create instances of a type, and you cannot create instances of an abstract type, an abstract type that has a public constructor is incorrectly designed.",
           "defaultLevel": "warning",
           "helpUri": "https://docs.microsoft.com/visualstudio/code-quality/ca1012",
@@ -964,7 +956,7 @@
         "CA1508": {
           "id": "CA1508",
           "shortDescription": "Avoid dead conditional code",
-          "fullDescription": "'{0}' is always '{1}'. Remove or refactor the condition(s) to avoid dead code.",
+          "fullDescription": "'{0}' is never '{1}'. Remove or refactor the condition(s) to avoid dead code.",
           "defaultLevel": "warning",
           "helpUri": "https://docs.microsoft.com/visualstudio/code-quality/ca1508",
           "properties": {
@@ -1343,7 +1335,7 @@
         "CA1805": {
           "id": "CA1805",
           "shortDescription": "Do not initialize unnecessarily",
-          "fullDescription": "The common language runtime initializes all fields to their default values before running the constructor. In most cases, initializing a field to its default value in a constructor is redundant, which adds to maintenance costs and may degrade performance (such as with increased assembly size). One case where it is not redundant occurs when the constructor calls another constructor of the same class or a base class constructor and that constructor initializes the field to a non-default value. In this case, changing the value of the field back to its default value can be appropriate.",
+          "fullDescription": "The .NET runtime initializes all fields of reference types to their default values before running the constructor. In most cases, explicitly initializing a field to its default value in a constructor is redundant, adding maintenance costs and potentially degrading performance (such as with increased assembly size), and the explicit initialization can be removed.  In some cases, such as with static readonly fields that permanently retain their default value, consider instead changing them to be constants or properties.",
           "defaultLevel": "warning",
           "helpUri": "https://docs.microsoft.com/visualstudio/code-quality/ca1805",
           "properties": {
@@ -1818,11 +1810,7 @@
     {
       "tool": {
         "name": "Microsoft.CodeQuality.CSharp.Analyzers",
-<<<<<<< HEAD
         "version": "3.3.0",
-=======
-        "version": "2.9.10",
->>>>>>> d512b503
         "language": "en-US"
       },
       "rules": {
@@ -1981,11 +1969,7 @@
     {
       "tool": {
         "name": "Microsoft.CodeQuality.VisualBasic.Analyzers",
-<<<<<<< HEAD
         "version": "3.3.0",
-=======
-        "version": "2.9.10",
->>>>>>> d512b503
         "language": "en-US"
       },
       "rules": {

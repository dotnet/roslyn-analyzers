--- conflicted
+++ resolved
@@ -196,12 +196,7 @@
     public void Method(object input)
     {
     }
-<<<<<<< HEAD
-}",
-            DiagnosticResult.CompilerError("CS0535").WithLocation(7, 17).WithMessage("'Derived' does not implement interface member 'IFace.Method(string)'"));
-=======
-}");
->>>>>>> 51c6a7de
+}");
 
             await VerifyVB.VerifyAnalyzerAsync(@"
 Interface IFace
@@ -213,13 +208,7 @@
 
     Public Sub Method(input As Object) Implements {|BC30401:IFace.Method|}
     End Sub
-<<<<<<< HEAD
-End Class",
-                DiagnosticResult.CompilerError("BC30149").WithLocation(7, 16).WithMessage("Class 'Derived' must implement 'Sub Method(input As String)' for interface 'IFace'."),
-                DiagnosticResult.CompilerError("BC30401").WithLocation(9, 51).WithMessage("'Method' cannot implement 'Method' because there is no matching sub on interface 'IFace'."));
-=======
 End Class");
->>>>>>> 51c6a7de
         }
 
         [Fact]
@@ -236,13 +225,7 @@
     public override void {|CS0115:Method|}(object input)
     {
     }
-<<<<<<< HEAD
-}",
-            DiagnosticResult.CompilerError("CS0501").WithLocation(4, 25).WithMessage("'Base.Method(string)' must declare a body because it is not marked abstract, extern, or partial"),
-            DiagnosticResult.CompilerError("CS0115").WithLocation(9, 26).WithMessage("'Derived.Method(object)': no suitable method found to override"));
-=======
-}");
->>>>>>> 51c6a7de
+}");
 
             await VerifyVB.VerifyAnalyzerAsync(@"
 Class Base
@@ -255,12 +238,7 @@
     
     Public Overrides Sub {|BC30284:Method|}(input As Object)
     End Sub
-<<<<<<< HEAD
-End Class",
-                DiagnosticResult.CompilerError("BC30284").WithLocation(10, 26).WithMessage("sub 'Method' cannot be declared 'Overrides' because it does not override a sub in a base class."));
-=======
 End Class");
->>>>>>> 51c6a7de
         }
 
 
@@ -278,13 +256,7 @@
     public override void {|CS0115:Method|}(object input)
     {
     }
-<<<<<<< HEAD
-}",
-            DiagnosticResult.CompilerError("CS0534").WithLocation(7, 7).WithMessage("'Derived' does not implement inherited abstract member 'Base.Method(string)'"),
-            DiagnosticResult.CompilerError("CS0115").WithLocation(9, 26).WithMessage("'Derived.Method(object)': no suitable method found to override"));
-=======
-}");
->>>>>>> 51c6a7de
+}");
 
             await VerifyVB.VerifyAnalyzerAsync(@"
 MustInherit Class Base
@@ -297,15 +269,7 @@
     
     Public Overrides Sub {|BC30284:Method|}(input As Object)
     End Sub
-<<<<<<< HEAD
-End Class",
-                DiagnosticResult.CompilerError("BC30429").WithLocation(4, 5).WithMessage("'End Sub' must be preceded by a matching 'Sub'."),
-                DiagnosticResult.CompilerError("BC30610").WithLocation(7, 7).WithMessage(@"Class 'Derived' must either be declared 'MustInherit' or override the following inherited 'MustOverride' member(s): 
-    Base: Public MustOverride Sub Method(input As String)."),
-                DiagnosticResult.CompilerError("BC30284").WithLocation(10, 26).WithMessage("sub 'Method' cannot be declared 'Overrides' because it does not override a sub in a base class."));
-=======
 End Class");
->>>>>>> 51c6a7de
         }
 
         [Fact]

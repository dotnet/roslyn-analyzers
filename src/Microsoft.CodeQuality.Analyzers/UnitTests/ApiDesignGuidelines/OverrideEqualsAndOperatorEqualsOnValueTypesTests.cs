--- conflicted
+++ resolved
@@ -369,12 +369,7 @@
     End Operator
 End Structure
 ",
-<<<<<<< HEAD
-                GetBasicOverrideEqualsDiagnostic(2, 18, "A"),
-                DiagnosticResult.CompilerError("BC30284").WithLocation(3, 41).WithMessage("function 'Equals' cannot be declared 'Overrides' because it does not override a function in a base class."));
-=======
                 GetBasicOverrideEqualsDiagnostic(2, 18, "A"));
->>>>>>> 51c6a7de
         }
 
         [Fact]

// Copyright (c) Microsoft.  All Rights Reserved.  Licensed under the Apache License, Version 2.0.  See License.txt in the project root for license information.

using System.Threading.Tasks;
using Microsoft.CodeAnalysis.Testing;
using Test.Utilities;
using Xunit;
using VerifyCS = Test.Utilities.CSharpCodeFixVerifier<
    Microsoft.CodeQuality.CSharp.Analyzers.Maintainability.CSharpUseNameofInPlaceOfStringAnalyzer,
    Microsoft.CodeQuality.CSharp.Analyzers.Maintainability.CSharpUseNameofInPlaceOfStringFixer>;
using VerifyVB = Test.Utilities.VisualBasicCodeFixVerifier<
    Microsoft.CodeQuality.VisualBasic.Analyzers.Maintainability.BasicUseNameofInPlaceOfStringAnalyzer,
    Microsoft.CodeQuality.VisualBasic.Analyzers.Maintainability.BasicUseNameofInPlaceOfStringFixer>;

namespace Microsoft.CodeQuality.Analyzers.Maintainability.UnitTests
{
    public class UseNameofInPlaceOfStringTests
    {
        #region Unit tests for no analyzer diagnostic

        [Fact]
        public async Task NoDiagnostic_NoArguments()
        {
            await VerifyCS.VerifyAnalyzerAsync(@"
using System;
class C
{
    void M(int x)
    {
        throw new ArgumentNullException();
    }
}");
        }

        [Fact]
        public async Task NoDiagnostic_NullLiteral()
        {
            await VerifyCS.VerifyAnalyzerAsync(@"
using System;
class C
{
    void M(int x)
    {
        throw new ArgumentNullException(null);
    }
}");
        }

        [Fact]
        public async Task NoDiagnostic_StringIsAReservedWord()
        {
            await VerifyCS.VerifyAnalyzerAsync(@"
using System;
class C
{
    void M(int x)
    {
        throw new ArgumentNullException(""static"");
    }
}");
        }

        [Fact]
        public async Task NoDiagnostic_NoMatchingParametersInScope()
        {
            await VerifyCS.VerifyAnalyzerAsync(@"
using System;
class C
{
    void M(int y)
    {
        throw new ArgumentNullException(""x"");
    }
}");
        }

        [Fact]
        public async Task NoDiagnostic_NameColonOtherParameterName()
        {
            await VerifyCS.VerifyAnalyzerAsync(@"
using System;
class C
{
    void M(int y)
    {
        Console.WriteLine(format:""x"");
    }
}");
        }

        [Fact]
        public async Task NoDiagnostic_NotStringLiteral()
        {
            await VerifyCS.VerifyAnalyzerAsync(@"
using System;
class C
{
    void M(int x)
    {
        string param = ""x"";
        throw new ArgumentNullException(param);
    }
}");
        }

        [Fact]
        public async Task NoDiagnostic_NotValidIdentifier()
        {
            await VerifyCS.VerifyAnalyzerAsync(@"
using System;
class C
{
    void M(int x)
    {
        throw new ArgumentNullException(""9x"");
    }
}");
        }

        [Fact]
        public async Task NoDiagnostic_NoArgumentList()
        {
            await VerifyCS.VerifyAnalyzerAsync(@"
using System;
class C
{
    void M(int x)
    {
        throw new ArgumentNullException({|CS1002:|}{|CS1026:|}
    }
<<<<<<< HEAD
}",
                DiagnosticResult.CompilerError("CS1002").WithLocation(7, 41).WithMessage("; expected"),
                DiagnosticResult.CompilerError("CS1026").WithLocation(7, 41).WithMessage(") expected"));
=======
}");
>>>>>>> 51c6a7de
        }

        [Fact]
        public async Task NoDiagnostic_NoMatchingParameter()
        {
            await VerifyCS.VerifyAnalyzerAsync(@"
using System;
class C
{
    void M(int x)
    {
<<<<<<< HEAD
        throw new ArgumentNullException(""test"", ""test2"");
=======
        throw new {|CS1729:ArgumentNullException|}(""test"", ""test2"", ""test3"");
>>>>>>> 51c6a7de
    }
}");
        }

        [Fact]
        public async Task NoDiagnostic_MatchesParameterButNotCalledParamName()
        {
            await VerifyCS.VerifyAnalyzerAsync(@"
using System;
class C
{
    void M(int x)
    {
        Console.WriteLine(""x"");
    }
}");
        }

        [Fact]
        public async Task NoDiagnostic_MatchesPropertyButNotCalledPropertyName()
        {
            await VerifyCS.VerifyAnalyzerAsync(@"
using System;
using System.ComponentModel;

public class Person : INotifyPropertyChanged
{
    private string name;
    public event PropertyChangedEventHandler PropertyChanged;

    public string PersonName {
        get { return name; }
        set
        {
            name = value;
            Console.WriteLine(""PersonName"");
        }
    }

    protected void OnPropertyChanged(string propertyName)
    {
        PropertyChangedEventHandler handler = PropertyChanged;
        if (handler != null)
        {
            handler(this, new PropertyChangedEventArgs(propertyName));
        }
    }
}");
        }

        [Fact]
        public async Task NoDiagnostic_PositionalArgumentOtherParameterName()
        {
            await VerifyCS.VerifyAnalyzerAsync(@"
using System;
class C
{
    void M(int x)
    {
        Console.WriteLine(""x"");
    }
}");
        }

        [WorkItem(1426, "https://github.com/dotnet/roslyn-analyzers/issues/1426")]
        [Fact]
        public async Task NoDiagnostic_1426()
        {
            await VerifyCS.VerifyAnalyzerAsync(@"
using System.Runtime.CompilerServices;

public class C
{
    int M([CallerMemberName] string propertyName = """")
    {
        return 0;
    }

    public bool Property
    {
        set
        {
            M();
        }
    }
}");
        }

        [WorkItem(1524, "https://github.com/dotnet/roslyn-analyzers/issues/1524")]
        [Fact]
        public async Task NoDiagnostic_CSharp5()
        {
            await new VerifyCS.Test
            {
                TestCode = @"
using System;
class C
{
    void M(int x)
    {
        throw new ArgumentNullException(""x"");
    }
}",
                LanguageVersion = CodeAnalysis.CSharp.LanguageVersion.CSharp5
            }.RunAsync();
        }

        [WorkItem(1524, "https://github.com/dotnet/roslyn-analyzers/issues/1524")]
        [Fact]
        public async Task Diagnostic_CSharp6()
        {
            await new VerifyCS.Test
            {
                TestCode = @"
using System;
class C
{
    void M(int x)
    {
        throw new ArgumentNullException(""x"");
    }
}",
                LanguageVersion = CodeAnalysis.CSharp.LanguageVersion.CSharp6,
                ExpectedDiagnostics =
                {
                    GetCSharpNameofResultAt(7, 41, "x"),
                }
            }.RunAsync();
        }

        [WorkItem(1524, "https://github.com/dotnet/roslyn-analyzers/issues/1524")]
        [Fact]
        public async Task NoDiagnostic_VB12()
        {
            await new VerifyVB.Test
            {
                TestCode = @"
Imports System

Module Mod1
    Sub f(s As String)
        Throw New ArgumentNullException(""s"")
    End Sub
End Module",
                LanguageVersion = CodeAnalysis.VisualBasic.LanguageVersion.VisualBasic12
            }.RunAsync();
        }

        [WorkItem(1524, "https://github.com/dotnet/roslyn-analyzers/issues/1524")]
        [Fact]
        public async Task Diagnostic_VB14()
        {
            await new VerifyVB.Test
            {
                TestCode = @"
Imports System

Module Mod1
    Sub f(s As String)
        Throw New ArgumentNullException(""s"")
    End Sub
End Module",
                LanguageVersion = CodeAnalysis.VisualBasic.LanguageVersion.VisualBasic14,
                ExpectedDiagnostics =
                {
                    GetBasicNameofResultAt(6, 41, "s"),
                }
            }.RunAsync();
        }

        #endregion


        #region Unit tests for analyzer diagnostic(s)

        [Fact]
        public async Task Diagnostic_ArgumentMatchesAParameterInScope()
        {
            await VerifyCS.VerifyAnalyzerAsync(@"
using System;
class C
{
    void M(int x)
    {
        throw new ArgumentNullException(""x"");
    }
}",
    GetCSharpNameofResultAt(7, 41, "x"));
        }

        [Fact]
        public async Task Diagnostic_VB_ArgumentMatchesAParameterInScope()
        {
            await VerifyVB.VerifyAnalyzerAsync(@"
Imports System

Module Mod1
    Sub f(s As String)
        Throw New ArgumentNullException(""s"")
    End Sub
End Module",
    GetBasicNameofResultAt(6, 41, "s"));
        }

        [Fact]
        public async Task Diagnostic_ArgumentMatchesAPropertyInScope()
        {
            await VerifyCS.VerifyAnalyzerAsync(@"
using System.ComponentModel;

public class Person : INotifyPropertyChanged
{
    private string name;
    public event PropertyChangedEventHandler PropertyChanged;

    public string PersonName {
        get { return name; }
        set
        {
            name = value;
            OnPropertyChanged(""PersonName"");
        }
    }

    protected void OnPropertyChanged(string propertyName)
    {
        PropertyChangedEventHandler handler = PropertyChanged;
        if (handler != null)
        {
            handler(this, new PropertyChangedEventArgs(propertyName));
        }
    }
}",
    GetCSharpNameofResultAt(14, 31, "PersonName"));
        }

        [Fact]
        public async Task Diagnostic_ArgumentMatchesAPropertyInScope2()
        {
            await VerifyCS.VerifyAnalyzerAsync(@"
using System.ComponentModel;

public class Person : INotifyPropertyChanged
{
    private string name;
    public event PropertyChangedEventHandler PropertyChanged;

    public string PersonName 
    {
        get { return name; }
        set
        {
            name = value;
            OnPropertyChanged(""PersonName"");
        }
    }

    public string PersonName2
    {
        get { return name; }
        set
        {
            name = value;
            OnPropertyChanged(nameof(PersonName2));
        }
    }

    protected void OnPropertyChanged(string propertyName)
    {
        PropertyChangedEventHandler handler = PropertyChanged;
        if (handler != null)
        {
            handler(this, new PropertyChangedEventArgs(propertyName));
        }
    }
}",
    GetCSharpNameofResultAt(15, 31, "PersonName"));
        }

        [Fact]
        public async Task Diagnostic_ArgumentNameColonParamName()
        {
            await VerifyCS.VerifyAnalyzerAsync(@"
using System;
class C
{
    void M(int x)
    {
        throw new ArgumentNullException(paramName:""x"");
    }
}",
    GetCSharpNameofResultAt(7, 51, "x"));
        }

        [Fact]
        public async Task Diagnostic_ArgumentNameColonPropertyName()
        {
            await VerifyCS.VerifyAnalyzerAsync(@"
using System.ComponentModel;

public class Person : INotifyPropertyChanged
{
    private string name;
    public event PropertyChangedEventHandler PropertyChanged;

    public string PersonName {
        get { return name; }
        set
        {
            name = value;
            OnPropertyChanged(propertyName:""PersonName"");
        }
    }

    protected void OnPropertyChanged(string propertyName)
    {
        PropertyChangedEventHandler handler = PropertyChanged;
        if (handler != null)
        {
            handler(this, new PropertyChangedEventArgs(propertyName));
        }
    }
}",
    GetCSharpNameofResultAt(14, 44, "PersonName"));
        }


        [Fact]
        public async Task Diagnostic_AnonymousFunctionMultiline1()
        {
            await VerifyCS.VerifyAnalyzerAsync(@"
using System;

class Test
{
    void Method(int x)
    {
        Action<int> a = (int y) =>
        {
            throw new ArgumentException(""somemessage"", ""x"");
        };
    }
}",
    GetCSharpNameofResultAt(10, 56, "x"));
        }

        [Fact]
        public async Task Diagnostic_AnonymousFunctionMultiLine2()
        {
            await VerifyCS.VerifyAnalyzerAsync(@"
using System;

class Test
{
    void Method(int x)
    {
        Action<int> a = (int y) =>
        {
            throw new ArgumentException(""somemessage"", ""y"");
        };
    }
}",
    GetCSharpNameofResultAt(10, 56, "y"));
        }

        [Fact]
        public async Task Diagnostic_AnonymousFunctionSingleLine1()
        {
            await VerifyCS.VerifyAnalyzerAsync(@"
using System;

class Test
{
    void Method(int x)
    {
        Action<int> a = (int y) => throw new ArgumentException(""somemessage"", ""y"");
    }
}",
    GetCSharpNameofResultAt(8, 79, "y"));
        }

        [Fact]
        public async Task Diagnostic_AnonymousFunctionSingleLine2()
        {
            await VerifyCS.VerifyAnalyzerAsync(@"
using System;

class Test
{
    void Method(int x)
    {
        Action<int> a = (int y) => throw new ArgumentException(""somemessage"", ""x"");
    }
}",
    GetCSharpNameofResultAt(8, 79, "x"));
        }

        [Fact]
        public async Task Diagnostic_AnonymousFunctionMultipleParameters()
        {
            await VerifyCS.VerifyAnalyzerAsync(@"
using System;

class Test
{
    void Method(int x)
    {
        Action<int, int> a = (j, k) => throw new ArgumentException(""somemessage"", ""x"");
    }
}",
    GetCSharpNameofResultAt(8, 83, "x"));
        }

        [Fact]
        public async Task Diagnostic_LocalFunction1()
        {
            await VerifyCS.VerifyAnalyzerAsync(@"
using System;

class Test
{
    void Method(int x)
    {
        void AnotherMethod(int y, int z)
            {
                throw new ArgumentException(""somemessage"", ""x"");
            }
    }
}",
    GetCSharpNameofResultAt(10, 60, "x"));
        }

        [Fact]
        public async Task Diagnostic_LocalFunction2()
        {
            await VerifyCS.VerifyAnalyzerAsync(@"
using System;

class Test
{
    void Method(int x)
    {
        void AnotherMethod(int y, int z)
            {
                throw new ArgumentException(""somemessage"", ""y"");
            }
    }
}",
    GetCSharpNameofResultAt(10, 60, "y"));
        }

        [Fact]
        public async Task Diagnostic_Delegate()
        {
            await VerifyCS.VerifyAnalyzerAsync(@"
using System;

namespace ConsoleApp14
{
    class Program
    {
         class test
        {
            Action<int> x2 = delegate (int xyz)
            {
                throw new ArgumentNullException(""xyz"");
            };
        }
    }
}",
    GetCSharpNameofResultAt(12, 49, "xyz"));
        }

        #endregion

        private static DiagnosticResult GetBasicNameofResultAt(int line, int column, string name)
            => VerifyVB.Diagnostic()
                .WithLocation(line, column)
                .WithArguments(name);

        private static DiagnosticResult GetCSharpNameofResultAt(int line, int column, string name)
            => VerifyCS.Diagnostic()
                .WithLocation(line, column)
                .WithArguments(name);
    }
}<|MERGE_RESOLUTION|>--- conflicted
+++ resolved
@@ -127,13 +127,7 @@
     {
         throw new ArgumentNullException({|CS1002:|}{|CS1026:|}
     }
-<<<<<<< HEAD
-}",
-                DiagnosticResult.CompilerError("CS1002").WithLocation(7, 41).WithMessage("; expected"),
-                DiagnosticResult.CompilerError("CS1026").WithLocation(7, 41).WithMessage(") expected"));
-=======
-}");
->>>>>>> 51c6a7de
+}");
         }
 
         [Fact]
@@ -145,11 +139,7 @@
 {
     void M(int x)
     {
-<<<<<<< HEAD
-        throw new ArgumentNullException(""test"", ""test2"");
-=======
         throw new {|CS1729:ArgumentNullException|}(""test"", ""test2"", ""test3"");
->>>>>>> 51c6a7de
     }
 }");
         }

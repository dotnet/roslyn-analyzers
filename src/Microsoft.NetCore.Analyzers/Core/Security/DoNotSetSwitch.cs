﻿// Copyright (c) Microsoft.  All Rights Reserved.  Licensed under the Apache License, Version 2.0.  See License.txt in the project root for license information.

using System;
using System.Collections.Generic;
using System.Collections.Immutable;
using System.Linq;
using Analyzer.Utilities;
using Analyzer.Utilities.Extensions;
using Microsoft.CodeAnalysis;
using Microsoft.CodeAnalysis.Diagnostics;
using Microsoft.CodeAnalysis.Operations;
using Microsoft.NetCore.Analyzers.Security.Helpers;

namespace Microsoft.NetCore.Analyzers.Security
{
    /// <summary>
    /// Analyzer for System.AppContext.SetSwitch invocations.
    /// </summary>
    [DiagnosticAnalyzer(LanguageNames.CSharp, LanguageNames.VisualBasic)]
    public sealed class DoNotSetSwitch : DiagnosticAnalyzer
    {
        internal static DiagnosticDescriptor DoNotDisableSchUseStrongCryptoRule = SecurityHelpers.CreateDiagnosticDescriptor(
            "CA5361",
            typeof(SystemSecurityCryptographyResources),
            nameof(SystemSecurityCryptographyResources.DoNotDisableSchUseStrongCrypto),
            nameof(SystemSecurityCryptographyResources.DoNotDisableSchUseStrongCryptoMessage),
            DiagnosticHelpers.EnabledByDefaultIfNotBuildingVSIX,
            helpLinkUri: null,
            descriptionResourceStringName: nameof(SystemSecurityCryptographyResources.DoNotDisableSchUseStrongCryptoDescription),
            customTags: WellKnownDiagnosticTags.Telemetry);
        internal static DiagnosticDescriptor DoNotDisableSpmSecurityProtocolsRule = SecurityHelpers.CreateDiagnosticDescriptor(
            "CA5378",
            nameof(MicrosoftNetCoreSecurityResources.DoNotDisableUsingServicePointManagerSecurityProtocolsTitle),
            nameof(MicrosoftNetCoreSecurityResources.DoNotDisableUsingServicePointManagerSecurityProtocolsMessage),
            DiagnosticHelpers.EnabledByDefaultIfNotBuildingVSIX,
            helpLinkUri: null,
            customTags: WellKnownDiagnosticTags.Telemetry);

        internal static ImmutableDictionary<string, (bool BadValue, DiagnosticDescriptor Rule)> BadSwitches =
            ImmutableDictionary.CreateRange(
                StringComparer.Ordinal,
                new[] {
                   ("Switch.System.Net.DontEnableSchUseStrongCrypto",
                        (true, DoNotDisableSchUseStrongCryptoRule)),
                   ("Switch.System.ServiceModel.DisableUsingServicePointManagerSecurityProtocols",
                        (true, DoNotDisableSpmSecurityProtocolsRule)),
                }.Select(
                    (o) => new KeyValuePair<string, (bool, DiagnosticDescriptor)>(o.Item1, o.Item2)));

        public override ImmutableArray<DiagnosticDescriptor> SupportedDiagnostics => ImmutableArray.Create(
            DoNotDisableSchUseStrongCryptoRule,
            DoNotDisableSpmSecurityProtocolsRule);

        public override void Initialize(AnalysisContext context)
        {
            context.EnableConcurrentExecution();

            // Security analyzer - analyze and report diagnostics on generated code.
            context.ConfigureGeneratedCodeAnalysis(GeneratedCodeAnalysisFlags.Analyze | GeneratedCodeAnalysisFlags.ReportDiagnostics);

            context.RegisterCompilationStartAction(compilationStartAnalysisContext =>
            {
                var compilation = compilationStartAnalysisContext.Compilation;
                var appContextTypeSymbol = compilation.GetTypeByMetadataName(WellKnownTypeNames.SystemAppContext);

                if (appContextTypeSymbol == null)
                {
                    return;
                }

                var setSwitchMemberWithStringAndBoolParameter =
                    appContextTypeSymbol.GetMembers("SetSwitch").OfType<IMethodSymbol>().FirstOrDefault(
                        methodSymbol => methodSymbol.Parameters.Length == 2 &&
                                        methodSymbol.Parameters[0].Type.SpecialType == SpecialType.System_String &&
                                        methodSymbol.Parameters[1].Type.SpecialType == SpecialType.System_Boolean);

                if (setSwitchMemberWithStringAndBoolParameter == null)
                {
                    return;
                }

                compilationStartAnalysisContext.RegisterOperationAction(operationAnalysisContext =>
                {
                    var invocationOperation = (IInvocationOperation)operationAnalysisContext.Operation;
                    var methodSymbol = invocationOperation.TargetMethod;

                    if (setSwitchMemberWithStringAndBoolParameter.Equals(methodSymbol))
                    {
                        var values = invocationOperation.Arguments.Select(s => s.Value.ConstantValue).ToArray();

                        if (values[0].HasValue &&
                            values[1].HasValue &&
                            values[0].Value is string switchName &&
                            BadSwitches.TryGetValue(switchName, out var pair) &&
                            pair.BadValue.Equals(values[1].Value))
                        {
                            operationAnalysisContext.ReportDiagnostic(
                                invocationOperation.CreateDiagnostic(
                                    pair.Rule,
                                    methodSymbol.Name));
                        }
                    }
<<<<<<< HEAD
                    else
                    {
                        var valueContentResult = ValueContentAnalysis.TryGetOrComputeResult(
                            invocationOperation.GetEnclosingControlFlowGraph(),
                            operationAnalysisContext.ContainingSymbol,
                            wellKnownTypeProvider,
                            InterproceduralAnalysisConfiguration.Create(
                                operationAnalysisContext.Options,
                                SupportedDiagnostics,
                                InterproceduralAnalysisKind.None,   // Just looking for simple cases.
                                operationAnalysisContext.CancellationToken),
                            out _,
                            out _);
                        if (valueContentResult == null)
                        {
                            return;
                        }

                        var switchNameValueContent = valueContentResult[
                            OperationKind.Argument,
                            invocationOperation.Arguments[0].Syntax];
                        var switchValueValueContent = valueContentResult[
                            OperationKind.Argument,
                            invocationOperation.Arguments[1].Syntax];

                        // Just check for simple cases with one possible literal value.
                        if (switchNameValueContent.TryGetSingleLiteral<string>(out var switchName) &&
                            switchValueValueContent.TryGetSingleLiteral<bool>(out var switchValue) &&
                            BadSwitches.TryGetValue(switchName, out var pair) &&
                            pair.BadValue.Equals(switchValue))
                        {
                            operationAnalysisContext.ReportDiagnostic(
                                invocationOperation.CreateDiagnostic(
                                    pair.Rule,
                                    invocationOperation.TargetMethod.Name));
                        }
                    }
                },
                OperationKind.Invocation);
=======
                }, OperationKind.Invocation);
>>>>>>> c20436c6
            });
        }
    }
}<|MERGE_RESOLUTION|>--- conflicted
+++ resolved
@@ -100,49 +100,7 @@
                                     methodSymbol.Name));
                         }
                     }
-<<<<<<< HEAD
-                    else
-                    {
-                        var valueContentResult = ValueContentAnalysis.TryGetOrComputeResult(
-                            invocationOperation.GetEnclosingControlFlowGraph(),
-                            operationAnalysisContext.ContainingSymbol,
-                            wellKnownTypeProvider,
-                            InterproceduralAnalysisConfiguration.Create(
-                                operationAnalysisContext.Options,
-                                SupportedDiagnostics,
-                                InterproceduralAnalysisKind.None,   // Just looking for simple cases.
-                                operationAnalysisContext.CancellationToken),
-                            out _,
-                            out _);
-                        if (valueContentResult == null)
-                        {
-                            return;
-                        }
-
-                        var switchNameValueContent = valueContentResult[
-                            OperationKind.Argument,
-                            invocationOperation.Arguments[0].Syntax];
-                        var switchValueValueContent = valueContentResult[
-                            OperationKind.Argument,
-                            invocationOperation.Arguments[1].Syntax];
-
-                        // Just check for simple cases with one possible literal value.
-                        if (switchNameValueContent.TryGetSingleLiteral<string>(out var switchName) &&
-                            switchValueValueContent.TryGetSingleLiteral<bool>(out var switchValue) &&
-                            BadSwitches.TryGetValue(switchName, out var pair) &&
-                            pair.BadValue.Equals(switchValue))
-                        {
-                            operationAnalysisContext.ReportDiagnostic(
-                                invocationOperation.CreateDiagnostic(
-                                    pair.Rule,
-                                    invocationOperation.TargetMethod.Name));
-                        }
-                    }
-                },
-                OperationKind.Invocation);
-=======
                 }, OperationKind.Invocation);
->>>>>>> c20436c6
             });
         }
     }

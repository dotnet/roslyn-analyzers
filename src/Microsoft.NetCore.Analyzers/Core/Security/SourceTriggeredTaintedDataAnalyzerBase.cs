--- conflicted
+++ resolved
@@ -139,82 +139,6 @@
                             operationBlockStartContext.RegisterOperationAction(
                                 operationAnalysisContext =>
                                 {
-<<<<<<< HEAD
-                                    IMethodSymbol methodSymbol;
-                                    ImmutableArray<IArgumentOperation> argumentOperations;
-                                    switch (operationAnalysisContext.Operation)
-                                    {
-                                        case IInvocationOperation invocationOperation:
-                                            methodSymbol = invocationOperation.TargetMethod;
-                                            argumentOperations = invocationOperation.Arguments;
-                                            break;
-
-                                        case IObjectCreationOperation objectCreationOperation:
-                                            methodSymbol = objectCreationOperation.Constructor;
-                                            argumentOperations = objectCreationOperation.Arguments;
-                                            break;
-
-                                        default:
-                                            return;
-                                    }
-
-                                    IOperation rootOperation = operationAnalysisContext.Operation.GetRoot();
-                                    if (rootOperation.TryGetEnclosingControlFlowGraph(out ControlFlowGraph cfg))
-                                    {
-                                        if (sourceInfoSymbolMap.IsSourceMethod(
-                                                methodSymbol,
-                                                argumentOperations,
-                                                new Lazy<PointsToAnalysisResult>(
-                                                    () =>
-                                                    {
-                                                        if (!pointsToComputed)
-                                                        {
-                                                            pointsToResult = PointsToAnalysis.TryGetOrComputeResult(
-                                                                cfg,
-                                                                owningSymbol,
-                                                                operationAnalysisContext.Options,
-                                                                WellKnownTypeProvider.GetOrCreate(operationAnalysisContext.Compilation),
-                                                                InterproceduralAnalysisConfiguration.Create(
-                                                                    operationAnalysisContext.Options,
-                                                                    SupportedDiagnostics,
-                                                                    defaultInterproceduralAnalysisKind: InterproceduralAnalysisKind.ContextSensitive,
-                                                                    cancellationToken: operationAnalysisContext.CancellationToken),
-                                                                interproceduralAnalysisPredicateOpt: null);
-                                                            pointsToComputed = true;
-                                                        }
-
-                                                        return pointsToResult;
-                                                    }),
-                                                new Lazy<ValueContentAnalysisResult>(
-                                                        () =>
-                                                        {
-                                                            if (!valueContentComputed)
-                                                            {
-                                                                valueContentResult = ValueContentAnalysis.TryGetOrComputeResult(
-                                                                    cfg,
-                                                                    owningSymbol,
-                                                                    operationAnalysisContext.Options,
-                                                                    WellKnownTypeProvider.GetOrCreate(operationAnalysisContext.Compilation),
-                                                                    InterproceduralAnalysisConfiguration.Create(
-                                                                        operationAnalysisContext.Options,
-                                                                        SupportedDiagnostics,
-                                                                        defaultInterproceduralAnalysisKind: InterproceduralAnalysisKind.ContextSensitive,
-                                                                        cancellationToken: operationAnalysisContext.CancellationToken),
-                                                                    out _,
-                                                                    out PointsToAnalysisResult p);
-                                                                if (p != null && pointsToResult == null)
-                                                                {
-                                                                    pointsToResult = p;
-                                                                    pointsToComputed = true;
-                                                                }
-
-                                                                valueContentComputed = true;
-                                                            }
-
-                                                            return valueContentResult;
-                                                        }),
-                                                out _))
-=======
                                     IInvocationOperation invocationOperation = (IInvocationOperation)operationAnalysisContext.Operation;
                                     if (sourceInfoSymbolMap.IsSourceMethod(
                                             invocationOperation.TargetMethod,
@@ -224,7 +148,6 @@
                                             out _))
                                     {
                                         lock (rootOperationsNeedingAnalysis)
->>>>>>> 1d07ec78
                                         {
                                             rootOperationsNeedingAnalysis.Add(invocationOperation.GetRoot());
                                         }

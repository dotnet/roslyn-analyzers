--- conflicted
+++ resolved
@@ -264,7 +264,6 @@
   <data name="SetViewStateUserKeyMessage" xml:space="preserve">
     <value>The subclass {0} of Page does not set the ViewStateUserKey property in method OnInit</value>
   </data>
-<<<<<<< HEAD
   <data name="UseContainerLevelAccessPolicyMessage" xml:space="preserve">
     <value>Use container-level access policy when creating Shared Access Signature (SAS)</value>
   </data>
@@ -276,7 +275,6 @@
   </data>
   <data name="UseSharedAccessProtocolHttpsOnlyMessage" xml:space="preserve">
     <value>Use SharedAccessProtocol.HttpsOnly when creating Shared Access Signature (SAS)</value>
-=======
   <data name="UseXmlReaderDescription" xml:space="preserve">
     <value>Processing XML from untrusted data may load dangerous external references, which should be restricted by using an XmlReader with a secure resolver or with DTD processing disabled.</value>
   </data>
@@ -297,6 +295,5 @@
   </data>
   <data name="UseXmlReaderMessage" xml:space="preserve">
     <value>This overload of the {0}.{1} method is potentially unsafe, use an overload that takes a XmlReader instance instead</value>
->>>>>>> b5c77c05
   </data>
 </root>
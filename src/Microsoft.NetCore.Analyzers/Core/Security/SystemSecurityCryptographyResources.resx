--- conflicted
+++ resolved
@@ -237,7 +237,15 @@
   <data name="DoNotUseWeakCryptographicAlgorithmsMessage" xml:space="preserve">
     <value>{0} uses a weak cryptographic algorithm {1}</value>
   </data>
-<<<<<<< HEAD
+  <data name="SetViewStateUserKey" xml:space="preserve">
+    <value>Set ViewStateUserKey For Classes Derived From Page</value>
+  </data>
+  <data name="SetViewStateUserKeyDescription" xml:space="preserve">
+    <value>Setting the ViewStateUserKey property can help you prevent attacks on your application by allowing you to assign an identifier to the view-state variable for individual users so that they cannot use the variable to generate an attack. Otherwise, there will be cross-site request forgery vulnerabilities.</value>
+  </data>
+  <data name="SetViewStateUserKeyMessage" xml:space="preserve">
+    <value>The subclass {0} of Page does not set the ViewStateUserKey property in method OnInit</value>
+  </data>
   <data name="UseXmlReaderForSchemaRead" xml:space="preserve">
     <value>Use XmlReader For Schema Read</value>
   </data>
@@ -246,15 +254,5 @@
   </data>
   <data name="UseXmlReaderForSchemaReadMessage" xml:space="preserve">
     <value>This overload of the DataSet.{0} method is potentially unsafe, use an overload that takes a XmlReader instance instead</value>
-=======
-  <data name="SetViewStateUserKey" xml:space="preserve">
-    <value>Set ViewStateUserKey For Classes Derived From Page</value>
-  </data>
-  <data name="SetViewStateUserKeyDescription" xml:space="preserve">
-    <value>Setting the ViewStateUserKey property can help you prevent attacks on your application by allowing you to assign an identifier to the view-state variable for individual users so that they cannot use the variable to generate an attack. Otherwise, there will be cross-site request forgery vulnerabilities.</value>
-  </data>
-  <data name="SetViewStateUserKeyMessage" xml:space="preserve">
-    <value>The subclass {0} of Page does not set the ViewStateUserKey property in method OnInit</value>
->>>>>>> 0fb86824
   </data>
 </root>
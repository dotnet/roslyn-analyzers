﻿<?xml version="1.0" encoding="utf-8"?>
<xliff xmlns="urn:oasis:names:tc:xliff:document:1.2" xmlns:xsi="http://www.w3.org/2001/XMLSchema-instance" version="1.2" xsi:schemaLocation="urn:oasis:names:tc:xliff:document:1.2 xliff-core-1.2-transitional.xsd">
  <file datatype="xml" source-language="en" target-language="pl" original="../SystemSecurityCryptographyResources.resx">
    <body>
      <trans-unit id="ApprovedCipherMode">
        <source>Do Not Use Unsafe Cipher Modes</source>
        <target state="translated">Nie używaj niebezpiecznych trybów szyfrowania</target>
        <note />
      </trans-unit>
      <trans-unit id="ApprovedCipherModeDescription">
        <source>These modes are vulnerable to attacks. Use only approved modes (CBC, CTS).</source>
        <target state="translated">Te tryby są podatne na ataki. Używaj jedynie zatwierdzonych trybów (CBC, CTS).</target>
        <note />
      </trans-unit>
      <trans-unit id="ApprovedCipherModeMessage">
        <source>It uses an unsafe Cipher Mode {0}</source>
        <target state="translated">Używa niebezpiecznego trybu szyfrowania {0}</target>
        <note />
      </trans-unit>
      <trans-unit id="DoNotAddSchemaByURL">
        <source>Do Not Add Schema By URL</source>
        <target state="new">Do Not Add Schema By URL</target>
        <note />
      </trans-unit>
      <trans-unit id="DoNotAddSchemaByURLDescription">
        <source>This overload of XmlSchemaCollection.Add method internally enables DTD processing on the XML reader instance used, and uses UrlResolver for resolving external XML entities. The outcome is information disclosure. Content from file system or network shares for the machine processing the XML can be exposed to attacker. In addition, an attacker can use this as a DoS vector.</source>
        <target state="new">This overload of XmlSchemaCollection.Add method internally enables DTD processing on the XML reader instance used, and uses UrlResolver for resolving external XML entities. The outcome is information disclosure. Content from file system or network shares for the machine processing the XML can be exposed to attacker. In addition, an attacker can use this as a DoS vector.</target>
        <note />
      </trans-unit>
      <trans-unit id="DoNotAddSchemaByURLMessage">
        <source>This overload of the Add method is potentially unsafe because it may resolve dangerous external references</source>
        <target state="new">This overload of the Add method is potentially unsafe because it may resolve dangerous external references</target>
        <note />
      </trans-unit>
      <trans-unit id="DoNotCallDangerousMethodsInDeserialization">
        <source>Do Not Call Dangerous Methods In Deserialization</source>
        <target state="translated">Nie wywołuj niebezpiecznych metod w deserializacji</target>
        <note />
      </trans-unit>
      <trans-unit id="DoNotCallDangerousMethodsInDeserializationDescription">
        <source>Insecure Deserialization is a vulnerability which occurs when untrusted data is used to abuse the logic of an application, inflict a Denial-of-Service (DoS) attack, or even execute arbitrary code upon it being deserialized. It’s frequently possible for malicious users to abuse these deserialization features when the application is deserializing untrusted data which is under their control. Specifically, invoke dangerous methods in the process of deserialization. Successful insecure deserialization attacks could allow an attacker to carry out attacks such as DoS attacks, authentication bypasses, and remote code execution.</source>
        <target state="translated">Niezabezpieczona deserializacja to luka w zabezpieczeniach, która występuje, gdy niezaufane dane są używane w przypadku nadużywania logiki aplikacji, przeprowadzania ataku typu „odmowa usługi” (DoS), a nawet wykonywania kodu umownego w trakcie deserializacji. Złośliwi użytkownicy często mogą nadużywać tych funkcji deserializacji, gdy aplikacja deserializuje niezaufane dane, które są kontrolowane przez te funkcje. W szczególności może ona wywoływać niebezpieczne metody w procesie deserializacji. Skuteczne ataki typu „niezabezpieczona deserializacja” mogą pozwolić osobie atakującej na przeprowadzanie ataków, takich jak ataki DoS, pomijanie uwierzytelniania i zdalne wykonywanie kodu.</target>
        <note />
      </trans-unit>
      <trans-unit id="DoNotCallDangerousMethodsInDeserializationMessage">
        <source>When deserializing an instance of class {0}, method {1} can call dangerous method {2}.</source>
        <target state="translated">Podczas deserializacji wystąpienia klasy {0} metoda {1} może wywołać niebezpieczną metodę {2}.</target>
        <note />
      </trans-unit>
      <trans-unit id="DoNotDisableCertificateValidation">
        <source>Do Not Disable Certificate Validation</source>
        <target state="needs-review-translation">Nie wyłączaj walidacji certyfikacji</target>
        <note />
      </trans-unit>
      <trans-unit id="DoNotDisableCertificateValidationDescription">
        <source>A certificate can help authenticate the identity of the server. Clients should validate the server certificate to ensure requests are sent to the intended server. If the ServerCertificateValidationCallback always returns 'true', any certificate will pass validation.</source>
        <target state="translated">Certyfikat może pomóc uwierzytelnić tożsamość serwera. Klienci powinni weryfikować certyfikat serwera, aby upewnić się, że żądania są wysyłane do odpowiedniego serwera. Jeśli element ServerCertificateValidationCallback zawsze zwraca wartość „true”, walidacja każdego certyfikatu zakończy się powodzeniem.</target>
        <note />
      </trans-unit>
      <trans-unit id="DoNotDisableCertificateValidationMessage">
        <source>The ServerCertificateValidationCallback is set to a function that accepts any server certificate, by always returning true. Ensure that server certificates are validated to verify the identity of the server receiving requests.</source>
        <target state="translated">Właściwość zestawu ServerCertificateValidationCallback została ustawiona na funkcję, która akceptuje dowolny certyfikat serwera, zawsze zwracając wartość true. Upewnij się, że certyfikaty serwera zostały walidowane, aby zweryfikować tożsamość serwera odbierającego żądania.</target>
        <note />
      </trans-unit>
      <trans-unit id="DoNotDisableHTTPHeaderChecking">
        <source>Do Not Disable HTTP Header Checking</source>
        <target state="new">Do Not Disable HTTP Header Checking</target>
        <note />
      </trans-unit>
      <trans-unit id="DoNotDisableHTTPHeaderCheckingDescription">
        <source>HTTP header checking enables encoding of the carriage return and newline characters, \r and \n, that are found in response headers. This encoding can help to avoid injection attacks that exploit an application that echoes untrusted data contained by the header.</source>
        <target state="new">HTTP header checking enables encoding of the carriage return and newline characters, \r and \n, that are found in response headers. This encoding can help to avoid injection attacks that exploit an application that echoes untrusted data contained by the header.</target>
        <note />
      </trans-unit>
      <trans-unit id="DoNotDisableHTTPHeaderCheckingMessage">
        <source>Do not disable HTTP header checking</source>
        <target state="new">Do not disable HTTP header checking</target>
        <note />
      </trans-unit>
      <trans-unit id="DoNotDisableRequestValidation">
        <source>Do Not Disable Request Validation</source>
        <target state="new">Do Not Disable Request Validation</target>
        <note />
      </trans-unit>
      <trans-unit id="DoNotDisableRequestValidationDescription">
        <source>Request validation is a feature in ASP.NET that examines HTTP requests and determines whether they contain potentially dangerous content. This check adds protection from markup or code in the URL query string, cookies, or posted form values that might have been added for malicious purposes. So, it is generally desirable and should be left enabled for defense in depth.</source>
        <target state="new">Request validation is a feature in ASP.NET that examines HTTP requests and determines whether they contain potentially dangerous content. This check adds protection from markup or code in the URL query string, cookies, or posted form values that might have been added for malicious purposes. So, it is generally desirable and should be left enabled for defense in depth.</target>
        <note />
      </trans-unit>
      <trans-unit id="DoNotDisableRequestValidationMessage">
        <source>The method {0} has request validation disabled</source>
        <target state="new">The method {0} has request validation disabled</target>
        <note />
      </trans-unit>
      <trans-unit id="DoNotDisableSchUseStrongCrypto">
        <source>Do Not Disable SChannel Use of Strong Crypto</source>
        <target state="new">Do Not Disable SChannel Use of Strong Crypto</target>
        <note />
      </trans-unit>
      <trans-unit id="DoNotDisableSchUseStrongCryptoDescription">
        <source>Starting with the .NET Framework 4.6, the System.Net.ServicePointManager and System.Net.Security.SslStream classes are recommeded to use new protocols. The old ones have protocol weaknesses and are not supported. Setting Switch.System.Net.DontEnableSchUseStrongCrypto with true will use the old weak crypto check and opt out of the protocol migration.</source>
        <target state="new">Starting with the .NET Framework 4.6, the System.Net.ServicePointManager and System.Net.Security.SslStream classes are recommeded to use new protocols. The old ones have protocol weaknesses and are not supported. Setting Switch.System.Net.DontEnableSchUseStrongCrypto with true will use the old weak crypto check and opt out of the protocol migration.</target>
        <note />
      </trans-unit>
      <trans-unit id="DoNotDisableSchUseStrongCryptoMessage">
        <source>{0} disables TLS 1.2 and enables SSLv3</source>
        <target state="new">{0} disables TLS 1.2 and enables SSLv3</target>
        <note />
      </trans-unit>
      <trans-unit id="DoNotReferSelfInSerializableClass">
        <source>Do Not Refer Self In Serializable Class</source>
        <target state="new">Do Not Refer Self In Serializable Class</target>
        <note />
      </trans-unit>
      <trans-unit id="DoNotReferSelfInSerializableClassDescription">
        <source>This can allow an attacker to DOS or exhaust the memory of the process.</source>
        <target state="new">This can allow an attacker to DOS or exhaust the memory of the process.</target>
        <note />
      </trans-unit>
      <trans-unit id="DoNotReferSelfInSerializableClassMessage">
        <source>{0} participates in a potential reference cycle</source>
        <target state="new">{0} participates in a potential reference cycle</target>
        <note />
      </trans-unit>
      <trans-unit id="DoNotSerializeTypesWithPointerFields">
        <source>Do Not Serialize Types With Pointer Fields</source>
        <target state="new">Do Not Serialize Types With Pointer Fields</target>
        <note />
      </trans-unit>
      <trans-unit id="DoNotSerializeTypesWithPointerFieldsDescription">
        <source>Pointers are not "type safe" in the sense that you cannot guarantee the correctness of the memory they point at. So, serializing types with pointer fields is dangerous, as it may allow an attacker to control the pointer.</source>
        <target state="new">Pointers are not "type safe" in the sense that you cannot guarantee the correctness of the memory they point at. So, serializing types with pointer fields is dangerous, as it may allow an attacker to control the pointer.</target>
        <note />
      </trans-unit>
      <trans-unit id="DoNotSerializeTypesWithPointerFieldsMessage">
        <source>Pointer field {0} on serializable type.</source>
        <target state="new">Pointer field {0} on serializable type.</target>
        <note />
      </trans-unit>
      <trans-unit id="DoNotUseAccountSASMessage">
        <source>Use Service SAS instead of Account SAS for fine grained access control and container-level access policy</source>
        <target state="new">Use Service SAS instead of Account SAS for fine grained access control and container-level access policy</target>
        <note />
      </trans-unit>
      <trans-unit id="DoNotUseBrokenCryptographicAlgorithms">
        <source>Do Not Use Broken Cryptographic Algorithms</source>
        <target state="translated">Nie używaj złamanych algorytmów kryptograficznych</target>
        <note />
      </trans-unit>
      <trans-unit id="DoNotUseBrokenCryptographicAlgorithmsDescription">
        <source>An attack making it computationally feasible to break this algorithm exists. This allows attackers to break the cryptographic guarantees it is designed to provide. Depending on the type and application of this cryptographic algorithm, this may allow attackers to read enciphered messages, tamper with enciphered  messages, forge digital signatures, tamper with hashed content, or otherwise compromise any cryptosystem based on this algorithm. Replace encryption uses with the AES algorithm (AES-256, AES-192 and AES-128 are acceptable) with a key length greater than or equal to 128 bits. Replace hashing uses with a hashing function in the SHA-2 family, such as SHA512, SHA384, or SHA256. Replace digital signature uses with RSA with a key length greater than or equal to 2048-bits, or ECDSA with a key length greater than or equal to 256 bits.</source>
        <target state="translated">Możliwe jest przeprowadzenie ataku umożliwiającego obliczeniowe złamanie tego algorytmu. Pozwala to atakującym na złamanie kryptograficznych gwarancji, jakie powinien zapewniać. W zależności od typu i zastosowania tego algorytmu kryptograficznego może to umożliwić atakującemu odczytanie zaszyfrowanych wiadomości, ingerowanie w zaszyfrowane wiadomości, fałszowanie podpisów cyfrowych, ingerowanie w mieszaną zawartość lub inne naruszenie systemu kryptograficznego opartego na tym algorytmie. Zastąp użycia szyfrowane algorytmem AES (akceptowane są algorytmy AES-256, AES-192 i AES-128) z kluczem o długości równej lub większej niż 128 bitów. Zastąp użycia mieszane funkcją skrótu z rodziny SHA-2, taką jak SHA512, SHA384 lub SHA256. Zastąp użycia podpisu cyfrowego certyfikatem RSA z kluczem o długości równej lub większej niż 2048 bitów lub certyfikatem ECDSA z kluczem o długości równej lub większej niż 256 bitów.</target>
        <note />
      </trans-unit>
      <trans-unit id="DoNotUseBrokenCryptographicAlgorithmsMessage">
        <source>{0} uses a broken cryptographic algorithm {1}</source>
        <target state="translated">Element {0} używa złamanych algorytmów kryptograficznych {1}</target>
        <note />
      </trans-unit>
      <trans-unit id="DoNotUseDeprecatedSecurityProtocols">
        <source>Do Not Use Deprecated Security Protocols</source>
        <target state="new">Do Not Use Deprecated Security Protocols</target>
        <note />
      </trans-unit>
      <trans-unit id="DoNotUseDeprecatedSecurityProtocolsDescription">
        <source>Using a deprecated security protocol rather than the system default is risky.</source>
        <target state="new">Using a deprecated security protocol rather than the system default is risky.</target>
        <note />
      </trans-unit>
      <trans-unit id="DoNotUseDeprecatedSecurityProtocolsMessage">
        <source>Hard-coded use of deprecated security protocol {0}</source>
        <target state="new">Hard-coded use of deprecated security protocol {0}</target>
        <note />
      </trans-unit>
      <trans-unit id="DoNotUseMD5">
        <source>Do not use insecure cryptographic algorithm MD5.</source>
        <target state="translated">Nie używaj niezabezpieczonego algorytmu kryptograficznego MD5.</target>
        <note />
      </trans-unit>
      <trans-unit id="DoNotUseMD5Description">
        <source>This type implements MD5, a cryptographically insecure hashing function. Hash collisions are computationally feasible for the MD5 and HMACMD5 algorithms. Replace this usage with a SHA-2 family hash algorithm (SHA512, SHA384, SHA256).</source>
        <target state="translated">Ten typ implementuje niezabezpieczoną kryptograficznie funkcję skrótu MD5. Istnieje możliwość wystąpienia kolizji skrótów w przypadku algorytmów MD5 i HMACMD5. Zastąp to użycie algorytmem wartości skrótu z rodziny SHA-2 (SHA512, SHA384, SHA256).</target>
        <note />
      </trans-unit>
      <trans-unit id="DoNotUseObsoleteKDFAlgorithm">
        <source>Do not use obsolete key derivation function</source>
        <target state="new">Do not use obsolete key derivation function</target>
        <note />
      </trans-unit>
      <trans-unit id="DoNotUseObsoleteKDFAlgorithmDescription">
        <source>Password-based key derivation should use PBKDF2 with SHA-2. Avoid using PasswordDeriveBytes since it generates a PBKDF1 key. Avoid using Rfc2898DeriveBytes.CryptDeriveKey since it doesn't use the iteration count or salt.</source>
        <target state="new">Password-based key derivation should use PBKDF2 with SHA-2. Avoid using PasswordDeriveBytes since it generates a PBKDF1 key. Avoid using Rfc2898DeriveBytes.CryptDeriveKey since it doesn't use the iteration count or salt.</target>
        <note />
      </trans-unit>
      <trans-unit id="DoNotUseObsoleteKDFAlgorithmMessage">
        <source>Call to obsolete key derivation function {0}.{1}</source>
        <target state="new">Call to obsolete key derivation function {0}.{1}</target>
        <note />
      </trans-unit>
      <trans-unit id="DoNotUseSHA1">
        <source>Do not use insecure cryptographic algorithm SHA1.</source>
        <target state="translated">Nie używaj niezabezpieczonego algorytmu kryptograficznego SHA1.</target>
        <note />
      </trans-unit>
      <trans-unit id="DoNotUseSHA1Description">
        <source>This type implements SHA1, a cryptographically insecure hashing function. Hash collisions are computationally feasible for the SHA-1 and SHA-0 algorithms. Replace this usage with a SHA-2 family hash algorithm (SHA512, SHA384, SHA256).</source>
        <target state="translated">Ten typ implementuje niezabezpieczoną kryptograficznie funkcję skrótu SHA1. Istnieje możliwość wystąpienia kolizji skrótów w przypadku algorytmów SHA-1 i SHA-0. Zastąp to użycie algorytmem wartości skrótu z rodziny SHA-2 (SHA512, SHA384, SHA256).</target>
        <note />
      </trans-unit>
      <trans-unit id="DoNotUseWeakCryptographicAlgorithms">
        <source>Do Not Use Weak Cryptographic Algorithms</source>
        <target state="translated">Nie używaj słabych algorytmów kryptograficznych</target>
        <note />
      </trans-unit>
      <trans-unit id="DoNotUseWeakCryptographicAlgorithmsDescription">
        <source>Cryptographic algorithms degrade over time as attacks become for advances to attacker get access to more computation. Depending on the type and application of this cryptographic algorithm, further degradation of the cryptographic strength of it may allow attackers to read enciphered messages, tamper with enciphered  messages, forge digital signatures, tamper with hashed content, or otherwise compromise any cryptosystem based on this algorithm. Replace encryption uses with the AES algorithm (AES-256, AES-192 and AES-128 are acceptable) with a key length greater than or equal to 128 bits. Replace hashing uses with a hashing function in the SHA-2 family, such as SHA-2 512, SHA-2 384, or SHA-2 256.</source>
        <target state="translated">Algorytmy kryptograficzne pogarszają się z upływem czasu, ponieważ ataki stają się coraz bardziej zaawansowane, a atakujący zyskują dostęp do większej ilości zasobów obliczeniowych. W zależności od typu i zastosowania tego algorytmu kryptograficznego dalsze osłabianie siły kryptograficznej algorytmu może umożliwić atakującemu odczytanie zaszyfrowanych wiadomości, ingerowanie w zaszyfrowane wiadomości, fałszowanie podpisów cyfrowych, ingerowanie w mieszaną zawartość lub inne naruszenie systemu kryptograficznego opartego na tym algorytmie. Zastąp użycia szyfrowane algorytmem AES (akceptowane są algorytmy AES-256, AES-192 i AES-128) z kluczem o długości równej lub większej niż 128 bitów. Zastąp użycia mieszane funkcją skrótu z rodziny SHA-2, taką jak SHA-2 512, SHA-2 384 lub SHA-2 256.</target>
        <note />
      </trans-unit>
      <trans-unit id="DoNotUseWeakCryptographicAlgorithmsMessage">
        <source>{0} uses a weak cryptographic algorithm {1}</source>
        <target state="translated">Element {0} używa słabych algorytmów kryptograficznych {1}</target>
        <note />
      </trans-unit>
      <trans-unit id="DoNotUseXslTransform">
        <source>Do Not Use XslTransform</source>
        <target state="new">Do Not Use XslTransform</target>
        <note />
      </trans-unit>
      <trans-unit id="DoNotUseXslTransformMessage">
        <source>Do not use XslTransform. It does not restrict potentially dangerous external references.</source>
        <target state="new">Do not use XslTransform. It does not restrict potentially dangerous external references.</target>
        <note />
      </trans-unit>
      <trans-unit id="SetViewStateUserKey">
        <source>Set ViewStateUserKey For Classes Derived From Page</source>
        <target state="new">Set ViewStateUserKey For Classes Derived From Page</target>
        <note />
      </trans-unit>
      <trans-unit id="SetViewStateUserKeyDescription">
        <source>Setting the ViewStateUserKey property can help you prevent attacks on your application by allowing you to assign an identifier to the view-state variable for individual users so that they cannot use the variable to generate an attack. Otherwise, there will be cross-site request forgery vulnerabilities.</source>
        <target state="new">Setting the ViewStateUserKey property can help you prevent attacks on your application by allowing you to assign an identifier to the view-state variable for individual users so that they cannot use the variable to generate an attack. Otherwise, there will be cross-site request forgery vulnerabilities.</target>
        <note />
      </trans-unit>
      <trans-unit id="SetViewStateUserKeyMessage">
        <source>The subclass {0} of Page does not set the ViewStateUserKey property in method OnInit</source>
        <target state="new">The subclass {0} of Page does not set the ViewStateUserKey property in method OnInit</target>
        <note />
      </trans-unit>
<<<<<<< HEAD
      <trans-unit id="UseContainerLevelAccessPolicyMessage">
        <source>Use container-level access policy when creating Shared Access Signature (SAS)</source>
        <target state="new">Use container-level access policy when creating Shared Access Signature (SAS)</target>
        <note />
      </trans-unit>
      <trans-unit id="UseSecureSharedAccesSignature">
        <source>Use Secure Shared Acces Signature</source>
        <target state="new">Use Secure Shared Acces Signature</target>
        <note />
      </trans-unit>
      <trans-unit id="UseSecureSharedAccesSignatureDescription">
        <source>Validates parameters to Shared Access Signatures created for Azure storage (Blob, File, Queue, Table) objects and storage cloud account (for Account SAS).</source>
        <target state="new">Validates parameters to Shared Access Signatures created for Azure storage (Blob, File, Queue, Table) objects and storage cloud account (for Account SAS).</target>
        <note />
      </trans-unit>
      <trans-unit id="UseSharedAccessProtocolHttpsOnlyMessage">
        <source>Use SharedAccessProtocol.HttpsOnly when creating Shared Access Signature (SAS)</source>
        <target state="new">Use SharedAccessProtocol.HttpsOnly when creating Shared Access Signature (SAS)</target>
=======
      <trans-unit id="UseXmlReaderDescription">
        <source>Processing XML from untrusted data may load dangerous external references, which should be restricted by using an XmlReader with a secure resolver or with DTD processing disabled.</source>
        <target state="new">Processing XML from untrusted data may load dangerous external references, which should be restricted by using an XmlReader with a secure resolver or with DTD processing disabled.</target>
        <note />
      </trans-unit>
      <trans-unit id="UseXmlReaderForDataSetReadXml">
        <source>Use XmlReader For DataSet Read Xml</source>
        <target state="new">Use XmlReader For DataSet Read Xml</target>
        <note />
      </trans-unit>
      <trans-unit id="UseXmlReaderForDeserialize">
        <source>Use XmlReader For Deserialize</source>
        <target state="new">Use XmlReader For Deserialize</target>
        <note />
      </trans-unit>
      <trans-unit id="UseXmlReaderForSchemaRead">
        <source>Use XmlReader For Schema Read</source>
        <target state="new">Use XmlReader For Schema Read</target>
        <note />
      </trans-unit>
      <trans-unit id="UseXmlReaderForValidatingReader">
        <source>Use XmlReader For Validating Reader</source>
        <target state="new">Use XmlReader For Validating Reader</target>
        <note />
      </trans-unit>
      <trans-unit id="UseXmlReaderForXPathDocument">
        <source>Use XmlReader For XPathDocument</source>
        <target state="new">Use XmlReader For XPathDocument</target>
        <note />
      </trans-unit>
      <trans-unit id="UseXmlReaderMessage">
        <source>This overload of the {0}.{1} method is potentially unsafe, use an overload that takes a XmlReader instance instead</source>
        <target state="new">This overload of the {0}.{1} method is potentially unsafe, use an overload that takes a XmlReader instance instead</target>
>>>>>>> b5c77c05
        <note />
      </trans-unit>
    </body>
  </file>
</xliff><|MERGE_RESOLUTION|>--- conflicted
+++ resolved
@@ -247,7 +247,6 @@
         <target state="new">The subclass {0} of Page does not set the ViewStateUserKey property in method OnInit</target>
         <note />
       </trans-unit>
-<<<<<<< HEAD
       <trans-unit id="UseContainerLevelAccessPolicyMessage">
         <source>Use container-level access policy when creating Shared Access Signature (SAS)</source>
         <target state="new">Use container-level access policy when creating Shared Access Signature (SAS)</target>
@@ -266,7 +265,6 @@
       <trans-unit id="UseSharedAccessProtocolHttpsOnlyMessage">
         <source>Use SharedAccessProtocol.HttpsOnly when creating Shared Access Signature (SAS)</source>
         <target state="new">Use SharedAccessProtocol.HttpsOnly when creating Shared Access Signature (SAS)</target>
-=======
       <trans-unit id="UseXmlReaderDescription">
         <source>Processing XML from untrusted data may load dangerous external references, which should be restricted by using an XmlReader with a secure resolver or with DTD processing disabled.</source>
         <target state="new">Processing XML from untrusted data may load dangerous external references, which should be restricted by using an XmlReader with a secure resolver or with DTD processing disabled.</target>
@@ -300,7 +298,6 @@
       <trans-unit id="UseXmlReaderMessage">
         <source>This overload of the {0}.{1} method is potentially unsafe, use an overload that takes a XmlReader instance instead</source>
         <target state="new">This overload of the {0}.{1} method is potentially unsafe, use an overload that takes a XmlReader instance instead</target>
->>>>>>> b5c77c05
         <note />
       </trans-unit>
     </body>

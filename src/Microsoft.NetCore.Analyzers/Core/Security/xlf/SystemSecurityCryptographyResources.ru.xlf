﻿<?xml version="1.0" encoding="utf-8"?>
<xliff xmlns="urn:oasis:names:tc:xliff:document:1.2" xmlns:xsi="http://www.w3.org/2001/XMLSchema-instance" version="1.2" xsi:schemaLocation="urn:oasis:names:tc:xliff:document:1.2 xliff-core-1.2-transitional.xsd">
  <file datatype="xml" source-language="en" target-language="ru" original="../SystemSecurityCryptographyResources.resx">
    <body>
      <trans-unit id="ApprovedCipherMode">
        <source>Do Not Use Unsafe Cipher Modes</source>
        <target state="translated">Не использовать небезопасные режимы шифрования</target>
        <note />
      </trans-unit>
      <trans-unit id="ApprovedCipherModeDescription">
        <source>These modes are vulnerable to attacks. Use only approved modes (CBC, CTS).</source>
        <target state="translated">Эти режимы являются уязвимыми для атак. Используйте только утвержденные режимы (CBC, CTS).</target>
        <note />
      </trans-unit>
      <trans-unit id="ApprovedCipherModeMessage">
        <source>It uses an unsafe Cipher Mode {0}</source>
        <target state="translated">Он использует небезопасный режим шифрования {0}</target>
        <note />
      </trans-unit>
      <trans-unit id="DoNotAddSchemaByURL">
        <source>Do Not Add Schema By URL</source>
        <target state="new">Do Not Add Schema By URL</target>
        <note />
      </trans-unit>
      <trans-unit id="DoNotAddSchemaByURLDescription">
        <source>This overload of XmlSchemaCollection.Add method internally enables DTD processing on the XML reader instance used, and uses UrlResolver for resolving external XML entities. The outcome is information disclosure. Content from file system or network shares for the machine processing the XML can be exposed to attacker. In addition, an attacker can use this as a DoS vector.</source>
        <target state="new">This overload of XmlSchemaCollection.Add method internally enables DTD processing on the XML reader instance used, and uses UrlResolver for resolving external XML entities. The outcome is information disclosure. Content from file system or network shares for the machine processing the XML can be exposed to attacker. In addition, an attacker can use this as a DoS vector.</target>
        <note />
      </trans-unit>
      <trans-unit id="DoNotAddSchemaByURLMessage">
        <source>This overload of the Add method is potentially unsafe because it may resolve dangerous external references</source>
        <target state="new">This overload of the Add method is potentially unsafe because it may resolve dangerous external references</target>
        <note />
      </trans-unit>
      <trans-unit id="DoNotCallDangerousMethodsInDeserialization">
        <source>Do Not Call Dangerous Methods In Deserialization</source>
        <target state="translated">Не вызывать опасные методы десериализации</target>
        <note />
      </trans-unit>
      <trans-unit id="DoNotCallDangerousMethodsInDeserializationDescription">
        <source>Insecure Deserialization is a vulnerability which occurs when untrusted data is used to abuse the logic of an application, inflict a Denial-of-Service (DoS) attack, or even execute arbitrary code upon it being deserialized. It’s frequently possible for malicious users to abuse these deserialization features when the application is deserializing untrusted data which is under their control. Specifically, invoke dangerous methods in the process of deserialization. Successful insecure deserialization attacks could allow an attacker to carry out attacks such as DoS attacks, authentication bypasses, and remote code execution.</source>
        <target state="translated">Небезопасная десериализация — это уязвимость, которая возникает, когда недоверенные данные используются для нарушения логики работы приложения, проведения атак типа "отказ в обслуживании" или даже для выполнения произвольного кода при его десериализации. Злоумышленники часто используют эти возможности десериализации, контролируя недоверенные данные, которые десериализуются приложением, в частности, путем вызова опасных методов в ходе десериализации. При успешном проведении атак с небезопасной десериализацией злоумышленник может провести атаки типа "отказ в обслуживании", обойти проверку подлинности и выполнить код удаленно.</target>
        <note />
      </trans-unit>
      <trans-unit id="DoNotCallDangerousMethodsInDeserializationMessage">
        <source>When deserializing an instance of class {0}, method {1} can call dangerous method {2}.</source>
        <target state="translated">При десериализации экземпляра класса {0} метод {1} может вызывать опасный метод {2}.</target>
        <note />
      </trans-unit>
      <trans-unit id="DoNotDisableCertificateValidation">
        <source>Do Not Disable Certification Validation</source>
        <target state="translated">Не отключать проверку сертификации</target>
        <note />
      </trans-unit>
      <trans-unit id="DoNotDisableCertificateValidationDescription">
        <source>A certificate can help authenticate the identity of the server. Clients should validate the server certificate to ensure requests are sent to the intended server. If the ServerCertificateValidationCallback always returns 'true', any certificate will pass validation.</source>
        <target state="translated">Сертификат может помочь подлинность сервера. Клиенты должны проверять сертификаты серверов, чтобы убедиться, что запросы отправляются нужному серверу. Если функция ServerCertificateValidationCallback всегда возвращает значение true, сертификат всегда успешно проходит проверку.</target>
        <note />
      </trans-unit>
      <trans-unit id="DoNotDisableCertificateValidationMessage">
        <source>The ServerCertificateValidationCallback is set to a function that accepts any server certificate, by always returning true. Ensure that server certificates are validated to verify the identity of the server receiving requests.</source>
        <target state="translated">В качестве значения параметра ServerCertificateValidationCallback задается функция, которая принимает любой сертификат сервера, всегда возвращая значение true. Убедитесь, что сертификаты серверов проверяются, чтобы подтвердить подлинность сервера, принимающего запросы.</target>
        <note />
      </trans-unit>
<<<<<<< HEAD
=======
      <trans-unit id="DoNotDisableHTTPHeaderChecking">
        <source>Do Not Disable HTTP Header Checking</source>
        <target state="new">Do Not Disable HTTP Header Checking</target>
        <note />
      </trans-unit>
      <trans-unit id="DoNotDisableHTTPHeaderCheckingDescription">
        <source>HTTP header checking enables encoding of the carriage return and newline characters, \r and \n, that are found in response headers. This encoding can help to avoid injection attacks that exploit an application that echoes untrusted data contained by the header.</source>
        <target state="new">HTTP header checking enables encoding of the carriage return and newline characters, \r and \n, that are found in response headers. This encoding can help to avoid injection attacks that exploit an application that echoes untrusted data contained by the header.</target>
        <note />
      </trans-unit>
      <trans-unit id="DoNotDisableHTTPHeaderCheckingMessage">
        <source>Do not disable HTTP header checking</source>
        <target state="new">Do not disable HTTP header checking</target>
        <note />
      </trans-unit>
      <trans-unit id="DoNotDisableRequestValidation">
        <source>Do Not Disable Request Validation</source>
        <target state="new">Do Not Disable Request Validation</target>
        <note />
      </trans-unit>
      <trans-unit id="DoNotDisableRequestValidationDescription">
        <source>Request validation is a feature in ASP.NET that examines HTTP requests and determines whether they contain potentially dangerous content. This check adds protection from markup or code in the URL query string, cookies, or posted form values that might have been added for malicious purposes. So, it is generally desirable and should be left enabled for defense in depth.</source>
        <target state="new">Request validation is a feature in ASP.NET that examines HTTP requests and determines whether they contain potentially dangerous content. This check adds protection from markup or code in the URL query string, cookies, or posted form values that might have been added for malicious purposes. So, it is generally desirable and should be left enabled for defense in depth.</target>
        <note />
      </trans-unit>
      <trans-unit id="DoNotDisableRequestValidationMessage">
        <source>The method {0} has request validation disabled</source>
        <target state="new">The method {0} has request validation disabled</target>
        <note />
      </trans-unit>
      <trans-unit id="DoNotDisableSchUseStrongCrypto">
        <source>Do Not Disable SChannel Use of Strong Crypto</source>
        <target state="new">Do Not Disable SChannel Use of Strong Crypto</target>
        <note />
      </trans-unit>
      <trans-unit id="DoNotDisableSchUseStrongCryptoDescription">
        <source>Starting with the .NET Framework 4.6, the System.Net.ServicePointManager and System.Net.Security.SslStream classes are recommeded to use new protocols. The old ones have protocol weaknesses and are not supported. Setting Switch.System.Net.DontEnableSchUseStrongCrypto with true will use the old weak crypto check and opt out of the protocol migration.</source>
        <target state="new">Starting with the .NET Framework 4.6, the System.Net.ServicePointManager and System.Net.Security.SslStream classes are recommeded to use new protocols. The old ones have protocol weaknesses and are not supported. Setting Switch.System.Net.DontEnableSchUseStrongCrypto with true will use the old weak crypto check and opt out of the protocol migration.</target>
        <note />
      </trans-unit>
      <trans-unit id="DoNotDisableSchUseStrongCryptoMessage">
        <source>{0} disables TLS 1.2 and enables SSLv3</source>
        <target state="new">{0} disables TLS 1.2 and enables SSLv3</target>
        <note />
      </trans-unit>
      <trans-unit id="DoNotReferSelfInSerializableClass">
        <source>Do Not Refer Self In Serializable Class</source>
        <target state="new">Do Not Refer Self In Serializable Class</target>
        <note />
      </trans-unit>
      <trans-unit id="DoNotReferSelfInSerializableClassDescription">
        <source>This can allow an attacker to DOS or exhaust the memory of the process.</source>
        <target state="new">This can allow an attacker to DOS or exhaust the memory of the process.</target>
        <note />
      </trans-unit>
      <trans-unit id="DoNotReferSelfInSerializableClassMessage">
        <source>{0} participates in a potential reference cycle</source>
        <target state="new">{0} participates in a potential reference cycle</target>
        <note />
      </trans-unit>
      <trans-unit id="DoNotSerializeTypesWithPointerFields">
        <source>Do Not Serialize Types With Pointer Fields</source>
        <target state="new">Do Not Serialize Types With Pointer Fields</target>
        <note />
      </trans-unit>
      <trans-unit id="DoNotSerializeTypesWithPointerFieldsDescription">
        <source>Pointers are not "type safe" in the sense that you cannot guarantee the correctness of the memory they point at. So, serializing types with pointer fields is dangerous, as it may allow an attacker to control the pointer.</source>
        <target state="new">Pointers are not "type safe" in the sense that you cannot guarantee the correctness of the memory they point at. So, serializing types with pointer fields is dangerous, as it may allow an attacker to control the pointer.</target>
        <note />
      </trans-unit>
      <trans-unit id="DoNotSerializeTypesWithPointerFieldsMessage">
        <source>Pointer field {0} on serializable type.</source>
        <target state="new">Pointer field {0} on serializable type.</target>
        <note />
      </trans-unit>
>>>>>>> daf067f2
      <trans-unit id="DoNotUseBrokenCryptographicAlgorithms">
        <source>Do Not Use Broken Cryptographic Algorithms</source>
        <target state="translated">Не используйте взломанные алгоритмы шифрования</target>
        <note />
      </trans-unit>
      <trans-unit id="DoNotUseBrokenCryptographicAlgorithmsDescription">
        <source>An attack making it computationally feasible to break this algorithm exists. This allows attackers to break the cryptographic guarantees it is designed to provide. Depending on the type and application of this cryptographic algorithm, this may allow attackers to read enciphered messages, tamper with enciphered  messages, forge digital signatures, tamper with hashed content, or otherwise compromise any cryptosystem based on this algorithm. Replace encryption uses with the AES algorithm (AES-256, AES-192 and AES-128 are acceptable) with a key length greater than or equal to 128 bits. Replace hashing uses with a hashing function in the SHA-2 family, such as SHA512, SHA384, or SHA256. Replace digital signature uses with RSA with a key length greater than or equal to 2048-bits, or ECDSA with a key length greater than or equal to 256 bits.</source>
        <target state="translated">С точки зрения вычислений существует атака, позволяющая взломать данный алгоритм. Это позволяет злоумышленникам нарушить предоставляемые им гарантии шифрования. В зависимости от типа и способа применения алгоритма шифрования злоумышленники могут считать или незаконно изменить зашифрованные сообщения, подделать цифровые подписи, незаконно изменить хэшированное содержимое, а также скомпрометировать любую систему шифрования, основанную на этом алгоритме. Замените средства шифрования на алгоритм AES (допустимы AES-256, AES-192 и AES-128) с длиной ключа не меньше 128 бит. Замените средства хэширования на хэш-функцию из семейства SHA-2, например SHA512, SHA384 или SHA256. Замените средства цифровой подписи на RSA с длиной ключа не меньше 2048 бит или ECDSA с длиной ключа не меньше 256 бит.</target>
        <note />
      </trans-unit>
      <trans-unit id="DoNotUseBrokenCryptographicAlgorithmsMessage">
        <source>{0} uses a broken cryptographic algorithm {1}</source>
        <target state="translated">{0} использует взломанный алгоритм шифрования {1}</target>
        <note />
      </trans-unit>
      <trans-unit id="DoNotUseMD5">
        <source>Do not use insecure cryptographic algorithm MD5.</source>
        <target state="translated">Не используйте небезопасный алгоритм шифрования MD5.</target>
        <note />
      </trans-unit>
      <trans-unit id="DoNotUseMD5Description">
        <source>This type implements MD5, a cryptographically insecure hashing function. Hash collisions are computationally feasible for the MD5 and HMACMD5 algorithms. Replace this usage with a SHA-2 family hash algorithm (SHA512, SHA384, SHA256).</source>
        <target state="translated">Этот тип реализует криптографически небезопасную хэш-функцию MD5. С точки зрения вычислений для алгоритмов MD5 и HMACMD5 возможны хэш-конфликты. Замените на хэш-алгоритм из семейства SHA-2 (SHA512, SHA384, SHA256).</target>
        <note />
      </trans-unit>
      <trans-unit id="DoNotUseSHA1">
        <source>Do not use insecure cryptographic algorithm SHA1.</source>
        <target state="translated">Не используйте небезопасный алгоритм шифрования SHA1.</target>
        <note />
      </trans-unit>
      <trans-unit id="DoNotUseSHA1Description">
        <source>This type implements SHA1, a cryptographically insecure hashing function. Hash collisions are computationally feasible for the SHA-1 and SHA-0 algorithms. Replace this usage with a SHA-2 family hash algorithm (SHA512, SHA384, SHA256).</source>
        <target state="translated">Этот тип реализует криптографически небезопасную хэш-функцию SHA1. С точки зрения вычислений для алгоритмов SHA-1 и SHA-0 возможны хэш-конфликты. Замените на хэш-алгоритм из семейства SHA-2 (SHA512, SHA384, SHA256).</target>
        <note />
      </trans-unit>
      <trans-unit id="DoNotUseWeakCryptographicAlgorithms">
        <source>Do Not Use Weak Cryptographic Algorithms</source>
        <target state="translated">Не используйте слабые алгоритмы шифрования</target>
        <note />
      </trans-unit>
      <trans-unit id="DoNotUseWeakCryptographicAlgorithmsDescription">
        <source>Cryptographic algorithms degrade over time as attacks become for advances to attacker get access to more computation. Depending on the type and application of this cryptographic algorithm, further degradation of the cryptographic strength of it may allow attackers to read enciphered messages, tamper with enciphered  messages, forge digital signatures, tamper with hashed content, or otherwise compromise any cryptosystem based on this algorithm. Replace encryption uses with the AES algorithm (AES-256, AES-192 and AES-128 are acceptable) with a key length greater than or equal to 128 bits. Replace hashing uses with a hashing function in the SHA-2 family, such as SHA-2 512, SHA-2 384, or SHA-2 256.</source>
        <target state="translated">Алгоритмы шифрования постепенно устаревают, так как злоумышленники получают в свое распоряжение все большие вычислительные мощности, а их атаки становятся все изощреннее. В зависимости от типа и способа применения алгоритма шифрования снижение его криптографической стойкости может позволить злоумышленникам считать или незаконно изменить зашифрованные сообщения, подделать цифровые подписи, незаконно изменить хэшированное содержимое, а также скомпрометировать любую систему шифрования, основанную на этом алгоритме. Замените средства шифрования на алгоритм AES (допустимы AES-256, AES-192 и AES-128) с длиной ключа не меньше 128 бит. Замените средства хэширования на хэш-функцию из семейства SHA-2, например SHA-2 512, SHA-2 384 или SHA-2 256.</target>
        <note />
      </trans-unit>
      <trans-unit id="DoNotUseWeakCryptographicAlgorithmsMessage">
        <source>{0} uses a weak cryptographic algorithm {1}</source>
        <target state="translated">{0} использует слабый алгоритм шифрования {1}</target>
        <note />
      </trans-unit>
      <trans-unit id="SetViewStateUserKey">
        <source>Set ViewStateUserKey For Classes Derived From Page</source>
        <target state="new">Set ViewStateUserKey For Classes Derived From Page</target>
        <note />
      </trans-unit>
      <trans-unit id="SetViewStateUserKeyDescription">
        <source>Setting the ViewStateUserKey property can help you prevent attacks on your application by allowing you to assign an identifier to the view-state variable for individual users so that they cannot use the variable to generate an attack. Otherwise, there will be cross-site request forgery vulnerabilities.</source>
        <target state="new">Setting the ViewStateUserKey property can help you prevent attacks on your application by allowing you to assign an identifier to the view-state variable for individual users so that they cannot use the variable to generate an attack. Otherwise, there will be cross-site request forgery vulnerabilities.</target>
        <note />
      </trans-unit>
      <trans-unit id="SetViewStateUserKeyMessage">
        <source>The subclass {0} of Page does not set the ViewStateUserKey property in method OnInit</source>
        <target state="new">The subclass {0} of Page does not set the ViewStateUserKey property in method OnInit</target>
        <note />
      </trans-unit>
    </body>
  </file>
</xliff><|MERGE_RESOLUTION|>--- conflicted
+++ resolved
@@ -62,8 +62,6 @@
         <target state="translated">В качестве значения параметра ServerCertificateValidationCallback задается функция, которая принимает любой сертификат сервера, всегда возвращая значение true. Убедитесь, что сертификаты серверов проверяются, чтобы подтвердить подлинность сервера, принимающего запросы.</target>
         <note />
       </trans-unit>
-<<<<<<< HEAD
-=======
       <trans-unit id="DoNotDisableHTTPHeaderChecking">
         <source>Do Not Disable HTTP Header Checking</source>
         <target state="new">Do Not Disable HTTP Header Checking</target>
@@ -139,7 +137,6 @@
         <target state="new">Pointer field {0} on serializable type.</target>
         <note />
       </trans-unit>
->>>>>>> daf067f2
       <trans-unit id="DoNotUseBrokenCryptographicAlgorithms">
         <source>Do Not Use Broken Cryptographic Algorithms</source>
         <target state="translated">Не используйте взломанные алгоритмы шифрования</target>

﻿<?xml version="1.0" encoding="utf-8"?>
<xliff xmlns="urn:oasis:names:tc:xliff:document:1.2" xmlns:xsi="http://www.w3.org/2001/XMLSchema-instance" version="1.2" xsi:schemaLocation="urn:oasis:names:tc:xliff:document:1.2 xliff-core-1.2-transitional.xsd">
  <file datatype="xml" source-language="en" target-language="cs" original="../MicrosoftNetCoreAnalyzersResources.resx">
    <body>
      <trans-unit id="DeprecatedSslProtocolsDescription">
        <source>Older protocol versions of Transport Layer Security (TLS) are less secure than TLS 1.2 and TLS 1.3, and are more likely to have new vulnerabilities. Avoid older protocol versions to minimize risk.</source>
        <target state="translated">Starší verze protokolu zabezpečení TLS (Transport Layer Security) jsou méně bezpečné než TLS 1.2 a TLS 1.3 a mají větší pravděpodobnost výskytu nových ohrožení zabezpečení. Nepoužívejte starší verze protokolu, aby se riziko minimalizovalo.</target>
        <note />
      </trans-unit>
      <trans-unit id="DeprecatedSslProtocolsMessage">
        <source>Transport Layer Security protocol version '{0}' is deprecated.  Use 'None' to let the Operating System choose a version.</source>
        <target state="translated">Verze protokolu TLS (Transport Layer Security) {0} je zastaralá. Pokud chcete, aby operační systém mohl zvolit verzi, použijte možnost None.</target>
        <note />
      </trans-unit>
      <trans-unit id="DeprecatedSslProtocolsTitle">
        <source>Do not use deprecated SslProtocols values</source>
        <target state="translated">Nepoužívat zastaralé hodnoty SslProtocols</target>
        <note />
      </trans-unit>
      <trans-unit id="DefinitelyDisableHttpClientCRLCheck">
        <source>Definitely disable HttpClient certificate revocation list check</source>
        <target state="new">Definitely disable HttpClient certificate revocation list check</target>
        <note />
      </trans-unit>
      <trans-unit id="DefinitelyDisableHttpClientCRLCheckMessage">
        <source>HttpClient is created without enabling CheckCertificateRevocationList</source>
        <target state="new">HttpClient is created without enabling CheckCertificateRevocationList</target>
        <note />
      </trans-unit>
      <trans-unit id="DoNotDisableHttpClientCRLCheckDescription">
        <source>Using HttpClient without providing a platform specific handler (WinHttpHandler or CurlHandler or HttpClientHandler) where the CheckCertificateRevocationList property is set to true, will allow revoked certificates to be accepted by the HttpClient as valid.</source>
        <target state="new">Using HttpClient without providing a platform specific handler (WinHttpHandler or CurlHandler or HttpClientHandler) where the CheckCertificateRevocationList property is set to true, will allow revoked certificates to be accepted by the HttpClient as valid.</target>
        <note />
      </trans-unit>
      <trans-unit id="DoNotUseCountAsyncWhenAnyAsyncCanBeUsedDescription">
        <source>For non-empty collections, CountAsync() and LongCountAsync() enumerate the entire sequence, while AnyAsync() stops at the first item or the first item that satisfies a condition.</source>
        <target state="new">For non-empty collections, CountAsync() and LongCountAsync() enumerate the entire sequence, while AnyAsync() stops at the first item or the first item that satisfies a condition.</target>
        <note />
      </trans-unit>
      <trans-unit id="DoNotUseCountAsyncWhenAnyAsyncCanBeUsedMessage">
        <source>{0}() is used where AnyAsync() could be used instead to improve performance.</source>
        <target state="new">{0}() is used where AnyAsync() could be used instead to improve performance.</target>
        <note />
      </trans-unit>
      <trans-unit id="DoNotUseCountAsyncWhenAnyAsyncCanBeUsedTitle">
        <source>Do not use CountAsync() or LongCountAsync() when AnyAsync() can be used</source>
        <target state="new">Do not use CountAsync() or LongCountAsync() when AnyAsync() can be used</target>
        <note />
      </trans-unit>
      <trans-unit id="DoNotUseCountWhenAnyCanBeUsedDescription">
        <source>For non-empty collections, Count() and LongCount() enumerate the entire sequence, while Any() stops at the first item or the first item that satisfies a condition.</source>
        <target state="new">For non-empty collections, Count() and LongCount() enumerate the entire sequence, while Any() stops at the first item or the first item that satisfies a condition.</target>
        <note />
      </trans-unit>
      <trans-unit id="DoNotUseCountWhenAnyCanBeUsedMessage">
        <source>{0}() is used where Any() could be used instead to improve performance.</source>
        <target state="new">{0}() is used where Any() could be used instead to improve performance.</target>
        <note />
      </trans-unit>
      <trans-unit id="DoNotUseCountWhenAnyCanBeUsedTitle">
        <source>Do not use Count() or LongCount() when Any() can be used</source>
        <target state="new">Do not use Count() or LongCount() when Any() can be used</target>
        <note />
      </trans-unit>
      <trans-unit id="DoNotUseInsecureRandomness">
        <source>Do not use insecure randomness</source>
        <target state="translated">Nepoužívat nezabezpečenou náhodnost</target>
        <note />
      </trans-unit>
      <trans-unit id="DoNotUseInsecureRandomnessDescription">
        <source>{0} is an insecure random number generator. Use cryptographically secure random number generators when randomness is required for security</source>
        <target state="translated">{0} je nezabezpečený generátor náhodných čísel. Pokud se pro zabezpečení vyžaduje náhodnost, používejte kryptograficky zabezpečené generátory náhodných čísel.</target>
        <note />
      </trans-unit>
      <trans-unit id="DoNotUseInsecureRandomnessMessage">
        <source>Using a cryptographically weak pseudo-random number generator may allow an attacker to predict what security sensitive value will be generated. Use a cryptographically strong random number generator if an unpredictable value is required, or ensure that weak pseudo-random numbers aren't used in a security sensitive manner.</source>
        <target state="translated">Použití generátoru kryptograficky slabých pseudonáhodných čísel může útočníkovi umožnit předpovědět, jaká hodnota citlivá z hlediska bezpečnosti bude vygenerována. Použijte generátor kryptograficky silných náhodných čísel, pokud se vyžaduje nepředvídatelná hodnota, nebo zajistěte, aby se slabá pseudonáhodná čísla nepoužívala způsobem citlivým z hlediska bezpečnosti.</target>
        <note />
      </trans-unit>
      <trans-unit id="DoNotUseUnsafeDllImportSearchPath">
        <source>Do not use unsafe DllImportSearchPath value</source>
        <target state="translated">Nepoužívat nebezpečnou hodnotu DllImportSearchPath</target>
        <note />
      </trans-unit>
      <trans-unit id="DoNotUseUnsafeDllImportSearchPathDescription">
        <source>There could be a malicious DLL in the default DLL search directories. Or, depending on where your application is run from, there could be a malicious DLL in the application's directory. Use a DllImportSearchPath value that specifies an explicit search path instead. The DllImportSearchPath flags that this rule looks for can be configured in .editorconfig.</source>
        <target state="translated">Ve výchozích adresářích pro vyhledávání DLL se může nacházet škodlivá knihovna DLL. Anebo v závislosti na tom, odkud se aplikace spouští, se může škodlivá knihovna DLL nacházet v adresáři aplikace. Použijte hodnotu DllImportSearchPath, která místo toho určuje explicitní vyhledávací cestu. Příznaky DllImportSearchPath, které toto pravidlo hledá, se dají nakonfigurovat v .editorconfig.</target>
        <note />
      </trans-unit>
      <trans-unit id="DoNotUseUnsafeDllImportSearchPathMessage">
        <source>Use of unsafe DllImportSearchPath value {0}</source>
        <target state="translated">Použití nebezpečné hodnoty DllImportSearchPath {0}</target>
        <note />
      </trans-unit>
      <trans-unit id="HardcodedSslProtocolsDescription">
        <source>Current Transport Layer Security protocol versions may become deprecated if vulnerabilities are found. Avoid hardcoding SslProtocols values to keep your application secure. Use 'None' to let the Operating System choose a version.</source>
        <target state="translated">Po zjištění ohrožení zabezpečení můžou aktuální verze protokolu TLS (Transport Layer Security) zastarat. Aby aplikace zůstala zabezpečená, nepoužívejte pevně zakódované hodnoty SslProtocols. Pokud chcete, aby operační systém mohl zvolit verzi, použijte možnost None.</target>
        <note />
      </trans-unit>
      <trans-unit id="HardcodedSslProtocolsMessage">
        <source>Avoid hardcoding SslProtocols '{0}' to ensure your application remains secure in the future. Use 'None' to let the Operating System choose a version.</source>
        <target state="translated">Abyste zajistili, že aplikace zůstane v budoucnu zabezpečená, nepoužívejte pevně zakódované hodnoty SslProtocols {0}. Pokud chcete, aby operační systém mohl zvolit verzi, použijte možnost None.</target>
        <note />
      </trans-unit>
      <trans-unit id="HardcodedSslProtocolsTitle">
        <source>Avoid hardcoded SslProtocols values</source>
        <target state="translated">Nepoužívat pevně zakódované hodnoty SslProtocols</target>
        <note />
      </trans-unit>
      <trans-unit id="JsonNetInsecureSerializerMessage">
        <source>When deserializing untrusted input, allowing arbitrary types to be deserialized is insecure. When using deserializing JsonSerializer, use TypeNameHandling.None, or for values other than None, restrict deserialized types with a SerializationBinder.</source>
        <target state="translated">Když se deserializuje nedůvěryhodný vstup, není bezpečné povolit deserializaci libovolných typů. Pokud k deserializaci používáte JsonSerializer, použijte TypeNameHandling.None, nebo pro hodnoty jiné než None omezte deserializované typy pomocí SerializationBinder.</target>
        <note />
      </trans-unit>
      <trans-unit id="JsonNetInsecureSerializerTitle">
        <source>Do not deserialize with JsonSerializer using an insecure configuration</source>
        <target state="translated">Nepoužívat při deserializaci JsonSerializer s nezabezpečenou konfigurací</target>
        <note />
      </trans-unit>
      <trans-unit id="JsonNetMaybeInsecureSerializerMessage">
        <source>When deserializing untrusted input, allowing arbitrary types to be deserialized is insecure. When using deserializing JsonSerializer, use TypeNameHandling.None, or for values other than None, restrict deserialized types with a SerializationBinder.</source>
        <target state="translated">Když se deserializuje nedůvěryhodný vstup, není bezpečné povolit deserializaci libovolných typů. Pokud k deserializaci používáte JsonSerializer, použijte TypeNameHandling.None, nebo pro hodnoty jiné než None omezte deserializované typy pomocí SerializationBinder.</target>
        <note />
      </trans-unit>
      <trans-unit id="JsonNetMaybeInsecureSerializerTitle">
        <source>Ensure that JsonSerializer has a secure configuration when deserializing</source>
        <target state="translated">Zajistit, aby měl JsonSerializer při deserializaci zabezpečenou konfiguraci</target>
        <note />
      </trans-unit>
      <trans-unit id="MissHttpVerbAttribute">
        <source>Miss HttpVerb attribute for action methods</source>
        <target state="translated">Chybějící atribut HttpVerb pro metody akce</target>
        <note />
      </trans-unit>
      <trans-unit id="MissHttpVerbAttributeDescription">
        <source>All the methods that create, edit, delete, or otherwise modify data do so in the [HttpPost] overload of the method, which needs to be protected with the anti forgery attribute from request forgery. Performing a GET operation should be a safe operation that has no side effects and doesn't modify your persisted data.</source>
        <target state="translated">Všechny metody, které vytvářejí, upravují, odstraňují nebo jinak modifikují data, tak činí při přetížení metody [HttpPost], což vyžaduje ochranu pomocí atributu proti padělkům v požadavku. Provedení operace GET by mělo představovat bezpečnou operaci, která nemá žádné vedlejší účinky a neupravuje trvalá data.</target>
        <note />
      </trans-unit>
      <trans-unit id="MissHttpVerbAttributeMessage">
        <source>Action method {0} needs to specify the Http request kind explictly</source>
        <target state="translated">Metoda akce {0} musí explicitně určit druh požadavku HTTP.</target>
        <note />
      </trans-unit>
<<<<<<< HEAD
      <trans-unit id="MaybeDisableHttpClientCRLCheck">
        <source>Ensure HttpClient certificate revocation list check is not disabled</source>
        <target state="new">Ensure HttpClient certificate revocation list check is not disabled</target>
        <note />
      </trans-unit>
      <trans-unit id="MaybeDisableHttpClientCRLCheckMessage">
        <source>HttpClient may be created without enabling CheckCertificateRevocationList</source>
        <target state="new">HttpClient may be created without enabling CheckCertificateRevocationList</target>
=======
      <trans-unit id="DoNotUseCountAsyncWhenAnyAsyncCanBeUsedDescription">
        <source>For non-empty collections, CountAsync() and LongCountAsync() enumerate the entire sequence, while AnyAsync() stops at the first item or the first item that satisfies a condition.</source>
        <target state="translated">U neprázdných kolekcí CountAsync() a LongCountAsync() zobrazí výčet celé sekvence, zatímco AnyAsync() se zastaví u první položky nebo u první položky, která splňuje podmínku.</target>
        <note />
      </trans-unit>
      <trans-unit id="DoNotUseCountAsyncWhenAnyAsyncCanBeUsedMessage">
        <source>{0}() is used where AnyAsync() could be used instead to improve performance.</source>
        <target state="translated">{0}() se používá tam, kde se dá kvůli zvýšení výkonu použít AnyAsync().</target>
        <note />
      </trans-unit>
      <trans-unit id="DoNotUseCountAsyncWhenAnyAsyncCanBeUsedTitle">
        <source>Do not use CountAsync() or LongCountAsync() when AnyAsync() can be used</source>
        <target state="translated">Nepoužívat CountAsync() nebo LongCountAsync(), pokud se dá použít AnyAsync()</target>
        <note />
      </trans-unit>
      <trans-unit id="DoNotUseCountWhenAnyCanBeUsedDescription">
        <source>For non-empty collections, Count() and LongCount() enumerate the entire sequence, while Any() stops at the first item or the first item that satisfies a condition.</source>
        <target state="translated">U neprázdných kolekcí Count() a LongCount() zobrazí výčet celé sekvence, zatímco Any() se zastaví u první položky nebo u první položky, která splňuje podmínku.</target>
        <note />
      </trans-unit>
      <trans-unit id="DoNotUseCountWhenAnyCanBeUsedMessage">
        <source>{0}() is used where Any() could be used instead to improve performance.</source>
        <target state="translated">{0}() se používá tam, kde se dá kvůli zvýšení výkonu použít Any().</target>
        <note />
      </trans-unit>
      <trans-unit id="DoNotUseCountWhenAnyCanBeUsedTitle">
        <source>Do not use Count() or LongCount() when Any() can be used</source>
        <target state="translated">Nepoužívat Count() nebo LongCount(), pokud se dá použít Any()</target>
>>>>>>> 69f61aa0
        <note />
      </trans-unit>
      <trans-unit id="ReviewSQLQueriesForSecurityVulnerabilitiesDescription">
        <source>SQL queries that directly use user input can be vulnerable to SQL injection attacks. Review this SQL query for potential vulnerabilities, and consider using a parameterized SQL query.</source>
        <target state="translated">Dotazy SQL, které přímo používají uživatelský vstup, můžou být ohrožené útoky injektáží SQL. Zkontrolujte možná ohrožení zabezpečení tohoto dotazu SQL a zvažte možnost použít parametrizovaný dotaz SQL.</target>
        <note />
      </trans-unit>
      <trans-unit id="ReviewSQLQueriesForSecurityVulnerabilitiesMessageNoNonLiterals">
        <source>Review if the query string passed to '{0}' in '{1}', accepts any user input.</source>
        <target state="translated">Zkontrolujte, jestli řetězec dotazu, který se předává do {0} v {1}, přijímá uživatelský vstup.</target>
        <note />
      </trans-unit>
      <trans-unit id="ReviewSQLQueriesForSecurityVulnerabilitiesTitle">
        <source>Review SQL queries for security vulnerabilities</source>
        <target state="translated">Zkontrolujte dotazy SQL pro chyby zabezpečení</target>
        <note />
      </trans-unit>
      <trans-unit id="CategoryReliability">
        <source>Reliability</source>
        <target state="translated">Spolehlivost</target>
        <note />
      </trans-unit>
      <trans-unit id="DoNotCallToImmutableCollectionOnAnImmutableCollectionValueTitle">
        <source>Do not call ToImmutableCollection on an ImmutableCollection value</source>
        <target state="translated">Nevolejte ToImmutableCollection pro hodnotu ImmutableCollection</target>
        <note />
      </trans-unit>
      <trans-unit id="DoNotCallToImmutableCollectionOnAnImmutableCollectionValueMessage">
        <source>Do not call {0} on an {1} value</source>
        <target state="translated">Nevolejte {0} pro hodnotu {1}.</target>
        <note />
      </trans-unit>
      <trans-unit id="RemoveRedundantCall">
        <source>Remove redundant call</source>
        <target state="translated">Odebrat redundantní volání</target>
        <note />
      </trans-unit>
      <trans-unit id="PInvokesShouldNotBeVisibleTitle">
        <source>P/Invokes should not be visible</source>
        <target state="translated">Metody P/Invoke nemají být viditelné</target>
        <note />
      </trans-unit>
      <trans-unit id="PInvokesShouldNotBeVisibleDescription">
        <source>A public or protected method in a public type has the System.Runtime.InteropServices.DllImportAttribute attribute (also implemented by the Declare keyword in Visual Basic). Such methods should not be exposed.</source>
        <target state="translated">Veřejná nebo chráněná metoda ve veřejném typu má atribut System.Runtime.InteropServices.DllImportAttribute (také implementovaný klíčovým slovem Declare ve Visual Basicu). Tyto metody by neměly být vystaveny.</target>
        <note />
      </trans-unit>
      <trans-unit id="PInvokesShouldNotBeVisibleMessage">
        <source>P/Invoke method '{0}' should not be visible</source>
        <target state="translated">Metoda P/Invoke {0} by neměla být viditelná</target>
        <note />
      </trans-unit>
      <trans-unit id="PInvokeDeclarationsShouldBePortableTitle">
        <source>PInvoke declarations should be portable</source>
        <target state="translated">Deklarace PInvoke by měly být přenosné</target>
        <note />
      </trans-unit>
      <trans-unit id="PInvokeDeclarationsShouldBePortableDescription">
        <source>This rule evaluates the size of each parameter and the return value of a P/Invoke, and verifies that the size of the parameter is correct when marshaled to unmanaged code on 32-bit and 64-bit operating systems.</source>
        <target state="translated">Toto pravidlo vyhodnotí velikost jednotlivých parametrů a vrátí hodnotu metody P/Invoke. Při zařazení do nespravovaného kódu v 32bitových a 64bitových operačních systémech ověří, zda je velikost parametru správná.</target>
        <note />
      </trans-unit>
      <trans-unit id="PInvokeDeclarationsShouldBePortableMessageParameter">
        <source>As it is declared in your code, parameter {0} of P/Invoke {1} will be {2} bytes wide on {3} platforms. This is not correct, as the actual native declaration of this API indicates it should be {4} bytes wide on {3} platforms. Consult the MSDN Platform SDK documentation for help determining what data type should be used instead of {5}.</source>
        <target state="translated">Podle deklarace ve vašem kódu bude mít parametr {0} metody P/Invoke {1} na platformách {3} šířku {2} bajtů. To není správné, protože skutečná nativní deklarace tohoto rozhraní API naznačuje, že na platformách {3} by měl mít šířku {4} bajtů. Nahlédněte do dokumentace k sadě MSDN Platform SDK. Pomůže vám určit datový typ, který byste měli použít místo {5}.</target>
        <note />
      </trans-unit>
      <trans-unit id="PInvokeDeclarationsShouldBePortableMessageReturn">
        <source>As it is declared in your code, the return type of P/Invoke {0} will be {1} bytes wide on {2} platforms. This is not correct, as the actual native declaration of this API indicates it should be {3} bytes wide on {2} platforms. Consult the MSDN Platform SDK documentation for help determining what data type should be used instead of {4}.</source>
        <target state="translated">Podle deklarace ve vašem kódu bude mít návratový typ metody P/Invoke {0} na platformách {2} šířku {1} bajtů. To není správné, protože skutečná nativní deklarace tohoto rozhraní API naznačuje, že na platformách {2} by měl mít šířku {3} bajtů. Nahlédněte do dokumentace k sadě MSDN Platform SDK. Pomůže vám určit datový typ, který byste měli použít místo {4}.</target>
        <note />
      </trans-unit>
      <trans-unit id="SetHttpOnlyForHttpCookie">
        <source>Set HttpOnly to true for HttpCookie</source>
        <target state="translated">Nastavit HttpOnly na hodnotu true pro HttpCookie</target>
        <note />
      </trans-unit>
      <trans-unit id="SetHttpOnlyForHttpCookieDescription">
        <source>As a defense in depth measure, ensure security sensitive HTTP cookies are marked as HttpOnly. This indicates web browsers should disallow scripts from accessing the cookies. Injected malicious scripts are a common way of stealing cookies.</source>
        <target state="translated">Jako opatření důkladné ochrany zajistěte, aby soubory cookie protokolu HTTP, které jsou citlivé na zabezpečení, byly označeny jako HttpOnly. Tím se indikuje, že webové prohlížeče by neměly povolovat přístup skriptů k těmto souborům cookie. Vložené škodlivé skripty představují běžný způsob krádeže souborů cookie.</target>
        <note />
      </trans-unit>
      <trans-unit id="SetHttpOnlyForHttpCookieMessage">
        <source>HttpCookie.HttpOnly is set to false or not set at all when using an HttpCookie. Ensure security sensitive cookies are marked as HttpOnly to prevent malicious scripts from stealing the cookies</source>
        <target state="translated">Při použití HttpCookie je HttpCookie.HttpOnly nastaveno na hodnotu false nebo není vůbec nastaveno. Zajistěte, aby soubory cookie, které jsou citlivé na zabezpečení, byly označeny jako HttpOnly. Zabráníte tak v krádeži těchto souborů cookie škodlivými skripty.</target>
        <note />
      </trans-unit>
      <trans-unit id="SpecifyMarshalingForPInvokeStringArgumentsTitle">
        <source>Specify marshaling for P/Invoke string arguments</source>
        <target state="translated">Zadání zařazení pro argumenty řetězce P/Invoke</target>
        <note />
      </trans-unit>
      <trans-unit id="SpecifyMarshalingForPInvokeStringArgumentsDescription">
        <source>A platform invoke member allows partially trusted callers, has a string parameter, and does not explicitly marshal the string. This can cause a potential security vulnerability.</source>
        <target state="translated">Člen invoke platformy povoluje částečně důvěryhodné volající, má parametr řetězce a daný řetězec explicitně nezařazuje. To může potenciálně způsobit ohrožení zabezpečení.</target>
        <note />
      </trans-unit>
      <trans-unit id="SpecifyMarshalingForPInvokeStringArgumentsMessageParameter">
        <source>To reduce security risk, marshal parameter {0} as Unicode, by setting DllImport.CharSet to CharSet.Unicode, or by explicitly marshaling the parameter as UnmanagedType.LPWStr. If you need to marshal this string as ANSI or system-dependent, set BestFitMapping=false; for added security, also set ThrowOnUnmappableChar=true.</source>
        <target state="translated">Pokud chcete zmenšit bezpečnostní riziko, zařaďte parametr {0} jako Unicode tak, že DllImport.CharSet nastavíte na CharSet.Unicode nebo explicitně zařadíte parametr jako UnmanagedType.LPWStr. Pokud potřebujete tento řetězec zařadit jako ANSI nebo jako systémově závislý, nastavte BestFitMapping=false. Zabezpečení ještě zvýšíte nastavením ThrowOnUnmappableChar=true.</target>
        <note />
      </trans-unit>
      <trans-unit id="SpecifyMarshalingForPInvokeStringArgumentsMessageField">
        <source>To reduce security risk, marshal field {0} as Unicode, by setting StructLayout.CharSet on {1} to CharSet.Unicode, or by explicitly marshaling the field as UnmanagedType.LPWStr. If you need to marshal this string as ANSI or system-dependent, use the BestFitMapping attribute to turn best-fit mapping off, and for added security, ensure ThrowOnUnmappableChar is on.</source>
        <target state="translated">Pokud chcete zmenšit bezpečnostní riziko, zařaďte pole {0} jako Unicode tak, že StructLayout.CharSet na {1} nastavíte na CharSet.Unicode nebo explicitně zařadíte pole jako UnmanagedType.LPWStr. Pokud potřebujete tento řetězec zařadit jako ANSI nebo jako systémově závislý, vypněte pomocí atributu BestFitMapping přizpůsobené mapování. Pokud chcete zabezpečení ještě zvýšit, zapněte ThrowOnUnmappableChar.</target>
        <note />
      </trans-unit>
      <trans-unit id="SpecifyMarshalingForPInvokeStringArgumentsMessageParameterImplicitAnsi">
        <source>To reduce security risk, marshal parameter {0} as Unicode, by setting DllImport.CharSet to CharSet.Unicode, or by explicitly marshaling the parameter as UnmanagedType.LPWStr. If you need to marshal this string as ANSI or system-dependent, specify MarshalAs explicitly, and set BestFitMapping=false; for added security, also set ThrowOnUnmappableChar=true.</source>
        <target state="translated">Pokud chcete zmenšit bezpečnostní riziko, zařaďte parametr {0} jako Unicode tak, že DllImport.CharSet nastavíte na CharSet.Unicode nebo explicitně zařadíte parametr jako UnmanagedType.LPWStr. Pokud potřebujete tento řetězec zařadit jako ANSI nebo jako systémově závislý, zadejte explicitně MarshalAs a nastavte BestFitMapping=false. Zabezpečení můžete ještě zvýšit, když nastavíte ThrowOnUnmappableChar=true.</target>
        <note />
      </trans-unit>
      <trans-unit id="SpecifyMarshalingForPInvokeStringArgumentsMessageFieldImplicitAnsi">
        <source>To reduce security risk, marshal field {0} as Unicode, by setting StructLayout.CharSet on {1} to CharSet.Unicode, or by explicitly marshaling the field as UnmanagedType.LPWStr. If you need to marshal this string as ANSI or system-dependent, specify MarshalAs explicitly, use the BestFitMapping attribute to turn best-fit mapping off, and for added security, to turn ThrowOnUnmappableChar on.</source>
        <target state="translated">Pokud chcete zmenšit bezpečnostní riziko, zařaďte pole {0} jako Unicode tak, že StructLayout.CharSet na {1} nastavíte na CharSet.Unicode nebo explicitně zařadíte pole jako UnmanagedType.LPWStr. Pokud potřebujete tento řetězec zařadit jako ANSI nebo jako systémově závislý, zadejte explicitně MarshalAs a pomocí atributu BestFitMapping vypněte přizpůsobené mapování. Zabezpečení můžete ještě zvýšit tak, že zapnete ThrowOnUnmappableChar.</target>
        <note />
      </trans-unit>
      <trans-unit id="UseAutoValidateAntiforgeryToken">
        <source>Use antiforgery tokens in ASP.NET Core MVC controllers</source>
        <target state="translated">Používat tokeny proti padělkům v kontrolerech MVC ASP.NET Core</target>
        <note />
      </trans-unit>
      <trans-unit id="UseAutoValidateAntiforgeryTokenDescription">
        <source>Handling a POST, PUT, PATCH, or DELETE request without validating an antiforgery token may be vulnerable to cross-site request forgery attacks. A cross-site request forgery attack can send malicious requests from an authenticated user to your ASP.NET Core MVC controller.</source>
        <target state="translated">Zpracování požadavku POST, PUT, PATCH nebo DELETE bez ověřování tokenu proti padělkům může představovat ohrožení zabezpečení vůči útokům CSRF. Útok CSRF může odesílat na váš kontroler MVC ASP.NET Core škodlivé požadavky od ověřeného uživatele.</target>
        <note />
      </trans-unit>
      <trans-unit id="UseAutoValidateAntiforgeryTokenMessage">
        <source>Method {0} handles a {1} request without performing antiforgery token validation. You also need to ensure that your HTML form sends an antiforgery token.</source>
        <target state="translated">Metoda {0} zpracovává požadavek {1} bez ověřování tokenu proti padělkům. Je potřeba také zajistit, aby váš formulář HTML odesílal tokeny proti padělkům.</target>
        <note />
      </trans-unit>
      <trans-unit id="UseDefaultDllImportSearchPathsAttribute">
        <source>Use DefaultDllImportSearchPaths attribute for P/Invokes</source>
        <target state="translated">Používat při voláních nespravovaného kódu atribut DefaultDllImportSearchPaths</target>
        <note />
      </trans-unit>
      <trans-unit id="UseDefaultDllImportSearchPathsAttributeDescription">
        <source>By default, P/Invokes using DllImportAttribute probe a number of directories, including the current working directory for the library to load. This can be a security issue for certain applications, leading to DLL hijacking.</source>
        <target state="translated">Ve výchozím nastavení se při voláních nespravovaného kódu s atributem DllImportAttribute prohledává několik adresářů včetně aktuálního pracovního adresáře pro načtení knihovny. U určitých aplikací to představuje problém zabezpečení, který může vést k napadení DLL.</target>
        <note />
      </trans-unit>
      <trans-unit id="UseDefaultDllImportSearchPathsAttributeMessage">
        <source>The method {0} didn't use DefaultDllImportSearchPaths attribute for P/Invokes.</source>
        <target state="translated">Metoda {0} nepoužila při voláních nespravovaného kódu atribut DefaultDllImportSearchPaths.</target>
        <note />
      </trans-unit>
      <trans-unit id="UseManagedEquivalentsOfWin32ApiTitle">
        <source>Use managed equivalents of win32 api</source>
        <target state="translated">Použití spravovaných ekvivalentů rozhraní Win32 API</target>
        <note />
      </trans-unit>
      <trans-unit id="UseManagedEquivalentsOfWin32ApiDescription">
        <source>An operating system invoke method is defined and a method that has the equivalent functionality is located in the .NET Framework class library.</source>
        <target state="translated">Metoda invoke operačního systému je definována a metoda, která má ekvivalentní funkci, se nachází v knihovně tříd .NET Framework.</target>
        <note />
      </trans-unit>
      <trans-unit id="UseManagedEquivalentsOfWin32ApiMessage">
        <source>Use managed equivalents of win32 api</source>
        <target state="translated">Použití spravovaných ekvivalentů rozhraní Win32 API</target>
        <note />
      </trans-unit>
      <trans-unit id="AlwaysConsumeTheValueReturnedByMethodsMarkedWithPreserveSigAttributeTitle">
        <source>Always consume the value returned by methods marked with PreserveSigAttribute</source>
        <target state="translated">Vždy využijte hodnotu vrácenou metodami a označenou atributem PreserveSigAttribute</target>
        <note />
      </trans-unit>
      <trans-unit id="AlwaysConsumeTheValueReturnedByMethodsMarkedWithPreserveSigAttributeDescription">
        <source>PreserveSigAttribute indicates that a method will return an HRESULT, rather than throwing an exception. Therefore, it is important to consume the HRESULT returned by the method, so that errors can be detected. Generally, this is done by calling Marshal.ThrowExceptionForHR.</source>
        <target state="translated">Atribute PreserveSigAttribute naznačuje, že metoda vrátí HRESULT místo vyvolání výjimky. Z tohoto důvodu je důležité využít hodnotu HRESULT vrácenou metodou, aby bylo možné detekovat chyby. Obecně se to provádí voláním Marshal.ThrowExceptionForHR.</target>
        <note />
      </trans-unit>
      <trans-unit id="AlwaysConsumeTheValueReturnedByMethodsMarkedWithPreserveSigAttributeMessage">
        <source>Consume the hresult returned by method '{0}' and call Marshal.ThrowExceptionForHR.</source>
        <target state="translated">Využijte hodnotu hresult vrácenou metodou {0} a zavolejte Marshal.ThrowExceptionForHR.</target>
        <note />
      </trans-unit>
      <trans-unit id="MarkBooleanPInvokeArgumentsWithMarshalAsTitle">
        <source>Mark boolean PInvoke arguments with MarshalAs</source>
        <target state="translated">Označení logických argumentů PInvoke pomocí MarshalAs</target>
        <note />
      </trans-unit>
      <trans-unit id="MarkBooleanPInvokeArgumentsWithMarshalAsDescription">
        <source>The Boolean data type has multiple representations in unmanaged code.</source>
        <target state="translated">Logický datový typ má v nespravovaném kódu více reprezentací.</target>
        <note />
      </trans-unit>
      <trans-unit id="MarkBooleanPInvokeArgumentsWithMarshalAsMessageDefault">
        <source>Add the MarshalAsAttribute to parameter {0} of P/Invoke {1}. If the corresponding unmanaged parameter is a 4-byte Win32 'BOOL', use [MarshalAs(UnmanagedType.Bool)]. For a 1-byte C++ 'bool', use MarshalAs(UnmanagedType.U1).</source>
        <target state="translated">Přidejte MarshalAsAttribute do parametru {0} metody P/Invoke {1}. Pokud odpovídající nespravovaný parametr je 4bajtová hodnota Win32 BOOL, použijte [MarshalAs(UnmanagedType.Bool)]. Pro 1bajtovou hodnotu C++ bool použijte MarshalAs(UnmanagedType.U1).</target>
        <note />
      </trans-unit>
      <trans-unit id="MarkBooleanPInvokeArgumentsWithMarshalAsMessageReturn">
        <source>Add the MarshalAsAttribute to the return type of P/Invoke {0}. If the corresponding unmanaged return type is a 4-byte Win32 'BOOL', use MarshalAs(UnmanagedType.Bool). For a 1-byte C++ 'bool', use MarshalAs(UnmanagedType.U1).</source>
        <target state="translated">Přidejte MarshalAsAttribute do návratového typu metody P/Invoke {0}. Pokud odpovídající nespravovaný návratový typ je 4bajtová hodnota Win32 BOOL, použijte MarshalAs(UnmanagedType.Bool). Pro 1bajtovou hodnotu C++ bool použijte MarshalAs(UnmanagedType.U1).</target>
        <note />
      </trans-unit>
      <trans-unit id="MarkAssembliesWithNeutralResourcesLanguageTitle">
        <source>Mark assemblies with NeutralResourcesLanguageAttribute</source>
        <target state="translated">Označení sestavení atributem NeutralResourcesLanguageAttribute</target>
        <note />
      </trans-unit>
      <trans-unit id="MarkAssembliesWithNeutralResourcesLanguageDescription">
        <source>The NeutralResourcesLanguage attribute informs the ResourceManager of the language that was used to display the resources of a neutral culture for an assembly. This improves lookup performance for the first resource that you load and can reduce your working set.</source>
        <target state="translated">Atribut NeutralResourcesLanguage informuje Správce prostředků o jazyce, který byl použit k zobrazení prostředků neutrální jazykové verze sestavení. Tím zlepší výkon vyhledávání prvního načítaného prostředku a může redukovat pracovní sadu.</target>
        <note />
      </trans-unit>
      <trans-unit id="MarkAssembliesWithNeutralResourcesLanguageMessage">
        <source>Mark assemblies with NeutralResourcesLanguageAttribute</source>
        <target state="translated">Označení sestavení atributem NeutralResourcesLanguageAttribute</target>
        <note />
      </trans-unit>
      <trans-unit id="AddNonSerializedAttributeCodeActionTitle">
        <source>Add the 'NonSerialized' attribute to this field.</source>
        <target state="translated">Přidejte k tomuto poli atribut NonSerialized</target>
        <note />
      </trans-unit>
      <trans-unit id="AddSerializableAttributeCodeActionTitle">
        <source>Add Serializable attribute</source>
        <target state="translated">Přidat atribut Serializable</target>
        <note />
      </trans-unit>
      <trans-unit id="DisposeObjectsBeforeLosingScopeDescription">
        <source>If a disposable object is not explicitly disposed before all references to it are out of scope, the object will be disposed at some indeterminate time when the garbage collector runs the finalizer of the object. Because an exceptional event might occur that will prevent the finalizer of the object from running, the object should be explicitly disposed instead.</source>
        <target state="translated">Pokud uvolnitelný objekt není explicitně uvolněn před tím, než jsou všechny odkazy na něj mimo obor, objekt bude uvolněn v neurčité době, když systém uvolňování paměti spustí finalizační metodu objektu. Protože může dojít k mimořádné události, která zabrání spuštění finalizační metody objektu, měl by být objekt místo toho objekt explicitně uvolněn.</target>
        <note />
      </trans-unit>
      <trans-unit id="DisposeObjectsBeforeLosingScopeMayBeDisposedMessage">
        <source>Use recommended dispose pattern to ensure that object created by '{0}' is disposed on all paths. If possible, wrap the creation within a 'using' statement or a 'using' declaration. Otherwise, use a try-finally pattern, with a dedicated local variable declared before the try region and an unconditional Dispose invocation on non-null value in the 'finally' region, say 'x?.Dispose()'. If the object is explicitly disposed within the try region or the dispose ownership is transfered to another object or method, assign 'null' to the local variable just after such an operation to prevent double dispose in 'finally'.</source>
        <target state="translated">Použijte doporučený vzor vyřazení, abyste měli jistotu, že objekt vytvořený pomocí {0} se vyřadí na všech cestách. Pokud je to možné, zabalte vytváření do příkazu nebo deklarace using. Jinak použijte vzor try-finally s vyhrazenou místní proměnnou deklarovanou před oblastí try a nepodmíněným voláním Dispose pro hodnotu, která není null, v oblasti finally, třeba x?.Dispose(). Pokud se objekt explicitně vyřadí v oblasti try nebo se vlastnictví vyřazení převede na jiný objekt nebo metodu, přiřaďte ihned po takové operaci místní proměnné hodnotu null, aby ve finally nedošlo k dvojímu vyřazení.</target>
        <note />
      </trans-unit>
      <trans-unit id="DisposeObjectsBeforeLosingScopeMayBeDisposedOnExceptionPathsMessage">
        <source>Use recommended dispose pattern to ensure that object created by '{0}' is disposed on all exception paths. If possible, wrap the creation within a 'using' statement or a 'using' declaration. Otherwise, use a try-finally pattern, with a dedicated local variable declared before the try region and an unconditional Dispose invocation on non-null value in the 'finally' region, say 'x?.Dispose()'. If the object is explicitly disposed within the try region or the dispose ownership is transfered to another object or method, assign 'null' to the local variable just after such an operation to prevent double dispose in 'finally'.</source>
        <target state="translated">Použijte doporučený vzor vyřazení, abyste měli jistotu, že objekt vytvořený pomocí {0} se vyřadí na všech cestách výjimky. Pokud je to možné, zabalte vytváření do příkazu nebo deklarace using. Jinak použijte vzor try-finally s vyhrazenou místní proměnnou deklarovanou před oblastí try a nepodmíněným voláním Dispose pro hodnotu, která není null, v oblasti finally, třeba x?.Dispose(). Pokud se objekt explicitně vyřadí v oblasti try nebo se vlastnictví vyřazení převede na jiný objekt nebo metodu, přiřaďte ihned po takové operaci místní proměnné hodnotu null, aby ve finally nedošlo k dvojímu vyřazení.</target>
        <note />
      </trans-unit>
      <trans-unit id="DisposeObjectsBeforeLosingScopeNotDisposedMessage">
        <source>Call System.IDisposable.Dispose on object created by '{0}' before all references to it are out of scope.</source>
        <target state="translated">Zavolejte System.IDisposable.Dispose pro objekt vytvořený pomocí {0} dříve, než budou všechny odkazy na něj mimo obor.</target>
        <note />
      </trans-unit>
      <trans-unit id="DisposeObjectsBeforeLosingScopeNotDisposedOnExceptionPathsMessage">
        <source>Object created by '{0}' is not disposed along all exception paths. Call System.IDisposable.Dispose on the object before all references to it are out of scope.</source>
        <target state="translated">Objekt vytvořený pomocí {0} není vyřazený na všech cestách výjimky. Zavolejte System.IDisposable.Dispose pro tento objekt dříve, než budou všechny odkazy na něj mimo obor.</target>
        <note />
      </trans-unit>
      <trans-unit id="DisposeObjectsBeforeLosingScopeTitle">
        <source>Dispose objects before losing scope</source>
        <target state="translated">Uvolňujte objekty před ztrátou oboru</target>
        <note />
      </trans-unit>
      <trans-unit id="DoNotPassLiteralsAsLocalizedParametersDescription">
        <source>A method passes a string literal as a parameter to a constructor or method in the .NET Framework class library and that string should be localizable. To fix a violation of this rule, replace the string literal with a string retrieved through an instance of the ResourceManager class.</source>
        <target state="translated">Metoda předává jako parametr do konstruktoru nebo metody v knihovně tříd .NET Framework řetězcový literál, který by měl být lokalizovatelný. Pokud chcete porušení tohoto pravidla opravit, nahraďte řetězcový literál řetězcem načteným přes instanci třídy ResourceManager.</target>
        <note />
      </trans-unit>
      <trans-unit id="DoNotPassLiteralsAsLocalizedParametersMessage">
        <source>Method '{0}' passes a literal string as parameter '{1}' of a call to '{2}'. Retrieve the following string(s) from a resource table instead: "{3}".</source>
        <target state="translated">Metoda {0} předává řetězcový literál jako parametr {1} volání {2}. Místo toho načtěte následující řetězce z tabulky prostředků: {3}</target>
        <note />
      </trans-unit>
      <trans-unit id="DoNotPassLiteralsAsLocalizedParametersTitle">
        <source>Do not pass literals as localized parameters</source>
        <target state="translated">Nepředávejte literály jako lokalizované parametry</target>
        <note />
      </trans-unit>
      <trans-unit id="ImplementISerializableCorrectlyDescription">
        <source>To fix a violation of this rule, make the GetObjectData method visible and overridable, and make sure that all instance fields are included in the serialization process or explicitly marked by using the NonSerializedAttribute attribute.</source>
        <target state="translated">Pokud chcete porušení tohoto pravidla opravit, nastavte metodu GetObjectData jako viditelnou a přepsatelnou a ujistěte se, že všechna pole instance jsou součástí procesu serializace nebo explicitně označená atributem NonSerializedAttribute.</target>
        <note />
      </trans-unit>
      <trans-unit id="ImplementISerializableCorrectlyMessageDefault">
        <source>Add an implementation of GetObjectData to type {0}.</source>
        <target state="translated">Přidejte implementaci GetObjectData k typu {0}.</target>
        <note />
      </trans-unit>
      <trans-unit id="ImplementISerializableCorrectlyMessageMakeOverridable">
        <source>Make {0}.GetObjectData virtual and overridable.</source>
        <target state="translated">Učiňte {0}.GetObjectData virtuální a přepisovatelnou.</target>
        <note />
      </trans-unit>
      <trans-unit id="ImplementISerializableCorrectlyMessageMakeVisible">
        <source>Increase the accessibility of {0}.GetObjectData so that it is visible to derived types.</source>
        <target state="translated">Zvýšit přístupnost {0}.GetObjectData tak, že je viditelná pro odvozené typy.</target>
        <note />
      </trans-unit>
      <trans-unit id="ImplementISerializableCorrectlyTitle">
        <source>Implement ISerializable correctly</source>
        <target state="translated">Implementujte správně ISerializable</target>
        <note />
      </trans-unit>
      <trans-unit id="ImplementSerializationConstructorsCodeActionTitle">
        <source>Implement Serialization constructor</source>
        <target state="translated">Naimplementovat konstruktor Serialization</target>
        <note />
      </trans-unit>
      <trans-unit id="ImplementSerializationConstructorsDescription">
        <source>To fix a violation of this rule, implement the serialization constructor. For a sealed class, make the constructor private; otherwise, make it protected.</source>
        <target state="translated">Pokud chcete porušení tohoto pravidla opravit, naimplementujte serializační konstruktor. Pro zapečetěné třídy nastavte konstruktor jako private, jinak jako protected.</target>
        <note />
      </trans-unit>
      <trans-unit id="ImplementSerializationConstructorsMessageCreateMagicConstructor">
        <source>Add a constructor to {0} with the following signature: 'protected {0}(SerializationInfo info, StreamingContext context)'.</source>
        <target state="translated">Přidejte konstruktor k {0} s následující signaturou: 'protected {0}(SerializationInfo info, StreamingContext context)'.</target>
        <note />
      </trans-unit>
      <trans-unit id="ImplementSerializationConstructorsMessageMakeSealedMagicConstructorPrivate">
        <source>Declare the serialization constructor of {0}, a sealed type, as private.</source>
        <target state="translated">Deklarujte serializační konstruktor {0}, zapečetěný typ, jako soukromý.</target>
        <note />
      </trans-unit>
      <trans-unit id="ImplementSerializationConstructorsMessageMakeUnsealedMagicConstructorFamily">
        <source>Declare the serialization constructor of {0}, an unsealed type, as protected.</source>
        <target state="translated">Deklarujte serializační konstruktor {0}, zapečetěný typ, jako chráněný.</target>
        <note />
      </trans-unit>
      <trans-unit id="ImplementSerializationConstructorsTitle">
        <source>Implement serialization constructors</source>
        <target state="translated">Implementovat serializační konstruktory</target>
        <note />
      </trans-unit>
      <trans-unit id="ImplementSerializationMethodsCorrectlyDescription">
        <source>A method that handles a serialization event does not have the correct signature, return type, or visibility.</source>
        <target state="translated">Metoda, která zpracovává událost serializace, nemá správnou signaturu, návratový typ nebo viditelnost.</target>
        <note />
      </trans-unit>
      <trans-unit id="ImplementSerializationMethodsCorrectlyMessageGeneric">
        <source>Because {0} is marked with OnSerializing, OnSerialized, OnDeserializing, or OnDeserialized, change its signature so that it is no longer generic.</source>
        <target state="translated">Protože {0} je označená pomocí OnSerializing, OnSerialized, OnDeserializing nebo OnDeserialized, změňte její signaturu tak, že již není nadále obecná.</target>
        <note />
      </trans-unit>
      <trans-unit id="ImplementSerializationMethodsCorrectlyMessageParameters">
        <source>Because {0} is marked with OnSerializing, OnSerialized, OnDeserializing, or OnDeserialized, change its signature so that it takes a single parameter of type 'System.Runtime.Serialization.StreamingContext'.</source>
        <target state="translated">Protože {0} je označená pomocí OnSerializing, OnSerialized, OnDeserializing nebo OnDeserialized, změňte její signaturu tak, že vyžaduje jeden parametr typu 'System.Runtime.Serialization.StreamingContext'.</target>
        <note />
      </trans-unit>
      <trans-unit id="ImplementSerializationMethodsCorrectlyMessageReturnType">
        <source>Because {0} is marked with OnSerializing, OnSerialized, OnDeserializing, or OnDeserialized, change its return type from {1} to void (Sub in Visual Basic).</source>
        <target state="translated">Protože {0} je označená pomocí OnSerializing, OnSerialized, OnDeserializing nebo OnDeserialized, změňte její návratový typ z {1} na void (Sub v jazyce Visual Basic).</target>
        <note />
      </trans-unit>
      <trans-unit id="ImplementSerializationMethodsCorrectlyMessageStatic">
        <source>Because {0} is marked with OnSerializing, OnSerialized, OnDeserializing, or OnDeserialized, change it from static (Shared in Visual Basic) to an instance method.</source>
        <target state="translated">Protože {0} je označená pomocí OnSerializing, OnSerialized, OnDeserializing nebo OnDeserialized, změňte ji ze statické (sdílené v jazyce Visual Basic) na instanční metodu.</target>
        <note />
      </trans-unit>
      <trans-unit id="ImplementSerializationMethodsCorrectlyMessageVisibility">
        <source>Because {0} is marked with OnSerializing, OnSerialized, OnDeserializing, or OnDeserialized, change its accessibility to private.</source>
        <target state="translated">Protože {0} je označená pomocí OnSerializing, OnSerialized, OnDeserializing nebo OnDeserialized, změňte její přístupnost na soukromou.</target>
        <note />
      </trans-unit>
      <trans-unit id="ImplementSerializationMethodsCorrectlyTitle">
        <source>Implement serialization methods correctly</source>
        <target state="translated">Implementujte správně metody serializace</target>
        <note />
      </trans-unit>
      <trans-unit id="MarkAllNonSerializableFieldsDescription">
        <source>An instance field of a type that is not serializable is declared in a type that is serializable.</source>
        <target state="translated">Pole instance typu, který se nedá serializovat, je deklarované v typu, který se serializovat dá.</target>
        <note />
      </trans-unit>
      <trans-unit id="MarkAllNonSerializableFieldsMessage">
        <source>Field {0} is a member of type {1} which is serializable but is of type {2} which is not serializable</source>
        <target state="translated">Pole {0} je členem typu {1}, který je serializovatelný, ale je typu {2}, který serializovatelný není.</target>
        <note />
      </trans-unit>
      <trans-unit id="MarkAllNonSerializableFieldsTitle">
        <source>Mark all non-serializable fields</source>
        <target state="translated">Označte všechny neserializovatelná pole</target>
        <note />
      </trans-unit>
      <trans-unit id="MarkISerializableTypesWithSerializableDescription">
        <source>To be recognized by the common language runtime as serializable, types must be marked by using the SerializableAttribute attribute even when the type uses a custom serialization routine through implementation of the ISerializable interface.</source>
        <target state="translated">Aby modul CLR (Common Language Runtime) mohl typy rozpoznat jako serializovatelné, musí se tyto typy označit atributem SerializableAttribute, a to i v případě, že typ používá vlastní serializační rutinu prostřednictvím implementace rozhraní ISerializable.</target>
        <note />
      </trans-unit>
      <trans-unit id="MarkISerializableTypesWithSerializableMessage">
        <source>Add [Serializable] to {0} as this type implements ISerializable</source>
        <target state="translated">Přidejte [Serializable] k {0}, protože tento typ implementuje ISerializable.</target>
        <note />
      </trans-unit>
      <trans-unit id="MarkISerializableTypesWithSerializableTitle">
        <source>Mark ISerializable types with serializable</source>
        <target state="translated">Označit typy ISerializable jako serializable</target>
        <note />
      </trans-unit>
      <trans-unit id="ProvideDeserializationMethodsForOptionalFieldsDescription">
        <source>A type has a field that is marked by using the System.Runtime.Serialization.OptionalFieldAttribute attribute, and the type does not provide deserialization event handling methods.</source>
        <target state="translated">Typ má pole, které je označené atributem System.Runtime.Serialization.OptionalFieldAttribute, ale tento typ neposkytuje metody pro zpracování události deserializace.</target>
        <note />
      </trans-unit>
      <trans-unit id="ProvideDeserializationMethodsForOptionalFieldsMessageOnDeserialized">
        <source>Add a 'private void OnDeserialized(StreamingContext)' method to type {0} and attribute it with the System.Runtime.Serialization.OnDeserializedAttribute.</source>
        <target state="translated">Přidejte metodu 'private void OnDeserialized(StreamingContext)' k typu {0} a označte ji pomocí System.Runtime.Serialization.OnDeserializedAttribute.</target>
        <note />
      </trans-unit>
      <trans-unit id="ProvideDeserializationMethodsForOptionalFieldsMessageOnDeserializing">
        <source>Add a 'private void OnDeserializing(StreamingContext)' method to type {0} and attribute it with the System.Runtime.Serialization.OnDeserializingAttribute.</source>
        <target state="translated">Přidejte metodu 'private void OnDeserializing(StreamingContext)' k typu {0} a označte ji pomocí System.Runtime.Serialization.OnDeserializingAttribute.</target>
        <note />
      </trans-unit>
      <trans-unit id="ProvideDeserializationMethodsForOptionalFieldsTitle">
        <source>Provide deserialization methods for optional fields</source>
        <target state="translated">Poskytujte metody deserializace pro volitelné pole</target>
        <note />
      </trans-unit>
      <trans-unit id="UseIndexer">
        <source>Use indexer</source>
        <target state="translated">Použít indexer</target>
        <note />
      </trans-unit>
      <trans-unit id="UseOrdinalStringComparisonTitle">
        <source>Use ordinal stringcomparison</source>
        <target state="translated">Použijte StringComparison s hodnotou Ordinal</target>
        <note />
      </trans-unit>
      <trans-unit id="UseOrdinalStringComparisonDescription">
        <source>A string comparison operation that is nonlinguistic does not set the StringComparison parameter to either Ordinal or OrdinalIgnoreCase. By explicitly setting the parameter to either StringComparison.Ordinal or StringComparison.OrdinalIgnoreCase, your code often gains speed, becomes more correct, and becomes more reliable.</source>
        <target state="translated">Operace porovnání řetězců, která není jazyková, nenastavuje parametr StringComparison na hodnotu Ordinal nebo OrdinalIgnoreCase. Explicitním nastavením parametru na hodnotu StringComparison.Ordinal nebo StringComparison.OrdinalIgnoreCase se kód často urychlí a bývá správnější a spolehlivější.</target>
        <note />
      </trans-unit>
      <trans-unit id="UseOrdinalStringComparisonMessageStringComparison">
        <source>{0} passes '{1}' as the 'StringComparison' parameter to {2}. To perform a non-linguistic comparison, specify 'StringComparison.Ordinal' or 'StringComparison.OrdinalIgnoreCase' instead.</source>
        <target state="translated">{0} předává {1} jako parametr StringComparison do {2}. Pokud chcete provést jiné než jazykové porovnání, zadejte místo toho StringComparison.Ordinal StringComparison.OrdinalIgnoreCase.</target>
        <note />
      </trans-unit>
      <trans-unit id="UseOrdinalStringComparisonMessageStringComparer">
        <source>{0} passes '{1}' as the 'StringComparer' parameter to {2}. To perform a non-linguistic comparison, specify 'StringComparer.Ordinal' or 'StringComparer.OrdinalIgnoreCase' instead.</source>
        <target state="translated">{0} předává {1} jako parametr StringComparer do {2}. Pokud chcete provést jiné než jazykové porovnání, zadejte místo toho StringComparer.Ordinal StringComparer.OrdinalIgnoreCase.</target>
        <note />
      </trans-unit>
      <trans-unit id="DoNotUseTimersThatPreventPowerStateChangesTitle">
        <source>Do not use timers that prevent power state changes</source>
        <target state="translated">Nepoužívejte časovače, které znemožňují změnit stav napájení</target>
        <note />
      </trans-unit>
      <trans-unit id="DoNotUseTimersThatPreventPowerStateChangesDescription">
        <source>Higher-frequency periodic activity will keep the CPU busy and interfere with power-saving idle timers that turn off the display and hard disks.</source>
        <target state="translated">Častější pravidelná aktivita bude zatěžovat procesor a ovlivňovat časovače neaktivity, které šetří energii a vypínají displej a pevné disky.</target>
        <note />
      </trans-unit>
      <trans-unit id="DoNotUseTimersThatPreventPowerStateChangesMessage">
        <source>Do not use timers that prevent power state changes</source>
        <target state="translated">Nepoužívejte časovače, které znemožňují změnit stav napájení</target>
        <note />
      </trans-unit>
      <trans-unit id="AvoidUnsealedAttributesTitle">
        <source>Avoid unsealed attributes</source>
        <target state="translated">Vyhněte se nezapečetěným atributům</target>
        <note />
      </trans-unit>
      <trans-unit id="AvoidUnsealedAttributesDescription">
        <source>The .NET Framework class library provides methods for retrieving custom attributes. By default, these methods search the attribute inheritance hierarchy. Sealing the attribute eliminates the search through the inheritance hierarchy and can improve performance.</source>
        <target state="translated">Knihovna tříd .NET Framework poskytuje metody pro načítání vlastních atributů. Ve výchozím nastavení tyto metody prohledávají hierarchii dědičnosti atributů. Zapečetění atributu eliminuje prohledávání hierarchie dědičnosti a může zvýšit výkon.</target>
        <note />
      </trans-unit>
      <trans-unit id="AvoidUnsealedAttributesMessage">
        <source>Avoid unsealed attributes</source>
        <target state="translated">Vyhněte se nezapečetěným atributům</target>
        <note />
      </trans-unit>
      <trans-unit id="TestForEmptyStringsUsingStringLengthTitle">
        <source>Test for empty strings using string length</source>
        <target state="translated">Prázdné řetězce testujte pomocí jejich délky</target>
        <note />
      </trans-unit>
      <trans-unit id="TestForEmptyStringsUsingStringLengthDescription">
        <source>Comparing strings by using the String.Length property or the String.IsNullOrEmpty method is significantly faster than using Equals.</source>
        <target state="translated">Porovnávání řetězců pomocí vlastnosti String.Length nebo metody String.IsNullOrEmpty je výrazně rychlejší než pomocí Equals.</target>
        <note />
      </trans-unit>
      <trans-unit id="TestForEmptyStringsUsingStringLengthMessage">
        <source>Test for empty strings using 'string.Length' property or 'string.IsNullOrEmpty' method instead of an Equality check.</source>
        <target state="translated">Ke kontrole, jestli jsou řetězce prázdné, použijte namísto kontroly rovnosti vlastnost string.Length nebo metodu string.IsNullOrEmpty.</target>
        <note />
      </trans-unit>
      <trans-unit id="DoNotLockOnObjectsWithWeakIdentityTitle">
        <source>Do not lock on objects with weak identity</source>
        <target state="translated">Nepoužívejte zámky na objekty se slabou identitou</target>
        <note />
      </trans-unit>
      <trans-unit id="DoNotLockOnObjectsWithWeakIdentityDescription">
        <source>An object is said to have a weak identity when it can be directly accessed across application domain boundaries. A thread that tries to acquire a lock on an object that has a weak identity can be blocked by a second thread in a different application domain that has a lock on the same object.</source>
        <target state="translated">Objekt má slabou identitu, když se k němu dá přistoupit přímo přes hranice domény aplikace. Vlákno, které se pokusí získat zámek na objekt se slabou identitou, může být zablokováno jiným vláknem v jiné doméně aplikace, které má zámek na stejný objekt.</target>
        <note />
      </trans-unit>
      <trans-unit id="DoNotLockOnObjectsWithWeakIdentityMessage">
        <source>Do not lock on objects with weak identity</source>
        <target state="translated">Nepoužívejte zámky na objekty se slabou identitou</target>
        <note />
      </trans-unit>
      <trans-unit id="DoNotCatchCorruptedStateExceptionsInGeneralHandlersTitle">
        <source>Do not catch corrupted state exceptions in general handlers.</source>
        <target state="translated">Nezachytávejte v obecných obslužných rutinách výjimky poškozující stav procesu.</target>
        <note />
      </trans-unit>
      <trans-unit id="DoNotCatchCorruptedStateExceptionsInGeneralHandlersDescription">
        <source>Do not author general catch handlers in code that receives corrupted state exceptions.</source>
        <target state="translated">Nevytvářejte v kódu obecné zachytávací bloky, které přijímají výjimky poškozující stav procesu.</target>
        <note />
      </trans-unit>
      <trans-unit id="DoNotCatchCorruptedStateExceptionsInGeneralHandlersMessage">
        <source>Do not catch corrupted state exceptions in general handlers.</source>
        <target state="translated">Nezachytávejte v obecných obslužných rutinách výjimky poškozující stav procesu.</target>
        <note />
      </trans-unit>
      <trans-unit id="RethrowToPreserveStackDetailsTitle">
        <source>Rethrow to preserve stack details</source>
        <target state="translated">Vyvolat znovu, aby se zachovaly podrobnosti zásobníku</target>
        <note />
      </trans-unit>
      <trans-unit id="RethrowToPreserveStackDetailsDescription">
        <source>An exception is rethrown and the exception is explicitly specified in the throw statement. If an exception is rethrown by specifying the exception in the throw statement, the list of method calls between the original method that threw the exception and the current method is lost.</source>
        <target state="translated">Výjimka se vyvolá znovu s tím, že se explicitně určí ve výrazu throw. Pokud se výjimka znovu vyvolá tak, že se určí ve výrazu throw, ztratí se seznam volání metod mezi původní metodou, která výjimku vyvolala, a aktuální metodou.</target>
        <note />
      </trans-unit>
      <trans-unit id="RethrowToPreserveStackDetailsMessage">
        <source>Rethrow to preserve stack details</source>
        <target state="translated">Vyvolat znovu, aby se zachovaly podrobnosti zásobníku</target>
        <note />
      </trans-unit>
      <trans-unit id="DoNotRaiseReservedExceptionTypesTitle">
        <source>Do not raise reserved exception types</source>
        <target state="translated">Nevyvolávejte rezervované typy výjimek</target>
        <note />
      </trans-unit>
      <trans-unit id="DoNotRaiseReservedExceptionTypesDescription">
        <source>An exception of type that is not sufficiently specific or reserved by the runtime should never be raised by user code. This makes the original error difficult to detect and debug. If this exception instance might be thrown, use a different exception type.</source>
        <target state="translated">Uživatelský kód by nikdy neměl vyvolat výjimku typu, který není dostatečně konkrétní nebo je rezervovaný modulem runtime. V takovém případě je totiž obtížné zjistit a ladit původní chybu. Pokud může dojít k vyvolání této instance výjimky, použijte jiný typ výjimky.</target>
        <note />
      </trans-unit>
      <trans-unit id="DoNotRaiseReservedExceptionTypesMessageTooGeneric">
        <source>Exception type {0} is not sufficiently specific.</source>
        <target state="translated">Výjimka typu {0} není dost konkrétní.</target>
        <note />
      </trans-unit>
      <trans-unit id="DoNotRaiseReservedExceptionTypesMessageReserved">
        <source>Exception type {0} is reserved by the runtime.</source>
        <target state="translated">Výjimka typu {0} je rezervovaná modulem runtime.</target>
        <note />
      </trans-unit>
      <trans-unit id="InitializeValueTypeStaticFieldsInlineTitle">
        <source>Initialize value type static fields inline</source>
        <target state="translated">Inicializujte statická pole typu hodnot jako vložená</target>
        <note />
      </trans-unit>
      <trans-unit id="InitializeReferenceTypeStaticFieldsInlineTitle">
        <source>Initialize reference type static fields inline</source>
        <target state="translated">Inicializujte statická pole typu odkazů jako vložená</target>
        <note />
      </trans-unit>
      <trans-unit id="InitializeValueTypeStaticFieldsInlineDescription">
        <source>A value type declares an explicit static constructor. To fix a violation of this rule, initialize all static data when it is declared and remove the static constructor.</source>
        <target state="translated">Typ hodnoty deklaruje explicitní statický konstruktor. Pokud chcete napravit porušení tohoto pravidla, inicializujte všechna statická data při jejich deklaraci a odeberte statický konstruktor.</target>
        <note />
      </trans-unit>
      <trans-unit id="InitializeReferenceTypeStaticFieldsInlineDescription">
        <source>A reference type declares an explicit static constructor. To fix a violation of this rule, initialize all static data when it is declared and remove the static constructor.</source>
        <target state="translated">Typ odkazu deklaruje explicitní statický konstruktor. Pokud chcete napravit porušení tohoto pravidla, inicializujte všechna statická data při jejich deklaraci a odeberte statický konstruktor.</target>
        <note />
      </trans-unit>
      <trans-unit id="InitializeStaticFieldsInlineMessage">
        <source>Initialize all static fields in '{0}' when those fields are declared and remove the explicit static constructor</source>
        <target state="translated">Inicializujte všechna statická pole v {0} ve chvíli, kdy se tato pole deklarují, a odeberte explicitní statický konstruktor.</target>
        <note />
      </trans-unit>
      <trans-unit id="DisposableFieldsShouldBeDisposedTitle">
        <source>Disposable fields should be disposed</source>
        <target state="translated">Pole, která se dají uvolnit, by se měla uvolňovat</target>
        <note />
      </trans-unit>
      <trans-unit id="DisposableFieldsShouldBeDisposedDescription">
        <source>A type that implements System.IDisposable declares fields that are of types that also implement IDisposable. The Dispose method of the field is not called by the Dispose method of the declaring type. To fix a violation of this rule, call Dispose on fields that are of types that implement IDisposable if you are responsible for allocating and releasing the unmanaged resources held by the field.</source>
        <target state="translated">Typ, který implementuje System.IDisposable, deklaruje pole, která mají typ, který IDisposable implementuje taky. Metoda Dispose deklarujícího typu nevolá metodu Dispose daného pole. Pokud chcete porušení tohoto pravidla opravit a je vaší odpovědností přidělovat a uvolňovat nespravované prostředky, které pole uchovává, zavolejte Dispose pro pole s typy, které implementují IDisposable.</target>
        <note />
      </trans-unit>
      <trans-unit id="DisposableFieldsShouldBeDisposedMessage">
        <source>'{0}' contains field '{1}' that is of IDisposable type '{2}', but it is never disposed. Change the Dispose method on '{0}' to call Close or Dispose on this field.</source>
        <target state="translated">{0} obsahuje pole {1}, které má typ IDisposable {2}, ale nikdy se nevyřazuje. Změňte metodu Dispose v {0} tak, aby pro toto pole volala Close nebo Dispose.</target>
        <note />
      </trans-unit>
      <trans-unit id="DoNotCallOverridableMethodsInConstructorsTitle">
        <source>Do not call overridable methods in constructors</source>
        <target state="translated">Nevolejte přepsatelné metody v konstruktorech</target>
        <note />
      </trans-unit>
      <trans-unit id="DoNotCallOverridableMethodsInConstructorsDescription">
        <source>When a constructor calls a virtual method, the constructor for the instance that invokes the method may not have executed.</source>
        <target state="translated">Když konstruktor zavolá virtuální metodu, konstruktor dané instance, která metodu vyvolala, se nemusí spustit.</target>
        <note />
      </trans-unit>
      <trans-unit id="DoNotCallOverridableMethodsInConstructorsMessage">
        <source>Do not call overridable methods in constructors</source>
        <target state="translated">Nevolejte přepsatelné metody v konstruktorech</target>
        <note />
      </trans-unit>
      <trans-unit id="DisposeMethodsShouldCallBaseClassDisposeTitle">
        <source>Dispose methods should call base class dispose</source>
        <target state="translated">Metody Dispose by měly volat uvolnění základní třídy</target>
        <note />
      </trans-unit>
      <trans-unit id="DisposeMethodsShouldCallBaseClassDisposeDescription">
        <source>A type that implements System.IDisposable inherits from a type that also implements IDisposable. The Dispose method of the inheriting type does not call the Dispose method of the parent type. To fix a violation of this rule, call base.Dispose in your Dispose method.</source>
        <target state="translated">Typ, který implementuje System.IDisposable, dědí z typu, který IDisposable implementuje taky. Metoda Dispose dědícího typu nevolá metodu Dispose nadřazeného typu. Pokud chcete porušení tohoto pravidla opravit, zavolejte ve své metodě Dispose metodu base.Dispose.</target>
        <note />
      </trans-unit>
      <trans-unit id="DisposeMethodsShouldCallBaseClassDisposeMessage">
        <source>Ensure that method '{0}' calls '{1}' in all possible control flow paths.</source>
        <target state="translated">Zajistěte, aby metoda {0} volala {1} na všech možných cestách toku řízení.</target>
        <note />
      </trans-unit>
      <trans-unit id="DisposableTypesShouldDeclareFinalizerTitle">
        <source>Disposable types should declare finalizer</source>
        <target state="translated">Uvolnitelné typy by měly deklarovat finalizační metodu</target>
        <note />
      </trans-unit>
      <trans-unit id="DisposableTypesShouldDeclareFinalizerDescription">
        <source>A type that implements System.IDisposable and has fields that suggest the use of unmanaged resources does not implement a finalizer, as described by Object.Finalize.</source>
        <target state="translated">Typ, který implementuje System.IDisposable a má pole, která naznačují, že se používají nespravované prostředky, neimplementuje finalizační metodu, jak se popisuje v Object.Finalize.</target>
        <note />
      </trans-unit>
      <trans-unit id="DisposableTypesShouldDeclareFinalizerMessage">
        <source>Disposable types should declare finalizer</source>
        <target state="translated">Uvolnitelné typy by měly deklarovat finalizační metodu</target>
        <note />
      </trans-unit>
      <trans-unit id="FinalizersShouldCallBaseClassFinalizerTitle">
        <source>Finalizers should call base class finalizer</source>
        <target state="translated">Finalizační metody by měly volat finalizační metodu základní třídy</target>
        <note />
      </trans-unit>
      <trans-unit id="FinalizersShouldCallBaseClassFinalizerDescription">
        <source>Finalization must be propagated through the inheritance hierarchy. To guarantee this, types must call their base class Finalize method in their own Finalize method.</source>
        <target state="translated">Finalizace se musí rozšířit v hierarchii dědičnosti. Aby k tomu došlo, typy musí ve svých vlastních metodách Finalize volat metodu Finalize základní třídy.</target>
        <note />
      </trans-unit>
      <trans-unit id="FinalizersShouldCallBaseClassFinalizerMessage">
        <source>Finalizers should call base class finalizer</source>
        <target state="translated">Finalizační metody by měly volat finalizační metodu základní třídy</target>
        <note />
      </trans-unit>
      <trans-unit id="ProvideCorrectArgumentsToFormattingMethodsTitle">
        <source>Provide correct arguments to formatting methods</source>
        <target state="translated">Poskytněte metodám formátování správné argumenty</target>
        <note />
      </trans-unit>
      <trans-unit id="ProvideCorrectArgumentsToFormattingMethodsDescription">
        <source>The format argument that is passed to System.String.Format does not contain a format item that corresponds to each object argument, or vice versa.</source>
        <target state="translated">Argument formátu, který se předává do System.String.Format, neobsahuje položku formátování, která odpovídá jednotlivým argumentům objektů, nebo naopak.</target>
        <note />
      </trans-unit>
      <trans-unit id="ProvideCorrectArgumentsToFormattingMethodsMessage">
        <source>Provide correct arguments to formatting methods</source>
        <target state="translated">Poskytněte metodám formátování správné argumenty</target>
        <note />
      </trans-unit>
      <trans-unit id="TestForNaNCorrectlyTitle">
        <source>Test for NaN correctly</source>
        <target state="translated">Testujte správně hodnotu NaN</target>
        <note />
      </trans-unit>
      <trans-unit id="TestForNaNCorrectlyDescription">
        <source>This expression tests a value against Single.Nan or Double.Nan. Use Single.IsNan(Single) or Double.IsNan(Double) to test the value.</source>
        <target state="translated">Tento výraz otestuje, jestli hodnota není Single.Nan nebo Double.Nan. Otestujte hodnotu pomocí Single.IsNan(Single) nebo Double.IsNan(Double).</target>
        <note />
      </trans-unit>
      <trans-unit id="TestForNaNCorrectlyMessage">
        <source>Test for NaN correctly</source>
        <target state="translated">Testujte správně hodnotu NaN</target>
        <note />
      </trans-unit>
      <trans-unit id="AttributeStringLiteralsShouldParseCorrectlyTitle">
        <source>Attribute string literals should parse correctly</source>
        <target state="translated">Literály řetězců atributů by se měly správně parsovat</target>
        <note />
      </trans-unit>
      <trans-unit id="AttributeStringLiteralsShouldParseCorrectlyDescription">
        <source>The string literal parameter of an attribute does not parse correctly for a URL, a GUID, or a version.</source>
        <target state="translated">Pro adresu URL, identifikátor GUID nebo verzi se nesprávně parsuje parametr literálu řetězce nějakého atributu.</target>
        <note />
      </trans-unit>
      <trans-unit id="AttributeStringLiteralsShouldParseCorrectlyMessageDefault">
        <source>In the constructor of '{0}', change the value of argument '{1}', which is currently "{2}", to something that can be correctly parsed as '{3}'.</source>
        <target state="translated">V konstruktoru {0} změňte hodnotu argumentu {1}, která je aktuálně {2}, na hodnotu, která se dá správně parsovat jako {3}.</target>
        <note />
      </trans-unit>
      <trans-unit id="AttributeStringLiteralsShouldParseCorrectlyMessageEmpty">
        <source>In the constructor of '{0}', change the value of argument '{1}', which is currently an empty string (""), to something that can be correctly parsed as '{2}'.</source>
        <target state="translated">V konstruktoru {0} změňte hodnotu argumentu {1}, která je aktuálně prázdný řetězec (""), na hodnotu, která se dá správně parsovat jako {2}.</target>
        <note />
      </trans-unit>
      <trans-unit id="AvoidZeroLengthArrayAllocationsTitle">
        <source>Avoid zero-length array allocations.</source>
        <target state="translated">Vyhněte se alokacím polí s nulovou délkou</target>
        <note />
      </trans-unit>
      <trans-unit id="AvoidZeroLengthArrayAllocationsMessage">
        <source>Avoid unnecessary zero-length array allocations.  Use {0} instead.</source>
        <target state="translated">Vyhněte se nepotřebným alokacím polí s nulovou délkou.  Použijte místo toho {0}.</target>
        <note />
      </trans-unit>
      <trans-unit id="DoNotUseEnumerableMethodsOnIndexableCollectionsInsteadUseTheCollectionDirectlyTitle">
        <source>Do not use Enumerable methods on indexable collections. Instead use the collection directly</source>
        <target state="translated">Nepoužívejte metody Enumerable nebo indexovatelné kolekce. Použijte místo toho kolekci napřímo.</target>
        <note />
      </trans-unit>
      <trans-unit id="DoNotUseEnumerableMethodsOnIndexableCollectionsInsteadUseTheCollectionDirectlyDescription">
        <source>This collection is directly indexable. Going through LINQ here causes unnecessary allocations and CPU work.</source>
        <target state="translated">Tato kolekce se dá přímo indexovat. Procházení kódu LINQ na tomto místě způsobuje zbytečné alokace a vytížení procesoru.</target>
        <note />
      </trans-unit>
      <trans-unit id="DoNotUseEnumerableMethodsOnIndexableCollectionsInsteadUseTheCollectionDirectlyMessage">
        <source>Do not use Enumerable methods on indexable collections. Instead use the collection directly</source>
        <target state="translated">Nepoužívejte metody Enumerable nebo indexovatelné kolekce. Použijte místo toho kolekci napřímo.</target>
        <note />
      </trans-unit>
      <trans-unit id="SpecifyCultureInfoTitle">
        <source>Specify CultureInfo</source>
        <target state="translated">Zadejte CultureInfo</target>
        <note />
      </trans-unit>
      <trans-unit id="SpecifyCultureInfoDescription">
        <source>A method or constructor calls a member that has an overload that accepts a System.Globalization.CultureInfo parameter, and the method or constructor does not call the overload that takes the CultureInfo parameter. When a CultureInfo or System.IFormatProvider object is not supplied, the default value that is supplied by the overloaded member might not have the effect that you want in all locales. If the result will be displayed to the user, specify 'CultureInfo.CurrentCulture' as the 'CultureInfo' parameter. Otherwise, if the result will be stored and accessed by software, such as when it is persisted to disk or to a database, specify 'CultureInfo.InvariantCulture'.</source>
        <target state="translated">Metoda nebo konstruktor volá člen, který je přetížením přijímajícím parametr System.Globalization.CultureInfo, ale metoda nebo konstruktor nevolá přetížení, které přijímá parametr CultureInfo. Když se nezadá CultureInfo ani objekt System.IFormatProvider, výchozí hodnota, kterou poskytuje přetížený člen, nemusí mít ve všech národních prostředích požadovaný účinek. Pokud se výsledek zobrazí uživateli, zadejte jako parametr CultureInfo hodnotu CultureInfo.CurrentCulture. V opačném případě, pokud software výsledek uloží a přistupuje k němu, třeba při jeho trvalém uložení na disk nebo do databáze, zadejte CultureInfo.InvariantCulture.</target>
        <note />
      </trans-unit>
      <trans-unit id="SpecifyCultureInfoMessage">
        <source>The behavior of '{0}' could vary based on the current user's locale settings. Replace this call in '{1}' with a call to '{2}'.</source>
        <target state="translated">Chování {0} se může lišit podle aktuálních nastavení národního prostředí uživatele. Nahraďte toto volání v {1} voláním {2}.</target>
        <note />
      </trans-unit>
      <trans-unit id="SpecifyIFormatProviderTitle">
        <source>Specify IFormatProvider</source>
        <target state="translated">Zadejte IFormatProvider</target>
        <note />
      </trans-unit>
      <trans-unit id="SpecifyIFormatProviderDescription">
        <source>A method or constructor calls one or more members that have overloads that accept a System.IFormatProvider parameter, and the method or constructor does not call the overload that takes the IFormatProvider parameter. When a System.Globalization.CultureInfo or IFormatProvider object is not supplied, the default value that is supplied by the overloaded member might not have the effect that you want in all locales. If the result will be based on the input from/output displayed to the user, specify 'CultureInfo.CurrentCulture' as the 'IFormatProvider'. Otherwise, if the result will be stored and accessed by software, such as when it is loaded from disk/database and when it is persisted to disk/database, specify 'CultureInfo.InvariantCulture'</source>
        <target state="translated">Metoda nebo konstruktor volá nejméně jeden člen, který má přetížení přijímající parametr System.IFormatProvider, ale metoda nebo konstruktor nevolá přetížení, které přijímá parametr IFormatProvider. Když se nezadá System.Globalization.CultureInfo ani objekt IFormatProvider, výchozí hodnota, kterou poskytuje přetížený člen, nemusí mít ve všech národních prostředích požadovaný účinek. Pokud se výsledek zakládá na vstupu od uživatele nebo na výstupu, který se mu zobrazí, zadejte jako parametr IFormatProvider hodnotu CultureInfo.CurrentCulture. V opačném případě, pokud software výsledek uloží a přistupuje k němu, třeba při jeho trvalém uložení na disk nebo do databáze nebo při jeho načtení z nich, zadejte CultureInfo.InvariantCulture.</target>
        <note />
      </trans-unit>
      <trans-unit id="SpecifyIFormatProviderMessageIFormatProviderAlternateString">
        <source>The behavior of '{0}' could vary based on the current user's locale settings. Replace this call in '{1}' with a call to '{2}'.</source>
        <target state="translated">Chování {0} se může lišit podle aktuálních nastavení národního prostředí uživatele. Nahraďte toto volání v {1} voláním {2}.</target>
        <note />
      </trans-unit>
      <trans-unit id="SpecifyIFormatProviderMessageIFormatProviderAlternate">
        <source>The behavior of '{0}' could vary based on the current user's locale settings. Replace this call in '{1}' with a call to '{2}'.</source>
        <target state="translated">Chování {0} se může lišit podle aktuálních nastavení národního prostředí uživatele. Nahraďte toto volání v {1} voláním {2}.</target>
        <note />
      </trans-unit>
      <trans-unit id="SpecifyIFormatProviderMessageUICultureString">
        <source>'{0}' passes '{1}' as the 'IFormatProvider' parameter to '{2}'. This property returns a culture that is inappropriate for formatting methods.</source>
        <target state="translated">{0} předává {1} jako parametr IFormatProvider do {2}. Tato vlastnost vrací jazykovou verzi, která není vhodná pro metody formátování.</target>
        <note />
      </trans-unit>
      <trans-unit id="SpecifyIFormatProviderMessageUICulture">
        <source>'{0}' passes '{1}' as the 'IFormatProvider' parameter to '{2}'. This property returns a culture that is inappropriate for formatting methods.</source>
        <target state="translated">{0} předává {1} jako parametr IFormatProvider do {2}. Tato vlastnost vrací jazykovou verzi, která není vhodná pro metody formátování.</target>
        <note />
      </trans-unit>
      <trans-unit id="SpecifyStringComparisonTitle">
        <source>Specify StringComparison</source>
        <target state="translated">Zadejte StringComparison</target>
        <note />
      </trans-unit>
      <trans-unit id="SpecifyStringComparisonDescription">
        <source>A string comparison operation uses a method overload that does not set a StringComparison parameter. If the result will be displayed to the user, such as when sorting a list of items for display in a list box, specify 'StringComparison.CurrentCulture' or 'StringComparison.CurrentCultureIgnoreCase' as the 'StringComparison' parameter. If comparing case-insensitive identifiers, such as file paths, environment variables, or registry keys and values, specify 'StringComparison.OrdinalIgnoreCase'. Otherwise, if comparing case-sensitive identifiers, specify 'StringComparison.Ordinal'.</source>
        <target state="translated">Operace porovnání řetězců používá přetížení metody, které nenastavuje parametr StringComparison. Pokud se výsledek zobrazí uživateli, třeba při řazení seznamu položek před zobrazením v seznamu, zadejte jako parametr StringComparison StringComparison.CurrentCulture nebo StringComparison.CurrentCultureIgnoreCase. Pokud porovnáváte identifikátory, které nerozlišují velikost písmen, třeba cesty k souborům, proměnné prostředí nebo klíče a hodnoty registru, zadejte StringComparison.OrdinalIgnoreCase. Jinak pokud porovnáváte identifikátory s rozlišováním velikosti písmen, zadejte StringComparison.Ordinal.</target>
        <note />
      </trans-unit>
      <trans-unit id="SpecifyStringComparisonMessage">
        <source>The behavior of '{0}' could vary based on the current user's locale settings. Replace this call in '{1}' with a call to '{2}'.</source>
        <target state="translated">Chování {0} se může lišit podle aktuálních nastavení národního prostředí uživatele. Nahraďte toto volání v {1} voláním {2}.</target>
        <note />
      </trans-unit>
      <trans-unit id="NormalizeStringsToUppercaseTitle">
        <source>Normalize strings to uppercase</source>
        <target state="translated">Normalizujte řetězce na velká písmena</target>
        <note />
      </trans-unit>
      <trans-unit id="NormalizeStringsToUppercaseDescription">
        <source>Strings should be normalized to uppercase. A small group of characters cannot make a round trip when they are converted to lowercase. To make a round trip means to convert the characters from one locale to another locale that represents character data differently, and then to accurately retrieve the original characters from the converted characters.</source>
        <target state="translated">Řetězce by se měly normalizovat na velká písmena. Pro určitou malou skupinu znaků nejde po převodu na malá písmena provést dvojí převod. Dvojí převod znamená, že se znaky převedou z jednoho národního prostředí do jiného, které reprezentuje data znaků jinak, a pak se z těchto převedených znaků správně získají zpět původní znaky.</target>
        <note />
      </trans-unit>
      <trans-unit id="NormalizeStringsToUppercaseMessageToUpper">
        <source>In method '{0}', replace the call to '{1}' with '{2}'.</source>
        <target state="translated">V metodě {0} nahraďte volání {1} voláním {2}.</target>
        <note />
      </trans-unit>
      <trans-unit id="CallGCSuppressFinalizeCorrectlyTitle">
        <source>Dispose methods should call SuppressFinalize</source>
        <target state="translated">Metody Dispose by měly volat SuppressFinalize</target>
        <note />
      </trans-unit>
      <trans-unit id="CallGCSuppressFinalizeCorrectlyDescription">
        <source>A method that is an implementation of Dispose does not call GC.SuppressFinalize; or a method that is not an implementation of Dispose calls GC.SuppressFinalize; or a method calls GC.SuppressFinalize and passes something other than this (Me in Visual?Basic).</source>
        <target state="translated">Metoda, která je implementací metody Dispose, nevolá GC.SuppressFinalize, nebo metoda, která není implementací metody Dispose, volá GC.SuppressFinalize, nebo metoda volá GC.SuppressFinalize a předává něco jiného než this (Me ve Visual Basicu).</target>
        <note />
      </trans-unit>
      <trans-unit id="CallGCSuppressFinalizeCorrectlyMessageNotCalledWithFinalizer">
        <source>Change {0} to call {1}. This will prevent unnecessary finalization of the object once it has been disposed and it has fallen out of scope.</source>
        <target state="translated">Změňte {0} tak, aby volalo %({1}). To zabrání zbytečné finalizaci objektu poté, co se uvolnil a už není v oboru.</target>
        <note />
      </trans-unit>
      <trans-unit id="CallGCSuppressFinalizeCorrectlyMessageNotCalled">
        <source>Change {0} to call {1}. This will prevent derived types that introduce a finalizer from needing to re-implement 'IDisposable' to call it.</source>
        <target state="translated">Změňte {0} tak, aby volalo %({1}). Díky tomu odvozené typy, které zavádějí finalizační metodu, nebudou muset znovu implementovat rozhraní IDisposable, aby ji mohly zavolat.</target>
        <note />
      </trans-unit>
      <trans-unit id="CallGCSuppressFinalizeCorrectlyMessageNotPassedThis">
        <source>{0} calls {1} on something other than itself. Change the call site to pass 'this' ('Me' in Visual Basic) instead.</source>
        <target state="translated">{0} volá {1} na něco jiného než sebe. Změňte lokalitu volání tak, aby místo toho předávala this (Me ve Visual Basicu).</target>
        <note />
      </trans-unit>
      <trans-unit id="CallGCSuppressFinalizeCorrectlyMessageOutsideDispose">
        <source>{0} calls {1}, a method that is typically only called within an implementation of 'IDisposable.Dispose'. Refer to the IDisposable pattern for more information.</source>
        <target state="translated">{0} volá {1}, což je metoda, která se obvykle volá jen v implementaci metody IDisposable.Dispose. Další informace najdete ve vzoru IDisposable.</target>
        <note />
      </trans-unit>
      <trans-unit id="InstantiateArgumentExceptionsCorrectlyTitle">
        <source>Instantiate argument exceptions correctly</source>
        <target state="translated">Vytvářejte správně instanci výjimek argumentů</target>
        <note />
      </trans-unit>
      <trans-unit id="InstantiateArgumentExceptionsCorrectlyDescription">
        <source>A call is made to the default (parameterless) constructor of an exception type that is or derives from ArgumentException, or an incorrect string argument is passed to a parameterized constructor of an exception type that is or derives from ArgumentException.</source>
        <target state="translated">Zavolal se výchozí konstruktor (bez parametrů) typu výjimky, který je třídou ArgumentException nebo je z ní odvozený, nebo se do jeho konstruktoru s parametry předal nesprávný argument řetězce.</target>
        <note />
      </trans-unit>
      <trans-unit id="InstantiateArgumentExceptionsCorrectlyMessageNoArguments">
        <source>Call the {0} constructor that contains a message and/or paramName parameter.</source>
        <target state="translated">Zavolejte konstruktor {0}, který obsahuje zprávu a/nebo parametr paramName.</target>
        <note />
      </trans-unit>
      <trans-unit id="InstantiateArgumentExceptionsCorrectlyMessageIncorrectMessage">
        <source>Method {0} passes parameter name '{1}' as the {2} argument to a {3} constructor. Replace this argument with a descriptive message and pass the parameter name in the correct position.</source>
        <target state="translated">Metoda {0} předává název parametru {1} jako argument {2} konstruktoru {3}. Nahraďte tento argument popisnou zprávou a předejte název parametru na správné pozici.</target>
        <note />
      </trans-unit>
      <trans-unit id="InstantiateArgumentExceptionsCorrectlyMessageIncorrectParameterName">
        <source>Method {0} passes '{1}' as the {2} argument to a {3} constructor. Replace this argument with one of the method's parameter names. Note that the provided parameter name should have the exact casing as declared on the method.</source>
        <target state="translated">Metoda {0} předává {1} jako argument {2} konstruktoru {3}. Nahraďte tento argument jedním z názvů parametrů metody. Poznámka: Poskytnutý název parametru by měl přesně dodržovat velikost písmen tak, jak je deklarovaný v metodě.</target>
        <note />
      </trans-unit>
      <trans-unit id="UseArrayEmpty">
        <source>Use Array.Empty</source>
        <target state="translated">Použijte Array.Empty</target>
        <note />
      </trans-unit>
      <trans-unit id="BinaryFormatterMethodUsedDescription">
        <source>The method '{0}' is insecure when deserializing untrusted data.  If you need to instead detect BinaryFormatter deserialization without a SerializationBinder set, then disable rule CA2300, and enable rules CA2301 and CA2302.</source>
        <target state="translated">Při deserializaci nedůvěryhodných dat není metoda {0} bezpečná. Pokud místo toho potřebujete zjišťovat deserializaci BinaryFormatteru bez nastaveného SerializationBinderu, zakažte pravidlo CA2300 a povolte pravidla CA2301 a CA2302.</target>
        <note />
      </trans-unit>
      <trans-unit id="BinaryFormatterMethodUsedMessage">
        <source>The method '{0}' is insecure when deserializing untrusted data.</source>
        <target state="translated">Při deserializaci nedůvěryhodných dat není metoda {0} bezpečná.</target>
        <note />
      </trans-unit>
      <trans-unit id="BinaryFormatterMethodUsedTitle">
        <source>Do not use insecure deserializer BinaryFormatter</source>
        <target state="translated">Nepoužívat nezabezpečený deserializátor BinaryFormatter</target>
        <note />
      </trans-unit>
      <trans-unit id="DoNotDisableUsingServicePointManagerSecurityProtocolsMessage">
        <source>Do not set Switch.System.ServiceModel.DisableUsingServicePointManagerSecurityProtocols to true.  Setting this switch limits Windows Communication Framework (WCF) to using Transport Layer Security (TLS) 1.0, which is insecure and obsolete.</source>
        <target state="translated">Nenastavujte přepínač Switch.System.ServiceModel.DisableUsingServicePointManagerSecurityProtocols na hodnotu true. Nastavení tohoto přepínače omezuje architekturu Windows Communication Framework (WCF) na používání protokolu Transport Layer Security (TLS) 1.0, který je nezabezpečený a zastaralý.</target>
        <note />
      </trans-unit>
      <trans-unit id="DoNotDisableUsingServicePointManagerSecurityProtocolsTitle">
        <source>Do not disable ServicePointManagerSecurityProtocols</source>
        <target state="translated">Nezakazujte ServicePointManagerSecurityProtocols</target>
        <note />
      </trans-unit>
      <trans-unit id="JavaScriptSerializerMaybeWithSimpleTypeResolverMessage">
        <source>The method '{0}' is insecure when deserializing untrusted data with a JavaScriptSerializer initialized with a SimpleTypeResolver. Ensure that the JavaScriptSerializer is initialized without a JavaScriptTypeResolver specified, or initialized with a JavaScriptTypeResolver that limits the types of objects in the deserialized object graph.</source>
        <target state="translated">Metoda {0} není bezpečná při deserializaci nedůvěryhodných dat přes JavaScriptSerializer inicializovaný s nástrojem SimpleTypeResolver. Zajistěte, aby byl JavaScriptSerializer inicializovaný bez zadání nástroje JavaScriptTypeResolver nebo aby byl inicializovaný s nástrojem JavaScriptTypeResolver, který omezuje typy objektů v grafu deserializovaných objektů.</target>
        <note />
      </trans-unit>
      <trans-unit id="JavaScriptSerializerMaybeWithSimpleTypeResolverTitle">
        <source>Ensure JavaScriptSerializer is not initialized with SimpleTypeResolver before deserializing</source>
        <target state="translated">Zajistěte, aby se před deserializací neinicializoval JavaScriptSerializer s nástrojem SimpleTypeResolver.</target>
        <note />
      </trans-unit>
      <trans-unit id="JavaScriptSerializerWithSimpleTypeResolverMessage">
        <source>The method '{0}' is insecure when deserializing untrusted data with a JavaScriptSerializer initialized with a SimpleTypeResolver. Initialize JavaScriptSerializer without a JavaScriptTypeResolver specified, or initialize with a JavaScriptTypeResolver that limits the types of objects in the deserialized object graph.</source>
        <target state="translated">Metoda {0} není bezpečná při deserializaci nedůvěryhodných dat přes JavaScriptSerializer inicializovaný s nástrojem SimpleTypeResolver. Inicializujte JavaScriptSerializer bez zadání nástroje JavaScriptTypeResolver nebo ho inicializujte s nástrojem JavaScriptTypeResolver, který omezuje typy objektů v grafu deserializovaných objektů.</target>
        <note />
      </trans-unit>
      <trans-unit id="JavaScriptSerializerWithSimpleTypeResolverTitle">
        <source>Do not deserialize with JavaScriptSerializer using a SimpleTypeResolver</source>
        <target state="translated">Nedeserializovat přes JavaScriptSerializer s použitím nástroje SimpleTypeResolver</target>
        <note />
      </trans-unit>
      <trans-unit id="JsonNetInsecureSettingsMessage">
        <source>When deserializing untrusted input, allowing arbitrary types to be deserialized is insecure.  When using JsonSerializerSettings, use TypeNameHandling.None, or for values other than None, restrict deserialized types with a SerializationBinder.</source>
        <target state="translated">Když se deserializuje nedůvěryhodný vstup, není bezpečné povolit deserializaci libovolných typů. Pokud používáte JsonSerializerSettings, použijte TypeNameHandling.None, nebo pro hodnoty jiné než None omezte deserializované typy pomocí SerializationBinder.</target>
        <note />
      </trans-unit>
      <trans-unit id="JsonNetInsecureSettingsTitle">
        <source>Do not use insecure JsonSerializerSettings</source>
        <target state="translated">Nepoužívat nezabezpečená nastavení JsonSerializerSettings</target>
        <note />
      </trans-unit>
      <trans-unit id="JsonNetMaybeInsecureSettingsMessage">
        <source>When deserializing untrusted input, allowing arbitrary types to be deserialized is insecure.  When using JsonSerializerSettings, ensure TypeNameHandling.None is specified, or for values other than None, ensure a SerializationBinder is specified to restrict deserialized types.</source>
        <target state="translated">Když se deserializuje nedůvěryhodný vstup, není bezpečné povolit deserializaci libovolných typů. Pokud používáte JsonSerializerSettings, ujistěte se, že je zadaná možnost TypeNameHandling.None, nebo pro hodnoty jiné než None se ujistěte, že se zadala možnost SerializationBinder, aby se omezily deserializované typy.</target>
        <note />
      </trans-unit>
      <trans-unit id="JsonNetMaybeInsecureSettingsTitle">
        <source>Ensure that JsonSerializerSettings are secure</source>
        <target state="translated">Ujistěte se, že nastavení JsonSerializerSettings jsou zabezpečená</target>
        <note />
      </trans-unit>
      <trans-unit id="JsonNetTypeNameHandlingDescription">
        <source>Deserializing JSON when using a TypeNameHandling value other than None can be insecure.  If you need to instead detect Json.NET deserialization when a SerializationBinder isn't specified, then disable rule CA2326, and enable rules CA2327, CA2328, CA2329, and CA2330.</source>
        <target state="translated">Deserializace JSON při použití hodnoty TypeNameHandling jiné než None nemůže být nebezpečné. Pokud místo toho potřebujete zjistit deserializaci Json.NET, když není zadané SerializationBinder, zakažte pravidlo CA2326 a povolte pravidla CA2327, CA2328, CA2329 a CA2330.</target>
        <note />
      </trans-unit>
      <trans-unit id="JsonNetTypeNameHandlingMessage">
        <source>Deserializing JSON when using a TypeNameHandling value other than None can be insecure.</source>
        <target state="translated">Deserializace JSON při použití hodnoty TypeNameHandling jiné než None nemůže být nebezpečné.</target>
        <note />
      </trans-unit>
      <trans-unit id="JsonNetTypeNameHandlingTitle">
        <source>Do not use TypeNameHandling values other than None</source>
        <target state="translated">Nepoužívat jiné hodnoty TypeNameHandling než None</target>
        <note />
      </trans-unit>
      <trans-unit id="LosFormatterMethodUsedMessage">
        <source>The method '{0}' is insecure when deserializing untrusted data.</source>
        <target state="translated">Při deserializaci nedůvěryhodných dat není metoda {0} bezpečná.</target>
        <note />
      </trans-unit>
      <trans-unit id="LosFormatterMethodUsedTitle">
        <source>Do not use insecure deserializer LosFormatter</source>
        <target state="translated">Nepoužívat nezabezpečený deserializátor LosFormatter</target>
        <note />
      </trans-unit>
      <trans-unit id="NetDataContractSerializerDeserializeMaybeWithoutBinderSetMessage">
        <source>The method '{0}' is insecure when deserializing untrusted data without a SerializationBinder to restrict the type of objects in the deserialized object graph.</source>
        <target state="translated">Když se deserializují nedůvěryhodná data bez SerializationBinderu, který omezí typ objektu v grafu deserializovaných objektů, není metoda {0} bezpečná.</target>
        <note />
      </trans-unit>
      <trans-unit id="NetDataContractSerializerDeserializeMaybeWithoutBinderSetTitle">
        <source>Ensure NetDataContractSerializer.Binder is set before deserializing</source>
        <target state="translated">Před deserializací se ujistěte, že je nastavený NetDataContractSerializer.Binder</target>
        <note />
      </trans-unit>
      <trans-unit id="NetDataContractSerializerDeserializeWithoutBinderSetMessage">
        <source>The method '{0}' is insecure when deserializing untrusted data without a SerializationBinder to restrict the type of objects in the deserialized object graph.</source>
        <target state="translated">Když se deserializují nedůvěryhodná data bez SerializationBinderu, který omezí typ objektu v grafu deserializovaných objektů, není metoda {0} bezpečná.</target>
        <note />
      </trans-unit>
      <trans-unit id="NetDataContractSerializerDeserializeWithoutBinderSetTitle">
        <source>Do not deserialize without first setting NetDataContractSerializer.Binder</source>
        <target state="translated">Nedeserializovat dříve, než se nastaví NetDataContractSerializer.Binder</target>
        <note />
      </trans-unit>
      <trans-unit id="NetDataContractSerializerMethodUsedDescription">
        <source>The method '{0}' is insecure when deserializing untrusted data.  If you need to instead detect NetDataContractSerializer deserialization without a SerializationBinder set, then disable rule CA2310, and enable rules CA2311 and CA2312.</source>
        <target state="translated">Při deserializaci nedůvěryhodných dat není metoda {0} bezpečná. Pokud místo toho potřebujete zjišťovat deserializaci NetDataContractSerializeru bez nastaveného SerializationBinderu, zakažte pravidlo CA2310 a povolte pravidla CA2311 a CA2312.</target>
        <note />
      </trans-unit>
      <trans-unit id="NetDataContractSerializerMethodUsedMessage">
        <source>The method '{0}' is insecure when deserializing untrusted data.</source>
        <target state="translated">Při deserializaci nedůvěryhodných dat není metoda {0} bezpečná.</target>
        <note />
      </trans-unit>
      <trans-unit id="NetDataContractSerializerMethodUsedTitle">
        <source>Do not use insecure deserializer NetDataContractSerializer</source>
        <target state="translated">Nepoužívat nezabezpečený deserializátor NetDataContractSerializer</target>
        <note />
      </trans-unit>
      <trans-unit id="ObjectStateFormatterMethodUsedMessage">
        <source>The method '{0}' is insecure when deserializing untrusted data.</source>
        <target state="translated">Při deserializaci nedůvěryhodných dat není metoda {0} bezpečná.</target>
        <note />
      </trans-unit>
      <trans-unit id="ObjectStateFormatterMethodUsedTitle">
        <source>Do not use insecure deserializer ObjectStateFormatter</source>
        <target state="translated">Nepoužívat nezabezpečený deserializátor ObjectStateFormatter</target>
        <note />
      </trans-unit>
      <trans-unit id="ReviewCodeForDllInjectionVulnerabilitiesMessage">
        <source>Potential DLL injection vulnerability was found where '{0}' in method '{1}' may be tainted by user-controlled data from '{2}' in method '{3}'.</source>
        <target state="translated">Našlo se potenciální ohrožení zabezpečení injektáží knihovny DLL, kde {0} v metodě {1} je možné poškodit uživatelem řízenými daty z {2} v metodě {3}.</target>
        <note />
      </trans-unit>
      <trans-unit id="ReviewCodeForDllInjectionVulnerabilitiesTitle">
        <source>Review code for DLL injection vulnerabilities</source>
        <target state="translated">Zkontrolovat ohrožení zabezpečení injektáží knihovny DLL v kódu</target>
        <note />
      </trans-unit>
      <trans-unit id="ReviewCodeForFilePathInjectionVulnerabilitiesMessage">
        <source>Potential file path injection vulnerability was found where '{0}' in method '{1}' may be tainted by user-controlled data from '{2}' in method '{3}'.</source>
        <target state="translated">Našlo se potenciální ohrožení zabezpečení injektáží cesty k souboru, kde {0} v metodě {1} je možné poškodit uživatelem řízenými daty z {2} v metodě {3}.</target>
        <note />
      </trans-unit>
      <trans-unit id="ReviewCodeForFilePathInjectionVulnerabilitiesTitle">
        <source>Review code for file path injection vulnerabilities</source>
        <target state="translated">Zkontrolovat ohrožení zabezpečení injektáží cesty k souboru v kódu</target>
        <note />
      </trans-unit>
      <trans-unit id="ReviewCodeForInformationDisclosureVulnerabilitiesMessage">
        <source>Potential information disclosure vulnerability was found where '{0}' in method '{1}' may contain unintended information from '{2}' in method '{3}'.</source>
        <target state="translated">Našlo se potenciální ohrožení zabezpečení zpřístupněním informací, kde {0} v metodě {1} může neúmyslně obsahovat informace z {2} v metodě {3}.</target>
        <note />
      </trans-unit>
      <trans-unit id="ReviewCodeForInformationDisclosureVulnerabilitiesTitle">
        <source>Review code for information disclosure vulnerabilities</source>
        <target state="translated">Zkontrolovat ohrožení zabezpečení zpřístupněním informací</target>
        <note />
      </trans-unit>
      <trans-unit id="ReviewCodeForLdapInjectionVulnerabilitiesMessage">
        <source>Potential LDAP injection vulnerability was found where '{0}' in method '{1}' may be tainted by user-controlled data from '{2}' in method '{3}'.</source>
        <target state="translated">Našlo se potenciální ohrožení zabezpečení injektáží protokolu LDAP, kde {0} v metodě {1} je možné poškodit uživatelem řízenými daty z {2} v metodě {3}.</target>
        <note />
      </trans-unit>
      <trans-unit id="ReviewCodeForLdapInjectionVulnerabilitiesTitle">
        <source>Review code for LDAP injection vulnerabilities</source>
        <target state="translated">Zkontrolovat ohrožení zabezpečení injektáží protokolu LDAP v kódu</target>
        <note />
      </trans-unit>
      <trans-unit id="ReviewCodeForOpenRedirectVulnerabilitiesMessage">
        <source>Potential open redirect vulnerability was found where '{0}' in method '{1}' may be tainted by user-controlled data from '{2}' in method '{3}'.</source>
        <target state="translated">Našlo se potenciální ohrožení zabezpečení otevřeným přesměrováním, kde {0} v metodě {1} je možné poškodit uživatelem řízenými daty z {2} v metodě {3}.</target>
        <note />
      </trans-unit>
      <trans-unit id="ReviewCodeForOpenRedirectVulnerabilitiesTitle">
        <source>Review code for open redirect vulnerabilities</source>
        <target state="translated">Zkontrolovat ohrožení zabezpečení otevřeným přesměrováním</target>
        <note />
      </trans-unit>
      <trans-unit id="ReviewCodeForProcessCommandInjectionVulnerabilitiesMessage">
        <source>Potential process command injection vulnerability was found where '{0}' in method '{1}' may be tainted by user-controlled data from '{2}' in method '{3}'.</source>
        <target state="translated">Našlo se potenciální ohrožení zabezpečení injektáží příkazu procesu, kde {0} v metodě {1} je možné poškodit uživatelem řízenými daty z {2} v metodě {3}.</target>
        <note />
      </trans-unit>
      <trans-unit id="ReviewCodeForProcessCommandInjectionVulnerabilitiesTitle">
        <source>Review code for process command injection vulnerabilities</source>
        <target state="translated">Zkontrolovat ohrožení zabezpečení injektáží příkazu procesu v kódu</target>
        <note />
      </trans-unit>
      <trans-unit id="ReviewCodeForRegexInjectionVulnerabilitiesMessage">
        <source>Potential regex injection vulnerability was found where '{0}' in method '{1}' may be tainted by user-controlled data from '{2}' in method '{3}'.</source>
        <target state="translated">Našlo se potenciální ohrožení zabezpečení injektáží regulárního výrazu, kde {0} v metodě {1} je možné poškodit uživatelem řízenými daty z {2} v metodě {3}.</target>
        <note />
      </trans-unit>
      <trans-unit id="ReviewCodeForRegexInjectionVulnerabilitiesTitle">
        <source>Review code for regex injection vulnerabilities</source>
        <target state="translated">Zkontrolovat ohrožení zabezpečení injektáží regulárního výrazu v kódu</target>
        <note />
      </trans-unit>
      <trans-unit id="ReviewCodeForSqlInjectionVulnerabilitiesMessage">
        <source>Potential SQL injection vulnerability was found where '{0}' in method '{1}' may be tainted by user-controlled data from '{2}' in method '{3}'.</source>
        <target state="translated">Našlo se potenciální ohrožení zabezpečení injektáží SQL, kde {0} v metodě {1} je možné poškodit uživatelem řízenými daty z {2} v metodě {3}.</target>
        <note />
      </trans-unit>
      <trans-unit id="ReviewCodeForSqlInjectionVulnerabilitiesTitle">
        <source>Review code for SQL injection vulnerabilities</source>
        <target state="translated">Zkontrolujte ohrožení zabezpečení injektáží SQL v kódu</target>
        <note />
      </trans-unit>
      <trans-unit id="BinaryFormatterDeserializeMaybeWithoutBinderSetMessage">
        <source>The method '{0}' is insecure when deserializing untrusted data without a SerializationBinder to restrict the type of objects in the deserialized object graph.</source>
        <target state="translated">Když se deserializují nedůvěryhodná data bez SerializationBinderu, který omezí typ objektu v grafu deserializovaných objektů, není metoda {0} bezpečná.</target>
        <note />
      </trans-unit>
      <trans-unit id="BinaryFormatterDeserializeMaybeWithoutBinderSetTitle">
        <source>Ensure BinaryFormatter.Binder is set before calling BinaryFormatter.Deserialize</source>
        <target state="translated">Než zavoláte BinaryFormatter.Deserialize, ujistěte se, že je nastavený BinaryFormatter.Binder</target>
        <note />
      </trans-unit>
      <trans-unit id="BinaryFormatterDeserializeWithoutBinderSetMessage">
        <source>The method '{0}' is insecure when deserializing untrusted data without a SerializationBinder to restrict the type of objects in the deserialized object graph.</source>
        <target state="translated">Když se deserializují nedůvěryhodná data bez SerializationBinderu, který omezí typ objektu v grafu deserializovaných objektů, není metoda {0} bezpečná.</target>
        <note />
      </trans-unit>
      <trans-unit id="BinaryFormatterDeserializeWithoutBinderSetTitle">
        <source>Do not call BinaryFormatter.Deserialize without first setting BinaryFormatter.Binder</source>
        <target state="translated">Nevolat BinaryFormatter.Deserialize dříve, než se nastaví BinaryFormatter.Binder</target>
        <note />
      </trans-unit>
      <trans-unit id="ReviewCodeForXPathInjectionVulnerabilitiesMessage">
        <source>Potential XPath injection vulnerability was found where '{0}' in method '{1}' may be tainted by user-controlled data from '{2}' in method '{3}'.</source>
        <target state="translated">Našlo se potenciální ohrožení zabezpečení injektáží XPath, kde {0} v metodě {1} je možné poškodit uživatelem řízenými daty z {2} v metodě {3}.</target>
        <note />
      </trans-unit>
      <trans-unit id="ReviewCodeForXPathInjectionVulnerabilitiesTitle">
        <source>Review code for XPath injection vulnerabilities</source>
        <target state="translated">Zkontrolujte ohrožení zabezpečení injektáží XPath v kódu</target>
        <note />
      </trans-unit>
      <trans-unit id="ReviewCodeForXamlInjectionVulnerabilitiesMessage">
        <source>Potential XAML injection vulnerability was found where '{0}' in method '{1}' may be tainted by user-controlled data from '{2}' in method '{3}'.</source>
        <target state="translated">Našlo se potenciální ohrožení zabezpečení injektáží XAML, kde {0} v metodě {1} je možné poškodit uživatelem řízenými daty z {2} v metodě {3}.</target>
        <note />
      </trans-unit>
      <trans-unit id="ReviewCodeForXamlInjectionVulnerabilitiesTitle">
        <source>Review code for XAML injection vulnerabilities</source>
        <target state="translated">Zkontrolujte ohrožení zabezpečení injektáží XAML v kódu</target>
        <note />
      </trans-unit>
      <trans-unit id="ReviewCodeForXmlInjectionVulnerabilitiesMessage">
        <source>Potential XML injection vulnerability was found where '{0}' in method '{1}' may be tainted by user-controlled data from '{2}' in method '{3}'.</source>
        <target state="translated">Našlo se potenciální ohrožení zabezpečení injektáží XML, kde {0} v metodě {1} je možné poškodit uživatelem řízenými daty z {2} v metodě {3}.</target>
        <note />
      </trans-unit>
      <trans-unit id="ReviewCodeForXmlInjectionVulnerabilitiesTitle">
        <source>Review code for XML injection vulnerabilities</source>
        <target state="translated">Zkontrolujte ohrožení zabezpečení injektáží XML v kódu</target>
        <note />
      </trans-unit>
      <trans-unit id="ReviewCodeForXssVulnerabilitiesMessage">
        <source>Potential cross-site scripting (XSS) vulnerability was found where '{0}' in method '{1}' may be tainted by user-controlled data from '{2}' in method '{3}'.</source>
        <target state="translated">Našlo se potenciální ohrožení zabezpečení skriptováním mezi weby (XSS), kde {0} v metodě {1} je možné poškodit uživatelem řízenými daty z {2} v metodě {3}.</target>
        <note />
      </trans-unit>
      <trans-unit id="ReviewCodeForXssVulnerabilitiesTitle">
        <source>Review code for XSS vulnerabilities</source>
        <target state="translated">Zkontrolujte ohrožení zabezpečení proti XSS v kódu</target>
        <note />
      </trans-unit>
      <trans-unit id="ApprovedCipherMode">
        <source>Do Not Use Unsafe Cipher Modes</source>
        <target state="translated">Nepoužívat nezabezpečené režimy šifrování</target>
        <note />
      </trans-unit>
      <trans-unit id="ApprovedCipherModeDescription">
        <source>These modes are vulnerable to attacks. Use only approved modes (CBC, CTS).</source>
        <target state="translated">Tyto režimy jsou zranitelné vůči útokům. Používejte jenom schválené režimy (CBC, CTS).</target>
        <note />
      </trans-unit>
      <trans-unit id="ApprovedCipherModeMessage">
        <source>It uses an unsafe Cipher Mode {0}</source>
        <target state="translated">Používá nezabezpečený režim šifrování {0}</target>
        <note />
      </trans-unit>
      <trans-unit id="DefinitelyInstallRootCert">
        <source>Do Not Add Certificates To Root Store</source>
        <target state="translated">Nepřidávat certifikáty do kořenového úložiště</target>
        <note />
      </trans-unit>
      <trans-unit id="DefinitelyInstallRootCertMessage">
        <source>Adding certificates to the operating system's trusted root certificates increases the risk of incorrectly authenticating an illegitimate certificate</source>
        <target state="translated">Když se certifikáty přidají mezi důvěryhodné kořenové certifikáty operačního systému, zvýší se riziko, že se nesprávně ověří nelegitimní certifikát.</target>
        <note />
      </trans-unit>
      <trans-unit id="DefinitelyUseSecureCookiesASPNetCore">
        <source>Use Secure Cookies In ASP.Net Core</source>
        <target state="translated">Používejte v ASP.Net Core zabezpečené soubory cookie</target>
        <note />
      </trans-unit>
      <trans-unit id="DefinitelyUseSecureCookiesASPNetCoreMessage">
        <source>Set CookieOptions.Secure = true when setting a cookie</source>
        <target state="translated">Při nastavování souboru cookie nastavte CookieOptions.Secure = true.</target>
        <note />
      </trans-unit>
      <trans-unit id="DoNotAddArchiveItemPathToTheTargetFileSystemPath">
        <source>Do Not Add Archive Item's Path To The Target File System Path</source>
        <target state="translated">Nepřidávejte cestu k položce archivu do systémové cesty k cílovému souboru.</target>
        <note />
      </trans-unit>
      <trans-unit id="DoNotAddArchiveItemPathToTheTargetFileSystemPathDescription">
        <source>When extracting files from an archive and using the archive item's path, check if the path is safe. Archive path can be relative and can lead to file system access outside of the expected file system target path, leading to malicious config changes and remote code execution via lay-and-wait technique.</source>
        <target state="translated">Při extrahování souborů z archivu a použití cesty k položce archivu zkontrolujte, jestli je cesta bezpečná. Cesta k archivu může být relativní a může umožnit přístup k systému souborů mimo očekávanou cílovou cestu k systému souborů, což může vést ke škodlivým změnám konfigurace a vzdálenému spuštění kódu prostřednictvím metody nastražení a čekání.</target>
        <note />
      </trans-unit>
      <trans-unit id="DoNotAddArchiveItemPathToTheTargetFileSystemPathMessage">
        <source>When creating path for '{0} in method {1}' from relative archive item path to extract file and the source is an untrusted zip archive, make sure to sanitize relative archive item path '{2} in method {3}'</source>
        <target state="translated">Pokud vytváříte cestu pro {0} v metodě {1} z relativní cesty k položce archivu za účelem extrahování souboru a daný zdroj je nedůvěryhodný archiv zip, zajistěte sanitizaci relativní cesty k položce archivu {2} v metodě {3}.</target>
        <note />
      </trans-unit>
      <trans-unit id="DefinitelyUseWeakKDFInsufficientIterationCount">
        <source>Do Not Use Weak Key Derivation Function With Insufficient Iteration Count</source>
        <target state="translated">Nepoužívat slabou funkci odvození klíče (KDF) s nedostatečným počtem iterací</target>
        <note />
      </trans-unit>
      <trans-unit id="DefinitelyUseWeakKDFInsufficientIterationCountMessage">
        <source>Use at least {0} iterations when deriving a cryptographic key from a password. By default, Rfc2898DeriveByte's IterationCount is only 1000</source>
        <target state="translated">Při odvozování kryptografického klíče z hesla používejte alespoň {0} iterací. Ve výchozím nastavení má atribut IterationCount pro Rfc2898DeriveByte hodnotu pouze 1000.</target>
        <note />
      </trans-unit>
      <trans-unit id="DoNotAddSchemaByURL">
        <source>Do Not Add Schema By URL</source>
        <target state="translated">Nepřidávejte schéma pomocí adresy URL.</target>
        <note />
      </trans-unit>
      <trans-unit id="DoNotAddSchemaByURLDescription">
        <source>This overload of XmlSchemaCollection.Add method internally enables DTD processing on the XML reader instance used, and uses UrlResolver for resolving external XML entities. The outcome is information disclosure. Content from file system or network shares for the machine processing the XML can be exposed to attacker. In addition, an attacker can use this as a DoS vector.</source>
        <target state="translated">Toto přetížení metody XmlSchemaCollection.Add vnitřně povolí zpracování DTD v použité instanci čtečky XML a pomocí UrlResolveru překládá externí entity XML. Výsledkem je zpřístupnění informací. Je možné, že se útočníkovi odhalí obsah ze souborového systému nebo sdílených síťových složek počítače, který zpracovává kód XML. Kromě toho to může útočník použít jako vektor útoku DoS.</target>
        <note />
      </trans-unit>
      <trans-unit id="DoNotAddSchemaByURLMessage">
        <source>This overload of the Add method is potentially unsafe because it may resolve dangerous external references</source>
        <target state="translated">Toto přetížení metody Add je potenciálně nebezpečné, protože může překládat nebezpečné externí odkazy.</target>
        <note />
      </trans-unit>
      <trans-unit id="DoNotCallDangerousMethodsInDeserialization">
        <source>Do Not Call Dangerous Methods In Deserialization</source>
        <target state="translated">Nevolejte nebezpečné metody při deserializaci</target>
        <note />
      </trans-unit>
      <trans-unit id="DoNotCallDangerousMethodsInDeserializationDescription">
        <source>Insecure Deserialization is a vulnerability which occurs when untrusted data is used to abuse the logic of an application, inflict a Denial-of-Service (DoS) attack, or even execute arbitrary code upon it being deserialized. It’s frequently possible for malicious users to abuse these deserialization features when the application is deserializing untrusted data which is under their control. Specifically, invoke dangerous methods in the process of deserialization. Successful insecure deserialization attacks could allow an attacker to carry out attacks such as DoS attacks, authentication bypasses, and remote code execution.</source>
        <target state="translated">Nezabezpečená deserializace je ohrožení zabezpečení, které nastane, když se nedůvěryhodná data použijí ke zneužití logiky aplikace, vyvolání útoku na dostupnost služby (DoS), nebo dokonce spuštění libovolného kódu při deserializaci. Možnost zneužití funkcí deserializace se pro kyberzločince často vyskytne, když aplikace deserializuje nedůvěryhodná data, která jsou pod jejich kontrolou. Konkrétně se stane to, že při deserializaci vyvoláte nebezpečné metody. Úspěšné útoky na nezabezpečenou deserializaci by mohly útočníkovi umožnit provedení útoků, jako jsou útoky DoS, obcházení ověřování a vzdálené spuštění kódu.</target>
        <note />
      </trans-unit>
      <trans-unit id="DoNotCallDangerousMethodsInDeserializationMessage">
        <source>When deserializing an instance of class {0}, method {1} can call dangerous method {2}.</source>
        <target state="translated">Při deserializaci instance třídy {0} může metoda {1} volat nebezpečnou metodu {2}.</target>
        <note />
      </trans-unit>
      <trans-unit id="DoNotDisableCertificateValidation">
        <source>Do Not Disable Certificate Validation</source>
        <target state="translated">Nezakazovat ověření certifikátu</target>
        <note />
      </trans-unit>
      <trans-unit id="DoNotDisableCertificateValidationDescription">
        <source>A certificate can help authenticate the identity of the server. Clients should validate the server certificate to ensure requests are sent to the intended server. If the ServerCertificateValidationCallback always returns 'true', any certificate will pass validation.</source>
        <target state="translated">Certifikát může pomoci ověřit identitu serveru. Klienti by měli certifikát serveru ověřovat, aby měli jistotu, že se požadavky odesílají na zamýšlený server. Pokud ServerCertificateValidationCallback vždy vrátí hodnotu true, projde ověřením jakýkoliv certifikát.</target>
        <note />
      </trans-unit>
      <trans-unit id="DoNotDisableCertificateValidationMessage">
        <source>The ServerCertificateValidationCallback is set to a function that accepts any server certificate, by always returning true. Ensure that server certificates are validated to verify the identity of the server receiving requests.</source>
        <target state="translated">Vlastnost ServerCertificateValidationCallback je nastavená na funkci, která přijímá libovolný certifikát serveru, protože vždy vrací hodnotu true. Dbejte na to, aby se certifikáty serverů ověřovaly a měli jste jistotu o identitě serveru přijímajícího požadavky.</target>
        <note />
      </trans-unit>
      <trans-unit id="DoNotDisableHTTPHeaderChecking">
        <source>Do Not Disable HTTP Header Checking</source>
        <target state="translated">Nezakazovat kontrolu hlaviček HTTP</target>
        <note />
      </trans-unit>
      <trans-unit id="DoNotDisableHTTPHeaderCheckingDescription">
        <source>HTTP header checking enables encoding of the carriage return and newline characters, \r and \n, that are found in response headers. This encoding can help to avoid injection attacks that exploit an application that echoes untrusted data contained by the header.</source>
        <target state="translated">Kontrola hlaviček HTTP umožňuje kódovat znaky návratu na začátek řádku a nového řádku \r a \n, které se nacházejí v hlavičkách odpovědí. Toto kódování může pomoct při prevenci útoků injektáží, které zneužívají aplikaci, která vypisuje nedůvěryhodná data obsažená v hlavičce.</target>
        <note />
      </trans-unit>
      <trans-unit id="DoNotDisableHTTPHeaderCheckingMessage">
        <source>Do not disable HTTP header checking</source>
        <target state="translated">Nezakazovat kontrolu hlaviček HTTP</target>
        <note />
      </trans-unit>
      <trans-unit id="DoNotDisableRequestValidation">
        <source>Do Not Disable Request Validation</source>
        <target state="translated">Nezakazovat ověřování požadavků</target>
        <note />
      </trans-unit>
      <trans-unit id="DoNotDisableRequestValidationDescription">
        <source>Request validation is a feature in ASP.NET that examines HTTP requests and determines whether they contain potentially dangerous content. This check adds protection from markup or code in the URL query string, cookies, or posted form values that might have been added for malicious purposes. So, it is generally desirable and should be left enabled for defense in depth.</source>
        <target state="translated">Ověřování požadavků je funkce v ASP.NET, která kontroluje požadavky HTTP a určuje, jestli neobsahují potenciálně nebezpečný obsah. Tato kontrola přidává ochranu před značkami nebo kódem v řetězci dotazu adresy URL, souborech cookie nebo odeslaných hodnotách formuláře, které se mohly přidat pro škodlivé účely. Proto je obecně žádoucí a pro důkladnou obranu by se měla nechat povolená.</target>
        <note />
      </trans-unit>
      <trans-unit id="DoNotDisableRequestValidationMessage">
        <source>{0} has request validation disabled</source>
        <target state="translated">{0} má zakázané ověřování žádostí.</target>
        <note />
      </trans-unit>
      <trans-unit id="DoNotDisableSchUseStrongCrypto">
        <source>Do Not Disable SChannel Use of Strong Crypto</source>
        <target state="translated">Nezakazovat zprostředkovateli SChannel použití silného šifrování</target>
        <note />
      </trans-unit>
      <trans-unit id="DoNotDisableSchUseStrongCryptoDescription">
        <source>Starting with the .NET Framework 4.6, the System.Net.ServicePointManager and System.Net.Security.SslStream classes are recommeded to use new protocols. The old ones have protocol weaknesses and are not supported. Setting Switch.System.Net.DontEnableSchUseStrongCrypto with true will use the old weak crypto check and opt out of the protocol migration.</source>
        <target state="translated">Počínaje .NET Framework 4.6 se doporučuje, aby třídy System.Net.ServicePointManager a System.Net.Security.SslStream používaly nové protokoly. Staré protokoly mají slabá místa a nejsou podporovány. Po nastavení Switch.System.Net.DontEnableSchUseStrongCrypto na hodnotu true se použije stará slabá kryptografická kontrola a výslovný nesouhlas s migrací protokolů.</target>
        <note />
      </trans-unit>
      <trans-unit id="DoNotDisableSchUseStrongCryptoMessage">
        <source>{0} disables TLS 1.2 and enables SSLv3</source>
        <target state="translated">{0} zakazuje TLS 1.2 a povoluje SSLv3.</target>
        <note />
      </trans-unit>
      <trans-unit id="DoNotHardCodeEncryptionKey">
        <source>Do Not Hard Code Encryption Key</source>
        <target state="translated">Nepoužívat pevně zakódovaný šifrovací klíč</target>
        <note />
      </trans-unit>
      <trans-unit id="DoNotHardCodeEncryptionKeyDescription">
        <source>SymmetricAlgorithm's .Key property, or a method's rgbKey parameter, should never be a hardcoded value.</source>
        <target state="translated">Vlastnost .Key objektu SymmetricAlgorithm ani parametr rgbKey metody by nikdy neměly mít pevně zakódované hodnoty.</target>
        <note />
      </trans-unit>
      <trans-unit id="DoNotHardCodeEncryptionKeyMessage">
        <source>Potential security vulnerability was found where '{0}' in method '{1}' may be tainted by hardcoded key from '{2}' in method '{3}'</source>
        <target state="translated">Našlo se potenciální ohrožení zabezpečení, kde {0} v metodě {1} je možné poškodit pevně zakódovaným klíčem z {2} v metodě {3}.</target>
        <note />
      </trans-unit>
      <trans-unit id="DoNotInstallRootCertDescription">
        <source>By default, the Trusted Root Certification Authorities certificate store is configured with a set of public CAs that has met the requirements of the Microsoft Root Certificate Program. Since all trusted root CAs can issue certificates for any domain, an attacker can pick a weak or coercible CA that you install by yourself to target for an attack – and a single vulnerable, malicious or coercible CA undermines the security of the entire system. To make matters worse, these attacks can go unnoticed quite easily.</source>
        <target state="translated">Standardně je úložiště certifikátů důvěryhodných kořenových certifikačních autorit nakonfigurované na sadu veřejných CA, které splnily požadavky programu Microsoft Root Certificate Program. Vzhledem k tomu, že všechny důvěryhodné kořenové CA můžou vystavovat certifikáty pro libovolnou doménu, útočník si může vybrat slabou nebo zranitelnou CA, kterou si sami nainstalujete na cíl útoku – a jedna ohrožená, škodlivá nebo zranitelná CA ohrožuje zabezpečení celého systému. A co je horší, tyto útoky se dají vcelku snadno skrýt.</target>
        <note />
      </trans-unit>
      <trans-unit id="DoNotReferSelfInSerializableClass">
        <source>Do Not Refer Self In Serializable Class</source>
        <target state="translated">Neodkazovat na sebe v serializovatelné třídě</target>
        <note />
      </trans-unit>
      <trans-unit id="DoNotReferSelfInSerializableClassDescription">
        <source>This can allow an attacker to DOS or exhaust the memory of the process.</source>
        <target state="translated">Toto může útočníkovi umožnit útok na dostupnost služby (DOS) nebo vyčerpání paměti procesu.</target>
        <note />
      </trans-unit>
      <trans-unit id="DoNotReferSelfInSerializableClassMessage">
        <source>{0} participates in a potential reference cycle</source>
        <target state="translated">{0} se účastní potenciálního cyklu odkazů.</target>
        <note />
      </trans-unit>
      <trans-unit id="DoNotSerializeTypesWithPointerFields">
        <source>Do Not Serialize Types With Pointer Fields</source>
        <target state="translated">Neserializujte typy s poli ukazatelů.</target>
        <note />
      </trans-unit>
      <trans-unit id="DoNotSerializeTypesWithPointerFieldsDescription">
        <source>Pointers are not "type safe" in the sense that you cannot guarantee the correctness of the memory they point at. So, serializing types with pointer fields is dangerous, as it may allow an attacker to control the pointer.</source>
        <target state="translated">Ukazatelé nezajišťují bezpečnost typů. To znamená, že není možné zaručit správnost paměti, na kterou ukazují. Proto je serializace typů s poli ukazatelů nebezpečná, může totiž umožnit útočníkovi ovládat ukazatele.</target>
        <note />
      </trans-unit>
      <trans-unit id="DoNotSerializeTypesWithPointerFieldsMessage">
        <source>Pointer field {0} on serializable type.</source>
        <target state="translated">Pole ukazatele {0} v serializovatelném typu</target>
        <note />
      </trans-unit>
      <trans-unit id="DoNotUseAccountSAS">
        <source>Do Not Use Account Shared Access Signature</source>
        <target state="translated">Nepoužívat sdílený přístupový podpis účtu</target>
        <note />
      </trans-unit>
      <trans-unit id="DoNotUseAccountSASDescription">
        <source>Shared Access Signatures(SAS) are a vital part of the security model for any application using Azure Storage, they should provide limited and safe permissions to your storage account to clients that don't have the account key. All of the operations available via a service SAS are also available via an account SAS, that is, account SAS is too powerful. So it is recommended to use Service SAS to delegate access more carefully.</source>
        <target state="translated">Sdílené přístupové podpisy (SAS) jsou důležitou součástí modelu zabezpečení pro jakoukoli aplikaci, která používá Azure Storage. Měly by poskytovat omezená a bezpečná oprávnění k účtu úložiště klientům, kteří nemají klíč účtu. Všechny operace, které jsou k dispozici prostřednictvím SAS služby, jsou k dispozici také prostřednictvím SAS účtu. SAS účtu je velmi silný nástroj. Při delegování přístupu se doporučuje používat SAS služby s rozvahou.</target>
        <note />
      </trans-unit>
      <trans-unit id="DoNotUseAccountSASMessage">
        <source>Use Service SAS instead of Account SAS for fine grained access control and container-level access policy</source>
        <target state="translated">Pokud chcete využívat jemně odstupňované řízení přístupu a zásady přístupu na úrovni kontejneru, místo SAS účtu použijte SAS služby.</target>
        <note />
      </trans-unit>
      <trans-unit id="DoNotUseBrokenCryptographicAlgorithms">
        <source>Do Not Use Broken Cryptographic Algorithms</source>
        <target state="translated">Nepoužívejte prolomené kryptografické algoritmy</target>
        <note />
      </trans-unit>
      <trans-unit id="DoNotUseBrokenCryptographicAlgorithmsDescription">
        <source>An attack making it computationally feasible to break this algorithm exists. This allows attackers to break the cryptographic guarantees it is designed to provide. Depending on the type and application of this cryptographic algorithm, this may allow attackers to read enciphered messages, tamper with enciphered  messages, forge digital signatures, tamper with hashed content, or otherwise compromise any cryptosystem based on this algorithm. Replace encryption uses with the AES algorithm (AES-256, AES-192 and AES-128 are acceptable) with a key length greater than or equal to 128 bits. Replace hashing uses with a hashing function in the SHA-2 family, such as SHA512, SHA384, or SHA256. Replace digital signature uses with RSA with a key length greater than or equal to 2048-bits, or ECDSA with a key length greater than or equal to 256 bits.</source>
        <target state="translated">Existuje útok, který je výpočetně dostatečně výkonný na to, aby prolomil tento algoritmus. Díky tomu můžou útočníci překonat kryptografické zabezpečení, které má algoritmus poskytovat. Podle typu aplikace a kryptografického algoritmu to může útočníkovi umožnit číst šifrované zprávy, upravovat je, falšovat digitální podpisy, upravovat hodnotu hash obsahu nebo jinak útočit na kryptografický systém založený na tomto algoritmu. Nahraďte místa, kde se používá šifrování, algoritmem AES (přípustné jsou varianty AES-256, AES-192 a AES-128) s délkou klíče alespoň 128 bitů. Nahraďte místa, kde se používá algoritmus hash, hashovací funkcí řady SHA-2, třeba SHA512, SHA384 nebo SHA256. Nahraďte místa, kde se používá digitální podpis, šifrováním RSA s délkou klíče alespoň 2048 bitů nebo algoritmem ECDSA s délkou klíče alespoň 256 bitů.</target>
        <note />
      </trans-unit>
      <trans-unit id="DoNotUseBrokenCryptographicAlgorithmsMessage">
        <source>{0} uses a broken cryptographic algorithm {1}</source>
        <target state="translated">{0} používá prolomený kryptografický algoritmus {1}.</target>
        <note />
      </trans-unit>
      <trans-unit id="DoNotUseDSA">
        <source>Do Not Use Digital Signature Algorithm (DSA)</source>
        <target state="translated">Nepoužívejte algoritmus DSA (Digital Signature Algorithm)</target>
        <note />
      </trans-unit>
      <trans-unit id="DoNotUseDSADescription">
        <source>DSA is too weak to use.</source>
        <target state="translated">Algoritmus DSA je příliš slabý a jeho použití se nedoporučuje.</target>
        <note />
      </trans-unit>
      <trans-unit id="DoNotUseDSAMessage">
        <source>Asymmetric encryption algorithm {0} is weak. Switch to an RSA with at least 2048 key size, ECDH or ECDSA algorithm instead</source>
        <target state="translated">Algoritmus asymetrického šifrování {0} je slabý. Použijte radši algoritmus RSA s velikostí klíče alespoň 2048, ECDH nebo ECDSA.</target>
        <note />
      </trans-unit>
      <trans-unit id="DoNotUseDeprecatedSecurityProtocols">
        <source>Do Not Use Deprecated Security Protocols</source>
        <target state="translated">Nepoužívejte zastaralé protokoly zabezpečení.</target>
        <note />
      </trans-unit>
      <trans-unit id="DoNotUseDeprecatedSecurityProtocolsDescription">
        <source>Using a deprecated security protocol rather than the system default is risky.</source>
        <target state="translated">Používání zastaralých protokolů zabezpečení místo systémových výchozích protokolů představuje riziko.</target>
        <note />
      </trans-unit>
      <trans-unit id="DoNotUseDeprecatedSecurityProtocolsMessage">
        <source>Hard-coded use of deprecated security protocol {0}</source>
        <target state="translated">Pevně zakódované použití zastaralého protokolu zabezpečení {0}</target>
        <note />
      </trans-unit>
      <trans-unit id="DoNotUseMD5">
        <source>Do not use insecure cryptographic algorithm MD5.</source>
        <target state="translated">Nepoužívejte nezabezpečený kryptografický algoritmus MD5</target>
        <note />
      </trans-unit>
      <trans-unit id="DoNotUseMD5Description">
        <source>This type implements MD5, a cryptographically insecure hashing function. Hash collisions are computationally feasible for the MD5 and HMACMD5 algorithms. Replace this usage with a SHA-2 family hash algorithm (SHA512, SHA384, SHA256).</source>
        <target state="translated">Tento typ implementuje MD5, což je kryptograficky nezabezpečená hashovací funkce. Kolize hashovací funkce jsou výpočetně schůdné u algoritmů MD5 a HMACMD5. Nahraďte toto použití hashovacím algoritmem z řady SHA-2 (SHA512, SHA384, SHA256).</target>
        <note />
      </trans-unit>
      <trans-unit id="DoNotUseObsoleteKDFAlgorithm">
        <source>Do not use obsolete key derivation function</source>
        <target state="translated">Nepoužívat zastaralou funkci pro odvození klíče</target>
        <note />
      </trans-unit>
      <trans-unit id="DoNotUseObsoleteKDFAlgorithmDescription">
        <source>Password-based key derivation should use PBKDF2 with SHA-2. Avoid using PasswordDeriveBytes since it generates a PBKDF1 key. Avoid using Rfc2898DeriveBytes.CryptDeriveKey since it doesn't use the iteration count or salt.</source>
        <target state="translated">Odvození klíče na bázi hesla by mělo používat PBKDF2 s SHA-2. Nepoužívejte PasswordDeriveBytes, protože generuje klíč PBKDF1. Nepoužívejte Rfc2898DeriveBytes.CryptDeriveKey, protože nepoužívá počet iterací nebo řetězec salt.</target>
        <note />
      </trans-unit>
      <trans-unit id="DoNotUseObsoleteKDFAlgorithmMessage">
        <source>Call to obsolete key derivation function {0}.{1}</source>
        <target state="translated">Volání zastaralé funkce pro odvození klíče {0}.{1}</target>
        <note />
      </trans-unit>
      <trans-unit id="DoNotUseSHA1">
        <source>Do not use insecure cryptographic algorithm SHA1.</source>
        <target state="translated">Nepoužívejte nezabezpečený kryptografický algoritmus SHA1</target>
        <note />
      </trans-unit>
      <trans-unit id="DoNotUseSHA1Description">
        <source>This type implements SHA1, a cryptographically insecure hashing function. Hash collisions are computationally feasible for the SHA-1 and SHA-0 algorithms. Replace this usage with a SHA-2 family hash algorithm (SHA512, SHA384, SHA256).</source>
        <target state="translated">Tento typ implementuje SHA1, což je kryptograficky nezabezpečená hashovací funkce. Kolize hashovací funkce jsou výpočetně schůdné u algoritmů SHA-1 a SHA-0. Nahraďte toto použití hashovacím algoritmem z řady SHA-2 (SHA512, SHA384, SHA256).</target>
        <note />
      </trans-unit>
      <trans-unit id="DoNotUseWeakCryptographicAlgorithms">
        <source>Do Not Use Weak Cryptographic Algorithms</source>
        <target state="translated">Nepoužívejte slabé kryptografické algoritmy</target>
        <note />
      </trans-unit>
      <trans-unit id="DoNotUseWeakCryptographicAlgorithmsDescription">
        <source>Cryptographic algorithms degrade over time as attacks become for advances to attacker get access to more computation. Depending on the type and application of this cryptographic algorithm, further degradation of the cryptographic strength of it may allow attackers to read enciphered messages, tamper with enciphered  messages, forge digital signatures, tamper with hashed content, or otherwise compromise any cryptosystem based on this algorithm. Replace encryption uses with the AES algorithm (AES-256, AES-192 and AES-128 are acceptable) with a key length greater than or equal to 128 bits. Replace hashing uses with a hashing function in the SHA-2 family, such as SHA-2 512, SHA-2 384, or SHA-2 256.</source>
        <target state="translated">Výkonnost kryptografických algoritmů časem klesá, protože útoky se stávají stále sofistikovanější a útočníci získávají přístup k vyššímu výpočetnímu výkonu. Podle typu aplikace a kryptografického algoritmu může další snižování jeho kryptografické síly umožnit útočníkovi číst šifrované zprávy, upravovat je, falšovat digitální podpisy, upravovat hodnotu hash obsahu nebo jinak útočit na kryptografický systém založený na tomto algoritmu. Nahraďte místa, kde se používá šifrování, algoritmem AES (přípustné jsou varianty AES-256, AES-192 a AES-128) s délkou klíče alespoň 128 bitů. Nahraďte místa, kde se používá algoritmus hash, hashovací funkcí řady SHA-2, třeba SHA-2 512, SHA-2 384 nebo SHA-2 256.</target>
        <note />
      </trans-unit>
      <trans-unit id="DoNotUseWeakCryptographicAlgorithmsMessage">
        <source>{0} uses a weak cryptographic algorithm {1}</source>
        <target state="translated">{0} používá slabý kryptografický algoritmus {1}.</target>
        <note />
      </trans-unit>
      <trans-unit id="DoNotUseWeakKDFAlgorithm">
        <source>Do Not Use Weak Key Derivation Function Algorithm</source>
        <target state="translated">Nepoužívejte slabý algoritmus funkce odvození klíče (KDF).</target>
        <note />
      </trans-unit>
      <trans-unit id="DoNotUseWeakKDFAlgorithmDescription">
        <source>Some implementations of the Rfc2898DeriveBytes class allow for a hash algorithm to be specified in a constructor parameter or overwritten in the HashAlgorithm property. If a hash algorithm is specified, then it should be SHA-256 or higher.</source>
        <target state="translated">Některé implementace třídy Rfc2898DeriveBytes umožňují, aby se algoritmus hash zadal v parametru konstruktoru nebo přepsal ve vlastnosti HashAlgorithm. V případě zadání algoritmu hash by se mělo jednat o SHA-256 nebo vyšší.</target>
        <note />
      </trans-unit>
      <trans-unit id="DoNotUseWeakKDFAlgorithmMessage">
        <source>{0} created with a weak hash algorithm. Use SHA256, SHA384, or SHA512 to create a strong key from a password</source>
        <target state="translated">{0} se vytvořilo pomocí slabého algoritmu hash. Jestli chcete vytvořit silný klíč z hesla, použijte SHA256, SHA384 nebo SHA512.</target>
        <note />
      </trans-unit>
      <trans-unit id="DoNotUseWeakKDFInsufficientIterationCountDescription">
        <source>When deriving cryptographic keys from user-provided inputs such as password, use sufficient iteration count (at least 100k).</source>
        <target state="translated">Při odvozování kryptografických klíčů z uživatelem zadaných vstupů, jako je například heslo, používejte dostatečný počet iterací (alespoň 100 000).</target>
        <note />
      </trans-unit>
      <trans-unit id="DoNotUseXslTransform">
        <source>Do Not Use XslTransform</source>
        <target state="translated">Nepoužívat XslTransform</target>
        <note />
      </trans-unit>
      <trans-unit id="DoNotUseXslTransformMessage">
        <source>Do not use XslTransform. It does not restrict potentially dangerous external references.</source>
        <target state="translated">Nepoužije XslTransform. Neomezí se tím potenciálně nebezpečné externí odkazy.</target>
        <note />
      </trans-unit>
      <trans-unit id="HardCodedSecurityProtocolMessage">
        <source>Avoid hardcoding SecurityProtocolType {0}, and instead use SecurityProtocolType.SystemDefault to allow the operating system to choose the best Transport Layer Security protocol to use.</source>
        <target state="translated">Vyhněte se pevnému zakódování hodnoty SecurityProtocolType {0}. Místo toho použijte SecurityProtocolType.SystemDefault, aby mohl operační systém sám zvolit nejlepší protokol TLS (Transport Layer Security), který se má použít.</target>
        <note />
      </trans-unit>
      <trans-unit id="HardCodedSecurityProtocolTitle">
        <source>Avoid hardcoding SecurityProtocolType value</source>
        <target state="translated">Vyhněte se pevnému zakódování hodnoty SecurityProtocolType</target>
        <note />
      </trans-unit>
      <trans-unit id="MaybeInstallRootCert">
        <source>Ensure Certificates Are Not Added To Root Store</source>
        <target state="translated">Zajistit, aby se certifikáty nepřidávaly do kořenového úložiště</target>
        <note />
      </trans-unit>
      <trans-unit id="MaybeInstallRootCertMessage">
        <source>Adding certificates to the operating system's trusted root certificates is insecure. Ensure that the target store is not root store.</source>
        <target state="translated">Přidávání certifikátů mezi důvěryhodné kořenové certifikáty operačního systému není bezpečné. Ujistěte se, že cílové úložiště není kořenové.</target>
        <note />
      </trans-unit>
      <trans-unit id="MaybeUseSecureCookiesASPNetCore">
        <source>Ensure Use Secure Cookies In ASP.Net Core</source>
        <target state="translated">Zajistěte použití zabezpečených souborů cookie v ASP.Net Core</target>
        <note />
      </trans-unit>
      <trans-unit id="MaybeUseSecureCookiesASPNetCoreMessage">
        <source>Ensure that CookieOptions.Secure = true when setting a cookie</source>
        <target state="translated">Při nastavování souboru cookie nezapomeňte nastavit CookieOptions.Secure = true.</target>
        <note />
      </trans-unit>
      <trans-unit id="MaybeUseWeakKDFInsufficientIterationCount">
        <source>Ensure Sufficient Iteration Count When Using Weak Key Derivation Function</source>
        <target state="translated">Při použití slabé funkce odvození klíče (KDF) zajistěte dostatečný počet iterací.</target>
        <note />
      </trans-unit>
      <trans-unit id="MaybeUseWeakKDFInsufficientIterationCountMessage">
        <source>Ensure that the iteration count is at least {0} when deriving a cryptographic key from a password. By default, Rfc2898DeriveByte's IterationCount is only 1000</source>
        <target state="translated">Při odvozování kryptografického klíče z hesla zajistěte, aby byl počet iterací alespoň {0}. Ve výchozím nastavení má atribut IterationCount pro Rfc2898DeriveByte hodnotu pouze 1000.</target>
        <note />
      </trans-unit>
      <trans-unit id="SetViewStateUserKey">
        <source>Set ViewStateUserKey For Classes Derived From Page</source>
        <target state="translated">Pro třídy odvozené z Page nastavte ViewStateUserKey.</target>
        <note />
      </trans-unit>
      <trans-unit id="SetViewStateUserKeyDescription">
        <source>Setting the ViewStateUserKey property can help you prevent attacks on your application by allowing you to assign an identifier to the view-state variable for individual users so that they cannot use the variable to generate an attack. Otherwise, there will be cross-site request forgery vulnerabilities.</source>
        <target state="translated">Nastavení vlastnosti ViewStateUserKey může pomoct zabránit útokům na aplikaci tak, že vám umožní přiřadit identifikátor k proměnné stavu zobrazení pro jednotlivé uživatele. Díky tomu nebude možné proměnnou použít k útoku. Jinak bude zabezpečení aplikace ohrožené útokem CSRF.</target>
        <note />
      </trans-unit>
      <trans-unit id="SetViewStateUserKeyMessage">
        <source>The class {0} derived from System.Web.UI.Page does not set the ViewStateUserKey property in the OnInit method or Page_Init method</source>
        <target state="translated">Třída {0}, která je odvozená ze System.Web.UI.Page, nenastavuje vlastnost ViewStateUserKey v metodě OnInit nebo Page_Init.</target>
        <note />
      </trans-unit>
      <trans-unit id="UseContainerLevelAccessPolicy">
        <source>Use Container Level Access Policy</source>
        <target state="translated">Použít zásady přístupu na úrovni kontejneru</target>
        <note />
      </trans-unit>
      <trans-unit id="UseContainerLevelAccessPolicyDescription">
        <source>No access policy identifier is specified, making tokens non-revocable.</source>
        <target state="translated">Není zadaný žádný identifikátor zásad přístupu, a tokeny jsou proto neodvolatelné.</target>
        <note />
      </trans-unit>
      <trans-unit id="UseContainerLevelAccessPolicyMessage">
        <source>Consider using Azure's role-based access control instead of a Shared Access Signature (SAS) if possible. If you still need to use a SAS, use a container-level access policy when creating a SAS</source>
        <target state="translated">Pokud je to možné, zvažte použití řízení přístupu Azure na základě role namísto sdíleného přístupového podpisu (SAS). Pokud i přesto potřebujete používat sdílený přístupový podpis, použijte při jeho vytváření zásady přístupu na úrovni kontejneru.</target>
        <note />
      </trans-unit>
      <trans-unit id="UseRSAWithSufficientKeySize">
        <source>Use Rivest–Shamir–Adleman (RSA) Algorithm With Sufficient Key Size</source>
        <target state="translated">Použijte algoritmus RSA (Rivest-Shamir-Adleman) s dostatečnou velikostí klíče</target>
        <note />
      </trans-unit>
      <trans-unit id="UseRSAWithSufficientKeySizeDescription">
        <source>Encryption algorithms are vulnerable to brute force attacks when too small a key size is used.</source>
        <target state="translated">Šifrovací algoritmy jsou zranitelné vůči útokům hrubou silou, pokud se použije příliš malá velikost klíče.</target>
        <note />
      </trans-unit>
      <trans-unit id="UseRSAWithSufficientKeySizeMessage">
        <source>Asymmetric encryption algorithm {0}'s key size is less than 2048. Switch to an RSA with at least 2048 key size, ECDH or ECDSA algorithm instead.</source>
        <target state="translated">Velikost klíče algoritmu asymetrického šifrování {0} je menší než 2048. Použijte radši algoritmus RSA s velikostí klíče alespoň 2048, ECDH nebo ECDSA.</target>
        <note />
      </trans-unit>
      <trans-unit id="UseSecureCookiesASPNetCoreDescription">
        <source>Applications available over HTTPS must use secure cookies.</source>
        <target state="translated">Aplikace, které jsou k dispozici přes HTTPS, musí používat zabezpečené soubory cookie.</target>
        <note />
      </trans-unit>
      <trans-unit id="UseSharedAccessProtocolHttpsOnly">
        <source>Use SharedAccessProtocol HttpsOnly</source>
        <target state="translated">Použít SharedAccessProtocol HttpsOnly</target>
        <note />
      </trans-unit>
      <trans-unit id="UseSharedAccessProtocolHttpsOnlyDescription">
        <source>HTTPS encrypts network traffic. Use HttpsOnly, rather than HttpOrHttps, to ensure network traffic is always encrypted to help prevent disclosure of sensitive data.</source>
        <target state="translated">Protokol HTTPS šifruje síťový provoz. Pokud chcete zajistit, aby byl síťový přenos vždy zašifrovaný, aby se zabránilo odhalení citlivých dat, použijte HttpsOnly, ne HttpOrHttps.</target>
        <note />
      </trans-unit>
      <trans-unit id="UseSharedAccessProtocolHttpsOnlyMessage">
        <source>Consider using Azure's role-based access control instead of a Shared Access Signature (SAS) if possible. If you still need to use a SAS, specify SharedAccessProtocol.HttpsOnly</source>
        <target state="translated">Pokud je to možné, zvažte použití řízení přístupu Azure na základě role namísto sdíleného přístupového podpisu (SAS). Pokud i přesto potřebujete používat sdílený přístupový podpis, zadejte SharedAccessProtocol.HttpsOnly.</target>
        <note />
      </trans-unit>
      <trans-unit id="UseXmlReaderDescription">
        <source>Processing XML from untrusted data may load dangerous external references, which should be restricted by using an XmlReader with a secure resolver or with DTD processing disabled.</source>
        <target state="translated">Zpracování kódu XML z nedůvěryhodných dat může načíst nebezpečné externí odkazy, což by se mělo omezit tím, že se použije XmlReader se zabezpečeným překladačem nebo se zakázaným zpracováním DTD.</target>
        <note />
      </trans-unit>
      <trans-unit id="UseXmlReaderForDataSetReadXml">
        <source>Use XmlReader For DataSet Read Xml</source>
        <target state="translated">Použít XmlReader pro DataSet Read Xml</target>
        <note />
      </trans-unit>
      <trans-unit id="UseXmlReaderForDeserialize">
        <source>Use XmlReader For Deserialize</source>
        <target state="translated">Použít XmlReader pro Deserialize</target>
        <note />
      </trans-unit>
      <trans-unit id="UseXmlReaderForSchemaRead">
        <source>Use XmlReader For Schema Read</source>
        <target state="translated">Použít XmlReader pro Schema Read</target>
        <note />
      </trans-unit>
      <trans-unit id="UseXmlReaderForValidatingReader">
        <source>Use XmlReader For Validating Reader</source>
        <target state="translated">Použít XmlReader pro Validating Reader</target>
        <note />
      </trans-unit>
      <trans-unit id="UseXmlReaderForXPathDocument">
        <source>Use XmlReader For XPathDocument</source>
        <target state="translated">Použít XmlReader pro XPathDocument</target>
        <note />
      </trans-unit>
      <trans-unit id="UseXmlReaderMessage">
        <source>This overload of the {0}.{1} method is potentially unsafe, use an overload that takes a XmlReader instance instead</source>
        <target state="translated">Toto přetížení metody {0}.{1} nemusí být bezpečné. Použijte raději přetížení, které přijímá instanci XmlReader.</target>
        <note />
      </trans-unit>
      <trans-unit id="DoNotCreateTasksWithoutPassingATaskSchedulerTitle">
        <source>Do not create tasks without passing a TaskScheduler</source>
        <target state="translated">Nevytvářejte úlohy bez předání Plánovače úloh</target>
        <note />
      </trans-unit>
      <trans-unit id="DoNotCreateTasksWithoutPassingATaskSchedulerDescription">
        <source>Do not create tasks unless you are using one of the overloads that takes a TaskScheduler. The default is to schedule on TaskScheduler.Current, which would lead to deadlocks. Either use TaskScheduler.Default to schedule on the thread pool, or explicitly pass TaskScheduler.Current to make your intentions clear.</source>
        <target state="translated">Nevytvářejte úlohy, pokud nepoužíváte jedno z přetížení, která využívají Plánovač úloh. Výchozí chování je nastavení plánu u TaskScheduler.Current, což by vedlo ke vzájemnému zablokování. Buď použijte TaskScheduler.Default pro nastavení plánu u fondu vláken, nebo explicitně předejte TaskScheduler.Current, aby bylo zcela jasné, co máte v úmyslu.</target>
        <note />
      </trans-unit>
      <trans-unit id="DoNotCreateTasksWithoutPassingATaskSchedulerMessage">
        <source>Do not create tasks without passing a TaskScheduler</source>
        <target state="translated">Nevytvářejte úlohy bez předání Plánovače úloh</target>
        <note />
      </trans-unit>
    </body>
  </file>
</xliff><|MERGE_RESOLUTION|>--- conflicted
+++ resolved
@@ -142,7 +142,6 @@
         <target state="translated">Metoda akce {0} musí explicitně určit druh požadavku HTTP.</target>
         <note />
       </trans-unit>
-<<<<<<< HEAD
       <trans-unit id="MaybeDisableHttpClientCRLCheck">
         <source>Ensure HttpClient certificate revocation list check is not disabled</source>
         <target state="new">Ensure HttpClient certificate revocation list check is not disabled</target>
@@ -151,7 +150,8 @@
       <trans-unit id="MaybeDisableHttpClientCRLCheckMessage">
         <source>HttpClient may be created without enabling CheckCertificateRevocationList</source>
         <target state="new">HttpClient may be created without enabling CheckCertificateRevocationList</target>
-=======
+        <note />
+      </trans-unit>
       <trans-unit id="DoNotUseCountAsyncWhenAnyAsyncCanBeUsedDescription">
         <source>For non-empty collections, CountAsync() and LongCountAsync() enumerate the entire sequence, while AnyAsync() stops at the first item or the first item that satisfies a condition.</source>
         <target state="translated">U neprázdných kolekcí CountAsync() a LongCountAsync() zobrazí výčet celé sekvence, zatímco AnyAsync() se zastaví u první položky nebo u první položky, která splňuje podmínku.</target>
@@ -180,7 +180,6 @@
       <trans-unit id="DoNotUseCountWhenAnyCanBeUsedTitle">
         <source>Do not use Count() or LongCount() when Any() can be used</source>
         <target state="translated">Nepoužívat Count() nebo LongCount(), pokud se dá použít Any()</target>
->>>>>>> 69f61aa0
         <note />
       </trans-unit>
       <trans-unit id="ReviewSQLQueriesForSecurityVulnerabilitiesDescription">

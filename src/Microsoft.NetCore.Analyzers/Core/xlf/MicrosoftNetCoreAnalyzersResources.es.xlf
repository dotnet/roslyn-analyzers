﻿<?xml version="1.0" encoding="utf-8"?>
<xliff xmlns="urn:oasis:names:tc:xliff:document:1.2" xmlns:xsi="http://www.w3.org/2001/XMLSchema-instance" version="1.2" xsi:schemaLocation="urn:oasis:names:tc:xliff:document:1.2 xliff-core-1.2-transitional.xsd">
  <file datatype="xml" source-language="en" target-language="es" original="../MicrosoftNetCoreAnalyzersResources.resx">
    <body>
      <trans-unit id="AddNonSerializedAttributeCodeActionTitle">
        <source>Add the 'NonSerialized' attribute to this field.</source>
        <target state="translated">Agregue el atributo "NonSerialized" a este campo.</target>
        <note />
      </trans-unit>
      <trans-unit id="AddSerializableAttributeCodeActionTitle">
        <source>Add Serializable attribute</source>
        <target state="translated">Agregar el atributo Serializable</target>
        <note />
      </trans-unit>
      <trans-unit id="AlwaysConsumeTheValueReturnedByMethodsMarkedWithPreserveSigAttributeDescription">
        <source>PreserveSigAttribute indicates that a method will return an HRESULT, rather than throwing an exception. Therefore, it is important to consume the HRESULT returned by the method, so that errors can be detected. Generally, this is done by calling Marshal.ThrowExceptionForHR.</source>
        <target state="translated">PreserveSigAttribute indica que un método devolverá HRESULT, en lugar de generar una excepción. Por lo tanto, es importante utilizar el valor HRESULT devuelto por el método, de manera que se puedan detectar los errores. Por lo general, para ello se llama a Marshal.ThrowExceptionForHR.</target>
        <note />
      </trans-unit>
      <trans-unit id="AlwaysConsumeTheValueReturnedByMethodsMarkedWithPreserveSigAttributeMessage">
        <source>Consume the hresult returned by method '{0}' and call Marshal.ThrowExceptionForHR.</source>
        <target state="translated">Utilice el valor hresult devuelto por el método "{0}" y llame a Marshal.ThrowExceptionForHR.</target>
        <note />
      </trans-unit>
      <trans-unit id="AlwaysConsumeTheValueReturnedByMethodsMarkedWithPreserveSigAttributeTitle">
        <source>Always consume the value returned by methods marked with PreserveSigAttribute</source>
        <target state="translated">Consuma siempre el valor devuelto por métodos marcados con PreserveSigAttribute.</target>
        <note />
      </trans-unit>
<<<<<<< HEAD
      <trans-unit id="DoNotDecryptWithoutHash">
        <source>Do not decrypt without hash</source>
        <target state="new">Do not decrypt without hash</target>
        <note />
      </trans-unit>
      <trans-unit id="DoNotDecryptWithoutHashDescription">
        <source>To validate the integrity of cipher text, it's requested to comput hash before decyption.</source>
        <target state="new">To validate the integrity of cipher text, it's requested to comput hash before decyption.</target>
        <note />
      </trans-unit>
      <trans-unit id="DoNotDecryptWithoutHashMessage">
        <source>Byte array '{2}' in '{3}' passed to CryptoStream '{0}' in '{1}', never has the hash computed.</source>
        <target state="new">Byte array '{2}' in '{3}' passed to CryptoStream '{0}' in '{1}', never has the hash computed.</target>
        <note />
      </trans-unit>
      <trans-unit id="DoNotDisableHttpClientCRLCheckDescription">
        <source>Using HttpClient without providing a platform specific handler (WinHttpHandler or CurlHandler or HttpClientHandler) where the CheckCertificateRevocationList property is set to true, will allow revoked certificates to be accepted by the HttpClient as valid.</source>
        <target state="new">Using HttpClient without providing a platform specific handler (WinHttpHandler or CurlHandler or HttpClientHandler) where the CheckCertificateRevocationList property is set to true, will allow revoked certificates to be accepted by the HttpClient as valid.</target>
=======
      <trans-unit id="ApprovedCipherMode">
        <source>Do Not Use Unsafe Cipher Modes</source>
        <target state="translated">No utilice modos de cifrado inseguro</target>
>>>>>>> 4b720f26
        <note />
      </trans-unit>
      <trans-unit id="ApprovedCipherModeDescription">
        <source>These modes are vulnerable to attacks. Use only approved modes (CBC, CTS).</source>
        <target state="translated">Estos modos son vulnerables a ataques. Use solo modos aprobados (CBC, CTS).</target>
        <note />
      </trans-unit>
      <trans-unit id="ApprovedCipherModeMessage">
        <source>It uses an unsafe Cipher Mode {0}</source>
        <target state="translated">Utiliza un modo de cifrado inseguro {0}</target>
        <note />
      </trans-unit>
      <trans-unit id="AttributeStringLiteralsShouldParseCorrectlyDescription">
        <source>The string literal parameter of an attribute does not parse correctly for a URL, a GUID, or a version.</source>
        <target state="translated">El parámetro de literal de cadena de un atributo no se analiza correctamente para una dirección URL, un GUID o una versión.</target>
        <note />
      </trans-unit>
      <trans-unit id="AttributeStringLiteralsShouldParseCorrectlyMessageDefault">
        <source>In the constructor of '{0}', change the value of argument '{1}', which is currently "{2}", to something that can be correctly parsed as '{3}'.</source>
        <target state="translated">En el constructor de "{0}", cambie el valor del argumento "{1}", que es actualmente "{2}", a algo que se pueda analizar correctamente como "{3}".</target>
        <note />
      </trans-unit>
      <trans-unit id="AttributeStringLiteralsShouldParseCorrectlyMessageEmpty">
        <source>In the constructor of '{0}', change the value of argument '{1}', which is currently an empty string (""), to something that can be correctly parsed as '{2}'.</source>
        <target state="translated">En el constructor de "{0}", cambie el valor del argumento "{1}", que es actualmente una cadena vacía ("") a algo que se pueda analizar correctamente como "{2}".</target>
        <note />
      </trans-unit>
      <trans-unit id="AttributeStringLiteralsShouldParseCorrectlyTitle">
        <source>Attribute string literals should parse correctly</source>
        <target state="translated">Los literales de cadena de atributo se deben analizar correctamente</target>
        <note />
      </trans-unit>
      <trans-unit id="AvoidUnsealedAttributesDescription">
        <source>The .NET Framework class library provides methods for retrieving custom attributes. By default, these methods search the attribute inheritance hierarchy. Sealing the attribute eliminates the search through the inheritance hierarchy and can improve performance.</source>
        <target state="translated">La biblioteca de clases de .NET Framework proporciona los métodos para recuperar los atributos personalizados. De forma predeterminada, estos métodos buscan la jerarquía de herencia del atributo. Al sellar el atributo, se elimina la búsqueda a través de la jerarquía de herencia y puede mejorarse el rendimiento.</target>
        <note />
      </trans-unit>
      <trans-unit id="AvoidUnsealedAttributesMessage">
        <source>Avoid unsealed attributes</source>
        <target state="translated">Evitar atributos no sellados</target>
        <note />
      </trans-unit>
      <trans-unit id="AvoidUnsealedAttributesTitle">
        <source>Avoid unsealed attributes</source>
        <target state="translated">Evitar atributos no sellados</target>
        <note />
      </trans-unit>
      <trans-unit id="AvoidZeroLengthArrayAllocationsMessage">
        <source>Avoid unnecessary zero-length array allocations.  Use {0} instead.</source>
        <target state="translated">Evite las asignaciones de matriz de longitud cero innecesarias.  Use {0} en su lugar.</target>
        <note />
      </trans-unit>
      <trans-unit id="AvoidZeroLengthArrayAllocationsTitle">
        <source>Avoid zero-length array allocations.</source>
        <target state="translated">Evite las asignaciones de matriz de longitud cero.</target>
        <note />
      </trans-unit>
      <trans-unit id="BinaryFormatterDeserializeMaybeWithoutBinderSetMessage">
        <source>The method '{0}' is insecure when deserializing untrusted data without a SerializationBinder to restrict the type of objects in the deserialized object graph.</source>
        <target state="translated">El método "{0}" no es seguro al deserializar datos que no son de confianza sin un elemento SerializationBinder para restringir el tipo de objetos en el gráfico de objetos deserializados.</target>
        <note />
      </trans-unit>
      <trans-unit id="BinaryFormatterDeserializeMaybeWithoutBinderSetTitle">
        <source>Ensure BinaryFormatter.Binder is set before calling BinaryFormatter.Deserialize</source>
        <target state="translated">Asegurarse de que BinaryFormatter.Binder se ha establecido antes de llamar a BinaryFormatter.Deserialize</target>
        <note />
      </trans-unit>
      <trans-unit id="BinaryFormatterDeserializeWithoutBinderSetMessage">
        <source>The method '{0}' is insecure when deserializing untrusted data without a SerializationBinder to restrict the type of objects in the deserialized object graph.</source>
        <target state="translated">El método "{0}" no es seguro al deserializar datos que no son de confianza sin un elemento SerializationBinder para restringir el tipo de objetos en el gráfico de objetos deserializados.</target>
        <note />
      </trans-unit>
      <trans-unit id="BinaryFormatterDeserializeWithoutBinderSetTitle">
        <source>Do not call BinaryFormatter.Deserialize without first setting BinaryFormatter.Binder</source>
        <target state="translated">No llame a BinaryFormatter.Deserialize sin establecer primero BinaryFormatter.Binder</target>
        <note />
      </trans-unit>
      <trans-unit id="BinaryFormatterMethodUsedDescription">
        <source>The method '{0}' is insecure when deserializing untrusted data.  If you need to instead detect BinaryFormatter deserialization without a SerializationBinder set, then disable rule CA2300, and enable rules CA2301 and CA2302.</source>
        <target state="translated">El método "{0}" no es seguro cuando se deserializan datos que no son de confianza. Si necesita detectar la deserialización de BinaryFormatter sin establecer un elemento SerializationBinder, deshabilite la regla CA2300 y habilite las reglas CA2301 y CA2302.</target>
        <note />
      </trans-unit>
      <trans-unit id="BinaryFormatterMethodUsedMessage">
        <source>The method '{0}' is insecure when deserializing untrusted data.</source>
        <target state="translated">El método "{0}" no es seguro al deserializar datos que no son de confianza.</target>
        <note />
      </trans-unit>
      <trans-unit id="BinaryFormatterMethodUsedTitle">
        <source>Do not use insecure deserializer BinaryFormatter</source>
        <target state="translated">No usar el deserializador no seguro BinaryFormatter</target>
        <note />
      </trans-unit>
      <trans-unit id="CallGCSuppressFinalizeCorrectlyDescription">
        <source>A method that is an implementation of Dispose does not call GC.SuppressFinalize; or a method that is not an implementation of Dispose calls GC.SuppressFinalize; or a method calls GC.SuppressFinalize and passes something other than this (Me in Visual?Basic).</source>
        <target state="translated">Un método que es una implementación de Dispose no llama a GC.SuppressFinalize, o un método que no es una implementación de Dispose llama a GC.SuppressFinalize, o un método llama a GC.SuppressFinalize y pasa algo distinto de "this" (Me en Visual Basic).</target>
        <note />
      </trans-unit>
      <trans-unit id="CallGCSuppressFinalizeCorrectlyMessageNotCalled">
        <source>Change {0} to call {1}. This will prevent derived types that introduce a finalizer from needing to re-implement 'IDisposable' to call it.</source>
        <target state="translated">Cambie "{0}" para llamar a {1}. Con esto se evitará que los tipos derivados que introducen un finalizador tengan que volver a implementar "IDisposable" para llamarlo.</target>
        <note />
      </trans-unit>
      <trans-unit id="CallGCSuppressFinalizeCorrectlyMessageNotCalledWithFinalizer">
        <source>Change {0} to call {1}. This will prevent unnecessary finalization of the object once it has been disposed and it has fallen out of scope.</source>
        <target state="translated">Cambie "{0}" para llamar a {1}. Esto evita la finalización no necesaria del objeto una vez que se ha desechado y ha quedado fuera de ámbito.</target>
        <note />
      </trans-unit>
      <trans-unit id="CallGCSuppressFinalizeCorrectlyMessageNotPassedThis">
        <source>{0} calls {1} on something other than itself. Change the call site to pass 'this' ('Me' in Visual Basic) instead.</source>
        <target state="translated">{0} llama a {1} sobre algo diferente de sí mismo. Cambie el sitio de llamada para que pase "this" ("Me" en Visual Basic).</target>
        <note />
      </trans-unit>
      <trans-unit id="CallGCSuppressFinalizeCorrectlyMessageOutsideDispose">
        <source>{0} calls {1}, a method that is typically only called within an implementation of 'IDisposable.Dispose'. Refer to the IDisposable pattern for more information.</source>
        <target state="translated">{0} llama a {1}, un método al que normalmente solo se llama en una implementación de "IDisposable.Dispose". Consulte el modelo de IDisposable para obtener más información.</target>
        <note />
      </trans-unit>
      <trans-unit id="CallGCSuppressFinalizeCorrectlyTitle">
        <source>Dispose methods should call SuppressFinalize</source>
        <target state="translated">Los métodos Dispose deberían llamar a SuppressFinalize</target>
        <note />
      </trans-unit>
      <trans-unit id="CategoryReliability">
        <source>Reliability</source>
        <target state="translated">Fiabilidad</target>
        <note />
      </trans-unit>
      <trans-unit id="DefinitelyDisableHttpClientCRLCheck">
        <source>HttpClients should enable certificate revocation list checks</source>
        <target state="new">HttpClients should enable certificate revocation list checks</target>
        <note />
      </trans-unit>
      <trans-unit id="DefinitelyDisableHttpClientCRLCheckMessage">
        <source>HttpClient is created without enabling CheckCertificateRevocationList</source>
        <target state="new">HttpClient is created without enabling CheckCertificateRevocationList</target>
        <note />
      </trans-unit>
      <trans-unit id="DefinitelyInstallRootCert">
        <source>Do Not Add Certificates To Root Store</source>
        <target state="translated">No agregar certificados al almacén raíz</target>
        <note />
      </trans-unit>
      <trans-unit id="DefinitelyInstallRootCertMessage">
        <source>Adding certificates to the operating system's trusted root certificates increases the risk of incorrectly authenticating an illegitimate certificate</source>
        <target state="translated">La adición de certificados a los certificados raíz de confianza del sistema operativo aumenta el riesgo de autenticar incorrectamente un certificado ilegítimo</target>
        <note />
      </trans-unit>
      <trans-unit id="DefinitelyUseCreateEncryptorWithNonDefaultIV">
        <source>Do not use CreateEncryptor with non-default IV</source>
        <target state="new">Do not use CreateEncryptor with non-default IV</target>
        <note />
      </trans-unit>
      <trans-unit id="DefinitelyUseCreateEncryptorWithNonDefaultIVMessage">
        <source>Symmetric encryption uses non-default initialization vector, which could be potentially repeatable</source>
        <target state="new">Symmetric encryption uses non-default initialization vector, which could be potentially repeatable</target>
        <note />
      </trans-unit>
      <trans-unit id="DefinitelyUseSecureCookiesASPNetCore">
        <source>Use Secure Cookies In ASP.Net Core</source>
        <target state="translated">Usar cookies seguras en ASP.NET Core</target>
        <note />
      </trans-unit>
      <trans-unit id="DefinitelyUseSecureCookiesASPNetCoreMessage">
        <source>Set CookieOptions.Secure = true when setting a cookie</source>
        <target state="translated">Establecer CookieOptions.Secure en true al establecer una cookie</target>
        <note />
      </trans-unit>
      <trans-unit id="DefinitelyUseWeakKDFInsufficientIterationCount">
        <source>Do Not Use Weak Key Derivation Function With Insufficient Iteration Count</source>
        <target state="translated">No usar una función de derivación de claves débiles con un recuento de iteraciones insuficiente</target>
        <note />
      </trans-unit>
      <trans-unit id="DefinitelyUseWeakKDFInsufficientIterationCountMessage">
        <source>Use at least {0} iterations when deriving a cryptographic key from a password. By default, Rfc2898DeriveByte's IterationCount is only 1000</source>
        <target state="translated">Use al menos {0} iteraciones al derivar una clave criptográfica de una contraseña. De forma predeterminada, el valor IterationCount de Rfc2898DeriveByte es solo 1000</target>
        <note />
      </trans-unit>
      <trans-unit id="DeprecatedSslProtocolsDescription">
        <source>Older protocol versions of Transport Layer Security (TLS) are less secure than TLS 1.2 and TLS 1.3, and are more likely to have new vulnerabilities. Avoid older protocol versions to minimize risk.</source>
        <target state="translated">Las versiones anteriores del protocolo Seguridad de la capa de transporte (TLS) son menos seguras que las versiones TLS 1.2 y TLS 1.3, y es más probable que tengan nuevas vulnerabilidades. Evite las versiones anteriores del protocolo para minimizar el riesgo.</target>
        <note />
      </trans-unit>
      <trans-unit id="DeprecatedSslProtocolsMessage">
        <source>Transport Layer Security protocol version '{0}' is deprecated.  Use 'None' to let the Operating System choose a version.</source>
        <target state="translated">La versión "{0}" del protocolo Seguridad de la capa de transporte está en desuso.  Utilice "None" para permitir que el sistema operativo elija una versión.</target>
        <note />
      </trans-unit>
      <trans-unit id="DeprecatedSslProtocolsTitle">
        <source>Do not use deprecated SslProtocols values</source>
        <target state="translated">No usar valores de SslProtocols en desuso</target>
        <note />
      </trans-unit>
      <trans-unit id="DisposableFieldsShouldBeDisposedDescription">
        <source>A type that implements System.IDisposable declares fields that are of types that also implement IDisposable. The Dispose method of the field is not called by the Dispose method of the declaring type. To fix a violation of this rule, call Dispose on fields that are of types that implement IDisposable if you are responsible for allocating and releasing the unmanaged resources held by the field.</source>
        <target state="translated">Un tipo que implementa System.IDisposable declara campos de tipos que también implementan IDisposable. El método Dispose del tipo declarativo no llama al método Dispose del campo. Para corregir una infracción de esta regla, llame a Dispose en campos que sean de tipos que implementan IDisposable si usted es el responsable de asignar y liberar los recursos no administrados que contiene el campo.</target>
        <note />
      </trans-unit>
      <trans-unit id="DisposableFieldsShouldBeDisposedMessage">
        <source>'{0}' contains field '{1}' that is of IDisposable type '{2}', but it is never disposed. Change the Dispose method on '{0}' to call Close or Dispose on this field.</source>
        <target state="translated">"{0}" contiene el campo "{1}" que es de tipo IDisposable "{2}", pero nunca se desecha. Cambie el método Dispose en "{0}" para llamar a Close o Dispose en este campo.</target>
        <note />
      </trans-unit>
      <trans-unit id="DisposableFieldsShouldBeDisposedTitle">
        <source>Disposable fields should be disposed</source>
        <target state="translated">Aplicar Dispose a los campos a los que se pueda</target>
        <note />
      </trans-unit>
      <trans-unit id="DisposableTypesShouldDeclareFinalizerDescription">
        <source>A type that implements System.IDisposable and has fields that suggest the use of unmanaged resources does not implement a finalizer, as described by Object.Finalize.</source>
        <target state="translated">Un tipo que implementa System.IDisposable y tiene campos que sugieren el uso de recursos no administrados no implementa un finalizador descrito por Object.Finalize.</target>
        <note />
      </trans-unit>
      <trans-unit id="DisposableTypesShouldDeclareFinalizerMessage">
        <source>Disposable types should declare finalizer</source>
        <target state="translated">Los tipos a los que se puede aplicar Dispose deben declarar el finalizador</target>
        <note />
      </trans-unit>
      <trans-unit id="DisposableTypesShouldDeclareFinalizerTitle">
        <source>Disposable types should declare finalizer</source>
        <target state="translated">Los tipos a los que se puede aplicar Dispose deben declarar el finalizador</target>
        <note />
      </trans-unit>
      <trans-unit id="DisposeMethodsShouldCallBaseClassDisposeDescription">
        <source>A type that implements System.IDisposable inherits from a type that also implements IDisposable. The Dispose method of the inheriting type does not call the Dispose method of the parent type. To fix a violation of this rule, call base.Dispose in your Dispose method.</source>
        <target state="translated">Un tipo que implementa System.IDisposable hereda de otro tipo que también implementa IDisposable. El método Dispose del tipo heredado no llama al método Dispose del tipo primario. Para corregir una infracción de esta regla, llame a base.Dispose en su método Dispose.</target>
        <note />
      </trans-unit>
      <trans-unit id="DisposeMethodsShouldCallBaseClassDisposeMessage">
        <source>Ensure that method '{0}' calls '{1}' in all possible control flow paths.</source>
        <target state="translated">Asegúrese de que el método "{0}" llama a "{1}" en todas las rutas de acceso de flujo de control posibles.</target>
        <note />
      </trans-unit>
      <trans-unit id="DisposeMethodsShouldCallBaseClassDisposeTitle">
        <source>Dispose methods should call base class dispose</source>
        <target state="translated">Los métodos Dispose deben llamar al método Dispose de la clase base</target>
        <note />
      </trans-unit>
      <trans-unit id="DisposeObjectsBeforeLosingScopeDescription">
        <source>If a disposable object is not explicitly disposed before all references to it are out of scope, the object will be disposed at some indeterminate time when the garbage collector runs the finalizer of the object. Because an exceptional event might occur that will prevent the finalizer of the object from running, the object should be explicitly disposed instead.</source>
        <target state="translated">Si un objeto que se puede desechar (método Dispose) no se desecha de forma explícita antes de que todas las referencias a él estén fuera de ámbito, el objeto se desechará en algún momento indeterminado cuando el recolector de elementos no utilizados ejecute el finalizador del objeto. Puesto que podría producirse un evento excepcional que impida que se ejecute el finalizador del objeto, el objeto debe desecharse de forma explícita.</target>
        <note />
      </trans-unit>
      <trans-unit id="DisposeObjectsBeforeLosingScopeMayBeDisposedMessage">
        <source>Use recommended dispose pattern to ensure that object created by '{0}' is disposed on all paths. If possible, wrap the creation within a 'using' statement or a 'using' declaration. Otherwise, use a try-finally pattern, with a dedicated local variable declared before the try region and an unconditional Dispose invocation on non-null value in the 'finally' region, say 'x?.Dispose()'. If the object is explicitly disposed within the try region or the dispose ownership is transfered to another object or method, assign 'null' to the local variable just after such an operation to prevent double dispose in 'finally'.</source>
        <target state="translated">Use el patrón Dispose recomendado para asegurarse de que el objeto creado por "{0}" se desecha en todas las rutas de acceso. Si es posible, incluya la creación en una instrucción "using" o una declaración "using". En caso contrario, use un patrón try-finally, con la declaración de una variable local dedicada antes de la región "try" y una invocación de Dispose incondicional en un valor no nulo en la región "finally", por ejemplo, "x?.Dispose()". Si el objeto se desecha de forma explícita en la región "try" o la pertenencia de Dispose se transfiere a otro objeto o método, asigne "null" a la variable local justo después de tal operación para evitar un doble Dispose en "finally".</target>
        <note />
      </trans-unit>
      <trans-unit id="DisposeObjectsBeforeLosingScopeMayBeDisposedOnExceptionPathsMessage">
        <source>Use recommended dispose pattern to ensure that object created by '{0}' is disposed on all exception paths. If possible, wrap the creation within a 'using' statement or a 'using' declaration. Otherwise, use a try-finally pattern, with a dedicated local variable declared before the try region and an unconditional Dispose invocation on non-null value in the 'finally' region, say 'x?.Dispose()'. If the object is explicitly disposed within the try region or the dispose ownership is transfered to another object or method, assign 'null' to the local variable just after such an operation to prevent double dispose in 'finally'.</source>
        <target state="translated">Use el patrón Dispose recomendado para asegurarse de que el objeto creado por "{0}" se desecha en todas las rutas de acceso de excepción. Si es posible, incluya la creación en una instrucción "using" o una declaración "using". En caso contrario, use un patrón try-finally, con la declaración de una variable local dedicada antes de la región "try" y una invocación de Dispose incondicional en un valor no nulo en la región "finally", por ejemplo, "x?.Dispose()". Si el objeto se desecha de forma explícita en la región "try" o la pertenencia de Dispose se transfiere a otro objeto o método, asigne "null" a la variable local justo después de tal operación para evitar un doble Dispose en "finally".</target>
        <note />
      </trans-unit>
      <trans-unit id="DisposeObjectsBeforeLosingScopeNotDisposedMessage">
        <source>Call System.IDisposable.Dispose on object created by '{0}' before all references to it are out of scope.</source>
        <target state="translated">Llame a System.IDisposable.Dispose en el objeto que "{0}" ha creado antes de que todas las referencias a él estén fuera de ámbito.</target>
        <note />
      </trans-unit>
      <trans-unit id="DisposeObjectsBeforeLosingScopeNotDisposedOnExceptionPathsMessage">
        <source>Object created by '{0}' is not disposed along all exception paths. Call System.IDisposable.Dispose on the object before all references to it are out of scope.</source>
        <target state="translated">El objeto que "{0}" ha creado no se desecha (Dispose) en todas las rutas de acceso de excepciones. Llame a System.IDisposable.Dispose en el objeto antes de que todas las referencias a él estén fuera de ámbito.</target>
        <note />
      </trans-unit>
      <trans-unit id="DisposeObjectsBeforeLosingScopeTitle">
        <source>Dispose objects before losing scope</source>
        <target state="translated">Desechar (Dispose) objetos antes de perder el ámbito</target>
        <note />
      </trans-unit>
      <trans-unit id="DoNotAddArchiveItemPathToTheTargetFileSystemPath">
        <source>Do Not Add Archive Item's Path To The Target File System Path</source>
        <target state="translated">No agregar la ruta de acceso del elemento de archivo a la ruta de acceso del sistema de archivos de destino</target>
        <note />
      </trans-unit>
      <trans-unit id="DoNotAddArchiveItemPathToTheTargetFileSystemPathDescription">
        <source>When extracting files from an archive and using the archive item's path, check if the path is safe. Archive path can be relative and can lead to file system access outside of the expected file system target path, leading to malicious config changes and remote code execution via lay-and-wait technique.</source>
        <target state="translated">Al extraer archivos de un elemento de archivo y usar la ruta de acceso de dicho elemento, compruebe si la ruta es segura. La ruta de acceso de archivo puede ser relativa y dirigir el acceso del sistema de archivos fuera de la ruta de destino esperada del sistema de archivos, lo que provoca cambios malintencionados de la configuración y la ejecución remota de código mediante la técnica que consiste en establecer y esperar.</target>
        <note />
      </trans-unit>
      <trans-unit id="DoNotAddArchiveItemPathToTheTargetFileSystemPathMessage">
        <source>When creating path for '{0} in method {1}' from relative archive item path to extract file and the source is an untrusted zip archive, make sure to sanitize relative archive item path '{2} in method {3}'</source>
        <target state="translated">Cuando se crea la ruta de acceso para "{0}" en el método {1} desde la ruta de acceso relativa del elemento de archivo para extraer el archivo y el origen es un archivo zip que no es de confianza, asegúrese de corregir la ruta relativa del elemento de archivo "{2}" en el método "{3}".</target>
        <note />
      </trans-unit>
      <trans-unit id="DoNotAddSchemaByURL">
        <source>Do Not Add Schema By URL</source>
        <target state="translated">No agregar el esquema por dirección URL</target>
        <note />
      </trans-unit>
      <trans-unit id="DoNotAddSchemaByURLDescription">
        <source>This overload of XmlSchemaCollection.Add method internally enables DTD processing on the XML reader instance used, and uses UrlResolver for resolving external XML entities. The outcome is information disclosure. Content from file system or network shares for the machine processing the XML can be exposed to attacker. In addition, an attacker can use this as a DoS vector.</source>
        <target state="translated">Esta sobrecarga del método XmlSchemaCollection.Add habilita internamente el procesamiento de DTD en la instancia de lector XML que se usa y utiliza UrlResolver para resolver entidades XML externas. El resultado es la divulgación de información. El contenido del sistema de archivos o de los recursos compartidos de red de la máquina que procesa el código XML puede exponerse al atacante. Además, un atacante puede usar esto como vector de ataque por denegación de servicio.</target>
        <note />
      </trans-unit>
      <trans-unit id="DoNotAddSchemaByURLMessage">
        <source>This overload of the Add method is potentially unsafe because it may resolve dangerous external references</source>
        <target state="translated">Esta sobrecarga del método Add es potencialmente insegura porque puede resolver referencias externas peligrosas.</target>
        <note />
      </trans-unit>
      <trans-unit id="DoNotCallDangerousMethodsInDeserialization">
        <source>Do Not Call Dangerous Methods In Deserialization</source>
        <target state="translated">No llame a métodos peligrosos durante la deserialización</target>
        <note />
      </trans-unit>
      <trans-unit id="DoNotCallDangerousMethodsInDeserializationDescription">
        <source>Insecure Deserialization is a vulnerability which occurs when untrusted data is used to abuse the logic of an application, inflict a Denial-of-Service (DoS) attack, or even execute arbitrary code upon it being deserialized. It’s frequently possible for malicious users to abuse these deserialization features when the application is deserializing untrusted data which is under their control. Specifically, invoke dangerous methods in the process of deserialization. Successful insecure deserialization attacks could allow an attacker to carry out attacks such as DoS attacks, authentication bypasses, and remote code execution.</source>
        <target state="translated">La Deserialización insegura es un problema de vulnerabilidad que se produce cuando se utilizan datos no fiables para abusar de la lógica de una aplicación, inflige un ataque de Denegacíón de servicio (DoS) o incluso ejecuta código arbitrario sobre la propia deserialización. A menudo, los usuarios malintencionados pueden abusar de estas funciones de deserialización cuando la aplicación deserializa datos no fiables que están bajo su control. Específicamente, pueden invocar métodos peligrosos para el proceso de deserialización. Los ataques de deserialización insegura que logran su cometido pueden permitir al atacante llevar a cabo ataques DoS, omisiones del método de autenticación y la ejecución remota de código.</target>
        <note />
      </trans-unit>
      <trans-unit id="DoNotCallDangerousMethodsInDeserializationMessage">
        <source>When deserializing an instance of class {0}, method {1} can call dangerous method {2}.</source>
        <target state="translated">Al deserializar una instancia de la clase {0}, el método {1} puede llamar al método peligroso {2}.</target>
        <note />
      </trans-unit>
      <trans-unit id="DoNotCallOverridableMethodsInConstructorsDescription">
        <source>When a constructor calls a virtual method, the constructor for the instance that invokes the method may not have executed.</source>
        <target state="translated">Cuando un constructor llama a un método virtual, es posible que no se haya ejecutado el constructor para la instancia que invoca el método.</target>
        <note />
      </trans-unit>
      <trans-unit id="DoNotCallOverridableMethodsInConstructorsMessage">
        <source>Do not call overridable methods in constructors</source>
        <target state="translated">No llamar a métodos reemplazables en constructores</target>
        <note />
      </trans-unit>
      <trans-unit id="DoNotCallOverridableMethodsInConstructorsTitle">
        <source>Do not call overridable methods in constructors</source>
        <target state="translated">No llamar a métodos reemplazables en constructores</target>
        <note />
      </trans-unit>
      <trans-unit id="DoNotCallToImmutableCollectionOnAnImmutableCollectionValueMessage">
        <source>Do not call {0} on an {1} value</source>
        <target state="translated">No llame a {0} en un valor {1}</target>
        <note />
      </trans-unit>
      <trans-unit id="DoNotCallToImmutableCollectionOnAnImmutableCollectionValueTitle">
        <source>Do not call ToImmutableCollection on an ImmutableCollection value</source>
        <target state="translated">No llame a ToImmutableCollection en un valor ImmutableCollection</target>
        <note />
      </trans-unit>
      <trans-unit id="DoNotCatchCorruptedStateExceptionsInGeneralHandlersDescription">
        <source>Do not author general catch handlers in code that receives corrupted state exceptions.</source>
        <target state="translated">No cree controladores catch en código que reciba excepciones de estado dañado.</target>
        <note />
      </trans-unit>
      <trans-unit id="DoNotCatchCorruptedStateExceptionsInGeneralHandlersMessage">
        <source>Do not catch corrupted state exceptions in general handlers.</source>
        <target state="translated">No aplique catch a excepciones de estado dañado en controladores generales.</target>
        <note />
      </trans-unit>
      <trans-unit id="DoNotCatchCorruptedStateExceptionsInGeneralHandlersTitle">
        <source>Do not catch corrupted state exceptions in general handlers.</source>
        <target state="translated">No aplique catch a excepciones de estado dañado en controladores generales.</target>
        <note />
      </trans-unit>
      <trans-unit id="DoNotCreateTasksWithoutPassingATaskSchedulerDescription">
        <source>Do not create tasks unless you are using one of the overloads that takes a TaskScheduler. The default is to schedule on TaskScheduler.Current, which would lead to deadlocks. Either use TaskScheduler.Default to schedule on the thread pool, or explicitly pass TaskScheduler.Current to make your intentions clear.</source>
        <target state="translated">No cree tareas a menos que esté utilizando una de las sobrecargas que toma un TaskScheduler. El valor predeterminado es programar en TaskScheduler.Current, lo cual provocaría interbloqueos. Utilice TaskScheduler.Default para programar en el grupo de subprocesos, o pase explícitamente TaskScheduler.Current para que sus intenciones queden claras.</target>
        <note />
      </trans-unit>
      <trans-unit id="DoNotCreateTasksWithoutPassingATaskSchedulerMessage">
        <source>Do not create tasks without passing a TaskScheduler</source>
        <target state="translated">No crear tareas sin pasar un TaskScheduler</target>
        <note />
      </trans-unit>
      <trans-unit id="DoNotCreateTasksWithoutPassingATaskSchedulerTitle">
        <source>Do not create tasks without passing a TaskScheduler</source>
        <target state="translated">No crear tareas sin pasar un TaskScheduler</target>
        <note />
      </trans-unit>
      <trans-unit id="DoNotDisableCertificateValidation">
        <source>Do Not Disable Certificate Validation</source>
        <target state="translated">No deshabilitar la validación de certificado</target>
        <note />
      </trans-unit>
      <trans-unit id="DoNotDisableCertificateValidationDescription">
        <source>A certificate can help authenticate the identity of the server. Clients should validate the server certificate to ensure requests are sent to the intended server. If the ServerCertificateValidationCallback always returns 'true', any certificate will pass validation.</source>
        <target state="translated">Un certificado puede ayudar a autenticar la identidad del servidor. Los clientes deben validar el certificado del servidor para asegurarse de que las solicitudes se envían al servidor elegido. Si ServerCertificateValidationCallback devuelve siempre el valor "true", cualquier certificado pasará la validación.</target>
        <note />
      </trans-unit>
      <trans-unit id="DoNotDisableCertificateValidationMessage">
        <source>The ServerCertificateValidationCallback is set to a function that accepts any server certificate, by always returning true. Ensure that server certificates are validated to verify the identity of the server receiving requests.</source>
        <target state="translated">ServerCertificateValidationCallback está establecido en una función que acepta cualquier certificado de servidor, devolviendo siempre el valor "true". Asegúrese de que los certificados de servidor estén validados para verificar la identidad del servidor que recibe las peticiones.</target>
        <note />
      </trans-unit>
      <trans-unit id="DoNotDisableHttpClientCRLCheckDescription">
        <source>Using HttpClient without providing a platform specific handler (WinHttpHandler or CurlHandler or HttpClientHandler) where the CheckCertificateRevocationList property is set to true, will allow revoked certificates to be accepted by the HttpClient as valid.</source>
        <target state="new">Using HttpClient without providing a platform specific handler (WinHttpHandler or CurlHandler or HttpClientHandler) where the CheckCertificateRevocationList property is set to true, will allow revoked certificates to be accepted by the HttpClient as valid.</target>
        <note />
      </trans-unit>
      <trans-unit id="DoNotDisableHTTPHeaderChecking">
        <source>Do Not Disable HTTP Header Checking</source>
        <target state="translated">No deshabilitar la comprobación de encabezados HTTP</target>
        <note />
      </trans-unit>
      <trans-unit id="DoNotDisableHTTPHeaderCheckingDescription">
        <source>HTTP header checking enables encoding of the carriage return and newline characters, \r and \n, that are found in response headers. This encoding can help to avoid injection attacks that exploit an application that echoes untrusted data contained by the header.</source>
        <target state="translated">La comprobación de encabezados HTTP habilita la codificación de los caracteres de retorno de carro y nueva línea, \r y \n, que se encuentran en los encabezados de respuesta. Esta codificación puede ayudar a evitar los ataques por inyección que aprovecha una aplicación que repite datos que no son de confianza incluidos en el encabezado.</target>
        <note />
      </trans-unit>
      <trans-unit id="DoNotDisableHTTPHeaderCheckingMessage">
        <source>Do not disable HTTP header checking</source>
        <target state="translated">No deshabilitar la comprobación de encabezados HTTP</target>
        <note />
      </trans-unit>
      <trans-unit id="DoNotDisableRequestValidation">
        <source>Do Not Disable Request Validation</source>
        <target state="translated">No deshabilitar la validación de solicitudes</target>
        <note />
      </trans-unit>
      <trans-unit id="DoNotDisableRequestValidationDescription">
        <source>Request validation is a feature in ASP.NET that examines HTTP requests and determines whether they contain potentially dangerous content. This check adds protection from markup or code in the URL query string, cookies, or posted form values that might have been added for malicious purposes. So, it is generally desirable and should be left enabled for defense in depth.</source>
        <target state="translated">La validación de solicitudes es una característica de ASP.NET que examina las solicitudes HTTP y determina si incluyen contenido potencialmente peligroso. Esta comprobación agrega protección para marcado o código en los valores de formularios publicados, cookies o cadenas de consulta de URL que puedan haberse agregado con fines malintencionados. Por tanto, se recomienda su uso y debería dejarse habilitada para una defensa en profundidad.</target>
        <note />
      </trans-unit>
      <trans-unit id="DoNotDisableRequestValidationMessage">
        <source>{0} has request validation disabled</source>
        <target state="translated">{0} tiene deshabilitada la validación de solicitudes.</target>
        <note />
      </trans-unit>
      <trans-unit id="DoNotDisableSchUseStrongCrypto">
        <source>Do Not Disable SChannel Use of Strong Crypto</source>
        <target state="translated">No deshabilitar el uso de cifrado seguro de SChannel</target>
        <note />
      </trans-unit>
      <trans-unit id="DoNotDisableSchUseStrongCryptoDescription">
        <source>Starting with the .NET Framework 4.6, the System.Net.ServicePointManager and System.Net.Security.SslStream classes are recommeded to use new protocols. The old ones have protocol weaknesses and are not supported. Setting Switch.System.Net.DontEnableSchUseStrongCrypto with true will use the old weak crypto check and opt out of the protocol migration.</source>
        <target state="translated">A partir de .NET Framework 4.6, se recomienda que las clases System.Net.ServicePointManager y System.Net.Security.SslStream usen nuevos protocolos. Los anteriores presentan vulnerabilidades y no se admiten. Al establecer Switch.System.Net.DontEnableSchUseStrongCrypto en true, se usará la comprobación de cifrado no seguro anterior y no se aplicará la migración de protocolo.</target>
        <note />
      </trans-unit>
      <trans-unit id="DoNotDisableSchUseStrongCryptoMessage">
        <source>{0} disables TLS 1.2 and enables SSLv3</source>
        <target state="translated">{0} deshabilita TLS 1.2 y habilita SSLv3</target>
        <note />
      </trans-unit>
      <trans-unit id="DoNotDisableUsingServicePointManagerSecurityProtocolsMessage">
        <source>Do not set Switch.System.ServiceModel.DisableUsingServicePointManagerSecurityProtocols to true.  Setting this switch limits Windows Communication Framework (WCF) to using Transport Layer Security (TLS) 1.0, which is insecure and obsolete.</source>
        <target state="translated">No establezca Switch.System.ServiceModel.DisableUsingServicePointManagerSecurityProtocols en true. Al establecer este modificador, se limita a Windows Communication Framework (WCF) a usar la Seguridad de la capa de transporte (TLS) 1.0, que no es segura y está obsoleta.</target>
        <note />
      </trans-unit>
      <trans-unit id="DoNotDisableUsingServicePointManagerSecurityProtocolsTitle">
        <source>Do not disable ServicePointManagerSecurityProtocols</source>
        <target state="translated">No deshabilitar ServicePointManagerSecurityProtocols</target>
        <note />
      </trans-unit>
      <trans-unit id="DoNotHardCodeCertificate">
        <source>Do not hard-code certificate</source>
        <target state="new">Do not hard-code certificate</target>
        <note />
      </trans-unit>
      <trans-unit id="DoNotHardCodeCertificateDescription">
        <source>Hard-coded certificates in source code are vulnerable to being exploited.</source>
        <target state="new">Hard-coded certificates in source code are vulnerable to being exploited.</target>
        <note />
      </trans-unit>
      <trans-unit id="DoNotHardCodeCertificateMessage">
        <source>Potential security vulnerability was found where '{0}' in method '{1}' may be tainted by hard-coded certificate from '{2}' in method '{3}'</source>
        <target state="new">Potential security vulnerability was found where '{0}' in method '{1}' may be tainted by hard-coded certificate from '{2}' in method '{3}'</target>
        <note />
      </trans-unit>
      <trans-unit id="DoNotHardCodeEncryptionKey">
        <source>Do not hard-code encryption key</source>
        <target state="needs-review-translation">No codificar la clave de cifrado de forma rígida</target>
        <note />
      </trans-unit>
      <trans-unit id="DoNotHardCodeEncryptionKeyDescription">
        <source>SymmetricAlgorithm's .Key property, or a method's rgbKey parameter, should never be a hard-coded value.</source>
        <target state="needs-review-translation">La propiedad Key de SymmetricAlgorithm o el parámetro rgbKey de un método no deben ser nunca un valor codificado de forma rígida.</target>
        <note />
      </trans-unit>
      <trans-unit id="DoNotHardCodeEncryptionKeyMessage">
        <source>Potential security vulnerability was found where '{0}' in method '{1}' may be tainted by hard-coded key from '{2}' in method '{3}'</source>
        <target state="needs-review-translation">Se encontró una posible vulnerabilidad de seguridad por la que podría contaminarse "{0}" en el método "{1}" con una clave codificada de forma rígida de "{2}" en el método "{3}".</target>
        <note />
      </trans-unit>
      <trans-unit id="DoNotInstallRootCertDescription">
        <source>By default, the Trusted Root Certification Authorities certificate store is configured with a set of public CAs that has met the requirements of the Microsoft Root Certificate Program. Since all trusted root CAs can issue certificates for any domain, an attacker can pick a weak or coercible CA that you install by yourself to target for an attack – and a single vulnerable, malicious or coercible CA undermines the security of the entire system. To make matters worse, these attacks can go unnoticed quite easily.</source>
        <target state="translated">De forma predeterminada, el almacén de certificados de entidades de certificación raíz de confianza está configurado con un conjunto de entidades de certificación públicas que cumplen los requisitos del programa de certificados raíz de Microsoft. Dado que todas las entidades de certificación raíz de confianza pueden emitir certificados para cualquier dominio, un atacante puede elegir una entidad de certificación coaccionable o débil que instale por su cuenta para destinar un ataque, y una única entidad de certificación vulnerable, malintencionada o convertible socava la seguridad de todo el sistema. Para empeorar las cosas, estos ataques pueden pasar desapercibidos con bastante facilidad.</target>
        <note />
      </trans-unit>
      <trans-unit id="DoNotLockOnObjectsWithWeakIdentityDescription">
        <source>An object is said to have a weak identity when it can be directly accessed across application domain boundaries. A thread that tries to acquire a lock on an object that has a weak identity can be blocked by a second thread in a different application domain that has a lock on the same object.</source>
        <target state="translated">Se dice que un objeto tiene una identidad débil cuando se puede tener acceso a él directamente a través de los límites del dominio de aplicación. Un subproceso que intenta obtener un bloqueo en un objeto que tiene identidad débil se puede bloquear con un segundo subproceso en un dominio de aplicación diferente que tenga bloqueado el mismo objeto.</target>
        <note />
      </trans-unit>
      <trans-unit id="DoNotLockOnObjectsWithWeakIdentityMessage">
        <source>Do not lock on objects with weak identity</source>
        <target state="translated">No bloquear objetos con identidad débil</target>
        <note />
      </trans-unit>
      <trans-unit id="DoNotLockOnObjectsWithWeakIdentityTitle">
        <source>Do not lock on objects with weak identity</source>
        <target state="translated">No bloquear objetos con identidad débil</target>
        <note />
      </trans-unit>
      <trans-unit id="DoNotPassLiteralsAsLocalizedParametersDescription">
        <source>A method passes a string literal as a parameter to a constructor or method in the .NET Framework class library and that string should be localizable. To fix a violation of this rule, replace the string literal with a string retrieved through an instance of the ResourceManager class.</source>
        <target state="translated">Un método pasa un literal de cadena como parámetro a un constructor o método en la biblioteca de clases .NET Framework y esa cadena debe ser localizable. Para corregir una infracción de esta regla, reemplace el literal de cadena por una cadena recuperada mediante una instancia de la clase ResourceManager.</target>
        <note />
      </trans-unit>
      <trans-unit id="DoNotPassLiteralsAsLocalizedParametersMessage">
        <source>Method '{0}' passes a literal string as parameter '{1}' of a call to '{2}'. Retrieve the following string(s) from a resource table instead: "{3}".</source>
        <target state="translated">El método "{0}" pasa una cadena literal como parámetro "{1}" de una llamada a "{2}". En su lugar, recupere las cadenas siguientes de una tabla de recursos: "{3}".</target>
        <note />
      </trans-unit>
      <trans-unit id="DoNotPassLiteralsAsLocalizedParametersTitle">
        <source>Do not pass literals as localized parameters</source>
        <target state="translated">No pasar cadenas literal como parámetros localizados</target>
        <note />
      </trans-unit>
      <trans-unit id="DoNotRaiseReservedExceptionTypesDescription">
        <source>An exception of type that is not sufficiently specific or reserved by the runtime should never be raised by user code. This makes the original error difficult to detect and debug. If this exception instance might be thrown, use a different exception type.</source>
        <target state="translated">El código de usuario nunca debe provocar una excepción de tipo que no sea suficientemente específica o esté reservada por el tiempo de ejecución. Esto provoca que el error original sea difícil de detectar y depurar. Si puede iniciarse esta instancia de excepción, utilice un tipo de excepción diferente.</target>
        <note />
      </trans-unit>
      <trans-unit id="DoNotRaiseReservedExceptionTypesMessageReserved">
        <source>Exception type {0} is reserved by the runtime.</source>
        <target state="translated">El tipo de excepción {0} está reservado por el tiempo de ejecución.</target>
        <note />
      </trans-unit>
      <trans-unit id="DoNotRaiseReservedExceptionTypesMessageTooGeneric">
        <source>Exception type {0} is not sufficiently specific.</source>
        <target state="translated">El tipo de excepción {0} no es suficientemente específico.</target>
        <note />
      </trans-unit>
      <trans-unit id="DoNotRaiseReservedExceptionTypesTitle">
        <source>Do not raise reserved exception types</source>
        <target state="translated">No provocar tipos de excepción reservados</target>
        <note />
      </trans-unit>
      <trans-unit id="DoNotReferSelfInSerializableClass">
        <source>Do Not Refer Self In Serializable Class</source>
        <target state="translated">La clase serializable no debe hacer referencia a sí misma</target>
        <note />
      </trans-unit>
      <trans-unit id="DoNotReferSelfInSerializableClassDescription">
        <source>This can allow an attacker to DOS or exhaust the memory of the process.</source>
        <target state="translated">Esto puede permitir un ataque a DOS o agotar la memoria del proceso.</target>
        <note />
      </trans-unit>
      <trans-unit id="DoNotReferSelfInSerializableClassMessage">
        <source>{0} participates in a potential reference cycle</source>
        <target state="translated">{0} participa en un ciclo de referencia potencial</target>
        <note />
      </trans-unit>
      <trans-unit id="DoNotSerializeTypesWithPointerFields">
        <source>Do Not Serialize Types With Pointer Fields</source>
        <target state="translated">No serializar los tipos con campos de puntero</target>
        <note />
      </trans-unit>
      <trans-unit id="DoNotSerializeTypesWithPointerFieldsDescription">
        <source>Pointers are not "type safe" in the sense that you cannot guarantee the correctness of the memory they point at. So, serializing types with pointer fields is dangerous, as it may allow an attacker to control the pointer.</source>
        <target state="translated">Los punteros no tienen "seguridad de tipos", es decir, no se puede garantizar que la memoria a la que apuntan sea correcta. Por lo tanto, la serialización de tipos con campos de puntero es peligrosa, ya que puede permitir que un atacante controle el puntero.</target>
        <note />
      </trans-unit>
      <trans-unit id="DoNotSerializeTypesWithPointerFieldsMessage">
        <source>Pointer field {0} on serializable type.</source>
        <target state="translated">Campo de puntero {0} en el tipo serializable.</target>
        <note />
      </trans-unit>
      <trans-unit id="DoNotUseAccountSAS">
        <source>Do Not Use Account Shared Access Signature</source>
        <target state="translated">No usar la firma de acceso compartido de la cuenta</target>
        <note />
      </trans-unit>
      <trans-unit id="DoNotUseAccountSASDescription">
        <source>Shared Access Signatures(SAS) are a vital part of the security model for any application using Azure Storage, they should provide limited and safe permissions to your storage account to clients that don't have the account key. All of the operations available via a service SAS are also available via an account SAS, that is, account SAS is too powerful. So it is recommended to use Service SAS to delegate access more carefully.</source>
        <target state="translated">Las firmas de acceso compartido (SAS) son una parte fundamental del modelo de seguridad para cualquier aplicación que use Azure Storage, por lo que deben proporcionar permisos limitados y seguros a su cuenta de almacenamiento para los clientes que no dispongan de la clave de la cuenta. Todas las operaciones disponibles a través de una SAS de servicio también están disponibles a través de una SAS de cuenta; con lo que se demuestra la elevada eficacia de las SAS de cuenta. Por lo tanto, se recomienda usar SAS de servicio para delegar el acceso con más atención.</target>
        <note />
      </trans-unit>
      <trans-unit id="DoNotUseAccountSASMessage">
        <source>Use Service SAS instead of Account SAS for fine grained access control and container-level access policy</source>
        <target state="translated">Use la SAS de servicio en lugar de la SAS de cuenta para el control de acceso detallado y la directiva de acceso de nivel de contenedor</target>
        <note />
      </trans-unit>
      <trans-unit id="DoNotUseBrokenCryptographicAlgorithms">
        <source>Do Not Use Broken Cryptographic Algorithms</source>
        <target state="translated">No usar algoritmos criptográficos dañados</target>
        <note />
      </trans-unit>
      <trans-unit id="DoNotUseBrokenCryptographicAlgorithmsDescription">
        <source>An attack making it computationally feasible to break this algorithm exists. This allows attackers to break the cryptographic guarantees it is designed to provide. Depending on the type and application of this cryptographic algorithm, this may allow attackers to read enciphered messages, tamper with enciphered  messages, forge digital signatures, tamper with hashed content, or otherwise compromise any cryptosystem based on this algorithm. Replace encryption uses with the AES algorithm (AES-256, AES-192 and AES-128 are acceptable) with a key length greater than or equal to 128 bits. Replace hashing uses with a hashing function in the SHA-2 family, such as SHA512, SHA384, or SHA256. Replace digital signature uses with RSA with a key length greater than or equal to 2048-bits, or ECDSA with a key length greater than or equal to 256 bits.</source>
        <target state="translated">Existe un ataque que hace factible a nivel computacional romper este algoritmo. Esto permite a los atacantes romper la garantía criptográfica que debe proporcionar. En función del tipo y la aplicación de este algoritmo criptográfico, esto podría permitir a los atacantes leer mensajes cifrados, alterar con mensajes cifrados, forzar firmas digitales, alterar con contenido con hash o poner en riesgo de otro modo cualquier sistema criptográfico basado en este algoritmo. Reemplace los usos del cifrado por el algoritmo AES (se aceptan AES-256, AES-192 y AES-128) con una longitud de clave igual o superior a 128 bits. Reemplace los usos del hash por una función hash de la familia de SHA-2, como SHA512, SHA384 o SHA256. Reemplace los usos de la firma digital por RSA con una longitud de clave igual o superior a 2048 bits, o ECDSA con una longitud de clave igual o superior a 256 bits.</target>
        <note />
      </trans-unit>
      <trans-unit id="DoNotUseBrokenCryptographicAlgorithmsMessage">
        <source>{0} uses a broken cryptographic algorithm {1}</source>
        <target state="translated">{0} usa un algoritmo criptográfico dañado {1}.</target>
        <note />
      </trans-unit>
      <trans-unit id="DoNotUseCountAsyncWhenAnyAsyncCanBeUsedDescription">
        <source>For non-empty collections, CountAsync() and LongCountAsync() enumerate the entire sequence, while AnyAsync() stops at the first item or the first item that satisfies a condition.</source>
        <target state="new">For non-empty collections, CountAsync() and LongCountAsync() enumerate the entire sequence, while AnyAsync() stops at the first item or the first item that satisfies a condition.</target>
        <note />
      </trans-unit>
      <trans-unit id="DoNotUseCountAsyncWhenAnyAsyncCanBeUsedMessage">
        <source>{0}() is used where AnyAsync() could be used instead to improve performance.</source>
        <target state="new">{0}() is used where AnyAsync() could be used instead to improve performance.</target>
        <note />
      </trans-unit>
      <trans-unit id="DoNotUseCountAsyncWhenAnyAsyncCanBeUsedTitle">
        <source>Do not use CountAsync() or LongCountAsync() when AnyAsync() can be used</source>
        <target state="new">Do not use CountAsync() or LongCountAsync() when AnyAsync() can be used</target>
        <note />
      </trans-unit>
      <trans-unit id="DoNotUseCountWhenAnyCanBeUsedDescription">
        <source>For non-empty collections, Count() and LongCount() enumerate the entire sequence, while Any() stops at the first item or the first item that satisfies a condition.</source>
        <target state="new">For non-empty collections, Count() and LongCount() enumerate the entire sequence, while Any() stops at the first item or the first item that satisfies a condition.</target>
        <note />
      </trans-unit>
      <trans-unit id="DoNotUseCountWhenAnyCanBeUsedMessage">
        <source>{0}() is used where Any() could be used instead to improve performance.</source>
        <target state="new">{0}() is used where Any() could be used instead to improve performance.</target>
        <note />
      </trans-unit>
      <trans-unit id="DoNotUseCountWhenAnyCanBeUsedTitle">
        <source>Do not use Count() or LongCount() when Any() can be used</source>
        <target state="new">Do not use Count() or LongCount() when Any() can be used</target>
        <note />
      </trans-unit>
      <trans-unit id="DoNotUseCreateEncryptorWithNonDefaultIVDescription">
        <source>Symmetric encryption should always use a non-repeatable initialization vector to prevent dictionary attacks.</source>
        <target state="new">Symmetric encryption should always use a non-repeatable initialization vector to prevent dictionary attacks.</target>
        <note />
      </trans-unit>
      <trans-unit id="DoNotUseDeprecatedSecurityProtocols">
        <source>Do Not Use Deprecated Security Protocols</source>
        <target state="translated">No usar protocolos de seguridad en desuso</target>
        <note />
      </trans-unit>
      <trans-unit id="DoNotUseDeprecatedSecurityProtocolsDescription">
        <source>Using a deprecated security protocol rather than the system default is risky.</source>
        <target state="translated">El uso de un protocolo de seguridad en desuso en lugar del predeterminado del sistema supone un riesgo.</target>
        <note />
      </trans-unit>
      <trans-unit id="DoNotUseDeprecatedSecurityProtocolsMessage">
        <source>Hard-coded use of deprecated security protocol {0}</source>
        <target state="translated">Uso codificado de forma rígida de un protocolo de seguridad en desuso {0}</target>
        <note />
      </trans-unit>
      <trans-unit id="DoNotUseDSA">
        <source>Do Not Use Digital Signature Algorithm (DSA)</source>
        <target state="translated">No usar el algoritmo de firma digital (DSA)</target>
        <note />
      </trans-unit>
      <trans-unit id="DoNotUseDSADescription">
        <source>DSA is too weak to use.</source>
        <target state="translated">El algoritmo de firma digital no es suficientemente seguro para usarlo.</target>
        <note />
      </trans-unit>
      <trans-unit id="DoNotUseDSAMessage">
        <source>Asymmetric encryption algorithm {0} is weak. Switch to an RSA with at least 2048 key size, ECDH or ECDSA algorithm instead</source>
        <target state="translated">El algoritmo de cifrado asimétrico {0} no es seguro. Cambie a un algoritmo de ECDSA o ECDH con RSA que tenga un tamaño de clave mínimo de 2048.</target>
        <note />
      </trans-unit>
      <trans-unit id="DoNotUseEnumerableMethodsOnIndexableCollectionsInsteadUseTheCollectionDirectlyDescription">
        <source>This collection is directly indexable. Going through LINQ here causes unnecessary allocations and CPU work.</source>
        <target state="translated">Esta colección es directamente indexable. Pasar por LINQ en este caso genera asignaciones y trabajo de CPU innecesarios.</target>
        <note />
      </trans-unit>
      <trans-unit id="DoNotUseEnumerableMethodsOnIndexableCollectionsInsteadUseTheCollectionDirectlyMessage">
        <source>Do not use Enumerable methods on indexable collections. Instead use the collection directly</source>
        <target state="translated">No utilice métodos Enumerable en colecciones indexables. Use la colección directamente.</target>
        <note />
      </trans-unit>
      <trans-unit id="DoNotUseEnumerableMethodsOnIndexableCollectionsInsteadUseTheCollectionDirectlyTitle">
        <source>Do not use Enumerable methods on indexable collections. Instead use the collection directly</source>
        <target state="translated">No utilice métodos Enumerable en colecciones indexables. Use la colección directamente.</target>
        <note />
      </trans-unit>
      <trans-unit id="DoNotUseInsecureRandomness">
        <source>Do not use insecure randomness</source>
        <target state="translated">No usar aleatoriedad no segura</target>
        <note />
      </trans-unit>
      <trans-unit id="DoNotUseInsecureRandomnessDescription">
        <source>Using a cryptographically weak pseudo-random number generator may allow an attacker to predict what security-sensitive value will be generated. Use a cryptographically strong random number generator if an unpredictable value is required, or ensure that weak pseudo-random numbers aren't used in a security-sensitive manner.</source>
        <target state="needs-review-translation">El uso de un generador de números seudoaleatorios no seguro criptográficamente puede permitir a un atacante predecir el valor sensible a la seguridad que se va a generar. Use un generador de números aleatorios fuertemente cifrado si se requiere un valor impredecible, o bien asegúrese de que no se usan números seudoaleatorios poco seguros en una situación sensible a la seguridad.</target>
        <note />
      </trans-unit>
      <trans-unit id="DoNotUseInsecureRandomnessMessage">
        <source>{0} is an insecure random number generator. Use cryptographically secure random number generators when randomness is required for security</source>
        <target state="translated">{0} es un generador de números aleatorios no seguro. Use generadores de números aleatorios que sean criptográficamente seguros cuando se requiera aleatoriedad por seguridad.</target>
        <note />
      </trans-unit>
      <trans-unit id="DoNotUseMD5">
        <source>Do not use insecure cryptographic algorithm MD5.</source>
        <target state="translated">No use el algoritmo criptográfico no seguro MD5.</target>
        <note />
      </trans-unit>
      <trans-unit id="DoNotUseMD5Description">
        <source>This type implements MD5, a cryptographically insecure hashing function. Hash collisions are computationally feasible for the MD5 and HMACMD5 algorithms. Replace this usage with a SHA-2 family hash algorithm (SHA512, SHA384, SHA256).</source>
        <target state="translated">Este tipo implementa MD5, una función hash no segura criptográficamente. Las colisiones de hash son computacionalmente factibles para los algoritmos MD5 y HMACMD5. Reemplace este uso por un algoritmo de hash de la familia SHA-2 (SHA512, SHA384, SHA256).</target>
        <note />
      </trans-unit>
      <trans-unit id="DoNotUseObsoleteKDFAlgorithm">
        <source>Do not use obsolete key derivation function</source>
        <target state="translated">No utilizar la función de derivación de claves obsoleta</target>
        <note />
      </trans-unit>
      <trans-unit id="DoNotUseObsoleteKDFAlgorithmDescription">
        <source>Password-based key derivation should use PBKDF2 with SHA-2. Avoid using PasswordDeriveBytes since it generates a PBKDF1 key. Avoid using Rfc2898DeriveBytes.CryptDeriveKey since it doesn't use the iteration count or salt.</source>
        <target state="translated">La derivación de claves basada en contraseña debe utilizar PBKDF2 con SHA-2. Evite usar PasswordDeriveBytes ya que genera una clave PBKDF1. Evite usar Rfc2898DeriveBytes.CryptDeriveKey puesto que no utiliza el recuento de iteración o salt.</target>
        <note />
      </trans-unit>
      <trans-unit id="DoNotUseObsoleteKDFAlgorithmMessage">
        <source>Call to obsolete key derivation function {0}.{1}</source>
        <target state="translated">Llamada a la función de derivación de claves obsoleta {0}.{1}</target>
        <note />
      </trans-unit>
      <trans-unit id="DoNotUseSHA1">
        <source>Do not use insecure cryptographic algorithm SHA1.</source>
        <target state="translated">No use el algoritmo criptográfico no seguro SHA1.</target>
        <note />
      </trans-unit>
      <trans-unit id="DoNotUseSHA1Description">
        <source>This type implements SHA1, a cryptographically insecure hashing function. Hash collisions are computationally feasible for the SHA-1 and SHA-0 algorithms. Replace this usage with a SHA-2 family hash algorithm (SHA512, SHA384, SHA256).</source>
        <target state="translated">Este tipo implementa SHA1, una función hash no segura criptográficamente. Las colisiones de hash son computacionalmente factibles para los algoritmos SHA-1 y SHA-0. Reemplace este uso por un algoritmo de hash de la familia SHA-2 (SHA512, SHA384, SHA256).</target>
        <note />
      </trans-unit>
      <trans-unit id="DoNotUseTimersThatPreventPowerStateChangesDescription">
        <source>Higher-frequency periodic activity will keep the CPU busy and interfere with power-saving idle timers that turn off the display and hard disks.</source>
        <target state="translated">Una actividad periódica más frecuente ocupará la CPU e interferirá con los temporizadores de inactividad para ahorro de energía que apagan el monitor y los discos duros.</target>
        <note />
      </trans-unit>
      <trans-unit id="DoNotUseTimersThatPreventPowerStateChangesMessage">
        <source>Do not use timers that prevent power state changes</source>
        <target state="translated">No usar temporizadores que impidan los cambios de estado de energía</target>
        <note />
      </trans-unit>
      <trans-unit id="DoNotUseTimersThatPreventPowerStateChangesTitle">
        <source>Do not use timers that prevent power state changes</source>
        <target state="translated">No usar temporizadores que impidan los cambios de estado de energía</target>
        <note />
      </trans-unit>
      <trans-unit id="DoNotUseUnsafeDllImportSearchPath">
        <source>Do not use unsafe DllImportSearchPath value</source>
        <target state="translated">No usar un valor de DllImportSearchPath no seguro</target>
        <note />
      </trans-unit>
      <trans-unit id="DoNotUseUnsafeDllImportSearchPathDescription">
        <source>There could be a malicious DLL in the default DLL search directories. Or, depending on where your application is run from, there could be a malicious DLL in the application's directory. Use a DllImportSearchPath value that specifies an explicit search path instead. The DllImportSearchPath flags that this rule looks for can be configured in .editorconfig.</source>
        <target state="translated">Puede haber un archivo .dll malintencionado en los directorios de búsqueda de archivos .dll predeterminados. O bien, según desde dónde se ejecute la aplicación, puede haber un archivo .dll malintencionado en el directorio de la aplicación. Use un valor de DllImportSearchPath que especifique una ruta de acceso de búsqueda explícita. Las marcas de DllImportSearchPath que busca esta regla se pueden configurar en el archivo .editorconfig.</target>
        <note />
      </trans-unit>
      <trans-unit id="DoNotUseUnsafeDllImportSearchPathMessage">
        <source>Use of unsafe DllImportSearchPath value {0}</source>
        <target state="translated">Se está usando un valor de DllImportSearchPath ({0}) que no es seguro</target>
        <note />
      </trans-unit>
      <trans-unit id="DoNotUseWeakCryptographicAlgorithms">
        <source>Do Not Use Weak Cryptographic Algorithms</source>
        <target state="translated">No usar algoritmos criptográficos poco seguros</target>
        <note />
      </trans-unit>
      <trans-unit id="DoNotUseWeakCryptographicAlgorithmsDescription">
        <source>Cryptographic algorithms degrade over time as attacks become for advances to attacker get access to more computation. Depending on the type and application of this cryptographic algorithm, further degradation of the cryptographic strength of it may allow attackers to read enciphered messages, tamper with enciphered  messages, forge digital signatures, tamper with hashed content, or otherwise compromise any cryptosystem based on this algorithm. Replace encryption uses with the AES algorithm (AES-256, AES-192 and AES-128 are acceptable) with a key length greater than or equal to 128 bits. Replace hashing uses with a hashing function in the SHA-2 family, such as SHA-2 512, SHA-2 384, or SHA-2 256.</source>
        <target state="translated">Los algoritmos criptográficos se degradan con el tiempo a medida que los ataques evolucionan y permiten al atacante obtener mayor cantidad de computación. En función del tipo y la aplicación de este algoritmo criptográfico, una mayor degradación de la solidez criptográfica podría permitir a los atacantes leer mensajes cifrados, alterar con mensajes cifrados, forzar firmas digitales, alterar con contenido con hash o poner en riesgo de otro modo cualquier sistema criptográfico basado en este algoritmo. Reemplace los usos del cifrado por el algoritmo AES (se aceptan AES-256, AES-192 y AES-128) con una longitud de clave igual o superior a 128 bits. Reemplace los usos del hash por una función hash de la familia de SHA-2, como SHA-2 512, SHA-2 384 o SHA-2 256.</target>
        <note />
      </trans-unit>
      <trans-unit id="DoNotUseWeakCryptographicAlgorithmsMessage">
        <source>{0} uses a weak cryptographic algorithm {1}</source>
        <target state="translated">{0} usa un algoritmo criptográfico poco seguro {1}.</target>
        <note />
      </trans-unit>
      <trans-unit id="DoNotUseWeakKDFAlgorithm">
        <source>Do Not Use Weak Key Derivation Function Algorithm</source>
        <target state="translated">No usar el algoritmo de función de derivación de claves débiles</target>
        <note />
      </trans-unit>
      <trans-unit id="DoNotUseWeakKDFAlgorithmDescription">
        <source>Some implementations of the Rfc2898DeriveBytes class allow for a hash algorithm to be specified in a constructor parameter or overwritten in the HashAlgorithm property. If a hash algorithm is specified, then it should be SHA-256 or higher.</source>
        <target state="translated">Algunas implementaciones de la clase Rfc2898DeriveBytes permiten especificar un algoritmo hash en un parámetro de constructor o sobrescribirlo en la propiedad HashAlgorithm. Si se especifica un algoritmo hash, debe ser SHA-256 o una versión posterior.</target>
        <note />
      </trans-unit>
      <trans-unit id="DoNotUseWeakKDFAlgorithmMessage">
        <source>{0} created with a weak hash algorithm. Use SHA256, SHA384, or SHA512 to create a strong key from a password</source>
        <target state="translated">{0} se creó con un algoritmo hash débil. Use SHA256, SHA384 o SHA512 para crear una clave segura a partir de una contraseña</target>
        <note />
      </trans-unit>
      <trans-unit id="DoNotUseWeakKDFInsufficientIterationCountDescription">
        <source>When deriving cryptographic keys from user-provided inputs such as password, use sufficient iteration count (at least 100k).</source>
        <target state="translated">Al derivar claves criptográficas de entradas proporcionadas por el usuario, como la contraseña, use un recuento de iteraciones suficiente (al menos 100 k).</target>
        <note />
      </trans-unit>
      <trans-unit id="DoNotUseXslTransform">
        <source>Do Not Use XslTransform</source>
        <target state="translated">No utilizar XslTransform</target>
        <note />
      </trans-unit>
      <trans-unit id="DoNotUseXslTransformMessage">
        <source>Do not use XslTransform. It does not restrict potentially dangerous external references.</source>
        <target state="translated">No utilice XslTransform. No restringe las referencias externas potencialmente peligrosas.</target>
        <note />
      </trans-unit>
      <trans-unit id="FinalizersShouldCallBaseClassFinalizerDescription">
        <source>Finalization must be propagated through the inheritance hierarchy. To guarantee this, types must call their base class Finalize method in their own Finalize method.</source>
        <target state="translated">La finalización se debe difundir a través de la jerarquía de herencia. Para garantizar esto, los tipos deben llamar al método Finalize de su clase base desde su propio método Finalize.</target>
        <note />
      </trans-unit>
      <trans-unit id="FinalizersShouldCallBaseClassFinalizerMessage">
        <source>Finalizers should call base class finalizer</source>
        <target state="translated">Los finalizadores deben llamar al finalizador de la clase base</target>
        <note />
      </trans-unit>
      <trans-unit id="FinalizersShouldCallBaseClassFinalizerTitle">
        <source>Finalizers should call base class finalizer</source>
        <target state="translated">Los finalizadores deben llamar al finalizador de la clase base</target>
        <note />
      </trans-unit>
      <trans-unit id="HardCodedSecurityProtocolMessage">
        <source>Avoid hardcoding SecurityProtocolType {0}, and instead use SecurityProtocolType.SystemDefault to allow the operating system to choose the best Transport Layer Security protocol to use.</source>
        <target state="translated">Evite codificar SecurityProtocolType {0} de forma rígida y, en su lugar, use SecurityProtocolType.SystemDefault para permitir que el sistema operativo elija el mejor protocolo de Seguridad de la capa de transporte que se puede usar.</target>
        <note />
      </trans-unit>
      <trans-unit id="HardCodedSecurityProtocolTitle">
        <source>Avoid hardcoding SecurityProtocolType value</source>
        <target state="translated">Evitar codificar el valor SecurityProtocolType de forma rígida</target>
        <note />
      </trans-unit>
      <trans-unit id="HardcodedSslProtocolsDescription">
        <source>Current Transport Layer Security protocol versions may become deprecated if vulnerabilities are found. Avoid hardcoding SslProtocols values to keep your application secure. Use 'None' to let the Operating System choose a version.</source>
        <target state="translated">Las versiones actuales del protocolo Seguridad de la capa de transporte pueden dejar de usarse si se encuentran vulnerabilidades. No codifique los valores de SslProtocols de forma rígida para mantener la aplicación segura. Use "None" para permitir que el sistema operativo elija una versión.</target>
        <note />
      </trans-unit>
      <trans-unit id="HardcodedSslProtocolsMessage">
        <source>Avoid hardcoding SslProtocols '{0}' to ensure your application remains secure in the future. Use 'None' to let the Operating System choose a version.</source>
        <target state="translated">Evite codificar el valor "{0}" de SslProtocols de forma rígida para que la aplicación se mantenga segura en el futuro. Use "None" para permitir que el sistema operativo elija una versión.</target>
        <note />
      </trans-unit>
      <trans-unit id="HardcodedSslProtocolsTitle">
        <source>Avoid hardcoded SslProtocols values</source>
        <target state="translated">Evitar valores de SslProtocols codificados de forma rígida</target>
        <note />
      </trans-unit>
      <trans-unit id="ImplementISerializableCorrectlyDescription">
        <source>To fix a violation of this rule, make the GetObjectData method visible and overridable, and make sure that all instance fields are included in the serialization process or explicitly marked by using the NonSerializedAttribute attribute.</source>
        <target state="translated">Para corregir una infracción de esta regla, haga que el método GetObjectData sea visible y se pueda reemplazar; además, asegúrese de que todos los campos de la instancia se incluyen en el proceso de serialización o se marcan explícitamente con el atributo NonSerializedAttribute.</target>
        <note />
      </trans-unit>
      <trans-unit id="ImplementISerializableCorrectlyMessageDefault">
        <source>Add an implementation of GetObjectData to type {0}.</source>
        <target state="translated">Agregue una implementación de GetObjectData al tipo {0}.</target>
        <note />
      </trans-unit>
      <trans-unit id="ImplementISerializableCorrectlyMessageMakeOverridable">
        <source>Make {0}.GetObjectData virtual and overridable.</source>
        <target state="translated">Hacer que {0}.GetObjectData sea virtual y reemplazable.</target>
        <note />
      </trans-unit>
      <trans-unit id="ImplementISerializableCorrectlyMessageMakeVisible">
        <source>Increase the accessibility of {0}.GetObjectData so that it is visible to derived types.</source>
        <target state="translated">Aumente la accesibilidad de {0}.GetObjectData para que esté visible para los tipos derivados.</target>
        <note />
      </trans-unit>
      <trans-unit id="ImplementISerializableCorrectlyTitle">
        <source>Implement ISerializable correctly</source>
        <target state="translated">Implementar ISerializable correctamente</target>
        <note />
      </trans-unit>
      <trans-unit id="ImplementSerializationConstructorsCodeActionTitle">
        <source>Implement Serialization constructor</source>
        <target state="translated">Implementar un constructor de serialización</target>
        <note />
      </trans-unit>
      <trans-unit id="ImplementSerializationConstructorsDescription">
        <source>To fix a violation of this rule, implement the serialization constructor. For a sealed class, make the constructor private; otherwise, make it protected.</source>
        <target state="translated">Para corregir una infracción de esta regla, implemente el constructor de serialización. Para una clase sealed, convierta el constructor en privado; de lo contrario, haga que esté protegido.</target>
        <note />
      </trans-unit>
      <trans-unit id="ImplementSerializationConstructorsMessageCreateMagicConstructor">
        <source>Add a constructor to {0} with the following signature: 'protected {0}(SerializationInfo info, StreamingContext context)'.</source>
        <target state="translated">Agregue un constructor a {0} con la siguiente signatura: 'información protegida de {0}(SerializationInfo, contexto de StreamingContext)'.</target>
        <note />
      </trans-unit>
      <trans-unit id="ImplementSerializationConstructorsMessageMakeSealedMagicConstructorPrivate">
        <source>Declare the serialization constructor of {0}, a sealed type, as private.</source>
        <target state="translated">Declare el constructor de serialización de {0}, un tipo sellado, como privado.</target>
        <note />
      </trans-unit>
      <trans-unit id="ImplementSerializationConstructorsMessageMakeUnsealedMagicConstructorFamily">
        <source>Declare the serialization constructor of {0}, an unsealed type, as protected.</source>
        <target state="translated">Declare el constructor de serialización de {0}, un tipo no sellado, como protegido.</target>
        <note />
      </trans-unit>
      <trans-unit id="ImplementSerializationConstructorsTitle">
        <source>Implement serialization constructors</source>
        <target state="translated">Implementar constructores de serialización</target>
        <note />
      </trans-unit>
      <trans-unit id="ImplementSerializationMethodsCorrectlyDescription">
        <source>A method that handles a serialization event does not have the correct signature, return type, or visibility.</source>
        <target state="translated">Un método que controla un evento de serialización no tiene la signatura, el tipo de valor devuelto o la visibilidad correctos.</target>
        <note />
      </trans-unit>
      <trans-unit id="ImplementSerializationMethodsCorrectlyMessageGeneric">
        <source>Because {0} is marked with OnSerializing, OnSerialized, OnDeserializing, or OnDeserialized, change its signature so that it is no longer generic.</source>
        <target state="translated">Puesto que {0} está marcado con OnSerializing, OnSerialized, OnDeserializing u OnDeserialized, cambie su signatura para que deje de ser genérico.</target>
        <note />
      </trans-unit>
      <trans-unit id="ImplementSerializationMethodsCorrectlyMessageParameters">
        <source>Because {0} is marked with OnSerializing, OnSerialized, OnDeserializing, or OnDeserialized, change its signature so that it takes a single parameter of type 'System.Runtime.Serialization.StreamingContext'.</source>
        <target state="translated">Puesto que {0} está marcado con OnSerializing, OnSerialized, OnDeserializing u OnDeserialized, cambie su signatura para que tome un solo parámetro de tipo 'System.Runtime.Serialization.StreamingContext'.</target>
        <note />
      </trans-unit>
      <trans-unit id="ImplementSerializationMethodsCorrectlyMessageReturnType">
        <source>Because {0} is marked with OnSerializing, OnSerialized, OnDeserializing, or OnDeserialized, change its return type from {1} to void (Sub in Visual Basic).</source>
        <target state="translated">Puesto que {0} está marcado con OnSerializing, OnSerialized, OnDeserializing u OnDeserialized, cambie su tipo de datos devueltos de {1} a void (Sub en Visual Basic).</target>
        <note />
      </trans-unit>
      <trans-unit id="ImplementSerializationMethodsCorrectlyMessageStatic">
        <source>Because {0} is marked with OnSerializing, OnSerialized, OnDeserializing, or OnDeserialized, change it from static (Shared in Visual Basic) to an instance method.</source>
        <target state="translated">Puesto que {0} está marcado con OnSerializing, OnSerialized, OnDeserializing u OnDeserialized, cámbielo de static (Shared en Visual Basic) a un método de instancia.</target>
        <note />
      </trans-unit>
      <trans-unit id="ImplementSerializationMethodsCorrectlyMessageVisibility">
        <source>Because {0} is marked with OnSerializing, OnSerialized, OnDeserializing, or OnDeserialized, change its accessibility to private.</source>
        <target state="translated">Puesto que {0} está marcado con OnSerializing, OnSerialized, OnDeserializing u OnDeserialized, cambie su accesibilidad a private.</target>
        <note />
      </trans-unit>
      <trans-unit id="ImplementSerializationMethodsCorrectlyTitle">
        <source>Implement serialization methods correctly</source>
        <target state="translated">Implementar métodos de serialización correctamente</target>
        <note />
      </trans-unit>
      <trans-unit id="InitializeReferenceTypeStaticFieldsInlineDescription">
        <source>A reference type declares an explicit static constructor. To fix a violation of this rule, initialize all static data when it is declared and remove the static constructor.</source>
        <target state="translated">Un tipo de referencia declara un constructor estático explícito. Para corregir una infracción de esta regla, inicialice todos los datos estáticos cuando se declara y quite el constructor estático.</target>
        <note />
      </trans-unit>
      <trans-unit id="InitializeReferenceTypeStaticFieldsInlineTitle">
        <source>Initialize reference type static fields inline</source>
        <target state="translated">Inicializar campos estáticos de tipo de referencia insertados</target>
        <note />
      </trans-unit>
      <trans-unit id="InitializeStaticFieldsInlineMessage">
        <source>Initialize all static fields in '{0}' when those fields are declared and remove the explicit static constructor</source>
        <target state="translated">Inicialice todos los campos estáticos de "{0}" cuando estos campos se declaran y quite el constructor estático explícito.</target>
        <note />
      </trans-unit>
      <trans-unit id="InitializeValueTypeStaticFieldsInlineDescription">
        <source>A value type declares an explicit static constructor. To fix a violation of this rule, initialize all static data when it is declared and remove the static constructor.</source>
        <target state="translated">Un tipo de valor declara un constructor estático explícito. Para corregir una infracción de esta regla, inicialice todos los datos estáticos cuando se declara y quite el constructor estático.</target>
        <note />
      </trans-unit>
      <trans-unit id="InitializeValueTypeStaticFieldsInlineTitle">
        <source>Initialize value type static fields inline</source>
        <target state="translated">Inicializar campos estáticos de tipo de valor insertados</target>
        <note />
      </trans-unit>
      <trans-unit id="InstantiateArgumentExceptionsCorrectlyDescription">
        <source>A call is made to the default (parameterless) constructor of an exception type that is or derives from ArgumentException, or an incorrect string argument is passed to a parameterized constructor of an exception type that is or derives from ArgumentException.</source>
        <target state="translated">Se realiza una llamada al constructor predeterminado (sin parámetros) de un tipo de excepción que es o se deriva de ArgumentException, o se pasa un argumento de cadena incorrecto a un constructor con parámetros de un tipo de excepción que es o se deriva de ArgumentException.</target>
        <note />
      </trans-unit>
      <trans-unit id="InstantiateArgumentExceptionsCorrectlyMessageIncorrectMessage">
        <source>Method {0} passes parameter name '{1}' as the {2} argument to a {3} constructor. Replace this argument with a descriptive message and pass the parameter name in the correct position.</source>
        <target state="translated">El método {0} pasa un nombre de parámetro "{1}" como argumento {2} a un constructor {3}. Reemplace este argumento por un mensaje descriptivo y pase el nombre del parámetro en la posición correcta.</target>
        <note />
      </trans-unit>
      <trans-unit id="InstantiateArgumentExceptionsCorrectlyMessageIncorrectParameterName">
        <source>Method {0} passes '{1}' as the {2} argument to a {3} constructor. Replace this argument with one of the method's parameter names. Note that the provided parameter name should have the exact casing as declared on the method.</source>
        <target state="translated">El método {0} pasa "{1}" como argumento {2} a un constructor {3}. Reemplace este argumento por uno de los nombres de parámetros del método. Tenga en cuenta que el nombre del parámetro debe corresponderse completamente (mayúsculas y minúsculas) con lo declarado en el método.</target>
        <note />
      </trans-unit>
      <trans-unit id="InstantiateArgumentExceptionsCorrectlyMessageNoArguments">
        <source>Call the {0} constructor that contains a message and/or paramName parameter.</source>
        <target state="translated">Llame al constructor {0} que contiene un mensaje o un parámetro paramName.</target>
        <note />
      </trans-unit>
      <trans-unit id="InstantiateArgumentExceptionsCorrectlyTitle">
        <source>Instantiate argument exceptions correctly</source>
        <target state="translated">Crear instancias de las excepciones del argumento correctamente</target>
        <note />
      </trans-unit>
      <trans-unit id="JavaScriptSerializerMaybeWithSimpleTypeResolverMessage">
        <source>The method '{0}' is insecure when deserializing untrusted data with a JavaScriptSerializer initialized with a SimpleTypeResolver. Ensure that the JavaScriptSerializer is initialized without a JavaScriptTypeResolver specified, or initialized with a JavaScriptTypeResolver that limits the types of objects in the deserialized object graph.</source>
        <target state="translated">El método "{0}" no es seguro cuando se deserializan datos que no son de confianza con JavaScriptSerializer inicializado con SimpleTypeResolver. Asegúrese de que se ha inicializado JavaScriptSerializer sin especificar JavaScriptTypeResolver o de que se ha inicializado con un JavaScriptTypeResolver que limite los tipos de objeto en el grafo de objetos deserializados.</target>
        <note />
      </trans-unit>
      <trans-unit id="JavaScriptSerializerMaybeWithSimpleTypeResolverTitle">
        <source>Ensure JavaScriptSerializer is not initialized with SimpleTypeResolver before deserializing</source>
        <target state="translated">Asegúrese de que no se ha inicializado JavaScriptSerializer con SimpleTypeResolver antes de deserializar</target>
        <note />
      </trans-unit>
      <trans-unit id="JavaScriptSerializerWithSimpleTypeResolverMessage">
        <source>The method '{0}' is insecure when deserializing untrusted data with a JavaScriptSerializer initialized with a SimpleTypeResolver. Initialize JavaScriptSerializer without a JavaScriptTypeResolver specified, or initialize with a JavaScriptTypeResolver that limits the types of objects in the deserialized object graph.</source>
        <target state="translated">El método "{0}" no es seguro cuando se deserializan datos que no son de confianza con JavaScriptSerializer inicializado con SimpleTypeResolver. Inicialice JavaScriptSerializer sin especificar JavaScriptTypeResolver, o bien inicialícelo con un JavaScriptTypeResolver que limite los tipos de objeto en el grafo de objetos deserializados.</target>
        <note />
      </trans-unit>
      <trans-unit id="JavaScriptSerializerWithSimpleTypeResolverTitle">
        <source>Do not deserialize with JavaScriptSerializer using a SimpleTypeResolver</source>
        <target state="translated">No deserializar con JavaScriptSerializer mediante un SimpleTypeResolver</target>
        <note />
      </trans-unit>
      <trans-unit id="JsonNetInsecureSerializerMessage">
        <source>When deserializing untrusted input, allowing arbitrary types to be deserialized is insecure. When using deserializing JsonSerializer, use TypeNameHandling.None, or for values other than None, restrict deserialized types with a SerializationBinder.</source>
        <target state="translated">Cuando se deserializa una entrada que no es de confianza, no es seguro permitir la deserialización de tipos arbitrarios. Cuando utilice la deserialización de JsonSerializer, use TypeNameHandling.None, o bien, para valores distintos de None, restrinja los tipos deserializados con SerializationBinder.</target>
        <note />
      </trans-unit>
      <trans-unit id="JsonNetInsecureSerializerTitle">
        <source>Do not deserialize with JsonSerializer using an insecure configuration</source>
        <target state="translated">No deserializar con JsonSerializer usando una configuración no segura</target>
        <note />
      </trans-unit>
      <trans-unit id="JsonNetInsecureSettingsMessage">
        <source>When deserializing untrusted input, allowing arbitrary types to be deserialized is insecure.  When using JsonSerializerSettings, use TypeNameHandling.None, or for values other than None, restrict deserialized types with a SerializationBinder.</source>
        <target state="translated">Cuando se deserializa una entrada que no es de confianza, no es seguro permitir la deserialización de tipos arbitrarios. Cuando utilice JsonSerializerSettings, utilice TypeNameHandling.None, o bien, para valores distintos de None, restrinja los tipos deserializados con SerializationBinder.</target>
        <note />
      </trans-unit>
      <trans-unit id="JsonNetInsecureSettingsTitle">
        <source>Do not use insecure JsonSerializerSettings</source>
        <target state="translated">No use clases JsonSerializerSettings no seguras</target>
        <note />
      </trans-unit>
      <trans-unit id="JsonNetMaybeInsecureSerializerMessage">
        <source>When deserializing untrusted input, allowing arbitrary types to be deserialized is insecure. When using deserializing JsonSerializer, use TypeNameHandling.None, or for values other than None, restrict deserialized types with a SerializationBinder.</source>
        <target state="translated">Cuando se deserializa una entrada que no es de confianza, no es seguro permitir la deserialización de tipos arbitrarios. Cuando utilice la deserialización de JsonSerializer, use TypeNameHandling.None, o bien, para valores distintos de None, restrinja los tipos deserializados con SerializationBinder.</target>
        <note />
      </trans-unit>
      <trans-unit id="JsonNetMaybeInsecureSerializerTitle">
        <source>Ensure that JsonSerializer has a secure configuration when deserializing</source>
        <target state="translated">Asegurarse de que JsonSerializer tiene una configuración segura al deserializar</target>
        <note />
      </trans-unit>
      <trans-unit id="JsonNetMaybeInsecureSettingsMessage">
        <source>When deserializing untrusted input, allowing arbitrary types to be deserialized is insecure.  When using JsonSerializerSettings, ensure TypeNameHandling.None is specified, or for values other than None, ensure a SerializationBinder is specified to restrict deserialized types.</source>
        <target state="translated">Cuando se deserializa una entrada que no es de confianza, no es seguro permitir la deserialización de tipos arbitrarios. Cuando utilice JsonSerializerSettings, asegúrese de que se especifica TypeNameHandling.None, o bien, para valores distintos de None, asegúrese de que se especifica un SerializationBinder que restrinja los tipos deserializados.</target>
        <note />
      </trans-unit>
      <trans-unit id="JsonNetMaybeInsecureSettingsTitle">
        <source>Ensure that JsonSerializerSettings are secure</source>
        <target state="translated">Asegúrese de que las clases JsonSerializerSettings son seguras</target>
        <note />
      </trans-unit>
      <trans-unit id="JsonNetTypeNameHandlingDescription">
        <source>Deserializing JSON when using a TypeNameHandling value other than None can be insecure.  If you need to instead detect Json.NET deserialization when a SerializationBinder isn't specified, then disable rule CA2326, and enable rules CA2327, CA2328, CA2329, and CA2330.</source>
        <target state="translated">La deserialización de JSON cuando se usa un valor TypeNameHandling distinto de None puede no ser segura. Si necesita detectar la deserialización de Json.NET cuando no se especifica un objeto SerializationBinder, deshabilite la regla CA2326 y habilite las reglas CA2327, CA2328, CA2329 y CA2330.</target>
        <note />
      </trans-unit>
      <trans-unit id="JsonNetTypeNameHandlingMessage">
        <source>Deserializing JSON when using a TypeNameHandling value other than None can be insecure.</source>
        <target state="translated">La deserialización de JSON cuando se usa un valor TypeNameHandling distinto de None puede no ser segura.</target>
        <note />
      </trans-unit>
      <trans-unit id="JsonNetTypeNameHandlingTitle">
        <source>Do not use TypeNameHandling values other than None</source>
        <target state="translated">No usar valores TypeNameHandling distintos de None</target>
        <note />
      </trans-unit>
      <trans-unit id="LosFormatterMethodUsedMessage">
        <source>The method '{0}' is insecure when deserializing untrusted data.</source>
        <target state="translated">El método "{0}" no es seguro al deserializar datos que no son de confianza.</target>
        <note />
      </trans-unit>
      <trans-unit id="LosFormatterMethodUsedTitle">
        <source>Do not use insecure deserializer LosFormatter</source>
        <target state="translated">No usar el deserializador no seguro LosFormatter</target>
        <note />
      </trans-unit>
      <trans-unit id="MarkAllNonSerializableFieldsDescription">
        <source>An instance field of a type that is not serializable is declared in a type that is serializable.</source>
        <target state="translated">Un campo de instancia de un tipo que no es serializable se declara en un tipo que es serializable.</target>
        <note />
      </trans-unit>
      <trans-unit id="MarkAllNonSerializableFieldsMessage">
        <source>Field {0} is a member of type {1} which is serializable but is of type {2} which is not serializable</source>
        <target state="translated">El campo {0} es un miembro de tipo {1}, que es serializable, pero es de tipo {2}, que no es serializable.</target>
        <note />
      </trans-unit>
      <trans-unit id="MarkAllNonSerializableFieldsTitle">
        <source>Mark all non-serializable fields</source>
        <target state="translated">Marcar todos los campos no serializables</target>
        <note />
      </trans-unit>
      <trans-unit id="MarkAssembliesWithNeutralResourcesLanguageDescription">
        <source>The NeutralResourcesLanguage attribute informs the ResourceManager of the language that was used to display the resources of a neutral culture for an assembly. This improves lookup performance for the first resource that you load and can reduce your working set.</source>
        <target state="translated">El atributo NeutralResourcesLanguage informa a ResourceManager del lenguaje que se utilizó para mostrar los recursos de una cultura neutral para un ensamblado. Esto mejora el rendimiento de la búsqueda para el primer recurso que cargue y puede reducir el espacio de trabajo.</target>
        <note />
      </trans-unit>
      <trans-unit id="MarkAssembliesWithNeutralResourcesLanguageMessage">
        <source>Mark assemblies with NeutralResourcesLanguageAttribute</source>
        <target state="translated">Marcar ensamblados con NeutralResourcesLanguageAttribute</target>
        <note />
      </trans-unit>
      <trans-unit id="MarkAssembliesWithNeutralResourcesLanguageTitle">
        <source>Mark assemblies with NeutralResourcesLanguageAttribute</source>
        <target state="translated">Marcar ensamblados con NeutralResourcesLanguageAttribute</target>
        <note />
      </trans-unit>
      <trans-unit id="MarkBooleanPInvokeArgumentsWithMarshalAsDescription">
        <source>The Boolean data type has multiple representations in unmanaged code.</source>
        <target state="translated">El tipo de datos booleano tiene múltiples representaciones en código sin administrar.</target>
        <note />
      </trans-unit>
      <trans-unit id="MarkBooleanPInvokeArgumentsWithMarshalAsMessageDefault">
        <source>Add the MarshalAsAttribute to parameter {0} of P/Invoke {1}. If the corresponding unmanaged parameter is a 4-byte Win32 'BOOL', use [MarshalAs(UnmanagedType.Bool)]. For a 1-byte C++ 'bool', use MarshalAs(UnmanagedType.U1).</source>
        <target state="translated">Agregue el atributo MarshalAsAttribute al parámetro {0} de P/Invoke {1}. Si el correspondiente parámetro sin asignar es un "BOOL" de Win32 de 4 bytes, utilice [MarshalAs(UnmanagedType.Bool)]. Para un valor "bool" de C++ de 1 byte, utilice MarshalAs(UnmanagedType.U1).</target>
        <note />
      </trans-unit>
      <trans-unit id="MarkBooleanPInvokeArgumentsWithMarshalAsMessageReturn">
        <source>Add the MarshalAsAttribute to the return type of P/Invoke {0}. If the corresponding unmanaged return type is a 4-byte Win32 'BOOL', use MarshalAs(UnmanagedType.Bool). For a 1-byte C++ 'bool', use MarshalAs(UnmanagedType.U1).</source>
        <target state="translated">Agregue el atributo MarshalAsAttribute al tipo de devolución de P/Invoke {0}. Si el correspondiente tipo de devolución sin asignar es un "BOOL" de Win32 de 4 bytes, utilice [MarshalAs(UnmanagedType.Bool)]. Para un valor "bool" de C++ de 1 byte, utilice MarshalAs(UnmanagedType.U1).</target>
        <note />
      </trans-unit>
      <trans-unit id="MarkBooleanPInvokeArgumentsWithMarshalAsTitle">
        <source>Mark boolean PInvoke arguments with MarshalAs</source>
        <target state="translated">Marcar los argumentos booleanos de PInvoke con MarshalAs</target>
        <note />
      </trans-unit>
      <trans-unit id="MarkISerializableTypesWithSerializableDescription">
        <source>To be recognized by the common language runtime as serializable, types must be marked by using the SerializableAttribute attribute even when the type uses a custom serialization routine through implementation of the ISerializable interface.</source>
        <target state="translated">Para que Common Language Runtime reconozca los tipos como serializables, estos se deben marcar con el atributo SerializableAttribute, incluso cuando usan una rutina de serialización personalizada mediante la implementación de la interfaz ISerializable.</target>
        <note />
      </trans-unit>
      <trans-unit id="MarkISerializableTypesWithSerializableMessage">
        <source>Add [Serializable] to {0} as this type implements ISerializable</source>
        <target state="translated">Agregue [Serializable] a {0}, ya que este tipo implementa ISerializable.</target>
        <note />
      </trans-unit>
      <trans-unit id="MarkISerializableTypesWithSerializableTitle">
        <source>Mark ISerializable types with serializable</source>
        <target state="translated">Marcar los tipos ISerializable con serializable</target>
        <note />
      </trans-unit>
      <trans-unit id="MaybeDisableHttpClientCRLCheck">
        <source>Ensure HttpClient certificate revocation list check is not disabled</source>
        <target state="new">Ensure HttpClient certificate revocation list check is not disabled</target>
        <note />
      </trans-unit>
      <trans-unit id="MaybeDisableHttpClientCRLCheckMessage">
        <source>HttpClient may be created without enabling CheckCertificateRevocationList</source>
        <target state="new">HttpClient may be created without enabling CheckCertificateRevocationList</target>
        <note />
      </trans-unit>
      <trans-unit id="MaybeInstallRootCert">
        <source>Ensure Certificates Are Not Added To Root Store</source>
        <target state="translated">Asegurarse de que los certificados no se agregan al almacén raíz</target>
        <note />
      </trans-unit>
      <trans-unit id="MaybeInstallRootCertMessage">
        <source>Adding certificates to the operating system's trusted root certificates is insecure. Ensure that the target store is not root store.</source>
        <target state="translated">La adición de certificados a los certificados raíz de confianza del sistema operativo no es segura. Asegúrese de que el almacén de destino no es un almacén raíz.</target>
        <note />
      </trans-unit>
      <trans-unit id="MaybeUseCreateEncryptorWithNonDefaultIV">
        <source>Use CreateEncryptor with the default IV </source>
        <target state="new">Use CreateEncryptor with the default IV </target>
        <note />
      </trans-unit>
      <trans-unit id="MaybeUseCreateEncryptorWithNonDefaultIVMessage">
        <source>The non-default initialization vector, which can be potentially repeatable, is used in the encrypion. Ensure use the default one.</source>
        <target state="new">The non-default initialization vector, which can be potentially repeatable, is used in the encrypion. Ensure use the default one.</target>
        <note />
      </trans-unit>
      <trans-unit id="MaybeUseSecureCookiesASPNetCore">
        <source>Ensure Use Secure Cookies In ASP.Net Core</source>
        <target state="translated">Asegurarse de usar cookies seguras en ASP.NET Core</target>
        <note />
      </trans-unit>
      <trans-unit id="MaybeUseSecureCookiesASPNetCoreMessage">
        <source>Ensure that CookieOptions.Secure = true when setting a cookie</source>
        <target state="translated">Asegurarse de que CookieOptions.Secure es true al establecer una cookie</target>
        <note />
      </trans-unit>
      <trans-unit id="MaybeUseWeakKDFInsufficientIterationCount">
        <source>Ensure Sufficient Iteration Count When Using Weak Key Derivation Function</source>
        <target state="translated">Garantizar un recuento de iteraciones suficiente al usar una función de derivación de claves débiles</target>
        <note />
      </trans-unit>
      <trans-unit id="MaybeUseWeakKDFInsufficientIterationCountMessage">
        <source>Ensure that the iteration count is at least {0} when deriving a cryptographic key from a password. By default, Rfc2898DeriveByte's IterationCount is only 1000</source>
        <target state="translated">Asegúrese de que el recuento de iteraciones es de al menos {0} al derivar una clave criptográfica de una contraseña. De forma predeterminada, el valor IterationCount de Rfc2898DeriveByte es solo 1000</target>
        <note />
      </trans-unit>
      <trans-unit id="MissHttpVerbAttribute">
        <source>Miss HttpVerb attribute for action methods</source>
        <target state="translated">Falta el atributo HttpVerb para los métodos de acción</target>
        <note />
      </trans-unit>
      <trans-unit id="MissHttpVerbAttributeDescription">
        <source>All the methods that create, edit, delete, or otherwise modify data do so in the [HttpPost] overload of the method, which needs to be protected with the anti forgery attribute from request forgery. Performing a GET operation should be a safe operation that has no side effects and doesn't modify your persisted data.</source>
        <target state="translated">Todos los métodos que crean, editan, eliminan o modifican de otro modo los datos, lo hacen en la sobrecarga de [HttpPost] del método, que debe protegerse de la falsificación de solicitudes con el atributo antifalsificación. La ejecución de GET debe ser una operación segura que no tenga efectos secundarios y no modifique los datos guardados.</target>
        <note />
      </trans-unit>
      <trans-unit id="MissHttpVerbAttributeMessage">
        <source>Action method {0} needs to specify the Http request kind explictly</source>
        <target state="translated">El método de acción {0} debe especificar el tipo de solicitud HTTP de forma explícita.</target>
        <note />
      </trans-unit>
      <trans-unit id="NetDataContractSerializerDeserializeMaybeWithoutBinderSetMessage">
        <source>The method '{0}' is insecure when deserializing untrusted data without a SerializationBinder to restrict the type of objects in the deserialized object graph.</source>
        <target state="translated">El método "{0}" no es seguro al deserializar datos que no son de confianza sin un elemento SerializationBinder para restringir el tipo de objetos en el gráfico de objetos deserializados.</target>
        <note />
      </trans-unit>
      <trans-unit id="NetDataContractSerializerDeserializeMaybeWithoutBinderSetTitle">
        <source>Ensure NetDataContractSerializer.Binder is set before deserializing</source>
        <target state="translated">Asegurarse de que NetDataContractSerializer.Binder se ha establecido antes de deserializar</target>
        <note />
      </trans-unit>
      <trans-unit id="NetDataContractSerializerDeserializeWithoutBinderSetMessage">
        <source>The method '{0}' is insecure when deserializing untrusted data without a SerializationBinder to restrict the type of objects in the deserialized object graph.</source>
        <target state="translated">El método "{0}" no es seguro al deserializar datos que no son de confianza sin un elemento SerializationBinder para restringir el tipo de objetos en el gráfico de objetos deserializados.</target>
        <note />
      </trans-unit>
      <trans-unit id="NetDataContractSerializerDeserializeWithoutBinderSetTitle">
        <source>Do not deserialize without first setting NetDataContractSerializer.Binder</source>
        <target state="translated">No deserializar sin establecer primero NetDataContractSerializer.Binder</target>
        <note />
      </trans-unit>
      <trans-unit id="NetDataContractSerializerMethodUsedDescription">
        <source>The method '{0}' is insecure when deserializing untrusted data.  If you need to instead detect NetDataContractSerializer deserialization without a SerializationBinder set, then disable rule CA2310, and enable rules CA2311 and CA2312.</source>
        <target state="translated">El método "{0}" no es seguro cuando se deserializan datos que no son de confianza. Si necesita detectar la deserialización de NetDataContractSerializer sin establecer un elemento SerializationBinder, deshabilite la regla CA2310 y habilite las reglas CA2311 y CA2312.</target>
        <note />
      </trans-unit>
      <trans-unit id="NetDataContractSerializerMethodUsedMessage">
        <source>The method '{0}' is insecure when deserializing untrusted data.</source>
        <target state="translated">El método "{0}" no es seguro al deserializar datos que no son de confianza.</target>
        <note />
      </trans-unit>
      <trans-unit id="NetDataContractSerializerMethodUsedTitle">
        <source>Do not use insecure deserializer NetDataContractSerializer</source>
        <target state="translated">No usar el deserializador no seguro NetDataContractSerializer</target>
        <note />
      </trans-unit>
      <trans-unit id="NormalizeStringsToUppercaseDescription">
        <source>Strings should be normalized to uppercase. A small group of characters cannot make a round trip when they are converted to lowercase. To make a round trip means to convert the characters from one locale to another locale that represents character data differently, and then to accurately retrieve the original characters from the converted characters.</source>
        <target state="translated">Las cadenas se deberían normalizar para que se escriban en letras mayúsculas. Hay un grupo reducido de caracteres que no pueden realizar un recorrido de ida y vuelta cuando se convierten a minúsculas. Realizar un recorrido de ida y vuelta significa convertir los caracteres de una configuración regional a otra configuración regional que representa los datos de caracteres de manera diferente y, a continuación, recuperar con precisión los caracteres originales de los caracteres convertidos.</target>
        <note />
      </trans-unit>
      <trans-unit id="NormalizeStringsToUppercaseMessageToUpper">
        <source>In method '{0}', replace the call to '{1}' with '{2}'.</source>
        <target state="translated">En el método "{0}", reemplace la llamada a "{1}" por "{2}".</target>
        <note />
      </trans-unit>
      <trans-unit id="NormalizeStringsToUppercaseTitle">
        <source>Normalize strings to uppercase</source>
        <target state="translated">Normalizar las cadenas en mayúsculas</target>
        <note />
      </trans-unit>
      <trans-unit id="ObjectStateFormatterMethodUsedMessage">
        <source>The method '{0}' is insecure when deserializing untrusted data.</source>
        <target state="translated">El método "{0}" no es seguro al deserializar datos que no son de confianza.</target>
        <note />
      </trans-unit>
      <trans-unit id="ObjectStateFormatterMethodUsedTitle">
        <source>Do not use insecure deserializer ObjectStateFormatter</source>
        <target state="translated">No usar el deserializador no seguro ObjectStateFormatter</target>
        <note />
      </trans-unit>
      <trans-unit id="PInvokeDeclarationsShouldBePortableDescription">
        <source>This rule evaluates the size of each parameter and the return value of a P/Invoke, and verifies that the size of the parameter is correct when marshaled to unmanaged code on 32-bit and 64-bit operating systems.</source>
        <target state="translated">Esta regla evalúa el tamaño de cada parámetro y el valor devuelto de un PInvoke y comprueba que su tamaño sea correcto al calcular las referencias para su conversión al código no administrado en plataformas de 32 y 64 bits.</target>
        <note />
      </trans-unit>
      <trans-unit id="PInvokeDeclarationsShouldBePortableMessageParameter">
        <source>As it is declared in your code, parameter {0} of P/Invoke {1} will be {2} bytes wide on {3} platforms. This is not correct, as the actual native declaration of this API indicates it should be {4} bytes wide on {3} platforms. Consult the MSDN Platform SDK documentation for help determining what data type should be used instead of {5}.</source>
        <target state="translated">Como se declara en el código, el parámetro '{0}' de P/Invoke {1} será de {2} bytes en {3} plataformas. Esto no es correcto, puesto que la declaración nativa actual de API indica que debería ser de {4} bytes en {3} plataformas. Consulte la documentación de Platform SDK de MSDN para obtener ayuda para determinar qué tipo de datos debería utilizarse en lugar de {5}.</target>
        <note />
      </trans-unit>
      <trans-unit id="PInvokeDeclarationsShouldBePortableMessageReturn">
        <source>As it is declared in your code, the return type of P/Invoke {0} will be {1} bytes wide on {2} platforms. This is not correct, as the actual native declaration of this API indicates it should be {3} bytes wide on {2} platforms. Consult the MSDN Platform SDK documentation for help determining what data type should be used instead of {4}.</source>
        <target state="translated">Como se declara en el código, el valor devuelto de P/Invoke {0} será de {1} bytes en {2} plataformas. Esto no es correcto puesto que la declaración nativa actual de esta API indica que debería ser de {3} bytes en {2} plataformas. Consulte la documentación de Platform SDK de MSDN para obtener ayuda para determinar qué tipo de datos debería utilizarse en lugar de {4}.</target>
        <note />
      </trans-unit>
      <trans-unit id="PInvokeDeclarationsShouldBePortableTitle">
        <source>PInvoke declarations should be portable</source>
        <target state="translated">Las declaraciones de PInvoke deben ser portables</target>
        <note />
      </trans-unit>
      <trans-unit id="PInvokesShouldNotBeVisibleDescription">
        <source>A public or protected method in a public type has the System.Runtime.InteropServices.DllImportAttribute attribute (also implemented by the Declare keyword in Visual Basic). Such methods should not be exposed.</source>
        <target state="translated">Un método público o protegido en un tipo público tiene el atributo System.Runtime.InteropServices.DllImportAttribute (también se implementa por la palabra clave Declare en Visual Basic). Estos métodos no deben exponerse.</target>
        <note />
      </trans-unit>
      <trans-unit id="PInvokesShouldNotBeVisibleMessage">
        <source>P/Invoke method '{0}' should not be visible</source>
        <target state="translated">El método P/Invoke "{0}" no debe ser visible</target>
        <note />
      </trans-unit>
      <trans-unit id="PInvokesShouldNotBeVisibleTitle">
        <source>P/Invokes should not be visible</source>
        <target state="translated">Los elementos P/Invoke no deben estar visibles</target>
        <note />
      </trans-unit>
      <trans-unit id="ProvideCorrectArgumentsToFormattingMethodsDescription">
        <source>The format argument that is passed to System.String.Format does not contain a format item that corresponds to each object argument, or vice versa.</source>
        <target state="translated">El argumento de cadena format pasado a System.String.Format no contiene un elemento de formato que corresponda a cada argumento de objeto o viceversa.</target>
        <note />
      </trans-unit>
      <trans-unit id="ProvideCorrectArgumentsToFormattingMethodsMessage">
        <source>Provide correct arguments to formatting methods</source>
        <target state="translated">Proporcionar argumentos correctos para los métodos de formato</target>
        <note />
      </trans-unit>
      <trans-unit id="ProvideCorrectArgumentsToFormattingMethodsTitle">
        <source>Provide correct arguments to formatting methods</source>
        <target state="translated">Proporcionar argumentos correctos para los métodos de formato</target>
        <note />
      </trans-unit>
      <trans-unit id="ProvideDeserializationMethodsForOptionalFieldsDescription">
        <source>A type has a field that is marked by using the System.Runtime.Serialization.OptionalFieldAttribute attribute, and the type does not provide deserialization event handling methods.</source>
        <target state="translated">Un tipo tiene un campo marcado con el atributo System.Runtime.Serialization.OptionalFieldAttribute y el tipo no proporciona ningún método de control de eventos de deserialización.</target>
        <note />
      </trans-unit>
      <trans-unit id="ProvideDeserializationMethodsForOptionalFieldsMessageOnDeserialized">
        <source>Add a 'private void OnDeserialized(StreamingContext)' method to type {0} and attribute it with the System.Runtime.Serialization.OnDeserializedAttribute.</source>
        <target state="translated">Agregue un método 'private void OnDeserialized(StreamingContext)' al tipo {0} y asígnele el atributo System.Runtime.Serialization.OnDeserializedAttribute.</target>
        <note />
      </trans-unit>
      <trans-unit id="ProvideDeserializationMethodsForOptionalFieldsMessageOnDeserializing">
        <source>Add a 'private void OnDeserializing(StreamingContext)' method to type {0} and attribute it with the System.Runtime.Serialization.OnDeserializingAttribute.</source>
        <target state="translated">Agregue un método 'private void OnDeserializing(StreamingContext)' al tipo {0} y asígnele el atributo System.Runtime.Serialization.OnDeserializingAttribute.</target>
        <note />
      </trans-unit>
      <trans-unit id="ProvideDeserializationMethodsForOptionalFieldsTitle">
        <source>Provide deserialization methods for optional fields</source>
        <target state="translated">Proporcionar métodos de deserialización para campos opcionales</target>
        <note />
      </trans-unit>
      <trans-unit id="RemoveRedundantCall">
        <source>Remove redundant call</source>
        <target state="translated">Quitar llamada redundante</target>
        <note />
      </trans-unit>
      <trans-unit id="RethrowToPreserveStackDetailsDescription">
        <source>An exception is rethrown and the exception is explicitly specified in the throw statement. If an exception is rethrown by specifying the exception in the throw statement, the list of method calls between the original method that threw the exception and the current method is lost.</source>
        <target state="translated">Se vuelve a producir una excepción y se especifica explícitamente en la instrucción throw. Si se vuelve a producir una excepción especificándola en la instrucción throw, se pierde la lista de llamadas al método entre el método original que produjo la excepción y el método actual.</target>
        <note />
      </trans-unit>
      <trans-unit id="RethrowToPreserveStackDetailsMessage">
        <source>Rethrow to preserve stack details</source>
        <target state="translated">Iniciar de nuevo para preservar los detalles de la pila</target>
        <note />
      </trans-unit>
      <trans-unit id="RethrowToPreserveStackDetailsTitle">
        <source>Rethrow to preserve stack details</source>
        <target state="translated">Iniciar de nuevo para preservar los detalles de la pila</target>
        <note />
      </trans-unit>
      <trans-unit id="ReviewCodeForDllInjectionVulnerabilitiesMessage">
        <source>Potential DLL injection vulnerability was found where '{0}' in method '{1}' may be tainted by user-controlled data from '{2}' in method '{3}'.</source>
        <target state="translated">Se encontró una vulnerabilidad potencial de inyección de DLL en la que "{0}" en el método "{1}" puede contaminarse por datos controlados por el usuario de "{2}" en el método "{3}".</target>
        <note />
      </trans-unit>
      <trans-unit id="ReviewCodeForDllInjectionVulnerabilitiesTitle">
        <source>Review code for DLL injection vulnerabilities</source>
        <target state="translated">Revisar vulnerabilidades de inyección de DLL en el código</target>
        <note />
      </trans-unit>
      <trans-unit id="ReviewCodeForFilePathInjectionVulnerabilitiesMessage">
        <source>Potential file path injection vulnerability was found where '{0}' in method '{1}' may be tainted by user-controlled data from '{2}' in method '{3}'.</source>
        <target state="translated">Se encontró una vulnerabilidad potencial de inyección de rutas de acceso de archivos en la que "{0}" en el método "{1}" puede contaminarse por datos controlados por el usuario de "{2}" en el método "{3}".</target>
        <note />
      </trans-unit>
      <trans-unit id="ReviewCodeForFilePathInjectionVulnerabilitiesTitle">
        <source>Review code for file path injection vulnerabilities</source>
        <target state="translated">Revisar vulnerabilidades de inyección de rutas de acceso de archivos en el código</target>
        <note />
      </trans-unit>
      <trans-unit id="ReviewCodeForInformationDisclosureVulnerabilitiesMessage">
        <source>Potential information disclosure vulnerability was found where '{0}' in method '{1}' may contain unintended information from '{2}' in method '{3}'.</source>
        <target state="translated">Se encontró una vulnerabilidad potencial de divulgación de información en la que "{0}" en el método "{1}" puede contener información no deseada de "{2}" en el método "{3}".</target>
        <note />
      </trans-unit>
      <trans-unit id="ReviewCodeForInformationDisclosureVulnerabilitiesTitle">
        <source>Review code for information disclosure vulnerabilities</source>
        <target state="translated">Revisar vulnerabilidades de divulgación de información en el código</target>
        <note />
      </trans-unit>
      <trans-unit id="ReviewCodeForLdapInjectionVulnerabilitiesMessage">
        <source>Potential LDAP injection vulnerability was found where '{0}' in method '{1}' may be tainted by user-controlled data from '{2}' in method '{3}'.</source>
        <target state="translated">Se encontró una vulnerabilidad potencial de inyección de LDAP en la que "{0}" en el método "{1}" puede contaminarse por datos controlados por el usuario de "{2}" en el método "{3}".</target>
        <note />
      </trans-unit>
      <trans-unit id="ReviewCodeForLdapInjectionVulnerabilitiesTitle">
        <source>Review code for LDAP injection vulnerabilities</source>
        <target state="translated">Revisar vulnerabilidades de inyección de LDAP en el código</target>
        <note />
      </trans-unit>
      <trans-unit id="ReviewCodeForOpenRedirectVulnerabilitiesMessage">
        <source>Potential open redirect vulnerability was found where '{0}' in method '{1}' may be tainted by user-controlled data from '{2}' in method '{3}'.</source>
        <target state="translated">Se encontró una vulnerabilidad potencial de redireccionamiento abierto en la que "{0}" en el método "{1}" puede contaminarse por datos controlados por el usuario de "{2}" en el método "{3}".</target>
        <note />
      </trans-unit>
      <trans-unit id="ReviewCodeForOpenRedirectVulnerabilitiesTitle">
        <source>Review code for open redirect vulnerabilities</source>
        <target state="translated">Revisar vulnerabilidades de redireccionamiento abierto en el código</target>
        <note />
      </trans-unit>
      <trans-unit id="ReviewCodeForProcessCommandInjectionVulnerabilitiesMessage">
        <source>Potential process command injection vulnerability was found where '{0}' in method '{1}' may be tainted by user-controlled data from '{2}' in method '{3}'.</source>
        <target state="translated">Se encontró una vulnerabilidad potencial de inyección de comandos de proceso en la que "{0}" en el método "{1}" puede contaminarse por datos controlados por el usuario de "{2}" en el método "{3}".</target>
        <note />
      </trans-unit>
      <trans-unit id="ReviewCodeForProcessCommandInjectionVulnerabilitiesTitle">
        <source>Review code for process command injection vulnerabilities</source>
        <target state="translated">Revisar vulnerabilidades de inyección de comandos de proceso en el código</target>
        <note />
      </trans-unit>
      <trans-unit id="ReviewCodeForRegexInjectionVulnerabilitiesMessage">
        <source>Potential regex injection vulnerability was found where '{0}' in method '{1}' may be tainted by user-controlled data from '{2}' in method '{3}'.</source>
        <target state="translated">Se encontró una vulnerabilidad potencial de inyección de expresiones regulares en la que "{0}" en el método "{1}" puede contaminarse por datos controlados por el usuario de "{2}" en el método "{3}".</target>
        <note />
      </trans-unit>
      <trans-unit id="ReviewCodeForRegexInjectionVulnerabilitiesTitle">
        <source>Review code for regex injection vulnerabilities</source>
        <target state="translated">Revisar vulnerabilidades de inyección de expresiones regulares en el código</target>
        <note />
      </trans-unit>
      <trans-unit id="ReviewCodeForSqlInjectionVulnerabilitiesMessage">
        <source>Potential SQL injection vulnerability was found where '{0}' in method '{1}' may be tainted by user-controlled data from '{2}' in method '{3}'.</source>
        <target state="translated">Se encontró una vulnerabilidad potencial de inyección de SQL en la que "{0}" en el método "{1}" puede contaminarse por datos controlados por el usuario de "{2}" en el método "{3}".</target>
        <note />
      </trans-unit>
      <trans-unit id="ReviewCodeForSqlInjectionVulnerabilitiesTitle">
        <source>Review code for SQL injection vulnerabilities</source>
        <target state="translated">Revisar vulnerabilidades de inyección de SQL en el código</target>
        <note />
      </trans-unit>
      <trans-unit id="ReviewCodeForXamlInjectionVulnerabilitiesMessage">
        <source>Potential XAML injection vulnerability was found where '{0}' in method '{1}' may be tainted by user-controlled data from '{2}' in method '{3}'.</source>
        <target state="translated">Se encontró una vulnerabilidad potencial de inyección de XAML en la que "{0}" en el método "{1}" puede contaminarse por datos controlados por el usuario de "{2}" en el método "{3}".</target>
        <note />
      </trans-unit>
      <trans-unit id="ReviewCodeForXamlInjectionVulnerabilitiesTitle">
        <source>Review code for XAML injection vulnerabilities</source>
        <target state="translated">Revisar vulnerabilidades de inyección de XAML en el código</target>
        <note />
      </trans-unit>
      <trans-unit id="ReviewCodeForXmlInjectionVulnerabilitiesMessage">
        <source>Potential XML injection vulnerability was found where '{0}' in method '{1}' may be tainted by user-controlled data from '{2}' in method '{3}'.</source>
        <target state="translated">Se encontró una vulnerabilidad potencial de inyección de XML en la que "{0}" en el método "{1}" puede contaminarse por datos controlados por el usuario de "{2}" en el método "{3}".</target>
        <note />
      </trans-unit>
      <trans-unit id="ReviewCodeForXmlInjectionVulnerabilitiesTitle">
        <source>Review code for XML injection vulnerabilities</source>
        <target state="translated">Revisar vulnerabilidades de inyección de XML en el código</target>
        <note />
      </trans-unit>
      <trans-unit id="ReviewCodeForXPathInjectionVulnerabilitiesMessage">
        <source>Potential XPath injection vulnerability was found where '{0}' in method '{1}' may be tainted by user-controlled data from '{2}' in method '{3}'.</source>
        <target state="translated">Se encontró una vulnerabilidad potencial de inyección de XPath en la que "{0}" en el método "{1}" puede contaminarse por datos controlados por el usuario de "{2}" en el método "{3}".</target>
        <note />
      </trans-unit>
      <trans-unit id="ReviewCodeForXPathInjectionVulnerabilitiesTitle">
        <source>Review code for XPath injection vulnerabilities</source>
        <target state="translated">Revisar vulnerabilidades de inyección de XPath en el código</target>
        <note />
      </trans-unit>
      <trans-unit id="ReviewCodeForXssVulnerabilitiesMessage">
        <source>Potential cross-site scripting (XSS) vulnerability was found where '{0}' in method '{1}' may be tainted by user-controlled data from '{2}' in method '{3}'.</source>
        <target state="translated">Se encontró una vulnerabilidad potencial de ataque de scripts de sitios (XSS) en la que "{0}" en el método "{1}" puede contaminarse por datos controlados por el usuario de "{2}" en el método "{3}".</target>
        <note />
      </trans-unit>
      <trans-unit id="ReviewCodeForXssVulnerabilitiesTitle">
        <source>Review code for XSS vulnerabilities</source>
        <target state="translated">Revisar vulnerabilidades de XSS en el código</target>
        <note />
      </trans-unit>
      <trans-unit id="ReviewSQLQueriesForSecurityVulnerabilitiesDescription">
        <source>SQL queries that directly use user input can be vulnerable to SQL injection attacks. Review this SQL query for potential vulnerabilities, and consider using a parameterized SQL query.</source>
        <target state="translated">Las consultas SQL que usan los datos del usuario directamente pueden ser vulnerables a ataques por inyección de código SQL. Revise la consulta SQL en busca de posibles vulnerabilidades y considere la posibilidad de usar una consulta SQL parametrizada.</target>
        <note />
      </trans-unit>
      <trans-unit id="ReviewSQLQueriesForSecurityVulnerabilitiesMessageNoNonLiterals">
        <source>Review if the query string passed to '{0}' in '{1}', accepts any user input.</source>
        <target state="translated">Revise si la cadena de consulta que se pasó a "{0}" en "{1}" acepta datos proporcionados por el usuario.</target>
        <note />
      </trans-unit>
      <trans-unit id="ReviewSQLQueriesForSecurityVulnerabilitiesTitle">
        <source>Review SQL queries for security vulnerabilities</source>
        <target state="translated">Revisar consultas SQL para comprobar si tienen vulnerabilidades de seguridad</target>
        <note />
      </trans-unit>
      <trans-unit id="SetHttpOnlyForHttpCookie">
        <source>Set HttpOnly to true for HttpCookie</source>
        <target state="translated">Establecer HttpOnly en true para HttpCookie</target>
        <note />
      </trans-unit>
      <trans-unit id="SetHttpOnlyForHttpCookieDescription">
        <source>As a defense in depth measure, ensure security sensitive HTTP cookies are marked as HttpOnly. This indicates web browsers should disallow scripts from accessing the cookies. Injected malicious scripts are a common way of stealing cookies.</source>
        <target state="translated">Como medida de defensa exhaustiva, asegúrese de que las cookies HTTP sensibles a la seguridad estén marcadas como HttpOnly. Esto indica que los exploradores web deben impedir que posibles scripts tengan acceso a las cookies. Los scripts malintencionados insertados son una forma habitual de robar cookies.</target>
        <note />
      </trans-unit>
      <trans-unit id="SetHttpOnlyForHttpCookieMessage">
        <source>HttpCookie.HttpOnly is set to false or not set at all when using an HttpCookie. Ensure security sensitive cookies are marked as HttpOnly to prevent malicious scripts from stealing the cookies</source>
        <target state="translated">HttpCookie.HttpOnly se establece en false o no se establece cuando se usa HttpCookie. Asegúrese de que las cookies sensibles a la seguridad se marcan como HttpOnly para evitar que posibles scripts malintencionados roben las cookies</target>
        <note />
      </trans-unit>
      <trans-unit id="SetViewStateUserKey">
        <source>Set ViewStateUserKey For Classes Derived From Page</source>
        <target state="translated">Establecer ViewStateUserKey para clases derivadas de página</target>
        <note />
      </trans-unit>
      <trans-unit id="SetViewStateUserKeyDescription">
        <source>Setting the ViewStateUserKey property can help you prevent attacks on your application by allowing you to assign an identifier to the view-state variable for individual users so that they cannot use the variable to generate an attack. Otherwise, there will be cross-site request forgery vulnerabilities.</source>
        <target state="translated">Establecer la propiedad ViewStateUserKey puede ayudarle a evitar ataques en la aplicación, ya que le permite asignar un identificador a la variable de estado de vista para los usuarios individuales, de forma que no puedan usar la variable para generar un ataque. De lo contrario, habrá vulnerabilidades de falsificación de solicitud entre sitios.</target>
        <note />
      </trans-unit>
      <trans-unit id="SetViewStateUserKeyMessage">
        <source>The class {0} derived from System.Web.UI.Page does not set the ViewStateUserKey property in the OnInit method or Page_Init method</source>
        <target state="translated">La clase {0} derivada de System.Web.UI.Page no establece la propiedad ViewStateUserKey en el método OnInit o el método Page_Init.</target>
        <note />
      </trans-unit>
      <trans-unit id="SpecifyCultureInfoDescription">
        <source>A method or constructor calls a member that has an overload that accepts a System.Globalization.CultureInfo parameter, and the method or constructor does not call the overload that takes the CultureInfo parameter. When a CultureInfo or System.IFormatProvider object is not supplied, the default value that is supplied by the overloaded member might not have the effect that you want in all locales. If the result will be displayed to the user, specify 'CultureInfo.CurrentCulture' as the 'CultureInfo' parameter. Otherwise, if the result will be stored and accessed by software, such as when it is persisted to disk or to a database, specify 'CultureInfo.InvariantCulture'.</source>
        <target state="translated">Un método o constructor llama a un miembro que tiene una sobrecarga que acepta un parámetro System.Globalization.CultureInfo y el método o constructor no llama a la sobrecarga que toma el parámetro CultureInfo. Cuando el objeto CultureInfo o System.IFormatProvider no se suministra, el valor predeterminado que se suministra por el miembro sobrecargado puede no tener el efecto que desea en todas las configuraciones regionales. Si se mostrará el resultado al usuario, especifique "CultureInfo.CurrentCulture" como parámetro "CultureInfo". De lo contrario, si el resultado se almacenará y se accederá a él mediante software, como los casos en que se guarda en un disco o una base de datos, especifique "CultureInfo.InvariantCulture".</target>
        <note />
      </trans-unit>
      <trans-unit id="SpecifyCultureInfoMessage">
        <source>The behavior of '{0}' could vary based on the current user's locale settings. Replace this call in '{1}' with a call to '{2}'.</source>
        <target state="translated">El comportamiento de "{0}" podría variar dependiendo de la configuración regional del usuario local. Reemplace esta llamada en "{1}" por una llamada a "{2}".</target>
        <note />
      </trans-unit>
      <trans-unit id="SpecifyCultureInfoTitle">
        <source>Specify CultureInfo</source>
        <target state="translated">Especificar CultureInfo</target>
        <note />
      </trans-unit>
      <trans-unit id="SpecifyIFormatProviderDescription">
        <source>A method or constructor calls one or more members that have overloads that accept a System.IFormatProvider parameter, and the method or constructor does not call the overload that takes the IFormatProvider parameter. When a System.Globalization.CultureInfo or IFormatProvider object is not supplied, the default value that is supplied by the overloaded member might not have the effect that you want in all locales. If the result will be based on the input from/output displayed to the user, specify 'CultureInfo.CurrentCulture' as the 'IFormatProvider'. Otherwise, if the result will be stored and accessed by software, such as when it is loaded from disk/database and when it is persisted to disk/database, specify 'CultureInfo.InvariantCulture'</source>
        <target state="translated">Un método o constructor llama a uno o más miembros que tiene sobrecargas que aceptan un parámetro System.IFormatProvider, y el método o constructor no llama a la sobrecarga que toma el parámetro IFormatProvider. Cuando el objeto System.Globalization.CultureInfo o IFormatProvide no se suministra, el valor predeterminado que se suministra por el miembro sobrecargado puede no tener el efecto que desea en todas las configuraciones regionales. Si el resultado se basará en la entrada desde/salida mostrada al usuario, especifique "CultureInfo.CurrentCulture" como "IFormatProvider". De lo contrario, si el resultado se almacenará y se accederá a él mediante software, como los casos en que se carga desde el disco o la base de datos y en que se guarda en un disco o una base de datos, especifique "CultureInfo.InvariantCulture".</target>
        <note />
      </trans-unit>
      <trans-unit id="SpecifyIFormatProviderMessageIFormatProviderAlternate">
        <source>The behavior of '{0}' could vary based on the current user's locale settings. Replace this call in '{1}' with a call to '{2}'.</source>
        <target state="translated">El comportamiento de "{0}" podría variar dependiendo de la configuración regional del usuario local. Reemplace esta llamada en "{1}" por una llamada a "{2}".</target>
        <note />
      </trans-unit>
      <trans-unit id="SpecifyIFormatProviderMessageIFormatProviderAlternateString">
        <source>The behavior of '{0}' could vary based on the current user's locale settings. Replace this call in '{1}' with a call to '{2}'.</source>
        <target state="translated">El comportamiento de "{0}" podría variar dependiendo de la configuración regional del usuario local. Reemplace esta llamada en "{1}" por una llamada a "{2}".</target>
        <note />
      </trans-unit>
      <trans-unit id="SpecifyIFormatProviderMessageUICulture">
        <source>'{0}' passes '{1}' as the 'IFormatProvider' parameter to '{2}'. This property returns a culture that is inappropriate for formatting methods.</source>
        <target state="translated">"{0}" pasa "{1}" como parámetro de "IFormatProvider" a "{2}". Esta propiedad devuelve una cultura que no es apropiada para los métodos de formato.</target>
        <note />
      </trans-unit>
      <trans-unit id="SpecifyIFormatProviderMessageUICultureString">
        <source>'{0}' passes '{1}' as the 'IFormatProvider' parameter to '{2}'. This property returns a culture that is inappropriate for formatting methods.</source>
        <target state="translated">"{0}" pasa "{1}" como parámetro de "IFormatProvider" a "{2}". Esta propiedad devuelve una cultura que no es apropiada para los métodos de formato.</target>
        <note />
      </trans-unit>
      <trans-unit id="SpecifyIFormatProviderTitle">
        <source>Specify IFormatProvider</source>
        <target state="translated">Especificar IFormatProvider</target>
        <note />
      </trans-unit>
      <trans-unit id="SpecifyMarshalingForPInvokeStringArgumentsDescription">
        <source>A platform invoke member allows partially trusted callers, has a string parameter, and does not explicitly marshal the string. This can cause a potential security vulnerability.</source>
        <target state="translated">Un miembro de invocación de plataforma permite llamadores que no son de plena confianza, tiene un parámetro de cadena y no calcula explícitamente las referencias a la cadena. Esto puede provocar una potencial vulnerabilidad de seguridad.</target>
        <note />
      </trans-unit>
      <trans-unit id="SpecifyMarshalingForPInvokeStringArgumentsMessageField">
        <source>To reduce security risk, marshal field {0} as Unicode, by setting StructLayout.CharSet on {1} to CharSet.Unicode, or by explicitly marshaling the field as UnmanagedType.LPWStr. If you need to marshal this string as ANSI or system-dependent, use the BestFitMapping attribute to turn best-fit mapping off, and for added security, ensure ThrowOnUnmappableChar is on.</source>
        <target state="translated">Para reducir el riesgo de seguridad, calcule las referencias del campo {0} como Unicode, estableciendo StructLayout.CharSet de {1} en CharSet.Unicode o calculando explícitamente las referencias al campo como UnmanagedType.LPWStr. Si necesita calcular las referencias a esta cadena como ANSI o dependiente del sistema, utilice el atributo BestFitMapping para desactivar la mejor asignación y, para más seguridad, asegúrese de que ThrowOnUnmappableChar está activado.</target>
        <note />
      </trans-unit>
      <trans-unit id="SpecifyMarshalingForPInvokeStringArgumentsMessageFieldImplicitAnsi">
        <source>To reduce security risk, marshal field {0} as Unicode, by setting StructLayout.CharSet on {1} to CharSet.Unicode, or by explicitly marshaling the field as UnmanagedType.LPWStr. If you need to marshal this string as ANSI or system-dependent, specify MarshalAs explicitly, use the BestFitMapping attribute to turn best-fit mapping off, and for added security, to turn ThrowOnUnmappableChar on.</source>
        <target state="translated">Para reducir el riesgo de seguridad, calcule las referencias del campo {0} como Unicode, estableciendo StructLayout.CharSet de {1} en CharSet.Unicode o calculando explícitamente las referencias al campo como UnmanagedType.LPWStr. Si necesita calcular las referencias a esta cadena como ANSI o dependiente del sistema, especifique MarshalAs explícitamente, utilice el atributo BestFitMapping para desactivar la mejor asignación y, para más seguridad, active ThrowOnUnmappableChar.</target>
        <note />
      </trans-unit>
      <trans-unit id="SpecifyMarshalingForPInvokeStringArgumentsMessageParameter">
        <source>To reduce security risk, marshal parameter {0} as Unicode, by setting DllImport.CharSet to CharSet.Unicode, or by explicitly marshaling the parameter as UnmanagedType.LPWStr. If you need to marshal this string as ANSI or system-dependent, set BestFitMapping=false; for added security, also set ThrowOnUnmappableChar=true.</source>
        <target state="translated">Para reducir el riesgo de seguridad, calcule las referencias del parámetro {0} como Unicode, estableciendo DllImport.CharSet en CharSet.Unicode o calculando explícitamente las referencias al parámetro como UnmanagedType.LPWStr. Si necesita calcular las referencias a esta cadena como ANSI o dependiente del sistema, establezca BestFitMapping=false. Para más seguridad, establezca también ThrowOnUnmappableChar=true.</target>
        <note />
      </trans-unit>
      <trans-unit id="SpecifyMarshalingForPInvokeStringArgumentsMessageParameterImplicitAnsi">
        <source>To reduce security risk, marshal parameter {0} as Unicode, by setting DllImport.CharSet to CharSet.Unicode, or by explicitly marshaling the parameter as UnmanagedType.LPWStr. If you need to marshal this string as ANSI or system-dependent, specify MarshalAs explicitly, and set BestFitMapping=false; for added security, also set ThrowOnUnmappableChar=true.</source>
        <target state="translated">Para reducir el riesgo de seguridad, calcule las referencias del parámetro {0} como Unicode, estableciendo DllImport.CharSet en CharSet.Unicode o calculando explícitamente las referencias al parámetro como UnmanagedType.LPWStr. Si necesita calcular las referencias a esta cadena como ANSI o dependiente del sistema, especifique MarshalAs explícitamente y establezca BestFitMapping=false. Para más seguridad, establezca también ThrowOnUnmappableChar=true.</target>
        <note />
      </trans-unit>
      <trans-unit id="SpecifyMarshalingForPInvokeStringArgumentsTitle">
        <source>Specify marshaling for P/Invoke string arguments</source>
        <target state="translated">Especificar cálculo de referencias para argumentos de cadena P/Invoke</target>
        <note />
      </trans-unit>
      <trans-unit id="SpecifyStringComparisonDescription">
        <source>A string comparison operation uses a method overload that does not set a StringComparison parameter. If the result will be displayed to the user, such as when sorting a list of items for display in a list box, specify 'StringComparison.CurrentCulture' or 'StringComparison.CurrentCultureIgnoreCase' as the 'StringComparison' parameter. If comparing case-insensitive identifiers, such as file paths, environment variables, or registry keys and values, specify 'StringComparison.OrdinalIgnoreCase'. Otherwise, if comparing case-sensitive identifiers, specify 'StringComparison.Ordinal'.</source>
        <target state="translated">Una operación de comparación de cadenas utiliza una sobrecarga de método que no establece un parámetro StringComparison. Si el resultado se mostrará al usuario, como los casos en que se ordena una lista de elementos para mostrarlos en un cuadro de lista, especifique "StringComparison.CurrentCulture" o "StringComparison.CurrentCultureIgnoreCase" como parámetro de "StringComparison". Si está comparando identificadores que no distinguen mayúsculas de minúsculas, como rutas de acceso de archivos, variables de entorno o claves y valores de Registro, especifique "StringComparison.OrdinalIgnoreCase". De lo contrario, si compara identificadores que distinguen mayúsculas de minúsculas, especifique "StringComparison.Ordinal".</target>
        <note />
      </trans-unit>
      <trans-unit id="SpecifyStringComparisonMessage">
        <source>The behavior of '{0}' could vary based on the current user's locale settings. Replace this call in '{1}' with a call to '{2}'.</source>
        <target state="translated">El comportamiento de "{0}" podría variar dependiendo de la configuración regional del usuario local. Reemplace esta llamada en "{1}" por una llamada a "{2}".</target>
        <note />
      </trans-unit>
      <trans-unit id="SpecifyStringComparisonTitle">
        <source>Specify StringComparison</source>
        <target state="translated">Especificar StringComparison</target>
        <note />
      </trans-unit>
      <trans-unit id="TestForEmptyStringsUsingStringLengthDescription">
        <source>Comparing strings by using the String.Length property or the String.IsNullOrEmpty method is significantly faster than using Equals.</source>
        <target state="translated">La comparación de cadenas utilizando la propiedad String.Length o el método String.IsNullOrEmpty es significativamente más rápida que si se utilizara Equals.</target>
        <note />
      </trans-unit>
      <trans-unit id="TestForEmptyStringsUsingStringLengthMessage">
        <source>Test for empty strings using 'string.Length' property or 'string.IsNullOrEmpty' method instead of an Equality check.</source>
        <target state="translated">Compruebe si las cadenas están vacías mediante la propiedad "string.Length" o el método "string.IsNullOrEmpty" en lugar de una comprobación de Equality.</target>
        <note />
      </trans-unit>
      <trans-unit id="TestForEmptyStringsUsingStringLengthTitle">
        <source>Test for empty strings using string length</source>
        <target state="translated">Probar si las cadenas están vacías mediante la longitud de cadena</target>
        <note />
      </trans-unit>
      <trans-unit id="TestForNaNCorrectlyDescription">
        <source>This expression tests a value against Single.Nan or Double.Nan. Use Single.IsNan(Single) or Double.IsNan(Double) to test the value.</source>
        <target state="translated">Esta expresión prueba un valor con Single.Nan o Double.Nan. Use Single.IsNan(Single) o Double.IsNan(Double) para probar el valor.</target>
        <note />
      </trans-unit>
      <trans-unit id="TestForNaNCorrectlyMessage">
        <source>Test for NaN correctly</source>
        <target state="translated">Probar NaN correctamente</target>
        <note />
      </trans-unit>
      <trans-unit id="TestForNaNCorrectlyTitle">
        <source>Test for NaN correctly</source>
        <target state="translated">Probar NaN correctamente</target>
        <note />
      </trans-unit>
      <trans-unit id="UseArrayEmpty">
        <source>Use Array.Empty</source>
        <target state="translated">Usar Array.Empty</target>
        <note />
      </trans-unit>
      <trans-unit id="UseAutoValidateAntiforgeryToken">
        <source>Use antiforgery tokens in ASP.NET Core MVC controllers</source>
        <target state="translated">Usar tokens antifalsificación en los controladores de ASP.NET Core MVC</target>
        <note />
      </trans-unit>
      <trans-unit id="UseAutoValidateAntiforgeryTokenDescription">
        <source>Handling a POST, PUT, PATCH, or DELETE request without validating an antiforgery token may be vulnerable to cross-site request forgery attacks. A cross-site request forgery attack can send malicious requests from an authenticated user to your ASP.NET Core MVC controller.</source>
        <target state="translated">Controlar una solicitud POST, PUT, PATCH o DELETE sin validar un token antifalsificación puede suponer una vulnerabilidad a los ataques de falsificación de solicitudes entre sitios. En este tipo de ataques, se pueden enviar solicitudes malintencionadas de un usuario autenticado al controlador de ASP.NET Core MVC.</target>
        <note />
      </trans-unit>
      <trans-unit id="UseAutoValidateAntiforgeryTokenMessage">
        <source>Method {0} handles a {1} request without performing antiforgery token validation. You also need to ensure that your HTML form sends an antiforgery token.</source>
        <target state="translated">El método {0} controla una solicitud de {1} sin validar un token antifalsificación. También debe asegurarse de que el formulario HTML envíe un token antifalsificación.</target>
        <note />
      </trans-unit>
      <trans-unit id="UseContainerLevelAccessPolicy">
        <source>Use Container Level Access Policy</source>
        <target state="translated">Usar una directiva de acceso de nivel de contenedor</target>
        <note />
      </trans-unit>
      <trans-unit id="UseContainerLevelAccessPolicyDescription">
        <source>No access policy identifier is specified, making tokens non-revocable.</source>
        <target state="translated">No se ha especificado ningún identificador de directiva de acceso, por lo que los tokens no son revocables.</target>
        <note />
      </trans-unit>
      <trans-unit id="UseContainerLevelAccessPolicyMessage">
        <source>Consider using Azure's role-based access control instead of a Shared Access Signature (SAS) if possible. If you still need to use a SAS, use a container-level access policy when creating a SAS</source>
        <target state="translated">Considere la posibilidad de usar el control de acceso basado en rol de Azure en lugar de una firma de acceso compartido (SAS), si es posible. Si tiene que usar una firma de acceso compartido, utilice una directiva de acceso de nivel de contenedor al crear la firma.</target>
        <note />
      </trans-unit>
      <trans-unit id="UseDefaultDllImportSearchPathsAttribute">
        <source>Use DefaultDllImportSearchPaths attribute for P/Invokes</source>
        <target state="translated">Usar el atributo DefaultDllImportSearchPaths para P/Invoke</target>
        <note />
      </trans-unit>
      <trans-unit id="UseDefaultDllImportSearchPathsAttributeDescription">
        <source>By default, P/Invokes using DllImportAttribute probe a number of directories, including the current working directory for the library to load. This can be a security issue for certain applications, leading to DLL hijacking.</source>
        <target state="translated">De forma predeterminada, los métodos de P/Invoke que usan DllImportAttribute sondean una serie de directorios, incluido el directorio de trabajo actual para cargar la biblioteca. Esto puede suponer un problema de seguridad para algunas aplicaciones y dar lugar a que se intercepten archivos .dll.</target>
        <note />
      </trans-unit>
      <trans-unit id="UseDefaultDllImportSearchPathsAttributeMessage">
        <source>The method {0} didn't use DefaultDllImportSearchPaths attribute for P/Invokes.</source>
        <target state="translated">El método {0} no ha usado el atributo DefaultDllImportSearchPaths para P/Invoke.</target>
        <note />
      </trans-unit>
      <trans-unit id="UseIndexer">
        <source>Use indexer</source>
        <target state="translated">Usar el indizador</target>
        <note />
      </trans-unit>
      <trans-unit id="UseManagedEquivalentsOfWin32ApiDescription">
        <source>An operating system invoke method is defined and a method that has the equivalent functionality is located in the .NET Framework class library.</source>
        <target state="translated">Se define un método de invocación de sistema operativo y hay un método con la funcionalidad equivalente en la biblioteca de clases de .NET Framework.</target>
        <note />
      </trans-unit>
      <trans-unit id="UseManagedEquivalentsOfWin32ApiMessage">
        <source>Use managed equivalents of win32 api</source>
        <target state="translated">Utilizar equivalentes administrados de la API Win32</target>
        <note />
      </trans-unit>
      <trans-unit id="UseManagedEquivalentsOfWin32ApiTitle">
        <source>Use managed equivalents of win32 api</source>
        <target state="translated">Utilizar equivalentes administrados de la API Win32</target>
        <note />
      </trans-unit>
      <trans-unit id="UseOrdinalStringComparisonDescription">
        <source>A string comparison operation that is nonlinguistic does not set the StringComparison parameter to either Ordinal or OrdinalIgnoreCase. By explicitly setting the parameter to either StringComparison.Ordinal or StringComparison.OrdinalIgnoreCase, your code often gains speed, becomes more correct, and becomes more reliable.</source>
        <target state="translated">Una operación no lingüística de comparación de cadenas no establece el parámetro StringComparison en Ordinal ni en OrdinalIgnoreCase. Si se establece explícitamente el parámetro en StringComparison.Ordinal o StringComparison.OrdinalIgnoreCase, el código será más rápido y ganará en precisión y confiabilidad.</target>
        <note />
      </trans-unit>
      <trans-unit id="UseOrdinalStringComparisonMessageStringComparer">
        <source>{0} passes '{1}' as the 'StringComparer' parameter to {2}. To perform a non-linguistic comparison, specify 'StringComparer.Ordinal' or 'StringComparer.OrdinalIgnoreCase' instead.</source>
        <target state="translated">{0} pasa "{1}" como parámetro de "StringComparer" a {2}. Para llevar a cabo una comparación no lingüística, especifique en su lugar "StringComparer.Ordinal" o "StringComparer.OrdinalIgnoreCase".</target>
        <note />
      </trans-unit>
      <trans-unit id="UseOrdinalStringComparisonMessageStringComparison">
        <source>{0} passes '{1}' as the 'StringComparison' parameter to {2}. To perform a non-linguistic comparison, specify 'StringComparison.Ordinal' or 'StringComparison.OrdinalIgnoreCase' instead.</source>
        <target state="translated">{0} pasa "{1}" como parámetro de "StringComparison" a {2}. Para llevar a cabo una comparación no lingüística, especifique en su lugar "StringComparison.Ordinal" o "StringComparison.OrdinalIgnoreCase".</target>
        <note />
      </trans-unit>
      <trans-unit id="UseOrdinalStringComparisonTitle">
        <source>Use ordinal stringcomparison</source>
        <target state="translated">Usar StringComparison ordinal</target>
        <note />
      </trans-unit>
      <trans-unit id="UsePropertyInsteadOfCountMethodWhenAvailableDescription">
        <source>Enumerable.Count() potentially enumerates the sequence while a Length/Count property is a direct access.</source>
        <target state="new">Enumerable.Count() potentially enumerates the sequence while a Length/Count property is a direct access.</target>
        <note />
      </trans-unit>
      <trans-unit id="UsePropertyInsteadOfCountMethodWhenAvailableMessage">
        <source>Use the "{0}" property instead of Enumerable.Count().</source>
        <target state="new">Use the "{0}" property instead of Enumerable.Count().</target>
        <note />
      </trans-unit>
      <trans-unit id="UsePropertyInsteadOfCountMethodWhenAvailableTitle">
        <source>Use Length/Count property instead of Count() when available</source>
        <target state="new">Use Length/Count property instead of Count() when available</target>
        <note />
      </trans-unit>
      <trans-unit id="UseRSAWithSufficientKeySize">
        <source>Use Rivest–Shamir–Adleman (RSA) Algorithm With Sufficient Key Size</source>
        <target state="translated">Usar un algoritmo de Rivest-Shamir-Adleman (RSA) con un tamaño de clave suficiente</target>
        <note />
      </trans-unit>
      <trans-unit id="UseRSAWithSufficientKeySizeDescription">
        <source>Encryption algorithms are vulnerable to brute force attacks when too small a key size is used.</source>
        <target state="translated">Los algoritmos de cifrado son vulnerables a los ataques por fuerza bruta cuando se usa un tamaño de clave demasiado pequeño.</target>
        <note />
      </trans-unit>
      <trans-unit id="UseRSAWithSufficientKeySizeMessage">
        <source>Asymmetric encryption algorithm {0}'s key size is less than 2048. Switch to an RSA with at least 2048 key size, ECDH or ECDSA algorithm instead.</source>
        <target state="translated">El tamaño de clave del algoritmo de cifrado asimétrico {0} es inferior a 2048. Cambie a un algoritmo de ECDSA o ECDH con RSA que tenga un tamaño de clave mínimo de 2048.</target>
        <note />
      </trans-unit>
      <trans-unit id="UseSecureCookiesASPNetCoreDescription">
        <source>Applications available over HTTPS must use secure cookies.</source>
        <target state="translated">Las aplicaciones disponibles a través de HTTPS deben usar cookies seguras.</target>
        <note />
      </trans-unit>
      <trans-unit id="UseSharedAccessProtocolHttpsOnly">
        <source>Use SharedAccessProtocol HttpsOnly</source>
        <target state="translated">Usar HttpsOnly con SharedAccessProtocol</target>
        <note />
      </trans-unit>
      <trans-unit id="UseSharedAccessProtocolHttpsOnlyDescription">
        <source>HTTPS encrypts network traffic. Use HttpsOnly, rather than HttpOrHttps, to ensure network traffic is always encrypted to help prevent disclosure of sensitive data.</source>
        <target state="translated">HTTPS cifra el tráfico de red. Use HttpsOnly, en lugar de HttpOrHttps, para asegurarse de que el tráfico de red se cifra siempre y ayudar a evitar la divulgación de información confidencial.</target>
        <note />
      </trans-unit>
      <trans-unit id="UseSharedAccessProtocolHttpsOnlyMessage">
        <source>Consider using Azure's role-based access control instead of a Shared Access Signature (SAS) if possible. If you still need to use a SAS, specify SharedAccessProtocol.HttpsOnly</source>
        <target state="translated">Considere la posibilidad de usar el control de acceso basado en rol de Azure en lugar de una firma de acceso compartido (SAS), si es posible. Si tiene que usar una firma de acceso compartido, especifique SharedAccessProtocol.HttpsOnly.</target>
        <note />
      </trans-unit>
      <trans-unit id="UseXmlReaderDescription">
        <source>Processing XML from untrusted data may load dangerous external references, which should be restricted by using an XmlReader with a secure resolver or with DTD processing disabled.</source>
        <target state="translated">Al procesar el código XML desde datos en los que no se confía, se pueden cargar referencias externas peligrosas, que se deben restringir usando un objeto XmlReader con una resolución segura o con el procesamiento de DTD deshabilitado.</target>
        <note />
      </trans-unit>
      <trans-unit id="UseXmlReaderForDataSetReadXml">
        <source>Use XmlReader For DataSet Read Xml</source>
        <target state="translated">Utilizar XmlReader para el XML de lectura de DataSet</target>
        <note />
      </trans-unit>
      <trans-unit id="UseXmlReaderForDeserialize">
        <source>Use XmlReader For Deserialize</source>
        <target state="translated">Utilizar XmlReader para la deserialización</target>
        <note />
      </trans-unit>
      <trans-unit id="UseXmlReaderForSchemaRead">
        <source>Use XmlReader For Schema Read</source>
        <target state="translated">Utilizar XmlReader para la lectura de esquema</target>
        <note />
      </trans-unit>
      <trans-unit id="UseXmlReaderForValidatingReader">
        <source>Use XmlReader For Validating Reader</source>
        <target state="translated">Utilizar XmlReader para el lector de validación</target>
        <note />
      </trans-unit>
      <trans-unit id="UseXmlReaderForXPathDocument">
        <source>Use XmlReader For XPathDocument</source>
        <target state="translated">Utilizar XmlReader para XPathDocument</target>
        <note />
      </trans-unit>
      <trans-unit id="UseXmlReaderMessage">
        <source>This overload of the {0}.{1} method is potentially unsafe, use an overload that takes a XmlReader instance instead</source>
        <target state="translated">Esta sobrecarga del método {0}.{1} no es potencialmente segura. Use en su lugar una sobrecarga que tome una instancia de XmlReader</target>
        <note />
      </trans-unit>
    </body>
  </file>
</xliff><|MERGE_RESOLUTION|>--- conflicted
+++ resolved
@@ -27,415 +27,394 @@
         <target state="translated">Consuma siempre el valor devuelto por métodos marcados con PreserveSigAttribute.</target>
         <note />
       </trans-unit>
-<<<<<<< HEAD
-      <trans-unit id="DoNotDecryptWithoutHash">
-        <source>Do not decrypt without hash</source>
-        <target state="new">Do not decrypt without hash</target>
-        <note />
-      </trans-unit>
-      <trans-unit id="DoNotDecryptWithoutHashDescription">
-        <source>To validate the integrity of cipher text, it's requested to comput hash before decyption.</source>
-        <target state="new">To validate the integrity of cipher text, it's requested to comput hash before decyption.</target>
-        <note />
-      </trans-unit>
-      <trans-unit id="DoNotDecryptWithoutHashMessage">
-        <source>Byte array '{2}' in '{3}' passed to CryptoStream '{0}' in '{1}', never has the hash computed.</source>
-        <target state="new">Byte array '{2}' in '{3}' passed to CryptoStream '{0}' in '{1}', never has the hash computed.</target>
+      <trans-unit id="ApprovedCipherMode">
+        <source>Do Not Use Unsafe Cipher Modes</source>
+        <target state="translated">No utilice modos de cifrado inseguro</target>
+        <note />
+      </trans-unit>
+      <trans-unit id="ApprovedCipherModeDescription">
+        <source>These modes are vulnerable to attacks. Use only approved modes (CBC, CTS).</source>
+        <target state="translated">Estos modos son vulnerables a ataques. Use solo modos aprobados (CBC, CTS).</target>
+        <note />
+      </trans-unit>
+      <trans-unit id="ApprovedCipherModeMessage">
+        <source>It uses an unsafe Cipher Mode {0}</source>
+        <target state="translated">Utiliza un modo de cifrado inseguro {0}</target>
+        <note />
+      </trans-unit>
+      <trans-unit id="AttributeStringLiteralsShouldParseCorrectlyDescription">
+        <source>The string literal parameter of an attribute does not parse correctly for a URL, a GUID, or a version.</source>
+        <target state="translated">El parámetro de literal de cadena de un atributo no se analiza correctamente para una dirección URL, un GUID o una versión.</target>
+        <note />
+      </trans-unit>
+      <trans-unit id="AttributeStringLiteralsShouldParseCorrectlyMessageDefault">
+        <source>In the constructor of '{0}', change the value of argument '{1}', which is currently "{2}", to something that can be correctly parsed as '{3}'.</source>
+        <target state="translated">En el constructor de "{0}", cambie el valor del argumento "{1}", que es actualmente "{2}", a algo que se pueda analizar correctamente como "{3}".</target>
+        <note />
+      </trans-unit>
+      <trans-unit id="AttributeStringLiteralsShouldParseCorrectlyMessageEmpty">
+        <source>In the constructor of '{0}', change the value of argument '{1}', which is currently an empty string (""), to something that can be correctly parsed as '{2}'.</source>
+        <target state="translated">En el constructor de "{0}", cambie el valor del argumento "{1}", que es actualmente una cadena vacía ("") a algo que se pueda analizar correctamente como "{2}".</target>
+        <note />
+      </trans-unit>
+      <trans-unit id="AttributeStringLiteralsShouldParseCorrectlyTitle">
+        <source>Attribute string literals should parse correctly</source>
+        <target state="translated">Los literales de cadena de atributo se deben analizar correctamente</target>
+        <note />
+      </trans-unit>
+      <trans-unit id="AvoidUnsealedAttributesDescription">
+        <source>The .NET Framework class library provides methods for retrieving custom attributes. By default, these methods search the attribute inheritance hierarchy. Sealing the attribute eliminates the search through the inheritance hierarchy and can improve performance.</source>
+        <target state="translated">La biblioteca de clases de .NET Framework proporciona los métodos para recuperar los atributos personalizados. De forma predeterminada, estos métodos buscan la jerarquía de herencia del atributo. Al sellar el atributo, se elimina la búsqueda a través de la jerarquía de herencia y puede mejorarse el rendimiento.</target>
+        <note />
+      </trans-unit>
+      <trans-unit id="AvoidUnsealedAttributesMessage">
+        <source>Avoid unsealed attributes</source>
+        <target state="translated">Evitar atributos no sellados</target>
+        <note />
+      </trans-unit>
+      <trans-unit id="AvoidUnsealedAttributesTitle">
+        <source>Avoid unsealed attributes</source>
+        <target state="translated">Evitar atributos no sellados</target>
+        <note />
+      </trans-unit>
+      <trans-unit id="AvoidZeroLengthArrayAllocationsMessage">
+        <source>Avoid unnecessary zero-length array allocations.  Use {0} instead.</source>
+        <target state="translated">Evite las asignaciones de matriz de longitud cero innecesarias.  Use {0} en su lugar.</target>
+        <note />
+      </trans-unit>
+      <trans-unit id="AvoidZeroLengthArrayAllocationsTitle">
+        <source>Avoid zero-length array allocations.</source>
+        <target state="translated">Evite las asignaciones de matriz de longitud cero.</target>
+        <note />
+      </trans-unit>
+      <trans-unit id="BinaryFormatterDeserializeMaybeWithoutBinderSetMessage">
+        <source>The method '{0}' is insecure when deserializing untrusted data without a SerializationBinder to restrict the type of objects in the deserialized object graph.</source>
+        <target state="translated">El método "{0}" no es seguro al deserializar datos que no son de confianza sin un elemento SerializationBinder para restringir el tipo de objetos en el gráfico de objetos deserializados.</target>
+        <note />
+      </trans-unit>
+      <trans-unit id="BinaryFormatterDeserializeMaybeWithoutBinderSetTitle">
+        <source>Ensure BinaryFormatter.Binder is set before calling BinaryFormatter.Deserialize</source>
+        <target state="translated">Asegurarse de que BinaryFormatter.Binder se ha establecido antes de llamar a BinaryFormatter.Deserialize</target>
+        <note />
+      </trans-unit>
+      <trans-unit id="BinaryFormatterDeserializeWithoutBinderSetMessage">
+        <source>The method '{0}' is insecure when deserializing untrusted data without a SerializationBinder to restrict the type of objects in the deserialized object graph.</source>
+        <target state="translated">El método "{0}" no es seguro al deserializar datos que no son de confianza sin un elemento SerializationBinder para restringir el tipo de objetos en el gráfico de objetos deserializados.</target>
+        <note />
+      </trans-unit>
+      <trans-unit id="BinaryFormatterDeserializeWithoutBinderSetTitle">
+        <source>Do not call BinaryFormatter.Deserialize without first setting BinaryFormatter.Binder</source>
+        <target state="translated">No llame a BinaryFormatter.Deserialize sin establecer primero BinaryFormatter.Binder</target>
+        <note />
+      </trans-unit>
+      <trans-unit id="BinaryFormatterMethodUsedDescription">
+        <source>The method '{0}' is insecure when deserializing untrusted data.  If you need to instead detect BinaryFormatter deserialization without a SerializationBinder set, then disable rule CA2300, and enable rules CA2301 and CA2302.</source>
+        <target state="translated">El método "{0}" no es seguro cuando se deserializan datos que no son de confianza. Si necesita detectar la deserialización de BinaryFormatter sin establecer un elemento SerializationBinder, deshabilite la regla CA2300 y habilite las reglas CA2301 y CA2302.</target>
+        <note />
+      </trans-unit>
+      <trans-unit id="BinaryFormatterMethodUsedMessage">
+        <source>The method '{0}' is insecure when deserializing untrusted data.</source>
+        <target state="translated">El método "{0}" no es seguro al deserializar datos que no son de confianza.</target>
+        <note />
+      </trans-unit>
+      <trans-unit id="BinaryFormatterMethodUsedTitle">
+        <source>Do not use insecure deserializer BinaryFormatter</source>
+        <target state="translated">No usar el deserializador no seguro BinaryFormatter</target>
+        <note />
+      </trans-unit>
+      <trans-unit id="CallGCSuppressFinalizeCorrectlyDescription">
+        <source>A method that is an implementation of Dispose does not call GC.SuppressFinalize; or a method that is not an implementation of Dispose calls GC.SuppressFinalize; or a method calls GC.SuppressFinalize and passes something other than this (Me in Visual?Basic).</source>
+        <target state="translated">Un método que es una implementación de Dispose no llama a GC.SuppressFinalize, o un método que no es una implementación de Dispose llama a GC.SuppressFinalize, o un método llama a GC.SuppressFinalize y pasa algo distinto de "this" (Me en Visual Basic).</target>
+        <note />
+      </trans-unit>
+      <trans-unit id="CallGCSuppressFinalizeCorrectlyMessageNotCalled">
+        <source>Change {0} to call {1}. This will prevent derived types that introduce a finalizer from needing to re-implement 'IDisposable' to call it.</source>
+        <target state="translated">Cambie "{0}" para llamar a {1}. Con esto se evitará que los tipos derivados que introducen un finalizador tengan que volver a implementar "IDisposable" para llamarlo.</target>
+        <note />
+      </trans-unit>
+      <trans-unit id="CallGCSuppressFinalizeCorrectlyMessageNotCalledWithFinalizer">
+        <source>Change {0} to call {1}. This will prevent unnecessary finalization of the object once it has been disposed and it has fallen out of scope.</source>
+        <target state="translated">Cambie "{0}" para llamar a {1}. Esto evita la finalización no necesaria del objeto una vez que se ha desechado y ha quedado fuera de ámbito.</target>
+        <note />
+      </trans-unit>
+      <trans-unit id="CallGCSuppressFinalizeCorrectlyMessageNotPassedThis">
+        <source>{0} calls {1} on something other than itself. Change the call site to pass 'this' ('Me' in Visual Basic) instead.</source>
+        <target state="translated">{0} llama a {1} sobre algo diferente de sí mismo. Cambie el sitio de llamada para que pase "this" ("Me" en Visual Basic).</target>
+        <note />
+      </trans-unit>
+      <trans-unit id="CallGCSuppressFinalizeCorrectlyMessageOutsideDispose">
+        <source>{0} calls {1}, a method that is typically only called within an implementation of 'IDisposable.Dispose'. Refer to the IDisposable pattern for more information.</source>
+        <target state="translated">{0} llama a {1}, un método al que normalmente solo se llama en una implementación de "IDisposable.Dispose". Consulte el modelo de IDisposable para obtener más información.</target>
+        <note />
+      </trans-unit>
+      <trans-unit id="CallGCSuppressFinalizeCorrectlyTitle">
+        <source>Dispose methods should call SuppressFinalize</source>
+        <target state="translated">Los métodos Dispose deberían llamar a SuppressFinalize</target>
+        <note />
+      </trans-unit>
+      <trans-unit id="CategoryReliability">
+        <source>Reliability</source>
+        <target state="translated">Fiabilidad</target>
+        <note />
+      </trans-unit>
+      <trans-unit id="DefinitelyDisableHttpClientCRLCheck">
+        <source>HttpClients should enable certificate revocation list checks</source>
+        <target state="new">HttpClients should enable certificate revocation list checks</target>
+        <note />
+      </trans-unit>
+      <trans-unit id="DefinitelyDisableHttpClientCRLCheckMessage">
+        <source>HttpClient is created without enabling CheckCertificateRevocationList</source>
+        <target state="new">HttpClient is created without enabling CheckCertificateRevocationList</target>
+        <note />
+      </trans-unit>
+      <trans-unit id="DefinitelyInstallRootCert">
+        <source>Do Not Add Certificates To Root Store</source>
+        <target state="translated">No agregar certificados al almacén raíz</target>
+        <note />
+      </trans-unit>
+      <trans-unit id="DefinitelyInstallRootCertMessage">
+        <source>Adding certificates to the operating system's trusted root certificates increases the risk of incorrectly authenticating an illegitimate certificate</source>
+        <target state="translated">La adición de certificados a los certificados raíz de confianza del sistema operativo aumenta el riesgo de autenticar incorrectamente un certificado ilegítimo</target>
+        <note />
+      </trans-unit>
+      <trans-unit id="DefinitelyUseCreateEncryptorWithNonDefaultIV">
+        <source>Do not use CreateEncryptor with non-default IV</source>
+        <target state="new">Do not use CreateEncryptor with non-default IV</target>
+        <note />
+      </trans-unit>
+      <trans-unit id="DefinitelyUseCreateEncryptorWithNonDefaultIVMessage">
+        <source>Symmetric encryption uses non-default initialization vector, which could be potentially repeatable</source>
+        <target state="new">Symmetric encryption uses non-default initialization vector, which could be potentially repeatable</target>
+        <note />
+      </trans-unit>
+      <trans-unit id="DefinitelyUseSecureCookiesASPNetCore">
+        <source>Use Secure Cookies In ASP.Net Core</source>
+        <target state="translated">Usar cookies seguras en ASP.NET Core</target>
+        <note />
+      </trans-unit>
+      <trans-unit id="DefinitelyUseSecureCookiesASPNetCoreMessage">
+        <source>Set CookieOptions.Secure = true when setting a cookie</source>
+        <target state="translated">Establecer CookieOptions.Secure en true al establecer una cookie</target>
+        <note />
+      </trans-unit>
+      <trans-unit id="DefinitelyUseWeakKDFInsufficientIterationCount">
+        <source>Do Not Use Weak Key Derivation Function With Insufficient Iteration Count</source>
+        <target state="translated">No usar una función de derivación de claves débiles con un recuento de iteraciones insuficiente</target>
+        <note />
+      </trans-unit>
+      <trans-unit id="DefinitelyUseWeakKDFInsufficientIterationCountMessage">
+        <source>Use at least {0} iterations when deriving a cryptographic key from a password. By default, Rfc2898DeriveByte's IterationCount is only 1000</source>
+        <target state="translated">Use al menos {0} iteraciones al derivar una clave criptográfica de una contraseña. De forma predeterminada, el valor IterationCount de Rfc2898DeriveByte es solo 1000</target>
+        <note />
+      </trans-unit>
+      <trans-unit id="DeprecatedSslProtocolsDescription">
+        <source>Older protocol versions of Transport Layer Security (TLS) are less secure than TLS 1.2 and TLS 1.3, and are more likely to have new vulnerabilities. Avoid older protocol versions to minimize risk.</source>
+        <target state="translated">Las versiones anteriores del protocolo Seguridad de la capa de transporte (TLS) son menos seguras que las versiones TLS 1.2 y TLS 1.3, y es más probable que tengan nuevas vulnerabilidades. Evite las versiones anteriores del protocolo para minimizar el riesgo.</target>
+        <note />
+      </trans-unit>
+      <trans-unit id="DeprecatedSslProtocolsMessage">
+        <source>Transport Layer Security protocol version '{0}' is deprecated.  Use 'None' to let the Operating System choose a version.</source>
+        <target state="translated">La versión "{0}" del protocolo Seguridad de la capa de transporte está en desuso.  Utilice "None" para permitir que el sistema operativo elija una versión.</target>
+        <note />
+      </trans-unit>
+      <trans-unit id="DeprecatedSslProtocolsTitle">
+        <source>Do not use deprecated SslProtocols values</source>
+        <target state="translated">No usar valores de SslProtocols en desuso</target>
+        <note />
+      </trans-unit>
+      <trans-unit id="DisposableFieldsShouldBeDisposedDescription">
+        <source>A type that implements System.IDisposable declares fields that are of types that also implement IDisposable. The Dispose method of the field is not called by the Dispose method of the declaring type. To fix a violation of this rule, call Dispose on fields that are of types that implement IDisposable if you are responsible for allocating and releasing the unmanaged resources held by the field.</source>
+        <target state="translated">Un tipo que implementa System.IDisposable declara campos de tipos que también implementan IDisposable. El método Dispose del tipo declarativo no llama al método Dispose del campo. Para corregir una infracción de esta regla, llame a Dispose en campos que sean de tipos que implementan IDisposable si usted es el responsable de asignar y liberar los recursos no administrados que contiene el campo.</target>
+        <note />
+      </trans-unit>
+      <trans-unit id="DisposableFieldsShouldBeDisposedMessage">
+        <source>'{0}' contains field '{1}' that is of IDisposable type '{2}', but it is never disposed. Change the Dispose method on '{0}' to call Close or Dispose on this field.</source>
+        <target state="translated">"{0}" contiene el campo "{1}" que es de tipo IDisposable "{2}", pero nunca se desecha. Cambie el método Dispose en "{0}" para llamar a Close o Dispose en este campo.</target>
+        <note />
+      </trans-unit>
+      <trans-unit id="DisposableFieldsShouldBeDisposedTitle">
+        <source>Disposable fields should be disposed</source>
+        <target state="translated">Aplicar Dispose a los campos a los que se pueda</target>
+        <note />
+      </trans-unit>
+      <trans-unit id="DisposableTypesShouldDeclareFinalizerDescription">
+        <source>A type that implements System.IDisposable and has fields that suggest the use of unmanaged resources does not implement a finalizer, as described by Object.Finalize.</source>
+        <target state="translated">Un tipo que implementa System.IDisposable y tiene campos que sugieren el uso de recursos no administrados no implementa un finalizador descrito por Object.Finalize.</target>
+        <note />
+      </trans-unit>
+      <trans-unit id="DisposableTypesShouldDeclareFinalizerMessage">
+        <source>Disposable types should declare finalizer</source>
+        <target state="translated">Los tipos a los que se puede aplicar Dispose deben declarar el finalizador</target>
+        <note />
+      </trans-unit>
+      <trans-unit id="DisposableTypesShouldDeclareFinalizerTitle">
+        <source>Disposable types should declare finalizer</source>
+        <target state="translated">Los tipos a los que se puede aplicar Dispose deben declarar el finalizador</target>
+        <note />
+      </trans-unit>
+      <trans-unit id="DisposeMethodsShouldCallBaseClassDisposeDescription">
+        <source>A type that implements System.IDisposable inherits from a type that also implements IDisposable. The Dispose method of the inheriting type does not call the Dispose method of the parent type. To fix a violation of this rule, call base.Dispose in your Dispose method.</source>
+        <target state="translated">Un tipo que implementa System.IDisposable hereda de otro tipo que también implementa IDisposable. El método Dispose del tipo heredado no llama al método Dispose del tipo primario. Para corregir una infracción de esta regla, llame a base.Dispose en su método Dispose.</target>
+        <note />
+      </trans-unit>
+      <trans-unit id="DisposeMethodsShouldCallBaseClassDisposeMessage">
+        <source>Ensure that method '{0}' calls '{1}' in all possible control flow paths.</source>
+        <target state="translated">Asegúrese de que el método "{0}" llama a "{1}" en todas las rutas de acceso de flujo de control posibles.</target>
+        <note />
+      </trans-unit>
+      <trans-unit id="DisposeMethodsShouldCallBaseClassDisposeTitle">
+        <source>Dispose methods should call base class dispose</source>
+        <target state="translated">Los métodos Dispose deben llamar al método Dispose de la clase base</target>
+        <note />
+      </trans-unit>
+      <trans-unit id="DisposeObjectsBeforeLosingScopeDescription">
+        <source>If a disposable object is not explicitly disposed before all references to it are out of scope, the object will be disposed at some indeterminate time when the garbage collector runs the finalizer of the object. Because an exceptional event might occur that will prevent the finalizer of the object from running, the object should be explicitly disposed instead.</source>
+        <target state="translated">Si un objeto que se puede desechar (método Dispose) no se desecha de forma explícita antes de que todas las referencias a él estén fuera de ámbito, el objeto se desechará en algún momento indeterminado cuando el recolector de elementos no utilizados ejecute el finalizador del objeto. Puesto que podría producirse un evento excepcional que impida que se ejecute el finalizador del objeto, el objeto debe desecharse de forma explícita.</target>
+        <note />
+      </trans-unit>
+      <trans-unit id="DisposeObjectsBeforeLosingScopeMayBeDisposedMessage">
+        <source>Use recommended dispose pattern to ensure that object created by '{0}' is disposed on all paths. If possible, wrap the creation within a 'using' statement or a 'using' declaration. Otherwise, use a try-finally pattern, with a dedicated local variable declared before the try region and an unconditional Dispose invocation on non-null value in the 'finally' region, say 'x?.Dispose()'. If the object is explicitly disposed within the try region or the dispose ownership is transfered to another object or method, assign 'null' to the local variable just after such an operation to prevent double dispose in 'finally'.</source>
+        <target state="translated">Use el patrón Dispose recomendado para asegurarse de que el objeto creado por "{0}" se desecha en todas las rutas de acceso. Si es posible, incluya la creación en una instrucción "using" o una declaración "using". En caso contrario, use un patrón try-finally, con la declaración de una variable local dedicada antes de la región "try" y una invocación de Dispose incondicional en un valor no nulo en la región "finally", por ejemplo, "x?.Dispose()". Si el objeto se desecha de forma explícita en la región "try" o la pertenencia de Dispose se transfiere a otro objeto o método, asigne "null" a la variable local justo después de tal operación para evitar un doble Dispose en "finally".</target>
+        <note />
+      </trans-unit>
+      <trans-unit id="DisposeObjectsBeforeLosingScopeMayBeDisposedOnExceptionPathsMessage">
+        <source>Use recommended dispose pattern to ensure that object created by '{0}' is disposed on all exception paths. If possible, wrap the creation within a 'using' statement or a 'using' declaration. Otherwise, use a try-finally pattern, with a dedicated local variable declared before the try region and an unconditional Dispose invocation on non-null value in the 'finally' region, say 'x?.Dispose()'. If the object is explicitly disposed within the try region or the dispose ownership is transfered to another object or method, assign 'null' to the local variable just after such an operation to prevent double dispose in 'finally'.</source>
+        <target state="translated">Use el patrón Dispose recomendado para asegurarse de que el objeto creado por "{0}" se desecha en todas las rutas de acceso de excepción. Si es posible, incluya la creación en una instrucción "using" o una declaración "using". En caso contrario, use un patrón try-finally, con la declaración de una variable local dedicada antes de la región "try" y una invocación de Dispose incondicional en un valor no nulo en la región "finally", por ejemplo, "x?.Dispose()". Si el objeto se desecha de forma explícita en la región "try" o la pertenencia de Dispose se transfiere a otro objeto o método, asigne "null" a la variable local justo después de tal operación para evitar un doble Dispose en "finally".</target>
+        <note />
+      </trans-unit>
+      <trans-unit id="DisposeObjectsBeforeLosingScopeNotDisposedMessage">
+        <source>Call System.IDisposable.Dispose on object created by '{0}' before all references to it are out of scope.</source>
+        <target state="translated">Llame a System.IDisposable.Dispose en el objeto que "{0}" ha creado antes de que todas las referencias a él estén fuera de ámbito.</target>
+        <note />
+      </trans-unit>
+      <trans-unit id="DisposeObjectsBeforeLosingScopeNotDisposedOnExceptionPathsMessage">
+        <source>Object created by '{0}' is not disposed along all exception paths. Call System.IDisposable.Dispose on the object before all references to it are out of scope.</source>
+        <target state="translated">El objeto que "{0}" ha creado no se desecha (Dispose) en todas las rutas de acceso de excepciones. Llame a System.IDisposable.Dispose en el objeto antes de que todas las referencias a él estén fuera de ámbito.</target>
+        <note />
+      </trans-unit>
+      <trans-unit id="DisposeObjectsBeforeLosingScopeTitle">
+        <source>Dispose objects before losing scope</source>
+        <target state="translated">Desechar (Dispose) objetos antes de perder el ámbito</target>
+        <note />
+      </trans-unit>
+      <trans-unit id="DoNotAddArchiveItemPathToTheTargetFileSystemPath">
+        <source>Do Not Add Archive Item's Path To The Target File System Path</source>
+        <target state="translated">No agregar la ruta de acceso del elemento de archivo a la ruta de acceso del sistema de archivos de destino</target>
+        <note />
+      </trans-unit>
+      <trans-unit id="DoNotAddArchiveItemPathToTheTargetFileSystemPathDescription">
+        <source>When extracting files from an archive and using the archive item's path, check if the path is safe. Archive path can be relative and can lead to file system access outside of the expected file system target path, leading to malicious config changes and remote code execution via lay-and-wait technique.</source>
+        <target state="translated">Al extraer archivos de un elemento de archivo y usar la ruta de acceso de dicho elemento, compruebe si la ruta es segura. La ruta de acceso de archivo puede ser relativa y dirigir el acceso del sistema de archivos fuera de la ruta de destino esperada del sistema de archivos, lo que provoca cambios malintencionados de la configuración y la ejecución remota de código mediante la técnica que consiste en establecer y esperar.</target>
+        <note />
+      </trans-unit>
+      <trans-unit id="DoNotAddArchiveItemPathToTheTargetFileSystemPathMessage">
+        <source>When creating path for '{0} in method {1}' from relative archive item path to extract file and the source is an untrusted zip archive, make sure to sanitize relative archive item path '{2} in method {3}'</source>
+        <target state="translated">Cuando se crea la ruta de acceso para "{0}" en el método {1} desde la ruta de acceso relativa del elemento de archivo para extraer el archivo y el origen es un archivo zip que no es de confianza, asegúrese de corregir la ruta relativa del elemento de archivo "{2}" en el método "{3}".</target>
+        <note />
+      </trans-unit>
+      <trans-unit id="DoNotAddSchemaByURL">
+        <source>Do Not Add Schema By URL</source>
+        <target state="translated">No agregar el esquema por dirección URL</target>
+        <note />
+      </trans-unit>
+      <trans-unit id="DoNotAddSchemaByURLDescription">
+        <source>This overload of XmlSchemaCollection.Add method internally enables DTD processing on the XML reader instance used, and uses UrlResolver for resolving external XML entities. The outcome is information disclosure. Content from file system or network shares for the machine processing the XML can be exposed to attacker. In addition, an attacker can use this as a DoS vector.</source>
+        <target state="translated">Esta sobrecarga del método XmlSchemaCollection.Add habilita internamente el procesamiento de DTD en la instancia de lector XML que se usa y utiliza UrlResolver para resolver entidades XML externas. El resultado es la divulgación de información. El contenido del sistema de archivos o de los recursos compartidos de red de la máquina que procesa el código XML puede exponerse al atacante. Además, un atacante puede usar esto como vector de ataque por denegación de servicio.</target>
+        <note />
+      </trans-unit>
+      <trans-unit id="DoNotAddSchemaByURLMessage">
+        <source>This overload of the Add method is potentially unsafe because it may resolve dangerous external references</source>
+        <target state="translated">Esta sobrecarga del método Add es potencialmente insegura porque puede resolver referencias externas peligrosas.</target>
+        <note />
+      </trans-unit>
+      <trans-unit id="DoNotCallDangerousMethodsInDeserialization">
+        <source>Do Not Call Dangerous Methods In Deserialization</source>
+        <target state="translated">No llame a métodos peligrosos durante la deserialización</target>
+        <note />
+      </trans-unit>
+      <trans-unit id="DoNotCallDangerousMethodsInDeserializationDescription">
+        <source>Insecure Deserialization is a vulnerability which occurs when untrusted data is used to abuse the logic of an application, inflict a Denial-of-Service (DoS) attack, or even execute arbitrary code upon it being deserialized. It’s frequently possible for malicious users to abuse these deserialization features when the application is deserializing untrusted data which is under their control. Specifically, invoke dangerous methods in the process of deserialization. Successful insecure deserialization attacks could allow an attacker to carry out attacks such as DoS attacks, authentication bypasses, and remote code execution.</source>
+        <target state="translated">La Deserialización insegura es un problema de vulnerabilidad que se produce cuando se utilizan datos no fiables para abusar de la lógica de una aplicación, inflige un ataque de Denegacíón de servicio (DoS) o incluso ejecuta código arbitrario sobre la propia deserialización. A menudo, los usuarios malintencionados pueden abusar de estas funciones de deserialización cuando la aplicación deserializa datos no fiables que están bajo su control. Específicamente, pueden invocar métodos peligrosos para el proceso de deserialización. Los ataques de deserialización insegura que logran su cometido pueden permitir al atacante llevar a cabo ataques DoS, omisiones del método de autenticación y la ejecución remota de código.</target>
+        <note />
+      </trans-unit>
+      <trans-unit id="DoNotCallDangerousMethodsInDeserializationMessage">
+        <source>When deserializing an instance of class {0}, method {1} can call dangerous method {2}.</source>
+        <target state="translated">Al deserializar una instancia de la clase {0}, el método {1} puede llamar al método peligroso {2}.</target>
+        <note />
+      </trans-unit>
+      <trans-unit id="DoNotCallOverridableMethodsInConstructorsDescription">
+        <source>When a constructor calls a virtual method, the constructor for the instance that invokes the method may not have executed.</source>
+        <target state="translated">Cuando un constructor llama a un método virtual, es posible que no se haya ejecutado el constructor para la instancia que invoca el método.</target>
+        <note />
+      </trans-unit>
+      <trans-unit id="DoNotCallOverridableMethodsInConstructorsMessage">
+        <source>Do not call overridable methods in constructors</source>
+        <target state="translated">No llamar a métodos reemplazables en constructores</target>
+        <note />
+      </trans-unit>
+      <trans-unit id="DoNotCallOverridableMethodsInConstructorsTitle">
+        <source>Do not call overridable methods in constructors</source>
+        <target state="translated">No llamar a métodos reemplazables en constructores</target>
+        <note />
+      </trans-unit>
+      <trans-unit id="DoNotCallToImmutableCollectionOnAnImmutableCollectionValueMessage">
+        <source>Do not call {0} on an {1} value</source>
+        <target state="translated">No llame a {0} en un valor {1}</target>
+        <note />
+      </trans-unit>
+      <trans-unit id="DoNotCallToImmutableCollectionOnAnImmutableCollectionValueTitle">
+        <source>Do not call ToImmutableCollection on an ImmutableCollection value</source>
+        <target state="translated">No llame a ToImmutableCollection en un valor ImmutableCollection</target>
+        <note />
+      </trans-unit>
+      <trans-unit id="DoNotCatchCorruptedStateExceptionsInGeneralHandlersDescription">
+        <source>Do not author general catch handlers in code that receives corrupted state exceptions.</source>
+        <target state="translated">No cree controladores catch en código que reciba excepciones de estado dañado.</target>
+        <note />
+      </trans-unit>
+      <trans-unit id="DoNotCatchCorruptedStateExceptionsInGeneralHandlersMessage">
+        <source>Do not catch corrupted state exceptions in general handlers.</source>
+        <target state="translated">No aplique catch a excepciones de estado dañado en controladores generales.</target>
+        <note />
+      </trans-unit>
+      <trans-unit id="DoNotCatchCorruptedStateExceptionsInGeneralHandlersTitle">
+        <source>Do not catch corrupted state exceptions in general handlers.</source>
+        <target state="translated">No aplique catch a excepciones de estado dañado en controladores generales.</target>
+        <note />
+      </trans-unit>
+      <trans-unit id="DoNotCreateTasksWithoutPassingATaskSchedulerDescription">
+        <source>Do not create tasks unless you are using one of the overloads that takes a TaskScheduler. The default is to schedule on TaskScheduler.Current, which would lead to deadlocks. Either use TaskScheduler.Default to schedule on the thread pool, or explicitly pass TaskScheduler.Current to make your intentions clear.</source>
+        <target state="translated">No cree tareas a menos que esté utilizando una de las sobrecargas que toma un TaskScheduler. El valor predeterminado es programar en TaskScheduler.Current, lo cual provocaría interbloqueos. Utilice TaskScheduler.Default para programar en el grupo de subprocesos, o pase explícitamente TaskScheduler.Current para que sus intenciones queden claras.</target>
+        <note />
+      </trans-unit>
+      <trans-unit id="DoNotCreateTasksWithoutPassingATaskSchedulerMessage">
+        <source>Do not create tasks without passing a TaskScheduler</source>
+        <target state="translated">No crear tareas sin pasar un TaskScheduler</target>
+        <note />
+      </trans-unit>
+      <trans-unit id="DoNotCreateTasksWithoutPassingATaskSchedulerTitle">
+        <source>Do not create tasks without passing a TaskScheduler</source>
+        <target state="translated">No crear tareas sin pasar un TaskScheduler</target>
+        <note />
+      </trans-unit>
+      <trans-unit id="DoNotDisableCertificateValidation">
+        <source>Do Not Disable Certificate Validation</source>
+        <target state="translated">No deshabilitar la validación de certificado</target>
+        <note />
+      </trans-unit>
+      <trans-unit id="DoNotDisableCertificateValidationDescription">
+        <source>A certificate can help authenticate the identity of the server. Clients should validate the server certificate to ensure requests are sent to the intended server. If the ServerCertificateValidationCallback always returns 'true', any certificate will pass validation.</source>
+        <target state="translated">Un certificado puede ayudar a autenticar la identidad del servidor. Los clientes deben validar el certificado del servidor para asegurarse de que las solicitudes se envían al servidor elegido. Si ServerCertificateValidationCallback devuelve siempre el valor "true", cualquier certificado pasará la validación.</target>
+        <note />
+      </trans-unit>
+      <trans-unit id="DoNotDisableCertificateValidationMessage">
+        <source>The ServerCertificateValidationCallback is set to a function that accepts any server certificate, by always returning true. Ensure that server certificates are validated to verify the identity of the server receiving requests.</source>
+        <target state="translated">ServerCertificateValidationCallback está establecido en una función que acepta cualquier certificado de servidor, devolviendo siempre el valor "true". Asegúrese de que los certificados de servidor estén validados para verificar la identidad del servidor que recibe las peticiones.</target>
         <note />
       </trans-unit>
       <trans-unit id="DoNotDisableHttpClientCRLCheckDescription">
         <source>Using HttpClient without providing a platform specific handler (WinHttpHandler or CurlHandler or HttpClientHandler) where the CheckCertificateRevocationList property is set to true, will allow revoked certificates to be accepted by the HttpClient as valid.</source>
         <target state="new">Using HttpClient without providing a platform specific handler (WinHttpHandler or CurlHandler or HttpClientHandler) where the CheckCertificateRevocationList property is set to true, will allow revoked certificates to be accepted by the HttpClient as valid.</target>
-=======
-      <trans-unit id="ApprovedCipherMode">
-        <source>Do Not Use Unsafe Cipher Modes</source>
-        <target state="translated">No utilice modos de cifrado inseguro</target>
->>>>>>> 4b720f26
-        <note />
-      </trans-unit>
-      <trans-unit id="ApprovedCipherModeDescription">
-        <source>These modes are vulnerable to attacks. Use only approved modes (CBC, CTS).</source>
-        <target state="translated">Estos modos son vulnerables a ataques. Use solo modos aprobados (CBC, CTS).</target>
-        <note />
-      </trans-unit>
-      <trans-unit id="ApprovedCipherModeMessage">
-        <source>It uses an unsafe Cipher Mode {0}</source>
-        <target state="translated">Utiliza un modo de cifrado inseguro {0}</target>
-        <note />
-      </trans-unit>
-      <trans-unit id="AttributeStringLiteralsShouldParseCorrectlyDescription">
-        <source>The string literal parameter of an attribute does not parse correctly for a URL, a GUID, or a version.</source>
-        <target state="translated">El parámetro de literal de cadena de un atributo no se analiza correctamente para una dirección URL, un GUID o una versión.</target>
-        <note />
-      </trans-unit>
-      <trans-unit id="AttributeStringLiteralsShouldParseCorrectlyMessageDefault">
-        <source>In the constructor of '{0}', change the value of argument '{1}', which is currently "{2}", to something that can be correctly parsed as '{3}'.</source>
-        <target state="translated">En el constructor de "{0}", cambie el valor del argumento "{1}", que es actualmente "{2}", a algo que se pueda analizar correctamente como "{3}".</target>
-        <note />
-      </trans-unit>
-      <trans-unit id="AttributeStringLiteralsShouldParseCorrectlyMessageEmpty">
-        <source>In the constructor of '{0}', change the value of argument '{1}', which is currently an empty string (""), to something that can be correctly parsed as '{2}'.</source>
-        <target state="translated">En el constructor de "{0}", cambie el valor del argumento "{1}", que es actualmente una cadena vacía ("") a algo que se pueda analizar correctamente como "{2}".</target>
-        <note />
-      </trans-unit>
-      <trans-unit id="AttributeStringLiteralsShouldParseCorrectlyTitle">
-        <source>Attribute string literals should parse correctly</source>
-        <target state="translated">Los literales de cadena de atributo se deben analizar correctamente</target>
-        <note />
-      </trans-unit>
-      <trans-unit id="AvoidUnsealedAttributesDescription">
-        <source>The .NET Framework class library provides methods for retrieving custom attributes. By default, these methods search the attribute inheritance hierarchy. Sealing the attribute eliminates the search through the inheritance hierarchy and can improve performance.</source>
-        <target state="translated">La biblioteca de clases de .NET Framework proporciona los métodos para recuperar los atributos personalizados. De forma predeterminada, estos métodos buscan la jerarquía de herencia del atributo. Al sellar el atributo, se elimina la búsqueda a través de la jerarquía de herencia y puede mejorarse el rendimiento.</target>
-        <note />
-      </trans-unit>
-      <trans-unit id="AvoidUnsealedAttributesMessage">
-        <source>Avoid unsealed attributes</source>
-        <target state="translated">Evitar atributos no sellados</target>
-        <note />
-      </trans-unit>
-      <trans-unit id="AvoidUnsealedAttributesTitle">
-        <source>Avoid unsealed attributes</source>
-        <target state="translated">Evitar atributos no sellados</target>
-        <note />
-      </trans-unit>
-      <trans-unit id="AvoidZeroLengthArrayAllocationsMessage">
-        <source>Avoid unnecessary zero-length array allocations.  Use {0} instead.</source>
-        <target state="translated">Evite las asignaciones de matriz de longitud cero innecesarias.  Use {0} en su lugar.</target>
-        <note />
-      </trans-unit>
-      <trans-unit id="AvoidZeroLengthArrayAllocationsTitle">
-        <source>Avoid zero-length array allocations.</source>
-        <target state="translated">Evite las asignaciones de matriz de longitud cero.</target>
-        <note />
-      </trans-unit>
-      <trans-unit id="BinaryFormatterDeserializeMaybeWithoutBinderSetMessage">
-        <source>The method '{0}' is insecure when deserializing untrusted data without a SerializationBinder to restrict the type of objects in the deserialized object graph.</source>
-        <target state="translated">El método "{0}" no es seguro al deserializar datos que no son de confianza sin un elemento SerializationBinder para restringir el tipo de objetos en el gráfico de objetos deserializados.</target>
-        <note />
-      </trans-unit>
-      <trans-unit id="BinaryFormatterDeserializeMaybeWithoutBinderSetTitle">
-        <source>Ensure BinaryFormatter.Binder is set before calling BinaryFormatter.Deserialize</source>
-        <target state="translated">Asegurarse de que BinaryFormatter.Binder se ha establecido antes de llamar a BinaryFormatter.Deserialize</target>
-        <note />
-      </trans-unit>
-      <trans-unit id="BinaryFormatterDeserializeWithoutBinderSetMessage">
-        <source>The method '{0}' is insecure when deserializing untrusted data without a SerializationBinder to restrict the type of objects in the deserialized object graph.</source>
-        <target state="translated">El método "{0}" no es seguro al deserializar datos que no son de confianza sin un elemento SerializationBinder para restringir el tipo de objetos en el gráfico de objetos deserializados.</target>
-        <note />
-      </trans-unit>
-      <trans-unit id="BinaryFormatterDeserializeWithoutBinderSetTitle">
-        <source>Do not call BinaryFormatter.Deserialize without first setting BinaryFormatter.Binder</source>
-        <target state="translated">No llame a BinaryFormatter.Deserialize sin establecer primero BinaryFormatter.Binder</target>
-        <note />
-      </trans-unit>
-      <trans-unit id="BinaryFormatterMethodUsedDescription">
-        <source>The method '{0}' is insecure when deserializing untrusted data.  If you need to instead detect BinaryFormatter deserialization without a SerializationBinder set, then disable rule CA2300, and enable rules CA2301 and CA2302.</source>
-        <target state="translated">El método "{0}" no es seguro cuando se deserializan datos que no son de confianza. Si necesita detectar la deserialización de BinaryFormatter sin establecer un elemento SerializationBinder, deshabilite la regla CA2300 y habilite las reglas CA2301 y CA2302.</target>
-        <note />
-      </trans-unit>
-      <trans-unit id="BinaryFormatterMethodUsedMessage">
-        <source>The method '{0}' is insecure when deserializing untrusted data.</source>
-        <target state="translated">El método "{0}" no es seguro al deserializar datos que no son de confianza.</target>
-        <note />
-      </trans-unit>
-      <trans-unit id="BinaryFormatterMethodUsedTitle">
-        <source>Do not use insecure deserializer BinaryFormatter</source>
-        <target state="translated">No usar el deserializador no seguro BinaryFormatter</target>
-        <note />
-      </trans-unit>
-      <trans-unit id="CallGCSuppressFinalizeCorrectlyDescription">
-        <source>A method that is an implementation of Dispose does not call GC.SuppressFinalize; or a method that is not an implementation of Dispose calls GC.SuppressFinalize; or a method calls GC.SuppressFinalize and passes something other than this (Me in Visual?Basic).</source>
-        <target state="translated">Un método que es una implementación de Dispose no llama a GC.SuppressFinalize, o un método que no es una implementación de Dispose llama a GC.SuppressFinalize, o un método llama a GC.SuppressFinalize y pasa algo distinto de "this" (Me en Visual Basic).</target>
-        <note />
-      </trans-unit>
-      <trans-unit id="CallGCSuppressFinalizeCorrectlyMessageNotCalled">
-        <source>Change {0} to call {1}. This will prevent derived types that introduce a finalizer from needing to re-implement 'IDisposable' to call it.</source>
-        <target state="translated">Cambie "{0}" para llamar a {1}. Con esto se evitará que los tipos derivados que introducen un finalizador tengan que volver a implementar "IDisposable" para llamarlo.</target>
-        <note />
-      </trans-unit>
-      <trans-unit id="CallGCSuppressFinalizeCorrectlyMessageNotCalledWithFinalizer">
-        <source>Change {0} to call {1}. This will prevent unnecessary finalization of the object once it has been disposed and it has fallen out of scope.</source>
-        <target state="translated">Cambie "{0}" para llamar a {1}. Esto evita la finalización no necesaria del objeto una vez que se ha desechado y ha quedado fuera de ámbito.</target>
-        <note />
-      </trans-unit>
-      <trans-unit id="CallGCSuppressFinalizeCorrectlyMessageNotPassedThis">
-        <source>{0} calls {1} on something other than itself. Change the call site to pass 'this' ('Me' in Visual Basic) instead.</source>
-        <target state="translated">{0} llama a {1} sobre algo diferente de sí mismo. Cambie el sitio de llamada para que pase "this" ("Me" en Visual Basic).</target>
-        <note />
-      </trans-unit>
-      <trans-unit id="CallGCSuppressFinalizeCorrectlyMessageOutsideDispose">
-        <source>{0} calls {1}, a method that is typically only called within an implementation of 'IDisposable.Dispose'. Refer to the IDisposable pattern for more information.</source>
-        <target state="translated">{0} llama a {1}, un método al que normalmente solo se llama en una implementación de "IDisposable.Dispose". Consulte el modelo de IDisposable para obtener más información.</target>
-        <note />
-      </trans-unit>
-      <trans-unit id="CallGCSuppressFinalizeCorrectlyTitle">
-        <source>Dispose methods should call SuppressFinalize</source>
-        <target state="translated">Los métodos Dispose deberían llamar a SuppressFinalize</target>
-        <note />
-      </trans-unit>
-      <trans-unit id="CategoryReliability">
-        <source>Reliability</source>
-        <target state="translated">Fiabilidad</target>
-        <note />
-      </trans-unit>
-      <trans-unit id="DefinitelyDisableHttpClientCRLCheck">
-        <source>HttpClients should enable certificate revocation list checks</source>
-        <target state="new">HttpClients should enable certificate revocation list checks</target>
-        <note />
-      </trans-unit>
-      <trans-unit id="DefinitelyDisableHttpClientCRLCheckMessage">
-        <source>HttpClient is created without enabling CheckCertificateRevocationList</source>
-        <target state="new">HttpClient is created without enabling CheckCertificateRevocationList</target>
-        <note />
-      </trans-unit>
-      <trans-unit id="DefinitelyInstallRootCert">
-        <source>Do Not Add Certificates To Root Store</source>
-        <target state="translated">No agregar certificados al almacén raíz</target>
-        <note />
-      </trans-unit>
-      <trans-unit id="DefinitelyInstallRootCertMessage">
-        <source>Adding certificates to the operating system's trusted root certificates increases the risk of incorrectly authenticating an illegitimate certificate</source>
-        <target state="translated">La adición de certificados a los certificados raíz de confianza del sistema operativo aumenta el riesgo de autenticar incorrectamente un certificado ilegítimo</target>
-        <note />
-      </trans-unit>
-      <trans-unit id="DefinitelyUseCreateEncryptorWithNonDefaultIV">
-        <source>Do not use CreateEncryptor with non-default IV</source>
-        <target state="new">Do not use CreateEncryptor with non-default IV</target>
-        <note />
-      </trans-unit>
-      <trans-unit id="DefinitelyUseCreateEncryptorWithNonDefaultIVMessage">
-        <source>Symmetric encryption uses non-default initialization vector, which could be potentially repeatable</source>
-        <target state="new">Symmetric encryption uses non-default initialization vector, which could be potentially repeatable</target>
-        <note />
-      </trans-unit>
-      <trans-unit id="DefinitelyUseSecureCookiesASPNetCore">
-        <source>Use Secure Cookies In ASP.Net Core</source>
-        <target state="translated">Usar cookies seguras en ASP.NET Core</target>
-        <note />
-      </trans-unit>
-      <trans-unit id="DefinitelyUseSecureCookiesASPNetCoreMessage">
-        <source>Set CookieOptions.Secure = true when setting a cookie</source>
-        <target state="translated">Establecer CookieOptions.Secure en true al establecer una cookie</target>
-        <note />
-      </trans-unit>
-      <trans-unit id="DefinitelyUseWeakKDFInsufficientIterationCount">
-        <source>Do Not Use Weak Key Derivation Function With Insufficient Iteration Count</source>
-        <target state="translated">No usar una función de derivación de claves débiles con un recuento de iteraciones insuficiente</target>
-        <note />
-      </trans-unit>
-      <trans-unit id="DefinitelyUseWeakKDFInsufficientIterationCountMessage">
-        <source>Use at least {0} iterations when deriving a cryptographic key from a password. By default, Rfc2898DeriveByte's IterationCount is only 1000</source>
-        <target state="translated">Use al menos {0} iteraciones al derivar una clave criptográfica de una contraseña. De forma predeterminada, el valor IterationCount de Rfc2898DeriveByte es solo 1000</target>
-        <note />
-      </trans-unit>
-      <trans-unit id="DeprecatedSslProtocolsDescription">
-        <source>Older protocol versions of Transport Layer Security (TLS) are less secure than TLS 1.2 and TLS 1.3, and are more likely to have new vulnerabilities. Avoid older protocol versions to minimize risk.</source>
-        <target state="translated">Las versiones anteriores del protocolo Seguridad de la capa de transporte (TLS) son menos seguras que las versiones TLS 1.2 y TLS 1.3, y es más probable que tengan nuevas vulnerabilidades. Evite las versiones anteriores del protocolo para minimizar el riesgo.</target>
-        <note />
-      </trans-unit>
-      <trans-unit id="DeprecatedSslProtocolsMessage">
-        <source>Transport Layer Security protocol version '{0}' is deprecated.  Use 'None' to let the Operating System choose a version.</source>
-        <target state="translated">La versión "{0}" del protocolo Seguridad de la capa de transporte está en desuso.  Utilice "None" para permitir que el sistema operativo elija una versión.</target>
-        <note />
-      </trans-unit>
-      <trans-unit id="DeprecatedSslProtocolsTitle">
-        <source>Do not use deprecated SslProtocols values</source>
-        <target state="translated">No usar valores de SslProtocols en desuso</target>
-        <note />
-      </trans-unit>
-      <trans-unit id="DisposableFieldsShouldBeDisposedDescription">
-        <source>A type that implements System.IDisposable declares fields that are of types that also implement IDisposable. The Dispose method of the field is not called by the Dispose method of the declaring type. To fix a violation of this rule, call Dispose on fields that are of types that implement IDisposable if you are responsible for allocating and releasing the unmanaged resources held by the field.</source>
-        <target state="translated">Un tipo que implementa System.IDisposable declara campos de tipos que también implementan IDisposable. El método Dispose del tipo declarativo no llama al método Dispose del campo. Para corregir una infracción de esta regla, llame a Dispose en campos que sean de tipos que implementan IDisposable si usted es el responsable de asignar y liberar los recursos no administrados que contiene el campo.</target>
-        <note />
-      </trans-unit>
-      <trans-unit id="DisposableFieldsShouldBeDisposedMessage">
-        <source>'{0}' contains field '{1}' that is of IDisposable type '{2}', but it is never disposed. Change the Dispose method on '{0}' to call Close or Dispose on this field.</source>
-        <target state="translated">"{0}" contiene el campo "{1}" que es de tipo IDisposable "{2}", pero nunca se desecha. Cambie el método Dispose en "{0}" para llamar a Close o Dispose en este campo.</target>
-        <note />
-      </trans-unit>
-      <trans-unit id="DisposableFieldsShouldBeDisposedTitle">
-        <source>Disposable fields should be disposed</source>
-        <target state="translated">Aplicar Dispose a los campos a los que se pueda</target>
-        <note />
-      </trans-unit>
-      <trans-unit id="DisposableTypesShouldDeclareFinalizerDescription">
-        <source>A type that implements System.IDisposable and has fields that suggest the use of unmanaged resources does not implement a finalizer, as described by Object.Finalize.</source>
-        <target state="translated">Un tipo que implementa System.IDisposable y tiene campos que sugieren el uso de recursos no administrados no implementa un finalizador descrito por Object.Finalize.</target>
-        <note />
-      </trans-unit>
-      <trans-unit id="DisposableTypesShouldDeclareFinalizerMessage">
-        <source>Disposable types should declare finalizer</source>
-        <target state="translated">Los tipos a los que se puede aplicar Dispose deben declarar el finalizador</target>
-        <note />
-      </trans-unit>
-      <trans-unit id="DisposableTypesShouldDeclareFinalizerTitle">
-        <source>Disposable types should declare finalizer</source>
-        <target state="translated">Los tipos a los que se puede aplicar Dispose deben declarar el finalizador</target>
-        <note />
-      </trans-unit>
-      <trans-unit id="DisposeMethodsShouldCallBaseClassDisposeDescription">
-        <source>A type that implements System.IDisposable inherits from a type that also implements IDisposable. The Dispose method of the inheriting type does not call the Dispose method of the parent type. To fix a violation of this rule, call base.Dispose in your Dispose method.</source>
-        <target state="translated">Un tipo que implementa System.IDisposable hereda de otro tipo que también implementa IDisposable. El método Dispose del tipo heredado no llama al método Dispose del tipo primario. Para corregir una infracción de esta regla, llame a base.Dispose en su método Dispose.</target>
-        <note />
-      </trans-unit>
-      <trans-unit id="DisposeMethodsShouldCallBaseClassDisposeMessage">
-        <source>Ensure that method '{0}' calls '{1}' in all possible control flow paths.</source>
-        <target state="translated">Asegúrese de que el método "{0}" llama a "{1}" en todas las rutas de acceso de flujo de control posibles.</target>
-        <note />
-      </trans-unit>
-      <trans-unit id="DisposeMethodsShouldCallBaseClassDisposeTitle">
-        <source>Dispose methods should call base class dispose</source>
-        <target state="translated">Los métodos Dispose deben llamar al método Dispose de la clase base</target>
-        <note />
-      </trans-unit>
-      <trans-unit id="DisposeObjectsBeforeLosingScopeDescription">
-        <source>If a disposable object is not explicitly disposed before all references to it are out of scope, the object will be disposed at some indeterminate time when the garbage collector runs the finalizer of the object. Because an exceptional event might occur that will prevent the finalizer of the object from running, the object should be explicitly disposed instead.</source>
-        <target state="translated">Si un objeto que se puede desechar (método Dispose) no se desecha de forma explícita antes de que todas las referencias a él estén fuera de ámbito, el objeto se desechará en algún momento indeterminado cuando el recolector de elementos no utilizados ejecute el finalizador del objeto. Puesto que podría producirse un evento excepcional que impida que se ejecute el finalizador del objeto, el objeto debe desecharse de forma explícita.</target>
-        <note />
-      </trans-unit>
-      <trans-unit id="DisposeObjectsBeforeLosingScopeMayBeDisposedMessage">
-        <source>Use recommended dispose pattern to ensure that object created by '{0}' is disposed on all paths. If possible, wrap the creation within a 'using' statement or a 'using' declaration. Otherwise, use a try-finally pattern, with a dedicated local variable declared before the try region and an unconditional Dispose invocation on non-null value in the 'finally' region, say 'x?.Dispose()'. If the object is explicitly disposed within the try region or the dispose ownership is transfered to another object or method, assign 'null' to the local variable just after such an operation to prevent double dispose in 'finally'.</source>
-        <target state="translated">Use el patrón Dispose recomendado para asegurarse de que el objeto creado por "{0}" se desecha en todas las rutas de acceso. Si es posible, incluya la creación en una instrucción "using" o una declaración "using". En caso contrario, use un patrón try-finally, con la declaración de una variable local dedicada antes de la región "try" y una invocación de Dispose incondicional en un valor no nulo en la región "finally", por ejemplo, "x?.Dispose()". Si el objeto se desecha de forma explícita en la región "try" o la pertenencia de Dispose se transfiere a otro objeto o método, asigne "null" a la variable local justo después de tal operación para evitar un doble Dispose en "finally".</target>
-        <note />
-      </trans-unit>
-      <trans-unit id="DisposeObjectsBeforeLosingScopeMayBeDisposedOnExceptionPathsMessage">
-        <source>Use recommended dispose pattern to ensure that object created by '{0}' is disposed on all exception paths. If possible, wrap the creation within a 'using' statement or a 'using' declaration. Otherwise, use a try-finally pattern, with a dedicated local variable declared before the try region and an unconditional Dispose invocation on non-null value in the 'finally' region, say 'x?.Dispose()'. If the object is explicitly disposed within the try region or the dispose ownership is transfered to another object or method, assign 'null' to the local variable just after such an operation to prevent double dispose in 'finally'.</source>
-        <target state="translated">Use el patrón Dispose recomendado para asegurarse de que el objeto creado por "{0}" se desecha en todas las rutas de acceso de excepción. Si es posible, incluya la creación en una instrucción "using" o una declaración "using". En caso contrario, use un patrón try-finally, con la declaración de una variable local dedicada antes de la región "try" y una invocación de Dispose incondicional en un valor no nulo en la región "finally", por ejemplo, "x?.Dispose()". Si el objeto se desecha de forma explícita en la región "try" o la pertenencia de Dispose se transfiere a otro objeto o método, asigne "null" a la variable local justo después de tal operación para evitar un doble Dispose en "finally".</target>
-        <note />
-      </trans-unit>
-      <trans-unit id="DisposeObjectsBeforeLosingScopeNotDisposedMessage">
-        <source>Call System.IDisposable.Dispose on object created by '{0}' before all references to it are out of scope.</source>
-        <target state="translated">Llame a System.IDisposable.Dispose en el objeto que "{0}" ha creado antes de que todas las referencias a él estén fuera de ámbito.</target>
-        <note />
-      </trans-unit>
-      <trans-unit id="DisposeObjectsBeforeLosingScopeNotDisposedOnExceptionPathsMessage">
-        <source>Object created by '{0}' is not disposed along all exception paths. Call System.IDisposable.Dispose on the object before all references to it are out of scope.</source>
-        <target state="translated">El objeto que "{0}" ha creado no se desecha (Dispose) en todas las rutas de acceso de excepciones. Llame a System.IDisposable.Dispose en el objeto antes de que todas las referencias a él estén fuera de ámbito.</target>
-        <note />
-      </trans-unit>
-      <trans-unit id="DisposeObjectsBeforeLosingScopeTitle">
-        <source>Dispose objects before losing scope</source>
-        <target state="translated">Desechar (Dispose) objetos antes de perder el ámbito</target>
-        <note />
-      </trans-unit>
-      <trans-unit id="DoNotAddArchiveItemPathToTheTargetFileSystemPath">
-        <source>Do Not Add Archive Item's Path To The Target File System Path</source>
-        <target state="translated">No agregar la ruta de acceso del elemento de archivo a la ruta de acceso del sistema de archivos de destino</target>
-        <note />
-      </trans-unit>
-      <trans-unit id="DoNotAddArchiveItemPathToTheTargetFileSystemPathDescription">
-        <source>When extracting files from an archive and using the archive item's path, check if the path is safe. Archive path can be relative and can lead to file system access outside of the expected file system target path, leading to malicious config changes and remote code execution via lay-and-wait technique.</source>
-        <target state="translated">Al extraer archivos de un elemento de archivo y usar la ruta de acceso de dicho elemento, compruebe si la ruta es segura. La ruta de acceso de archivo puede ser relativa y dirigir el acceso del sistema de archivos fuera de la ruta de destino esperada del sistema de archivos, lo que provoca cambios malintencionados de la configuración y la ejecución remota de código mediante la técnica que consiste en establecer y esperar.</target>
-        <note />
-      </trans-unit>
-      <trans-unit id="DoNotAddArchiveItemPathToTheTargetFileSystemPathMessage">
-        <source>When creating path for '{0} in method {1}' from relative archive item path to extract file and the source is an untrusted zip archive, make sure to sanitize relative archive item path '{2} in method {3}'</source>
-        <target state="translated">Cuando se crea la ruta de acceso para "{0}" en el método {1} desde la ruta de acceso relativa del elemento de archivo para extraer el archivo y el origen es un archivo zip que no es de confianza, asegúrese de corregir la ruta relativa del elemento de archivo "{2}" en el método "{3}".</target>
-        <note />
-      </trans-unit>
-      <trans-unit id="DoNotAddSchemaByURL">
-        <source>Do Not Add Schema By URL</source>
-        <target state="translated">No agregar el esquema por dirección URL</target>
-        <note />
-      </trans-unit>
-      <trans-unit id="DoNotAddSchemaByURLDescription">
-        <source>This overload of XmlSchemaCollection.Add method internally enables DTD processing on the XML reader instance used, and uses UrlResolver for resolving external XML entities. The outcome is information disclosure. Content from file system or network shares for the machine processing the XML can be exposed to attacker. In addition, an attacker can use this as a DoS vector.</source>
-        <target state="translated">Esta sobrecarga del método XmlSchemaCollection.Add habilita internamente el procesamiento de DTD en la instancia de lector XML que se usa y utiliza UrlResolver para resolver entidades XML externas. El resultado es la divulgación de información. El contenido del sistema de archivos o de los recursos compartidos de red de la máquina que procesa el código XML puede exponerse al atacante. Además, un atacante puede usar esto como vector de ataque por denegación de servicio.</target>
-        <note />
-      </trans-unit>
-      <trans-unit id="DoNotAddSchemaByURLMessage">
-        <source>This overload of the Add method is potentially unsafe because it may resolve dangerous external references</source>
-        <target state="translated">Esta sobrecarga del método Add es potencialmente insegura porque puede resolver referencias externas peligrosas.</target>
-        <note />
-      </trans-unit>
-      <trans-unit id="DoNotCallDangerousMethodsInDeserialization">
-        <source>Do Not Call Dangerous Methods In Deserialization</source>
-        <target state="translated">No llame a métodos peligrosos durante la deserialización</target>
-        <note />
-      </trans-unit>
-      <trans-unit id="DoNotCallDangerousMethodsInDeserializationDescription">
-        <source>Insecure Deserialization is a vulnerability which occurs when untrusted data is used to abuse the logic of an application, inflict a Denial-of-Service (DoS) attack, or even execute arbitrary code upon it being deserialized. It’s frequently possible for malicious users to abuse these deserialization features when the application is deserializing untrusted data which is under their control. Specifically, invoke dangerous methods in the process of deserialization. Successful insecure deserialization attacks could allow an attacker to carry out attacks such as DoS attacks, authentication bypasses, and remote code execution.</source>
-        <target state="translated">La Deserialización insegura es un problema de vulnerabilidad que se produce cuando se utilizan datos no fiables para abusar de la lógica de una aplicación, inflige un ataque de Denegacíón de servicio (DoS) o incluso ejecuta código arbitrario sobre la propia deserialización. A menudo, los usuarios malintencionados pueden abusar de estas funciones de deserialización cuando la aplicación deserializa datos no fiables que están bajo su control. Específicamente, pueden invocar métodos peligrosos para el proceso de deserialización. Los ataques de deserialización insegura que logran su cometido pueden permitir al atacante llevar a cabo ataques DoS, omisiones del método de autenticación y la ejecución remota de código.</target>
-        <note />
-      </trans-unit>
-      <trans-unit id="DoNotCallDangerousMethodsInDeserializationMessage">
-        <source>When deserializing an instance of class {0}, method {1} can call dangerous method {2}.</source>
-        <target state="translated">Al deserializar una instancia de la clase {0}, el método {1} puede llamar al método peligroso {2}.</target>
-        <note />
-      </trans-unit>
-      <trans-unit id="DoNotCallOverridableMethodsInConstructorsDescription">
-        <source>When a constructor calls a virtual method, the constructor for the instance that invokes the method may not have executed.</source>
-        <target state="translated">Cuando un constructor llama a un método virtual, es posible que no se haya ejecutado el constructor para la instancia que invoca el método.</target>
-        <note />
-      </trans-unit>
-      <trans-unit id="DoNotCallOverridableMethodsInConstructorsMessage">
-        <source>Do not call overridable methods in constructors</source>
-        <target state="translated">No llamar a métodos reemplazables en constructores</target>
-        <note />
-      </trans-unit>
-      <trans-unit id="DoNotCallOverridableMethodsInConstructorsTitle">
-        <source>Do not call overridable methods in constructors</source>
-        <target state="translated">No llamar a métodos reemplazables en constructores</target>
-        <note />
-      </trans-unit>
-      <trans-unit id="DoNotCallToImmutableCollectionOnAnImmutableCollectionValueMessage">
-        <source>Do not call {0} on an {1} value</source>
-        <target state="translated">No llame a {0} en un valor {1}</target>
-        <note />
-      </trans-unit>
-      <trans-unit id="DoNotCallToImmutableCollectionOnAnImmutableCollectionValueTitle">
-        <source>Do not call ToImmutableCollection on an ImmutableCollection value</source>
-        <target state="translated">No llame a ToImmutableCollection en un valor ImmutableCollection</target>
-        <note />
-      </trans-unit>
-      <trans-unit id="DoNotCatchCorruptedStateExceptionsInGeneralHandlersDescription">
-        <source>Do not author general catch handlers in code that receives corrupted state exceptions.</source>
-        <target state="translated">No cree controladores catch en código que reciba excepciones de estado dañado.</target>
-        <note />
-      </trans-unit>
-      <trans-unit id="DoNotCatchCorruptedStateExceptionsInGeneralHandlersMessage">
-        <source>Do not catch corrupted state exceptions in general handlers.</source>
-        <target state="translated">No aplique catch a excepciones de estado dañado en controladores generales.</target>
-        <note />
-      </trans-unit>
-      <trans-unit id="DoNotCatchCorruptedStateExceptionsInGeneralHandlersTitle">
-        <source>Do not catch corrupted state exceptions in general handlers.</source>
-        <target state="translated">No aplique catch a excepciones de estado dañado en controladores generales.</target>
-        <note />
-      </trans-unit>
-      <trans-unit id="DoNotCreateTasksWithoutPassingATaskSchedulerDescription">
-        <source>Do not create tasks unless you are using one of the overloads that takes a TaskScheduler. The default is to schedule on TaskScheduler.Current, which would lead to deadlocks. Either use TaskScheduler.Default to schedule on the thread pool, or explicitly pass TaskScheduler.Current to make your intentions clear.</source>
-        <target state="translated">No cree tareas a menos que esté utilizando una de las sobrecargas que toma un TaskScheduler. El valor predeterminado es programar en TaskScheduler.Current, lo cual provocaría interbloqueos. Utilice TaskScheduler.Default para programar en el grupo de subprocesos, o pase explícitamente TaskScheduler.Current para que sus intenciones queden claras.</target>
-        <note />
-      </trans-unit>
-      <trans-unit id="DoNotCreateTasksWithoutPassingATaskSchedulerMessage">
-        <source>Do not create tasks without passing a TaskScheduler</source>
-        <target state="translated">No crear tareas sin pasar un TaskScheduler</target>
-        <note />
-      </trans-unit>
-      <trans-unit id="DoNotCreateTasksWithoutPassingATaskSchedulerTitle">
-        <source>Do not create tasks without passing a TaskScheduler</source>
-        <target state="translated">No crear tareas sin pasar un TaskScheduler</target>
-        <note />
-      </trans-unit>
-      <trans-unit id="DoNotDisableCertificateValidation">
-        <source>Do Not Disable Certificate Validation</source>
-        <target state="translated">No deshabilitar la validación de certificado</target>
-        <note />
-      </trans-unit>
-      <trans-unit id="DoNotDisableCertificateValidationDescription">
-        <source>A certificate can help authenticate the identity of the server. Clients should validate the server certificate to ensure requests are sent to the intended server. If the ServerCertificateValidationCallback always returns 'true', any certificate will pass validation.</source>
-        <target state="translated">Un certificado puede ayudar a autenticar la identidad del servidor. Los clientes deben validar el certificado del servidor para asegurarse de que las solicitudes se envían al servidor elegido. Si ServerCertificateValidationCallback devuelve siempre el valor "true", cualquier certificado pasará la validación.</target>
-        <note />
-      </trans-unit>
-      <trans-unit id="DoNotDisableCertificateValidationMessage">
-        <source>The ServerCertificateValidationCallback is set to a function that accepts any server certificate, by always returning true. Ensure that server certificates are validated to verify the identity of the server receiving requests.</source>
-        <target state="translated">ServerCertificateValidationCallback está establecido en una función que acepta cualquier certificado de servidor, devolviendo siempre el valor "true". Asegúrese de que los certificados de servidor estén validados para verificar la identidad del servidor que recibe las peticiones.</target>
-        <note />
-      </trans-unit>
-      <trans-unit id="DoNotDisableHttpClientCRLCheckDescription">
-        <source>Using HttpClient without providing a platform specific handler (WinHttpHandler or CurlHandler or HttpClientHandler) where the CheckCertificateRevocationList property is set to true, will allow revoked certificates to be accepted by the HttpClient as valid.</source>
-        <target state="new">Using HttpClient without providing a platform specific handler (WinHttpHandler or CurlHandler or HttpClientHandler) where the CheckCertificateRevocationList property is set to true, will allow revoked certificates to be accepted by the HttpClient as valid.</target>
         <note />
       </trans-unit>
       <trans-unit id="DoNotDisableHTTPHeaderChecking">

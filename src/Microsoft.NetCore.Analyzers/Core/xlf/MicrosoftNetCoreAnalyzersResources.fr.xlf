--- conflicted
+++ resolved
@@ -27,415 +27,394 @@
         <target state="translated">Toujours consommer la valeur retournée par les méthodes marquées avec PreserveSigAttribute</target>
         <note />
       </trans-unit>
-<<<<<<< HEAD
-      <trans-unit id="DoNotDecryptWithoutHash">
-        <source>Do not decrypt without hash</source>
-        <target state="new">Do not decrypt without hash</target>
-        <note />
-      </trans-unit>
-      <trans-unit id="DoNotDecryptWithoutHashDescription">
-        <source>To validate the integrity of cipher text, it's requested to comput hash before decyption.</source>
-        <target state="new">To validate the integrity of cipher text, it's requested to comput hash before decyption.</target>
-        <note />
-      </trans-unit>
-      <trans-unit id="DoNotDecryptWithoutHashMessage">
-        <source>Byte array '{2}' in '{3}' passed to CryptoStream '{0}' in '{1}', never has the hash computed.</source>
-        <target state="new">Byte array '{2}' in '{3}' passed to CryptoStream '{0}' in '{1}', never has the hash computed.</target>
+      <trans-unit id="ApprovedCipherMode">
+        <source>Do Not Use Unsafe Cipher Modes</source>
+        <target state="translated">Ne pas utiliser de modes de chiffrement non sécurisés</target>
+        <note />
+      </trans-unit>
+      <trans-unit id="ApprovedCipherModeDescription">
+        <source>These modes are vulnerable to attacks. Use only approved modes (CBC, CTS).</source>
+        <target state="translated">Ces modes sont vulnérables aux attaques. Utilisez uniquement des modes approuvés (CBC, CTS).</target>
+        <note />
+      </trans-unit>
+      <trans-unit id="ApprovedCipherModeMessage">
+        <source>It uses an unsafe Cipher Mode {0}</source>
+        <target state="translated">Utilise un mode de chiffrement non sécurisé {0}</target>
+        <note />
+      </trans-unit>
+      <trans-unit id="AttributeStringLiteralsShouldParseCorrectlyDescription">
+        <source>The string literal parameter of an attribute does not parse correctly for a URL, a GUID, or a version.</source>
+        <target state="translated">Le paramètre de littéral de chaîne d'un attribut n'est pas correctement analysé pour une URL, un GUID ou une version.</target>
+        <note />
+      </trans-unit>
+      <trans-unit id="AttributeStringLiteralsShouldParseCorrectlyMessageDefault">
+        <source>In the constructor of '{0}', change the value of argument '{1}', which is currently "{2}", to something that can be correctly parsed as '{3}'.</source>
+        <target state="translated">Dans le constructeur de '{0}', changez la valeur de l'argument '{1}', qui correspond à "{2}", et remplacez-la par une valeur pouvant être analysée correctement en tant que '{3}'.</target>
+        <note />
+      </trans-unit>
+      <trans-unit id="AttributeStringLiteralsShouldParseCorrectlyMessageEmpty">
+        <source>In the constructor of '{0}', change the value of argument '{1}', which is currently an empty string (""), to something that can be correctly parsed as '{2}'.</source>
+        <target state="translated">Dans le constructeur de '{0}', changez la valeur de l'argument '{1}', qui correspond à une chaîne vide (""), et remplacez-la par une valeur pouvant être analysée correctement en tant que '{2}'.</target>
+        <note />
+      </trans-unit>
+      <trans-unit id="AttributeStringLiteralsShouldParseCorrectlyTitle">
+        <source>Attribute string literals should parse correctly</source>
+        <target state="translated">Les littéraux de chaîne d'attribut doivent être analysés correctement</target>
+        <note />
+      </trans-unit>
+      <trans-unit id="AvoidUnsealedAttributesDescription">
+        <source>The .NET Framework class library provides methods for retrieving custom attributes. By default, these methods search the attribute inheritance hierarchy. Sealing the attribute eliminates the search through the inheritance hierarchy and can improve performance.</source>
+        <target state="translated">La bibliothèque de classes .NET Framework fournit des méthodes pour récupérer les attributs personnalisés. Par défaut, ces méthodes effectuent des recherches dans la hiérarchie d'héritage des attributs. Le scellement de l'attribut permet d'éviter les recherches dans la hiérarchie d'héritage et contribue à l'amélioration des performances.</target>
+        <note />
+      </trans-unit>
+      <trans-unit id="AvoidUnsealedAttributesMessage">
+        <source>Avoid unsealed attributes</source>
+        <target state="translated">Éviter les attributs unsealed</target>
+        <note />
+      </trans-unit>
+      <trans-unit id="AvoidUnsealedAttributesTitle">
+        <source>Avoid unsealed attributes</source>
+        <target state="translated">Éviter les attributs unsealed</target>
+        <note />
+      </trans-unit>
+      <trans-unit id="AvoidZeroLengthArrayAllocationsMessage">
+        <source>Avoid unnecessary zero-length array allocations.  Use {0} instead.</source>
+        <target state="translated">Évitez les allocations inutiles de tableaux dont la longueur est égale à zéro.  Utilisez {0} à la place.</target>
+        <note />
+      </trans-unit>
+      <trans-unit id="AvoidZeroLengthArrayAllocationsTitle">
+        <source>Avoid zero-length array allocations.</source>
+        <target state="translated">Évitez les allocations de tableaux dont la longueur est égale à zéro.</target>
+        <note />
+      </trans-unit>
+      <trans-unit id="BinaryFormatterDeserializeMaybeWithoutBinderSetMessage">
+        <source>The method '{0}' is insecure when deserializing untrusted data without a SerializationBinder to restrict the type of objects in the deserialized object graph.</source>
+        <target state="translated">La méthode '{0}' n'est pas sécurisée durant la désérialisation de données non fiables sans SerializationBinder pour restreindre le type des objets dans le graphe d'objets désérialisés.</target>
+        <note />
+      </trans-unit>
+      <trans-unit id="BinaryFormatterDeserializeMaybeWithoutBinderSetTitle">
+        <source>Ensure BinaryFormatter.Binder is set before calling BinaryFormatter.Deserialize</source>
+        <target state="translated">Vérifiez que BinaryFormatter.Binder est défini avant d'appeler BinaryFormatter.Deserialize</target>
+        <note />
+      </trans-unit>
+      <trans-unit id="BinaryFormatterDeserializeWithoutBinderSetMessage">
+        <source>The method '{0}' is insecure when deserializing untrusted data without a SerializationBinder to restrict the type of objects in the deserialized object graph.</source>
+        <target state="translated">La méthode '{0}' n'est pas sécurisée durant la désérialisation de données non fiables sans SerializationBinder pour restreindre le type des objets dans le graphe d'objets désérialisés.</target>
+        <note />
+      </trans-unit>
+      <trans-unit id="BinaryFormatterDeserializeWithoutBinderSetTitle">
+        <source>Do not call BinaryFormatter.Deserialize without first setting BinaryFormatter.Binder</source>
+        <target state="translated">N'appelez pas BinaryFormatter.Deserialize sans avoir défini d'abord BinaryFormatter.Binder</target>
+        <note />
+      </trans-unit>
+      <trans-unit id="BinaryFormatterMethodUsedDescription">
+        <source>The method '{0}' is insecure when deserializing untrusted data.  If you need to instead detect BinaryFormatter deserialization without a SerializationBinder set, then disable rule CA2300, and enable rules CA2301 and CA2302.</source>
+        <target state="translated">La méthode '{0}' n'est pas sécurisée durant la désérialisation de données non fiables. Si vous devez plutôt détecter la désérialisation BinaryFormatter sans avoir défini SerializationBinder, désactivez la règle CA2300, puis activez les règles CA2301 et CA2302.</target>
+        <note />
+      </trans-unit>
+      <trans-unit id="BinaryFormatterMethodUsedMessage">
+        <source>The method '{0}' is insecure when deserializing untrusted data.</source>
+        <target state="translated">La méthode '{0}' n'est pas sécurisée durant la désérialisation de données non fiables.</target>
+        <note />
+      </trans-unit>
+      <trans-unit id="BinaryFormatterMethodUsedTitle">
+        <source>Do not use insecure deserializer BinaryFormatter</source>
+        <target state="translated">Ne pas utiliser le désérialiseur non sécurisé BinaryFormatter</target>
+        <note />
+      </trans-unit>
+      <trans-unit id="CallGCSuppressFinalizeCorrectlyDescription">
+        <source>A method that is an implementation of Dispose does not call GC.SuppressFinalize; or a method that is not an implementation of Dispose calls GC.SuppressFinalize; or a method calls GC.SuppressFinalize and passes something other than this (Me in Visual?Basic).</source>
+        <target state="translated">Une méthode qui est une implémentation de Dispose n'appelle pas GC.SuppressFinalize. Ou bien, une méthode qui n'est pas une implémentation de Dispose appelle GC.SuppressFinalize. Ou encore, une méthode appelle GC.SuppressFinalize et passe autre chose que this (Me en Visual Basic).</target>
+        <note />
+      </trans-unit>
+      <trans-unit id="CallGCSuppressFinalizeCorrectlyMessageNotCalled">
+        <source>Change {0} to call {1}. This will prevent derived types that introduce a finalizer from needing to re-implement 'IDisposable' to call it.</source>
+        <target state="translated">Changez {0} pour appeler {1}. Cette opération empêche les types dérivés qui introduisent un finaliseur d'avoir à réimplémenter 'IDisposable' pour l'appeler.</target>
+        <note />
+      </trans-unit>
+      <trans-unit id="CallGCSuppressFinalizeCorrectlyMessageNotCalledWithFinalizer">
+        <source>Change {0} to call {1}. This will prevent unnecessary finalization of the object once it has been disposed and it has fallen out of scope.</source>
+        <target state="translated">Changez {0} pour appeler {1}. Cela empêche une finalisation inutile de l'objet une fois qu'il a été supprimé et qu'il est devenu hors de portée.</target>
+        <note />
+      </trans-unit>
+      <trans-unit id="CallGCSuppressFinalizeCorrectlyMessageNotPassedThis">
+        <source>{0} calls {1} on something other than itself. Change the call site to pass 'this' ('Me' in Visual Basic) instead.</source>
+        <target state="translated">{0} appelle {1} sur autre chose que lui -même. Changez le site d'appel pour passer 'this' ('Me' en Visual Basic) à la place.</target>
+        <note />
+      </trans-unit>
+      <trans-unit id="CallGCSuppressFinalizeCorrectlyMessageOutsideDispose">
+        <source>{0} calls {1}, a method that is typically only called within an implementation of 'IDisposable.Dispose'. Refer to the IDisposable pattern for more information.</source>
+        <target state="translated">{0} appelle {1}, une méthode qui est généralement appelée uniquement dans une implémentation de 'IDisposable.Dispose'. Consultez le modèle IDisposable pour plus d'informations.</target>
+        <note />
+      </trans-unit>
+      <trans-unit id="CallGCSuppressFinalizeCorrectlyTitle">
+        <source>Dispose methods should call SuppressFinalize</source>
+        <target state="translated">Les méthodes Dispose doivent appeler SuppressFinalize</target>
+        <note />
+      </trans-unit>
+      <trans-unit id="CategoryReliability">
+        <source>Reliability</source>
+        <target state="translated">Fiabilité</target>
+        <note />
+      </trans-unit>
+      <trans-unit id="DefinitelyDisableHttpClientCRLCheck">
+        <source>HttpClients should enable certificate revocation list checks</source>
+        <target state="new">HttpClients should enable certificate revocation list checks</target>
+        <note />
+      </trans-unit>
+      <trans-unit id="DefinitelyDisableHttpClientCRLCheckMessage">
+        <source>HttpClient is created without enabling CheckCertificateRevocationList</source>
+        <target state="new">HttpClient is created without enabling CheckCertificateRevocationList</target>
+        <note />
+      </trans-unit>
+      <trans-unit id="DefinitelyInstallRootCert">
+        <source>Do Not Add Certificates To Root Store</source>
+        <target state="translated">Ne pas ajouter de certificats au magasin racine</target>
+        <note />
+      </trans-unit>
+      <trans-unit id="DefinitelyInstallRootCertMessage">
+        <source>Adding certificates to the operating system's trusted root certificates increases the risk of incorrectly authenticating an illegitimate certificate</source>
+        <target state="translated">L'ajout de certificats aux certificats racines approuvés du système d'exploitation augmente le risque d'authentification incorrecte d'un certificat illégitime</target>
+        <note />
+      </trans-unit>
+      <trans-unit id="DefinitelyUseCreateEncryptorWithNonDefaultIV">
+        <source>Do not use CreateEncryptor with non-default IV</source>
+        <target state="new">Do not use CreateEncryptor with non-default IV</target>
+        <note />
+      </trans-unit>
+      <trans-unit id="DefinitelyUseCreateEncryptorWithNonDefaultIVMessage">
+        <source>Symmetric encryption uses non-default initialization vector, which could be potentially repeatable</source>
+        <target state="new">Symmetric encryption uses non-default initialization vector, which could be potentially repeatable</target>
+        <note />
+      </trans-unit>
+      <trans-unit id="DefinitelyUseSecureCookiesASPNetCore">
+        <source>Use Secure Cookies In ASP.Net Core</source>
+        <target state="translated">Utiliser des cookies sécurisés en ASP.Net Core</target>
+        <note />
+      </trans-unit>
+      <trans-unit id="DefinitelyUseSecureCookiesASPNetCoreMessage">
+        <source>Set CookieOptions.Secure = true when setting a cookie</source>
+        <target state="translated">Définir CookieOptions.Secure = true au moment de définir un cookie</target>
+        <note />
+      </trans-unit>
+      <trans-unit id="DefinitelyUseWeakKDFInsufficientIterationCount">
+        <source>Do Not Use Weak Key Derivation Function With Insufficient Iteration Count</source>
+        <target state="translated">N'utilisez pas la fonction de dérivation de clés faibles avec un nombre insuffisant d'itérations</target>
+        <note />
+      </trans-unit>
+      <trans-unit id="DefinitelyUseWeakKDFInsufficientIterationCountMessage">
+        <source>Use at least {0} iterations when deriving a cryptographic key from a password. By default, Rfc2898DeriveByte's IterationCount is only 1000</source>
+        <target state="translated">Utilisez au moins {0} itérations quand vous dérivez une clé de chiffrement à partir d'un mot de passe. Par défaut, le IterationCount de Rfc2898DeriveByte est seulement égal à 1 000</target>
+        <note />
+      </trans-unit>
+      <trans-unit id="DeprecatedSslProtocolsDescription">
+        <source>Older protocol versions of Transport Layer Security (TLS) are less secure than TLS 1.2 and TLS 1.3, and are more likely to have new vulnerabilities. Avoid older protocol versions to minimize risk.</source>
+        <target state="translated">Les anciennes versions du protocole TLS (Transport Layer Security) sont moins sécurisées que TLS 1.2 et TLS 1.3, et sont plus susceptibles de comporter de nouvelles vulnérabilités. Évitez les anciennes versions de protocole pour réduire les risques.</target>
+        <note />
+      </trans-unit>
+      <trans-unit id="DeprecatedSslProtocolsMessage">
+        <source>Transport Layer Security protocol version '{0}' is deprecated.  Use 'None' to let the Operating System choose a version.</source>
+        <target state="translated">La version '{0}' du protocole TLS (Transport Layer Security) est dépréciée. Utilisez 'None' pour laisser le système d'exploitation choisir une version.</target>
+        <note />
+      </trans-unit>
+      <trans-unit id="DeprecatedSslProtocolsTitle">
+        <source>Do not use deprecated SslProtocols values</source>
+        <target state="translated">N'utilisez pas de valeurs dépréciées pour SslProtocols</target>
+        <note />
+      </trans-unit>
+      <trans-unit id="DisposableFieldsShouldBeDisposedDescription">
+        <source>A type that implements System.IDisposable declares fields that are of types that also implement IDisposable. The Dispose method of the field is not called by the Dispose method of the declaring type. To fix a violation of this rule, call Dispose on fields that are of types that implement IDisposable if you are responsible for allocating and releasing the unmanaged resources held by the field.</source>
+        <target state="translated">Un type qui implémente System.IDisposable déclare des champs dont les types implémentent également IDisposable. La méthode Dispose du champ n'est pas appelée par la méthode Dispose du type déclarant. Pour corriger toute violation de cette règle, appelez Dispose sur les champs dont les types implémentent IDisposable si vous êtes responsable de l'allocation et de la libération des ressources non managées détenues par le champ.</target>
+        <note />
+      </trans-unit>
+      <trans-unit id="DisposableFieldsShouldBeDisposedMessage">
+        <source>'{0}' contains field '{1}' that is of IDisposable type '{2}', but it is never disposed. Change the Dispose method on '{0}' to call Close or Dispose on this field.</source>
+        <target state="translated">'{0}' contient le champ '{1}' qui est de type IDisposable '{2}', mais il n'est jamais supprimé. Changez la méthode Dispose sur '{0}' afin d'appeler Close ou Dispose pour ce champ.</target>
+        <note />
+      </trans-unit>
+      <trans-unit id="DisposableFieldsShouldBeDisposedTitle">
+        <source>Disposable fields should be disposed</source>
+        <target state="translated">Les champs supprimables doivent l'être</target>
+        <note />
+      </trans-unit>
+      <trans-unit id="DisposableTypesShouldDeclareFinalizerDescription">
+        <source>A type that implements System.IDisposable and has fields that suggest the use of unmanaged resources does not implement a finalizer, as described by Object.Finalize.</source>
+        <target state="translated">Un type qui implémente System.IDisposable et dont les champs suggèrent l'utilisation de ressources non managées n'implémente pas de finaliseur conforme à la description de Object.Finalize.</target>
+        <note />
+      </trans-unit>
+      <trans-unit id="DisposableTypesShouldDeclareFinalizerMessage">
+        <source>Disposable types should declare finalizer</source>
+        <target state="translated">Les types supprimables doivent déclarer un finaliseur</target>
+        <note />
+      </trans-unit>
+      <trans-unit id="DisposableTypesShouldDeclareFinalizerTitle">
+        <source>Disposable types should declare finalizer</source>
+        <target state="translated">Les types supprimables doivent déclarer un finaliseur</target>
+        <note />
+      </trans-unit>
+      <trans-unit id="DisposeMethodsShouldCallBaseClassDisposeDescription">
+        <source>A type that implements System.IDisposable inherits from a type that also implements IDisposable. The Dispose method of the inheriting type does not call the Dispose method of the parent type. To fix a violation of this rule, call base.Dispose in your Dispose method.</source>
+        <target state="translated">Un type qui implémente System.IDisposable hérite d'un type qui implémente également IDisposable. La méthode Dispose du type qui hérite n'appelle pas la méthode Dispose du type parent. Pour corriger toute violation de cette règle, appelez base.Dispose dans votre méthode Dispose.</target>
+        <note />
+      </trans-unit>
+      <trans-unit id="DisposeMethodsShouldCallBaseClassDisposeMessage">
+        <source>Ensure that method '{0}' calls '{1}' in all possible control flow paths.</source>
+        <target state="translated">Vérifiez que la méthode '{0}' appelle '{1}' dans tous les chemins de flux de contrôle possibles.</target>
+        <note />
+      </trans-unit>
+      <trans-unit id="DisposeMethodsShouldCallBaseClassDisposeTitle">
+        <source>Dispose methods should call base class dispose</source>
+        <target state="translated">Les méthodes Dispose doivent appeler la méthode Dispose de la classe de base</target>
+        <note />
+      </trans-unit>
+      <trans-unit id="DisposeObjectsBeforeLosingScopeDescription">
+        <source>If a disposable object is not explicitly disposed before all references to it are out of scope, the object will be disposed at some indeterminate time when the garbage collector runs the finalizer of the object. Because an exceptional event might occur that will prevent the finalizer of the object from running, the object should be explicitly disposed instead.</source>
+        <target state="translated">Si un objet supprimable n'est pas supprimé explicitement avant que toutes les références s'y rapportant ne soient hors de portée, cet objet sera supprimé à un moment indéterminé lorsque le Garbage Collector exécutera le finaliseur sur l'objet. Il est préférable que l'objet soit supprimé explicitement, car un événement exceptionnel peut se produire, empêchant l'exécution du finaliseur de l'objet.</target>
+        <note />
+      </trans-unit>
+      <trans-unit id="DisposeObjectsBeforeLosingScopeMayBeDisposedMessage">
+        <source>Use recommended dispose pattern to ensure that object created by '{0}' is disposed on all paths. If possible, wrap the creation within a 'using' statement or a 'using' declaration. Otherwise, use a try-finally pattern, with a dedicated local variable declared before the try region and an unconditional Dispose invocation on non-null value in the 'finally' region, say 'x?.Dispose()'. If the object is explicitly disposed within the try region or the dispose ownership is transfered to another object or method, assign 'null' to the local variable just after such an operation to prevent double dispose in 'finally'.</source>
+        <target state="translated">Utilisez le modèle de suppression recommandé pour vérifier que l'objet créé par '{0}' est supprimé sur tous les chemins. Si possible, incluez la création dans un wrapper au sein d'une instruction 'using' ou d'une déclaration 'using'. Sinon, utilisez un modèle try-finally avec une variable locale dédiée déclarée avant la région try et un appel inconditionnel de Dispose sur une valeur non null dans la région 'finally', par exemple 'x?.Dispose()'. Si l'objet est explicitement supprimé dans la région try ou si la propriété de suppression est transférée vers un autre objet ou une autre méthode, affectez la valeur 'null' à la variable locale juste après cette opération pour éviter une double suppression dans 'finally'.</target>
+        <note />
+      </trans-unit>
+      <trans-unit id="DisposeObjectsBeforeLosingScopeMayBeDisposedOnExceptionPathsMessage">
+        <source>Use recommended dispose pattern to ensure that object created by '{0}' is disposed on all exception paths. If possible, wrap the creation within a 'using' statement or a 'using' declaration. Otherwise, use a try-finally pattern, with a dedicated local variable declared before the try region and an unconditional Dispose invocation on non-null value in the 'finally' region, say 'x?.Dispose()'. If the object is explicitly disposed within the try region or the dispose ownership is transfered to another object or method, assign 'null' to the local variable just after such an operation to prevent double dispose in 'finally'.</source>
+        <target state="translated">Utilisez le modèle de suppression recommandé pour vérifier que l'objet créé par '{0}' est supprimé sur tous les chemins d'exception. Si possible, incluez la création dans un wrapper au sein d'une instruction 'using' ou d'une déclaration 'using'. Sinon, utilisez un modèle try-finally avec une variable locale dédiée déclarée avant la région try et un appel inconditionnel de Dispose sur une valeur non null dans la région 'finally', par exemple 'x?.Dispose()'. Si l'objet est explicitement supprimé dans la région try ou si la propriété de suppression est transférée vers un autre objet ou une autre méthode, affectez la valeur 'null' à la variable locale juste après cette opération pour éviter une double suppression dans 'finally'.</target>
+        <note />
+      </trans-unit>
+      <trans-unit id="DisposeObjectsBeforeLosingScopeNotDisposedMessage">
+        <source>Call System.IDisposable.Dispose on object created by '{0}' before all references to it are out of scope.</source>
+        <target state="translated">Appelez System.IDisposable.Dispose sur l'objet créé par '{0}' avant que toutes les références s'y rapportant ne soient hors étendue.</target>
+        <note />
+      </trans-unit>
+      <trans-unit id="DisposeObjectsBeforeLosingScopeNotDisposedOnExceptionPathsMessage">
+        <source>Object created by '{0}' is not disposed along all exception paths. Call System.IDisposable.Dispose on the object before all references to it are out of scope.</source>
+        <target state="translated">L'objet créé par '{0}' n'est pas supprimé dans tous les chemins d'exception. Appelez System.IDisposable.Dispose sur l'objet avant que toutes les références s'y rapportant ne soient hors étendue.</target>
+        <note />
+      </trans-unit>
+      <trans-unit id="DisposeObjectsBeforeLosingScopeTitle">
+        <source>Dispose objects before losing scope</source>
+        <target state="translated">Supprimer les objets avant la mise hors de portée</target>
+        <note />
+      </trans-unit>
+      <trans-unit id="DoNotAddArchiveItemPathToTheTargetFileSystemPath">
+        <source>Do Not Add Archive Item's Path To The Target File System Path</source>
+        <target state="translated">Ne pas ajouter le chemin de l'élément d'archive au chemin du système de fichiers cible</target>
+        <note />
+      </trans-unit>
+      <trans-unit id="DoNotAddArchiveItemPathToTheTargetFileSystemPathDescription">
+        <source>When extracting files from an archive and using the archive item's path, check if the path is safe. Archive path can be relative and can lead to file system access outside of the expected file system target path, leading to malicious config changes and remote code execution via lay-and-wait technique.</source>
+        <target state="translated">Quand vous effectuez l'extraction de fichiers à partir d'une archive et à l'aide du chemin de l'élément d'archive, vérifiez si le chemin est sécurisé. Le chemin de l'archive peut être relatif et entraîner l'accès au système de fichiers en dehors du chemin cible attendu pour le système de fichiers. Cela peut permettre ensuite des changements de configuration malveillants et l'exécution de code à distance via une technique d'embuscade.</target>
+        <note />
+      </trans-unit>
+      <trans-unit id="DoNotAddArchiveItemPathToTheTargetFileSystemPathMessage">
+        <source>When creating path for '{0} in method {1}' from relative archive item path to extract file and the source is an untrusted zip archive, make sure to sanitize relative archive item path '{2} in method {3}'</source>
+        <target state="translated">Quand vous créez le chemin de '{0} dans la méthode {1}' à partir du chemin d'élément d'archive relatif pour extraire un fichier, et que la source est une archive zip non approuvée, veillez à assainir le chemin d'élément d'archive relatif '{2} dans la méthode {3}'</target>
+        <note />
+      </trans-unit>
+      <trans-unit id="DoNotAddSchemaByURL">
+        <source>Do Not Add Schema By URL</source>
+        <target state="translated">Ne pas ajouter de schéma par URL</target>
+        <note />
+      </trans-unit>
+      <trans-unit id="DoNotAddSchemaByURLDescription">
+        <source>This overload of XmlSchemaCollection.Add method internally enables DTD processing on the XML reader instance used, and uses UrlResolver for resolving external XML entities. The outcome is information disclosure. Content from file system or network shares for the machine processing the XML can be exposed to attacker. In addition, an attacker can use this as a DoS vector.</source>
+        <target state="translated">Cette surcharge de la méthode XmlSchemaCollection.Add active de manière interne le traitement DTD sur l'instance de lecteur XML utilisée, puis utilise UrlResolver pour résoudre les entités XML externes. Il en résulte une divulgation d'informations. Le contenu du système de fichiers ou des partages réseau de la machine qui traite le code XML peut être exposé à un attaquant. En outre, un attaquant peut l'utiliser comme vecteur d'attaque DoS.</target>
+        <note />
+      </trans-unit>
+      <trans-unit id="DoNotAddSchemaByURLMessage">
+        <source>This overload of the Add method is potentially unsafe because it may resolve dangerous external references</source>
+        <target state="translated">Cette surcharge de la méthode Add est potentiellement non sécurisée, car elle peut résoudre des références externes dangereuses</target>
+        <note />
+      </trans-unit>
+      <trans-unit id="DoNotCallDangerousMethodsInDeserialization">
+        <source>Do Not Call Dangerous Methods In Deserialization</source>
+        <target state="translated">Ne pas appeler de méthodes dangereuses dans la désérialisation</target>
+        <note />
+      </trans-unit>
+      <trans-unit id="DoNotCallDangerousMethodsInDeserializationDescription">
+        <source>Insecure Deserialization is a vulnerability which occurs when untrusted data is used to abuse the logic of an application, inflict a Denial-of-Service (DoS) attack, or even execute arbitrary code upon it being deserialized. It’s frequently possible for malicious users to abuse these deserialization features when the application is deserializing untrusted data which is under their control. Specifically, invoke dangerous methods in the process of deserialization. Successful insecure deserialization attacks could allow an attacker to carry out attacks such as DoS attacks, authentication bypasses, and remote code execution.</source>
+        <target state="translated">La désérialisation non sécurisée et une vulnérabilité qui se produit quand des données non approuvées sont utilisées pour exploiter la logique d'une application, infliger une attaque par déni de service (DoS) ou même exécuter du code arbitraire pendant leur désérialisation. Les utilisateurs malveillants peuvent souvent exploiter les fonctionnalités de ces désérialisations quand l'application désérialise des données non approuvées qui sont sous leur contrôle. Plus précisément, ils appellent des méthodes dangereuses dans le processus de désérialisation. Les attaques pendant une désérialisation non sécurisée peuvent permettre à un utilisateur malveillant d'effectuer des attaques de type attaques DoS, contournements d'authentification et exécution du code à distance.</target>
+        <note />
+      </trans-unit>
+      <trans-unit id="DoNotCallDangerousMethodsInDeserializationMessage">
+        <source>When deserializing an instance of class {0}, method {1} can call dangerous method {2}.</source>
+        <target state="translated">Quand vous désérialisez une instance de la classe {0}, la méthode {1} peut appeler une méthode dangereuse {2}.</target>
+        <note />
+      </trans-unit>
+      <trans-unit id="DoNotCallOverridableMethodsInConstructorsDescription">
+        <source>When a constructor calls a virtual method, the constructor for the instance that invokes the method may not have executed.</source>
+        <target state="translated">Quand un constructeur appelle une méthode virtuelle, le constructeur de l'instance qui appelle la méthode n'a peut-être pas été exécuté.</target>
+        <note />
+      </trans-unit>
+      <trans-unit id="DoNotCallOverridableMethodsInConstructorsMessage">
+        <source>Do not call overridable methods in constructors</source>
+        <target state="translated">N'appelez pas de méthodes substituables dans les constructeurs</target>
+        <note />
+      </trans-unit>
+      <trans-unit id="DoNotCallOverridableMethodsInConstructorsTitle">
+        <source>Do not call overridable methods in constructors</source>
+        <target state="translated">N'appelez pas de méthodes substituables dans les constructeurs</target>
+        <note />
+      </trans-unit>
+      <trans-unit id="DoNotCallToImmutableCollectionOnAnImmutableCollectionValueMessage">
+        <source>Do not call {0} on an {1} value</source>
+        <target state="translated">Ne pas appeler {0} sur une valeur {1}</target>
+        <note />
+      </trans-unit>
+      <trans-unit id="DoNotCallToImmutableCollectionOnAnImmutableCollectionValueTitle">
+        <source>Do not call ToImmutableCollection on an ImmutableCollection value</source>
+        <target state="translated">Ne pas appeler ToImmutableCollection sur une valeur ImmutableCollection</target>
+        <note />
+      </trans-unit>
+      <trans-unit id="DoNotCatchCorruptedStateExceptionsInGeneralHandlersDescription">
+        <source>Do not author general catch handlers in code that receives corrupted state exceptions.</source>
+        <target state="translated">Ne créez pas de gestionnaires d'interception généraux dans le code qui reçoit les exceptions état altéré.</target>
+        <note />
+      </trans-unit>
+      <trans-unit id="DoNotCatchCorruptedStateExceptionsInGeneralHandlersMessage">
+        <source>Do not catch corrupted state exceptions in general handlers.</source>
+        <target state="translated">N'interceptez pas les exceptions état altéré dans les gestionnaires généraux.</target>
+        <note />
+      </trans-unit>
+      <trans-unit id="DoNotCatchCorruptedStateExceptionsInGeneralHandlersTitle">
+        <source>Do not catch corrupted state exceptions in general handlers.</source>
+        <target state="translated">N'interceptez pas les exceptions état altéré dans les gestionnaires généraux.</target>
+        <note />
+      </trans-unit>
+      <trans-unit id="DoNotCreateTasksWithoutPassingATaskSchedulerDescription">
+        <source>Do not create tasks unless you are using one of the overloads that takes a TaskScheduler. The default is to schedule on TaskScheduler.Current, which would lead to deadlocks. Either use TaskScheduler.Default to schedule on the thread pool, or explicitly pass TaskScheduler.Current to make your intentions clear.</source>
+        <target state="translated">Ne créez pas de tâches sauf si vous utilisez l'une des surcharges qui acceptent TaskScheduler. La valeur par défaut consiste à planifier TaskScheduler.Current, ce qui entraîne des interblocages. Utilisez TaskScheduler.Default pour planifier le pool de threads, ou passez explicitement TaskScheduler.Current pour clarifier vos intentions.</target>
+        <note />
+      </trans-unit>
+      <trans-unit id="DoNotCreateTasksWithoutPassingATaskSchedulerMessage">
+        <source>Do not create tasks without passing a TaskScheduler</source>
+        <target state="translated">Ne pas créer de tâches sans passer TaskScheduler</target>
+        <note />
+      </trans-unit>
+      <trans-unit id="DoNotCreateTasksWithoutPassingATaskSchedulerTitle">
+        <source>Do not create tasks without passing a TaskScheduler</source>
+        <target state="translated">Ne pas créer de tâches sans passer TaskScheduler</target>
+        <note />
+      </trans-unit>
+      <trans-unit id="DoNotDisableCertificateValidation">
+        <source>Do Not Disable Certificate Validation</source>
+        <target state="translated">Ne pas désactiver la validation de certificat</target>
+        <note />
+      </trans-unit>
+      <trans-unit id="DoNotDisableCertificateValidationDescription">
+        <source>A certificate can help authenticate the identity of the server. Clients should validate the server certificate to ensure requests are sent to the intended server. If the ServerCertificateValidationCallback always returns 'true', any certificate will pass validation.</source>
+        <target state="translated">Un certificat peut vous aider à authentifier l'identité du serveur. Les clients doivent valider le certificat de serveur pour garantir que les demandes sont envoyées au serveur souhaité. Si ServerCertificateValidationCallback retourne toujours 'true', tous les certificats sont validés.</target>
+        <note />
+      </trans-unit>
+      <trans-unit id="DoNotDisableCertificateValidationMessage">
+        <source>The ServerCertificateValidationCallback is set to a function that accepts any server certificate, by always returning true. Ensure that server certificates are validated to verify the identity of the server receiving requests.</source>
+        <target state="translated">ServerCertificateValidationCallback est défini sur une fonction qui accepte n'importe quel certificat de serveur en retournant toujours la valeur true. Veillez à ce que ces certificats de serveur soient validés pour vérifier l'identité du serveur qui reçoit les demandes.</target>
         <note />
       </trans-unit>
       <trans-unit id="DoNotDisableHttpClientCRLCheckDescription">
         <source>Using HttpClient without providing a platform specific handler (WinHttpHandler or CurlHandler or HttpClientHandler) where the CheckCertificateRevocationList property is set to true, will allow revoked certificates to be accepted by the HttpClient as valid.</source>
         <target state="new">Using HttpClient without providing a platform specific handler (WinHttpHandler or CurlHandler or HttpClientHandler) where the CheckCertificateRevocationList property is set to true, will allow revoked certificates to be accepted by the HttpClient as valid.</target>
-=======
-      <trans-unit id="ApprovedCipherMode">
-        <source>Do Not Use Unsafe Cipher Modes</source>
-        <target state="translated">Ne pas utiliser de modes de chiffrement non sécurisés</target>
->>>>>>> 4b720f26
-        <note />
-      </trans-unit>
-      <trans-unit id="ApprovedCipherModeDescription">
-        <source>These modes are vulnerable to attacks. Use only approved modes (CBC, CTS).</source>
-        <target state="translated">Ces modes sont vulnérables aux attaques. Utilisez uniquement des modes approuvés (CBC, CTS).</target>
-        <note />
-      </trans-unit>
-      <trans-unit id="ApprovedCipherModeMessage">
-        <source>It uses an unsafe Cipher Mode {0}</source>
-        <target state="translated">Utilise un mode de chiffrement non sécurisé {0}</target>
-        <note />
-      </trans-unit>
-      <trans-unit id="AttributeStringLiteralsShouldParseCorrectlyDescription">
-        <source>The string literal parameter of an attribute does not parse correctly for a URL, a GUID, or a version.</source>
-        <target state="translated">Le paramètre de littéral de chaîne d'un attribut n'est pas correctement analysé pour une URL, un GUID ou une version.</target>
-        <note />
-      </trans-unit>
-      <trans-unit id="AttributeStringLiteralsShouldParseCorrectlyMessageDefault">
-        <source>In the constructor of '{0}', change the value of argument '{1}', which is currently "{2}", to something that can be correctly parsed as '{3}'.</source>
-        <target state="translated">Dans le constructeur de '{0}', changez la valeur de l'argument '{1}', qui correspond à "{2}", et remplacez-la par une valeur pouvant être analysée correctement en tant que '{3}'.</target>
-        <note />
-      </trans-unit>
-      <trans-unit id="AttributeStringLiteralsShouldParseCorrectlyMessageEmpty">
-        <source>In the constructor of '{0}', change the value of argument '{1}', which is currently an empty string (""), to something that can be correctly parsed as '{2}'.</source>
-        <target state="translated">Dans le constructeur de '{0}', changez la valeur de l'argument '{1}', qui correspond à une chaîne vide (""), et remplacez-la par une valeur pouvant être analysée correctement en tant que '{2}'.</target>
-        <note />
-      </trans-unit>
-      <trans-unit id="AttributeStringLiteralsShouldParseCorrectlyTitle">
-        <source>Attribute string literals should parse correctly</source>
-        <target state="translated">Les littéraux de chaîne d'attribut doivent être analysés correctement</target>
-        <note />
-      </trans-unit>
-      <trans-unit id="AvoidUnsealedAttributesDescription">
-        <source>The .NET Framework class library provides methods for retrieving custom attributes. By default, these methods search the attribute inheritance hierarchy. Sealing the attribute eliminates the search through the inheritance hierarchy and can improve performance.</source>
-        <target state="translated">La bibliothèque de classes .NET Framework fournit des méthodes pour récupérer les attributs personnalisés. Par défaut, ces méthodes effectuent des recherches dans la hiérarchie d'héritage des attributs. Le scellement de l'attribut permet d'éviter les recherches dans la hiérarchie d'héritage et contribue à l'amélioration des performances.</target>
-        <note />
-      </trans-unit>
-      <trans-unit id="AvoidUnsealedAttributesMessage">
-        <source>Avoid unsealed attributes</source>
-        <target state="translated">Éviter les attributs unsealed</target>
-        <note />
-      </trans-unit>
-      <trans-unit id="AvoidUnsealedAttributesTitle">
-        <source>Avoid unsealed attributes</source>
-        <target state="translated">Éviter les attributs unsealed</target>
-        <note />
-      </trans-unit>
-      <trans-unit id="AvoidZeroLengthArrayAllocationsMessage">
-        <source>Avoid unnecessary zero-length array allocations.  Use {0} instead.</source>
-        <target state="translated">Évitez les allocations inutiles de tableaux dont la longueur est égale à zéro.  Utilisez {0} à la place.</target>
-        <note />
-      </trans-unit>
-      <trans-unit id="AvoidZeroLengthArrayAllocationsTitle">
-        <source>Avoid zero-length array allocations.</source>
-        <target state="translated">Évitez les allocations de tableaux dont la longueur est égale à zéro.</target>
-        <note />
-      </trans-unit>
-      <trans-unit id="BinaryFormatterDeserializeMaybeWithoutBinderSetMessage">
-        <source>The method '{0}' is insecure when deserializing untrusted data without a SerializationBinder to restrict the type of objects in the deserialized object graph.</source>
-        <target state="translated">La méthode '{0}' n'est pas sécurisée durant la désérialisation de données non fiables sans SerializationBinder pour restreindre le type des objets dans le graphe d'objets désérialisés.</target>
-        <note />
-      </trans-unit>
-      <trans-unit id="BinaryFormatterDeserializeMaybeWithoutBinderSetTitle">
-        <source>Ensure BinaryFormatter.Binder is set before calling BinaryFormatter.Deserialize</source>
-        <target state="translated">Vérifiez que BinaryFormatter.Binder est défini avant d'appeler BinaryFormatter.Deserialize</target>
-        <note />
-      </trans-unit>
-      <trans-unit id="BinaryFormatterDeserializeWithoutBinderSetMessage">
-        <source>The method '{0}' is insecure when deserializing untrusted data without a SerializationBinder to restrict the type of objects in the deserialized object graph.</source>
-        <target state="translated">La méthode '{0}' n'est pas sécurisée durant la désérialisation de données non fiables sans SerializationBinder pour restreindre le type des objets dans le graphe d'objets désérialisés.</target>
-        <note />
-      </trans-unit>
-      <trans-unit id="BinaryFormatterDeserializeWithoutBinderSetTitle">
-        <source>Do not call BinaryFormatter.Deserialize without first setting BinaryFormatter.Binder</source>
-        <target state="translated">N'appelez pas BinaryFormatter.Deserialize sans avoir défini d'abord BinaryFormatter.Binder</target>
-        <note />
-      </trans-unit>
-      <trans-unit id="BinaryFormatterMethodUsedDescription">
-        <source>The method '{0}' is insecure when deserializing untrusted data.  If you need to instead detect BinaryFormatter deserialization without a SerializationBinder set, then disable rule CA2300, and enable rules CA2301 and CA2302.</source>
-        <target state="translated">La méthode '{0}' n'est pas sécurisée durant la désérialisation de données non fiables. Si vous devez plutôt détecter la désérialisation BinaryFormatter sans avoir défini SerializationBinder, désactivez la règle CA2300, puis activez les règles CA2301 et CA2302.</target>
-        <note />
-      </trans-unit>
-      <trans-unit id="BinaryFormatterMethodUsedMessage">
-        <source>The method '{0}' is insecure when deserializing untrusted data.</source>
-        <target state="translated">La méthode '{0}' n'est pas sécurisée durant la désérialisation de données non fiables.</target>
-        <note />
-      </trans-unit>
-      <trans-unit id="BinaryFormatterMethodUsedTitle">
-        <source>Do not use insecure deserializer BinaryFormatter</source>
-        <target state="translated">Ne pas utiliser le désérialiseur non sécurisé BinaryFormatter</target>
-        <note />
-      </trans-unit>
-      <trans-unit id="CallGCSuppressFinalizeCorrectlyDescription">
-        <source>A method that is an implementation of Dispose does not call GC.SuppressFinalize; or a method that is not an implementation of Dispose calls GC.SuppressFinalize; or a method calls GC.SuppressFinalize and passes something other than this (Me in Visual?Basic).</source>
-        <target state="translated">Une méthode qui est une implémentation de Dispose n'appelle pas GC.SuppressFinalize. Ou bien, une méthode qui n'est pas une implémentation de Dispose appelle GC.SuppressFinalize. Ou encore, une méthode appelle GC.SuppressFinalize et passe autre chose que this (Me en Visual Basic).</target>
-        <note />
-      </trans-unit>
-      <trans-unit id="CallGCSuppressFinalizeCorrectlyMessageNotCalled">
-        <source>Change {0} to call {1}. This will prevent derived types that introduce a finalizer from needing to re-implement 'IDisposable' to call it.</source>
-        <target state="translated">Changez {0} pour appeler {1}. Cette opération empêche les types dérivés qui introduisent un finaliseur d'avoir à réimplémenter 'IDisposable' pour l'appeler.</target>
-        <note />
-      </trans-unit>
-      <trans-unit id="CallGCSuppressFinalizeCorrectlyMessageNotCalledWithFinalizer">
-        <source>Change {0} to call {1}. This will prevent unnecessary finalization of the object once it has been disposed and it has fallen out of scope.</source>
-        <target state="translated">Changez {0} pour appeler {1}. Cela empêche une finalisation inutile de l'objet une fois qu'il a été supprimé et qu'il est devenu hors de portée.</target>
-        <note />
-      </trans-unit>
-      <trans-unit id="CallGCSuppressFinalizeCorrectlyMessageNotPassedThis">
-        <source>{0} calls {1} on something other than itself. Change the call site to pass 'this' ('Me' in Visual Basic) instead.</source>
-        <target state="translated">{0} appelle {1} sur autre chose que lui -même. Changez le site d'appel pour passer 'this' ('Me' en Visual Basic) à la place.</target>
-        <note />
-      </trans-unit>
-      <trans-unit id="CallGCSuppressFinalizeCorrectlyMessageOutsideDispose">
-        <source>{0} calls {1}, a method that is typically only called within an implementation of 'IDisposable.Dispose'. Refer to the IDisposable pattern for more information.</source>
-        <target state="translated">{0} appelle {1}, une méthode qui est généralement appelée uniquement dans une implémentation de 'IDisposable.Dispose'. Consultez le modèle IDisposable pour plus d'informations.</target>
-        <note />
-      </trans-unit>
-      <trans-unit id="CallGCSuppressFinalizeCorrectlyTitle">
-        <source>Dispose methods should call SuppressFinalize</source>
-        <target state="translated">Les méthodes Dispose doivent appeler SuppressFinalize</target>
-        <note />
-      </trans-unit>
-      <trans-unit id="CategoryReliability">
-        <source>Reliability</source>
-        <target state="translated">Fiabilité</target>
-        <note />
-      </trans-unit>
-      <trans-unit id="DefinitelyDisableHttpClientCRLCheck">
-        <source>HttpClients should enable certificate revocation list checks</source>
-        <target state="new">HttpClients should enable certificate revocation list checks</target>
-        <note />
-      </trans-unit>
-      <trans-unit id="DefinitelyDisableHttpClientCRLCheckMessage">
-        <source>HttpClient is created without enabling CheckCertificateRevocationList</source>
-        <target state="new">HttpClient is created without enabling CheckCertificateRevocationList</target>
-        <note />
-      </trans-unit>
-      <trans-unit id="DefinitelyInstallRootCert">
-        <source>Do Not Add Certificates To Root Store</source>
-        <target state="translated">Ne pas ajouter de certificats au magasin racine</target>
-        <note />
-      </trans-unit>
-      <trans-unit id="DefinitelyInstallRootCertMessage">
-        <source>Adding certificates to the operating system's trusted root certificates increases the risk of incorrectly authenticating an illegitimate certificate</source>
-        <target state="translated">L'ajout de certificats aux certificats racines approuvés du système d'exploitation augmente le risque d'authentification incorrecte d'un certificat illégitime</target>
-        <note />
-      </trans-unit>
-      <trans-unit id="DefinitelyUseCreateEncryptorWithNonDefaultIV">
-        <source>Do not use CreateEncryptor with non-default IV</source>
-        <target state="new">Do not use CreateEncryptor with non-default IV</target>
-        <note />
-      </trans-unit>
-      <trans-unit id="DefinitelyUseCreateEncryptorWithNonDefaultIVMessage">
-        <source>Symmetric encryption uses non-default initialization vector, which could be potentially repeatable</source>
-        <target state="new">Symmetric encryption uses non-default initialization vector, which could be potentially repeatable</target>
-        <note />
-      </trans-unit>
-      <trans-unit id="DefinitelyUseSecureCookiesASPNetCore">
-        <source>Use Secure Cookies In ASP.Net Core</source>
-        <target state="translated">Utiliser des cookies sécurisés en ASP.Net Core</target>
-        <note />
-      </trans-unit>
-      <trans-unit id="DefinitelyUseSecureCookiesASPNetCoreMessage">
-        <source>Set CookieOptions.Secure = true when setting a cookie</source>
-        <target state="translated">Définir CookieOptions.Secure = true au moment de définir un cookie</target>
-        <note />
-      </trans-unit>
-      <trans-unit id="DefinitelyUseWeakKDFInsufficientIterationCount">
-        <source>Do Not Use Weak Key Derivation Function With Insufficient Iteration Count</source>
-        <target state="translated">N'utilisez pas la fonction de dérivation de clés faibles avec un nombre insuffisant d'itérations</target>
-        <note />
-      </trans-unit>
-      <trans-unit id="DefinitelyUseWeakKDFInsufficientIterationCountMessage">
-        <source>Use at least {0} iterations when deriving a cryptographic key from a password. By default, Rfc2898DeriveByte's IterationCount is only 1000</source>
-        <target state="translated">Utilisez au moins {0} itérations quand vous dérivez une clé de chiffrement à partir d'un mot de passe. Par défaut, le IterationCount de Rfc2898DeriveByte est seulement égal à 1 000</target>
-        <note />
-      </trans-unit>
-      <trans-unit id="DeprecatedSslProtocolsDescription">
-        <source>Older protocol versions of Transport Layer Security (TLS) are less secure than TLS 1.2 and TLS 1.3, and are more likely to have new vulnerabilities. Avoid older protocol versions to minimize risk.</source>
-        <target state="translated">Les anciennes versions du protocole TLS (Transport Layer Security) sont moins sécurisées que TLS 1.2 et TLS 1.3, et sont plus susceptibles de comporter de nouvelles vulnérabilités. Évitez les anciennes versions de protocole pour réduire les risques.</target>
-        <note />
-      </trans-unit>
-      <trans-unit id="DeprecatedSslProtocolsMessage">
-        <source>Transport Layer Security protocol version '{0}' is deprecated.  Use 'None' to let the Operating System choose a version.</source>
-        <target state="translated">La version '{0}' du protocole TLS (Transport Layer Security) est dépréciée. Utilisez 'None' pour laisser le système d'exploitation choisir une version.</target>
-        <note />
-      </trans-unit>
-      <trans-unit id="DeprecatedSslProtocolsTitle">
-        <source>Do not use deprecated SslProtocols values</source>
-        <target state="translated">N'utilisez pas de valeurs dépréciées pour SslProtocols</target>
-        <note />
-      </trans-unit>
-      <trans-unit id="DisposableFieldsShouldBeDisposedDescription">
-        <source>A type that implements System.IDisposable declares fields that are of types that also implement IDisposable. The Dispose method of the field is not called by the Dispose method of the declaring type. To fix a violation of this rule, call Dispose on fields that are of types that implement IDisposable if you are responsible for allocating and releasing the unmanaged resources held by the field.</source>
-        <target state="translated">Un type qui implémente System.IDisposable déclare des champs dont les types implémentent également IDisposable. La méthode Dispose du champ n'est pas appelée par la méthode Dispose du type déclarant. Pour corriger toute violation de cette règle, appelez Dispose sur les champs dont les types implémentent IDisposable si vous êtes responsable de l'allocation et de la libération des ressources non managées détenues par le champ.</target>
-        <note />
-      </trans-unit>
-      <trans-unit id="DisposableFieldsShouldBeDisposedMessage">
-        <source>'{0}' contains field '{1}' that is of IDisposable type '{2}', but it is never disposed. Change the Dispose method on '{0}' to call Close or Dispose on this field.</source>
-        <target state="translated">'{0}' contient le champ '{1}' qui est de type IDisposable '{2}', mais il n'est jamais supprimé. Changez la méthode Dispose sur '{0}' afin d'appeler Close ou Dispose pour ce champ.</target>
-        <note />
-      </trans-unit>
-      <trans-unit id="DisposableFieldsShouldBeDisposedTitle">
-        <source>Disposable fields should be disposed</source>
-        <target state="translated">Les champs supprimables doivent l'être</target>
-        <note />
-      </trans-unit>
-      <trans-unit id="DisposableTypesShouldDeclareFinalizerDescription">
-        <source>A type that implements System.IDisposable and has fields that suggest the use of unmanaged resources does not implement a finalizer, as described by Object.Finalize.</source>
-        <target state="translated">Un type qui implémente System.IDisposable et dont les champs suggèrent l'utilisation de ressources non managées n'implémente pas de finaliseur conforme à la description de Object.Finalize.</target>
-        <note />
-      </trans-unit>
-      <trans-unit id="DisposableTypesShouldDeclareFinalizerMessage">
-        <source>Disposable types should declare finalizer</source>
-        <target state="translated">Les types supprimables doivent déclarer un finaliseur</target>
-        <note />
-      </trans-unit>
-      <trans-unit id="DisposableTypesShouldDeclareFinalizerTitle">
-        <source>Disposable types should declare finalizer</source>
-        <target state="translated">Les types supprimables doivent déclarer un finaliseur</target>
-        <note />
-      </trans-unit>
-      <trans-unit id="DisposeMethodsShouldCallBaseClassDisposeDescription">
-        <source>A type that implements System.IDisposable inherits from a type that also implements IDisposable. The Dispose method of the inheriting type does not call the Dispose method of the parent type. To fix a violation of this rule, call base.Dispose in your Dispose method.</source>
-        <target state="translated">Un type qui implémente System.IDisposable hérite d'un type qui implémente également IDisposable. La méthode Dispose du type qui hérite n'appelle pas la méthode Dispose du type parent. Pour corriger toute violation de cette règle, appelez base.Dispose dans votre méthode Dispose.</target>
-        <note />
-      </trans-unit>
-      <trans-unit id="DisposeMethodsShouldCallBaseClassDisposeMessage">
-        <source>Ensure that method '{0}' calls '{1}' in all possible control flow paths.</source>
-        <target state="translated">Vérifiez que la méthode '{0}' appelle '{1}' dans tous les chemins de flux de contrôle possibles.</target>
-        <note />
-      </trans-unit>
-      <trans-unit id="DisposeMethodsShouldCallBaseClassDisposeTitle">
-        <source>Dispose methods should call base class dispose</source>
-        <target state="translated">Les méthodes Dispose doivent appeler la méthode Dispose de la classe de base</target>
-        <note />
-      </trans-unit>
-      <trans-unit id="DisposeObjectsBeforeLosingScopeDescription">
-        <source>If a disposable object is not explicitly disposed before all references to it are out of scope, the object will be disposed at some indeterminate time when the garbage collector runs the finalizer of the object. Because an exceptional event might occur that will prevent the finalizer of the object from running, the object should be explicitly disposed instead.</source>
-        <target state="translated">Si un objet supprimable n'est pas supprimé explicitement avant que toutes les références s'y rapportant ne soient hors de portée, cet objet sera supprimé à un moment indéterminé lorsque le Garbage Collector exécutera le finaliseur sur l'objet. Il est préférable que l'objet soit supprimé explicitement, car un événement exceptionnel peut se produire, empêchant l'exécution du finaliseur de l'objet.</target>
-        <note />
-      </trans-unit>
-      <trans-unit id="DisposeObjectsBeforeLosingScopeMayBeDisposedMessage">
-        <source>Use recommended dispose pattern to ensure that object created by '{0}' is disposed on all paths. If possible, wrap the creation within a 'using' statement or a 'using' declaration. Otherwise, use a try-finally pattern, with a dedicated local variable declared before the try region and an unconditional Dispose invocation on non-null value in the 'finally' region, say 'x?.Dispose()'. If the object is explicitly disposed within the try region or the dispose ownership is transfered to another object or method, assign 'null' to the local variable just after such an operation to prevent double dispose in 'finally'.</source>
-        <target state="translated">Utilisez le modèle de suppression recommandé pour vérifier que l'objet créé par '{0}' est supprimé sur tous les chemins. Si possible, incluez la création dans un wrapper au sein d'une instruction 'using' ou d'une déclaration 'using'. Sinon, utilisez un modèle try-finally avec une variable locale dédiée déclarée avant la région try et un appel inconditionnel de Dispose sur une valeur non null dans la région 'finally', par exemple 'x?.Dispose()'. Si l'objet est explicitement supprimé dans la région try ou si la propriété de suppression est transférée vers un autre objet ou une autre méthode, affectez la valeur 'null' à la variable locale juste après cette opération pour éviter une double suppression dans 'finally'.</target>
-        <note />
-      </trans-unit>
-      <trans-unit id="DisposeObjectsBeforeLosingScopeMayBeDisposedOnExceptionPathsMessage">
-        <source>Use recommended dispose pattern to ensure that object created by '{0}' is disposed on all exception paths. If possible, wrap the creation within a 'using' statement or a 'using' declaration. Otherwise, use a try-finally pattern, with a dedicated local variable declared before the try region and an unconditional Dispose invocation on non-null value in the 'finally' region, say 'x?.Dispose()'. If the object is explicitly disposed within the try region or the dispose ownership is transfered to another object or method, assign 'null' to the local variable just after such an operation to prevent double dispose in 'finally'.</source>
-        <target state="translated">Utilisez le modèle de suppression recommandé pour vérifier que l'objet créé par '{0}' est supprimé sur tous les chemins d'exception. Si possible, incluez la création dans un wrapper au sein d'une instruction 'using' ou d'une déclaration 'using'. Sinon, utilisez un modèle try-finally avec une variable locale dédiée déclarée avant la région try et un appel inconditionnel de Dispose sur une valeur non null dans la région 'finally', par exemple 'x?.Dispose()'. Si l'objet est explicitement supprimé dans la région try ou si la propriété de suppression est transférée vers un autre objet ou une autre méthode, affectez la valeur 'null' à la variable locale juste après cette opération pour éviter une double suppression dans 'finally'.</target>
-        <note />
-      </trans-unit>
-      <trans-unit id="DisposeObjectsBeforeLosingScopeNotDisposedMessage">
-        <source>Call System.IDisposable.Dispose on object created by '{0}' before all references to it are out of scope.</source>
-        <target state="translated">Appelez System.IDisposable.Dispose sur l'objet créé par '{0}' avant que toutes les références s'y rapportant ne soient hors étendue.</target>
-        <note />
-      </trans-unit>
-      <trans-unit id="DisposeObjectsBeforeLosingScopeNotDisposedOnExceptionPathsMessage">
-        <source>Object created by '{0}' is not disposed along all exception paths. Call System.IDisposable.Dispose on the object before all references to it are out of scope.</source>
-        <target state="translated">L'objet créé par '{0}' n'est pas supprimé dans tous les chemins d'exception. Appelez System.IDisposable.Dispose sur l'objet avant que toutes les références s'y rapportant ne soient hors étendue.</target>
-        <note />
-      </trans-unit>
-      <trans-unit id="DisposeObjectsBeforeLosingScopeTitle">
-        <source>Dispose objects before losing scope</source>
-        <target state="translated">Supprimer les objets avant la mise hors de portée</target>
-        <note />
-      </trans-unit>
-      <trans-unit id="DoNotAddArchiveItemPathToTheTargetFileSystemPath">
-        <source>Do Not Add Archive Item's Path To The Target File System Path</source>
-        <target state="translated">Ne pas ajouter le chemin de l'élément d'archive au chemin du système de fichiers cible</target>
-        <note />
-      </trans-unit>
-      <trans-unit id="DoNotAddArchiveItemPathToTheTargetFileSystemPathDescription">
-        <source>When extracting files from an archive and using the archive item's path, check if the path is safe. Archive path can be relative and can lead to file system access outside of the expected file system target path, leading to malicious config changes and remote code execution via lay-and-wait technique.</source>
-        <target state="translated">Quand vous effectuez l'extraction de fichiers à partir d'une archive et à l'aide du chemin de l'élément d'archive, vérifiez si le chemin est sécurisé. Le chemin de l'archive peut être relatif et entraîner l'accès au système de fichiers en dehors du chemin cible attendu pour le système de fichiers. Cela peut permettre ensuite des changements de configuration malveillants et l'exécution de code à distance via une technique d'embuscade.</target>
-        <note />
-      </trans-unit>
-      <trans-unit id="DoNotAddArchiveItemPathToTheTargetFileSystemPathMessage">
-        <source>When creating path for '{0} in method {1}' from relative archive item path to extract file and the source is an untrusted zip archive, make sure to sanitize relative archive item path '{2} in method {3}'</source>
-        <target state="translated">Quand vous créez le chemin de '{0} dans la méthode {1}' à partir du chemin d'élément d'archive relatif pour extraire un fichier, et que la source est une archive zip non approuvée, veillez à assainir le chemin d'élément d'archive relatif '{2} dans la méthode {3}'</target>
-        <note />
-      </trans-unit>
-      <trans-unit id="DoNotAddSchemaByURL">
-        <source>Do Not Add Schema By URL</source>
-        <target state="translated">Ne pas ajouter de schéma par URL</target>
-        <note />
-      </trans-unit>
-      <trans-unit id="DoNotAddSchemaByURLDescription">
-        <source>This overload of XmlSchemaCollection.Add method internally enables DTD processing on the XML reader instance used, and uses UrlResolver for resolving external XML entities. The outcome is information disclosure. Content from file system or network shares for the machine processing the XML can be exposed to attacker. In addition, an attacker can use this as a DoS vector.</source>
-        <target state="translated">Cette surcharge de la méthode XmlSchemaCollection.Add active de manière interne le traitement DTD sur l'instance de lecteur XML utilisée, puis utilise UrlResolver pour résoudre les entités XML externes. Il en résulte une divulgation d'informations. Le contenu du système de fichiers ou des partages réseau de la machine qui traite le code XML peut être exposé à un attaquant. En outre, un attaquant peut l'utiliser comme vecteur d'attaque DoS.</target>
-        <note />
-      </trans-unit>
-      <trans-unit id="DoNotAddSchemaByURLMessage">
-        <source>This overload of the Add method is potentially unsafe because it may resolve dangerous external references</source>
-        <target state="translated">Cette surcharge de la méthode Add est potentiellement non sécurisée, car elle peut résoudre des références externes dangereuses</target>
-        <note />
-      </trans-unit>
-      <trans-unit id="DoNotCallDangerousMethodsInDeserialization">
-        <source>Do Not Call Dangerous Methods In Deserialization</source>
-        <target state="translated">Ne pas appeler de méthodes dangereuses dans la désérialisation</target>
-        <note />
-      </trans-unit>
-      <trans-unit id="DoNotCallDangerousMethodsInDeserializationDescription">
-        <source>Insecure Deserialization is a vulnerability which occurs when untrusted data is used to abuse the logic of an application, inflict a Denial-of-Service (DoS) attack, or even execute arbitrary code upon it being deserialized. It’s frequently possible for malicious users to abuse these deserialization features when the application is deserializing untrusted data which is under their control. Specifically, invoke dangerous methods in the process of deserialization. Successful insecure deserialization attacks could allow an attacker to carry out attacks such as DoS attacks, authentication bypasses, and remote code execution.</source>
-        <target state="translated">La désérialisation non sécurisée et une vulnérabilité qui se produit quand des données non approuvées sont utilisées pour exploiter la logique d'une application, infliger une attaque par déni de service (DoS) ou même exécuter du code arbitraire pendant leur désérialisation. Les utilisateurs malveillants peuvent souvent exploiter les fonctionnalités de ces désérialisations quand l'application désérialise des données non approuvées qui sont sous leur contrôle. Plus précisément, ils appellent des méthodes dangereuses dans le processus de désérialisation. Les attaques pendant une désérialisation non sécurisée peuvent permettre à un utilisateur malveillant d'effectuer des attaques de type attaques DoS, contournements d'authentification et exécution du code à distance.</target>
-        <note />
-      </trans-unit>
-      <trans-unit id="DoNotCallDangerousMethodsInDeserializationMessage">
-        <source>When deserializing an instance of class {0}, method {1} can call dangerous method {2}.</source>
-        <target state="translated">Quand vous désérialisez une instance de la classe {0}, la méthode {1} peut appeler une méthode dangereuse {2}.</target>
-        <note />
-      </trans-unit>
-      <trans-unit id="DoNotCallOverridableMethodsInConstructorsDescription">
-        <source>When a constructor calls a virtual method, the constructor for the instance that invokes the method may not have executed.</source>
-        <target state="translated">Quand un constructeur appelle une méthode virtuelle, le constructeur de l'instance qui appelle la méthode n'a peut-être pas été exécuté.</target>
-        <note />
-      </trans-unit>
-      <trans-unit id="DoNotCallOverridableMethodsInConstructorsMessage">
-        <source>Do not call overridable methods in constructors</source>
-        <target state="translated">N'appelez pas de méthodes substituables dans les constructeurs</target>
-        <note />
-      </trans-unit>
-      <trans-unit id="DoNotCallOverridableMethodsInConstructorsTitle">
-        <source>Do not call overridable methods in constructors</source>
-        <target state="translated">N'appelez pas de méthodes substituables dans les constructeurs</target>
-        <note />
-      </trans-unit>
-      <trans-unit id="DoNotCallToImmutableCollectionOnAnImmutableCollectionValueMessage">
-        <source>Do not call {0} on an {1} value</source>
-        <target state="translated">Ne pas appeler {0} sur une valeur {1}</target>
-        <note />
-      </trans-unit>
-      <trans-unit id="DoNotCallToImmutableCollectionOnAnImmutableCollectionValueTitle">
-        <source>Do not call ToImmutableCollection on an ImmutableCollection value</source>
-        <target state="translated">Ne pas appeler ToImmutableCollection sur une valeur ImmutableCollection</target>
-        <note />
-      </trans-unit>
-      <trans-unit id="DoNotCatchCorruptedStateExceptionsInGeneralHandlersDescription">
-        <source>Do not author general catch handlers in code that receives corrupted state exceptions.</source>
-        <target state="translated">Ne créez pas de gestionnaires d'interception généraux dans le code qui reçoit les exceptions état altéré.</target>
-        <note />
-      </trans-unit>
-      <trans-unit id="DoNotCatchCorruptedStateExceptionsInGeneralHandlersMessage">
-        <source>Do not catch corrupted state exceptions in general handlers.</source>
-        <target state="translated">N'interceptez pas les exceptions état altéré dans les gestionnaires généraux.</target>
-        <note />
-      </trans-unit>
-      <trans-unit id="DoNotCatchCorruptedStateExceptionsInGeneralHandlersTitle">
-        <source>Do not catch corrupted state exceptions in general handlers.</source>
-        <target state="translated">N'interceptez pas les exceptions état altéré dans les gestionnaires généraux.</target>
-        <note />
-      </trans-unit>
-      <trans-unit id="DoNotCreateTasksWithoutPassingATaskSchedulerDescription">
-        <source>Do not create tasks unless you are using one of the overloads that takes a TaskScheduler. The default is to schedule on TaskScheduler.Current, which would lead to deadlocks. Either use TaskScheduler.Default to schedule on the thread pool, or explicitly pass TaskScheduler.Current to make your intentions clear.</source>
-        <target state="translated">Ne créez pas de tâches sauf si vous utilisez l'une des surcharges qui acceptent TaskScheduler. La valeur par défaut consiste à planifier TaskScheduler.Current, ce qui entraîne des interblocages. Utilisez TaskScheduler.Default pour planifier le pool de threads, ou passez explicitement TaskScheduler.Current pour clarifier vos intentions.</target>
-        <note />
-      </trans-unit>
-      <trans-unit id="DoNotCreateTasksWithoutPassingATaskSchedulerMessage">
-        <source>Do not create tasks without passing a TaskScheduler</source>
-        <target state="translated">Ne pas créer de tâches sans passer TaskScheduler</target>
-        <note />
-      </trans-unit>
-      <trans-unit id="DoNotCreateTasksWithoutPassingATaskSchedulerTitle">
-        <source>Do not create tasks without passing a TaskScheduler</source>
-        <target state="translated">Ne pas créer de tâches sans passer TaskScheduler</target>
-        <note />
-      </trans-unit>
-      <trans-unit id="DoNotDisableCertificateValidation">
-        <source>Do Not Disable Certificate Validation</source>
-        <target state="translated">Ne pas désactiver la validation de certificat</target>
-        <note />
-      </trans-unit>
-      <trans-unit id="DoNotDisableCertificateValidationDescription">
-        <source>A certificate can help authenticate the identity of the server. Clients should validate the server certificate to ensure requests are sent to the intended server. If the ServerCertificateValidationCallback always returns 'true', any certificate will pass validation.</source>
-        <target state="translated">Un certificat peut vous aider à authentifier l'identité du serveur. Les clients doivent valider le certificat de serveur pour garantir que les demandes sont envoyées au serveur souhaité. Si ServerCertificateValidationCallback retourne toujours 'true', tous les certificats sont validés.</target>
-        <note />
-      </trans-unit>
-      <trans-unit id="DoNotDisableCertificateValidationMessage">
-        <source>The ServerCertificateValidationCallback is set to a function that accepts any server certificate, by always returning true. Ensure that server certificates are validated to verify the identity of the server receiving requests.</source>
-        <target state="translated">ServerCertificateValidationCallback est défini sur une fonction qui accepte n'importe quel certificat de serveur en retournant toujours la valeur true. Veillez à ce que ces certificats de serveur soient validés pour vérifier l'identité du serveur qui reçoit les demandes.</target>
-        <note />
-      </trans-unit>
-      <trans-unit id="DoNotDisableHttpClientCRLCheckDescription">
-        <source>Using HttpClient without providing a platform specific handler (WinHttpHandler or CurlHandler or HttpClientHandler) where the CheckCertificateRevocationList property is set to true, will allow revoked certificates to be accepted by the HttpClient as valid.</source>
-        <target state="new">Using HttpClient without providing a platform specific handler (WinHttpHandler or CurlHandler or HttpClientHandler) where the CheckCertificateRevocationList property is set to true, will allow revoked certificates to be accepted by the HttpClient as valid.</target>
         <note />
       </trans-unit>
       <trans-unit id="DoNotDisableHTTPHeaderChecking">

--- conflicted
+++ resolved
@@ -17,11 +17,451 @@
         <target state="new">PreserveSigAttribute indicates that a method will return an HRESULT, rather than throwing an exception. Therefore, it is important to consume the HRESULT returned by the method, so that errors can be detected. Generally, this is done by calling Marshal.ThrowExceptionForHR.</target>
         <note />
       </trans-unit>
-<<<<<<< HEAD
       <trans-unit id="AlwaysConsumeTheValueReturnedByMethodsMarkedWithPreserveSigAttributeMessage">
         <source>Consume the hresult returned by method '{0}' and call Marshal.ThrowExceptionForHR.</source>
         <target state="new">Consume the hresult returned by method '{0}' and call Marshal.ThrowExceptionForHR.</target>
-=======
+        <note />
+      </trans-unit>
+      <trans-unit id="AlwaysConsumeTheValueReturnedByMethodsMarkedWithPreserveSigAttributeTitle">
+        <source>Always consume the value returned by methods marked with PreserveSigAttribute</source>
+        <target state="new">Always consume the value returned by methods marked with PreserveSigAttribute</target>
+        <note />
+      </trans-unit>
+      <trans-unit id="ApprovedCipherMode">
+        <source>Do Not Use Unsafe Cipher Modes</source>
+        <target state="new">Do Not Use Unsafe Cipher Modes</target>
+        <note />
+      </trans-unit>
+      <trans-unit id="ApprovedCipherModeDescription">
+        <source>These modes are vulnerable to attacks. Use only approved modes (CBC, CTS).</source>
+        <target state="new">These modes are vulnerable to attacks. Use only approved modes (CBC, CTS).</target>
+        <note />
+      </trans-unit>
+      <trans-unit id="ApprovedCipherModeMessage">
+        <source>It uses an unsafe Cipher Mode {0}</source>
+        <target state="new">It uses an unsafe Cipher Mode {0}</target>
+        <note />
+      </trans-unit>
+      <trans-unit id="AttributeStringLiteralsShouldParseCorrectlyDescription">
+        <source>The string literal parameter of an attribute does not parse correctly for a URL, a GUID, or a version.</source>
+        <target state="new">The string literal parameter of an attribute does not parse correctly for a URL, a GUID, or a version.</target>
+        <note />
+      </trans-unit>
+      <trans-unit id="AttributeStringLiteralsShouldParseCorrectlyMessageDefault">
+        <source>In the constructor of '{0}', change the value of argument '{1}', which is currently "{2}", to something that can be correctly parsed as '{3}'.</source>
+        <target state="new">In the constructor of '{0}', change the value of argument '{1}', which is currently "{2}", to something that can be correctly parsed as '{3}'.</target>
+        <note />
+      </trans-unit>
+      <trans-unit id="AttributeStringLiteralsShouldParseCorrectlyMessageEmpty">
+        <source>In the constructor of '{0}', change the value of argument '{1}', which is currently an empty string (""), to something that can be correctly parsed as '{2}'.</source>
+        <target state="new">In the constructor of '{0}', change the value of argument '{1}', which is currently an empty string (""), to something that can be correctly parsed as '{2}'.</target>
+        <note />
+      </trans-unit>
+      <trans-unit id="AttributeStringLiteralsShouldParseCorrectlyTitle">
+        <source>Attribute string literals should parse correctly</source>
+        <target state="new">Attribute string literals should parse correctly</target>
+        <note />
+      </trans-unit>
+      <trans-unit id="AvoidUnsealedAttributesDescription">
+        <source>The .NET Framework class library provides methods for retrieving custom attributes. By default, these methods search the attribute inheritance hierarchy. Sealing the attribute eliminates the search through the inheritance hierarchy and can improve performance.</source>
+        <target state="new">The .NET Framework class library provides methods for retrieving custom attributes. By default, these methods search the attribute inheritance hierarchy. Sealing the attribute eliminates the search through the inheritance hierarchy and can improve performance.</target>
+        <note />
+      </trans-unit>
+      <trans-unit id="AvoidUnsealedAttributesMessage">
+        <source>Avoid unsealed attributes</source>
+        <target state="new">Avoid unsealed attributes</target>
+        <note />
+      </trans-unit>
+      <trans-unit id="AvoidUnsealedAttributesTitle">
+        <source>Avoid unsealed attributes</source>
+        <target state="new">Avoid unsealed attributes</target>
+        <note />
+      </trans-unit>
+      <trans-unit id="AvoidZeroLengthArrayAllocationsMessage">
+        <source>Avoid unnecessary zero-length array allocations.  Use {0} instead.</source>
+        <target state="new">Avoid unnecessary zero-length array allocations.  Use {0} instead.</target>
+        <note />
+      </trans-unit>
+      <trans-unit id="AvoidZeroLengthArrayAllocationsTitle">
+        <source>Avoid zero-length array allocations.</source>
+        <target state="new">Avoid zero-length array allocations.</target>
+        <note />
+      </trans-unit>
+      <trans-unit id="BinaryFormatterDeserializeMaybeWithoutBinderSetMessage">
+        <source>The method '{0}' is insecure when deserializing untrusted data without a SerializationBinder to restrict the type of objects in the deserialized object graph.</source>
+        <target state="new">The method '{0}' is insecure when deserializing untrusted data without a SerializationBinder to restrict the type of objects in the deserialized object graph.</target>
+        <note />
+      </trans-unit>
+      <trans-unit id="BinaryFormatterDeserializeMaybeWithoutBinderSetTitle">
+        <source>Ensure BinaryFormatter.Binder is set before calling BinaryFormatter.Deserialize</source>
+        <target state="new">Ensure BinaryFormatter.Binder is set before calling BinaryFormatter.Deserialize</target>
+        <note />
+      </trans-unit>
+      <trans-unit id="BinaryFormatterDeserializeWithoutBinderSetMessage">
+        <source>The method '{0}' is insecure when deserializing untrusted data without a SerializationBinder to restrict the type of objects in the deserialized object graph.</source>
+        <target state="new">The method '{0}' is insecure when deserializing untrusted data without a SerializationBinder to restrict the type of objects in the deserialized object graph.</target>
+        <note />
+      </trans-unit>
+      <trans-unit id="BinaryFormatterDeserializeWithoutBinderSetTitle">
+        <source>Do not call BinaryFormatter.Deserialize without first setting BinaryFormatter.Binder</source>
+        <target state="new">Do not call BinaryFormatter.Deserialize without first setting BinaryFormatter.Binder</target>
+        <note />
+      </trans-unit>
+      <trans-unit id="BinaryFormatterMethodUsedDescription">
+        <source>The method '{0}' is insecure when deserializing untrusted data.  If you need to instead detect BinaryFormatter deserialization without a SerializationBinder set, then disable rule CA2300, and enable rules CA2301 and CA2302.</source>
+        <target state="new">The method '{0}' is insecure when deserializing untrusted data.  If you need to instead detect BinaryFormatter deserialization without a SerializationBinder set, then disable rule CA2300, and enable rules CA2301 and CA2302.</target>
+        <note />
+      </trans-unit>
+      <trans-unit id="BinaryFormatterMethodUsedMessage">
+        <source>The method '{0}' is insecure when deserializing untrusted data.</source>
+        <target state="new">The method '{0}' is insecure when deserializing untrusted data.</target>
+        <note />
+      </trans-unit>
+      <trans-unit id="BinaryFormatterMethodUsedTitle">
+        <source>Do not use insecure deserializer BinaryFormatter</source>
+        <target state="new">Do not use insecure deserializer BinaryFormatter</target>
+        <note />
+      </trans-unit>
+      <trans-unit id="CallGCSuppressFinalizeCorrectlyDescription">
+        <source>A method that is an implementation of Dispose does not call GC.SuppressFinalize; or a method that is not an implementation of Dispose calls GC.SuppressFinalize; or a method calls GC.SuppressFinalize and passes something other than this (Me in Visual?Basic).</source>
+        <target state="new">A method that is an implementation of Dispose does not call GC.SuppressFinalize; or a method that is not an implementation of Dispose calls GC.SuppressFinalize; or a method calls GC.SuppressFinalize and passes something other than this (Me in Visual?Basic).</target>
+        <note />
+      </trans-unit>
+      <trans-unit id="CallGCSuppressFinalizeCorrectlyMessageNotCalled">
+        <source>Change {0} to call {1}. This will prevent derived types that introduce a finalizer from needing to re-implement 'IDisposable' to call it.</source>
+        <target state="new">Change {0} to call {1}. This will prevent derived types that introduce a finalizer from needing to re-implement 'IDisposable' to call it.</target>
+        <note />
+      </trans-unit>
+      <trans-unit id="CallGCSuppressFinalizeCorrectlyMessageNotCalledWithFinalizer">
+        <source>Change {0} to call {1}. This will prevent unnecessary finalization of the object once it has been disposed and it has fallen out of scope.</source>
+        <target state="new">Change {0} to call {1}. This will prevent unnecessary finalization of the object once it has been disposed and it has fallen out of scope.</target>
+        <note />
+      </trans-unit>
+      <trans-unit id="CallGCSuppressFinalizeCorrectlyMessageNotPassedThis">
+        <source>{0} calls {1} on something other than itself. Change the call site to pass 'this' ('Me' in Visual Basic) instead.</source>
+        <target state="new">{0} calls {1} on something other than itself. Change the call site to pass 'this' ('Me' in Visual Basic) instead.</target>
+        <note />
+      </trans-unit>
+      <trans-unit id="CallGCSuppressFinalizeCorrectlyMessageOutsideDispose">
+        <source>{0} calls {1}, a method that is typically only called within an implementation of 'IDisposable.Dispose'. Refer to the IDisposable pattern for more information.</source>
+        <target state="new">{0} calls {1}, a method that is typically only called within an implementation of 'IDisposable.Dispose'. Refer to the IDisposable pattern for more information.</target>
+        <note />
+      </trans-unit>
+      <trans-unit id="CallGCSuppressFinalizeCorrectlyTitle">
+        <source>Dispose methods should call SuppressFinalize</source>
+        <target state="new">Dispose methods should call SuppressFinalize</target>
+        <note />
+      </trans-unit>
+      <trans-unit id="CategoryReliability">
+        <source>Reliability</source>
+        <target state="new">Reliability</target>
+        <note />
+      </trans-unit>
+      <trans-unit id="DefinitelyDisableHttpClientCRLCheck">
+        <source>Definitely disable HttpClient certificate revocation list check</source>
+        <target state="new">Definitely disable HttpClient certificate revocation list check</target>
+        <note />
+      </trans-unit>
+      <trans-unit id="DefinitelyDisableHttpClientCRLCheckMessage">
+        <source>HttpClient is created without enabling CheckCertificateRevocationList</source>
+        <target state="new">HttpClient is created without enabling CheckCertificateRevocationList</target>
+        <note />
+      </trans-unit>
+      <trans-unit id="DefinitelyInstallRootCert">
+        <source>Do Not Add Certificates To Root Store</source>
+        <target state="new">Do Not Add Certificates To Root Store</target>
+        <note />
+      </trans-unit>
+      <trans-unit id="DefinitelyInstallRootCertMessage">
+        <source>Adding certificates to the operating system's trusted root certificates increases the risk of incorrectly authenticating an illegitimate certificate</source>
+        <target state="new">Adding certificates to the operating system's trusted root certificates increases the risk of incorrectly authenticating an illegitimate certificate</target>
+        <note />
+      </trans-unit>
+      <trans-unit id="DefinitelyUseSecureCookiesASPNetCore">
+        <source>Use Secure Cookies In ASP.Net Core</source>
+        <target state="new">Use Secure Cookies In ASP.Net Core</target>
+        <note />
+      </trans-unit>
+      <trans-unit id="DefinitelyUseSecureCookiesASPNetCoreMessage">
+        <source>Set CookieOptions.Secure = true when setting a cookie</source>
+        <target state="new">Set CookieOptions.Secure = true when setting a cookie</target>
+        <note />
+      </trans-unit>
+      <trans-unit id="DefinitelyUseWeakKDFInsufficientIterationCount">
+        <source>Do Not Use Weak Key Derivation Function With Insufficient Iteration Count</source>
+        <target state="new">Do Not Use Weak Key Derivation Function With Insufficient Iteration Count</target>
+        <note />
+      </trans-unit>
+      <trans-unit id="DefinitelyUseWeakKDFInsufficientIterationCountMessage">
+        <source>Use at least {0} iterations when deriving a cryptographic key from a password. By default, Rfc2898DeriveByte's IterationCount is only 1000</source>
+        <target state="new">Use at least {0} iterations when deriving a cryptographic key from a password. By default, Rfc2898DeriveByte's IterationCount is only 1000</target>
+        <note />
+      </trans-unit>
+      <trans-unit id="DeprecatedSslProtocolsDescription">
+        <source>Older protocol versions of Transport Layer Security (TLS) are less secure than TLS 1.2 and TLS 1.3, and are more likely to have new vulnerabilities. Avoid older protocol versions to minimize risk.</source>
+        <target state="new">Older protocol versions of Transport Layer Security (TLS) are less secure than TLS 1.2 and TLS 1.3, and are more likely to have new vulnerabilities. Avoid older protocol versions to minimize risk.</target>
+        <note />
+      </trans-unit>
+      <trans-unit id="DeprecatedSslProtocolsMessage">
+        <source>Transport Layer Security protocol version '{0}' is deprecated.  Use 'None' to let the Operating System choose a version.</source>
+        <target state="new">Transport Layer Security protocol version '{0}' is deprecated.  Use 'None' to let the Operating System choose a version.</target>
+        <note />
+      </trans-unit>
+      <trans-unit id="DeprecatedSslProtocolsTitle">
+        <source>Do not use deprecated SslProtocols values</source>
+        <target state="new">Do not use deprecated SslProtocols values</target>
+        <note />
+      </trans-unit>
+      <trans-unit id="DisposableFieldsShouldBeDisposedDescription">
+        <source>A type that implements System.IDisposable declares fields that are of types that also implement IDisposable. The Dispose method of the field is not called by the Dispose method of the declaring type. To fix a violation of this rule, call Dispose on fields that are of types that implement IDisposable if you are responsible for allocating and releasing the unmanaged resources held by the field.</source>
+        <target state="new">A type that implements System.IDisposable declares fields that are of types that also implement IDisposable. The Dispose method of the field is not called by the Dispose method of the declaring type. To fix a violation of this rule, call Dispose on fields that are of types that implement IDisposable if you are responsible for allocating and releasing the unmanaged resources held by the field.</target>
+        <note />
+      </trans-unit>
+      <trans-unit id="DisposableFieldsShouldBeDisposedMessage">
+        <source>'{0}' contains field '{1}' that is of IDisposable type '{2}', but it is never disposed. Change the Dispose method on '{0}' to call Close or Dispose on this field.</source>
+        <target state="new">'{0}' contains field '{1}' that is of IDisposable type '{2}', but it is never disposed. Change the Dispose method on '{0}' to call Close or Dispose on this field.</target>
+        <note />
+      </trans-unit>
+      <trans-unit id="DisposableFieldsShouldBeDisposedTitle">
+        <source>Disposable fields should be disposed</source>
+        <target state="new">Disposable fields should be disposed</target>
+        <note />
+      </trans-unit>
+      <trans-unit id="DisposableTypesShouldDeclareFinalizerDescription">
+        <source>A type that implements System.IDisposable and has fields that suggest the use of unmanaged resources does not implement a finalizer, as described by Object.Finalize.</source>
+        <target state="new">A type that implements System.IDisposable and has fields that suggest the use of unmanaged resources does not implement a finalizer, as described by Object.Finalize.</target>
+        <note />
+      </trans-unit>
+      <trans-unit id="DisposableTypesShouldDeclareFinalizerMessage">
+        <source>Disposable types should declare finalizer</source>
+        <target state="new">Disposable types should declare finalizer</target>
+        <note />
+      </trans-unit>
+      <trans-unit id="DisposableTypesShouldDeclareFinalizerTitle">
+        <source>Disposable types should declare finalizer</source>
+        <target state="new">Disposable types should declare finalizer</target>
+        <note />
+      </trans-unit>
+      <trans-unit id="DisposeMethodsShouldCallBaseClassDisposeDescription">
+        <source>A type that implements System.IDisposable inherits from a type that also implements IDisposable. The Dispose method of the inheriting type does not call the Dispose method of the parent type. To fix a violation of this rule, call base.Dispose in your Dispose method.</source>
+        <target state="new">A type that implements System.IDisposable inherits from a type that also implements IDisposable. The Dispose method of the inheriting type does not call the Dispose method of the parent type. To fix a violation of this rule, call base.Dispose in your Dispose method.</target>
+        <note />
+      </trans-unit>
+      <trans-unit id="DisposeMethodsShouldCallBaseClassDisposeMessage">
+        <source>Ensure that method '{0}' calls '{1}' in all possible control flow paths.</source>
+        <target state="new">Ensure that method '{0}' calls '{1}' in all possible control flow paths.</target>
+        <note />
+      </trans-unit>
+      <trans-unit id="DisposeMethodsShouldCallBaseClassDisposeTitle">
+        <source>Dispose methods should call base class dispose</source>
+        <target state="new">Dispose methods should call base class dispose</target>
+        <note />
+      </trans-unit>
+      <trans-unit id="DisposeObjectsBeforeLosingScopeDescription">
+        <source>If a disposable object is not explicitly disposed before all references to it are out of scope, the object will be disposed at some indeterminate time when the garbage collector runs the finalizer of the object. Because an exceptional event might occur that will prevent the finalizer of the object from running, the object should be explicitly disposed instead.</source>
+        <target state="new">If a disposable object is not explicitly disposed before all references to it are out of scope, the object will be disposed at some indeterminate time when the garbage collector runs the finalizer of the object. Because an exceptional event might occur that will prevent the finalizer of the object from running, the object should be explicitly disposed instead.</target>
+        <note />
+      </trans-unit>
+      <trans-unit id="DisposeObjectsBeforeLosingScopeMayBeDisposedMessage">
+        <source>Use recommended dispose pattern to ensure that object created by '{0}' is disposed on all paths. If possible, wrap the creation within a 'using' statement or a 'using' declaration. Otherwise, use a try-finally pattern, with a dedicated local variable declared before the try region and an unconditional Dispose invocation on non-null value in the 'finally' region, say 'x?.Dispose()'. If the object is explicitly disposed within the try region or the dispose ownership is transfered to another object or method, assign 'null' to the local variable just after such an operation to prevent double dispose in 'finally'.</source>
+        <target state="new">Use recommended dispose pattern to ensure that object created by '{0}' is disposed on all paths. If possible, wrap the creation within a 'using' statement or a 'using' declaration. Otherwise, use a try-finally pattern, with a dedicated local variable declared before the try region and an unconditional Dispose invocation on non-null value in the 'finally' region, say 'x?.Dispose()'. If the object is explicitly disposed within the try region or the dispose ownership is transfered to another object or method, assign 'null' to the local variable just after such an operation to prevent double dispose in 'finally'.</target>
+        <note />
+      </trans-unit>
+      <trans-unit id="DisposeObjectsBeforeLosingScopeMayBeDisposedOnExceptionPathsMessage">
+        <source>Use recommended dispose pattern to ensure that object created by '{0}' is disposed on all exception paths. If possible, wrap the creation within a 'using' statement or a 'using' declaration. Otherwise, use a try-finally pattern, with a dedicated local variable declared before the try region and an unconditional Dispose invocation on non-null value in the 'finally' region, say 'x?.Dispose()'. If the object is explicitly disposed within the try region or the dispose ownership is transfered to another object or method, assign 'null' to the local variable just after such an operation to prevent double dispose in 'finally'.</source>
+        <target state="new">Use recommended dispose pattern to ensure that object created by '{0}' is disposed on all exception paths. If possible, wrap the creation within a 'using' statement or a 'using' declaration. Otherwise, use a try-finally pattern, with a dedicated local variable declared before the try region and an unconditional Dispose invocation on non-null value in the 'finally' region, say 'x?.Dispose()'. If the object is explicitly disposed within the try region or the dispose ownership is transfered to another object or method, assign 'null' to the local variable just after such an operation to prevent double dispose in 'finally'.</target>
+        <note />
+      </trans-unit>
+      <trans-unit id="DisposeObjectsBeforeLosingScopeNotDisposedMessage">
+        <source>Call System.IDisposable.Dispose on object created by '{0}' before all references to it are out of scope.</source>
+        <target state="new">Call System.IDisposable.Dispose on object created by '{0}' before all references to it are out of scope.</target>
+        <note />
+      </trans-unit>
+      <trans-unit id="DisposeObjectsBeforeLosingScopeNotDisposedOnExceptionPathsMessage">
+        <source>Object created by '{0}' is not disposed along all exception paths. Call System.IDisposable.Dispose on the object before all references to it are out of scope.</source>
+        <target state="new">Object created by '{0}' is not disposed along all exception paths. Call System.IDisposable.Dispose on the object before all references to it are out of scope.</target>
+        <note />
+      </trans-unit>
+      <trans-unit id="DisposeObjectsBeforeLosingScopeTitle">
+        <source>Dispose objects before losing scope</source>
+        <target state="new">Dispose objects before losing scope</target>
+        <note />
+      </trans-unit>
+      <trans-unit id="DoNotAddArchiveItemPathToTheTargetFileSystemPath">
+        <source>Do Not Add Archive Item's Path To The Target File System Path</source>
+        <target state="new">Do Not Add Archive Item's Path To The Target File System Path</target>
+        <note />
+      </trans-unit>
+      <trans-unit id="DoNotAddArchiveItemPathToTheTargetFileSystemPathDescription">
+        <source>When extracting files from an archive and using the archive item's path, check if the path is safe. Archive path can be relative and can lead to file system access outside of the expected file system target path, leading to malicious config changes and remote code execution via lay-and-wait technique.</source>
+        <target state="new">When extracting files from an archive and using the archive item's path, check if the path is safe. Archive path can be relative and can lead to file system access outside of the expected file system target path, leading to malicious config changes and remote code execution via lay-and-wait technique.</target>
+        <note />
+      </trans-unit>
+      <trans-unit id="DoNotAddArchiveItemPathToTheTargetFileSystemPathMessage">
+        <source>When creating path for '{0} in method {1}' from relative archive item path to extract file and the source is an untrusted zip archive, make sure to sanitize relative archive item path '{2} in method {3}'</source>
+        <target state="new">When creating path for '{0} in method {1}' from relative archive item path to extract file and the source is an untrusted zip archive, make sure to sanitize relative archive item path '{2} in method {3}'</target>
+        <note />
+      </trans-unit>
+      <trans-unit id="DoNotAddSchemaByURL">
+        <source>Do Not Add Schema By URL</source>
+        <target state="new">Do Not Add Schema By URL</target>
+        <note />
+      </trans-unit>
+      <trans-unit id="DoNotAddSchemaByURLDescription">
+        <source>This overload of XmlSchemaCollection.Add method internally enables DTD processing on the XML reader instance used, and uses UrlResolver for resolving external XML entities. The outcome is information disclosure. Content from file system or network shares for the machine processing the XML can be exposed to attacker. In addition, an attacker can use this as a DoS vector.</source>
+        <target state="new">This overload of XmlSchemaCollection.Add method internally enables DTD processing on the XML reader instance used, and uses UrlResolver for resolving external XML entities. The outcome is information disclosure. Content from file system or network shares for the machine processing the XML can be exposed to attacker. In addition, an attacker can use this as a DoS vector.</target>
+        <note />
+      </trans-unit>
+      <trans-unit id="DoNotAddSchemaByURLMessage">
+        <source>This overload of the Add method is potentially unsafe because it may resolve dangerous external references</source>
+        <target state="new">This overload of the Add method is potentially unsafe because it may resolve dangerous external references</target>
+        <note />
+      </trans-unit>
+      <trans-unit id="DoNotCallDangerousMethodsInDeserialization">
+        <source>Do Not Call Dangerous Methods In Deserialization</source>
+        <target state="new">Do Not Call Dangerous Methods In Deserialization</target>
+        <note />
+      </trans-unit>
+      <trans-unit id="DoNotCallDangerousMethodsInDeserializationDescription">
+        <source>Insecure Deserialization is a vulnerability which occurs when untrusted data is used to abuse the logic of an application, inflict a Denial-of-Service (DoS) attack, or even execute arbitrary code upon it being deserialized. It’s frequently possible for malicious users to abuse these deserialization features when the application is deserializing untrusted data which is under their control. Specifically, invoke dangerous methods in the process of deserialization. Successful insecure deserialization attacks could allow an attacker to carry out attacks such as DoS attacks, authentication bypasses, and remote code execution.</source>
+        <target state="new">Insecure Deserialization is a vulnerability which occurs when untrusted data is used to abuse the logic of an application, inflict a Denial-of-Service (DoS) attack, or even execute arbitrary code upon it being deserialized. It’s frequently possible for malicious users to abuse these deserialization features when the application is deserializing untrusted data which is under their control. Specifically, invoke dangerous methods in the process of deserialization. Successful insecure deserialization attacks could allow an attacker to carry out attacks such as DoS attacks, authentication bypasses, and remote code execution.</target>
+        <note />
+      </trans-unit>
+      <trans-unit id="DoNotCallDangerousMethodsInDeserializationMessage">
+        <source>When deserializing an instance of class {0}, method {1} can call dangerous method {2}.</source>
+        <target state="new">When deserializing an instance of class {0}, method {1} can call dangerous method {2}.</target>
+        <note />
+      </trans-unit>
+      <trans-unit id="DoNotCallOverridableMethodsInConstructorsDescription">
+        <source>When a constructor calls a virtual method, the constructor for the instance that invokes the method may not have executed.</source>
+        <target state="new">When a constructor calls a virtual method, the constructor for the instance that invokes the method may not have executed.</target>
+        <note />
+      </trans-unit>
+      <trans-unit id="DoNotCallOverridableMethodsInConstructorsMessage">
+        <source>Do not call overridable methods in constructors</source>
+        <target state="new">Do not call overridable methods in constructors</target>
+        <note />
+      </trans-unit>
+      <trans-unit id="DoNotCallOverridableMethodsInConstructorsTitle">
+        <source>Do not call overridable methods in constructors</source>
+        <target state="new">Do not call overridable methods in constructors</target>
+        <note />
+      </trans-unit>
+      <trans-unit id="DoNotCallToImmutableCollectionOnAnImmutableCollectionValueMessage">
+        <source>Do not call {0} on an {1} value</source>
+        <target state="new">Do not call {0} on an {1} value</target>
+        <note />
+      </trans-unit>
+      <trans-unit id="DoNotCallToImmutableCollectionOnAnImmutableCollectionValueTitle">
+        <source>Do not call ToImmutableCollection on an ImmutableCollection value</source>
+        <target state="new">Do not call ToImmutableCollection on an ImmutableCollection value</target>
+        <note />
+      </trans-unit>
+      <trans-unit id="DoNotCatchCorruptedStateExceptionsInGeneralHandlersDescription">
+        <source>Do not author general catch handlers in code that receives corrupted state exceptions.</source>
+        <target state="new">Do not author general catch handlers in code that receives corrupted state exceptions.</target>
+        <note />
+      </trans-unit>
+      <trans-unit id="DoNotCatchCorruptedStateExceptionsInGeneralHandlersMessage">
+        <source>Do not catch corrupted state exceptions in general handlers.</source>
+        <target state="new">Do not catch corrupted state exceptions in general handlers.</target>
+        <note />
+      </trans-unit>
+      <trans-unit id="DoNotCatchCorruptedStateExceptionsInGeneralHandlersTitle">
+        <source>Do not catch corrupted state exceptions in general handlers.</source>
+        <target state="new">Do not catch corrupted state exceptions in general handlers.</target>
+        <note />
+      </trans-unit>
+      <trans-unit id="DoNotCreateTasksWithoutPassingATaskSchedulerDescription">
+        <source>Do not create tasks unless you are using one of the overloads that takes a TaskScheduler. The default is to schedule on TaskScheduler.Current, which would lead to deadlocks. Either use TaskScheduler.Default to schedule on the thread pool, or explicitly pass TaskScheduler.Current to make your intentions clear.</source>
+        <target state="new">Do not create tasks unless you are using one of the overloads that takes a TaskScheduler. The default is to schedule on TaskScheduler.Current, which would lead to deadlocks. Either use TaskScheduler.Default to schedule on the thread pool, or explicitly pass TaskScheduler.Current to make your intentions clear.</target>
+        <note />
+      </trans-unit>
+      <trans-unit id="DoNotCreateTasksWithoutPassingATaskSchedulerMessage">
+        <source>Do not create tasks without passing a TaskScheduler</source>
+        <target state="new">Do not create tasks without passing a TaskScheduler</target>
+        <note />
+      </trans-unit>
+      <trans-unit id="DoNotCreateTasksWithoutPassingATaskSchedulerTitle">
+        <source>Do not create tasks without passing a TaskScheduler</source>
+        <target state="new">Do not create tasks without passing a TaskScheduler</target>
+        <note />
+      </trans-unit>
+      <trans-unit id="DoNotDisableCertificateValidation">
+        <source>Do Not Disable Certificate Validation</source>
+        <target state="new">Do Not Disable Certificate Validation</target>
+        <note />
+      </trans-unit>
+      <trans-unit id="DoNotDisableCertificateValidationDescription">
+        <source>A certificate can help authenticate the identity of the server. Clients should validate the server certificate to ensure requests are sent to the intended server. If the ServerCertificateValidationCallback always returns 'true', any certificate will pass validation.</source>
+        <target state="new">A certificate can help authenticate the identity of the server. Clients should validate the server certificate to ensure requests are sent to the intended server. If the ServerCertificateValidationCallback always returns 'true', any certificate will pass validation.</target>
+        <note />
+      </trans-unit>
+      <trans-unit id="DoNotDisableCertificateValidationMessage">
+        <source>The ServerCertificateValidationCallback is set to a function that accepts any server certificate, by always returning true. Ensure that server certificates are validated to verify the identity of the server receiving requests.</source>
+        <target state="new">The ServerCertificateValidationCallback is set to a function that accepts any server certificate, by always returning true. Ensure that server certificates are validated to verify the identity of the server receiving requests.</target>
+        <note />
+      </trans-unit>
+      <trans-unit id="DoNotDisableHTTPHeaderChecking">
+        <source>Do Not Disable HTTP Header Checking</source>
+        <target state="new">Do Not Disable HTTP Header Checking</target>
+        <note />
+      </trans-unit>
+      <trans-unit id="DoNotDisableHTTPHeaderCheckingDescription">
+        <source>HTTP header checking enables encoding of the carriage return and newline characters, \r and \n, that are found in response headers. This encoding can help to avoid injection attacks that exploit an application that echoes untrusted data contained by the header.</source>
+        <target state="new">HTTP header checking enables encoding of the carriage return and newline characters, \r and \n, that are found in response headers. This encoding can help to avoid injection attacks that exploit an application that echoes untrusted data contained by the header.</target>
+        <note />
+      </trans-unit>
+      <trans-unit id="DoNotDisableHTTPHeaderCheckingMessage">
+        <source>Do not disable HTTP header checking</source>
+        <target state="new">Do not disable HTTP header checking</target>
+        <note />
+      </trans-unit>
+      <trans-unit id="DoNotDisableHttpClientCRLCheckDescription">
+        <source>Using HttpClient without providing a platform specific handler (WinHttpHandler or CurlHandler or HttpClientHandler) where the CheckCertificateRevocationList property is set to true, will allow revoked certificates to be accepted by the HttpClient as valid.</source>
+        <target state="new">Using HttpClient without providing a platform specific handler (WinHttpHandler or CurlHandler or HttpClientHandler) where the CheckCertificateRevocationList property is set to true, will allow revoked certificates to be accepted by the HttpClient as valid.</target>
+        <note />
+      </trans-unit>
+      <trans-unit id="DoNotDisableRequestValidation">
+        <source>Do Not Disable Request Validation</source>
+        <target state="new">Do Not Disable Request Validation</target>
+        <note />
+      </trans-unit>
+      <trans-unit id="DoNotDisableRequestValidationDescription">
+        <source>Request validation is a feature in ASP.NET that examines HTTP requests and determines whether they contain potentially dangerous content. This check adds protection from markup or code in the URL query string, cookies, or posted form values that might have been added for malicious purposes. So, it is generally desirable and should be left enabled for defense in depth.</source>
+        <target state="new">Request validation is a feature in ASP.NET that examines HTTP requests and determines whether they contain potentially dangerous content. This check adds protection from markup or code in the URL query string, cookies, or posted form values that might have been added for malicious purposes. So, it is generally desirable and should be left enabled for defense in depth.</target>
+        <note />
+      </trans-unit>
+      <trans-unit id="DoNotDisableRequestValidationMessage">
+        <source>{0} has request validation disabled</source>
+        <target state="new">{0} has request validation disabled</target>
+        <note />
+      </trans-unit>
+      <trans-unit id="DoNotDisableSchUseStrongCrypto">
+        <source>Do Not Disable SChannel Use of Strong Crypto</source>
+        <target state="new">Do Not Disable SChannel Use of Strong Crypto</target>
+        <note />
+      </trans-unit>
+      <trans-unit id="DoNotDisableSchUseStrongCryptoDescription">
+        <source>Starting with the .NET Framework 4.6, the System.Net.ServicePointManager and System.Net.Security.SslStream classes are recommeded to use new protocols. The old ones have protocol weaknesses and are not supported. Setting Switch.System.Net.DontEnableSchUseStrongCrypto with true will use the old weak crypto check and opt out of the protocol migration.</source>
+        <target state="new">Starting with the .NET Framework 4.6, the System.Net.ServicePointManager and System.Net.Security.SslStream classes are recommeded to use new protocols. The old ones have protocol weaknesses and are not supported. Setting Switch.System.Net.DontEnableSchUseStrongCrypto with true will use the old weak crypto check and opt out of the protocol migration.</target>
+        <note />
+      </trans-unit>
+      <trans-unit id="DoNotDisableSchUseStrongCryptoMessage">
+        <source>{0} disables TLS 1.2 and enables SSLv3</source>
+        <target state="new">{0} disables TLS 1.2 and enables SSLv3</target>
+        <note />
+      </trans-unit>
+      <trans-unit id="DoNotDisableUsingServicePointManagerSecurityProtocolsMessage">
+        <source>Do not set Switch.System.ServiceModel.DisableUsingServicePointManagerSecurityProtocols to true.  Setting this switch limits Windows Communication Framework (WCF) to using Transport Layer Security (TLS) 1.0, which is insecure and obsolete.</source>
+        <target state="new">Do not set Switch.System.ServiceModel.DisableUsingServicePointManagerSecurityProtocols to true.  Setting this switch limits Windows Communication Framework (WCF) to using Transport Layer Security (TLS) 1.0, which is insecure and obsolete.</target>
+        <note />
+      </trans-unit>
+      <trans-unit id="DoNotDisableUsingServicePointManagerSecurityProtocolsTitle">
+        <source>Do not disable ServicePointManagerSecurityProtocols</source>
+        <target state="new">Do not disable ServicePointManagerSecurityProtocols</target>
+        <note />
+      </trans-unit>
       <trans-unit id="DoNotHardCodeCertificate">
         <source>Do not hard-code certificate</source>
         <target state="new">Do not hard-code certificate</target>
@@ -37,585 +477,139 @@
         <target state="new">Potential security vulnerability was found where '{0}' in method '{1}' may be tainted by hard-coded certificate from '{2}' in method '{3}'</target>
         <note />
       </trans-unit>
+      <trans-unit id="DoNotHardCodeEncryptionKey">
+        <source>Do not hard-code encryption key</source>
+        <target state="new">Do not hard-code encryption key</target>
+        <note />
+      </trans-unit>
+      <trans-unit id="DoNotHardCodeEncryptionKeyDescription">
+        <source>SymmetricAlgorithm's .Key property, or a method's rgbKey parameter, should never be a hard-coded value.</source>
+        <target state="new">SymmetricAlgorithm's .Key property, or a method's rgbKey parameter, should never be a hard-coded value.</target>
+        <note />
+      </trans-unit>
+      <trans-unit id="DoNotHardCodeEncryptionKeyMessage">
+        <source>Potential security vulnerability was found where '{0}' in method '{1}' may be tainted by hard-coded key from '{2}' in method '{3}'</source>
+        <target state="new">Potential security vulnerability was found where '{0}' in method '{1}' may be tainted by hard-coded key from '{2}' in method '{3}'</target>
+        <note />
+      </trans-unit>
+      <trans-unit id="DoNotInstallRootCertDescription">
+        <source>By default, the Trusted Root Certification Authorities certificate store is configured with a set of public CAs that has met the requirements of the Microsoft Root Certificate Program. Since all trusted root CAs can issue certificates for any domain, an attacker can pick a weak or coercible CA that you install by yourself to target for an attack – and a single vulnerable, malicious or coercible CA undermines the security of the entire system. To make matters worse, these attacks can go unnoticed quite easily.</source>
+        <target state="new">By default, the Trusted Root Certification Authorities certificate store is configured with a set of public CAs that has met the requirements of the Microsoft Root Certificate Program. Since all trusted root CAs can issue certificates for any domain, an attacker can pick a weak or coercible CA that you install by yourself to target for an attack – and a single vulnerable, malicious or coercible CA undermines the security of the entire system. To make matters worse, these attacks can go unnoticed quite easily.</target>
+        <note />
+      </trans-unit>
+      <trans-unit id="DoNotLockOnObjectsWithWeakIdentityDescription">
+        <source>An object is said to have a weak identity when it can be directly accessed across application domain boundaries. A thread that tries to acquire a lock on an object that has a weak identity can be blocked by a second thread in a different application domain that has a lock on the same object.</source>
+        <target state="new">An object is said to have a weak identity when it can be directly accessed across application domain boundaries. A thread that tries to acquire a lock on an object that has a weak identity can be blocked by a second thread in a different application domain that has a lock on the same object.</target>
+        <note />
+      </trans-unit>
+      <trans-unit id="DoNotLockOnObjectsWithWeakIdentityMessage">
+        <source>Do not lock on objects with weak identity</source>
+        <target state="new">Do not lock on objects with weak identity</target>
+        <note />
+      </trans-unit>
+      <trans-unit id="DoNotLockOnObjectsWithWeakIdentityTitle">
+        <source>Do not lock on objects with weak identity</source>
+        <target state="new">Do not lock on objects with weak identity</target>
+        <note />
+      </trans-unit>
+      <trans-unit id="DoNotPassLiteralsAsLocalizedParametersDescription">
+        <source>A method passes a string literal as a parameter to a constructor or method in the .NET Framework class library and that string should be localizable. To fix a violation of this rule, replace the string literal with a string retrieved through an instance of the ResourceManager class.</source>
+        <target state="new">A method passes a string literal as a parameter to a constructor or method in the .NET Framework class library and that string should be localizable. To fix a violation of this rule, replace the string literal with a string retrieved through an instance of the ResourceManager class.</target>
+        <note />
+      </trans-unit>
+      <trans-unit id="DoNotPassLiteralsAsLocalizedParametersMessage">
+        <source>Method '{0}' passes a literal string as parameter '{1}' of a call to '{2}'. Retrieve the following string(s) from a resource table instead: "{3}".</source>
+        <target state="new">Method '{0}' passes a literal string as parameter '{1}' of a call to '{2}'. Retrieve the following string(s) from a resource table instead: "{3}".</target>
+        <note />
+      </trans-unit>
+      <trans-unit id="DoNotPassLiteralsAsLocalizedParametersTitle">
+        <source>Do not pass literals as localized parameters</source>
+        <target state="new">Do not pass literals as localized parameters</target>
+        <note />
+      </trans-unit>
+      <trans-unit id="DoNotRaiseReservedExceptionTypesDescription">
+        <source>An exception of type that is not sufficiently specific or reserved by the runtime should never be raised by user code. This makes the original error difficult to detect and debug. If this exception instance might be thrown, use a different exception type.</source>
+        <target state="new">An exception of type that is not sufficiently specific or reserved by the runtime should never be raised by user code. This makes the original error difficult to detect and debug. If this exception instance might be thrown, use a different exception type.</target>
+        <note />
+      </trans-unit>
+      <trans-unit id="DoNotRaiseReservedExceptionTypesMessageReserved">
+        <source>Exception type {0} is reserved by the runtime.</source>
+        <target state="new">Exception type {0} is reserved by the runtime.</target>
+        <note />
+      </trans-unit>
+      <trans-unit id="DoNotRaiseReservedExceptionTypesMessageTooGeneric">
+        <source>Exception type {0} is not sufficiently specific.</source>
+        <target state="new">Exception type {0} is not sufficiently specific.</target>
+        <note />
+      </trans-unit>
+      <trans-unit id="DoNotRaiseReservedExceptionTypesTitle">
+        <source>Do not raise reserved exception types</source>
+        <target state="new">Do not raise reserved exception types</target>
+        <note />
+      </trans-unit>
+      <trans-unit id="DoNotReferSelfInSerializableClass">
+        <source>Do Not Refer Self In Serializable Class</source>
+        <target state="new">Do Not Refer Self In Serializable Class</target>
+        <note />
+      </trans-unit>
+      <trans-unit id="DoNotReferSelfInSerializableClassDescription">
+        <source>This can allow an attacker to DOS or exhaust the memory of the process.</source>
+        <target state="new">This can allow an attacker to DOS or exhaust the memory of the process.</target>
+        <note />
+      </trans-unit>
+      <trans-unit id="DoNotReferSelfInSerializableClassMessage">
+        <source>{0} participates in a potential reference cycle</source>
+        <target state="new">{0} participates in a potential reference cycle</target>
+        <note />
+      </trans-unit>
+      <trans-unit id="DoNotSerializeTypesWithPointerFields">
+        <source>Do Not Serialize Types With Pointer Fields</source>
+        <target state="new">Do Not Serialize Types With Pointer Fields</target>
+        <note />
+      </trans-unit>
+      <trans-unit id="DoNotSerializeTypesWithPointerFieldsDescription">
+        <source>Pointers are not "type safe" in the sense that you cannot guarantee the correctness of the memory they point at. So, serializing types with pointer fields is dangerous, as it may allow an attacker to control the pointer.</source>
+        <target state="new">Pointers are not "type safe" in the sense that you cannot guarantee the correctness of the memory they point at. So, serializing types with pointer fields is dangerous, as it may allow an attacker to control the pointer.</target>
+        <note />
+      </trans-unit>
+      <trans-unit id="DoNotSerializeTypesWithPointerFieldsMessage">
+        <source>Pointer field {0} on serializable type.</source>
+        <target state="new">Pointer field {0} on serializable type.</target>
+        <note />
+      </trans-unit>
+      <trans-unit id="DoNotUseAccountSAS">
+        <source>Do Not Use Account Shared Access Signature</source>
+        <target state="new">Do Not Use Account Shared Access Signature</target>
+        <note />
+      </trans-unit>
+      <trans-unit id="DoNotUseAccountSASDescription">
+        <source>Shared Access Signatures(SAS) are a vital part of the security model for any application using Azure Storage, they should provide limited and safe permissions to your storage account to clients that don't have the account key. All of the operations available via a service SAS are also available via an account SAS, that is, account SAS is too powerful. So it is recommended to use Service SAS to delegate access more carefully.</source>
+        <target state="new">Shared Access Signatures(SAS) are a vital part of the security model for any application using Azure Storage, they should provide limited and safe permissions to your storage account to clients that don't have the account key. All of the operations available via a service SAS are also available via an account SAS, that is, account SAS is too powerful. So it is recommended to use Service SAS to delegate access more carefully.</target>
+        <note />
+      </trans-unit>
+      <trans-unit id="DoNotUseAccountSASMessage">
+        <source>Use Service SAS instead of Account SAS for fine grained access control and container-level access policy</source>
+        <target state="new">Use Service SAS instead of Account SAS for fine grained access control and container-level access policy</target>
+        <note />
+      </trans-unit>
+      <trans-unit id="DoNotUseBrokenCryptographicAlgorithms">
+        <source>Do Not Use Broken Cryptographic Algorithms</source>
+        <target state="new">Do Not Use Broken Cryptographic Algorithms</target>
+        <note />
+      </trans-unit>
+      <trans-unit id="DoNotUseBrokenCryptographicAlgorithmsDescription">
+        <source>An attack making it computationally feasible to break this algorithm exists. This allows attackers to break the cryptographic guarantees it is designed to provide. Depending on the type and application of this cryptographic algorithm, this may allow attackers to read enciphered messages, tamper with enciphered  messages, forge digital signatures, tamper with hashed content, or otherwise compromise any cryptosystem based on this algorithm. Replace encryption uses with the AES algorithm (AES-256, AES-192 and AES-128 are acceptable) with a key length greater than or equal to 128 bits. Replace hashing uses with a hashing function in the SHA-2 family, such as SHA512, SHA384, or SHA256. Replace digital signature uses with RSA with a key length greater than or equal to 2048-bits, or ECDSA with a key length greater than or equal to 256 bits.</source>
+        <target state="new">An attack making it computationally feasible to break this algorithm exists. This allows attackers to break the cryptographic guarantees it is designed to provide. Depending on the type and application of this cryptographic algorithm, this may allow attackers to read enciphered messages, tamper with enciphered  messages, forge digital signatures, tamper with hashed content, or otherwise compromise any cryptosystem based on this algorithm. Replace encryption uses with the AES algorithm (AES-256, AES-192 and AES-128 are acceptable) with a key length greater than or equal to 128 bits. Replace hashing uses with a hashing function in the SHA-2 family, such as SHA512, SHA384, or SHA256. Replace digital signature uses with RSA with a key length greater than or equal to 2048-bits, or ECDSA with a key length greater than or equal to 256 bits.</target>
+        <note />
+      </trans-unit>
+      <trans-unit id="DoNotUseBrokenCryptographicAlgorithmsMessage">
+        <source>{0} uses a broken cryptographic algorithm {1}</source>
+        <target state="new">{0} uses a broken cryptographic algorithm {1}</target>
+        <note />
+      </trans-unit>
       <trans-unit id="DoNotUseCountAsyncWhenAnyAsyncCanBeUsedDescription">
         <source>For non-empty collections, CountAsync() and LongCountAsync() enumerate the entire sequence, while AnyAsync() stops at the first item or the first item that satisfies a condition.</source>
         <target state="new">For non-empty collections, CountAsync() and LongCountAsync() enumerate the entire sequence, while AnyAsync() stops at the first item or the first item that satisfies a condition.</target>
->>>>>>> b2275d0b
-        <note />
-      </trans-unit>
-      <trans-unit id="AlwaysConsumeTheValueReturnedByMethodsMarkedWithPreserveSigAttributeTitle">
-        <source>Always consume the value returned by methods marked with PreserveSigAttribute</source>
-        <target state="new">Always consume the value returned by methods marked with PreserveSigAttribute</target>
-        <note />
-      </trans-unit>
-      <trans-unit id="ApprovedCipherMode">
-        <source>Do Not Use Unsafe Cipher Modes</source>
-        <target state="new">Do Not Use Unsafe Cipher Modes</target>
-        <note />
-      </trans-unit>
-      <trans-unit id="ApprovedCipherModeDescription">
-        <source>These modes are vulnerable to attacks. Use only approved modes (CBC, CTS).</source>
-        <target state="new">These modes are vulnerable to attacks. Use only approved modes (CBC, CTS).</target>
-        <note />
-      </trans-unit>
-      <trans-unit id="ApprovedCipherModeMessage">
-        <source>It uses an unsafe Cipher Mode {0}</source>
-        <target state="new">It uses an unsafe Cipher Mode {0}</target>
-        <note />
-      </trans-unit>
-      <trans-unit id="AttributeStringLiteralsShouldParseCorrectlyDescription">
-        <source>The string literal parameter of an attribute does not parse correctly for a URL, a GUID, or a version.</source>
-        <target state="new">The string literal parameter of an attribute does not parse correctly for a URL, a GUID, or a version.</target>
-        <note />
-      </trans-unit>
-      <trans-unit id="AttributeStringLiteralsShouldParseCorrectlyMessageDefault">
-        <source>In the constructor of '{0}', change the value of argument '{1}', which is currently "{2}", to something that can be correctly parsed as '{3}'.</source>
-        <target state="new">In the constructor of '{0}', change the value of argument '{1}', which is currently "{2}", to something that can be correctly parsed as '{3}'.</target>
-        <note />
-      </trans-unit>
-      <trans-unit id="AttributeStringLiteralsShouldParseCorrectlyMessageEmpty">
-        <source>In the constructor of '{0}', change the value of argument '{1}', which is currently an empty string (""), to something that can be correctly parsed as '{2}'.</source>
-        <target state="new">In the constructor of '{0}', change the value of argument '{1}', which is currently an empty string (""), to something that can be correctly parsed as '{2}'.</target>
-        <note />
-      </trans-unit>
-      <trans-unit id="AttributeStringLiteralsShouldParseCorrectlyTitle">
-        <source>Attribute string literals should parse correctly</source>
-        <target state="new">Attribute string literals should parse correctly</target>
-        <note />
-      </trans-unit>
-      <trans-unit id="AvoidUnsealedAttributesDescription">
-        <source>The .NET Framework class library provides methods for retrieving custom attributes. By default, these methods search the attribute inheritance hierarchy. Sealing the attribute eliminates the search through the inheritance hierarchy and can improve performance.</source>
-        <target state="new">The .NET Framework class library provides methods for retrieving custom attributes. By default, these methods search the attribute inheritance hierarchy. Sealing the attribute eliminates the search through the inheritance hierarchy and can improve performance.</target>
-        <note />
-      </trans-unit>
-      <trans-unit id="AvoidUnsealedAttributesMessage">
-        <source>Avoid unsealed attributes</source>
-        <target state="new">Avoid unsealed attributes</target>
-        <note />
-      </trans-unit>
-      <trans-unit id="AvoidUnsealedAttributesTitle">
-        <source>Avoid unsealed attributes</source>
-        <target state="new">Avoid unsealed attributes</target>
-        <note />
-      </trans-unit>
-      <trans-unit id="AvoidZeroLengthArrayAllocationsMessage">
-        <source>Avoid unnecessary zero-length array allocations.  Use {0} instead.</source>
-        <target state="new">Avoid unnecessary zero-length array allocations.  Use {0} instead.</target>
-        <note />
-      </trans-unit>
-      <trans-unit id="AvoidZeroLengthArrayAllocationsTitle">
-        <source>Avoid zero-length array allocations.</source>
-        <target state="new">Avoid zero-length array allocations.</target>
-        <note />
-      </trans-unit>
-      <trans-unit id="BinaryFormatterDeserializeMaybeWithoutBinderSetMessage">
-        <source>The method '{0}' is insecure when deserializing untrusted data without a SerializationBinder to restrict the type of objects in the deserialized object graph.</source>
-        <target state="new">The method '{0}' is insecure when deserializing untrusted data without a SerializationBinder to restrict the type of objects in the deserialized object graph.</target>
-        <note />
-      </trans-unit>
-      <trans-unit id="BinaryFormatterDeserializeMaybeWithoutBinderSetTitle">
-        <source>Ensure BinaryFormatter.Binder is set before calling BinaryFormatter.Deserialize</source>
-        <target state="new">Ensure BinaryFormatter.Binder is set before calling BinaryFormatter.Deserialize</target>
-        <note />
-      </trans-unit>
-      <trans-unit id="BinaryFormatterDeserializeWithoutBinderSetMessage">
-        <source>The method '{0}' is insecure when deserializing untrusted data without a SerializationBinder to restrict the type of objects in the deserialized object graph.</source>
-        <target state="new">The method '{0}' is insecure when deserializing untrusted data without a SerializationBinder to restrict the type of objects in the deserialized object graph.</target>
-        <note />
-      </trans-unit>
-      <trans-unit id="BinaryFormatterDeserializeWithoutBinderSetTitle">
-        <source>Do not call BinaryFormatter.Deserialize without first setting BinaryFormatter.Binder</source>
-        <target state="new">Do not call BinaryFormatter.Deserialize without first setting BinaryFormatter.Binder</target>
-        <note />
-      </trans-unit>
-      <trans-unit id="BinaryFormatterMethodUsedDescription">
-        <source>The method '{0}' is insecure when deserializing untrusted data.  If you need to instead detect BinaryFormatter deserialization without a SerializationBinder set, then disable rule CA2300, and enable rules CA2301 and CA2302.</source>
-        <target state="new">The method '{0}' is insecure when deserializing untrusted data.  If you need to instead detect BinaryFormatter deserialization without a SerializationBinder set, then disable rule CA2300, and enable rules CA2301 and CA2302.</target>
-        <note />
-      </trans-unit>
-      <trans-unit id="BinaryFormatterMethodUsedMessage">
-        <source>The method '{0}' is insecure when deserializing untrusted data.</source>
-        <target state="new">The method '{0}' is insecure when deserializing untrusted data.</target>
-        <note />
-      </trans-unit>
-      <trans-unit id="BinaryFormatterMethodUsedTitle">
-        <source>Do not use insecure deserializer BinaryFormatter</source>
-        <target state="new">Do not use insecure deserializer BinaryFormatter</target>
-        <note />
-      </trans-unit>
-      <trans-unit id="CallGCSuppressFinalizeCorrectlyDescription">
-        <source>A method that is an implementation of Dispose does not call GC.SuppressFinalize; or a method that is not an implementation of Dispose calls GC.SuppressFinalize; or a method calls GC.SuppressFinalize and passes something other than this (Me in Visual?Basic).</source>
-        <target state="new">A method that is an implementation of Dispose does not call GC.SuppressFinalize; or a method that is not an implementation of Dispose calls GC.SuppressFinalize; or a method calls GC.SuppressFinalize and passes something other than this (Me in Visual?Basic).</target>
-        <note />
-      </trans-unit>
-      <trans-unit id="CallGCSuppressFinalizeCorrectlyMessageNotCalled">
-        <source>Change {0} to call {1}. This will prevent derived types that introduce a finalizer from needing to re-implement 'IDisposable' to call it.</source>
-        <target state="new">Change {0} to call {1}. This will prevent derived types that introduce a finalizer from needing to re-implement 'IDisposable' to call it.</target>
-        <note />
-      </trans-unit>
-      <trans-unit id="CallGCSuppressFinalizeCorrectlyMessageNotCalledWithFinalizer">
-        <source>Change {0} to call {1}. This will prevent unnecessary finalization of the object once it has been disposed and it has fallen out of scope.</source>
-        <target state="new">Change {0} to call {1}. This will prevent unnecessary finalization of the object once it has been disposed and it has fallen out of scope.</target>
-        <note />
-      </trans-unit>
-      <trans-unit id="CallGCSuppressFinalizeCorrectlyMessageNotPassedThis">
-        <source>{0} calls {1} on something other than itself. Change the call site to pass 'this' ('Me' in Visual Basic) instead.</source>
-        <target state="new">{0} calls {1} on something other than itself. Change the call site to pass 'this' ('Me' in Visual Basic) instead.</target>
-        <note />
-      </trans-unit>
-      <trans-unit id="CallGCSuppressFinalizeCorrectlyMessageOutsideDispose">
-        <source>{0} calls {1}, a method that is typically only called within an implementation of 'IDisposable.Dispose'. Refer to the IDisposable pattern for more information.</source>
-        <target state="new">{0} calls {1}, a method that is typically only called within an implementation of 'IDisposable.Dispose'. Refer to the IDisposable pattern for more information.</target>
-        <note />
-      </trans-unit>
-      <trans-unit id="CallGCSuppressFinalizeCorrectlyTitle">
-        <source>Dispose methods should call SuppressFinalize</source>
-        <target state="new">Dispose methods should call SuppressFinalize</target>
-        <note />
-      </trans-unit>
-      <trans-unit id="CategoryReliability">
-        <source>Reliability</source>
-        <target state="new">Reliability</target>
-        <note />
-      </trans-unit>
-      <trans-unit id="DefinitelyDisableHttpClientCRLCheck">
-        <source>Definitely disable HttpClient certificate revocation list check</source>
-        <target state="new">Definitely disable HttpClient certificate revocation list check</target>
-        <note />
-      </trans-unit>
-      <trans-unit id="DefinitelyDisableHttpClientCRLCheckMessage">
-        <source>HttpClient is created without enabling CheckCertificateRevocationList</source>
-        <target state="new">HttpClient is created without enabling CheckCertificateRevocationList</target>
-        <note />
-      </trans-unit>
-      <trans-unit id="DefinitelyInstallRootCert">
-        <source>Do Not Add Certificates To Root Store</source>
-        <target state="new">Do Not Add Certificates To Root Store</target>
-        <note />
-      </trans-unit>
-      <trans-unit id="DefinitelyInstallRootCertMessage">
-        <source>Adding certificates to the operating system's trusted root certificates increases the risk of incorrectly authenticating an illegitimate certificate</source>
-        <target state="new">Adding certificates to the operating system's trusted root certificates increases the risk of incorrectly authenticating an illegitimate certificate</target>
-        <note />
-      </trans-unit>
-      <trans-unit id="DefinitelyUseSecureCookiesASPNetCore">
-        <source>Use Secure Cookies In ASP.Net Core</source>
-        <target state="new">Use Secure Cookies In ASP.Net Core</target>
-        <note />
-      </trans-unit>
-      <trans-unit id="DefinitelyUseSecureCookiesASPNetCoreMessage">
-        <source>Set CookieOptions.Secure = true when setting a cookie</source>
-        <target state="new">Set CookieOptions.Secure = true when setting a cookie</target>
-        <note />
-      </trans-unit>
-      <trans-unit id="DefinitelyUseWeakKDFInsufficientIterationCount">
-        <source>Do Not Use Weak Key Derivation Function With Insufficient Iteration Count</source>
-        <target state="new">Do Not Use Weak Key Derivation Function With Insufficient Iteration Count</target>
-        <note />
-      </trans-unit>
-      <trans-unit id="DefinitelyUseWeakKDFInsufficientIterationCountMessage">
-        <source>Use at least {0} iterations when deriving a cryptographic key from a password. By default, Rfc2898DeriveByte's IterationCount is only 1000</source>
-        <target state="new">Use at least {0} iterations when deriving a cryptographic key from a password. By default, Rfc2898DeriveByte's IterationCount is only 1000</target>
-        <note />
-      </trans-unit>
-      <trans-unit id="DeprecatedSslProtocolsDescription">
-        <source>Older protocol versions of Transport Layer Security (TLS) are less secure than TLS 1.2 and TLS 1.3, and are more likely to have new vulnerabilities. Avoid older protocol versions to minimize risk.</source>
-        <target state="new">Older protocol versions of Transport Layer Security (TLS) are less secure than TLS 1.2 and TLS 1.3, and are more likely to have new vulnerabilities. Avoid older protocol versions to minimize risk.</target>
-        <note />
-      </trans-unit>
-      <trans-unit id="DeprecatedSslProtocolsMessage">
-        <source>Transport Layer Security protocol version '{0}' is deprecated.  Use 'None' to let the Operating System choose a version.</source>
-        <target state="new">Transport Layer Security protocol version '{0}' is deprecated.  Use 'None' to let the Operating System choose a version.</target>
-        <note />
-      </trans-unit>
-      <trans-unit id="DeprecatedSslProtocolsTitle">
-        <source>Do not use deprecated SslProtocols values</source>
-        <target state="new">Do not use deprecated SslProtocols values</target>
-        <note />
-      </trans-unit>
-      <trans-unit id="DisposableFieldsShouldBeDisposedDescription">
-        <source>A type that implements System.IDisposable declares fields that are of types that also implement IDisposable. The Dispose method of the field is not called by the Dispose method of the declaring type. To fix a violation of this rule, call Dispose on fields that are of types that implement IDisposable if you are responsible for allocating and releasing the unmanaged resources held by the field.</source>
-        <target state="new">A type that implements System.IDisposable declares fields that are of types that also implement IDisposable. The Dispose method of the field is not called by the Dispose method of the declaring type. To fix a violation of this rule, call Dispose on fields that are of types that implement IDisposable if you are responsible for allocating and releasing the unmanaged resources held by the field.</target>
-        <note />
-      </trans-unit>
-      <trans-unit id="DisposableFieldsShouldBeDisposedMessage">
-        <source>'{0}' contains field '{1}' that is of IDisposable type '{2}', but it is never disposed. Change the Dispose method on '{0}' to call Close or Dispose on this field.</source>
-        <target state="new">'{0}' contains field '{1}' that is of IDisposable type '{2}', but it is never disposed. Change the Dispose method on '{0}' to call Close or Dispose on this field.</target>
-        <note />
-      </trans-unit>
-      <trans-unit id="DisposableFieldsShouldBeDisposedTitle">
-        <source>Disposable fields should be disposed</source>
-        <target state="new">Disposable fields should be disposed</target>
-        <note />
-      </trans-unit>
-      <trans-unit id="DisposableTypesShouldDeclareFinalizerDescription">
-        <source>A type that implements System.IDisposable and has fields that suggest the use of unmanaged resources does not implement a finalizer, as described by Object.Finalize.</source>
-        <target state="new">A type that implements System.IDisposable and has fields that suggest the use of unmanaged resources does not implement a finalizer, as described by Object.Finalize.</target>
-        <note />
-      </trans-unit>
-      <trans-unit id="DisposableTypesShouldDeclareFinalizerMessage">
-        <source>Disposable types should declare finalizer</source>
-        <target state="new">Disposable types should declare finalizer</target>
-        <note />
-      </trans-unit>
-      <trans-unit id="DisposableTypesShouldDeclareFinalizerTitle">
-        <source>Disposable types should declare finalizer</source>
-        <target state="new">Disposable types should declare finalizer</target>
-        <note />
-      </trans-unit>
-      <trans-unit id="DisposeMethodsShouldCallBaseClassDisposeDescription">
-        <source>A type that implements System.IDisposable inherits from a type that also implements IDisposable. The Dispose method of the inheriting type does not call the Dispose method of the parent type. To fix a violation of this rule, call base.Dispose in your Dispose method.</source>
-        <target state="new">A type that implements System.IDisposable inherits from a type that also implements IDisposable. The Dispose method of the inheriting type does not call the Dispose method of the parent type. To fix a violation of this rule, call base.Dispose in your Dispose method.</target>
-        <note />
-      </trans-unit>
-      <trans-unit id="DisposeMethodsShouldCallBaseClassDisposeMessage">
-        <source>Ensure that method '{0}' calls '{1}' in all possible control flow paths.</source>
-        <target state="new">Ensure that method '{0}' calls '{1}' in all possible control flow paths.</target>
-        <note />
-      </trans-unit>
-      <trans-unit id="DisposeMethodsShouldCallBaseClassDisposeTitle">
-        <source>Dispose methods should call base class dispose</source>
-        <target state="new">Dispose methods should call base class dispose</target>
-        <note />
-      </trans-unit>
-      <trans-unit id="DisposeObjectsBeforeLosingScopeDescription">
-        <source>If a disposable object is not explicitly disposed before all references to it are out of scope, the object will be disposed at some indeterminate time when the garbage collector runs the finalizer of the object. Because an exceptional event might occur that will prevent the finalizer of the object from running, the object should be explicitly disposed instead.</source>
-        <target state="new">If a disposable object is not explicitly disposed before all references to it are out of scope, the object will be disposed at some indeterminate time when the garbage collector runs the finalizer of the object. Because an exceptional event might occur that will prevent the finalizer of the object from running, the object should be explicitly disposed instead.</target>
-        <note />
-      </trans-unit>
-      <trans-unit id="DisposeObjectsBeforeLosingScopeMayBeDisposedMessage">
-        <source>Use recommended dispose pattern to ensure that object created by '{0}' is disposed on all paths. If possible, wrap the creation within a 'using' statement or a 'using' declaration. Otherwise, use a try-finally pattern, with a dedicated local variable declared before the try region and an unconditional Dispose invocation on non-null value in the 'finally' region, say 'x?.Dispose()'. If the object is explicitly disposed within the try region or the dispose ownership is transfered to another object or method, assign 'null' to the local variable just after such an operation to prevent double dispose in 'finally'.</source>
-        <target state="new">Use recommended dispose pattern to ensure that object created by '{0}' is disposed on all paths. If possible, wrap the creation within a 'using' statement or a 'using' declaration. Otherwise, use a try-finally pattern, with a dedicated local variable declared before the try region and an unconditional Dispose invocation on non-null value in the 'finally' region, say 'x?.Dispose()'. If the object is explicitly disposed within the try region or the dispose ownership is transfered to another object or method, assign 'null' to the local variable just after such an operation to prevent double dispose in 'finally'.</target>
-        <note />
-      </trans-unit>
-      <trans-unit id="DisposeObjectsBeforeLosingScopeMayBeDisposedOnExceptionPathsMessage">
-        <source>Use recommended dispose pattern to ensure that object created by '{0}' is disposed on all exception paths. If possible, wrap the creation within a 'using' statement or a 'using' declaration. Otherwise, use a try-finally pattern, with a dedicated local variable declared before the try region and an unconditional Dispose invocation on non-null value in the 'finally' region, say 'x?.Dispose()'. If the object is explicitly disposed within the try region or the dispose ownership is transfered to another object or method, assign 'null' to the local variable just after such an operation to prevent double dispose in 'finally'.</source>
-        <target state="new">Use recommended dispose pattern to ensure that object created by '{0}' is disposed on all exception paths. If possible, wrap the creation within a 'using' statement or a 'using' declaration. Otherwise, use a try-finally pattern, with a dedicated local variable declared before the try region and an unconditional Dispose invocation on non-null value in the 'finally' region, say 'x?.Dispose()'. If the object is explicitly disposed within the try region or the dispose ownership is transfered to another object or method, assign 'null' to the local variable just after such an operation to prevent double dispose in 'finally'.</target>
-        <note />
-      </trans-unit>
-      <trans-unit id="DisposeObjectsBeforeLosingScopeNotDisposedMessage">
-        <source>Call System.IDisposable.Dispose on object created by '{0}' before all references to it are out of scope.</source>
-        <target state="new">Call System.IDisposable.Dispose on object created by '{0}' before all references to it are out of scope.</target>
-        <note />
-      </trans-unit>
-      <trans-unit id="DisposeObjectsBeforeLosingScopeNotDisposedOnExceptionPathsMessage">
-        <source>Object created by '{0}' is not disposed along all exception paths. Call System.IDisposable.Dispose on the object before all references to it are out of scope.</source>
-        <target state="new">Object created by '{0}' is not disposed along all exception paths. Call System.IDisposable.Dispose on the object before all references to it are out of scope.</target>
-        <note />
-      </trans-unit>
-      <trans-unit id="DisposeObjectsBeforeLosingScopeTitle">
-        <source>Dispose objects before losing scope</source>
-        <target state="new">Dispose objects before losing scope</target>
-        <note />
-      </trans-unit>
-      <trans-unit id="DoNotAddArchiveItemPathToTheTargetFileSystemPath">
-        <source>Do Not Add Archive Item's Path To The Target File System Path</source>
-        <target state="new">Do Not Add Archive Item's Path To The Target File System Path</target>
-        <note />
-      </trans-unit>
-      <trans-unit id="DoNotAddArchiveItemPathToTheTargetFileSystemPathDescription">
-        <source>When extracting files from an archive and using the archive item's path, check if the path is safe. Archive path can be relative and can lead to file system access outside of the expected file system target path, leading to malicious config changes and remote code execution via lay-and-wait technique.</source>
-        <target state="new">When extracting files from an archive and using the archive item's path, check if the path is safe. Archive path can be relative and can lead to file system access outside of the expected file system target path, leading to malicious config changes and remote code execution via lay-and-wait technique.</target>
-        <note />
-      </trans-unit>
-      <trans-unit id="DoNotAddArchiveItemPathToTheTargetFileSystemPathMessage">
-        <source>When creating path for '{0} in method {1}' from relative archive item path to extract file and the source is an untrusted zip archive, make sure to sanitize relative archive item path '{2} in method {3}'</source>
-        <target state="new">When creating path for '{0} in method {1}' from relative archive item path to extract file and the source is an untrusted zip archive, make sure to sanitize relative archive item path '{2} in method {3}'</target>
-        <note />
-      </trans-unit>
-      <trans-unit id="DoNotAddSchemaByURL">
-        <source>Do Not Add Schema By URL</source>
-        <target state="new">Do Not Add Schema By URL</target>
-        <note />
-      </trans-unit>
-      <trans-unit id="DoNotAddSchemaByURLDescription">
-        <source>This overload of XmlSchemaCollection.Add method internally enables DTD processing on the XML reader instance used, and uses UrlResolver for resolving external XML entities. The outcome is information disclosure. Content from file system or network shares for the machine processing the XML can be exposed to attacker. In addition, an attacker can use this as a DoS vector.</source>
-        <target state="new">This overload of XmlSchemaCollection.Add method internally enables DTD processing on the XML reader instance used, and uses UrlResolver for resolving external XML entities. The outcome is information disclosure. Content from file system or network shares for the machine processing the XML can be exposed to attacker. In addition, an attacker can use this as a DoS vector.</target>
-        <note />
-      </trans-unit>
-      <trans-unit id="DoNotAddSchemaByURLMessage">
-        <source>This overload of the Add method is potentially unsafe because it may resolve dangerous external references</source>
-        <target state="new">This overload of the Add method is potentially unsafe because it may resolve dangerous external references</target>
-        <note />
-      </trans-unit>
-      <trans-unit id="DoNotCallDangerousMethodsInDeserialization">
-        <source>Do Not Call Dangerous Methods In Deserialization</source>
-        <target state="new">Do Not Call Dangerous Methods In Deserialization</target>
-        <note />
-      </trans-unit>
-      <trans-unit id="DoNotCallDangerousMethodsInDeserializationDescription">
-        <source>Insecure Deserialization is a vulnerability which occurs when untrusted data is used to abuse the logic of an application, inflict a Denial-of-Service (DoS) attack, or even execute arbitrary code upon it being deserialized. It’s frequently possible for malicious users to abuse these deserialization features when the application is deserializing untrusted data which is under their control. Specifically, invoke dangerous methods in the process of deserialization. Successful insecure deserialization attacks could allow an attacker to carry out attacks such as DoS attacks, authentication bypasses, and remote code execution.</source>
-        <target state="new">Insecure Deserialization is a vulnerability which occurs when untrusted data is used to abuse the logic of an application, inflict a Denial-of-Service (DoS) attack, or even execute arbitrary code upon it being deserialized. It’s frequently possible for malicious users to abuse these deserialization features when the application is deserializing untrusted data which is under their control. Specifically, invoke dangerous methods in the process of deserialization. Successful insecure deserialization attacks could allow an attacker to carry out attacks such as DoS attacks, authentication bypasses, and remote code execution.</target>
-        <note />
-      </trans-unit>
-      <trans-unit id="DoNotCallDangerousMethodsInDeserializationMessage">
-        <source>When deserializing an instance of class {0}, method {1} can call dangerous method {2}.</source>
-        <target state="new">When deserializing an instance of class {0}, method {1} can call dangerous method {2}.</target>
-        <note />
-      </trans-unit>
-      <trans-unit id="DoNotCallOverridableMethodsInConstructorsDescription">
-        <source>When a constructor calls a virtual method, the constructor for the instance that invokes the method may not have executed.</source>
-        <target state="new">When a constructor calls a virtual method, the constructor for the instance that invokes the method may not have executed.</target>
-        <note />
-      </trans-unit>
-      <trans-unit id="DoNotCallOverridableMethodsInConstructorsMessage">
-        <source>Do not call overridable methods in constructors</source>
-        <target state="new">Do not call overridable methods in constructors</target>
-        <note />
-      </trans-unit>
-      <trans-unit id="DoNotCallOverridableMethodsInConstructorsTitle">
-        <source>Do not call overridable methods in constructors</source>
-        <target state="new">Do not call overridable methods in constructors</target>
-        <note />
-      </trans-unit>
-      <trans-unit id="DoNotCallToImmutableCollectionOnAnImmutableCollectionValueMessage">
-        <source>Do not call {0} on an {1} value</source>
-        <target state="new">Do not call {0} on an {1} value</target>
-        <note />
-      </trans-unit>
-      <trans-unit id="DoNotCallToImmutableCollectionOnAnImmutableCollectionValueTitle">
-        <source>Do not call ToImmutableCollection on an ImmutableCollection value</source>
-        <target state="new">Do not call ToImmutableCollection on an ImmutableCollection value</target>
-        <note />
-      </trans-unit>
-      <trans-unit id="DoNotCatchCorruptedStateExceptionsInGeneralHandlersDescription">
-        <source>Do not author general catch handlers in code that receives corrupted state exceptions.</source>
-        <target state="new">Do not author general catch handlers in code that receives corrupted state exceptions.</target>
-        <note />
-      </trans-unit>
-      <trans-unit id="DoNotCatchCorruptedStateExceptionsInGeneralHandlersMessage">
-        <source>Do not catch corrupted state exceptions in general handlers.</source>
-        <target state="new">Do not catch corrupted state exceptions in general handlers.</target>
-        <note />
-      </trans-unit>
-      <trans-unit id="DoNotCatchCorruptedStateExceptionsInGeneralHandlersTitle">
-        <source>Do not catch corrupted state exceptions in general handlers.</source>
-        <target state="new">Do not catch corrupted state exceptions in general handlers.</target>
-        <note />
-      </trans-unit>
-      <trans-unit id="DoNotCreateTasksWithoutPassingATaskSchedulerDescription">
-        <source>Do not create tasks unless you are using one of the overloads that takes a TaskScheduler. The default is to schedule on TaskScheduler.Current, which would lead to deadlocks. Either use TaskScheduler.Default to schedule on the thread pool, or explicitly pass TaskScheduler.Current to make your intentions clear.</source>
-        <target state="new">Do not create tasks unless you are using one of the overloads that takes a TaskScheduler. The default is to schedule on TaskScheduler.Current, which would lead to deadlocks. Either use TaskScheduler.Default to schedule on the thread pool, or explicitly pass TaskScheduler.Current to make your intentions clear.</target>
-        <note />
-      </trans-unit>
-      <trans-unit id="DoNotCreateTasksWithoutPassingATaskSchedulerMessage">
-        <source>Do not create tasks without passing a TaskScheduler</source>
-        <target state="new">Do not create tasks without passing a TaskScheduler</target>
-        <note />
-      </trans-unit>
-      <trans-unit id="DoNotCreateTasksWithoutPassingATaskSchedulerTitle">
-        <source>Do not create tasks without passing a TaskScheduler</source>
-        <target state="new">Do not create tasks without passing a TaskScheduler</target>
-        <note />
-      </trans-unit>
-      <trans-unit id="DoNotDisableCertificateValidation">
-        <source>Do Not Disable Certificate Validation</source>
-        <target state="new">Do Not Disable Certificate Validation</target>
-        <note />
-      </trans-unit>
-      <trans-unit id="DoNotDisableCertificateValidationDescription">
-        <source>A certificate can help authenticate the identity of the server. Clients should validate the server certificate to ensure requests are sent to the intended server. If the ServerCertificateValidationCallback always returns 'true', any certificate will pass validation.</source>
-        <target state="new">A certificate can help authenticate the identity of the server. Clients should validate the server certificate to ensure requests are sent to the intended server. If the ServerCertificateValidationCallback always returns 'true', any certificate will pass validation.</target>
-        <note />
-      </trans-unit>
-      <trans-unit id="DoNotDisableCertificateValidationMessage">
-        <source>The ServerCertificateValidationCallback is set to a function that accepts any server certificate, by always returning true. Ensure that server certificates are validated to verify the identity of the server receiving requests.</source>
-        <target state="new">The ServerCertificateValidationCallback is set to a function that accepts any server certificate, by always returning true. Ensure that server certificates are validated to verify the identity of the server receiving requests.</target>
-        <note />
-      </trans-unit>
-      <trans-unit id="DoNotDisableHTTPHeaderChecking">
-        <source>Do Not Disable HTTP Header Checking</source>
-        <target state="new">Do Not Disable HTTP Header Checking</target>
-        <note />
-      </trans-unit>
-      <trans-unit id="DoNotDisableHTTPHeaderCheckingDescription">
-        <source>HTTP header checking enables encoding of the carriage return and newline characters, \r and \n, that are found in response headers. This encoding can help to avoid injection attacks that exploit an application that echoes untrusted data contained by the header.</source>
-        <target state="new">HTTP header checking enables encoding of the carriage return and newline characters, \r and \n, that are found in response headers. This encoding can help to avoid injection attacks that exploit an application that echoes untrusted data contained by the header.</target>
-        <note />
-      </trans-unit>
-      <trans-unit id="DoNotDisableHTTPHeaderCheckingMessage">
-        <source>Do not disable HTTP header checking</source>
-        <target state="new">Do not disable HTTP header checking</target>
-        <note />
-      </trans-unit>
-      <trans-unit id="DoNotDisableHttpClientCRLCheckDescription">
-        <source>Using HttpClient without providing a platform specific handler (WinHttpHandler or CurlHandler or HttpClientHandler) where the CheckCertificateRevocationList property is set to true, will allow revoked certificates to be accepted by the HttpClient as valid.</source>
-        <target state="new">Using HttpClient without providing a platform specific handler (WinHttpHandler or CurlHandler or HttpClientHandler) where the CheckCertificateRevocationList property is set to true, will allow revoked certificates to be accepted by the HttpClient as valid.</target>
-        <note />
-      </trans-unit>
-      <trans-unit id="DoNotDisableRequestValidation">
-        <source>Do Not Disable Request Validation</source>
-        <target state="new">Do Not Disable Request Validation</target>
-        <note />
-      </trans-unit>
-      <trans-unit id="DoNotDisableRequestValidationDescription">
-        <source>Request validation is a feature in ASP.NET that examines HTTP requests and determines whether they contain potentially dangerous content. This check adds protection from markup or code in the URL query string, cookies, or posted form values that might have been added for malicious purposes. So, it is generally desirable and should be left enabled for defense in depth.</source>
-        <target state="new">Request validation is a feature in ASP.NET that examines HTTP requests and determines whether they contain potentially dangerous content. This check adds protection from markup or code in the URL query string, cookies, or posted form values that might have been added for malicious purposes. So, it is generally desirable and should be left enabled for defense in depth.</target>
-        <note />
-      </trans-unit>
-      <trans-unit id="DoNotDisableRequestValidationMessage">
-        <source>{0} has request validation disabled</source>
-        <target state="new">{0} has request validation disabled</target>
-        <note />
-      </trans-unit>
-      <trans-unit id="DoNotDisableSchUseStrongCrypto">
-        <source>Do Not Disable SChannel Use of Strong Crypto</source>
-        <target state="new">Do Not Disable SChannel Use of Strong Crypto</target>
-        <note />
-      </trans-unit>
-      <trans-unit id="DoNotDisableSchUseStrongCryptoDescription">
-        <source>Starting with the .NET Framework 4.6, the System.Net.ServicePointManager and System.Net.Security.SslStream classes are recommeded to use new protocols. The old ones have protocol weaknesses and are not supported. Setting Switch.System.Net.DontEnableSchUseStrongCrypto with true will use the old weak crypto check and opt out of the protocol migration.</source>
-        <target state="new">Starting with the .NET Framework 4.6, the System.Net.ServicePointManager and System.Net.Security.SslStream classes are recommeded to use new protocols. The old ones have protocol weaknesses and are not supported. Setting Switch.System.Net.DontEnableSchUseStrongCrypto with true will use the old weak crypto check and opt out of the protocol migration.</target>
-        <note />
-      </trans-unit>
-      <trans-unit id="DoNotDisableSchUseStrongCryptoMessage">
-        <source>{0} disables TLS 1.2 and enables SSLv3</source>
-        <target state="new">{0} disables TLS 1.2 and enables SSLv3</target>
-        <note />
-      </trans-unit>
-      <trans-unit id="DoNotDisableUsingServicePointManagerSecurityProtocolsMessage">
-        <source>Do not set Switch.System.ServiceModel.DisableUsingServicePointManagerSecurityProtocols to true.  Setting this switch limits Windows Communication Framework (WCF) to using Transport Layer Security (TLS) 1.0, which is insecure and obsolete.</source>
-        <target state="new">Do not set Switch.System.ServiceModel.DisableUsingServicePointManagerSecurityProtocols to true.  Setting this switch limits Windows Communication Framework (WCF) to using Transport Layer Security (TLS) 1.0, which is insecure and obsolete.</target>
-        <note />
-      </trans-unit>
-      <trans-unit id="DoNotDisableUsingServicePointManagerSecurityProtocolsTitle">
-        <source>Do not disable ServicePointManagerSecurityProtocols</source>
-        <target state="new">Do not disable ServicePointManagerSecurityProtocols</target>
-        <note />
-      </trans-unit>
-      <trans-unit id="DoNotHardCodeEncryptionKey">
-        <source>Do Not Hard Code Encryption Key</source>
-        <target state="new">Do Not Hard Code Encryption Key</target>
-        <note />
-      </trans-unit>
-      <trans-unit id="DoNotHardCodeEncryptionKeyDescription">
-        <source>SymmetricAlgorithm's .Key property, or a method's rgbKey parameter, should never be a hardcoded value.</source>
-        <target state="new">SymmetricAlgorithm's .Key property, or a method's rgbKey parameter, should never be a hardcoded value.</target>
-        <note />
-      </trans-unit>
-      <trans-unit id="DoNotHardCodeEncryptionKeyMessage">
-        <source>Potential security vulnerability was found where '{0}' in method '{1}' may be tainted by hardcoded key from '{2}' in method '{3}'</source>
-        <target state="new">Potential security vulnerability was found where '{0}' in method '{1}' may be tainted by hardcoded key from '{2}' in method '{3}'</target>
-        <note />
-      </trans-unit>
-      <trans-unit id="DoNotInstallRootCertDescription">
-        <source>By default, the Trusted Root Certification Authorities certificate store is configured with a set of public CAs that has met the requirements of the Microsoft Root Certificate Program. Since all trusted root CAs can issue certificates for any domain, an attacker can pick a weak or coercible CA that you install by yourself to target for an attack – and a single vulnerable, malicious or coercible CA undermines the security of the entire system. To make matters worse, these attacks can go unnoticed quite easily.</source>
-        <target state="new">By default, the Trusted Root Certification Authorities certificate store is configured with a set of public CAs that has met the requirements of the Microsoft Root Certificate Program. Since all trusted root CAs can issue certificates for any domain, an attacker can pick a weak or coercible CA that you install by yourself to target for an attack – and a single vulnerable, malicious or coercible CA undermines the security of the entire system. To make matters worse, these attacks can go unnoticed quite easily.</target>
-        <note />
-      </trans-unit>
-      <trans-unit id="DoNotLockOnObjectsWithWeakIdentityDescription">
-        <source>An object is said to have a weak identity when it can be directly accessed across application domain boundaries. A thread that tries to acquire a lock on an object that has a weak identity can be blocked by a second thread in a different application domain that has a lock on the same object.</source>
-        <target state="new">An object is said to have a weak identity when it can be directly accessed across application domain boundaries. A thread that tries to acquire a lock on an object that has a weak identity can be blocked by a second thread in a different application domain that has a lock on the same object.</target>
-        <note />
-      </trans-unit>
-      <trans-unit id="DoNotLockOnObjectsWithWeakIdentityMessage">
-        <source>Do not lock on objects with weak identity</source>
-        <target state="new">Do not lock on objects with weak identity</target>
-        <note />
-      </trans-unit>
-      <trans-unit id="DoNotLockOnObjectsWithWeakIdentityTitle">
-        <source>Do not lock on objects with weak identity</source>
-        <target state="new">Do not lock on objects with weak identity</target>
-        <note />
-      </trans-unit>
-      <trans-unit id="DoNotPassLiteralsAsLocalizedParametersDescription">
-        <source>A method passes a string literal as a parameter to a constructor or method in the .NET Framework class library and that string should be localizable. To fix a violation of this rule, replace the string literal with a string retrieved through an instance of the ResourceManager class.</source>
-        <target state="new">A method passes a string literal as a parameter to a constructor or method in the .NET Framework class library and that string should be localizable. To fix a violation of this rule, replace the string literal with a string retrieved through an instance of the ResourceManager class.</target>
-        <note />
-      </trans-unit>
-      <trans-unit id="DoNotPassLiteralsAsLocalizedParametersMessage">
-        <source>Method '{0}' passes a literal string as parameter '{1}' of a call to '{2}'. Retrieve the following string(s) from a resource table instead: "{3}".</source>
-        <target state="new">Method '{0}' passes a literal string as parameter '{1}' of a call to '{2}'. Retrieve the following string(s) from a resource table instead: "{3}".</target>
-        <note />
-      </trans-unit>
-      <trans-unit id="DoNotPassLiteralsAsLocalizedParametersTitle">
-        <source>Do not pass literals as localized parameters</source>
-        <target state="new">Do not pass literals as localized parameters</target>
-        <note />
-      </trans-unit>
-      <trans-unit id="DoNotRaiseReservedExceptionTypesDescription">
-        <source>An exception of type that is not sufficiently specific or reserved by the runtime should never be raised by user code. This makes the original error difficult to detect and debug. If this exception instance might be thrown, use a different exception type.</source>
-        <target state="new">An exception of type that is not sufficiently specific or reserved by the runtime should never be raised by user code. This makes the original error difficult to detect and debug. If this exception instance might be thrown, use a different exception type.</target>
-        <note />
-      </trans-unit>
-      <trans-unit id="DoNotRaiseReservedExceptionTypesMessageReserved">
-        <source>Exception type {0} is reserved by the runtime.</source>
-        <target state="new">Exception type {0} is reserved by the runtime.</target>
-        <note />
-      </trans-unit>
-      <trans-unit id="DoNotRaiseReservedExceptionTypesMessageTooGeneric">
-        <source>Exception type {0} is not sufficiently specific.</source>
-        <target state="new">Exception type {0} is not sufficiently specific.</target>
-        <note />
-      </trans-unit>
-      <trans-unit id="DoNotRaiseReservedExceptionTypesTitle">
-        <source>Do not raise reserved exception types</source>
-        <target state="new">Do not raise reserved exception types</target>
-        <note />
-      </trans-unit>
-      <trans-unit id="DoNotReferSelfInSerializableClass">
-        <source>Do Not Refer Self In Serializable Class</source>
-        <target state="new">Do Not Refer Self In Serializable Class</target>
-        <note />
-      </trans-unit>
-      <trans-unit id="DoNotReferSelfInSerializableClassDescription">
-        <source>This can allow an attacker to DOS or exhaust the memory of the process.</source>
-        <target state="new">This can allow an attacker to DOS or exhaust the memory of the process.</target>
-        <note />
-      </trans-unit>
-      <trans-unit id="DoNotReferSelfInSerializableClassMessage">
-        <source>{0} participates in a potential reference cycle</source>
-        <target state="new">{0} participates in a potential reference cycle</target>
-        <note />
-      </trans-unit>
-      <trans-unit id="DoNotSerializeTypesWithPointerFields">
-        <source>Do Not Serialize Types With Pointer Fields</source>
-        <target state="new">Do Not Serialize Types With Pointer Fields</target>
-        <note />
-      </trans-unit>
-      <trans-unit id="DoNotSerializeTypesWithPointerFieldsDescription">
-        <source>Pointers are not "type safe" in the sense that you cannot guarantee the correctness of the memory they point at. So, serializing types with pointer fields is dangerous, as it may allow an attacker to control the pointer.</source>
-        <target state="new">Pointers are not "type safe" in the sense that you cannot guarantee the correctness of the memory they point at. So, serializing types with pointer fields is dangerous, as it may allow an attacker to control the pointer.</target>
-        <note />
-      </trans-unit>
-      <trans-unit id="DoNotSerializeTypesWithPointerFieldsMessage">
-        <source>Pointer field {0} on serializable type.</source>
-        <target state="new">Pointer field {0} on serializable type.</target>
-        <note />
-      </trans-unit>
-      <trans-unit id="DoNotUseAccountSAS">
-        <source>Do Not Use Account Shared Access Signature</source>
-        <target state="new">Do Not Use Account Shared Access Signature</target>
-        <note />
-      </trans-unit>
-      <trans-unit id="DoNotUseAccountSASDescription">
-        <source>Shared Access Signatures(SAS) are a vital part of the security model for any application using Azure Storage, they should provide limited and safe permissions to your storage account to clients that don't have the account key. All of the operations available via a service SAS are also available via an account SAS, that is, account SAS is too powerful. So it is recommended to use Service SAS to delegate access more carefully.</source>
-        <target state="new">Shared Access Signatures(SAS) are a vital part of the security model for any application using Azure Storage, they should provide limited and safe permissions to your storage account to clients that don't have the account key. All of the operations available via a service SAS are also available via an account SAS, that is, account SAS is too powerful. So it is recommended to use Service SAS to delegate access more carefully.</target>
-        <note />
-      </trans-unit>
-      <trans-unit id="DoNotUseAccountSASMessage">
-        <source>Use Service SAS instead of Account SAS for fine grained access control and container-level access policy</source>
-        <target state="new">Use Service SAS instead of Account SAS for fine grained access control and container-level access policy</target>
-        <note />
-      </trans-unit>
-      <trans-unit id="DoNotUseBrokenCryptographicAlgorithms">
-        <source>Do Not Use Broken Cryptographic Algorithms</source>
-        <target state="new">Do Not Use Broken Cryptographic Algorithms</target>
-        <note />
-      </trans-unit>
-      <trans-unit id="DoNotUseBrokenCryptographicAlgorithmsDescription">
-        <source>An attack making it computationally feasible to break this algorithm exists. This allows attackers to break the cryptographic guarantees it is designed to provide. Depending on the type and application of this cryptographic algorithm, this may allow attackers to read enciphered messages, tamper with enciphered  messages, forge digital signatures, tamper with hashed content, or otherwise compromise any cryptosystem based on this algorithm. Replace encryption uses with the AES algorithm (AES-256, AES-192 and AES-128 are acceptable) with a key length greater than or equal to 128 bits. Replace hashing uses with a hashing function in the SHA-2 family, such as SHA512, SHA384, or SHA256. Replace digital signature uses with RSA with a key length greater than or equal to 2048-bits, or ECDSA with a key length greater than or equal to 256 bits.</source>
-        <target state="new">An attack making it computationally feasible to break this algorithm exists. This allows attackers to break the cryptographic guarantees it is designed to provide. Depending on the type and application of this cryptographic algorithm, this may allow attackers to read enciphered messages, tamper with enciphered  messages, forge digital signatures, tamper with hashed content, or otherwise compromise any cryptosystem based on this algorithm. Replace encryption uses with the AES algorithm (AES-256, AES-192 and AES-128 are acceptable) with a key length greater than or equal to 128 bits. Replace hashing uses with a hashing function in the SHA-2 family, such as SHA512, SHA384, or SHA256. Replace digital signature uses with RSA with a key length greater than or equal to 2048-bits, or ECDSA with a key length greater than or equal to 256 bits.</target>
-        <note />
-      </trans-unit>
-      <trans-unit id="DoNotUseBrokenCryptographicAlgorithmsMessage">
-        <source>{0} uses a broken cryptographic algorithm {1}</source>
-        <target state="new">{0} uses a broken cryptographic algorithm {1}</target>
-        <note />
-      </trans-unit>
-      <trans-unit id="DoNotUseCountAsyncWhenAnyAsyncCanBeUsedDescription">
-        <source>For non-empty collections, CountAsync() and LongCountAsync() enumerate the entire sequence, while AnyAsync() stops at the first item or the first item that satisfies a condition.</source>
-        <target state="new">For non-empty collections, CountAsync() and LongCountAsync() enumerate the entire sequence, while AnyAsync() stops at the first item or the first item that satisfies a condition.</target>
         <note />
       </trans-unit>
       <trans-unit id="DoNotUseCountAsyncWhenAnyAsyncCanBeUsedMessage">
@@ -1463,7 +1457,6 @@
         <target state="new">Potential cross-site scripting (XSS) vulnerability was found where '{0}' in method '{1}' may be tainted by user-controlled data from '{2}' in method '{3}'.</target>
         <note />
       </trans-unit>
-<<<<<<< HEAD
       <trans-unit id="ReviewCodeForXssVulnerabilitiesTitle">
         <source>Review code for XSS vulnerabilities</source>
         <target state="new">Review code for XSS vulnerabilities</target>
@@ -1477,21 +1470,6 @@
       <trans-unit id="ReviewSQLQueriesForSecurityVulnerabilitiesMessageNoNonLiterals">
         <source>Review if the query string passed to '{0}' in '{1}', accepts any user input.</source>
         <target state="new">Review if the query string passed to '{0}' in '{1}', accepts any user input.</target>
-=======
-      <trans-unit id="DoNotHardCodeEncryptionKey">
-        <source>Do not hard-code encryption key</source>
-        <target state="needs-review-translation">Non impostare la chiave di crittografia come hardcoded</target>
-        <note />
-      </trans-unit>
-      <trans-unit id="DoNotHardCodeEncryptionKeyDescription">
-        <source>SymmetricAlgorithm's .Key property, or a method's rgbKey parameter, should never be a hard-coded value.</source>
-        <target state="needs-review-translation">La proprietà .Key di SymmetricAlgorithm o il parametro rgbKey di un metodo non deve essere mai essere un valore hardcoded.</target>
-        <note />
-      </trans-unit>
-      <trans-unit id="DoNotHardCodeEncryptionKeyMessage">
-        <source>Potential security vulnerability was found where '{0}' in method '{1}' may be tainted by hard-coded key from '{2}' in method '{3}'</source>
-        <target state="needs-review-translation">È stata trovata una potenziale vulnerabilità di sicurezza in cui '{0}' nel metodo '{1}' può essere contaminato dalla chiave hardcoded di '{2}' nel metodo '{3}'</target>
->>>>>>> b2275d0b
         <note />
       </trans-unit>
       <trans-unit id="ReviewSQLQueriesForSecurityVulnerabilitiesTitle">

--- conflicted
+++ resolved
@@ -142,7 +142,6 @@
         <target state="translated">Il metodo di azione {0} deve specificare in modo esplicito il tipo della richiesta HTTP</target>
         <note />
       </trans-unit>
-<<<<<<< HEAD
       <trans-unit id="MaybeDisableHttpClientCRLCheck">
         <source>Ensure HttpClient certificate revocation list check is not disabled</source>
         <target state="new">Ensure HttpClient certificate revocation list check is not disabled</target>
@@ -151,7 +150,8 @@
       <trans-unit id="MaybeDisableHttpClientCRLCheckMessage">
         <source>HttpClient may be created without enabling CheckCertificateRevocationList</source>
         <target state="new">HttpClient may be created without enabling CheckCertificateRevocationList</target>
-=======
+        <note />
+      </trans-unit>
       <trans-unit id="DoNotUseCountAsyncWhenAnyAsyncCanBeUsedDescription">
         <source>For non-empty collections, CountAsync() and LongCountAsync() enumerate the entire sequence, while AnyAsync() stops at the first item or the first item that satisfies a condition.</source>
         <target state="translated">Nel caso di raccolte non vuote CountAsync() e LongCountAsync() enumerano l'intera sequenza, mentre AnyAsync() si arresta in corrispondenza del primo elemento o del primo elemento che soddisfa una condizione.</target>
@@ -180,7 +180,6 @@
       <trans-unit id="DoNotUseCountWhenAnyCanBeUsedTitle">
         <source>Do not use Count() or LongCount() when Any() can be used</source>
         <target state="translated">Non usare Count() o LongCount() se è possibile usare Any()</target>
->>>>>>> 69f61aa0
         <note />
       </trans-unit>
       <trans-unit id="ReviewSQLQueriesForSecurityVulnerabilitiesDescription">

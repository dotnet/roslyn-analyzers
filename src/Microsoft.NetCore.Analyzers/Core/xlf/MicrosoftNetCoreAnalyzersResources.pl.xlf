--- conflicted
+++ resolved
@@ -147,7 +147,6 @@
         <target state="translated">Aby ograniczyć ryzyko związane z zabezpieczeniami, kieruj pole {0} w kodowaniu Unicode przez ustawienie właściwości StructLayout.CharSet w elemencie {1} na wartość CharSet.Unicode lub przez jawne kierowanie pola jako typu UnmanagedType.LPWStr. Jeśli musisz kierować ten ciąg w kodowaniu ANSI lub zależnym od systemu, określ jawnie atrybut MarshalAs i użyj atrybutu BestFitMapping, aby wyłączyć mapowanie najlepszego dopasowania. Aby zwiększyć bezpieczeństwo, upewnij się również, że właściwość ThrowOnUnmappableChar jest włączona.</target>
         <note />
       </trans-unit>
-<<<<<<< HEAD
       <trans-unit id="UseAutoValidateAntiforgeryToken">
         <source>Use antiforgery tokens in ASP.NET Core MVC controllers</source>
         <target state="new">Use antiforgery tokens in ASP.NET Core MVC controllers</target>
@@ -161,7 +160,8 @@
       <trans-unit id="UseAutoValidateAntiforgeryTokenMessage">
         <source>Method {0} handles a {1} request without performing CSRF token validation</source>
         <target state="new">Method {0} handles a {1} request without performing CSRF token validation</target>
-=======
+        <note />
+      </trans-unit>
       <trans-unit id="UseDefaultDllImportSearchPathsAttribute">
         <source>Use DefaultDllImportSearchPaths attribute for P/Invokes</source>
         <target state="new">Use DefaultDllImportSearchPaths attribute for P/Invokes</target>
@@ -175,7 +175,6 @@
       <trans-unit id="UseDefaultDllImportSearchPathsAttributeMessage">
         <source>The method {0} didn't use DefaultDllImportSearchPaths attribute for P/Invokes.</source>
         <target state="new">The method {0} didn't use DefaultDllImportSearchPaths attribute for P/Invokes.</target>
->>>>>>> f152af91
         <note />
       </trans-unit>
       <trans-unit id="UseManagedEquivalentsOfWin32ApiTitle">

--- conflicted
+++ resolved
@@ -2,6 +2,16 @@
 <xliff xmlns="urn:oasis:names:tc:xliff:document:1.2" xmlns:xsi="http://www.w3.org/2001/XMLSchema-instance" version="1.2" xsi:schemaLocation="urn:oasis:names:tc:xliff:document:1.2 xliff-core-1.2-transitional.xsd">
   <file datatype="xml" source-language="en" target-language="pl" original="../MicrosoftNetCoreAnalyzersResources.resx">
     <body>
+      <trans-unit id="DefinitelyUseCreateEncryptorWithNonDefaultIV">
+        <source>Do not use CreateEncryptor with non-default IV</source>
+        <target state="new">Do not use CreateEncryptor with non-default IV</target>
+        <note />
+      </trans-unit>
+      <trans-unit id="DefinitelyUseCreateEncryptorWithNonDefaultIVMessage">
+        <source>Symmetric encryption uses non-default initialization vector, which could be potentially repeatable</source>
+        <target state="new">Symmetric encryption uses non-default initialization vector, which could be potentially repeatable</target>
+        <note />
+      </trans-unit>
       <trans-unit id="DeprecatedSslProtocolsDescription">
         <source>Older protocol versions of Transport Layer Security (TLS) are less secure than TLS 1.2 and TLS 1.3, and are more likely to have new vulnerabilities. Avoid older protocol versions to minimize risk.</source>
         <target state="translated">Starsze wersje protokołu Transport Layer Security (TLS) są mniej bezpieczne niż TLS 1.2 i TLS 1.3 i mogą być bardziej podatne na luki w zabezpieczeniach. Aby zminimalizować ryzyko, unikaj używania starszych wersji protokołu.</target>
@@ -62,6 +72,11 @@
         <target state="new">Do not use Count() or LongCount() when Any() can be used</target>
         <note />
       </trans-unit>
+      <trans-unit id="DoNotUseCreateEncryptorWithNonDefaultIVDescription">
+        <source>Symmetric encryption should always use a non-repeatable initialization vector, to prevent dictionary attacks.</source>
+        <target state="new">Symmetric encryption should always use a non-repeatable initialization vector, to prevent dictionary attacks.</target>
+        <note />
+      </trans-unit>
       <trans-unit id="DoNotUseInsecureRandomness">
         <source>Do not use insecure randomness</source>
         <target state="translated">Nie używaj niezabezpieczonej losowości</target>
@@ -74,28 +89,7 @@
       </trans-unit>
       <trans-unit id="DoNotUseInsecureRandomnessMessage">
         <source>{0} is an insecure random number generator. Use cryptographically secure random number generators when randomness is required for security</source>
-        <target state="translated">{0} to niezabezpieczony generator liczb losowych. Użyj kryptograficznie zabezpieczonego generatora liczb losowych, gdy losowość jest wymagana ze względów bezpieczeństwa.</target>
-        <note />
-      </trans-unit>
-<<<<<<< HEAD
-      <trans-unit id="DefinitelyUseCreateEncryptorWithNonDefaultIV">
-        <source>Do not use CreateEncryptor with non-default IV</source>
-        <target state="new">Do not use CreateEncryptor with non-default IV</target>
-        <note />
-      </trans-unit>
-      <trans-unit id="DefinitelyUseCreateEncryptorWithNonDefaultIVMessage">
-        <source>Symmetric encryption uses non-default initialization vector, which could be potentially repeatable</source>
-        <target state="new">Symmetric encryption uses non-default initialization vector, which could be potentially repeatable</target>
-        <note />
-      </trans-unit>
-      <trans-unit id="DoNotUseCreateEncryptorWithNonDefaultIVDescription">
-        <source>Symmetric encryption should always use a non-repeatable initialization vector, to prevent dictionary attacks.</source>
-        <target state="new">Symmetric encryption should always use a non-repeatable initialization vector, to prevent dictionary attacks.</target>
-=======
-      <trans-unit id="DoNotUseInsecureRandomnessMessage">
-        <source>Using a cryptographically weak pseudo-random number generator may allow an attacker to predict what security sensitive value will be generated. Use a cryptographically strong random number generator if an unpredictable value is required, or ensure that weak pseudo-random numbers aren't used in a security sensitive manner.</source>
-        <target state="translated">Użycie kryptograficznie słabego generatora liczb pseudolosowych może umożliwić osobie atakującej przewidzenie, jaka wartość wpływająca na zabezpieczenia zostanie wygenerowana. Użyj kryptograficznie silnego generatora liczb losowych, jeśli jest wymagana wartości niemożliwa do przewidzenia, lub upewnij się, że liczby pseudolosowe nie są używane w przypadku wartości wpływających na zabezpieczenia .</target>
->>>>>>> f13408a4
+        <target state="new">{0} is an insecure random number generator. Use cryptographically secure random number generators when randomness is required for security</target>
         <note />
       </trans-unit>
       <trans-unit id="DoNotUseUnsafeDllImportSearchPath">
@@ -158,6 +152,16 @@
         <target state="new">HttpClient may be created without enabling CheckCertificateRevocationList</target>
         <note />
       </trans-unit>
+      <trans-unit id="MaybeUseCreateEncryptorWithNonDefaultIV">
+        <source>Use CreateEncryptor with the default IV </source>
+        <target state="new">Use CreateEncryptor with the default IV </target>
+        <note />
+      </trans-unit>
+      <trans-unit id="MaybeUseCreateEncryptorWithNonDefaultIVMessage">
+        <source>The non-default initialization vector, which can be potentially repeatable, is used in the encrypion. Ensure use the default one.</source>
+        <target state="new">The non-default initialization vector, which can be potentially repeatable, is used in the encrypion. Ensure use the default one.</target>
+        <note />
+      </trans-unit>
       <trans-unit id="MissHttpVerbAttribute">
         <source>Miss HttpVerb attribute for action methods</source>
         <target state="translated">Pomiń atrybut HttpVerb dla metod akcji</target>
@@ -173,16 +177,6 @@
         <target state="translated">Metoda akcji {0} musi jawnie określać rodzaj żądania Http</target>
         <note />
       </trans-unit>
-      <trans-unit id="MaybeUseCreateEncryptorWithNonDefaultIV">
-        <source>Use CreateEncryptor with the default IV </source>
-        <target state="new">Use CreateEncryptor with the default IV </target>
-        <note />
-      </trans-unit>
-      <trans-unit id="MaybeUseCreateEncryptorWithNonDefaultIVMessage">
-        <source>The non-default initialization vector, which can be potentially repeatable, is used in the encrypion. Ensure use the default one.</source>
-        <target state="new">The non-default initialization vector, which can be potentially repeatable, is used in the encrypion. Ensure use the default one.</target>
-        <note />
-      </trans-unit>
       <trans-unit id="ReviewSQLQueriesForSecurityVulnerabilitiesDescription">
         <source>SQL queries that directly use user input can be vulnerable to SQL injection attacks. Review this SQL query for potential vulnerabilities, and consider using a parameterized SQL query.</source>
         <target state="translated">Zapytania SQL korzystające bezpośrednio z danych wejściowych użytkownika mogą być podatne na ataki polegające na wstrzyknięciu kodu SQL. Sprawdź to zapytanie SQL pod kątem potencjalnych luk i rozważ użycie sparametryzowanego zapytania SQL.</target>

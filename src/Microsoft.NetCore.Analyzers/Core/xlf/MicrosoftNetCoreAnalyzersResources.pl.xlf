﻿<?xml version="1.0" encoding="utf-8"?>
<xliff xmlns="urn:oasis:names:tc:xliff:document:1.2" xmlns:xsi="http://www.w3.org/2001/XMLSchema-instance" version="1.2" xsi:schemaLocation="urn:oasis:names:tc:xliff:document:1.2 xliff-core-1.2-transitional.xsd">
  <file datatype="xml" source-language="en" target-language="pl" original="../MicrosoftNetCoreAnalyzersResources.resx">
    <body>
      <trans-unit id="AddNonSerializedAttributeCodeActionTitle">
        <source>Add the 'NonSerialized' attribute to this field.</source>
        <target state="translated">Dodaj atrybut „NonSerialized” do tego pola.</target>
        <note />
      </trans-unit>
      <trans-unit id="AddSerializableAttributeCodeActionTitle">
        <source>Add Serializable attribute</source>
        <target state="translated">Dodaj atrybut Serializable</target>
        <note />
      </trans-unit>
      <trans-unit id="AlwaysConsumeTheValueReturnedByMethodsMarkedWithPreserveSigAttributeDescription">
        <source>PreserveSigAttribute indicates that a method will return an HRESULT, rather than throwing an exception. Therefore, it is important to consume the HRESULT returned by the method, so that errors can be detected. Generally, this is done by calling Marshal.ThrowExceptionForHR.</source>
        <target state="translated">Klasa PreserveSigAttribute oznacza, że metoda zwróci wartość HRESULT, zamiast zgłosić wyjątek. Dlatego jest istotne, aby używać wartości HRESULT zwracanej przez metodę, aby móc wykrywać błędy. Zwykle można to zrobić, wywołując metodę Marshal.ThrowExceptionForHR.</target>
        <note />
      </trans-unit>
      <trans-unit id="AlwaysConsumeTheValueReturnedByMethodsMarkedWithPreserveSigAttributeMessage">
        <source>Consume the hresult returned by method '{0}' and call Marshal.ThrowExceptionForHR.</source>
        <target state="translated">Użyj wartości hresult zwracanej przez metodę „{0}” i wywołaj metodę Marshal.ThrowExceptionForHR.</target>
        <note />
      </trans-unit>
      <trans-unit id="AlwaysConsumeTheValueReturnedByMethodsMarkedWithPreserveSigAttributeTitle">
        <source>Always consume the value returned by methods marked with PreserveSigAttribute</source>
        <target state="translated">Zawsze używaj wartości zwracanej przez metody oznaczone klasą PreserveSigAttribute</target>
        <note />
      </trans-unit>
<<<<<<< HEAD
      <trans-unit id="DoNotDecryptWithoutHash">
        <source>Do not decrypt without hash</source>
        <target state="new">Do not decrypt without hash</target>
        <note />
      </trans-unit>
      <trans-unit id="DoNotDecryptWithoutHashDescription">
        <source>To validate the integrity of cipher text, it's requested to comput hash before decyption.</source>
        <target state="new">To validate the integrity of cipher text, it's requested to comput hash before decyption.</target>
        <note />
      </trans-unit>
      <trans-unit id="DoNotDecryptWithoutHashMessage">
        <source>Byte array '{2}' in '{3}' passed to CryptoStream '{0}' in '{1}', never has the hash computed.</source>
        <target state="new">Byte array '{2}' in '{3}' passed to CryptoStream '{0}' in '{1}', never has the hash computed.</target>
        <note />
      </trans-unit>
      <trans-unit id="DoNotDisableHttpClientCRLCheckDescription">
        <source>Using HttpClient without providing a platform specific handler (WinHttpHandler or CurlHandler or HttpClientHandler) where the CheckCertificateRevocationList property is set to true, will allow revoked certificates to be accepted by the HttpClient as valid.</source>
        <target state="new">Using HttpClient without providing a platform specific handler (WinHttpHandler or CurlHandler or HttpClientHandler) where the CheckCertificateRevocationList property is set to true, will allow revoked certificates to be accepted by the HttpClient as valid.</target>
=======
      <trans-unit id="ApprovedCipherMode">
        <source>Do Not Use Unsafe Cipher Modes</source>
        <target state="translated">Nie używaj niebezpiecznych trybów szyfrowania</target>
>>>>>>> 4b720f26
        <note />
      </trans-unit>
      <trans-unit id="ApprovedCipherModeDescription">
        <source>These modes are vulnerable to attacks. Use only approved modes (CBC, CTS).</source>
        <target state="translated">Te tryby są podatne na ataki. Używaj jedynie zatwierdzonych trybów (CBC, CTS).</target>
        <note />
      </trans-unit>
      <trans-unit id="ApprovedCipherModeMessage">
        <source>It uses an unsafe Cipher Mode {0}</source>
        <target state="translated">Używa niebezpiecznego trybu szyfrowania {0}</target>
        <note />
      </trans-unit>
      <trans-unit id="AttributeStringLiteralsShouldParseCorrectlyDescription">
        <source>The string literal parameter of an attribute does not parse correctly for a URL, a GUID, or a version.</source>
        <target state="translated">Analiza parametru literału ciągu atrybutu pod kątem adresu URL, identyfikatora GUID lub wersji nie powiodła się.</target>
        <note />
      </trans-unit>
      <trans-unit id="AttributeStringLiteralsShouldParseCorrectlyMessageDefault">
        <source>In the constructor of '{0}', change the value of argument '{1}', which is currently "{2}", to something that can be correctly parsed as '{3}'.</source>
        <target state="translated">W konstruktorze typu „{0}” zmień wartość argumentu „{1}” (aktualnie „{2}”) na wartość, którą można poprawnie przeanalizować jako „{3}”.</target>
        <note />
      </trans-unit>
      <trans-unit id="AttributeStringLiteralsShouldParseCorrectlyMessageEmpty">
        <source>In the constructor of '{0}', change the value of argument '{1}', which is currently an empty string (""), to something that can be correctly parsed as '{2}'.</source>
        <target state="translated">W konstruktorze typu „{0}” zmień wartość argumentu „{1}” (aktualnie pusty ciąg — "") na wartość, którą można poprawnie przeanalizować jako „{2}”.</target>
        <note />
      </trans-unit>
      <trans-unit id="AttributeStringLiteralsShouldParseCorrectlyTitle">
        <source>Attribute string literals should parse correctly</source>
        <target state="translated">Analiza literałów ciągu atrybutu powinna kończyć się powodzeniem</target>
        <note />
      </trans-unit>
      <trans-unit id="AvoidUnsealedAttributesDescription">
        <source>The .NET Framework class library provides methods for retrieving custom attributes. By default, these methods search the attribute inheritance hierarchy. Sealing the attribute eliminates the search through the inheritance hierarchy and can improve performance.</source>
        <target state="translated">Biblioteka klas programu .NET Framework udostępnia metody umożliwiające pobieranie atrybutów niestandardowych. Domyślnie te metody przeszukują hierarchię dziedziczenia atrybutów. Zapieczętowanie atrybutu eliminuje potrzebę przeszukiwania hierarchii dziedziczenia i może podwyższyć wydajność.</target>
        <note />
      </trans-unit>
      <trans-unit id="AvoidUnsealedAttributesMessage">
        <source>Avoid unsealed attributes</source>
        <target state="translated">Unikaj niezapieczętowanych atrybutów</target>
        <note />
      </trans-unit>
      <trans-unit id="AvoidUnsealedAttributesTitle">
        <source>Avoid unsealed attributes</source>
        <target state="translated">Unikaj niezapieczętowanych atrybutów</target>
        <note />
      </trans-unit>
      <trans-unit id="AvoidZeroLengthArrayAllocationsMessage">
        <source>Avoid unnecessary zero-length array allocations.  Use {0} instead.</source>
        <target state="translated">Unikaj niepotrzebnego alokowania tablic o długości zero.  Zamiast tego użyj elementu {0}.</target>
        <note />
      </trans-unit>
      <trans-unit id="AvoidZeroLengthArrayAllocationsTitle">
        <source>Avoid zero-length array allocations.</source>
        <target state="translated">Unikaj alokowania tablic o długości zero.</target>
        <note />
      </trans-unit>
      <trans-unit id="BinaryFormatterDeserializeMaybeWithoutBinderSetMessage">
        <source>The method '{0}' is insecure when deserializing untrusted data without a SerializationBinder to restrict the type of objects in the deserialized object graph.</source>
        <target state="translated">Metoda „{0}” jest niezabezpieczona podczas deserializowania niezaufanych danych bez użycia elementu SerializationBinder do ograniczenia typu obiektów na wykresie obiektu po deserializacji.</target>
        <note />
      </trans-unit>
      <trans-unit id="BinaryFormatterDeserializeMaybeWithoutBinderSetTitle">
        <source>Ensure BinaryFormatter.Binder is set before calling BinaryFormatter.Deserialize</source>
        <target state="translated">Upewnij się, że właściwość BinaryFormatter.Binder jest ustawiona przed wywołaniem metody BinaryFormatter.Deserialize</target>
        <note />
      </trans-unit>
      <trans-unit id="BinaryFormatterDeserializeWithoutBinderSetMessage">
        <source>The method '{0}' is insecure when deserializing untrusted data without a SerializationBinder to restrict the type of objects in the deserialized object graph.</source>
        <target state="translated">Metoda „{0}” jest niezabezpieczona podczas deserializowania niezaufanych danych bez użycia elementu SerializationBinder do ograniczenia typu obiektów na wykresie obiektu po deserializacji.</target>
        <note />
      </trans-unit>
      <trans-unit id="BinaryFormatterDeserializeWithoutBinderSetTitle">
        <source>Do not call BinaryFormatter.Deserialize without first setting BinaryFormatter.Binder</source>
        <target state="translated">Nie wywołuj metody BinaryFormatter.Deserialize bez uprzedniego ustawienia właściwości BinaryFormatter.Binder</target>
        <note />
      </trans-unit>
      <trans-unit id="BinaryFormatterMethodUsedDescription">
        <source>The method '{0}' is insecure when deserializing untrusted data.  If you need to instead detect BinaryFormatter deserialization without a SerializationBinder set, then disable rule CA2300, and enable rules CA2301 and CA2302.</source>
        <target state="translated">Metoda „{0}” jest niezabezpieczona podczas deserializowania niezaufanych danych. Aby zamiast tego wykryć deserializację klasy BinaryFormatter bez ustawionego elementu SerializationBinder, wyłącz regułę CA2300 i włącz reguły CA2301 i CA2302.</target>
        <note />
      </trans-unit>
      <trans-unit id="BinaryFormatterMethodUsedMessage">
        <source>The method '{0}' is insecure when deserializing untrusted data.</source>
        <target state="translated">Metoda „{0}” jest niezabezpieczona podczas deserializacji niezaufanych danych.</target>
        <note />
      </trans-unit>
      <trans-unit id="BinaryFormatterMethodUsedTitle">
        <source>Do not use insecure deserializer BinaryFormatter</source>
        <target state="translated">Nie używaj niezabezpieczonego deserializatora BinaryFormatter</target>
        <note />
      </trans-unit>
      <trans-unit id="CallGCSuppressFinalizeCorrectlyDescription">
        <source>A method that is an implementation of Dispose does not call GC.SuppressFinalize; or a method that is not an implementation of Dispose calls GC.SuppressFinalize; or a method calls GC.SuppressFinalize and passes something other than this (Me in Visual?Basic).</source>
        <target state="translated">Implementacja metody Dispose nie wywołuje metody GC.SuppressFinalize lub metoda niebędąca implementacją metody Dispose wywołuje metodę GC.SuppressFinalize lub metoda wywołuje metodę GC.SuppressFinalize i przekazuje coś innego niż obiekt this (Me w języku Visual Basic).</target>
        <note />
      </trans-unit>
      <trans-unit id="CallGCSuppressFinalizeCorrectlyMessageNotCalled">
        <source>Change {0} to call {1}. This will prevent derived types that introduce a finalizer from needing to re-implement 'IDisposable' to call it.</source>
        <target state="translated">Zmień wywołanie {0} na wywołanie {1}. Zapobiega to konieczności ponownego implementowania interfejsu „IDisposable” przez typy pochodne wprowadzające finalizator.</target>
        <note />
      </trans-unit>
      <trans-unit id="CallGCSuppressFinalizeCorrectlyMessageNotCalledWithFinalizer">
        <source>Change {0} to call {1}. This will prevent unnecessary finalization of the object once it has been disposed and it has fallen out of scope.</source>
        <target state="translated">Zmień wywołanie {0} na wywołanie {1}. Zapobiega to niepotrzebnemu finalizowaniu obiektu po jego likwidacji i wyjściu poza zakres.</target>
        <note />
      </trans-unit>
      <trans-unit id="CallGCSuppressFinalizeCorrectlyMessageNotPassedThis">
        <source>{0} calls {1} on something other than itself. Change the call site to pass 'this' ('Me' in Visual Basic) instead.</source>
        <target state="translated">Obiekt {0} wywołuje metodę {1} dla obiektu innego niż on sam. Zmień wywołanie, tak aby zamiast tego był przekazywany obiekt „this” („Me” w języku Visual Basic).</target>
        <note />
      </trans-unit>
      <trans-unit id="CallGCSuppressFinalizeCorrectlyMessageOutsideDispose">
        <source>{0} calls {1}, a method that is typically only called within an implementation of 'IDisposable.Dispose'. Refer to the IDisposable pattern for more information.</source>
        <target state="translated">Metoda {0} wywołuje metodę {1}, która zazwyczaj jest wywoływana tylko w ramach implementacji metody „IDisposable.Dispose”. Więcej informacji zawiera opis wzorca IDisposable.</target>
        <note />
      </trans-unit>
      <trans-unit id="CallGCSuppressFinalizeCorrectlyTitle">
        <source>Dispose methods should call SuppressFinalize</source>
        <target state="translated">Metoda Dispose powinna wywoływać metodę SuppressFinalize</target>
        <note />
      </trans-unit>
      <trans-unit id="CategoryReliability">
        <source>Reliability</source>
        <target state="translated">Niezawodność</target>
        <note />
      </trans-unit>
      <trans-unit id="DefinitelyDisableHttpClientCRLCheck">
        <source>HttpClients should enable certificate revocation list checks</source>
        <target state="new">HttpClients should enable certificate revocation list checks</target>
        <note />
      </trans-unit>
      <trans-unit id="DefinitelyDisableHttpClientCRLCheckMessage">
        <source>HttpClient is created without enabling CheckCertificateRevocationList</source>
        <target state="new">HttpClient is created without enabling CheckCertificateRevocationList</target>
        <note />
      </trans-unit>
      <trans-unit id="DefinitelyInstallRootCert">
        <source>Do Not Add Certificates To Root Store</source>
        <target state="translated">Nie dodawaj certyfikatów do magazynu głównego</target>
        <note />
      </trans-unit>
      <trans-unit id="DefinitelyInstallRootCertMessage">
        <source>Adding certificates to the operating system's trusted root certificates increases the risk of incorrectly authenticating an illegitimate certificate</source>
        <target state="translated">Dodanie certyfikatów do zaufanych certyfikatów głównych systemu operacyjnego zwiększa ryzyko niepoprawnego uwierzytelniania nieuprawnionego certyfikatu</target>
        <note />
      </trans-unit>
      <trans-unit id="DefinitelyUseCreateEncryptorWithNonDefaultIV">
        <source>Do not use CreateEncryptor with non-default IV</source>
        <target state="new">Do not use CreateEncryptor with non-default IV</target>
        <note />
      </trans-unit>
      <trans-unit id="DefinitelyUseCreateEncryptorWithNonDefaultIVMessage">
        <source>Symmetric encryption uses non-default initialization vector, which could be potentially repeatable</source>
        <target state="new">Symmetric encryption uses non-default initialization vector, which could be potentially repeatable</target>
        <note />
      </trans-unit>
      <trans-unit id="DefinitelyUseSecureCookiesASPNetCore">
        <source>Use Secure Cookies In ASP.Net Core</source>
        <target state="translated">Użyj bezpiecznych plików cookie na platformie ASP.Net Core</target>
        <note />
      </trans-unit>
      <trans-unit id="DefinitelyUseSecureCookiesASPNetCoreMessage">
        <source>Set CookieOptions.Secure = true when setting a cookie</source>
        <target state="translated">Ustaw wartość CookieOptions.Secure = true podczas ustawiania pliku cookie</target>
        <note />
      </trans-unit>
      <trans-unit id="DefinitelyUseWeakKDFInsufficientIterationCount">
        <source>Do Not Use Weak Key Derivation Function With Insufficient Iteration Count</source>
        <target state="translated">Nie używaj funkcji wyprowadzania klucza słabego z niewystarczającą liczbą iteracji</target>
        <note />
      </trans-unit>
      <trans-unit id="DefinitelyUseWeakKDFInsufficientIterationCountMessage">
        <source>Use at least {0} iterations when deriving a cryptographic key from a password. By default, Rfc2898DeriveByte's IterationCount is only 1000</source>
        <target state="translated">Użyj co najmniej {0} iteracji przy wyprowadzaniu klucza kryptograficznego z hasła. Domyślnie wartość IterationCount dla klasy Rfc2898DeriveByte to tylko 1000</target>
        <note />
      </trans-unit>
      <trans-unit id="DeprecatedSslProtocolsDescription">
        <source>Older protocol versions of Transport Layer Security (TLS) are less secure than TLS 1.2 and TLS 1.3, and are more likely to have new vulnerabilities. Avoid older protocol versions to minimize risk.</source>
        <target state="translated">Starsze wersje protokołu Transport Layer Security (TLS) są mniej bezpieczne niż TLS 1.2 i TLS 1.3 i mogą być bardziej podatne na luki w zabezpieczeniach. Aby zminimalizować ryzyko, unikaj używania starszych wersji protokołu.</target>
        <note />
      </trans-unit>
      <trans-unit id="DeprecatedSslProtocolsMessage">
        <source>Transport Layer Security protocol version '{0}' is deprecated.  Use 'None' to let the Operating System choose a version.</source>
        <target state="translated">Wersja protokołu Transport Layer Security „{0}” jest przestarzała. Użyj opcji „Brak”, aby umożliwić systemowi operacyjnemu wybranie wersji.</target>
        <note />
      </trans-unit>
      <trans-unit id="DeprecatedSslProtocolsTitle">
        <source>Do not use deprecated SslProtocols values</source>
        <target state="translated">Nie używaj przestarzałych wartości SslProtocols</target>
        <note />
      </trans-unit>
      <trans-unit id="DisposableFieldsShouldBeDisposedDescription">
        <source>A type that implements System.IDisposable declares fields that are of types that also implement IDisposable. The Dispose method of the field is not called by the Dispose method of the declaring type. To fix a violation of this rule, call Dispose on fields that are of types that implement IDisposable if you are responsible for allocating and releasing the unmanaged resources held by the field.</source>
        <target state="translated">Typ zawierający implementację interfejsu System.IDisposable deklaruje pola, których typy także zawierają implementację interfejsu IDisposable. Metoda Dispose pola nie jest wywoływana przez metodę Dispose typu deklarującego. Aby naprawić naruszenie tej reguły, wywołaj metodę Dispose dla pól, których typy zawierają implementację interfejsu IDisposable, jeśli odpowiadasz za przydzielanie i zwalnianie niezarządzanych zasobów wstrzymywanych przez pole.</target>
        <note />
      </trans-unit>
      <trans-unit id="DisposableFieldsShouldBeDisposedMessage">
        <source>'{0}' contains field '{1}' that is of IDisposable type '{2}', but it is never disposed. Change the Dispose method on '{0}' to call Close or Dispose on this field.</source>
        <target state="translated">Element „{0}” zawiera pole „{1}” z interfejsem IDisposable typu „{2}”, ale nie jest nigdy likwidowany. Zmień metodę Dispose w elemencie „{0}”, aby wywołać metodę Close lub Dispose dla tego pola.</target>
        <note />
      </trans-unit>
      <trans-unit id="DisposableFieldsShouldBeDisposedTitle">
        <source>Disposable fields should be disposed</source>
        <target state="translated">Pola możliwe do likwidacji powinny zostać zlikwidowane</target>
        <note />
      </trans-unit>
      <trans-unit id="DisposableTypesShouldDeclareFinalizerDescription">
        <source>A type that implements System.IDisposable and has fields that suggest the use of unmanaged resources does not implement a finalizer, as described by Object.Finalize.</source>
        <target state="translated">Typ implementujący interfejs System.IDisposable i zawierający pole sugerujące użycie zasobów niezarządzanych nie implementuje finalizatora w sposób określony przez metodę Object.Finalize.</target>
        <note />
      </trans-unit>
      <trans-unit id="DisposableTypesShouldDeclareFinalizerMessage">
        <source>Disposable types should declare finalizer</source>
        <target state="translated">Typy możliwe do likwidacji powinny deklarować finalizator</target>
        <note />
      </trans-unit>
      <trans-unit id="DisposableTypesShouldDeclareFinalizerTitle">
        <source>Disposable types should declare finalizer</source>
        <target state="translated">Typy możliwe do likwidacji powinny deklarować finalizator</target>
        <note />
      </trans-unit>
      <trans-unit id="DisposeMethodsShouldCallBaseClassDisposeDescription">
        <source>A type that implements System.IDisposable inherits from a type that also implements IDisposable. The Dispose method of the inheriting type does not call the Dispose method of the parent type. To fix a violation of this rule, call base.Dispose in your Dispose method.</source>
        <target state="translated">Typ, który implementuje interfejs System.IDisposable, dziedziczy po typie, który również implementuje interfejs IDisposable. Metoda Dispose typu dziedziczącego nie wywołuje metody Dispose typu nadrzędnego. Aby naprawić naruszenie tej reguły, wywołaj element base.Dispose w swojej metodzie Dispose.</target>
        <note />
      </trans-unit>
      <trans-unit id="DisposeMethodsShouldCallBaseClassDisposeMessage">
        <source>Ensure that method '{0}' calls '{1}' in all possible control flow paths.</source>
        <target state="translated">Upewnij się, że metoda „{0}” wywołuje element „{1}” we wszystkich możliwych ścieżkach przepływu sterowania.</target>
        <note />
      </trans-unit>
      <trans-unit id="DisposeMethodsShouldCallBaseClassDisposeTitle">
        <source>Dispose methods should call base class dispose</source>
        <target state="translated">Metody Dispose powinny wywoływać metodę Dispose klasy bazowej</target>
        <note />
      </trans-unit>
      <trans-unit id="DisposeObjectsBeforeLosingScopeDescription">
        <source>If a disposable object is not explicitly disposed before all references to it are out of scope, the object will be disposed at some indeterminate time when the garbage collector runs the finalizer of the object. Because an exceptional event might occur that will prevent the finalizer of the object from running, the object should be explicitly disposed instead.</source>
        <target state="translated">Jeśli możliwy do likwidacji obiekt nie zostanie jawnie zlikwidowany, zanim wszystkie odwołania do niego będą poza zakresem, obiekt zostanie zlikwidowany w nieokreślonym czasie, gdy moduł odzyskiwania pamięci uruchomi finalizatora obiektu. Ponieważ może wystąpić zdarzenie wyjątku, które uniemożliwi uruchomienie finalizatora obiektu, obiekt powinien zamiast tego zostać jawnie zlikwidowany.</target>
        <note />
      </trans-unit>
      <trans-unit id="DisposeObjectsBeforeLosingScopeMayBeDisposedMessage">
        <source>Use recommended dispose pattern to ensure that object created by '{0}' is disposed on all paths. If possible, wrap the creation within a 'using' statement or a 'using' declaration. Otherwise, use a try-finally pattern, with a dedicated local variable declared before the try region and an unconditional Dispose invocation on non-null value in the 'finally' region, say 'x?.Dispose()'. If the object is explicitly disposed within the try region or the dispose ownership is transfered to another object or method, assign 'null' to the local variable just after such an operation to prevent double dispose in 'finally'.</source>
        <target state="translated">Użyj zalecanego wzorca dispose, aby upewnić się, że obiekt utworzony przez „{0}” jest likwidowany we wszystkich ścieżkach. Jeśli to możliwe, opakuj tworzenie w instrukcji „using” lub deklaracji „using”. W przeciwnym razie użyj wzorca try-finally, z dedykowaną zmienną lokalną zadeklarowaną przed regionem try i bezwarunkowym wywołaniem metody Dispose dla wartości innej niż null w regionie „finally”, na przykład „x?.Dispose()”. Jeśli obiekt jest jawnie likwidowany w regionie try lub własność dispose jest przenoszona do innego obiektu lub metody, przypisz wartość „null” do zmiennej lokalnej zaraz po takiej operacji, aby zapobiec podwójnemu wywołaniu dispose w regionie „finally”.</target>
        <note />
      </trans-unit>
      <trans-unit id="DisposeObjectsBeforeLosingScopeMayBeDisposedOnExceptionPathsMessage">
        <source>Use recommended dispose pattern to ensure that object created by '{0}' is disposed on all exception paths. If possible, wrap the creation within a 'using' statement or a 'using' declaration. Otherwise, use a try-finally pattern, with a dedicated local variable declared before the try region and an unconditional Dispose invocation on non-null value in the 'finally' region, say 'x?.Dispose()'. If the object is explicitly disposed within the try region or the dispose ownership is transfered to another object or method, assign 'null' to the local variable just after such an operation to prevent double dispose in 'finally'.</source>
        <target state="translated">Użyj zalecanego wzorca dispose, aby upewnić się, że obiekt utworzony przez „{0}” jest likwidowany we wszystkich ścieżkach wyjątków. Jeśli to możliwe, opakuj tworzenie w instrukcji „using” lub deklaracji „using”. W przeciwnym razie użyj wzorca try-finally, z dedykowaną zmienną lokalną zadeklarowaną przed regionem try i bezwarunkowym wywołaniem metody Dispose dla wartości innej niż null w regionie „finally”, na przykład „x?.Dispose()”. Jeśli obiekt jest jawnie likwidowany w regionie try lub własność dispose jest przenoszona do innego obiektu lub metody, przypisz wartość „null” do zmiennej lokalnej zaraz po takiej operacji, aby zapobiec podwójnemu wywołaniu dispose w regionie „finally”.</target>
        <note />
      </trans-unit>
      <trans-unit id="DisposeObjectsBeforeLosingScopeNotDisposedMessage">
        <source>Call System.IDisposable.Dispose on object created by '{0}' before all references to it are out of scope.</source>
        <target state="translated">Wywołaj metodę System.IDisposable.Dispose dla obiektu utworzonego przez „{0}”, zanim wszystkie odwołania do niego będą poza zakresem.</target>
        <note />
      </trans-unit>
      <trans-unit id="DisposeObjectsBeforeLosingScopeNotDisposedOnExceptionPathsMessage">
        <source>Object created by '{0}' is not disposed along all exception paths. Call System.IDisposable.Dispose on the object before all references to it are out of scope.</source>
        <target state="translated">Obiekt utworzony przez metodę „{0}” nie jest likwidowany we wszystkich ścieżkach wyjątków. Wywołaj metodę System.IDisposable.Dispose dla obiektu, zanim wszystkie odwołania do niego będą poza zakresem.</target>
        <note />
      </trans-unit>
      <trans-unit id="DisposeObjectsBeforeLosingScopeTitle">
        <source>Dispose objects before losing scope</source>
        <target state="translated">Likwiduj obiekty przed utratą zakresu</target>
        <note />
      </trans-unit>
      <trans-unit id="DoNotAddArchiveItemPathToTheTargetFileSystemPath">
        <source>Do Not Add Archive Item's Path To The Target File System Path</source>
        <target state="translated">Nie dodawaj ścieżki elementu archiwum do docelowej ścieżki systemu plików</target>
        <note />
      </trans-unit>
      <trans-unit id="DoNotAddArchiveItemPathToTheTargetFileSystemPathDescription">
        <source>When extracting files from an archive and using the archive item's path, check if the path is safe. Archive path can be relative and can lead to file system access outside of the expected file system target path, leading to malicious config changes and remote code execution via lay-and-wait technique.</source>
        <target state="translated">Podczas wyodrębniania plików z archiwum i używania ścieżki elementu archiwum sprawdź, czy ścieżka jest bezpieczna. Ścieżka archiwum może być ścieżką względną i może prowadzić do dostępu do systemu plików poza oczekiwaną ścieżką docelową systemu plików, doprowadzając do złośliwej zmiany konfiguracji i zdalnego wykonania kodu za pomocą techniki „podłóż i zaczekaj”.</target>
        <note />
      </trans-unit>
      <trans-unit id="DoNotAddArchiveItemPathToTheTargetFileSystemPathMessage">
        <source>When creating path for '{0} in method {1}' from relative archive item path to extract file and the source is an untrusted zip archive, make sure to sanitize relative archive item path '{2} in method {3}'</source>
        <target state="translated">Jeśli tworzona jest ścieżka dla „{0} w metodzie {1}” ze ścieżki względnej elementu archiwum w celu wyodrębnienia pliku, a źródło jest niezaufanym archiwum zip, upewnij się, że ścieżka względna elementu archiwum „{2} w metodzie {3}” jest oczyszczona.</target>
        <note />
      </trans-unit>
      <trans-unit id="DoNotAddSchemaByURL">
        <source>Do Not Add Schema By URL</source>
        <target state="translated">Nie dodawaj schematu przez adres URL</target>
        <note />
      </trans-unit>
      <trans-unit id="DoNotAddSchemaByURLDescription">
        <source>This overload of XmlSchemaCollection.Add method internally enables DTD processing on the XML reader instance used, and uses UrlResolver for resolving external XML entities. The outcome is information disclosure. Content from file system or network shares for the machine processing the XML can be exposed to attacker. In addition, an attacker can use this as a DoS vector.</source>
        <target state="translated">To przeciążenie metody XmlSchemaCollection.Add wewnętrznie umożliwia przetwarzanie elementu DTD w używanym wystąpieniu obiektu odczytującego XML i używa elementu UrlResolver do rozpoznawania zewnętrznych jednostek XML. Wynikiem jest ujawnienie informacji. 	Zawartość systemu plików lub udziałów sieciowych w przypadku maszynowego przetwarzania elementu XML może być narażona na atak. Ponadto atakujący może użyć tego jako wektora ataku DoS.</target>
        <note />
      </trans-unit>
      <trans-unit id="DoNotAddSchemaByURLMessage">
        <source>This overload of the Add method is potentially unsafe because it may resolve dangerous external references</source>
        <target state="translated">To przeciążenie metody Add jest potencjalnie niebezpieczne, ponieważ może spowodować powstanie niebezpiecznych odwołań zewnętrznych</target>
        <note />
      </trans-unit>
      <trans-unit id="DoNotCallDangerousMethodsInDeserialization">
        <source>Do Not Call Dangerous Methods In Deserialization</source>
        <target state="translated">Nie wywołuj niebezpiecznych metod w deserializacji</target>
        <note />
      </trans-unit>
      <trans-unit id="DoNotCallDangerousMethodsInDeserializationDescription">
        <source>Insecure Deserialization is a vulnerability which occurs when untrusted data is used to abuse the logic of an application, inflict a Denial-of-Service (DoS) attack, or even execute arbitrary code upon it being deserialized. It’s frequently possible for malicious users to abuse these deserialization features when the application is deserializing untrusted data which is under their control. Specifically, invoke dangerous methods in the process of deserialization. Successful insecure deserialization attacks could allow an attacker to carry out attacks such as DoS attacks, authentication bypasses, and remote code execution.</source>
        <target state="translated">Niezabezpieczona deserializacja to luka w zabezpieczeniach, która występuje, gdy niezaufane dane są używane w przypadku nadużywania logiki aplikacji, przeprowadzania ataku typu „odmowa usługi” (DoS), a nawet wykonywania kodu umownego w trakcie deserializacji. Złośliwi użytkownicy często mogą nadużywać tych funkcji deserializacji, gdy aplikacja deserializuje niezaufane dane, które są kontrolowane przez te funkcje. W szczególności może ona wywoływać niebezpieczne metody w procesie deserializacji. Skuteczne ataki typu „niezabezpieczona deserializacja” mogą pozwolić osobie atakującej na przeprowadzanie ataków, takich jak ataki DoS, pomijanie uwierzytelniania i zdalne wykonywanie kodu.</target>
        <note />
      </trans-unit>
      <trans-unit id="DoNotCallDangerousMethodsInDeserializationMessage">
        <source>When deserializing an instance of class {0}, method {1} can call dangerous method {2}.</source>
        <target state="translated">Podczas deserializacji wystąpienia klasy {0} metoda {1} może wywołać niebezpieczną metodę {2}.</target>
        <note />
      </trans-unit>
      <trans-unit id="DoNotCallOverridableMethodsInConstructorsDescription">
        <source>When a constructor calls a virtual method, the constructor for the instance that invokes the method may not have executed.</source>
        <target state="translated">Gdy konstruktor wywołuje metodę wirtualną, konstruktor wystąpienia wywołującego metodę może nie zostać wykonany.</target>
        <note />
      </trans-unit>
      <trans-unit id="DoNotCallOverridableMethodsInConstructorsMessage">
        <source>Do not call overridable methods in constructors</source>
        <target state="translated">Nie wywołuj w konstruktorach metod, które można przesłaniać</target>
        <note />
      </trans-unit>
      <trans-unit id="DoNotCallOverridableMethodsInConstructorsTitle">
        <source>Do not call overridable methods in constructors</source>
        <target state="translated">Nie wywołuj w konstruktorach metod, które można przesłaniać</target>
        <note />
      </trans-unit>
      <trans-unit id="DoNotCallToImmutableCollectionOnAnImmutableCollectionValueMessage">
        <source>Do not call {0} on an {1} value</source>
        <target state="translated">Nie wywołuj elementu {0} dla wartości {1}</target>
        <note />
      </trans-unit>
      <trans-unit id="DoNotCallToImmutableCollectionOnAnImmutableCollectionValueTitle">
        <source>Do not call ToImmutableCollection on an ImmutableCollection value</source>
        <target state="translated">Nie wywołuj elementu ToImmutableCollection dla wartości ImmutableCollection</target>
        <note />
      </trans-unit>
      <trans-unit id="DoNotCatchCorruptedStateExceptionsInGeneralHandlersDescription">
        <source>Do not author general catch handlers in code that receives corrupted state exceptions.</source>
        <target state="translated">Nie twórz ogólnych procedur obsługi przechwytywania w kodzie, który odbiera wyjątki stanu uszkodzenia.</target>
        <note />
      </trans-unit>
      <trans-unit id="DoNotCatchCorruptedStateExceptionsInGeneralHandlersMessage">
        <source>Do not catch corrupted state exceptions in general handlers.</source>
        <target state="translated">Nie przechwytuj wyjątków stanu uszkodzenia w ogólnych procedurach obsługi.</target>
        <note />
      </trans-unit>
      <trans-unit id="DoNotCatchCorruptedStateExceptionsInGeneralHandlersTitle">
        <source>Do not catch corrupted state exceptions in general handlers.</source>
        <target state="translated">Nie przechwytuj wyjątków stanu uszkodzenia w ogólnych procedurach obsługi.</target>
        <note />
      </trans-unit>
      <trans-unit id="DoNotCreateTasksWithoutPassingATaskSchedulerDescription">
        <source>Do not create tasks unless you are using one of the overloads that takes a TaskScheduler. The default is to schedule on TaskScheduler.Current, which would lead to deadlocks. Either use TaskScheduler.Default to schedule on the thread pool, or explicitly pass TaskScheduler.Current to make your intentions clear.</source>
        <target state="translated">Nie twórz zadań, o ile nie używasz jednego z przeciążeń, które akceptuje klasę TaskScheduler. Domyślne zachowanie to określanie harmonogramu przy użyciu metody TaskScheduler.Current, co może prowadzić do blokad. Użyj metody TaskScheduler.Default, aby określić harmonogram w puli wątków, lub jawnie przekaż metodę TaskScheduler.Current, aby wyraźnie wskazać zamiary.</target>
        <note />
      </trans-unit>
      <trans-unit id="DoNotCreateTasksWithoutPassingATaskSchedulerMessage">
        <source>Do not create tasks without passing a TaskScheduler</source>
        <target state="translated">Nie twórz zadań bez przekazania klasy TaskScheduler</target>
        <note />
      </trans-unit>
      <trans-unit id="DoNotCreateTasksWithoutPassingATaskSchedulerTitle">
        <source>Do not create tasks without passing a TaskScheduler</source>
        <target state="translated">Nie twórz zadań bez przekazania klasy TaskScheduler</target>
        <note />
      </trans-unit>
      <trans-unit id="DoNotDisableCertificateValidation">
        <source>Do Not Disable Certificate Validation</source>
        <target state="translated">Nie należy wyłączać walidacji certyfikatów</target>
        <note />
      </trans-unit>
      <trans-unit id="DoNotDisableCertificateValidationDescription">
        <source>A certificate can help authenticate the identity of the server. Clients should validate the server certificate to ensure requests are sent to the intended server. If the ServerCertificateValidationCallback always returns 'true', any certificate will pass validation.</source>
        <target state="translated">Certyfikat może pomóc uwierzytelnić tożsamość serwera. Klienci powinni weryfikować certyfikat serwera, aby upewnić się, że żądania są wysyłane do odpowiedniego serwera. Jeśli element ServerCertificateValidationCallback zawsze zwraca wartość „true”, walidacja każdego certyfikatu zakończy się powodzeniem.</target>
        <note />
      </trans-unit>
      <trans-unit id="DoNotDisableCertificateValidationMessage">
        <source>The ServerCertificateValidationCallback is set to a function that accepts any server certificate, by always returning true. Ensure that server certificates are validated to verify the identity of the server receiving requests.</source>
        <target state="translated">Właściwość zestawu ServerCertificateValidationCallback została ustawiona na funkcję, która akceptuje dowolny certyfikat serwera, zawsze zwracając wartość true. Upewnij się, że certyfikaty serwera zostały walidowane, aby zweryfikować tożsamość serwera odbierającego żądania.</target>
        <note />
      </trans-unit>
      <trans-unit id="DoNotDisableHttpClientCRLCheckDescription">
        <source>Using HttpClient without providing a platform specific handler (WinHttpHandler or CurlHandler or HttpClientHandler) where the CheckCertificateRevocationList property is set to true, will allow revoked certificates to be accepted by the HttpClient as valid.</source>
        <target state="new">Using HttpClient without providing a platform specific handler (WinHttpHandler or CurlHandler or HttpClientHandler) where the CheckCertificateRevocationList property is set to true, will allow revoked certificates to be accepted by the HttpClient as valid.</target>
        <note />
      </trans-unit>
      <trans-unit id="DoNotDisableHTTPHeaderChecking">
        <source>Do Not Disable HTTP Header Checking</source>
        <target state="translated">Nie wyłączaj sprawdzania nagłówka HTTP</target>
        <note />
      </trans-unit>
      <trans-unit id="DoNotDisableHTTPHeaderCheckingDescription">
        <source>HTTP header checking enables encoding of the carriage return and newline characters, \r and \n, that are found in response headers. This encoding can help to avoid injection attacks that exploit an application that echoes untrusted data contained by the header.</source>
        <target state="translated">Sprawdzanie nagłówka HTTP umożliwia kodowanie znaków powrotu karetki i nowego wiersza, \r i \n, które znajdują się w nagłówkach odpowiedzi. To kodowanie może pomóc uniknąć ataków polegających na wstrzyknięciu kodu, które wykorzystują aplikację przekazującą niezaufane dane zawarte w nagłówku.</target>
        <note />
      </trans-unit>
      <trans-unit id="DoNotDisableHTTPHeaderCheckingMessage">
        <source>Do not disable HTTP header checking</source>
        <target state="translated">Nie wyłączaj sprawdzania nagłówków HTTP</target>
        <note />
      </trans-unit>
      <trans-unit id="DoNotDisableRequestValidation">
        <source>Do Not Disable Request Validation</source>
        <target state="translated">Nie wyłączaj weryfikacji żądań</target>
        <note />
      </trans-unit>
      <trans-unit id="DoNotDisableRequestValidationDescription">
        <source>Request validation is a feature in ASP.NET that examines HTTP requests and determines whether they contain potentially dangerous content. This check adds protection from markup or code in the URL query string, cookies, or posted form values that might have been added for malicious purposes. So, it is generally desirable and should be left enabled for defense in depth.</source>
        <target state="translated">Weryfikacja żądań to funkcja platformy ASP.NET, która sprawdza żądania HTTP i określa, czy zawierają potencjalnie niebezpieczną zawartość. To sprawdzenie zapewnia dodatkową ochronę przed znacznikami lub kodem w ciągu zapytania adresu URL, plikach cookie lub przesłanych wartościach formularza, które mogły zostać dodane w złośliwym celu. Ogólnie jest to pożądana funkcja i powinna pozostać włączona, aby zapewnić ochronę w głębi systemu.</target>
        <note />
      </trans-unit>
      <trans-unit id="DoNotDisableRequestValidationMessage">
        <source>{0} has request validation disabled</source>
        <target state="translated">Element {0} ma wyłączoną weryfikację żądań</target>
        <note />
      </trans-unit>
      <trans-unit id="DoNotDisableSchUseStrongCrypto">
        <source>Do Not Disable SChannel Use of Strong Crypto</source>
        <target state="translated">Nie należy wyłączać użycia silnej kryptografii w pakiecie SChannel</target>
        <note />
      </trans-unit>
      <trans-unit id="DoNotDisableSchUseStrongCryptoDescription">
        <source>Starting with the .NET Framework 4.6, the System.Net.ServicePointManager and System.Net.Security.SslStream classes are recommeded to use new protocols. The old ones have protocol weaknesses and are not supported. Setting Switch.System.Net.DontEnableSchUseStrongCrypto with true will use the old weak crypto check and opt out of the protocol migration.</source>
        <target state="translated">Zaczynając od programu .NET Framework 4.6, klasy System.Net.ServicePointManager i System.Net.Security.SslStream są zalecane do użycia dla nowych protokołów. W starych występują słabości protokołu i nie są one obsługiwane. Ustawienie wartości true dla parametru Switch.System.Net.DontEnableSchUseStrongCrypto spowoduje użycie starego i słabego sprawdzania kryptograficznego oraz rezygnację z migracji protokołu.</target>
        <note />
      </trans-unit>
      <trans-unit id="DoNotDisableSchUseStrongCryptoMessage">
        <source>{0} disables TLS 1.2 and enables SSLv3</source>
        <target state="translated">Metoda {0} wyłącza protokół TLS 1.2 i włącza protokół SSLv3</target>
        <note />
      </trans-unit>
      <trans-unit id="DoNotDisableUsingServicePointManagerSecurityProtocolsMessage">
        <source>Do not set Switch.System.ServiceModel.DisableUsingServicePointManagerSecurityProtocols to true.  Setting this switch limits Windows Communication Framework (WCF) to using Transport Layer Security (TLS) 1.0, which is insecure and obsolete.</source>
        <target state="translated">Nie ustawiaj parametru Switch.System.ServiceModel.DisableUsingServicePointManagerSecurityProtocols na wartość true. Ustawienie tego przełącznika ogranicza platformę Windows Communication Framework (WCF) do korzystania z protokołu Transport Layer Security (TLS) 1.0, który jest niezabezpieczony i przestarzały.</target>
        <note />
      </trans-unit>
      <trans-unit id="DoNotDisableUsingServicePointManagerSecurityProtocolsTitle">
        <source>Do not disable ServicePointManagerSecurityProtocols</source>
        <target state="translated">Nie wyłączaj protokołów ServicePointManagerSecurityProtocols</target>
        <note />
      </trans-unit>
      <trans-unit id="DoNotHardCodeCertificate">
        <source>Do not hard-code certificate</source>
        <target state="new">Do not hard-code certificate</target>
        <note />
      </trans-unit>
      <trans-unit id="DoNotHardCodeCertificateDescription">
        <source>Hard-coded certificates in source code are vulnerable to being exploited.</source>
        <target state="new">Hard-coded certificates in source code are vulnerable to being exploited.</target>
        <note />
      </trans-unit>
      <trans-unit id="DoNotHardCodeCertificateMessage">
        <source>Potential security vulnerability was found where '{0}' in method '{1}' may be tainted by hard-coded certificate from '{2}' in method '{3}'</source>
        <target state="new">Potential security vulnerability was found where '{0}' in method '{1}' may be tainted by hard-coded certificate from '{2}' in method '{3}'</target>
        <note />
      </trans-unit>
      <trans-unit id="DoNotHardCodeEncryptionKey">
        <source>Do not hard-code encryption key</source>
        <target state="needs-review-translation">Nie koduj na stałe klucza szyfrowania</target>
        <note />
      </trans-unit>
      <trans-unit id="DoNotHardCodeEncryptionKeyDescription">
        <source>SymmetricAlgorithm's .Key property, or a method's rgbKey parameter, should never be a hard-coded value.</source>
        <target state="needs-review-translation">Właściwość .Key elementu SymmetricAlgorithm lub parametr rgbKey metody nigdy nie powinny być wartością zakodowaną na stałe.</target>
        <note />
      </trans-unit>
      <trans-unit id="DoNotHardCodeEncryptionKeyMessage">
        <source>Potential security vulnerability was found where '{0}' in method '{1}' may be tainted by hard-coded key from '{2}' in method '{3}'</source>
        <target state="needs-review-translation">Znaleziono potencjalną lukę w zabezpieczeniach, gdzie element „{0}” w metodzie „{1}” może zostać zanieczyszczony zakodowanym na stałe kluczem z elementu „{2}” w metodzie „{3}”.</target>
        <note />
      </trans-unit>
      <trans-unit id="DoNotInstallRootCertDescription">
        <source>By default, the Trusted Root Certification Authorities certificate store is configured with a set of public CAs that has met the requirements of the Microsoft Root Certificate Program. Since all trusted root CAs can issue certificates for any domain, an attacker can pick a weak or coercible CA that you install by yourself to target for an attack – and a single vulnerable, malicious or coercible CA undermines the security of the entire system. To make matters worse, these attacks can go unnoticed quite easily.</source>
        <target state="translated">Domyślnie magazyn certyfikatów zaufanych głównych urzędów certyfikacji jest skonfigurowany przy użyciu zbioru publicznych urzędów certyfikacji, który spełnia wymagania programu certyfikatów głównych firmy Microsoft. Ponieważ wszystkie zaufane główne urzędy certyfikacji mogą wystawiać certyfikaty dla dowolnej domeny, osoba atakująca może wybrać słaby lub wymuszony urząd certyfikacji zainstalowany przez Ciebie, aby umożliwić atak — a jeden narażony na ataki, złośliwy lub wymuszony urząd certyfikacji osłabia bezpieczeństwo całego systemu. Ponadto tego typu ataki mogą nawet zostać niezauważone.</target>
        <note />
      </trans-unit>
      <trans-unit id="DoNotLockOnObjectsWithWeakIdentityDescription">
        <source>An object is said to have a weak identity when it can be directly accessed across application domain boundaries. A thread that tries to acquire a lock on an object that has a weak identity can be blocked by a second thread in a different application domain that has a lock on the same object.</source>
        <target state="translated">Obiekt ma słabą tożsamość, gdy jest bezpośrednio dostępny przez granice domeny aplikacji. Wątek próbujący założyć blokadę na obiekt o słabej tożsamości może zostać zablokowany przez drugi wątek w innej domenie aplikacji, który założył blokadę na ten sam obiekt.</target>
        <note />
      </trans-unit>
      <trans-unit id="DoNotLockOnObjectsWithWeakIdentityMessage">
        <source>Do not lock on objects with weak identity</source>
        <target state="translated">Nie blokuj obiektów o słabej tożsamości</target>
        <note />
      </trans-unit>
      <trans-unit id="DoNotLockOnObjectsWithWeakIdentityTitle">
        <source>Do not lock on objects with weak identity</source>
        <target state="translated">Nie blokuj obiektów o słabej tożsamości</target>
        <note />
      </trans-unit>
      <trans-unit id="DoNotPassLiteralsAsLocalizedParametersDescription">
        <source>A method passes a string literal as a parameter to a constructor or method in the .NET Framework class library and that string should be localizable. To fix a violation of this rule, replace the string literal with a string retrieved through an instance of the ResourceManager class.</source>
        <target state="translated">Metoda przekazuje literał ciągu jako parametr do konstruktora lub metody w bibliotece klas programu .NET Framework i ten ciąg powinien być możliwy do zlokalizowania. Aby naprawić naruszenie tej reguły, zastąp literał ciągu ciągiem pobranym za pomocą wystąpienia klasy ResourceManager.</target>
        <note />
      </trans-unit>
      <trans-unit id="DoNotPassLiteralsAsLocalizedParametersMessage">
        <source>Method '{0}' passes a literal string as parameter '{1}' of a call to '{2}'. Retrieve the following string(s) from a resource table instead: "{3}".</source>
        <target state="translated">Metoda {0} przekazuje ciąg literału jako parametr „{1}” wywołania elementu {2}. Zamiast tego pobierz następujące ciągi z tabeli zasobów: „{3}”.</target>
        <note />
      </trans-unit>
      <trans-unit id="DoNotPassLiteralsAsLocalizedParametersTitle">
        <source>Do not pass literals as localized parameters</source>
        <target state="translated">Nie przekazuj literałów jako zlokalizowanych parametrów</target>
        <note />
      </trans-unit>
      <trans-unit id="DoNotRaiseReservedExceptionTypesDescription">
        <source>An exception of type that is not sufficiently specific or reserved by the runtime should never be raised by user code. This makes the original error difficult to detect and debug. If this exception instance might be thrown, use a different exception type.</source>
        <target state="translated">Wyjątek typu, który nie jest wystarczająco specyficzny lub został zastrzeżony przez środowisko uruchomieniowe, nie powinien być nigdy zgłaszany przez kod użytkownika. Utrudnia to wykrycie i zdebugowanie pierwotnego błędu. Jeśli to wystąpienie wyjątku może zostać zgłoszone, użyj innego typu wyjątku.</target>
        <note />
      </trans-unit>
      <trans-unit id="DoNotRaiseReservedExceptionTypesMessageReserved">
        <source>Exception type {0} is reserved by the runtime.</source>
        <target state="translated">Typ wyjątku {0} został zastrzeżony przez środowisko uruchomieniowe.</target>
        <note />
      </trans-unit>
      <trans-unit id="DoNotRaiseReservedExceptionTypesMessageTooGeneric">
        <source>Exception type {0} is not sufficiently specific.</source>
        <target state="translated">Typ wyjątku {0} nie jest wystarczająco specyficzny.</target>
        <note />
      </trans-unit>
      <trans-unit id="DoNotRaiseReservedExceptionTypesTitle">
        <source>Do not raise reserved exception types</source>
        <target state="translated">Nie zgłaszaj wyjątków zastrzeżonych typów</target>
        <note />
      </trans-unit>
      <trans-unit id="DoNotReferSelfInSerializableClass">
        <source>Do Not Refer Self In Serializable Class</source>
        <target state="translated">Nie przywołuj klasy możliwej do serializacji w niej samej</target>
        <note />
      </trans-unit>
      <trans-unit id="DoNotReferSelfInSerializableClassDescription">
        <source>This can allow an attacker to DOS or exhaust the memory of the process.</source>
        <target state="translated">Może to umożliwić atakującemu przeprowadzenie ataku DoS lub wyczerpanie pamięci procesu.</target>
        <note />
      </trans-unit>
      <trans-unit id="DoNotReferSelfInSerializableClassMessage">
        <source>{0} participates in a potential reference cycle</source>
        <target state="translated">Element {0} należy do potencjalnego cyklu odwołań</target>
        <note />
      </trans-unit>
      <trans-unit id="DoNotSerializeTypesWithPointerFields">
        <source>Do Not Serialize Types With Pointer Fields</source>
        <target state="translated">Nie serializuj typów z polami wskaźników</target>
        <note />
      </trans-unit>
      <trans-unit id="DoNotSerializeTypesWithPointerFieldsDescription">
        <source>Pointers are not "type safe" in the sense that you cannot guarantee the correctness of the memory they point at. So, serializing types with pointer fields is dangerous, as it may allow an attacker to control the pointer.</source>
        <target state="translated">Wskaźniki nie są „bezpieczne pod względem typu” w tym sensie, że nie można zagwarantować poprawności pamięci, którą wskazują. W związu z tym serializowanie typów z polami wskaźnika jest niebezpieczne, ponieważ może umożliwić atakującemu kontrolowanie wskaźnika.</target>
        <note />
      </trans-unit>
      <trans-unit id="DoNotSerializeTypesWithPointerFieldsMessage">
        <source>Pointer field {0} on serializable type.</source>
        <target state="translated">Pole wskaźnika {0} w typie przeznaczonym do serializacji.</target>
        <note />
      </trans-unit>
      <trans-unit id="DoNotUseAccountSAS">
        <source>Do Not Use Account Shared Access Signature</source>
        <target state="translated">Nie korzystaj z sygnatury dostępu współdzielonego konta</target>
        <note />
      </trans-unit>
      <trans-unit id="DoNotUseAccountSASDescription">
        <source>Shared Access Signatures(SAS) are a vital part of the security model for any application using Azure Storage, they should provide limited and safe permissions to your storage account to clients that don't have the account key. All of the operations available via a service SAS are also available via an account SAS, that is, account SAS is too powerful. So it is recommended to use Service SAS to delegate access more carefully.</source>
        <target state="translated">Sygnatury dostępu współdzielonego (SAS) są istotną częścią modelu zabezpieczeń każdej aplikacji korzystającej z usługi Azure Storage. Powinny one zapewniać ograniczone i bezpieczne uprawnienia do konta magazynu klientom, którzy nie mają klucza konta. Wszystkie operacje dostępne za pośrednictwem sygnatury dostępu współdzielonego usługi są także dostępne za pośrednictwem sygnatury dostępu współdzielonego konta, co oznacza, że sygnatura dostępu współdzielonego konta daje zbyt szerokie uprawnienia. Dlatego zaleca się, aby korzystać z sygnatury dostępu współdzielonego usługi do ostrożniejszego delegowania dostępu.</target>
        <note />
      </trans-unit>
      <trans-unit id="DoNotUseAccountSASMessage">
        <source>Use Service SAS instead of Account SAS for fine grained access control and container-level access policy</source>
        <target state="translated">Użyj sygnatury dostępu współdzielonego usługi zamiast sygnatury dostępu współdzielonego konta w celu uzyskania szczegółowej kontroli dostępu i zasad dostępu na poziomie kontenera</target>
        <note />
      </trans-unit>
      <trans-unit id="DoNotUseBrokenCryptographicAlgorithms">
        <source>Do Not Use Broken Cryptographic Algorithms</source>
        <target state="translated">Nie używaj złamanych algorytmów kryptograficznych</target>
        <note />
      </trans-unit>
      <trans-unit id="DoNotUseBrokenCryptographicAlgorithmsDescription">
        <source>An attack making it computationally feasible to break this algorithm exists. This allows attackers to break the cryptographic guarantees it is designed to provide. Depending on the type and application of this cryptographic algorithm, this may allow attackers to read enciphered messages, tamper with enciphered  messages, forge digital signatures, tamper with hashed content, or otherwise compromise any cryptosystem based on this algorithm. Replace encryption uses with the AES algorithm (AES-256, AES-192 and AES-128 are acceptable) with a key length greater than or equal to 128 bits. Replace hashing uses with a hashing function in the SHA-2 family, such as SHA512, SHA384, or SHA256. Replace digital signature uses with RSA with a key length greater than or equal to 2048-bits, or ECDSA with a key length greater than or equal to 256 bits.</source>
        <target state="translated">Możliwe jest przeprowadzenie ataku umożliwiającego obliczeniowe złamanie tego algorytmu. Pozwala to atakującym na złamanie kryptograficznych gwarancji, jakie powinien zapewniać. W zależności od typu i zastosowania tego algorytmu kryptograficznego może to umożliwić atakującemu odczytanie zaszyfrowanych wiadomości, ingerowanie w zaszyfrowane wiadomości, fałszowanie podpisów cyfrowych, ingerowanie w mieszaną zawartość lub inne naruszenie systemu kryptograficznego opartego na tym algorytmie. Zastąp użycia szyfrowane algorytmem AES (akceptowane są algorytmy AES-256, AES-192 i AES-128) z kluczem o długości równej lub większej niż 128 bitów. Zastąp użycia mieszane funkcją skrótu z rodziny SHA-2, taką jak SHA512, SHA384 lub SHA256. Zastąp użycia podpisu cyfrowego certyfikatem RSA z kluczem o długości równej lub większej niż 2048 bitów lub certyfikatem ECDSA z kluczem o długości równej lub większej niż 256 bitów.</target>
        <note />
      </trans-unit>
      <trans-unit id="DoNotUseBrokenCryptographicAlgorithmsMessage">
        <source>{0} uses a broken cryptographic algorithm {1}</source>
        <target state="translated">Element {0} używa złamanych algorytmów kryptograficznych {1}</target>
        <note />
      </trans-unit>
      <trans-unit id="DoNotUseCountAsyncWhenAnyAsyncCanBeUsedDescription">
        <source>For non-empty collections, CountAsync() and LongCountAsync() enumerate the entire sequence, while AnyAsync() stops at the first item or the first item that satisfies a condition.</source>
        <target state="new">For non-empty collections, CountAsync() and LongCountAsync() enumerate the entire sequence, while AnyAsync() stops at the first item or the first item that satisfies a condition.</target>
        <note />
      </trans-unit>
      <trans-unit id="DoNotUseCountAsyncWhenAnyAsyncCanBeUsedMessage">
        <source>{0}() is used where AnyAsync() could be used instead to improve performance.</source>
        <target state="new">{0}() is used where AnyAsync() could be used instead to improve performance.</target>
        <note />
      </trans-unit>
      <trans-unit id="DoNotUseCountAsyncWhenAnyAsyncCanBeUsedTitle">
        <source>Do not use CountAsync() or LongCountAsync() when AnyAsync() can be used</source>
        <target state="new">Do not use CountAsync() or LongCountAsync() when AnyAsync() can be used</target>
        <note />
      </trans-unit>
      <trans-unit id="DoNotUseCountWhenAnyCanBeUsedDescription">
        <source>For non-empty collections, Count() and LongCount() enumerate the entire sequence, while Any() stops at the first item or the first item that satisfies a condition.</source>
        <target state="new">For non-empty collections, Count() and LongCount() enumerate the entire sequence, while Any() stops at the first item or the first item that satisfies a condition.</target>
        <note />
      </trans-unit>
      <trans-unit id="DoNotUseCountWhenAnyCanBeUsedMessage">
        <source>{0}() is used where Any() could be used instead to improve performance.</source>
        <target state="new">{0}() is used where Any() could be used instead to improve performance.</target>
        <note />
      </trans-unit>
      <trans-unit id="DoNotUseCountWhenAnyCanBeUsedTitle">
        <source>Do not use Count() or LongCount() when Any() can be used</source>
        <target state="new">Do not use Count() or LongCount() when Any() can be used</target>
        <note />
      </trans-unit>
      <trans-unit id="DoNotUseCreateEncryptorWithNonDefaultIVDescription">
        <source>Symmetric encryption should always use a non-repeatable initialization vector to prevent dictionary attacks.</source>
        <target state="new">Symmetric encryption should always use a non-repeatable initialization vector to prevent dictionary attacks.</target>
        <note />
      </trans-unit>
      <trans-unit id="DoNotUseDeprecatedSecurityProtocols">
        <source>Do Not Use Deprecated Security Protocols</source>
        <target state="translated">Nie używaj przestarzałych protokołów zabezpieczeń</target>
        <note />
      </trans-unit>
      <trans-unit id="DoNotUseDeprecatedSecurityProtocolsDescription">
        <source>Using a deprecated security protocol rather than the system default is risky.</source>
        <target state="translated">Używanie przestarzałego protokołu zabezpieczeń zamiast domyślnego ustawienia systemowego jest ryzykowne.</target>
        <note />
      </trans-unit>
      <trans-unit id="DoNotUseDeprecatedSecurityProtocolsMessage">
        <source>Hard-coded use of deprecated security protocol {0}</source>
        <target state="translated">Zakodowane korzystanie z przestarzałego protokołu zabezpieczeń {0}</target>
        <note />
      </trans-unit>
      <trans-unit id="DoNotUseDSA">
        <source>Do Not Use Digital Signature Algorithm (DSA)</source>
        <target state="translated">Nie używaj algorytmu Digital Signature Algorithm (DSA)</target>
        <note />
      </trans-unit>
      <trans-unit id="DoNotUseDSADescription">
        <source>DSA is too weak to use.</source>
        <target state="translated">Algorytm DSA jest zbyt słaby, aby go użyć.</target>
        <note />
      </trans-unit>
      <trans-unit id="DoNotUseDSAMessage">
        <source>Asymmetric encryption algorithm {0} is weak. Switch to an RSA with at least 2048 key size, ECDH or ECDSA algorithm instead</source>
        <target state="translated">Algorytm szyfrowania asymetrycznego {0} jest słaby. Przełącz się na algorytm RSA z kluczem o rozmiarze co najmniej 2048, algorytm ECDH lub algorytm ECDSA</target>
        <note />
      </trans-unit>
      <trans-unit id="DoNotUseEnumerableMethodsOnIndexableCollectionsInsteadUseTheCollectionDirectlyDescription">
        <source>This collection is directly indexable. Going through LINQ here causes unnecessary allocations and CPU work.</source>
        <target state="translated">Tę kolekcję można zaindeksować bezpośrednio. Użycie w tym miejscu kodu LINQ powoduje niepotrzebne alokacje i obciążenie procesora CPU.</target>
        <note />
      </trans-unit>
      <trans-unit id="DoNotUseEnumerableMethodsOnIndexableCollectionsInsteadUseTheCollectionDirectlyMessage">
        <source>Do not use Enumerable methods on indexable collections. Instead use the collection directly</source>
        <target state="translated">Nie używaj metod typu Enumerable dla kolekcji indeksowalnych. Zamiast tego użyj kolekcji bezpośrednio</target>
        <note />
      </trans-unit>
      <trans-unit id="DoNotUseEnumerableMethodsOnIndexableCollectionsInsteadUseTheCollectionDirectlyTitle">
        <source>Do not use Enumerable methods on indexable collections. Instead use the collection directly</source>
        <target state="translated">Nie używaj metod typu Enumerable dla kolekcji indeksowalnych. Zamiast tego użyj kolekcji bezpośrednio</target>
        <note />
      </trans-unit>
      <trans-unit id="DoNotUseInsecureRandomness">
        <source>Do not use insecure randomness</source>
        <target state="translated">Nie używaj niezabezpieczonej losowości</target>
        <note />
      </trans-unit>
      <trans-unit id="DoNotUseInsecureRandomnessDescription">
        <source>Using a cryptographically weak pseudo-random number generator may allow an attacker to predict what security-sensitive value will be generated. Use a cryptographically strong random number generator if an unpredictable value is required, or ensure that weak pseudo-random numbers aren't used in a security-sensitive manner.</source>
        <target state="needs-review-translation">Użycie kryptograficznie słabego generatora liczb pseudolosowych może umożliwić osobie atakującej przewidzenie, jaka wartość wpływająca na zabezpieczenia zostanie wygenerowana. Użyj kryptograficznie silnego generatora liczb losowych, jeśli jest wymagana wartości niemożliwa do przewidzenia, lub upewnij się, że liczby pseudolosowe nie są używane w przypadku wartości wpływających na zabezpieczenia .</target>
        <note />
      </trans-unit>
      <trans-unit id="DoNotUseInsecureRandomnessMessage">
        <source>{0} is an insecure random number generator. Use cryptographically secure random number generators when randomness is required for security</source>
        <target state="translated">{0} to niezabezpieczony generator liczb losowych. Użyj kryptograficznie zabezpieczonego generatora liczb losowych, gdy losowość jest wymagana ze względów bezpieczeństwa.</target>
        <note />
      </trans-unit>
      <trans-unit id="DoNotUseMD5">
        <source>Do not use insecure cryptographic algorithm MD5.</source>
        <target state="translated">Nie używaj niezabezpieczonego algorytmu kryptograficznego MD5.</target>
        <note />
      </trans-unit>
      <trans-unit id="DoNotUseMD5Description">
        <source>This type implements MD5, a cryptographically insecure hashing function. Hash collisions are computationally feasible for the MD5 and HMACMD5 algorithms. Replace this usage with a SHA-2 family hash algorithm (SHA512, SHA384, SHA256).</source>
        <target state="translated">Ten typ implementuje niezabezpieczoną kryptograficznie funkcję skrótu MD5. Istnieje możliwość wystąpienia kolizji skrótów w przypadku algorytmów MD5 i HMACMD5. Zastąp to użycie algorytmem wartości skrótu z rodziny SHA-2 (SHA512, SHA384, SHA256).</target>
        <note />
      </trans-unit>
      <trans-unit id="DoNotUseObsoleteKDFAlgorithm">
        <source>Do not use obsolete key derivation function</source>
        <target state="translated">Nie używaj przestarzałej funkcji wyprowadzenia klucza</target>
        <note />
      </trans-unit>
      <trans-unit id="DoNotUseObsoleteKDFAlgorithmDescription">
        <source>Password-based key derivation should use PBKDF2 with SHA-2. Avoid using PasswordDeriveBytes since it generates a PBKDF1 key. Avoid using Rfc2898DeriveBytes.CryptDeriveKey since it doesn't use the iteration count or salt.</source>
        <target state="translated">Wyprowadzenie klucza oparte na haśle powinno używać funkcji PBKDF2 z algorytmem SHA-2. Unikaj używania klasy PasswordDeriveBytes, ponieważ generuje ona klucz PBKDF1. Unikaj używania klasy Rfc2898DeriveBytes.CryptDeriveKey, ponieważ nie używa ona liczby iteracji ani wartości zaburzającej.</target>
        <note />
      </trans-unit>
      <trans-unit id="DoNotUseObsoleteKDFAlgorithmMessage">
        <source>Call to obsolete key derivation function {0}.{1}</source>
        <target state="translated">Wywołanie przestarzałej funkcji wyprowadzania klucza {0}.{1}</target>
        <note />
      </trans-unit>
      <trans-unit id="DoNotUseSHA1">
        <source>Do not use insecure cryptographic algorithm SHA1.</source>
        <target state="translated">Nie używaj niezabezpieczonego algorytmu kryptograficznego SHA1.</target>
        <note />
      </trans-unit>
      <trans-unit id="DoNotUseSHA1Description">
        <source>This type implements SHA1, a cryptographically insecure hashing function. Hash collisions are computationally feasible for the SHA-1 and SHA-0 algorithms. Replace this usage with a SHA-2 family hash algorithm (SHA512, SHA384, SHA256).</source>
        <target state="translated">Ten typ implementuje niezabezpieczoną kryptograficznie funkcję skrótu SHA1. Istnieje możliwość wystąpienia kolizji skrótów w przypadku algorytmów SHA-1 i SHA-0. Zastąp to użycie algorytmem wartości skrótu z rodziny SHA-2 (SHA512, SHA384, SHA256).</target>
        <note />
      </trans-unit>
      <trans-unit id="DoNotUseTimersThatPreventPowerStateChangesDescription">
        <source>Higher-frequency periodic activity will keep the CPU busy and interfere with power-saving idle timers that turn off the display and hard disks.</source>
        <target state="translated">Działania okresowe wykonywane z dużą częstotliwością utrzymują zajętość procesora CPU i wpływają na czasomierze bezczynności funkcji oszczędzania energii, które powodują wyłączanie ekranu i dysków twardych.</target>
        <note />
      </trans-unit>
      <trans-unit id="DoNotUseTimersThatPreventPowerStateChangesMessage">
        <source>Do not use timers that prevent power state changes</source>
        <target state="translated">Nie używaj czasomierzy, które uniemożliwiają zmiany stanu zasilania</target>
        <note />
      </trans-unit>
      <trans-unit id="DoNotUseTimersThatPreventPowerStateChangesTitle">
        <source>Do not use timers that prevent power state changes</source>
        <target state="translated">Nie używaj czasomierzy, które uniemożliwiają zmiany stanu zasilania</target>
        <note />
      </trans-unit>
      <trans-unit id="DoNotUseUnsafeDllImportSearchPath">
        <source>Do not use unsafe DllImportSearchPath value</source>
        <target state="translated">Nie używaj niebezpiecznej wartości DllImportSearchPath</target>
        <note />
      </trans-unit>
      <trans-unit id="DoNotUseUnsafeDllImportSearchPathDescription">
        <source>There could be a malicious DLL in the default DLL search directories. Or, depending on where your application is run from, there could be a malicious DLL in the application's directory. Use a DllImportSearchPath value that specifies an explicit search path instead. The DllImportSearchPath flags that this rule looks for can be configured in .editorconfig.</source>
        <target state="translated">W domyślnych katalogach wyszukiwania bibliotek DLL może znajdować się złośliwa biblioteka DLL albo, w zależności od tego, z jakiej lokalizacji jest uruchamiana aplikacja, złośliwa biblioteka DLL może znajdować się w katalogu aplikacji. W zastępstwie użyj wartości DllImportSearchPath, która określa jawną ścieżkę wyszukiwania. Flagi DllImportSearchPath, które wyszukuje ta reguła, można skonfigurować w pliku .editorconfig.</target>
        <note />
      </trans-unit>
      <trans-unit id="DoNotUseUnsafeDllImportSearchPathMessage">
        <source>Use of unsafe DllImportSearchPath value {0}</source>
        <target state="translated">Użycie niebezpiecznej wartości DllImportSearchPath {0}</target>
        <note />
      </trans-unit>
      <trans-unit id="DoNotUseWeakCryptographicAlgorithms">
        <source>Do Not Use Weak Cryptographic Algorithms</source>
        <target state="translated">Nie używaj słabych algorytmów kryptograficznych</target>
        <note />
      </trans-unit>
      <trans-unit id="DoNotUseWeakCryptographicAlgorithmsDescription">
        <source>Cryptographic algorithms degrade over time as attacks become for advances to attacker get access to more computation. Depending on the type and application of this cryptographic algorithm, further degradation of the cryptographic strength of it may allow attackers to read enciphered messages, tamper with enciphered  messages, forge digital signatures, tamper with hashed content, or otherwise compromise any cryptosystem based on this algorithm. Replace encryption uses with the AES algorithm (AES-256, AES-192 and AES-128 are acceptable) with a key length greater than or equal to 128 bits. Replace hashing uses with a hashing function in the SHA-2 family, such as SHA-2 512, SHA-2 384, or SHA-2 256.</source>
        <target state="translated">Algorytmy kryptograficzne pogarszają się z upływem czasu, ponieważ ataki stają się coraz bardziej zaawansowane, a atakujący zyskują dostęp do większej ilości zasobów obliczeniowych. W zależności od typu i zastosowania tego algorytmu kryptograficznego dalsze osłabianie siły kryptograficznej algorytmu może umożliwić atakującemu odczytanie zaszyfrowanych wiadomości, ingerowanie w zaszyfrowane wiadomości, fałszowanie podpisów cyfrowych, ingerowanie w mieszaną zawartość lub inne naruszenie systemu kryptograficznego opartego na tym algorytmie. Zastąp użycia szyfrowane algorytmem AES (akceptowane są algorytmy AES-256, AES-192 i AES-128) z kluczem o długości równej lub większej niż 128 bitów. Zastąp użycia mieszane funkcją skrótu z rodziny SHA-2, taką jak SHA-2 512, SHA-2 384 lub SHA-2 256.</target>
        <note />
      </trans-unit>
      <trans-unit id="DoNotUseWeakCryptographicAlgorithmsMessage">
        <source>{0} uses a weak cryptographic algorithm {1}</source>
        <target state="translated">Element {0} używa słabych algorytmów kryptograficznych {1}</target>
        <note />
      </trans-unit>
      <trans-unit id="DoNotUseWeakKDFAlgorithm">
        <source>Do Not Use Weak Key Derivation Function Algorithm</source>
        <target state="translated">Nie używaj słabego algorytmu funkcji wyprowadzania kluczy</target>
        <note />
      </trans-unit>
      <trans-unit id="DoNotUseWeakKDFAlgorithmDescription">
        <source>Some implementations of the Rfc2898DeriveBytes class allow for a hash algorithm to be specified in a constructor parameter or overwritten in the HashAlgorithm property. If a hash algorithm is specified, then it should be SHA-256 or higher.</source>
        <target state="translated">Niektóre implementacje klasy Rfc2898DeriveBytes umożliwiają określenie algorytmu wyznaczania wartości skrótu w parametrze konstruktora lub jego zastąpienie we właściwości HashAlgorithm. Jeśli algorytm wyznaczania wartości skrótu istnieje, powinien być to SHA-256 lub wyższy.</target>
        <note />
      </trans-unit>
      <trans-unit id="DoNotUseWeakKDFAlgorithmMessage">
        <source>{0} created with a weak hash algorithm. Use SHA256, SHA384, or SHA512 to create a strong key from a password</source>
        <target state="translated">Element {0} utworzono przy użyciu słabego algorytmu wyznaczania wartości skrótu. Aby utworzyć silny klucz na podstawie hasła, użyj algorytmu SHA256, SHA384 lub SHA512</target>
        <note />
      </trans-unit>
      <trans-unit id="DoNotUseWeakKDFInsufficientIterationCountDescription">
        <source>When deriving cryptographic keys from user-provided inputs such as password, use sufficient iteration count (at least 100k).</source>
        <target state="translated">Wyprowadzając klucze kryptograficzne z danych wejściowych wprowadzonych przez użytkownika, takich jak hasło, użyj wystarczającej liczby iteracji (co najmniej 100 tys.).</target>
        <note />
      </trans-unit>
      <trans-unit id="DoNotUseXslTransform">
        <source>Do Not Use XslTransform</source>
        <target state="translated">Nie używaj klasy XslTransform</target>
        <note />
      </trans-unit>
      <trans-unit id="DoNotUseXslTransformMessage">
        <source>Do not use XslTransform. It does not restrict potentially dangerous external references.</source>
        <target state="translated">Nie używaj klasy XslTransform. Nie ogranicza to potencjalnie niebezpiecznych odwołań zewnętrznych.</target>
        <note />
      </trans-unit>
      <trans-unit id="FinalizersShouldCallBaseClassFinalizerDescription">
        <source>Finalization must be propagated through the inheritance hierarchy. To guarantee this, types must call their base class Finalize method in their own Finalize method.</source>
        <target state="translated">Finalizacja musi być propagowana w hierarchii dziedziczenia. Aby to zagwarantować, typy muszą wywoływać metodę Finalize ich klasy podstawowej we własnej metodzie Finalize.</target>
        <note />
      </trans-unit>
      <trans-unit id="FinalizersShouldCallBaseClassFinalizerMessage">
        <source>Finalizers should call base class finalizer</source>
        <target state="translated">Finalizatory powinny wywoływać finalizator klasy podstawowej</target>
        <note />
      </trans-unit>
      <trans-unit id="FinalizersShouldCallBaseClassFinalizerTitle">
        <source>Finalizers should call base class finalizer</source>
        <target state="translated">Finalizatory powinny wywoływać finalizator klasy podstawowej</target>
        <note />
      </trans-unit>
      <trans-unit id="HardCodedSecurityProtocolMessage">
        <source>Avoid hardcoding SecurityProtocolType {0}, and instead use SecurityProtocolType.SystemDefault to allow the operating system to choose the best Transport Layer Security protocol to use.</source>
        <target state="translated">Unikaj kodowania na stałe wartości SecurityProtocolType {0} i zamiast tego użyj wartości SecurityProtocolType.SystemDefault, aby umożliwić systemowi operacyjnemu wybranie najlepszego protokołu Transport Layer Security do użycia.</target>
        <note />
      </trans-unit>
      <trans-unit id="HardCodedSecurityProtocolTitle">
        <source>Avoid hardcoding SecurityProtocolType value</source>
        <target state="translated">Unikaj kodowania na stałe wartości SecurityProtocolType</target>
        <note />
      </trans-unit>
      <trans-unit id="HardcodedSslProtocolsDescription">
        <source>Current Transport Layer Security protocol versions may become deprecated if vulnerabilities are found. Avoid hardcoding SslProtocols values to keep your application secure. Use 'None' to let the Operating System choose a version.</source>
        <target state="translated">Bieżące wersje protokołu Transport Layer Security mogą zostać uznane za przestarzałe w przypadku znalezienia luk w zabezpieczeniach. Unikaj kodowania na stałe wartości SslProtocols, aby zachować bezpieczeństwo aplikacji. Użyj opcji „Brak”, aby umożliwić systemowi operacyjnemu wybranie wersji.</target>
        <note />
      </trans-unit>
      <trans-unit id="HardcodedSslProtocolsMessage">
        <source>Avoid hardcoding SslProtocols '{0}' to ensure your application remains secure in the future. Use 'None' to let the Operating System choose a version.</source>
        <target state="translated">Unikaj kodowania na stałe wartości SslProtocols „{0}”, aby zapewnić bezpieczeństwo aplikacji w przyszłości. Użyj opcji „Brak”, aby umożliwić systemowi operacyjnemu wybranie wersji.</target>
        <note />
      </trans-unit>
      <trans-unit id="HardcodedSslProtocolsTitle">
        <source>Avoid hardcoded SslProtocols values</source>
        <target state="translated">Unikaj kodowania na stałe wartości SslProtocols</target>
        <note />
      </trans-unit>
      <trans-unit id="ImplementISerializableCorrectlyDescription">
        <source>To fix a violation of this rule, make the GetObjectData method visible and overridable, and make sure that all instance fields are included in the serialization process or explicitly marked by using the NonSerializedAttribute attribute.</source>
        <target state="translated">Aby naprawić naruszenie tej reguły, ustaw metodę GetObjectData jako widoczną i możliwą do przesłonięcia oraz upewnij się, że wszystkie pola wystąpienia są uwzględnione w procesie serializacji lub jawnie oznaczone atrybutem NonSerializedAttribute.</target>
        <note />
      </trans-unit>
      <trans-unit id="ImplementISerializableCorrectlyMessageDefault">
        <source>Add an implementation of GetObjectData to type {0}.</source>
        <target state="translated">Dodaj implementację metody GetObjectData do typu {0}.</target>
        <note />
      </trans-unit>
      <trans-unit id="ImplementISerializableCorrectlyMessageMakeOverridable">
        <source>Make {0}.GetObjectData virtual and overridable.</source>
        <target state="translated">Przekształć metodę {0}.GetObjectData w wirtualną i możliwą do przesłonięcia.</target>
        <note />
      </trans-unit>
      <trans-unit id="ImplementISerializableCorrectlyMessageMakeVisible">
        <source>Increase the accessibility of {0}.GetObjectData so that it is visible to derived types.</source>
        <target state="translated">Zwiększ dostępność metody {0}.GetObjectData, aby była widoczna dla typów pochodnych.</target>
        <note />
      </trans-unit>
      <trans-unit id="ImplementISerializableCorrectlyTitle">
        <source>Implement ISerializable correctly</source>
        <target state="translated">Poprawnie zaimplementuj interfejs ISerializable</target>
        <note />
      </trans-unit>
      <trans-unit id="ImplementSerializationConstructorsCodeActionTitle">
        <source>Implement Serialization constructor</source>
        <target state="translated">Zaimplementuj konstruktor serializacji</target>
        <note />
      </trans-unit>
      <trans-unit id="ImplementSerializationConstructorsDescription">
        <source>To fix a violation of this rule, implement the serialization constructor. For a sealed class, make the constructor private; otherwise, make it protected.</source>
        <target state="translated">Aby naprawić naruszenie tej reguły, zaimplementuj konstruktor serializacji. W przypadku klasy zapieczętowanej ustaw konstruktor jako prywatny. W przeciwnym razie ustaw go jako chroniony.</target>
        <note />
      </trans-unit>
      <trans-unit id="ImplementSerializationConstructorsMessageCreateMagicConstructor">
        <source>Add a constructor to {0} with the following signature: 'protected {0}(SerializationInfo info, StreamingContext context)'.</source>
        <target state="translated">Dodaj konstruktor do elementu {0} z następującą sygnaturą: protected {0}(SerializationInfo info, StreamingContext context).</target>
        <note />
      </trans-unit>
      <trans-unit id="ImplementSerializationConstructorsMessageMakeSealedMagicConstructorPrivate">
        <source>Declare the serialization constructor of {0}, a sealed type, as private.</source>
        <target state="translated">Zadeklaruj konstruktor serializacji zapieczętowanego typu {0} jako prywatny.</target>
        <note />
      </trans-unit>
      <trans-unit id="ImplementSerializationConstructorsMessageMakeUnsealedMagicConstructorFamily">
        <source>Declare the serialization constructor of {0}, an unsealed type, as protected.</source>
        <target state="translated">Zadeklaruj konstruktor serializacji niezapieczętowanego typu {0} jako chroniony.</target>
        <note />
      </trans-unit>
      <trans-unit id="ImplementSerializationConstructorsTitle">
        <source>Implement serialization constructors</source>
        <target state="translated">Zaimplementuj konstruktory serializacji</target>
        <note />
      </trans-unit>
      <trans-unit id="ImplementSerializationMethodsCorrectlyDescription">
        <source>A method that handles a serialization event does not have the correct signature, return type, or visibility.</source>
        <target state="translated">Metoda, która obsługuje zdarzenie serializacji, nie ma poprawnej sygnatury, zwracanego typu lub widoczności.</target>
        <note />
      </trans-unit>
      <trans-unit id="ImplementSerializationMethodsCorrectlyMessageGeneric">
        <source>Because {0} is marked with OnSerializing, OnSerialized, OnDeserializing, or OnDeserialized, change its signature so that it is no longer generic.</source>
        <target state="translated">Ponieważ metoda {0} jest oznaczona atrybutem OnSerializing, OnSerialized, OnDeserializing lub OnDeserialized, zmień jej sygnaturę tak, aby już nie była ogólna.</target>
        <note />
      </trans-unit>
      <trans-unit id="ImplementSerializationMethodsCorrectlyMessageParameters">
        <source>Because {0} is marked with OnSerializing, OnSerialized, OnDeserializing, or OnDeserialized, change its signature so that it takes a single parameter of type 'System.Runtime.Serialization.StreamingContext'.</source>
        <target state="translated">Ponieważ metoda {0} jest oznaczona atrybutem OnSerializing, OnSerialized, OnDeserializing lub OnDeserialized, zmień jej sygnaturę tak, aby przyjmowała jeden parametr typu System.Runtime.Serialization.StreamingContext.</target>
        <note />
      </trans-unit>
      <trans-unit id="ImplementSerializationMethodsCorrectlyMessageReturnType">
        <source>Because {0} is marked with OnSerializing, OnSerialized, OnDeserializing, or OnDeserialized, change its return type from {1} to void (Sub in Visual Basic).</source>
        <target state="translated">Ponieważ metoda {0} jest oznaczona atrybutem OnSerializing, OnSerialized, OnDeserializing lub OnDeserialized, zmień jej typ zwracany z {1} na void (Sub w języku Visual Basic).</target>
        <note />
      </trans-unit>
      <trans-unit id="ImplementSerializationMethodsCorrectlyMessageStatic">
        <source>Because {0} is marked with OnSerializing, OnSerialized, OnDeserializing, or OnDeserialized, change it from static (Shared in Visual Basic) to an instance method.</source>
        <target state="translated">Ponieważ metoda {0} jest oznaczona atrybutem OnSerializing, OnSerialized, OnDeserializing lub OnDeserialized, zmień ją ze statycznej (Shared w języku Visual Basic) na metodę wystąpienia.</target>
        <note />
      </trans-unit>
      <trans-unit id="ImplementSerializationMethodsCorrectlyMessageVisibility">
        <source>Because {0} is marked with OnSerializing, OnSerialized, OnDeserializing, or OnDeserialized, change its accessibility to private.</source>
        <target state="translated">Ponieważ metoda {0} jest oznaczona atrybutem OnSerializing, OnSerialized, OnDeserializing lub OnDeserialized, zmień jej dostępność na prywatną.</target>
        <note />
      </trans-unit>
      <trans-unit id="ImplementSerializationMethodsCorrectlyTitle">
        <source>Implement serialization methods correctly</source>
        <target state="translated">Poprawnie implementuj metody serializacji</target>
        <note />
      </trans-unit>
      <trans-unit id="InitializeReferenceTypeStaticFieldsInlineDescription">
        <source>A reference type declares an explicit static constructor. To fix a violation of this rule, initialize all static data when it is declared and remove the static constructor.</source>
        <target state="translated">Typ referencyjny deklaruje jawny konstruktor statyczny. Aby naprawić naruszenie tej reguły, zainicjuj wszystkie dane statyczne podczas ich deklarowania i usuń konstruktor statyczny.</target>
        <note />
      </trans-unit>
      <trans-unit id="InitializeReferenceTypeStaticFieldsInlineTitle">
        <source>Initialize reference type static fields inline</source>
        <target state="translated">Zainicjuj pola statyczne typu referencyjnego w deklaracji pól</target>
        <note />
      </trans-unit>
      <trans-unit id="InitializeStaticFieldsInlineMessage">
        <source>Initialize all static fields in '{0}' when those fields are declared and remove the explicit static constructor</source>
        <target state="translated">Zainicjuj wszystkie pola statyczne typu „{0}” w ramach ich deklaracji i usuń jawny konstruktor statyczny</target>
        <note />
      </trans-unit>
      <trans-unit id="InitializeValueTypeStaticFieldsInlineDescription">
        <source>A value type declares an explicit static constructor. To fix a violation of this rule, initialize all static data when it is declared and remove the static constructor.</source>
        <target state="translated">Typ wartości deklaruje jawny konstruktor statyczny. Aby naprawić naruszenie tej reguły, zainicjuj wszystkie dane statyczne podczas ich deklarowania i usuń konstruktor statyczny.</target>
        <note />
      </trans-unit>
      <trans-unit id="InitializeValueTypeStaticFieldsInlineTitle">
        <source>Initialize value type static fields inline</source>
        <target state="translated">Zainicjuj pola statyczne typu wartości w deklaracji pól</target>
        <note />
      </trans-unit>
      <trans-unit id="InstantiateArgumentExceptionsCorrectlyDescription">
        <source>A call is made to the default (parameterless) constructor of an exception type that is or derives from ArgumentException, or an incorrect string argument is passed to a parameterized constructor of an exception type that is or derives from ArgumentException.</source>
        <target state="translated">Wywołano domyślny (bezparametrowy) konstruktor typu wyjątku ArgumentException lub typu pochodzącego od niego albo przekazano niepoprawny argument ciągu do konstruktora parametryzowanego typu wyjątku ArgumentException lub typu pochodzącego od niego.</target>
        <note />
      </trans-unit>
      <trans-unit id="InstantiateArgumentExceptionsCorrectlyMessageIncorrectMessage">
        <source>Method {0} passes parameter name '{1}' as the {2} argument to a {3} constructor. Replace this argument with a descriptive message and pass the parameter name in the correct position.</source>
        <target state="translated">Metoda {0} przekazuje nazwę parametru „{1}” jako argument {2} do konstruktora {3}. Zastąp ten argument opisowym komunikatem i przekaż nazwę parametru na poprawnej pozycji.</target>
        <note />
      </trans-unit>
      <trans-unit id="InstantiateArgumentExceptionsCorrectlyMessageIncorrectParameterName">
        <source>Method {0} passes '{1}' as the {2} argument to a {3} constructor. Replace this argument with one of the method's parameter names. Note that the provided parameter name should have the exact casing as declared on the method.</source>
        <target state="translated">Metoda {0} przekazuje element „{1}” jako argument {2} do konstruktora {3}. Zastąp ten argument jedną z nazw parametrów metody. Zwróć uwagę na to, że podana nazwa parametru powinna mieć dokładnie taką samą pisownię jak deklaracja w metodzie.</target>
        <note />
      </trans-unit>
      <trans-unit id="InstantiateArgumentExceptionsCorrectlyMessageNoArguments">
        <source>Call the {0} constructor that contains a message and/or paramName parameter.</source>
        <target state="translated">Wywołaj konstruktor {0}, który zawiera komunikat i/lub parametr paramName.</target>
        <note />
      </trans-unit>
      <trans-unit id="InstantiateArgumentExceptionsCorrectlyTitle">
        <source>Instantiate argument exceptions correctly</source>
        <target state="translated">Utwórz poprawnie wystąpienia wyjątków argumentu</target>
        <note />
      </trans-unit>
      <trans-unit id="JavaScriptSerializerMaybeWithSimpleTypeResolverMessage">
        <source>The method '{0}' is insecure when deserializing untrusted data with a JavaScriptSerializer initialized with a SimpleTypeResolver. Ensure that the JavaScriptSerializer is initialized without a JavaScriptTypeResolver specified, or initialized with a JavaScriptTypeResolver that limits the types of objects in the deserialized object graph.</source>
        <target state="translated">Metoda „{0}” jest niezabezpieczona podczas deserializacji niezaufanych danych za pomocą klasy JavaScriptSerializer zainicjowanej z klasą SimpleTypeResolver. Upewnij się, że klasa JavaScriptSerializer jest inicjowana bez określonej klasy JavaScriptTypeResolver lub inicjowana z klasą JavaScriptTypeResolver, która ogranicza typy obiektów na wykresie obiektu po deserializacji.</target>
        <note />
      </trans-unit>
      <trans-unit id="JavaScriptSerializerMaybeWithSimpleTypeResolverTitle">
        <source>Ensure JavaScriptSerializer is not initialized with SimpleTypeResolver before deserializing</source>
        <target state="translated">Upewnij się, że klasa JavaScriptSerializer nie jest zainicjowana za pomocą klasy z SimpleTypeResolver przed wykonaniem deserializacji</target>
        <note />
      </trans-unit>
      <trans-unit id="JavaScriptSerializerWithSimpleTypeResolverMessage">
        <source>The method '{0}' is insecure when deserializing untrusted data with a JavaScriptSerializer initialized with a SimpleTypeResolver. Initialize JavaScriptSerializer without a JavaScriptTypeResolver specified, or initialize with a JavaScriptTypeResolver that limits the types of objects in the deserialized object graph.</source>
        <target state="translated">Metoda „{0}” jest niezabezpieczona podczas deserializacji niezaufanych danych za pomocą klasy JavaScriptSerializer zainicjowanej z klasą SimpleTypeResolver. Zainicjuj klasę JavaScriptSerializer bez określonej klasy JavaScriptTypeResolver lub zainicjuj ją z klasą JavaScriptTypeResolver, która ogranicza typy obiektów na wykresie obiektu po deserializacji.</target>
        <note />
      </trans-unit>
      <trans-unit id="JavaScriptSerializerWithSimpleTypeResolverTitle">
        <source>Do not deserialize with JavaScriptSerializer using a SimpleTypeResolver</source>
        <target state="translated">Nie wykonuj deserializacji za pomocą klasy JavaScriptSerializer używającej klasy SimpleTypeResolver</target>
        <note />
      </trans-unit>
      <trans-unit id="JsonNetInsecureSerializerMessage">
        <source>When deserializing untrusted input, allowing arbitrary types to be deserialized is insecure. When using deserializing JsonSerializer, use TypeNameHandling.None, or for values other than None, restrict deserialized types with a SerializationBinder.</source>
        <target state="translated">Podczas deserializacji niezaufanych danych wejściowych zezwolenie na deserializację dowolnych typów jest mało bezpieczne. W przypadku deserializacji typu JsonSerializer użyj wartości TypeNameHandling.None lub, w przypadku wartości innych niż None, użyj elementu SerializationBinder w celu ograniczenia typów deserializowanych.</target>
        <note />
      </trans-unit>
      <trans-unit id="JsonNetInsecureSerializerTitle">
        <source>Do not deserialize with JsonSerializer using an insecure configuration</source>
        <target state="translated">Nie wykonuj deserializacji typu JsonSerializer przy użyciu niezabezpieczonej konfiguracji</target>
        <note />
      </trans-unit>
      <trans-unit id="JsonNetInsecureSettingsMessage">
        <source>When deserializing untrusted input, allowing arbitrary types to be deserialized is insecure.  When using JsonSerializerSettings, use TypeNameHandling.None, or for values other than None, restrict deserialized types with a SerializationBinder.</source>
        <target state="translated">Podczas deserializacji niezaufanych danych wejściowych zezwolenie na deserializację dowolnych typów jest mało bezpieczne. W przypadku korzystania z klasy JsonSerializerSettings użyj wartości TypeNameHandling.None lub, w przypadku wartości innych niż None, użyj elementu SerializationBinder w celu ograniczenia typów deserializowanych.</target>
        <note />
      </trans-unit>
      <trans-unit id="JsonNetInsecureSettingsTitle">
        <source>Do not use insecure JsonSerializerSettings</source>
        <target state="translated">Nie używaj niezabezpieczonej klasy JsonSerializerSettings</target>
        <note />
      </trans-unit>
      <trans-unit id="JsonNetMaybeInsecureSerializerMessage">
        <source>When deserializing untrusted input, allowing arbitrary types to be deserialized is insecure. When using deserializing JsonSerializer, use TypeNameHandling.None, or for values other than None, restrict deserialized types with a SerializationBinder.</source>
        <target state="translated">Podczas deserializacji niezaufanych danych wejściowych zezwolenie na deserializację dowolnych typów jest mało bezpieczne. W przypadku deserializacji typu JsonSerializer użyj wartości TypeNameHandling.None lub, w przypadku wartości innych niż None, użyj elementu SerializationBinder w celu ograniczenia typów deserializowanych.</target>
        <note />
      </trans-unit>
      <trans-unit id="JsonNetMaybeInsecureSerializerTitle">
        <source>Ensure that JsonSerializer has a secure configuration when deserializing</source>
        <target state="translated">Upewnij się, że element JsonSerializer ma bezpieczną konfigurację podczas deserializacji</target>
        <note />
      </trans-unit>
      <trans-unit id="JsonNetMaybeInsecureSettingsMessage">
        <source>When deserializing untrusted input, allowing arbitrary types to be deserialized is insecure.  When using JsonSerializerSettings, ensure TypeNameHandling.None is specified, or for values other than None, ensure a SerializationBinder is specified to restrict deserialized types.</source>
        <target state="translated">Podczas deserializacji niezaufanych danych wejściowych zezwolenie na deserializację dowolnych typów jest niezabezpieczone. W przypadku korzystania z klasy JsonSerializerSettings upewnij się, że określono wartość TypeNameHandling.None lub, w przypadku wartości innych niż None, upewnij się, że określono element SerializationBinder, aby ograniczyć typy deserializowane.</target>
        <note />
      </trans-unit>
      <trans-unit id="JsonNetMaybeInsecureSettingsTitle">
        <source>Ensure that JsonSerializerSettings are secure</source>
        <target state="translated">Upewnij się, że klasa JsonSerializerSettings jest zabezpieczona</target>
        <note />
      </trans-unit>
      <trans-unit id="JsonNetTypeNameHandlingDescription">
        <source>Deserializing JSON when using a TypeNameHandling value other than None can be insecure.  If you need to instead detect Json.NET deserialization when a SerializationBinder isn't specified, then disable rule CA2326, and enable rules CA2327, CA2328, CA2329, and CA2330.</source>
        <target state="translated">Deserializacja danych JSON, gdy używana jest wartość TypeNameHandling inna niż None, może być niebezpieczna. Jeśli zamiast tego potrzebujesz wykrywać deserializację Json.NET, gdy nie jest określona wartość SerializationBinder, wyłącz regułę CA2326 i włącz reguły CA2327, CA2328, CA2329 i CA2330.</target>
        <note />
      </trans-unit>
      <trans-unit id="JsonNetTypeNameHandlingMessage">
        <source>Deserializing JSON when using a TypeNameHandling value other than None can be insecure.</source>
        <target state="translated">Deserializacja danych JSON, gdy używana jest wartość TypeNameHandling inna niż None, może być niebezpieczna.</target>
        <note />
      </trans-unit>
      <trans-unit id="JsonNetTypeNameHandlingTitle">
        <source>Do not use TypeNameHandling values other than None</source>
        <target state="translated">Nie używaj wartości TypeNameHandling innych niż None</target>
        <note />
      </trans-unit>
      <trans-unit id="LosFormatterMethodUsedMessage">
        <source>The method '{0}' is insecure when deserializing untrusted data.</source>
        <target state="translated">Metoda „{0}” jest niezabezpieczona podczas deserializacji niezaufanych danych.</target>
        <note />
      </trans-unit>
      <trans-unit id="LosFormatterMethodUsedTitle">
        <source>Do not use insecure deserializer LosFormatter</source>
        <target state="translated">Nie używaj niezabezpieczonego deserializatora LosFormatter</target>
        <note />
      </trans-unit>
      <trans-unit id="MarkAllNonSerializableFieldsDescription">
        <source>An instance field of a type that is not serializable is declared in a type that is serializable.</source>
        <target state="translated">Wystąpienie pola typu, którego nie można serializować, jest zadeklarowane w typie, który można serializować.</target>
        <note />
      </trans-unit>
      <trans-unit id="MarkAllNonSerializableFieldsMessage">
        <source>Field {0} is a member of type {1} which is serializable but is of type {2} which is not serializable</source>
        <target state="translated">Pole {0} jest składową typu {1}, który można serializować, ale jest typu {2}, którego nie można serializować</target>
        <note />
      </trans-unit>
      <trans-unit id="MarkAllNonSerializableFieldsTitle">
        <source>Mark all non-serializable fields</source>
        <target state="translated">Oznacz wszystkie pola nieprzeznaczone do serializacji</target>
        <note />
      </trans-unit>
      <trans-unit id="MarkAssembliesWithNeutralResourcesLanguageDescription">
        <source>The NeutralResourcesLanguage attribute informs the ResourceManager of the language that was used to display the resources of a neutral culture for an assembly. This improves lookup performance for the first resource that you load and can reduce your working set.</source>
        <target state="translated">Atrybut NeutralResourcesLanguage informuje obiekt ResourceManager o języku, którego użyto do wyświetlenia zasobów kultury neutralnej dla zestawu. Podwyższa to wydajność wyszukiwania pierwszego ładowanego zasobu i umożliwia zmniejszenie zestawu roboczego.</target>
        <note />
      </trans-unit>
      <trans-unit id="MarkAssembliesWithNeutralResourcesLanguageMessage">
        <source>Mark assemblies with NeutralResourcesLanguageAttribute</source>
        <target state="translated">Oznacz zestawy atrybutem NeutralResourcesLanguageAttribute</target>
        <note />
      </trans-unit>
      <trans-unit id="MarkAssembliesWithNeutralResourcesLanguageTitle">
        <source>Mark assemblies with NeutralResourcesLanguageAttribute</source>
        <target state="translated">Oznacz zestawy atrybutem NeutralResourcesLanguageAttribute</target>
        <note />
      </trans-unit>
      <trans-unit id="MarkBooleanPInvokeArgumentsWithMarshalAsDescription">
        <source>The Boolean data type has multiple representations in unmanaged code.</source>
        <target state="translated">Typ danych boolean ma wiele reprezentacji w kodzie niezarządzanym.</target>
        <note />
      </trans-unit>
      <trans-unit id="MarkBooleanPInvokeArgumentsWithMarshalAsMessageDefault">
        <source>Add the MarshalAsAttribute to parameter {0} of P/Invoke {1}. If the corresponding unmanaged parameter is a 4-byte Win32 'BOOL', use [MarshalAs(UnmanagedType.Bool)]. For a 1-byte C++ 'bool', use MarshalAs(UnmanagedType.U1).</source>
        <target state="translated">Dodaj atrybut MarshalAsAttribute do parametru {0} elementu P/Invoke {1}. Jeśli odpowiadającym parametrem niezarządzanym jest 4-bajtowy typ BOOL środowiska Win32, użyj wartości [MarshalAs(UnmanagedType.Bool)]. W przypadku 1-bajtowego typu bool języka C++ użyj wartości MarshalAs(UnmanagedType.U1).</target>
        <note />
      </trans-unit>
      <trans-unit id="MarkBooleanPInvokeArgumentsWithMarshalAsMessageReturn">
        <source>Add the MarshalAsAttribute to the return type of P/Invoke {0}. If the corresponding unmanaged return type is a 4-byte Win32 'BOOL', use MarshalAs(UnmanagedType.Bool). For a 1-byte C++ 'bool', use MarshalAs(UnmanagedType.U1).</source>
        <target state="translated">Dodaj atrybut MarshalAsAttribute do typu zwracanego elementu P/Invoke {0}. Jeśli odpowiadającym niezarządzanym typem zwracanym jest 4-bajtowy typ BOOL środowiska Win32, użyj wartości [MarshalAs(UnmanagedType.Bool)]. W przypadku 1-bajtowego typu bool języka C++ użyj wartości MarshalAs(UnmanagedType.U1).</target>
        <note />
      </trans-unit>
      <trans-unit id="MarkBooleanPInvokeArgumentsWithMarshalAsTitle">
        <source>Mark boolean PInvoke arguments with MarshalAs</source>
        <target state="translated">Oznacz argumenty typu boolean elementu PInvoke argumentem MarshalAs</target>
        <note />
      </trans-unit>
      <trans-unit id="MarkISerializableTypesWithSerializableDescription">
        <source>To be recognized by the common language runtime as serializable, types must be marked by using the SerializableAttribute attribute even when the type uses a custom serialization routine through implementation of the ISerializable interface.</source>
        <target state="translated">Aby typy mogły zostać rozpoznane przez środowiska uruchomieniowe w trakcie wykonania jako możliwe do serializacji, muszą być oznaczone atrybutem SerializableAttribute, nawet gdy typ używa niestandardowej procedury serializacji przez implementację interfejsu ISerializable.</target>
        <note />
      </trans-unit>
      <trans-unit id="MarkISerializableTypesWithSerializableMessage">
        <source>Add [Serializable] to {0} as this type implements ISerializable</source>
        <target state="translated">Dodaj atrybut [Serializable] do typu {0}, ponieważ ten typ implementuje interfejs ISerializable</target>
        <note />
      </trans-unit>
      <trans-unit id="MarkISerializableTypesWithSerializableTitle">
        <source>Mark ISerializable types with serializable</source>
        <target state="translated">Oznacz typy ISerializable atrybutem serializable</target>
        <note />
      </trans-unit>
      <trans-unit id="MaybeDisableHttpClientCRLCheck">
        <source>Ensure HttpClient certificate revocation list check is not disabled</source>
        <target state="new">Ensure HttpClient certificate revocation list check is not disabled</target>
        <note />
      </trans-unit>
      <trans-unit id="MaybeDisableHttpClientCRLCheckMessage">
        <source>HttpClient may be created without enabling CheckCertificateRevocationList</source>
        <target state="new">HttpClient may be created without enabling CheckCertificateRevocationList</target>
        <note />
      </trans-unit>
      <trans-unit id="MaybeInstallRootCert">
        <source>Ensure Certificates Are Not Added To Root Store</source>
        <target state="translated">Upewnij się, że certyfikaty nie są dodawane do magazynu głównego</target>
        <note />
      </trans-unit>
      <trans-unit id="MaybeInstallRootCertMessage">
        <source>Adding certificates to the operating system's trusted root certificates is insecure. Ensure that the target store is not root store.</source>
        <target state="translated">Dodawanie certyfikatów do zaufanych certyfikatów głównych systemu operacyjnego nie jest bezpieczne. Upewnij się, że magazyn docelowy nie jest magazynem głównym.</target>
        <note />
      </trans-unit>
      <trans-unit id="MaybeUseCreateEncryptorWithNonDefaultIV">
        <source>Use CreateEncryptor with the default IV </source>
        <target state="new">Use CreateEncryptor with the default IV </target>
        <note />
      </trans-unit>
      <trans-unit id="MaybeUseCreateEncryptorWithNonDefaultIVMessage">
        <source>The non-default initialization vector, which can be potentially repeatable, is used in the encrypion. Ensure use the default one.</source>
        <target state="new">The non-default initialization vector, which can be potentially repeatable, is used in the encrypion. Ensure use the default one.</target>
        <note />
      </trans-unit>
      <trans-unit id="MaybeUseSecureCookiesASPNetCore">
        <source>Ensure Use Secure Cookies In ASP.Net Core</source>
        <target state="translated">Upewnij się, że używasz bezpiecznych plików cookie na platformie ASP.Net Core</target>
        <note />
      </trans-unit>
      <trans-unit id="MaybeUseSecureCookiesASPNetCoreMessage">
        <source>Ensure that CookieOptions.Secure = true when setting a cookie</source>
        <target state="translated">Upewnij się, że podczas ustawiania pliku cookie wartość CookieOptions.Secure = true</target>
        <note />
      </trans-unit>
      <trans-unit id="MaybeUseWeakKDFInsufficientIterationCount">
        <source>Ensure Sufficient Iteration Count When Using Weak Key Derivation Function</source>
        <target state="translated">Używając funkcji wyprowadzania klucza słabego, upewnij się, że istnieje wystarczająca liczba iteracji</target>
        <note />
      </trans-unit>
      <trans-unit id="MaybeUseWeakKDFInsufficientIterationCountMessage">
        <source>Ensure that the iteration count is at least {0} when deriving a cryptographic key from a password. By default, Rfc2898DeriveByte's IterationCount is only 1000</source>
        <target state="translated">Wyprowadzając klucz kryptograficzny z hasła, upewnij się, że liczba iteracji to co najmniej {0}. Domyślnie wartość IterationCount dla klasy Rfc2898DeriveByte to tylko 1000</target>
        <note />
      </trans-unit>
      <trans-unit id="MissHttpVerbAttribute">
        <source>Miss HttpVerb attribute for action methods</source>
        <target state="translated">Pomiń atrybut HttpVerb dla metod akcji</target>
        <note />
      </trans-unit>
      <trans-unit id="MissHttpVerbAttributeDescription">
        <source>All the methods that create, edit, delete, or otherwise modify data do so in the [HttpPost] overload of the method, which needs to be protected with the anti forgery attribute from request forgery. Performing a GET operation should be a safe operation that has no side effects and doesn't modify your persisted data.</source>
        <target state="translated">Wszystkie metody, które tworzą, edytują, usuwają lub w inny sposób modyfikują dane, dokonują tego w przeciążeniu [HttpPost] metody, która musi być chroniona przy użyciu atrybutu zabezpieczającego przed fałszerstwem przez sfałszowanie żądania. Wykonanie operacji GET powinno być bezpieczną operacją, która nie ma żadnych efektów ubocznych i nie powoduje modyfikacji utrwalonych danych.</target>
        <note />
      </trans-unit>
      <trans-unit id="MissHttpVerbAttributeMessage">
        <source>Action method {0} needs to specify the Http request kind explictly</source>
        <target state="translated">Metoda akcji {0} musi jawnie określać rodzaj żądania Http</target>
        <note />
      </trans-unit>
      <trans-unit id="NetDataContractSerializerDeserializeMaybeWithoutBinderSetMessage">
        <source>The method '{0}' is insecure when deserializing untrusted data without a SerializationBinder to restrict the type of objects in the deserialized object graph.</source>
        <target state="translated">Metoda „{0}” jest niezabezpieczona podczas deserializowania niezaufanych danych bez użycia elementu SerializationBinder do ograniczenia typu obiektów na wykresie obiektu po deserializacji.</target>
        <note />
      </trans-unit>
      <trans-unit id="NetDataContractSerializerDeserializeMaybeWithoutBinderSetTitle">
        <source>Ensure NetDataContractSerializer.Binder is set before deserializing</source>
        <target state="translated">Upewnij się, że właściwość NetDataContractSerializer.Binder jest ustawiona przed deserializacją</target>
        <note />
      </trans-unit>
      <trans-unit id="NetDataContractSerializerDeserializeWithoutBinderSetMessage">
        <source>The method '{0}' is insecure when deserializing untrusted data without a SerializationBinder to restrict the type of objects in the deserialized object graph.</source>
        <target state="translated">Metoda „{0}” jest niezabezpieczona podczas deserializowania niezaufanych danych bez użycia elementu SerializationBinder do ograniczenia typu obiektów na wykresie obiektu po deserializacji.</target>
        <note />
      </trans-unit>
      <trans-unit id="NetDataContractSerializerDeserializeWithoutBinderSetTitle">
        <source>Do not deserialize without first setting NetDataContractSerializer.Binder</source>
        <target state="translated">Nie wykonuj deserializacji bez uprzedniego ustawienia właściwości NetDataContractSerializer.Binder</target>
        <note />
      </trans-unit>
      <trans-unit id="NetDataContractSerializerMethodUsedDescription">
        <source>The method '{0}' is insecure when deserializing untrusted data.  If you need to instead detect NetDataContractSerializer deserialization without a SerializationBinder set, then disable rule CA2310, and enable rules CA2311 and CA2312.</source>
        <target state="translated">Metoda „{0}” jest niezabezpieczona podczas deserializowania niezaufanych danych. Aby zamiast tego wykryć deserializację klasy NetDataContractSerializer bez ustawionego elementu SerializationBinder, wyłącz regułę CA2310 i włącz reguły CA2311 i CA2312.</target>
        <note />
      </trans-unit>
      <trans-unit id="NetDataContractSerializerMethodUsedMessage">
        <source>The method '{0}' is insecure when deserializing untrusted data.</source>
        <target state="translated">Metoda „{0}” jest niezabezpieczona podczas deserializacji niezaufanych danych.</target>
        <note />
      </trans-unit>
      <trans-unit id="NetDataContractSerializerMethodUsedTitle">
        <source>Do not use insecure deserializer NetDataContractSerializer</source>
        <target state="translated">Nie używaj niezabezpieczonego deserializatora NetDataContractSerializer</target>
        <note />
      </trans-unit>
      <trans-unit id="NormalizeStringsToUppercaseDescription">
        <source>Strings should be normalized to uppercase. A small group of characters cannot make a round trip when they are converted to lowercase. To make a round trip means to convert the characters from one locale to another locale that represents character data differently, and then to accurately retrieve the original characters from the converted characters.</source>
        <target state="translated">Ciągi powinny być znormalizowane do wielkich liter. Nie można wykonać dwustronnej konwersji dla małej grupy znaków podczas konwertowania na małe litery. Wykonanie dwustronnej konwersji oznacza tutaj przekonwertowanie znaków z jednych ustawień regionalnych na inne, które reprezentują dane w inny sposób, a następnie dokładne pobranie oryginalnych znaków z przekonwertowanych znaków.</target>
        <note />
      </trans-unit>
      <trans-unit id="NormalizeStringsToUppercaseMessageToUpper">
        <source>In method '{0}', replace the call to '{1}' with '{2}'.</source>
        <target state="translated">W metodzie „{0}” zastąp wywołanie metody „{1}” wywołaniem „{2}”.</target>
        <note />
      </trans-unit>
      <trans-unit id="NormalizeStringsToUppercaseTitle">
        <source>Normalize strings to uppercase</source>
        <target state="translated">Znormalizuj ciągi do wielkich liter</target>
        <note />
      </trans-unit>
      <trans-unit id="ObjectStateFormatterMethodUsedMessage">
        <source>The method '{0}' is insecure when deserializing untrusted data.</source>
        <target state="translated">Metoda „{0}” jest niezabezpieczona podczas deserializacji niezaufanych danych.</target>
        <note />
      </trans-unit>
      <trans-unit id="ObjectStateFormatterMethodUsedTitle">
        <source>Do not use insecure deserializer ObjectStateFormatter</source>
        <target state="translated">Nie używaj niezabezpieczonego deserializatora ObjectStateFormatter</target>
        <note />
      </trans-unit>
      <trans-unit id="PInvokeDeclarationsShouldBePortableDescription">
        <source>This rule evaluates the size of each parameter and the return value of a P/Invoke, and verifies that the size of the parameter is correct when marshaled to unmanaged code on 32-bit and 64-bit operating systems.</source>
        <target state="translated">Ta reguła wylicza rozmiar poszczególnych parametrów i zwraca wartość metody P/Invoke oraz sprawdza, czy rozmiar parametru jest prawidłowy, gdy jest kierowany do kodu niezarządzanego w 32- i 64-bitowych systemach operacyjnych.</target>
        <note />
      </trans-unit>
      <trans-unit id="PInvokeDeclarationsShouldBePortableMessageParameter">
        <source>As it is declared in your code, parameter {0} of P/Invoke {1} will be {2} bytes wide on {3} platforms. This is not correct, as the actual native declaration of this API indicates it should be {4} bytes wide on {3} platforms. Consult the MSDN Platform SDK documentation for help determining what data type should be used instead of {5}.</source>
        <target state="translated">Zgodnie z deklaracją w kodzie, parametr {0} metody P/Invoke {1} będzie mieć szerokość {2} bajtów na platformach: {3}. Ta wartość jest niepoprawna, ponieważ rzeczywista natywna deklaracja tego interfejsu API wskazuje, że powinien on mieć szerokość {4} bajtów na platformach {3}. Pomoc dotyczącą określania typu danych, którego należy użyć zamiast {5}, zawiera dokumentacja zestawu SDK platformy MSDN.</target>
        <note />
      </trans-unit>
      <trans-unit id="PInvokeDeclarationsShouldBePortableMessageReturn">
        <source>As it is declared in your code, the return type of P/Invoke {0} will be {1} bytes wide on {2} platforms. This is not correct, as the actual native declaration of this API indicates it should be {3} bytes wide on {2} platforms. Consult the MSDN Platform SDK documentation for help determining what data type should be used instead of {4}.</source>
        <target state="translated">Zgodnie z deklaracją w kodzie typ zwracany metody P/Invoke {0} będzie mieć szerokość {1} bajtów na platformach {2}. Ta wartość jest niepoprawna, ponieważ rzeczywista natywna deklaracja tego interfejsu API wskazuje, że powinien on mieć szerokość {3} bajtów na platformach {2}. Pomoc dotyczącą określania typu danych, którego należy użyć zamiast {4}, zawiera dokumentacja zestawu SDK platformy MSDN.</target>
        <note />
      </trans-unit>
      <trans-unit id="PInvokeDeclarationsShouldBePortableTitle">
        <source>PInvoke declarations should be portable</source>
        <target state="translated">Deklaracje metody PInvoke powinny być przenośne</target>
        <note />
      </trans-unit>
      <trans-unit id="PInvokesShouldNotBeVisibleDescription">
        <source>A public or protected method in a public type has the System.Runtime.InteropServices.DllImportAttribute attribute (also implemented by the Declare keyword in Visual Basic). Such methods should not be exposed.</source>
        <target state="translated">Metoda publiczna lub chroniona w typie publicznym ma atrybut System.Runtime.InteropServices.DllImportAttribute (implementowany również przez słowo kluczowe Declare w języku Visual Basic). Takie metody nie powinny być ujawniane.</target>
        <note />
      </trans-unit>
      <trans-unit id="PInvokesShouldNotBeVisibleMessage">
        <source>P/Invoke method '{0}' should not be visible</source>
        <target state="translated">Metoda P/Invoke {0} nie powinna być widoczna.</target>
        <note />
      </trans-unit>
      <trans-unit id="PInvokesShouldNotBeVisibleTitle">
        <source>P/Invokes should not be visible</source>
        <target state="translated">Elementy P/Invoke nie powinny być widoczne</target>
        <note />
      </trans-unit>
      <trans-unit id="ProvideCorrectArgumentsToFormattingMethodsDescription">
        <source>The format argument that is passed to System.String.Format does not contain a format item that corresponds to each object argument, or vice versa.</source>
        <target state="translated">Argument formatu przekazywany do metody System.String.Format nie zawiera elementu formatu odpowiadającego każdemu argumentowi obiektu lub odwrotnie.</target>
        <note />
      </trans-unit>
      <trans-unit id="ProvideCorrectArgumentsToFormattingMethodsMessage">
        <source>Provide correct arguments to formatting methods</source>
        <target state="translated">Określ poprawne argumenty dla metod formatujących</target>
        <note />
      </trans-unit>
      <trans-unit id="ProvideCorrectArgumentsToFormattingMethodsTitle">
        <source>Provide correct arguments to formatting methods</source>
        <target state="translated">Określ poprawne argumenty dla metod formatujących</target>
        <note />
      </trans-unit>
      <trans-unit id="ProvideDeserializationMethodsForOptionalFieldsDescription">
        <source>A type has a field that is marked by using the System.Runtime.Serialization.OptionalFieldAttribute attribute, and the type does not provide deserialization event handling methods.</source>
        <target state="translated">Typ ma pole, które jest oznaczone za pomocą atrybutu System.Runtime.Serialization.OptionalFieldAttribute, a typ nie zapewnia metod obsługi zdarzeń deserializacji.</target>
        <note />
      </trans-unit>
      <trans-unit id="ProvideDeserializationMethodsForOptionalFieldsMessageOnDeserialized">
        <source>Add a 'private void OnDeserialized(StreamingContext)' method to type {0} and attribute it with the System.Runtime.Serialization.OnDeserializedAttribute.</source>
        <target state="translated">Dodaj metodę private void OnDeserialized(StreamingContext) do typu {0} i oznacz ją atrybutem System.Runtime.Serialization.OnDeserializedAttribute.</target>
        <note />
      </trans-unit>
      <trans-unit id="ProvideDeserializationMethodsForOptionalFieldsMessageOnDeserializing">
        <source>Add a 'private void OnDeserializing(StreamingContext)' method to type {0} and attribute it with the System.Runtime.Serialization.OnDeserializingAttribute.</source>
        <target state="translated">Dodaj metodę private void OnDeserializing(StreamingContext) do typu {0} i oznacz ją atrybutem System.Runtime.Serialization.OnDeserializingAttribute.</target>
        <note />
      </trans-unit>
      <trans-unit id="ProvideDeserializationMethodsForOptionalFieldsTitle">
        <source>Provide deserialization methods for optional fields</source>
        <target state="translated">Udostępnij metody deserializacji dla pól opcjonalnych</target>
        <note />
      </trans-unit>
      <trans-unit id="RemoveRedundantCall">
        <source>Remove redundant call</source>
        <target state="translated">Usuń nadmiarowe wywołanie</target>
        <note />
      </trans-unit>
      <trans-unit id="RethrowToPreserveStackDetailsDescription">
        <source>An exception is rethrown and the exception is explicitly specified in the throw statement. If an exception is rethrown by specifying the exception in the throw statement, the list of method calls between the original method that threw the exception and the current method is lost.</source>
        <target state="translated">Wyjątek jest zgłaszany ponownie i jest jawnie określony w instrukcji throw. Jeśli wyjątek zostanie zgłoszony ponownie przez określenie wyjątku w instrukcji throw, lista wywołań metod między oryginalną metodą zgłaszającą wyjątek a bieżącą metodą zostanie utracona.</target>
        <note />
      </trans-unit>
      <trans-unit id="RethrowToPreserveStackDetailsMessage">
        <source>Rethrow to preserve stack details</source>
        <target state="translated">Zgłoś ponownie wyjątek, aby zachować szczegóły stosu</target>
        <note />
      </trans-unit>
      <trans-unit id="RethrowToPreserveStackDetailsTitle">
        <source>Rethrow to preserve stack details</source>
        <target state="translated">Zgłoś ponownie wyjątek, aby zachować szczegóły stosu</target>
        <note />
      </trans-unit>
      <trans-unit id="ReviewCodeForDllInjectionVulnerabilitiesMessage">
        <source>Potential DLL injection vulnerability was found where '{0}' in method '{1}' may be tainted by user-controlled data from '{2}' in method '{3}'.</source>
        <target state="translated">Znaleziono potencjalną lukę umożliwiającą wstrzyknięcie biblioteki DLL, gdzie element „{0}” w metodzie „{1}” może zostać zanieczyszczony danymi kontrolowanymi przez użytkownika z elementu „{2}” w metodzie „{3}”.</target>
        <note />
      </trans-unit>
      <trans-unit id="ReviewCodeForDllInjectionVulnerabilitiesTitle">
        <source>Review code for DLL injection vulnerabilities</source>
        <target state="translated">Przegląd kodu pod kątem luk umożliwiających wstrzyknięcie biblioteki DLL</target>
        <note />
      </trans-unit>
      <trans-unit id="ReviewCodeForFilePathInjectionVulnerabilitiesMessage">
        <source>Potential file path injection vulnerability was found where '{0}' in method '{1}' may be tainted by user-controlled data from '{2}' in method '{3}'.</source>
        <target state="translated">Znaleziono potencjalną lukę umożliwiającą wstrzyknięcie ścieżki pliku, gdzie element „{0}” w metodzie „{1}” może zostać zanieczyszczony danymi kontrolowanymi przez użytkownika z elementu „{2}” w metodzie „{3}”.</target>
        <note />
      </trans-unit>
      <trans-unit id="ReviewCodeForFilePathInjectionVulnerabilitiesTitle">
        <source>Review code for file path injection vulnerabilities</source>
        <target state="translated">Przegląd kodu pod kątem luk umożliwiających wstrzyknięcie ścieżki pliku</target>
        <note />
      </trans-unit>
      <trans-unit id="ReviewCodeForInformationDisclosureVulnerabilitiesMessage">
        <source>Potential information disclosure vulnerability was found where '{0}' in method '{1}' may contain unintended information from '{2}' in method '{3}'.</source>
        <target state="translated">Znaleziono potencjalną lukę umożliwiającą ujawnienie informacji, gdzie element „{0}” w metodzie „{1}” może zawierać niezamierzone informacje z elementu „{2}” w metodzie „{3}”.</target>
        <note />
      </trans-unit>
      <trans-unit id="ReviewCodeForInformationDisclosureVulnerabilitiesTitle">
        <source>Review code for information disclosure vulnerabilities</source>
        <target state="translated">Przegląd kodu pod kątem luk umożliwiających ujawnienie informacji</target>
        <note />
      </trans-unit>
      <trans-unit id="ReviewCodeForLdapInjectionVulnerabilitiesMessage">
        <source>Potential LDAP injection vulnerability was found where '{0}' in method '{1}' may be tainted by user-controlled data from '{2}' in method '{3}'.</source>
        <target state="translated">Znaleziono potencjalną lukę umożliwiającą wstrzyknięcie protokołu LDAP, gdzie element „{0}” w metodzie „{1}” może zostać zanieczyszczony danymi kontrolowanymi przez użytkownika z elementu „{2}” w metodzie „{3}”.</target>
        <note />
      </trans-unit>
      <trans-unit id="ReviewCodeForLdapInjectionVulnerabilitiesTitle">
        <source>Review code for LDAP injection vulnerabilities</source>
        <target state="translated">Przegląd kodu pod kątem luk umożliwiających wstrzyknięcie protokołu LDAP</target>
        <note />
      </trans-unit>
      <trans-unit id="ReviewCodeForOpenRedirectVulnerabilitiesMessage">
        <source>Potential open redirect vulnerability was found where '{0}' in method '{1}' may be tainted by user-controlled data from '{2}' in method '{3}'.</source>
        <target state="translated">Znaleziono potencjalną lukę umożliwiającą istnienie otwartego przekierowania, gdzie element „{0}” w metodzie „{1}” może zostać zanieczyszczony danymi kontrolowanymi przez użytkownika z elementu „{2}” w metodzie „{3}”.</target>
        <note />
      </trans-unit>
      <trans-unit id="ReviewCodeForOpenRedirectVulnerabilitiesTitle">
        <source>Review code for open redirect vulnerabilities</source>
        <target state="translated">Przegląd kodu pod kątem luk umożliwiających otwarcie przekierowania</target>
        <note />
      </trans-unit>
      <trans-unit id="ReviewCodeForProcessCommandInjectionVulnerabilitiesMessage">
        <source>Potential process command injection vulnerability was found where '{0}' in method '{1}' may be tainted by user-controlled data from '{2}' in method '{3}'.</source>
        <target state="translated">Znaleziono potencjalną lukę umożliwiającą wstrzyknięcie polecenia procesu, gdzie element „{0}” w metodzie „{1}” może zostać zanieczyszczony danymi kontrolowanymi przez użytkownika z elementu „{2}” w metodzie „{3}”.</target>
        <note />
      </trans-unit>
      <trans-unit id="ReviewCodeForProcessCommandInjectionVulnerabilitiesTitle">
        <source>Review code for process command injection vulnerabilities</source>
        <target state="translated">Przegląd kodu pod kątem luk umożliwiających wstrzyknięcie polecenia procesu</target>
        <note />
      </trans-unit>
      <trans-unit id="ReviewCodeForRegexInjectionVulnerabilitiesMessage">
        <source>Potential regex injection vulnerability was found where '{0}' in method '{1}' may be tainted by user-controlled data from '{2}' in method '{3}'.</source>
        <target state="translated">Znaleziono potencjalną lukę umożliwiającą wstrzyknięcie wyrażenia regularnego, gdzie element „{0}” w metodzie „{1}” może zostać zanieczyszczony danymi kontrolowanymi przez użytkownika z elementu „{2}” w metodzie „{3}”.</target>
        <note />
      </trans-unit>
      <trans-unit id="ReviewCodeForRegexInjectionVulnerabilitiesTitle">
        <source>Review code for regex injection vulnerabilities</source>
        <target state="translated">Przegląd kodu pod kątem luk umożliwiających wstrzyknięcie wyrażenia regularnego</target>
        <note />
      </trans-unit>
      <trans-unit id="ReviewCodeForSqlInjectionVulnerabilitiesMessage">
        <source>Potential SQL injection vulnerability was found where '{0}' in method '{1}' may be tainted by user-controlled data from '{2}' in method '{3}'.</source>
        <target state="translated">Znaleziono potencjalną lukę umożliwiającą wstrzyknięcie kodu SQL, gdzie element „{0}” w metodzie „{1}” może zostać zanieczyszczony danymi kontrolowanymi przez użytkownika z elementu „{2}” w metodzie „{3}”.</target>
        <note />
      </trans-unit>
      <trans-unit id="ReviewCodeForSqlInjectionVulnerabilitiesTitle">
        <source>Review code for SQL injection vulnerabilities</source>
        <target state="translated">Przegląd kodu pod kątem luk umożliwiających wstrzyknięcie kodu SQL</target>
        <note />
      </trans-unit>
      <trans-unit id="ReviewCodeForXamlInjectionVulnerabilitiesMessage">
        <source>Potential XAML injection vulnerability was found where '{0}' in method '{1}' may be tainted by user-controlled data from '{2}' in method '{3}'.</source>
        <target state="translated">Znaleziono potencjalną lukę umożliwiającą wstrzyknięcie kodu XAML, gdzie element „{0}” w metodzie „{1}” może zostać zanieczyszczony danymi kontrolowanymi przez użytkownika z elementu „{2}” w metodzie „{3}”.</target>
        <note />
      </trans-unit>
      <trans-unit id="ReviewCodeForXamlInjectionVulnerabilitiesTitle">
        <source>Review code for XAML injection vulnerabilities</source>
        <target state="translated">Przegląd kodu pod kątem luk umożliwiających wstrzyknięcie kodu XAML</target>
        <note />
      </trans-unit>
      <trans-unit id="ReviewCodeForXmlInjectionVulnerabilitiesMessage">
        <source>Potential XML injection vulnerability was found where '{0}' in method '{1}' may be tainted by user-controlled data from '{2}' in method '{3}'.</source>
        <target state="translated">Znaleziono potencjalną lukę umożliwiającą wstrzyknięcie kodu XML, gdzie element „{0}” w metodzie „{1}” może zostać zanieczyszczony danymi kontrolowanymi przez użytkownika z elementu „{2}” w metodzie „{3}”.</target>
        <note />
      </trans-unit>
      <trans-unit id="ReviewCodeForXmlInjectionVulnerabilitiesTitle">
        <source>Review code for XML injection vulnerabilities</source>
        <target state="translated">Przegląd kodu pod kątem luk umożliwiających wstrzyknięcie kodu XML</target>
        <note />
      </trans-unit>
      <trans-unit id="ReviewCodeForXPathInjectionVulnerabilitiesMessage">
        <source>Potential XPath injection vulnerability was found where '{0}' in method '{1}' may be tainted by user-controlled data from '{2}' in method '{3}'.</source>
        <target state="translated">Znaleziono potencjalną lukę umożliwiającą wstrzyknięcie wyrażenia XPath, gdzie element „{0}” w metodzie „{1}” może zostać zanieczyszczony danymi kontrolowanymi przez użytkownika z elementu „{2}” w metodzie „{3}”.</target>
        <note />
      </trans-unit>
      <trans-unit id="ReviewCodeForXPathInjectionVulnerabilitiesTitle">
        <source>Review code for XPath injection vulnerabilities</source>
        <target state="translated">Przegląd kodu pod kątem luk umożliwiających wstrzyknięcie wyrażenia XPath</target>
        <note />
      </trans-unit>
      <trans-unit id="ReviewCodeForXssVulnerabilitiesMessage">
        <source>Potential cross-site scripting (XSS) vulnerability was found where '{0}' in method '{1}' may be tainted by user-controlled data from '{2}' in method '{3}'.</source>
        <target state="translated">Wykryto potencjalną lukę umożliwiającą działanie skryptów międzywitrynowych (XSS), gdzie element „{0}” w metodzie „{1}” może zostać zanieczyszczony danymi kontrolowanymi przez użytkownika z elementu „{2}” w metodzie „{3}”.</target>
        <note />
      </trans-unit>
      <trans-unit id="ReviewCodeForXssVulnerabilitiesTitle">
        <source>Review code for XSS vulnerabilities</source>
        <target state="translated">Przegląd kodu pod kątem luk umożliwiających działanie skryptów między witrynami</target>
        <note />
      </trans-unit>
      <trans-unit id="ReviewSQLQueriesForSecurityVulnerabilitiesDescription">
        <source>SQL queries that directly use user input can be vulnerable to SQL injection attacks. Review this SQL query for potential vulnerabilities, and consider using a parameterized SQL query.</source>
        <target state="translated">Zapytania SQL korzystające bezpośrednio z danych wejściowych użytkownika mogą być podatne na ataki polegające na wstrzyknięciu kodu SQL. Sprawdź to zapytanie SQL pod kątem potencjalnych luk i rozważ użycie sparametryzowanego zapytania SQL.</target>
        <note />
      </trans-unit>
      <trans-unit id="ReviewSQLQueriesForSecurityVulnerabilitiesMessageNoNonLiterals">
        <source>Review if the query string passed to '{0}' in '{1}', accepts any user input.</source>
        <target state="translated">Sprawdź, czy ciąg zapytania przekazany do elementu „{0}” w elemencie „{1}” akceptuje dowolne dane wejściowe użytkownika.</target>
        <note />
      </trans-unit>
      <trans-unit id="ReviewSQLQueriesForSecurityVulnerabilitiesTitle">
        <source>Review SQL queries for security vulnerabilities</source>
        <target state="translated">Sprawdź zapytania SQL pod kątem luk w zabezpieczeniach</target>
        <note />
      </trans-unit>
      <trans-unit id="SetHttpOnlyForHttpCookie">
        <source>Set HttpOnly to true for HttpCookie</source>
        <target state="translated">Ustaw element HttpOnly na wartość true dla elementu HttpCookie</target>
        <note />
      </trans-unit>
      <trans-unit id="SetHttpOnlyForHttpCookieDescription">
        <source>As a defense in depth measure, ensure security sensitive HTTP cookies are marked as HttpOnly. This indicates web browsers should disallow scripts from accessing the cookies. Injected malicious scripts are a common way of stealing cookies.</source>
        <target state="translated">W celu zapewnienia kompleksowej ochrony upewnij się, że wpływające na zabezpieczenia pliki cookie protokołu HTTP są oznaczone jako HttpOnly. Oznacza to, że przeglądarki internetowe powinny uniemożliwić skryptom uzyskiwanie dostępu do tych plików cookie. Wstrzykiwanie złośliwych skryptów to typowy sposób kradzieży plików cookie.</target>
        <note />
      </trans-unit>
      <trans-unit id="SetHttpOnlyForHttpCookieMessage">
        <source>HttpCookie.HttpOnly is set to false or not set at all when using an HttpCookie. Ensure security sensitive cookies are marked as HttpOnly to prevent malicious scripts from stealing the cookies</source>
        <target state="translated">Właściwość HttpCookie.HttpOnly jest ustawiana na wartość false lub nie jest konfigurowana wcale w przypadku używania elementu HttpCookie. Upewnij się, że wpływające na zabezpieczenia pliki cookie są oznaczone jako HttpOnly, aby uniemożliwić złośliwym skryptom kradzież plików cookie</target>
        <note />
      </trans-unit>
      <trans-unit id="SetViewStateUserKey">
        <source>Set ViewStateUserKey For Classes Derived From Page</source>
        <target state="translated">Ustaw właściwość ViewStateUserKey dla klas pochodzących od klasy Page</target>
        <note />
      </trans-unit>
      <trans-unit id="SetViewStateUserKeyDescription">
        <source>Setting the ViewStateUserKey property can help you prevent attacks on your application by allowing you to assign an identifier to the view-state variable for individual users so that they cannot use the variable to generate an attack. Otherwise, there will be cross-site request forgery vulnerabilities.</source>
        <target state="translated">Ustawienie właściwości ViewStateUserKey może pomóc zapobiec atakom na aplikację, umożliwiając przypisanie identyfikatora do zmiennej view-state dla poszczególnych użytkowników, aby nie mogli użyć zmiennej do wygenerowania ataku. W przeciwnym razie będą istniały luki w zabezpieczeniach przed fałszowaniem żądań międzywitrynowych.</target>
        <note />
      </trans-unit>
      <trans-unit id="SetViewStateUserKeyMessage">
        <source>The class {0} derived from System.Web.UI.Page does not set the ViewStateUserKey property in the OnInit method or Page_Init method</source>
        <target state="translated">Klasa {0} pochodząca z biblioteki System.Web.UI.Page nie ustawia właściwości ViewStateUserKey w metodzie OnInit lub metodzie Page_Init</target>
        <note />
      </trans-unit>
      <trans-unit id="SpecifyCultureInfoDescription">
        <source>A method or constructor calls a member that has an overload that accepts a System.Globalization.CultureInfo parameter, and the method or constructor does not call the overload that takes the CultureInfo parameter. When a CultureInfo or System.IFormatProvider object is not supplied, the default value that is supplied by the overloaded member might not have the effect that you want in all locales. If the result will be displayed to the user, specify 'CultureInfo.CurrentCulture' as the 'CultureInfo' parameter. Otherwise, if the result will be stored and accessed by software, such as when it is persisted to disk or to a database, specify 'CultureInfo.InvariantCulture'.</source>
        <target state="translated">Metoda lub konstruktor wywołuje element członkowski z przeciążeniem akceptującym parametr System.Globalization.CultureInfo, a nie wywołuje przeciążenia pobierającego parametr CultureInfo. Jeśli parametr CultureInfo lub obiekt System.IFormatProvider nie zostanie określony, wartość domyślna podana przez przeciążony element członkowski może nie dawać pożądanego efektu w przypadku wszystkich ustawień regionalnych. Jeśli wynik będzie wyświetlany dla użytkownika, określ dla parametru „CultureInfo” wartość „CultureInfo.CurrentCulture”. W przeciwnym przypadku, jeśli wynik będzie przechowywany i używany przez oprogramowanie — tak jak przy utrwalaniu na dysku lub w bazie danych, określ wartość „CultureInfo.InvariantCulture”.</target>
        <note />
      </trans-unit>
      <trans-unit id="SpecifyCultureInfoMessage">
        <source>The behavior of '{0}' could vary based on the current user's locale settings. Replace this call in '{1}' with a call to '{2}'.</source>
        <target state="translated">Zachowanie elementu „{0}” może być różne w zależności od bieżących ustawień regionalnych użytkownika. Zastąp to wywołanie w metodzie „{1}” wywołaniem metody „{2}”.</target>
        <note />
      </trans-unit>
      <trans-unit id="SpecifyCultureInfoTitle">
        <source>Specify CultureInfo</source>
        <target state="translated">Określ parametr CultureInfo</target>
        <note />
      </trans-unit>
      <trans-unit id="SpecifyIFormatProviderDescription">
        <source>A method or constructor calls one or more members that have overloads that accept a System.IFormatProvider parameter, and the method or constructor does not call the overload that takes the IFormatProvider parameter. When a System.Globalization.CultureInfo or IFormatProvider object is not supplied, the default value that is supplied by the overloaded member might not have the effect that you want in all locales. If the result will be based on the input from/output displayed to the user, specify 'CultureInfo.CurrentCulture' as the 'IFormatProvider'. Otherwise, if the result will be stored and accessed by software, such as when it is loaded from disk/database and when it is persisted to disk/database, specify 'CultureInfo.InvariantCulture'</source>
        <target state="translated">Metoda lub konstruktor wywołuje co najmniej jeden element członkowski z przeciążeniem akceptującym parametr System.IFormatProvider, a nie wywołuje przeciążenia pobierającego parametr IFormatProvider. Jeśli parametr System.Globalization.CultureInfo lub obiekt IFormatProvider nie zostanie określony, wartość domyślna podana przez przeciążony element członkowski może nie dawać pożądanego efektu w przypadku wszystkich ustawień regionalnych. Jeśli wynik będzie oparty na danych wprowadzanych przez użytkownika lub wyświetlanych dla użytkownika, określ dla parametru „IFormatProvider” wartość „CultureInfo.CurrentCulture”. W przeciwnym przypadku, jeśli wynik będzie przechowywany i używany przez oprogramowanie — tak jak przy ładowaniu z dysku lub bazy danych i utrwalaniu na dysku lub w bazie danych, określ wartość „CultureInfo.InvariantCulture”.</target>
        <note />
      </trans-unit>
      <trans-unit id="SpecifyIFormatProviderMessageIFormatProviderAlternate">
        <source>The behavior of '{0}' could vary based on the current user's locale settings. Replace this call in '{1}' with a call to '{2}'.</source>
        <target state="translated">Zachowanie elementu „{0}” może być różne w zależności od bieżących ustawień regionalnych użytkownika. Zastąp to wywołanie w metodzie „{1}” wywołaniem metody „{2}”.</target>
        <note />
      </trans-unit>
      <trans-unit id="SpecifyIFormatProviderMessageIFormatProviderAlternateString">
        <source>The behavior of '{0}' could vary based on the current user's locale settings. Replace this call in '{1}' with a call to '{2}'.</source>
        <target state="translated">Zachowanie elementu „{0}” może być różne w zależności od bieżących ustawień regionalnych użytkownika. Zastąp to wywołanie w metodzie „{1}” wywołaniem metody „{2}”.</target>
        <note />
      </trans-unit>
      <trans-unit id="SpecifyIFormatProviderMessageUICulture">
        <source>'{0}' passes '{1}' as the 'IFormatProvider' parameter to '{2}'. This property returns a culture that is inappropriate for formatting methods.</source>
        <target state="translated">Metoda „{0}” przekazuje wartość „{1}” jako parametr „IFormatProvider” do metody „{2}”. Ta właściwość zwraca kulturę nieodpowiednią dla metod formatujących.</target>
        <note />
      </trans-unit>
      <trans-unit id="SpecifyIFormatProviderMessageUICultureString">
        <source>'{0}' passes '{1}' as the 'IFormatProvider' parameter to '{2}'. This property returns a culture that is inappropriate for formatting methods.</source>
        <target state="translated">Metoda „{0}” przekazuje wartość „{1}” jako parametr „IFormatProvider” do metody „{2}”. Ta właściwość zwraca kulturę nieodpowiednią dla metod formatujących.</target>
        <note />
      </trans-unit>
      <trans-unit id="SpecifyIFormatProviderTitle">
        <source>Specify IFormatProvider</source>
        <target state="translated">Określ interfejs IFormatProvider</target>
        <note />
      </trans-unit>
      <trans-unit id="SpecifyMarshalingForPInvokeStringArgumentsDescription">
        <source>A platform invoke member allows partially trusted callers, has a string parameter, and does not explicitly marshal the string. This can cause a potential security vulnerability.</source>
        <target state="translated">Element członkowski wywołania platformy zezwala na częściowo zaufany kod wywołujący, ma parametr ciągu i nie kieruje jawnie łańcuchem. Może to być przyczyną potencjalnej luki w zabezpieczeniach.</target>
        <note />
      </trans-unit>
      <trans-unit id="SpecifyMarshalingForPInvokeStringArgumentsMessageField">
        <source>To reduce security risk, marshal field {0} as Unicode, by setting StructLayout.CharSet on {1} to CharSet.Unicode, or by explicitly marshaling the field as UnmanagedType.LPWStr. If you need to marshal this string as ANSI or system-dependent, use the BestFitMapping attribute to turn best-fit mapping off, and for added security, ensure ThrowOnUnmappableChar is on.</source>
        <target state="translated">Aby ograniczyć ryzyko związane z zabezpieczeniami, kieruj pole {0} w kodowaniu Unicode przez ustawienie właściwości StructLayout.CharSet w elemencie {1} na wartość CharSet.Unicode lub przez jawne kierowanie pola jako typu UnmanagedType.LPWStr. Jeśli musisz kierować ten ciąg w kodowaniu ANSI lub zależnym od systemu, użyj atrybutu BestFitMapping, aby wyłączyć mapowanie najlepszego dopasowania. Aby zwiększyć bezpieczeństwo, upewnij się również, że właściwość ThrowOnUnmappableChar jest włączona.</target>
        <note />
      </trans-unit>
      <trans-unit id="SpecifyMarshalingForPInvokeStringArgumentsMessageFieldImplicitAnsi">
        <source>To reduce security risk, marshal field {0} as Unicode, by setting StructLayout.CharSet on {1} to CharSet.Unicode, or by explicitly marshaling the field as UnmanagedType.LPWStr. If you need to marshal this string as ANSI or system-dependent, specify MarshalAs explicitly, use the BestFitMapping attribute to turn best-fit mapping off, and for added security, to turn ThrowOnUnmappableChar on.</source>
        <target state="translated">Aby ograniczyć ryzyko związane z zabezpieczeniami, kieruj pole {0} w kodowaniu Unicode przez ustawienie właściwości StructLayout.CharSet w elemencie {1} na wartość CharSet.Unicode lub przez jawne kierowanie pola jako typu UnmanagedType.LPWStr. Jeśli musisz kierować ten ciąg w kodowaniu ANSI lub zależnym od systemu, określ jawnie atrybut MarshalAs i użyj atrybutu BestFitMapping, aby wyłączyć mapowanie najlepszego dopasowania. Aby zwiększyć bezpieczeństwo, upewnij się również, że właściwość ThrowOnUnmappableChar jest włączona.</target>
        <note />
      </trans-unit>
      <trans-unit id="SpecifyMarshalingForPInvokeStringArgumentsMessageParameter">
        <source>To reduce security risk, marshal parameter {0} as Unicode, by setting DllImport.CharSet to CharSet.Unicode, or by explicitly marshaling the parameter as UnmanagedType.LPWStr. If you need to marshal this string as ANSI or system-dependent, set BestFitMapping=false; for added security, also set ThrowOnUnmappableChar=true.</source>
        <target state="translated">Aby ograniczyć ryzyko związane z zabezpieczeniami, kieruj parametr {0} w kodowaniu Unicode przez ustawienie właściwości DllImport.CharSet na wartość CharSet.Unicode lub przez jawne kierowanie parametru jako typu UnmanagedType.LPWStr. Jeśli musisz kierować ten ciąg w kodowaniu ANSI lub zależnym od systemu, ustaw wartość BestFitMapping=false. Aby zwiększyć bezpieczeństwo, ustaw również wartość ThrowOnUnmappableChar=true.</target>
        <note />
      </trans-unit>
      <trans-unit id="SpecifyMarshalingForPInvokeStringArgumentsMessageParameterImplicitAnsi">
        <source>To reduce security risk, marshal parameter {0} as Unicode, by setting DllImport.CharSet to CharSet.Unicode, or by explicitly marshaling the parameter as UnmanagedType.LPWStr. If you need to marshal this string as ANSI or system-dependent, specify MarshalAs explicitly, and set BestFitMapping=false; for added security, also set ThrowOnUnmappableChar=true.</source>
        <target state="translated">Aby ograniczyć ryzyko związane z zabezpieczeniami, kieruj parametr {0} w kodowaniu Unicode przez ustawienie właściwości DllImport.CharSet na wartość CharSet.Unicode lub przez jawne kierowanie parametru jako typu UnmanagedType.LPWStr. Jeśli musisz kierować ten ciąg w kodowaniu ANSI lub zależnym od systemu, określ jawnie atrybut MarshalAs i ustaw wartość BestFitMapping=false. Aby zwiększyć bezpieczeństwo, ustaw również wartość ThrowOnUnmappableChar=true.</target>
        <note />
      </trans-unit>
      <trans-unit id="SpecifyMarshalingForPInvokeStringArgumentsTitle">
        <source>Specify marshaling for P/Invoke string arguments</source>
        <target state="translated">Określ kierowanie dla argumentów ciągu P/Invoke</target>
        <note />
      </trans-unit>
      <trans-unit id="SpecifyStringComparisonDescription">
        <source>A string comparison operation uses a method overload that does not set a StringComparison parameter. If the result will be displayed to the user, such as when sorting a list of items for display in a list box, specify 'StringComparison.CurrentCulture' or 'StringComparison.CurrentCultureIgnoreCase' as the 'StringComparison' parameter. If comparing case-insensitive identifiers, such as file paths, environment variables, or registry keys and values, specify 'StringComparison.OrdinalIgnoreCase'. Otherwise, if comparing case-sensitive identifiers, specify 'StringComparison.Ordinal'.</source>
        <target state="translated">Operacja porównywania ciągów używa przeciążenia metody, które nie używa parametru StringComparison. Jeśli wynik będzie wyświetlany dla użytkownika, tak jak w przypadku sortowania listy elementów do wyświetlenia w polu listy, określ wartość „StringComparison.CurrentCulture” lub „StringComparison.CurrentCultureIgnoreCase” dla parametru „StringComparison”. W przypadku porównywania identyfikatorów nieuwzględniających wielkości liter, takich jak ścieżki do plików, zmienne środowiskowe czy klucze i wartości rejestru, określ wartość „StringComparison.OrdinalIgnoreCase”. W przeciwnym przypadku, przy porównywaniu identyfikatorów uwzględniających wielkość liter, określ wartość „StringComparison.Ordinal”.</target>
        <note />
      </trans-unit>
      <trans-unit id="SpecifyStringComparisonMessage">
        <source>The behavior of '{0}' could vary based on the current user's locale settings. Replace this call in '{1}' with a call to '{2}'.</source>
        <target state="translated">Zachowanie elementu „{0}” może być różne w zależności od bieżących ustawień regionalnych użytkownika. Zastąp to wywołanie w metodzie „{1}” wywołaniem metody „{2}”.</target>
        <note />
      </trans-unit>
      <trans-unit id="SpecifyStringComparisonTitle">
        <source>Specify StringComparison</source>
        <target state="translated">Określ parametr StringComparison</target>
        <note />
      </trans-unit>
      <trans-unit id="TestForEmptyStringsUsingStringLengthDescription">
        <source>Comparing strings by using the String.Length property or the String.IsNullOrEmpty method is significantly faster than using Equals.</source>
        <target state="translated">Porównywanie ciągów za pomocą właściwości String.Length lub metody String.IsNullOrEmpty jest znacznie szybsze niż za pomocą metody Equals.</target>
        <note />
      </trans-unit>
      <trans-unit id="TestForEmptyStringsUsingStringLengthMessage">
        <source>Test for empty strings using 'string.Length' property or 'string.IsNullOrEmpty' method instead of an Equality check.</source>
        <target state="translated">Sprawdzenie pod kątem ciągu pustego wykonuj za pomocą właściwości „string.Length” lub metody „string.IsNullOrEmpty” zamiast sprawdzania pod kątem równości.</target>
        <note />
      </trans-unit>
      <trans-unit id="TestForEmptyStringsUsingStringLengthTitle">
        <source>Test for empty strings using string length</source>
        <target state="translated">Sprawdzaj występowanie ciągów pustych za pomocą funkcji mierzenia długości ciągu</target>
        <note />
      </trans-unit>
      <trans-unit id="TestForNaNCorrectlyDescription">
        <source>This expression tests a value against Single.Nan or Double.Nan. Use Single.IsNan(Single) or Double.IsNan(Double) to test the value.</source>
        <target state="translated">To wyrażenie sprawdza, czy wartość to Single.Nan lub Double.Nan. Użyj metody Single.IsNan(Single) lub Double.IsNan(Double), aby to sprawdzić.</target>
        <note />
      </trans-unit>
      <trans-unit id="TestForNaNCorrectlyMessage">
        <source>Test for NaN correctly</source>
        <target state="translated">Sprawdzaj poprawnie pod kątem wartości NaN</target>
        <note />
      </trans-unit>
      <trans-unit id="TestForNaNCorrectlyTitle">
        <source>Test for NaN correctly</source>
        <target state="translated">Sprawdzaj poprawnie pod kątem wartości NaN</target>
        <note />
      </trans-unit>
      <trans-unit id="UseArrayEmpty">
        <source>Use Array.Empty</source>
        <target state="translated">Użyj metody Array.Empty</target>
        <note />
      </trans-unit>
      <trans-unit id="UseAutoValidateAntiforgeryToken">
        <source>Use antiforgery tokens in ASP.NET Core MVC controllers</source>
        <target state="translated">Użyj tokenów zabezpieczających przed fałszerstwem w kontrolerach MVC ASP.NET Core</target>
        <note />
      </trans-unit>
      <trans-unit id="UseAutoValidateAntiforgeryTokenDescription">
        <source>Handling a POST, PUT, PATCH, or DELETE request without validating an antiforgery token may be vulnerable to cross-site request forgery attacks. A cross-site request forgery attack can send malicious requests from an authenticated user to your ASP.NET Core MVC controller.</source>
        <target state="translated">Obsługa żądania POST, PUT, PATCH lub DELETE bez weryfikacji tokenu zabezpieczającego przed fałszerstwem może prowadzić do podatności na ataki z wykorzystaniem fałszerstwa żądania międzywitrynowego. Atak z wykorzystaniem fałszerstwa żądania międzywitrynowego może wysyłać złośliwe żądania od uwierzytelnionego użytkownika do kontrolera MVC ASP.NET Core.</target>
        <note />
      </trans-unit>
      <trans-unit id="UseAutoValidateAntiforgeryTokenMessage">
        <source>Method {0} handles a {1} request without performing antiforgery token validation. You also need to ensure that your HTML form sends an antiforgery token.</source>
        <target state="translated">Metoda {0} obsługuje żądanie {1} bez przeprowadzania weryfikacji tokenu zabezpieczającego przed fałszerstwem. Należy również upewnić się, że formularz HTML wysyła token zabezpieczający przed fałszerstwem.</target>
        <note />
      </trans-unit>
      <trans-unit id="UseContainerLevelAccessPolicy">
        <source>Use Container Level Access Policy</source>
        <target state="translated">Użyj zasad dostępu na poziomie kontenera</target>
        <note />
      </trans-unit>
      <trans-unit id="UseContainerLevelAccessPolicyDescription">
        <source>No access policy identifier is specified, making tokens non-revocable.</source>
        <target state="translated">Nie określono identyfikatora zasad dostępu, co powoduje, że tokeny są nieodwoływalne.</target>
        <note />
      </trans-unit>
      <trans-unit id="UseContainerLevelAccessPolicyMessage">
        <source>Consider using Azure's role-based access control instead of a Shared Access Signature (SAS) if possible. If you still need to use a SAS, use a container-level access policy when creating a SAS</source>
        <target state="translated">Jeśli to możliwe, rozważ użycie kontroli dostępu opartej na rolach platformy Azure zamiast sygnatury dostępu współdzielonego (SAS). Jeśli nadal chcesz używać sygnatury SAS, podczas jej tworzenia użyj zasad dostępu na poziomie kontenera</target>
        <note />
      </trans-unit>
      <trans-unit id="UseDefaultDllImportSearchPathsAttribute">
        <source>Use DefaultDllImportSearchPaths attribute for P/Invokes</source>
        <target state="translated">Użyj atrybutu DefaultDllImportSearchPaths dla elementów P/Invoke</target>
        <note />
      </trans-unit>
      <trans-unit id="UseDefaultDllImportSearchPathsAttributeDescription">
        <source>By default, P/Invokes using DllImportAttribute probe a number of directories, including the current working directory for the library to load. This can be a security issue for certain applications, leading to DLL hijacking.</source>
        <target state="translated">Domyślnie elementy P/Invoke korzystające z atrybutu DllImportAttribute sondują określoną liczbę katalogów, w tym bieżący katalog roboczy biblioteki do załadowania. Może to stanowić problem z zabezpieczeniami dla pewnych aplikacji i prowadzić do przejęcia biblioteki DLL.</target>
        <note />
      </trans-unit>
      <trans-unit id="UseDefaultDllImportSearchPathsAttributeMessage">
        <source>The method {0} didn't use DefaultDllImportSearchPaths attribute for P/Invokes.</source>
        <target state="translated">Metoda {0} nie korzystała z atrybutu DefaultDllImportSearchPaths dla elementów P/Invoke.</target>
        <note />
      </trans-unit>
      <trans-unit id="UseIndexer">
        <source>Use indexer</source>
        <target state="translated">Użyj indeksatora</target>
        <note />
      </trans-unit>
      <trans-unit id="UseManagedEquivalentsOfWin32ApiDescription">
        <source>An operating system invoke method is defined and a method that has the equivalent functionality is located in the .NET Framework class library.</source>
        <target state="translated">Metoda wywoływania systemu operacyjnego jest zdefiniowana, a metoda mająca odpowiadającą jej funkcję znajduje się w bibliotece klas platformy .NET Framework.</target>
        <note />
      </trans-unit>
      <trans-unit id="UseManagedEquivalentsOfWin32ApiMessage">
        <source>Use managed equivalents of win32 api</source>
        <target state="translated">Używaj zarządzanych odpowiedników funkcji win32 api</target>
        <note />
      </trans-unit>
      <trans-unit id="UseManagedEquivalentsOfWin32ApiTitle">
        <source>Use managed equivalents of win32 api</source>
        <target state="translated">Używaj zarządzanych odpowiedników funkcji win32 api</target>
        <note />
      </trans-unit>
      <trans-unit id="UseOrdinalStringComparisonDescription">
        <source>A string comparison operation that is nonlinguistic does not set the StringComparison parameter to either Ordinal or OrdinalIgnoreCase. By explicitly setting the parameter to either StringComparison.Ordinal or StringComparison.OrdinalIgnoreCase, your code often gains speed, becomes more correct, and becomes more reliable.</source>
        <target state="translated">Operacja porównywania ciągów nieuwzględniająca zasad języka nie ustawia parametru StringComparison na wartość Ordinal ani OrdinalIgnoreCase. Jawne ustawienie parametru na wartość StringComparison.Ordinal lub StringComparison.OrdinalIgnoreCase umożliwia często przyspieszenie kodu oraz zwiększenie jego poprawności i niezawodności.</target>
        <note />
      </trans-unit>
      <trans-unit id="UseOrdinalStringComparisonMessageStringComparer">
        <source>{0} passes '{1}' as the 'StringComparer' parameter to {2}. To perform a non-linguistic comparison, specify 'StringComparer.Ordinal' or 'StringComparer.OrdinalIgnoreCase' instead.</source>
        <target state="translated">Element {0} przekazuje wartość „{1}” jako parametr „StringComparer” do metody {2}. Aby wykonać porównanie nieuwzględniające zasad języka, określ zamiast niej wartość „StringComparer.Ordinal” lub „StringComparer.OrdinalIgnoreCase”.</target>
        <note />
      </trans-unit>
      <trans-unit id="UseOrdinalStringComparisonMessageStringComparison">
        <source>{0} passes '{1}' as the 'StringComparison' parameter to {2}. To perform a non-linguistic comparison, specify 'StringComparison.Ordinal' or 'StringComparison.OrdinalIgnoreCase' instead.</source>
        <target state="translated">Element {0} przekazuje wartość „{1}” jako parametr „StringComparison” do metody {2}. Aby wykonać porównanie nieuwzględniające zasad języka, określ zamiast niej wartość „StringComparison.Ordinal” lub „StringComparison.OrdinalIgnoreCase”.</target>
        <note />
      </trans-unit>
      <trans-unit id="UseOrdinalStringComparisonTitle">
        <source>Use ordinal stringcomparison</source>
        <target state="translated">Użyj operacji porównywania ciągów opartej na porównywaniu wartości</target>
        <note />
      </trans-unit>
      <trans-unit id="UsePropertyInsteadOfCountMethodWhenAvailableDescription">
        <source>Enumerable.Count() potentially enumerates the sequence while a Length/Count property is a direct access.</source>
        <target state="new">Enumerable.Count() potentially enumerates the sequence while a Length/Count property is a direct access.</target>
        <note />
      </trans-unit>
      <trans-unit id="UsePropertyInsteadOfCountMethodWhenAvailableMessage">
        <source>Use the "{0}" property instead of Enumerable.Count().</source>
        <target state="new">Use the "{0}" property instead of Enumerable.Count().</target>
        <note />
      </trans-unit>
      <trans-unit id="UsePropertyInsteadOfCountMethodWhenAvailableTitle">
        <source>Use Length/Count property instead of Count() when available</source>
        <target state="new">Use Length/Count property instead of Count() when available</target>
        <note />
      </trans-unit>
      <trans-unit id="UseRSAWithSufficientKeySize">
        <source>Use Rivest–Shamir–Adleman (RSA) Algorithm With Sufficient Key Size</source>
        <target state="translated">Użyj algorytmu Rivest-Shamir-Adleman (RSA) z wystarczającym rozmiarem klucza</target>
        <note />
      </trans-unit>
      <trans-unit id="UseRSAWithSufficientKeySizeDescription">
        <source>Encryption algorithms are vulnerable to brute force attacks when too small a key size is used.</source>
        <target state="translated">Algorytmy szyfrowania z kluczem o zbyt małym rozmiarze są podatne na ataki siłowe.</target>
        <note />
      </trans-unit>
      <trans-unit id="UseRSAWithSufficientKeySizeMessage">
        <source>Asymmetric encryption algorithm {0}'s key size is less than 2048. Switch to an RSA with at least 2048 key size, ECDH or ECDSA algorithm instead.</source>
        <target state="translated">Rozmiar klucza algorytmu szyfrowania asymetrycznego {0} jest mniejszy niż 2048. Przełącz się na algorytm RSA z kluczem o rozmiarze co najmniej 2048, algorytm ECDH lub algorytm ECDSA.</target>
        <note />
      </trans-unit>
      <trans-unit id="UseSecureCookiesASPNetCoreDescription">
        <source>Applications available over HTTPS must use secure cookies.</source>
        <target state="translated">Aplikacje dostępne za pośrednictwem protokołu HTTPS muszą korzystać z bezpiecznych plików cookie.</target>
        <note />
      </trans-unit>
      <trans-unit id="UseSharedAccessProtocolHttpsOnly">
        <source>Use SharedAccessProtocol HttpsOnly</source>
        <target state="translated">Użyj właściwości SharedAccessProtocol HttpsOnly</target>
        <note />
      </trans-unit>
      <trans-unit id="UseSharedAccessProtocolHttpsOnlyDescription">
        <source>HTTPS encrypts network traffic. Use HttpsOnly, rather than HttpOrHttps, to ensure network traffic is always encrypted to help prevent disclosure of sensitive data.</source>
        <target state="translated">Protokół HTTPS szyfruje ruch sieciowy. Użyj właściwości HttpsOnly, a nie HttpOrHttps, aby ruch sieciowy był zawsze szyfrowany i aby zapobiec ujawnieniu poufnych danych.</target>
        <note />
      </trans-unit>
      <trans-unit id="UseSharedAccessProtocolHttpsOnlyMessage">
        <source>Consider using Azure's role-based access control instead of a Shared Access Signature (SAS) if possible. If you still need to use a SAS, specify SharedAccessProtocol.HttpsOnly</source>
        <target state="translated">Jeśli to możliwe, rozważ użycie kontroli dostępu opartej na rolach platformy Azure zamiast sygnatury dostępu współdzielonego (SAS). Jeśli nadal chcesz używać sygnatury SAS, określ właściwość SharedAccessProtocol.HttpsOnly</target>
        <note />
      </trans-unit>
      <trans-unit id="UseXmlReaderDescription">
        <source>Processing XML from untrusted data may load dangerous external references, which should be restricted by using an XmlReader with a secure resolver or with DTD processing disabled.</source>
        <target state="translated">Przetwarzanie pliku XML na podstawie niezaufanych danych może spowodować załadowanie niebezpiecznych odwołań zewnętrznych, które powinny zostać ograniczone za pomocą czytnika XmlReader z bezpiecznym programem rozpoznawania nazw lub wyłączonym przetwarzaniem elementów DTD.</target>
        <note />
      </trans-unit>
      <trans-unit id="UseXmlReaderForDataSetReadXml">
        <source>Use XmlReader For DataSet Read Xml</source>
        <target state="translated">Użyj czytnika XmlReader na potrzeby pliku XML odczytu zestawu danych</target>
        <note />
      </trans-unit>
      <trans-unit id="UseXmlReaderForDeserialize">
        <source>Use XmlReader For Deserialize</source>
        <target state="translated">Użyj czytnika XmlReader do deserializacji</target>
        <note />
      </trans-unit>
      <trans-unit id="UseXmlReaderForSchemaRead">
        <source>Use XmlReader For Schema Read</source>
        <target state="translated">Użyj czytnika XmlReader do odczytu schematu</target>
        <note />
      </trans-unit>
      <trans-unit id="UseXmlReaderForValidatingReader">
        <source>Use XmlReader For Validating Reader</source>
        <target state="translated">Użyj czytnika XmlReader do weryfikacji czytnika</target>
        <note />
      </trans-unit>
      <trans-unit id="UseXmlReaderForXPathDocument">
        <source>Use XmlReader For XPathDocument</source>
        <target state="translated">Użyj czytnika XmlReader na potrzeby elementu XPathDocument</target>
        <note />
      </trans-unit>
      <trans-unit id="UseXmlReaderMessage">
        <source>This overload of the {0}.{1} method is potentially unsafe, use an overload that takes a XmlReader instance instead</source>
        <target state="translated">Przeciążenie metody {0}.{1} jest potencjalnie niebezpieczne. Zamiast tego użyj przeciążenia przyjmującego wystąpienie czytnika XmlReader</target>
        <note />
      </trans-unit>
    </body>
  </file>
</xliff><|MERGE_RESOLUTION|>--- conflicted
+++ resolved
@@ -27,415 +27,394 @@
         <target state="translated">Zawsze używaj wartości zwracanej przez metody oznaczone klasą PreserveSigAttribute</target>
         <note />
       </trans-unit>
-<<<<<<< HEAD
-      <trans-unit id="DoNotDecryptWithoutHash">
-        <source>Do not decrypt without hash</source>
-        <target state="new">Do not decrypt without hash</target>
-        <note />
-      </trans-unit>
-      <trans-unit id="DoNotDecryptWithoutHashDescription">
-        <source>To validate the integrity of cipher text, it's requested to comput hash before decyption.</source>
-        <target state="new">To validate the integrity of cipher text, it's requested to comput hash before decyption.</target>
-        <note />
-      </trans-unit>
-      <trans-unit id="DoNotDecryptWithoutHashMessage">
-        <source>Byte array '{2}' in '{3}' passed to CryptoStream '{0}' in '{1}', never has the hash computed.</source>
-        <target state="new">Byte array '{2}' in '{3}' passed to CryptoStream '{0}' in '{1}', never has the hash computed.</target>
+      <trans-unit id="ApprovedCipherMode">
+        <source>Do Not Use Unsafe Cipher Modes</source>
+        <target state="translated">Nie używaj niebezpiecznych trybów szyfrowania</target>
+        <note />
+      </trans-unit>
+      <trans-unit id="ApprovedCipherModeDescription">
+        <source>These modes are vulnerable to attacks. Use only approved modes (CBC, CTS).</source>
+        <target state="translated">Te tryby są podatne na ataki. Używaj jedynie zatwierdzonych trybów (CBC, CTS).</target>
+        <note />
+      </trans-unit>
+      <trans-unit id="ApprovedCipherModeMessage">
+        <source>It uses an unsafe Cipher Mode {0}</source>
+        <target state="translated">Używa niebezpiecznego trybu szyfrowania {0}</target>
+        <note />
+      </trans-unit>
+      <trans-unit id="AttributeStringLiteralsShouldParseCorrectlyDescription">
+        <source>The string literal parameter of an attribute does not parse correctly for a URL, a GUID, or a version.</source>
+        <target state="translated">Analiza parametru literału ciągu atrybutu pod kątem adresu URL, identyfikatora GUID lub wersji nie powiodła się.</target>
+        <note />
+      </trans-unit>
+      <trans-unit id="AttributeStringLiteralsShouldParseCorrectlyMessageDefault">
+        <source>In the constructor of '{0}', change the value of argument '{1}', which is currently "{2}", to something that can be correctly parsed as '{3}'.</source>
+        <target state="translated">W konstruktorze typu „{0}” zmień wartość argumentu „{1}” (aktualnie „{2}”) na wartość, którą można poprawnie przeanalizować jako „{3}”.</target>
+        <note />
+      </trans-unit>
+      <trans-unit id="AttributeStringLiteralsShouldParseCorrectlyMessageEmpty">
+        <source>In the constructor of '{0}', change the value of argument '{1}', which is currently an empty string (""), to something that can be correctly parsed as '{2}'.</source>
+        <target state="translated">W konstruktorze typu „{0}” zmień wartość argumentu „{1}” (aktualnie pusty ciąg — "") na wartość, którą można poprawnie przeanalizować jako „{2}”.</target>
+        <note />
+      </trans-unit>
+      <trans-unit id="AttributeStringLiteralsShouldParseCorrectlyTitle">
+        <source>Attribute string literals should parse correctly</source>
+        <target state="translated">Analiza literałów ciągu atrybutu powinna kończyć się powodzeniem</target>
+        <note />
+      </trans-unit>
+      <trans-unit id="AvoidUnsealedAttributesDescription">
+        <source>The .NET Framework class library provides methods for retrieving custom attributes. By default, these methods search the attribute inheritance hierarchy. Sealing the attribute eliminates the search through the inheritance hierarchy and can improve performance.</source>
+        <target state="translated">Biblioteka klas programu .NET Framework udostępnia metody umożliwiające pobieranie atrybutów niestandardowych. Domyślnie te metody przeszukują hierarchię dziedziczenia atrybutów. Zapieczętowanie atrybutu eliminuje potrzebę przeszukiwania hierarchii dziedziczenia i może podwyższyć wydajność.</target>
+        <note />
+      </trans-unit>
+      <trans-unit id="AvoidUnsealedAttributesMessage">
+        <source>Avoid unsealed attributes</source>
+        <target state="translated">Unikaj niezapieczętowanych atrybutów</target>
+        <note />
+      </trans-unit>
+      <trans-unit id="AvoidUnsealedAttributesTitle">
+        <source>Avoid unsealed attributes</source>
+        <target state="translated">Unikaj niezapieczętowanych atrybutów</target>
+        <note />
+      </trans-unit>
+      <trans-unit id="AvoidZeroLengthArrayAllocationsMessage">
+        <source>Avoid unnecessary zero-length array allocations.  Use {0} instead.</source>
+        <target state="translated">Unikaj niepotrzebnego alokowania tablic o długości zero.  Zamiast tego użyj elementu {0}.</target>
+        <note />
+      </trans-unit>
+      <trans-unit id="AvoidZeroLengthArrayAllocationsTitle">
+        <source>Avoid zero-length array allocations.</source>
+        <target state="translated">Unikaj alokowania tablic o długości zero.</target>
+        <note />
+      </trans-unit>
+      <trans-unit id="BinaryFormatterDeserializeMaybeWithoutBinderSetMessage">
+        <source>The method '{0}' is insecure when deserializing untrusted data without a SerializationBinder to restrict the type of objects in the deserialized object graph.</source>
+        <target state="translated">Metoda „{0}” jest niezabezpieczona podczas deserializowania niezaufanych danych bez użycia elementu SerializationBinder do ograniczenia typu obiektów na wykresie obiektu po deserializacji.</target>
+        <note />
+      </trans-unit>
+      <trans-unit id="BinaryFormatterDeserializeMaybeWithoutBinderSetTitle">
+        <source>Ensure BinaryFormatter.Binder is set before calling BinaryFormatter.Deserialize</source>
+        <target state="translated">Upewnij się, że właściwość BinaryFormatter.Binder jest ustawiona przed wywołaniem metody BinaryFormatter.Deserialize</target>
+        <note />
+      </trans-unit>
+      <trans-unit id="BinaryFormatterDeserializeWithoutBinderSetMessage">
+        <source>The method '{0}' is insecure when deserializing untrusted data without a SerializationBinder to restrict the type of objects in the deserialized object graph.</source>
+        <target state="translated">Metoda „{0}” jest niezabezpieczona podczas deserializowania niezaufanych danych bez użycia elementu SerializationBinder do ograniczenia typu obiektów na wykresie obiektu po deserializacji.</target>
+        <note />
+      </trans-unit>
+      <trans-unit id="BinaryFormatterDeserializeWithoutBinderSetTitle">
+        <source>Do not call BinaryFormatter.Deserialize without first setting BinaryFormatter.Binder</source>
+        <target state="translated">Nie wywołuj metody BinaryFormatter.Deserialize bez uprzedniego ustawienia właściwości BinaryFormatter.Binder</target>
+        <note />
+      </trans-unit>
+      <trans-unit id="BinaryFormatterMethodUsedDescription">
+        <source>The method '{0}' is insecure when deserializing untrusted data.  If you need to instead detect BinaryFormatter deserialization without a SerializationBinder set, then disable rule CA2300, and enable rules CA2301 and CA2302.</source>
+        <target state="translated">Metoda „{0}” jest niezabezpieczona podczas deserializowania niezaufanych danych. Aby zamiast tego wykryć deserializację klasy BinaryFormatter bez ustawionego elementu SerializationBinder, wyłącz regułę CA2300 i włącz reguły CA2301 i CA2302.</target>
+        <note />
+      </trans-unit>
+      <trans-unit id="BinaryFormatterMethodUsedMessage">
+        <source>The method '{0}' is insecure when deserializing untrusted data.</source>
+        <target state="translated">Metoda „{0}” jest niezabezpieczona podczas deserializacji niezaufanych danych.</target>
+        <note />
+      </trans-unit>
+      <trans-unit id="BinaryFormatterMethodUsedTitle">
+        <source>Do not use insecure deserializer BinaryFormatter</source>
+        <target state="translated">Nie używaj niezabezpieczonego deserializatora BinaryFormatter</target>
+        <note />
+      </trans-unit>
+      <trans-unit id="CallGCSuppressFinalizeCorrectlyDescription">
+        <source>A method that is an implementation of Dispose does not call GC.SuppressFinalize; or a method that is not an implementation of Dispose calls GC.SuppressFinalize; or a method calls GC.SuppressFinalize and passes something other than this (Me in Visual?Basic).</source>
+        <target state="translated">Implementacja metody Dispose nie wywołuje metody GC.SuppressFinalize lub metoda niebędąca implementacją metody Dispose wywołuje metodę GC.SuppressFinalize lub metoda wywołuje metodę GC.SuppressFinalize i przekazuje coś innego niż obiekt this (Me w języku Visual Basic).</target>
+        <note />
+      </trans-unit>
+      <trans-unit id="CallGCSuppressFinalizeCorrectlyMessageNotCalled">
+        <source>Change {0} to call {1}. This will prevent derived types that introduce a finalizer from needing to re-implement 'IDisposable' to call it.</source>
+        <target state="translated">Zmień wywołanie {0} na wywołanie {1}. Zapobiega to konieczności ponownego implementowania interfejsu „IDisposable” przez typy pochodne wprowadzające finalizator.</target>
+        <note />
+      </trans-unit>
+      <trans-unit id="CallGCSuppressFinalizeCorrectlyMessageNotCalledWithFinalizer">
+        <source>Change {0} to call {1}. This will prevent unnecessary finalization of the object once it has been disposed and it has fallen out of scope.</source>
+        <target state="translated">Zmień wywołanie {0} na wywołanie {1}. Zapobiega to niepotrzebnemu finalizowaniu obiektu po jego likwidacji i wyjściu poza zakres.</target>
+        <note />
+      </trans-unit>
+      <trans-unit id="CallGCSuppressFinalizeCorrectlyMessageNotPassedThis">
+        <source>{0} calls {1} on something other than itself. Change the call site to pass 'this' ('Me' in Visual Basic) instead.</source>
+        <target state="translated">Obiekt {0} wywołuje metodę {1} dla obiektu innego niż on sam. Zmień wywołanie, tak aby zamiast tego był przekazywany obiekt „this” („Me” w języku Visual Basic).</target>
+        <note />
+      </trans-unit>
+      <trans-unit id="CallGCSuppressFinalizeCorrectlyMessageOutsideDispose">
+        <source>{0} calls {1}, a method that is typically only called within an implementation of 'IDisposable.Dispose'. Refer to the IDisposable pattern for more information.</source>
+        <target state="translated">Metoda {0} wywołuje metodę {1}, która zazwyczaj jest wywoływana tylko w ramach implementacji metody „IDisposable.Dispose”. Więcej informacji zawiera opis wzorca IDisposable.</target>
+        <note />
+      </trans-unit>
+      <trans-unit id="CallGCSuppressFinalizeCorrectlyTitle">
+        <source>Dispose methods should call SuppressFinalize</source>
+        <target state="translated">Metoda Dispose powinna wywoływać metodę SuppressFinalize</target>
+        <note />
+      </trans-unit>
+      <trans-unit id="CategoryReliability">
+        <source>Reliability</source>
+        <target state="translated">Niezawodność</target>
+        <note />
+      </trans-unit>
+      <trans-unit id="DefinitelyDisableHttpClientCRLCheck">
+        <source>HttpClients should enable certificate revocation list checks</source>
+        <target state="new">HttpClients should enable certificate revocation list checks</target>
+        <note />
+      </trans-unit>
+      <trans-unit id="DefinitelyDisableHttpClientCRLCheckMessage">
+        <source>HttpClient is created without enabling CheckCertificateRevocationList</source>
+        <target state="new">HttpClient is created without enabling CheckCertificateRevocationList</target>
+        <note />
+      </trans-unit>
+      <trans-unit id="DefinitelyInstallRootCert">
+        <source>Do Not Add Certificates To Root Store</source>
+        <target state="translated">Nie dodawaj certyfikatów do magazynu głównego</target>
+        <note />
+      </trans-unit>
+      <trans-unit id="DefinitelyInstallRootCertMessage">
+        <source>Adding certificates to the operating system's trusted root certificates increases the risk of incorrectly authenticating an illegitimate certificate</source>
+        <target state="translated">Dodanie certyfikatów do zaufanych certyfikatów głównych systemu operacyjnego zwiększa ryzyko niepoprawnego uwierzytelniania nieuprawnionego certyfikatu</target>
+        <note />
+      </trans-unit>
+      <trans-unit id="DefinitelyUseCreateEncryptorWithNonDefaultIV">
+        <source>Do not use CreateEncryptor with non-default IV</source>
+        <target state="new">Do not use CreateEncryptor with non-default IV</target>
+        <note />
+      </trans-unit>
+      <trans-unit id="DefinitelyUseCreateEncryptorWithNonDefaultIVMessage">
+        <source>Symmetric encryption uses non-default initialization vector, which could be potentially repeatable</source>
+        <target state="new">Symmetric encryption uses non-default initialization vector, which could be potentially repeatable</target>
+        <note />
+      </trans-unit>
+      <trans-unit id="DefinitelyUseSecureCookiesASPNetCore">
+        <source>Use Secure Cookies In ASP.Net Core</source>
+        <target state="translated">Użyj bezpiecznych plików cookie na platformie ASP.Net Core</target>
+        <note />
+      </trans-unit>
+      <trans-unit id="DefinitelyUseSecureCookiesASPNetCoreMessage">
+        <source>Set CookieOptions.Secure = true when setting a cookie</source>
+        <target state="translated">Ustaw wartość CookieOptions.Secure = true podczas ustawiania pliku cookie</target>
+        <note />
+      </trans-unit>
+      <trans-unit id="DefinitelyUseWeakKDFInsufficientIterationCount">
+        <source>Do Not Use Weak Key Derivation Function With Insufficient Iteration Count</source>
+        <target state="translated">Nie używaj funkcji wyprowadzania klucza słabego z niewystarczającą liczbą iteracji</target>
+        <note />
+      </trans-unit>
+      <trans-unit id="DefinitelyUseWeakKDFInsufficientIterationCountMessage">
+        <source>Use at least {0} iterations when deriving a cryptographic key from a password. By default, Rfc2898DeriveByte's IterationCount is only 1000</source>
+        <target state="translated">Użyj co najmniej {0} iteracji przy wyprowadzaniu klucza kryptograficznego z hasła. Domyślnie wartość IterationCount dla klasy Rfc2898DeriveByte to tylko 1000</target>
+        <note />
+      </trans-unit>
+      <trans-unit id="DeprecatedSslProtocolsDescription">
+        <source>Older protocol versions of Transport Layer Security (TLS) are less secure than TLS 1.2 and TLS 1.3, and are more likely to have new vulnerabilities. Avoid older protocol versions to minimize risk.</source>
+        <target state="translated">Starsze wersje protokołu Transport Layer Security (TLS) są mniej bezpieczne niż TLS 1.2 i TLS 1.3 i mogą być bardziej podatne na luki w zabezpieczeniach. Aby zminimalizować ryzyko, unikaj używania starszych wersji protokołu.</target>
+        <note />
+      </trans-unit>
+      <trans-unit id="DeprecatedSslProtocolsMessage">
+        <source>Transport Layer Security protocol version '{0}' is deprecated.  Use 'None' to let the Operating System choose a version.</source>
+        <target state="translated">Wersja protokołu Transport Layer Security „{0}” jest przestarzała. Użyj opcji „Brak”, aby umożliwić systemowi operacyjnemu wybranie wersji.</target>
+        <note />
+      </trans-unit>
+      <trans-unit id="DeprecatedSslProtocolsTitle">
+        <source>Do not use deprecated SslProtocols values</source>
+        <target state="translated">Nie używaj przestarzałych wartości SslProtocols</target>
+        <note />
+      </trans-unit>
+      <trans-unit id="DisposableFieldsShouldBeDisposedDescription">
+        <source>A type that implements System.IDisposable declares fields that are of types that also implement IDisposable. The Dispose method of the field is not called by the Dispose method of the declaring type. To fix a violation of this rule, call Dispose on fields that are of types that implement IDisposable if you are responsible for allocating and releasing the unmanaged resources held by the field.</source>
+        <target state="translated">Typ zawierający implementację interfejsu System.IDisposable deklaruje pola, których typy także zawierają implementację interfejsu IDisposable. Metoda Dispose pola nie jest wywoływana przez metodę Dispose typu deklarującego. Aby naprawić naruszenie tej reguły, wywołaj metodę Dispose dla pól, których typy zawierają implementację interfejsu IDisposable, jeśli odpowiadasz za przydzielanie i zwalnianie niezarządzanych zasobów wstrzymywanych przez pole.</target>
+        <note />
+      </trans-unit>
+      <trans-unit id="DisposableFieldsShouldBeDisposedMessage">
+        <source>'{0}' contains field '{1}' that is of IDisposable type '{2}', but it is never disposed. Change the Dispose method on '{0}' to call Close or Dispose on this field.</source>
+        <target state="translated">Element „{0}” zawiera pole „{1}” z interfejsem IDisposable typu „{2}”, ale nie jest nigdy likwidowany. Zmień metodę Dispose w elemencie „{0}”, aby wywołać metodę Close lub Dispose dla tego pola.</target>
+        <note />
+      </trans-unit>
+      <trans-unit id="DisposableFieldsShouldBeDisposedTitle">
+        <source>Disposable fields should be disposed</source>
+        <target state="translated">Pola możliwe do likwidacji powinny zostać zlikwidowane</target>
+        <note />
+      </trans-unit>
+      <trans-unit id="DisposableTypesShouldDeclareFinalizerDescription">
+        <source>A type that implements System.IDisposable and has fields that suggest the use of unmanaged resources does not implement a finalizer, as described by Object.Finalize.</source>
+        <target state="translated">Typ implementujący interfejs System.IDisposable i zawierający pole sugerujące użycie zasobów niezarządzanych nie implementuje finalizatora w sposób określony przez metodę Object.Finalize.</target>
+        <note />
+      </trans-unit>
+      <trans-unit id="DisposableTypesShouldDeclareFinalizerMessage">
+        <source>Disposable types should declare finalizer</source>
+        <target state="translated">Typy możliwe do likwidacji powinny deklarować finalizator</target>
+        <note />
+      </trans-unit>
+      <trans-unit id="DisposableTypesShouldDeclareFinalizerTitle">
+        <source>Disposable types should declare finalizer</source>
+        <target state="translated">Typy możliwe do likwidacji powinny deklarować finalizator</target>
+        <note />
+      </trans-unit>
+      <trans-unit id="DisposeMethodsShouldCallBaseClassDisposeDescription">
+        <source>A type that implements System.IDisposable inherits from a type that also implements IDisposable. The Dispose method of the inheriting type does not call the Dispose method of the parent type. To fix a violation of this rule, call base.Dispose in your Dispose method.</source>
+        <target state="translated">Typ, który implementuje interfejs System.IDisposable, dziedziczy po typie, który również implementuje interfejs IDisposable. Metoda Dispose typu dziedziczącego nie wywołuje metody Dispose typu nadrzędnego. Aby naprawić naruszenie tej reguły, wywołaj element base.Dispose w swojej metodzie Dispose.</target>
+        <note />
+      </trans-unit>
+      <trans-unit id="DisposeMethodsShouldCallBaseClassDisposeMessage">
+        <source>Ensure that method '{0}' calls '{1}' in all possible control flow paths.</source>
+        <target state="translated">Upewnij się, że metoda „{0}” wywołuje element „{1}” we wszystkich możliwych ścieżkach przepływu sterowania.</target>
+        <note />
+      </trans-unit>
+      <trans-unit id="DisposeMethodsShouldCallBaseClassDisposeTitle">
+        <source>Dispose methods should call base class dispose</source>
+        <target state="translated">Metody Dispose powinny wywoływać metodę Dispose klasy bazowej</target>
+        <note />
+      </trans-unit>
+      <trans-unit id="DisposeObjectsBeforeLosingScopeDescription">
+        <source>If a disposable object is not explicitly disposed before all references to it are out of scope, the object will be disposed at some indeterminate time when the garbage collector runs the finalizer of the object. Because an exceptional event might occur that will prevent the finalizer of the object from running, the object should be explicitly disposed instead.</source>
+        <target state="translated">Jeśli możliwy do likwidacji obiekt nie zostanie jawnie zlikwidowany, zanim wszystkie odwołania do niego będą poza zakresem, obiekt zostanie zlikwidowany w nieokreślonym czasie, gdy moduł odzyskiwania pamięci uruchomi finalizatora obiektu. Ponieważ może wystąpić zdarzenie wyjątku, które uniemożliwi uruchomienie finalizatora obiektu, obiekt powinien zamiast tego zostać jawnie zlikwidowany.</target>
+        <note />
+      </trans-unit>
+      <trans-unit id="DisposeObjectsBeforeLosingScopeMayBeDisposedMessage">
+        <source>Use recommended dispose pattern to ensure that object created by '{0}' is disposed on all paths. If possible, wrap the creation within a 'using' statement or a 'using' declaration. Otherwise, use a try-finally pattern, with a dedicated local variable declared before the try region and an unconditional Dispose invocation on non-null value in the 'finally' region, say 'x?.Dispose()'. If the object is explicitly disposed within the try region or the dispose ownership is transfered to another object or method, assign 'null' to the local variable just after such an operation to prevent double dispose in 'finally'.</source>
+        <target state="translated">Użyj zalecanego wzorca dispose, aby upewnić się, że obiekt utworzony przez „{0}” jest likwidowany we wszystkich ścieżkach. Jeśli to możliwe, opakuj tworzenie w instrukcji „using” lub deklaracji „using”. W przeciwnym razie użyj wzorca try-finally, z dedykowaną zmienną lokalną zadeklarowaną przed regionem try i bezwarunkowym wywołaniem metody Dispose dla wartości innej niż null w regionie „finally”, na przykład „x?.Dispose()”. Jeśli obiekt jest jawnie likwidowany w regionie try lub własność dispose jest przenoszona do innego obiektu lub metody, przypisz wartość „null” do zmiennej lokalnej zaraz po takiej operacji, aby zapobiec podwójnemu wywołaniu dispose w regionie „finally”.</target>
+        <note />
+      </trans-unit>
+      <trans-unit id="DisposeObjectsBeforeLosingScopeMayBeDisposedOnExceptionPathsMessage">
+        <source>Use recommended dispose pattern to ensure that object created by '{0}' is disposed on all exception paths. If possible, wrap the creation within a 'using' statement or a 'using' declaration. Otherwise, use a try-finally pattern, with a dedicated local variable declared before the try region and an unconditional Dispose invocation on non-null value in the 'finally' region, say 'x?.Dispose()'. If the object is explicitly disposed within the try region or the dispose ownership is transfered to another object or method, assign 'null' to the local variable just after such an operation to prevent double dispose in 'finally'.</source>
+        <target state="translated">Użyj zalecanego wzorca dispose, aby upewnić się, że obiekt utworzony przez „{0}” jest likwidowany we wszystkich ścieżkach wyjątków. Jeśli to możliwe, opakuj tworzenie w instrukcji „using” lub deklaracji „using”. W przeciwnym razie użyj wzorca try-finally, z dedykowaną zmienną lokalną zadeklarowaną przed regionem try i bezwarunkowym wywołaniem metody Dispose dla wartości innej niż null w regionie „finally”, na przykład „x?.Dispose()”. Jeśli obiekt jest jawnie likwidowany w regionie try lub własność dispose jest przenoszona do innego obiektu lub metody, przypisz wartość „null” do zmiennej lokalnej zaraz po takiej operacji, aby zapobiec podwójnemu wywołaniu dispose w regionie „finally”.</target>
+        <note />
+      </trans-unit>
+      <trans-unit id="DisposeObjectsBeforeLosingScopeNotDisposedMessage">
+        <source>Call System.IDisposable.Dispose on object created by '{0}' before all references to it are out of scope.</source>
+        <target state="translated">Wywołaj metodę System.IDisposable.Dispose dla obiektu utworzonego przez „{0}”, zanim wszystkie odwołania do niego będą poza zakresem.</target>
+        <note />
+      </trans-unit>
+      <trans-unit id="DisposeObjectsBeforeLosingScopeNotDisposedOnExceptionPathsMessage">
+        <source>Object created by '{0}' is not disposed along all exception paths. Call System.IDisposable.Dispose on the object before all references to it are out of scope.</source>
+        <target state="translated">Obiekt utworzony przez metodę „{0}” nie jest likwidowany we wszystkich ścieżkach wyjątków. Wywołaj metodę System.IDisposable.Dispose dla obiektu, zanim wszystkie odwołania do niego będą poza zakresem.</target>
+        <note />
+      </trans-unit>
+      <trans-unit id="DisposeObjectsBeforeLosingScopeTitle">
+        <source>Dispose objects before losing scope</source>
+        <target state="translated">Likwiduj obiekty przed utratą zakresu</target>
+        <note />
+      </trans-unit>
+      <trans-unit id="DoNotAddArchiveItemPathToTheTargetFileSystemPath">
+        <source>Do Not Add Archive Item's Path To The Target File System Path</source>
+        <target state="translated">Nie dodawaj ścieżki elementu archiwum do docelowej ścieżki systemu plików</target>
+        <note />
+      </trans-unit>
+      <trans-unit id="DoNotAddArchiveItemPathToTheTargetFileSystemPathDescription">
+        <source>When extracting files from an archive and using the archive item's path, check if the path is safe. Archive path can be relative and can lead to file system access outside of the expected file system target path, leading to malicious config changes and remote code execution via lay-and-wait technique.</source>
+        <target state="translated">Podczas wyodrębniania plików z archiwum i używania ścieżki elementu archiwum sprawdź, czy ścieżka jest bezpieczna. Ścieżka archiwum może być ścieżką względną i może prowadzić do dostępu do systemu plików poza oczekiwaną ścieżką docelową systemu plików, doprowadzając do złośliwej zmiany konfiguracji i zdalnego wykonania kodu za pomocą techniki „podłóż i zaczekaj”.</target>
+        <note />
+      </trans-unit>
+      <trans-unit id="DoNotAddArchiveItemPathToTheTargetFileSystemPathMessage">
+        <source>When creating path for '{0} in method {1}' from relative archive item path to extract file and the source is an untrusted zip archive, make sure to sanitize relative archive item path '{2} in method {3}'</source>
+        <target state="translated">Jeśli tworzona jest ścieżka dla „{0} w metodzie {1}” ze ścieżki względnej elementu archiwum w celu wyodrębnienia pliku, a źródło jest niezaufanym archiwum zip, upewnij się, że ścieżka względna elementu archiwum „{2} w metodzie {3}” jest oczyszczona.</target>
+        <note />
+      </trans-unit>
+      <trans-unit id="DoNotAddSchemaByURL">
+        <source>Do Not Add Schema By URL</source>
+        <target state="translated">Nie dodawaj schematu przez adres URL</target>
+        <note />
+      </trans-unit>
+      <trans-unit id="DoNotAddSchemaByURLDescription">
+        <source>This overload of XmlSchemaCollection.Add method internally enables DTD processing on the XML reader instance used, and uses UrlResolver for resolving external XML entities. The outcome is information disclosure. Content from file system or network shares for the machine processing the XML can be exposed to attacker. In addition, an attacker can use this as a DoS vector.</source>
+        <target state="translated">To przeciążenie metody XmlSchemaCollection.Add wewnętrznie umożliwia przetwarzanie elementu DTD w używanym wystąpieniu obiektu odczytującego XML i używa elementu UrlResolver do rozpoznawania zewnętrznych jednostek XML. Wynikiem jest ujawnienie informacji. 	Zawartość systemu plików lub udziałów sieciowych w przypadku maszynowego przetwarzania elementu XML może być narażona na atak. Ponadto atakujący może użyć tego jako wektora ataku DoS.</target>
+        <note />
+      </trans-unit>
+      <trans-unit id="DoNotAddSchemaByURLMessage">
+        <source>This overload of the Add method is potentially unsafe because it may resolve dangerous external references</source>
+        <target state="translated">To przeciążenie metody Add jest potencjalnie niebezpieczne, ponieważ może spowodować powstanie niebezpiecznych odwołań zewnętrznych</target>
+        <note />
+      </trans-unit>
+      <trans-unit id="DoNotCallDangerousMethodsInDeserialization">
+        <source>Do Not Call Dangerous Methods In Deserialization</source>
+        <target state="translated">Nie wywołuj niebezpiecznych metod w deserializacji</target>
+        <note />
+      </trans-unit>
+      <trans-unit id="DoNotCallDangerousMethodsInDeserializationDescription">
+        <source>Insecure Deserialization is a vulnerability which occurs when untrusted data is used to abuse the logic of an application, inflict a Denial-of-Service (DoS) attack, or even execute arbitrary code upon it being deserialized. It’s frequently possible for malicious users to abuse these deserialization features when the application is deserializing untrusted data which is under their control. Specifically, invoke dangerous methods in the process of deserialization. Successful insecure deserialization attacks could allow an attacker to carry out attacks such as DoS attacks, authentication bypasses, and remote code execution.</source>
+        <target state="translated">Niezabezpieczona deserializacja to luka w zabezpieczeniach, która występuje, gdy niezaufane dane są używane w przypadku nadużywania logiki aplikacji, przeprowadzania ataku typu „odmowa usługi” (DoS), a nawet wykonywania kodu umownego w trakcie deserializacji. Złośliwi użytkownicy często mogą nadużywać tych funkcji deserializacji, gdy aplikacja deserializuje niezaufane dane, które są kontrolowane przez te funkcje. W szczególności może ona wywoływać niebezpieczne metody w procesie deserializacji. Skuteczne ataki typu „niezabezpieczona deserializacja” mogą pozwolić osobie atakującej na przeprowadzanie ataków, takich jak ataki DoS, pomijanie uwierzytelniania i zdalne wykonywanie kodu.</target>
+        <note />
+      </trans-unit>
+      <trans-unit id="DoNotCallDangerousMethodsInDeserializationMessage">
+        <source>When deserializing an instance of class {0}, method {1} can call dangerous method {2}.</source>
+        <target state="translated">Podczas deserializacji wystąpienia klasy {0} metoda {1} może wywołać niebezpieczną metodę {2}.</target>
+        <note />
+      </trans-unit>
+      <trans-unit id="DoNotCallOverridableMethodsInConstructorsDescription">
+        <source>When a constructor calls a virtual method, the constructor for the instance that invokes the method may not have executed.</source>
+        <target state="translated">Gdy konstruktor wywołuje metodę wirtualną, konstruktor wystąpienia wywołującego metodę może nie zostać wykonany.</target>
+        <note />
+      </trans-unit>
+      <trans-unit id="DoNotCallOverridableMethodsInConstructorsMessage">
+        <source>Do not call overridable methods in constructors</source>
+        <target state="translated">Nie wywołuj w konstruktorach metod, które można przesłaniać</target>
+        <note />
+      </trans-unit>
+      <trans-unit id="DoNotCallOverridableMethodsInConstructorsTitle">
+        <source>Do not call overridable methods in constructors</source>
+        <target state="translated">Nie wywołuj w konstruktorach metod, które można przesłaniać</target>
+        <note />
+      </trans-unit>
+      <trans-unit id="DoNotCallToImmutableCollectionOnAnImmutableCollectionValueMessage">
+        <source>Do not call {0} on an {1} value</source>
+        <target state="translated">Nie wywołuj elementu {0} dla wartości {1}</target>
+        <note />
+      </trans-unit>
+      <trans-unit id="DoNotCallToImmutableCollectionOnAnImmutableCollectionValueTitle">
+        <source>Do not call ToImmutableCollection on an ImmutableCollection value</source>
+        <target state="translated">Nie wywołuj elementu ToImmutableCollection dla wartości ImmutableCollection</target>
+        <note />
+      </trans-unit>
+      <trans-unit id="DoNotCatchCorruptedStateExceptionsInGeneralHandlersDescription">
+        <source>Do not author general catch handlers in code that receives corrupted state exceptions.</source>
+        <target state="translated">Nie twórz ogólnych procedur obsługi przechwytywania w kodzie, który odbiera wyjątki stanu uszkodzenia.</target>
+        <note />
+      </trans-unit>
+      <trans-unit id="DoNotCatchCorruptedStateExceptionsInGeneralHandlersMessage">
+        <source>Do not catch corrupted state exceptions in general handlers.</source>
+        <target state="translated">Nie przechwytuj wyjątków stanu uszkodzenia w ogólnych procedurach obsługi.</target>
+        <note />
+      </trans-unit>
+      <trans-unit id="DoNotCatchCorruptedStateExceptionsInGeneralHandlersTitle">
+        <source>Do not catch corrupted state exceptions in general handlers.</source>
+        <target state="translated">Nie przechwytuj wyjątków stanu uszkodzenia w ogólnych procedurach obsługi.</target>
+        <note />
+      </trans-unit>
+      <trans-unit id="DoNotCreateTasksWithoutPassingATaskSchedulerDescription">
+        <source>Do not create tasks unless you are using one of the overloads that takes a TaskScheduler. The default is to schedule on TaskScheduler.Current, which would lead to deadlocks. Either use TaskScheduler.Default to schedule on the thread pool, or explicitly pass TaskScheduler.Current to make your intentions clear.</source>
+        <target state="translated">Nie twórz zadań, o ile nie używasz jednego z przeciążeń, które akceptuje klasę TaskScheduler. Domyślne zachowanie to określanie harmonogramu przy użyciu metody TaskScheduler.Current, co może prowadzić do blokad. Użyj metody TaskScheduler.Default, aby określić harmonogram w puli wątków, lub jawnie przekaż metodę TaskScheduler.Current, aby wyraźnie wskazać zamiary.</target>
+        <note />
+      </trans-unit>
+      <trans-unit id="DoNotCreateTasksWithoutPassingATaskSchedulerMessage">
+        <source>Do not create tasks without passing a TaskScheduler</source>
+        <target state="translated">Nie twórz zadań bez przekazania klasy TaskScheduler</target>
+        <note />
+      </trans-unit>
+      <trans-unit id="DoNotCreateTasksWithoutPassingATaskSchedulerTitle">
+        <source>Do not create tasks without passing a TaskScheduler</source>
+        <target state="translated">Nie twórz zadań bez przekazania klasy TaskScheduler</target>
+        <note />
+      </trans-unit>
+      <trans-unit id="DoNotDisableCertificateValidation">
+        <source>Do Not Disable Certificate Validation</source>
+        <target state="translated">Nie należy wyłączać walidacji certyfikatów</target>
+        <note />
+      </trans-unit>
+      <trans-unit id="DoNotDisableCertificateValidationDescription">
+        <source>A certificate can help authenticate the identity of the server. Clients should validate the server certificate to ensure requests are sent to the intended server. If the ServerCertificateValidationCallback always returns 'true', any certificate will pass validation.</source>
+        <target state="translated">Certyfikat może pomóc uwierzytelnić tożsamość serwera. Klienci powinni weryfikować certyfikat serwera, aby upewnić się, że żądania są wysyłane do odpowiedniego serwera. Jeśli element ServerCertificateValidationCallback zawsze zwraca wartość „true”, walidacja każdego certyfikatu zakończy się powodzeniem.</target>
+        <note />
+      </trans-unit>
+      <trans-unit id="DoNotDisableCertificateValidationMessage">
+        <source>The ServerCertificateValidationCallback is set to a function that accepts any server certificate, by always returning true. Ensure that server certificates are validated to verify the identity of the server receiving requests.</source>
+        <target state="translated">Właściwość zestawu ServerCertificateValidationCallback została ustawiona na funkcję, która akceptuje dowolny certyfikat serwera, zawsze zwracając wartość true. Upewnij się, że certyfikaty serwera zostały walidowane, aby zweryfikować tożsamość serwera odbierającego żądania.</target>
         <note />
       </trans-unit>
       <trans-unit id="DoNotDisableHttpClientCRLCheckDescription">
         <source>Using HttpClient without providing a platform specific handler (WinHttpHandler or CurlHandler or HttpClientHandler) where the CheckCertificateRevocationList property is set to true, will allow revoked certificates to be accepted by the HttpClient as valid.</source>
         <target state="new">Using HttpClient without providing a platform specific handler (WinHttpHandler or CurlHandler or HttpClientHandler) where the CheckCertificateRevocationList property is set to true, will allow revoked certificates to be accepted by the HttpClient as valid.</target>
-=======
-      <trans-unit id="ApprovedCipherMode">
-        <source>Do Not Use Unsafe Cipher Modes</source>
-        <target state="translated">Nie używaj niebezpiecznych trybów szyfrowania</target>
->>>>>>> 4b720f26
-        <note />
-      </trans-unit>
-      <trans-unit id="ApprovedCipherModeDescription">
-        <source>These modes are vulnerable to attacks. Use only approved modes (CBC, CTS).</source>
-        <target state="translated">Te tryby są podatne na ataki. Używaj jedynie zatwierdzonych trybów (CBC, CTS).</target>
-        <note />
-      </trans-unit>
-      <trans-unit id="ApprovedCipherModeMessage">
-        <source>It uses an unsafe Cipher Mode {0}</source>
-        <target state="translated">Używa niebezpiecznego trybu szyfrowania {0}</target>
-        <note />
-      </trans-unit>
-      <trans-unit id="AttributeStringLiteralsShouldParseCorrectlyDescription">
-        <source>The string literal parameter of an attribute does not parse correctly for a URL, a GUID, or a version.</source>
-        <target state="translated">Analiza parametru literału ciągu atrybutu pod kątem adresu URL, identyfikatora GUID lub wersji nie powiodła się.</target>
-        <note />
-      </trans-unit>
-      <trans-unit id="AttributeStringLiteralsShouldParseCorrectlyMessageDefault">
-        <source>In the constructor of '{0}', change the value of argument '{1}', which is currently "{2}", to something that can be correctly parsed as '{3}'.</source>
-        <target state="translated">W konstruktorze typu „{0}” zmień wartość argumentu „{1}” (aktualnie „{2}”) na wartość, którą można poprawnie przeanalizować jako „{3}”.</target>
-        <note />
-      </trans-unit>
-      <trans-unit id="AttributeStringLiteralsShouldParseCorrectlyMessageEmpty">
-        <source>In the constructor of '{0}', change the value of argument '{1}', which is currently an empty string (""), to something that can be correctly parsed as '{2}'.</source>
-        <target state="translated">W konstruktorze typu „{0}” zmień wartość argumentu „{1}” (aktualnie pusty ciąg — "") na wartość, którą można poprawnie przeanalizować jako „{2}”.</target>
-        <note />
-      </trans-unit>
-      <trans-unit id="AttributeStringLiteralsShouldParseCorrectlyTitle">
-        <source>Attribute string literals should parse correctly</source>
-        <target state="translated">Analiza literałów ciągu atrybutu powinna kończyć się powodzeniem</target>
-        <note />
-      </trans-unit>
-      <trans-unit id="AvoidUnsealedAttributesDescription">
-        <source>The .NET Framework class library provides methods for retrieving custom attributes. By default, these methods search the attribute inheritance hierarchy. Sealing the attribute eliminates the search through the inheritance hierarchy and can improve performance.</source>
-        <target state="translated">Biblioteka klas programu .NET Framework udostępnia metody umożliwiające pobieranie atrybutów niestandardowych. Domyślnie te metody przeszukują hierarchię dziedziczenia atrybutów. Zapieczętowanie atrybutu eliminuje potrzebę przeszukiwania hierarchii dziedziczenia i może podwyższyć wydajność.</target>
-        <note />
-      </trans-unit>
-      <trans-unit id="AvoidUnsealedAttributesMessage">
-        <source>Avoid unsealed attributes</source>
-        <target state="translated">Unikaj niezapieczętowanych atrybutów</target>
-        <note />
-      </trans-unit>
-      <trans-unit id="AvoidUnsealedAttributesTitle">
-        <source>Avoid unsealed attributes</source>
-        <target state="translated">Unikaj niezapieczętowanych atrybutów</target>
-        <note />
-      </trans-unit>
-      <trans-unit id="AvoidZeroLengthArrayAllocationsMessage">
-        <source>Avoid unnecessary zero-length array allocations.  Use {0} instead.</source>
-        <target state="translated">Unikaj niepotrzebnego alokowania tablic o długości zero.  Zamiast tego użyj elementu {0}.</target>
-        <note />
-      </trans-unit>
-      <trans-unit id="AvoidZeroLengthArrayAllocationsTitle">
-        <source>Avoid zero-length array allocations.</source>
-        <target state="translated">Unikaj alokowania tablic o długości zero.</target>
-        <note />
-      </trans-unit>
-      <trans-unit id="BinaryFormatterDeserializeMaybeWithoutBinderSetMessage">
-        <source>The method '{0}' is insecure when deserializing untrusted data without a SerializationBinder to restrict the type of objects in the deserialized object graph.</source>
-        <target state="translated">Metoda „{0}” jest niezabezpieczona podczas deserializowania niezaufanych danych bez użycia elementu SerializationBinder do ograniczenia typu obiektów na wykresie obiektu po deserializacji.</target>
-        <note />
-      </trans-unit>
-      <trans-unit id="BinaryFormatterDeserializeMaybeWithoutBinderSetTitle">
-        <source>Ensure BinaryFormatter.Binder is set before calling BinaryFormatter.Deserialize</source>
-        <target state="translated">Upewnij się, że właściwość BinaryFormatter.Binder jest ustawiona przed wywołaniem metody BinaryFormatter.Deserialize</target>
-        <note />
-      </trans-unit>
-      <trans-unit id="BinaryFormatterDeserializeWithoutBinderSetMessage">
-        <source>The method '{0}' is insecure when deserializing untrusted data without a SerializationBinder to restrict the type of objects in the deserialized object graph.</source>
-        <target state="translated">Metoda „{0}” jest niezabezpieczona podczas deserializowania niezaufanych danych bez użycia elementu SerializationBinder do ograniczenia typu obiektów na wykresie obiektu po deserializacji.</target>
-        <note />
-      </trans-unit>
-      <trans-unit id="BinaryFormatterDeserializeWithoutBinderSetTitle">
-        <source>Do not call BinaryFormatter.Deserialize without first setting BinaryFormatter.Binder</source>
-        <target state="translated">Nie wywołuj metody BinaryFormatter.Deserialize bez uprzedniego ustawienia właściwości BinaryFormatter.Binder</target>
-        <note />
-      </trans-unit>
-      <trans-unit id="BinaryFormatterMethodUsedDescription">
-        <source>The method '{0}' is insecure when deserializing untrusted data.  If you need to instead detect BinaryFormatter deserialization without a SerializationBinder set, then disable rule CA2300, and enable rules CA2301 and CA2302.</source>
-        <target state="translated">Metoda „{0}” jest niezabezpieczona podczas deserializowania niezaufanych danych. Aby zamiast tego wykryć deserializację klasy BinaryFormatter bez ustawionego elementu SerializationBinder, wyłącz regułę CA2300 i włącz reguły CA2301 i CA2302.</target>
-        <note />
-      </trans-unit>
-      <trans-unit id="BinaryFormatterMethodUsedMessage">
-        <source>The method '{0}' is insecure when deserializing untrusted data.</source>
-        <target state="translated">Metoda „{0}” jest niezabezpieczona podczas deserializacji niezaufanych danych.</target>
-        <note />
-      </trans-unit>
-      <trans-unit id="BinaryFormatterMethodUsedTitle">
-        <source>Do not use insecure deserializer BinaryFormatter</source>
-        <target state="translated">Nie używaj niezabezpieczonego deserializatora BinaryFormatter</target>
-        <note />
-      </trans-unit>
-      <trans-unit id="CallGCSuppressFinalizeCorrectlyDescription">
-        <source>A method that is an implementation of Dispose does not call GC.SuppressFinalize; or a method that is not an implementation of Dispose calls GC.SuppressFinalize; or a method calls GC.SuppressFinalize and passes something other than this (Me in Visual?Basic).</source>
-        <target state="translated">Implementacja metody Dispose nie wywołuje metody GC.SuppressFinalize lub metoda niebędąca implementacją metody Dispose wywołuje metodę GC.SuppressFinalize lub metoda wywołuje metodę GC.SuppressFinalize i przekazuje coś innego niż obiekt this (Me w języku Visual Basic).</target>
-        <note />
-      </trans-unit>
-      <trans-unit id="CallGCSuppressFinalizeCorrectlyMessageNotCalled">
-        <source>Change {0} to call {1}. This will prevent derived types that introduce a finalizer from needing to re-implement 'IDisposable' to call it.</source>
-        <target state="translated">Zmień wywołanie {0} na wywołanie {1}. Zapobiega to konieczności ponownego implementowania interfejsu „IDisposable” przez typy pochodne wprowadzające finalizator.</target>
-        <note />
-      </trans-unit>
-      <trans-unit id="CallGCSuppressFinalizeCorrectlyMessageNotCalledWithFinalizer">
-        <source>Change {0} to call {1}. This will prevent unnecessary finalization of the object once it has been disposed and it has fallen out of scope.</source>
-        <target state="translated">Zmień wywołanie {0} na wywołanie {1}. Zapobiega to niepotrzebnemu finalizowaniu obiektu po jego likwidacji i wyjściu poza zakres.</target>
-        <note />
-      </trans-unit>
-      <trans-unit id="CallGCSuppressFinalizeCorrectlyMessageNotPassedThis">
-        <source>{0} calls {1} on something other than itself. Change the call site to pass 'this' ('Me' in Visual Basic) instead.</source>
-        <target state="translated">Obiekt {0} wywołuje metodę {1} dla obiektu innego niż on sam. Zmień wywołanie, tak aby zamiast tego był przekazywany obiekt „this” („Me” w języku Visual Basic).</target>
-        <note />
-      </trans-unit>
-      <trans-unit id="CallGCSuppressFinalizeCorrectlyMessageOutsideDispose">
-        <source>{0} calls {1}, a method that is typically only called within an implementation of 'IDisposable.Dispose'. Refer to the IDisposable pattern for more information.</source>
-        <target state="translated">Metoda {0} wywołuje metodę {1}, która zazwyczaj jest wywoływana tylko w ramach implementacji metody „IDisposable.Dispose”. Więcej informacji zawiera opis wzorca IDisposable.</target>
-        <note />
-      </trans-unit>
-      <trans-unit id="CallGCSuppressFinalizeCorrectlyTitle">
-        <source>Dispose methods should call SuppressFinalize</source>
-        <target state="translated">Metoda Dispose powinna wywoływać metodę SuppressFinalize</target>
-        <note />
-      </trans-unit>
-      <trans-unit id="CategoryReliability">
-        <source>Reliability</source>
-        <target state="translated">Niezawodność</target>
-        <note />
-      </trans-unit>
-      <trans-unit id="DefinitelyDisableHttpClientCRLCheck">
-        <source>HttpClients should enable certificate revocation list checks</source>
-        <target state="new">HttpClients should enable certificate revocation list checks</target>
-        <note />
-      </trans-unit>
-      <trans-unit id="DefinitelyDisableHttpClientCRLCheckMessage">
-        <source>HttpClient is created without enabling CheckCertificateRevocationList</source>
-        <target state="new">HttpClient is created without enabling CheckCertificateRevocationList</target>
-        <note />
-      </trans-unit>
-      <trans-unit id="DefinitelyInstallRootCert">
-        <source>Do Not Add Certificates To Root Store</source>
-        <target state="translated">Nie dodawaj certyfikatów do magazynu głównego</target>
-        <note />
-      </trans-unit>
-      <trans-unit id="DefinitelyInstallRootCertMessage">
-        <source>Adding certificates to the operating system's trusted root certificates increases the risk of incorrectly authenticating an illegitimate certificate</source>
-        <target state="translated">Dodanie certyfikatów do zaufanych certyfikatów głównych systemu operacyjnego zwiększa ryzyko niepoprawnego uwierzytelniania nieuprawnionego certyfikatu</target>
-        <note />
-      </trans-unit>
-      <trans-unit id="DefinitelyUseCreateEncryptorWithNonDefaultIV">
-        <source>Do not use CreateEncryptor with non-default IV</source>
-        <target state="new">Do not use CreateEncryptor with non-default IV</target>
-        <note />
-      </trans-unit>
-      <trans-unit id="DefinitelyUseCreateEncryptorWithNonDefaultIVMessage">
-        <source>Symmetric encryption uses non-default initialization vector, which could be potentially repeatable</source>
-        <target state="new">Symmetric encryption uses non-default initialization vector, which could be potentially repeatable</target>
-        <note />
-      </trans-unit>
-      <trans-unit id="DefinitelyUseSecureCookiesASPNetCore">
-        <source>Use Secure Cookies In ASP.Net Core</source>
-        <target state="translated">Użyj bezpiecznych plików cookie na platformie ASP.Net Core</target>
-        <note />
-      </trans-unit>
-      <trans-unit id="DefinitelyUseSecureCookiesASPNetCoreMessage">
-        <source>Set CookieOptions.Secure = true when setting a cookie</source>
-        <target state="translated">Ustaw wartość CookieOptions.Secure = true podczas ustawiania pliku cookie</target>
-        <note />
-      </trans-unit>
-      <trans-unit id="DefinitelyUseWeakKDFInsufficientIterationCount">
-        <source>Do Not Use Weak Key Derivation Function With Insufficient Iteration Count</source>
-        <target state="translated">Nie używaj funkcji wyprowadzania klucza słabego z niewystarczającą liczbą iteracji</target>
-        <note />
-      </trans-unit>
-      <trans-unit id="DefinitelyUseWeakKDFInsufficientIterationCountMessage">
-        <source>Use at least {0} iterations when deriving a cryptographic key from a password. By default, Rfc2898DeriveByte's IterationCount is only 1000</source>
-        <target state="translated">Użyj co najmniej {0} iteracji przy wyprowadzaniu klucza kryptograficznego z hasła. Domyślnie wartość IterationCount dla klasy Rfc2898DeriveByte to tylko 1000</target>
-        <note />
-      </trans-unit>
-      <trans-unit id="DeprecatedSslProtocolsDescription">
-        <source>Older protocol versions of Transport Layer Security (TLS) are less secure than TLS 1.2 and TLS 1.3, and are more likely to have new vulnerabilities. Avoid older protocol versions to minimize risk.</source>
-        <target state="translated">Starsze wersje protokołu Transport Layer Security (TLS) są mniej bezpieczne niż TLS 1.2 i TLS 1.3 i mogą być bardziej podatne na luki w zabezpieczeniach. Aby zminimalizować ryzyko, unikaj używania starszych wersji protokołu.</target>
-        <note />
-      </trans-unit>
-      <trans-unit id="DeprecatedSslProtocolsMessage">
-        <source>Transport Layer Security protocol version '{0}' is deprecated.  Use 'None' to let the Operating System choose a version.</source>
-        <target state="translated">Wersja protokołu Transport Layer Security „{0}” jest przestarzała. Użyj opcji „Brak”, aby umożliwić systemowi operacyjnemu wybranie wersji.</target>
-        <note />
-      </trans-unit>
-      <trans-unit id="DeprecatedSslProtocolsTitle">
-        <source>Do not use deprecated SslProtocols values</source>
-        <target state="translated">Nie używaj przestarzałych wartości SslProtocols</target>
-        <note />
-      </trans-unit>
-      <trans-unit id="DisposableFieldsShouldBeDisposedDescription">
-        <source>A type that implements System.IDisposable declares fields that are of types that also implement IDisposable. The Dispose method of the field is not called by the Dispose method of the declaring type. To fix a violation of this rule, call Dispose on fields that are of types that implement IDisposable if you are responsible for allocating and releasing the unmanaged resources held by the field.</source>
-        <target state="translated">Typ zawierający implementację interfejsu System.IDisposable deklaruje pola, których typy także zawierają implementację interfejsu IDisposable. Metoda Dispose pola nie jest wywoływana przez metodę Dispose typu deklarującego. Aby naprawić naruszenie tej reguły, wywołaj metodę Dispose dla pól, których typy zawierają implementację interfejsu IDisposable, jeśli odpowiadasz za przydzielanie i zwalnianie niezarządzanych zasobów wstrzymywanych przez pole.</target>
-        <note />
-      </trans-unit>
-      <trans-unit id="DisposableFieldsShouldBeDisposedMessage">
-        <source>'{0}' contains field '{1}' that is of IDisposable type '{2}', but it is never disposed. Change the Dispose method on '{0}' to call Close or Dispose on this field.</source>
-        <target state="translated">Element „{0}” zawiera pole „{1}” z interfejsem IDisposable typu „{2}”, ale nie jest nigdy likwidowany. Zmień metodę Dispose w elemencie „{0}”, aby wywołać metodę Close lub Dispose dla tego pola.</target>
-        <note />
-      </trans-unit>
-      <trans-unit id="DisposableFieldsShouldBeDisposedTitle">
-        <source>Disposable fields should be disposed</source>
-        <target state="translated">Pola możliwe do likwidacji powinny zostać zlikwidowane</target>
-        <note />
-      </trans-unit>
-      <trans-unit id="DisposableTypesShouldDeclareFinalizerDescription">
-        <source>A type that implements System.IDisposable and has fields that suggest the use of unmanaged resources does not implement a finalizer, as described by Object.Finalize.</source>
-        <target state="translated">Typ implementujący interfejs System.IDisposable i zawierający pole sugerujące użycie zasobów niezarządzanych nie implementuje finalizatora w sposób określony przez metodę Object.Finalize.</target>
-        <note />
-      </trans-unit>
-      <trans-unit id="DisposableTypesShouldDeclareFinalizerMessage">
-        <source>Disposable types should declare finalizer</source>
-        <target state="translated">Typy możliwe do likwidacji powinny deklarować finalizator</target>
-        <note />
-      </trans-unit>
-      <trans-unit id="DisposableTypesShouldDeclareFinalizerTitle">
-        <source>Disposable types should declare finalizer</source>
-        <target state="translated">Typy możliwe do likwidacji powinny deklarować finalizator</target>
-        <note />
-      </trans-unit>
-      <trans-unit id="DisposeMethodsShouldCallBaseClassDisposeDescription">
-        <source>A type that implements System.IDisposable inherits from a type that also implements IDisposable. The Dispose method of the inheriting type does not call the Dispose method of the parent type. To fix a violation of this rule, call base.Dispose in your Dispose method.</source>
-        <target state="translated">Typ, który implementuje interfejs System.IDisposable, dziedziczy po typie, który również implementuje interfejs IDisposable. Metoda Dispose typu dziedziczącego nie wywołuje metody Dispose typu nadrzędnego. Aby naprawić naruszenie tej reguły, wywołaj element base.Dispose w swojej metodzie Dispose.</target>
-        <note />
-      </trans-unit>
-      <trans-unit id="DisposeMethodsShouldCallBaseClassDisposeMessage">
-        <source>Ensure that method '{0}' calls '{1}' in all possible control flow paths.</source>
-        <target state="translated">Upewnij się, że metoda „{0}” wywołuje element „{1}” we wszystkich możliwych ścieżkach przepływu sterowania.</target>
-        <note />
-      </trans-unit>
-      <trans-unit id="DisposeMethodsShouldCallBaseClassDisposeTitle">
-        <source>Dispose methods should call base class dispose</source>
-        <target state="translated">Metody Dispose powinny wywoływać metodę Dispose klasy bazowej</target>
-        <note />
-      </trans-unit>
-      <trans-unit id="DisposeObjectsBeforeLosingScopeDescription">
-        <source>If a disposable object is not explicitly disposed before all references to it are out of scope, the object will be disposed at some indeterminate time when the garbage collector runs the finalizer of the object. Because an exceptional event might occur that will prevent the finalizer of the object from running, the object should be explicitly disposed instead.</source>
-        <target state="translated">Jeśli możliwy do likwidacji obiekt nie zostanie jawnie zlikwidowany, zanim wszystkie odwołania do niego będą poza zakresem, obiekt zostanie zlikwidowany w nieokreślonym czasie, gdy moduł odzyskiwania pamięci uruchomi finalizatora obiektu. Ponieważ może wystąpić zdarzenie wyjątku, które uniemożliwi uruchomienie finalizatora obiektu, obiekt powinien zamiast tego zostać jawnie zlikwidowany.</target>
-        <note />
-      </trans-unit>
-      <trans-unit id="DisposeObjectsBeforeLosingScopeMayBeDisposedMessage">
-        <source>Use recommended dispose pattern to ensure that object created by '{0}' is disposed on all paths. If possible, wrap the creation within a 'using' statement or a 'using' declaration. Otherwise, use a try-finally pattern, with a dedicated local variable declared before the try region and an unconditional Dispose invocation on non-null value in the 'finally' region, say 'x?.Dispose()'. If the object is explicitly disposed within the try region or the dispose ownership is transfered to another object or method, assign 'null' to the local variable just after such an operation to prevent double dispose in 'finally'.</source>
-        <target state="translated">Użyj zalecanego wzorca dispose, aby upewnić się, że obiekt utworzony przez „{0}” jest likwidowany we wszystkich ścieżkach. Jeśli to możliwe, opakuj tworzenie w instrukcji „using” lub deklaracji „using”. W przeciwnym razie użyj wzorca try-finally, z dedykowaną zmienną lokalną zadeklarowaną przed regionem try i bezwarunkowym wywołaniem metody Dispose dla wartości innej niż null w regionie „finally”, na przykład „x?.Dispose()”. Jeśli obiekt jest jawnie likwidowany w regionie try lub własność dispose jest przenoszona do innego obiektu lub metody, przypisz wartość „null” do zmiennej lokalnej zaraz po takiej operacji, aby zapobiec podwójnemu wywołaniu dispose w regionie „finally”.</target>
-        <note />
-      </trans-unit>
-      <trans-unit id="DisposeObjectsBeforeLosingScopeMayBeDisposedOnExceptionPathsMessage">
-        <source>Use recommended dispose pattern to ensure that object created by '{0}' is disposed on all exception paths. If possible, wrap the creation within a 'using' statement or a 'using' declaration. Otherwise, use a try-finally pattern, with a dedicated local variable declared before the try region and an unconditional Dispose invocation on non-null value in the 'finally' region, say 'x?.Dispose()'. If the object is explicitly disposed within the try region or the dispose ownership is transfered to another object or method, assign 'null' to the local variable just after such an operation to prevent double dispose in 'finally'.</source>
-        <target state="translated">Użyj zalecanego wzorca dispose, aby upewnić się, że obiekt utworzony przez „{0}” jest likwidowany we wszystkich ścieżkach wyjątków. Jeśli to możliwe, opakuj tworzenie w instrukcji „using” lub deklaracji „using”. W przeciwnym razie użyj wzorca try-finally, z dedykowaną zmienną lokalną zadeklarowaną przed regionem try i bezwarunkowym wywołaniem metody Dispose dla wartości innej niż null w regionie „finally”, na przykład „x?.Dispose()”. Jeśli obiekt jest jawnie likwidowany w regionie try lub własność dispose jest przenoszona do innego obiektu lub metody, przypisz wartość „null” do zmiennej lokalnej zaraz po takiej operacji, aby zapobiec podwójnemu wywołaniu dispose w regionie „finally”.</target>
-        <note />
-      </trans-unit>
-      <trans-unit id="DisposeObjectsBeforeLosingScopeNotDisposedMessage">
-        <source>Call System.IDisposable.Dispose on object created by '{0}' before all references to it are out of scope.</source>
-        <target state="translated">Wywołaj metodę System.IDisposable.Dispose dla obiektu utworzonego przez „{0}”, zanim wszystkie odwołania do niego będą poza zakresem.</target>
-        <note />
-      </trans-unit>
-      <trans-unit id="DisposeObjectsBeforeLosingScopeNotDisposedOnExceptionPathsMessage">
-        <source>Object created by '{0}' is not disposed along all exception paths. Call System.IDisposable.Dispose on the object before all references to it are out of scope.</source>
-        <target state="translated">Obiekt utworzony przez metodę „{0}” nie jest likwidowany we wszystkich ścieżkach wyjątków. Wywołaj metodę System.IDisposable.Dispose dla obiektu, zanim wszystkie odwołania do niego będą poza zakresem.</target>
-        <note />
-      </trans-unit>
-      <trans-unit id="DisposeObjectsBeforeLosingScopeTitle">
-        <source>Dispose objects before losing scope</source>
-        <target state="translated">Likwiduj obiekty przed utratą zakresu</target>
-        <note />
-      </trans-unit>
-      <trans-unit id="DoNotAddArchiveItemPathToTheTargetFileSystemPath">
-        <source>Do Not Add Archive Item's Path To The Target File System Path</source>
-        <target state="translated">Nie dodawaj ścieżki elementu archiwum do docelowej ścieżki systemu plików</target>
-        <note />
-      </trans-unit>
-      <trans-unit id="DoNotAddArchiveItemPathToTheTargetFileSystemPathDescription">
-        <source>When extracting files from an archive and using the archive item's path, check if the path is safe. Archive path can be relative and can lead to file system access outside of the expected file system target path, leading to malicious config changes and remote code execution via lay-and-wait technique.</source>
-        <target state="translated">Podczas wyodrębniania plików z archiwum i używania ścieżki elementu archiwum sprawdź, czy ścieżka jest bezpieczna. Ścieżka archiwum może być ścieżką względną i może prowadzić do dostępu do systemu plików poza oczekiwaną ścieżką docelową systemu plików, doprowadzając do złośliwej zmiany konfiguracji i zdalnego wykonania kodu za pomocą techniki „podłóż i zaczekaj”.</target>
-        <note />
-      </trans-unit>
-      <trans-unit id="DoNotAddArchiveItemPathToTheTargetFileSystemPathMessage">
-        <source>When creating path for '{0} in method {1}' from relative archive item path to extract file and the source is an untrusted zip archive, make sure to sanitize relative archive item path '{2} in method {3}'</source>
-        <target state="translated">Jeśli tworzona jest ścieżka dla „{0} w metodzie {1}” ze ścieżki względnej elementu archiwum w celu wyodrębnienia pliku, a źródło jest niezaufanym archiwum zip, upewnij się, że ścieżka względna elementu archiwum „{2} w metodzie {3}” jest oczyszczona.</target>
-        <note />
-      </trans-unit>
-      <trans-unit id="DoNotAddSchemaByURL">
-        <source>Do Not Add Schema By URL</source>
-        <target state="translated">Nie dodawaj schematu przez adres URL</target>
-        <note />
-      </trans-unit>
-      <trans-unit id="DoNotAddSchemaByURLDescription">
-        <source>This overload of XmlSchemaCollection.Add method internally enables DTD processing on the XML reader instance used, and uses UrlResolver for resolving external XML entities. The outcome is information disclosure. Content from file system or network shares for the machine processing the XML can be exposed to attacker. In addition, an attacker can use this as a DoS vector.</source>
-        <target state="translated">To przeciążenie metody XmlSchemaCollection.Add wewnętrznie umożliwia przetwarzanie elementu DTD w używanym wystąpieniu obiektu odczytującego XML i używa elementu UrlResolver do rozpoznawania zewnętrznych jednostek XML. Wynikiem jest ujawnienie informacji. 	Zawartość systemu plików lub udziałów sieciowych w przypadku maszynowego przetwarzania elementu XML może być narażona na atak. Ponadto atakujący może użyć tego jako wektora ataku DoS.</target>
-        <note />
-      </trans-unit>
-      <trans-unit id="DoNotAddSchemaByURLMessage">
-        <source>This overload of the Add method is potentially unsafe because it may resolve dangerous external references</source>
-        <target state="translated">To przeciążenie metody Add jest potencjalnie niebezpieczne, ponieważ może spowodować powstanie niebezpiecznych odwołań zewnętrznych</target>
-        <note />
-      </trans-unit>
-      <trans-unit id="DoNotCallDangerousMethodsInDeserialization">
-        <source>Do Not Call Dangerous Methods In Deserialization</source>
-        <target state="translated">Nie wywołuj niebezpiecznych metod w deserializacji</target>
-        <note />
-      </trans-unit>
-      <trans-unit id="DoNotCallDangerousMethodsInDeserializationDescription">
-        <source>Insecure Deserialization is a vulnerability which occurs when untrusted data is used to abuse the logic of an application, inflict a Denial-of-Service (DoS) attack, or even execute arbitrary code upon it being deserialized. It’s frequently possible for malicious users to abuse these deserialization features when the application is deserializing untrusted data which is under their control. Specifically, invoke dangerous methods in the process of deserialization. Successful insecure deserialization attacks could allow an attacker to carry out attacks such as DoS attacks, authentication bypasses, and remote code execution.</source>
-        <target state="translated">Niezabezpieczona deserializacja to luka w zabezpieczeniach, która występuje, gdy niezaufane dane są używane w przypadku nadużywania logiki aplikacji, przeprowadzania ataku typu „odmowa usługi” (DoS), a nawet wykonywania kodu umownego w trakcie deserializacji. Złośliwi użytkownicy często mogą nadużywać tych funkcji deserializacji, gdy aplikacja deserializuje niezaufane dane, które są kontrolowane przez te funkcje. W szczególności może ona wywoływać niebezpieczne metody w procesie deserializacji. Skuteczne ataki typu „niezabezpieczona deserializacja” mogą pozwolić osobie atakującej na przeprowadzanie ataków, takich jak ataki DoS, pomijanie uwierzytelniania i zdalne wykonywanie kodu.</target>
-        <note />
-      </trans-unit>
-      <trans-unit id="DoNotCallDangerousMethodsInDeserializationMessage">
-        <source>When deserializing an instance of class {0}, method {1} can call dangerous method {2}.</source>
-        <target state="translated">Podczas deserializacji wystąpienia klasy {0} metoda {1} może wywołać niebezpieczną metodę {2}.</target>
-        <note />
-      </trans-unit>
-      <trans-unit id="DoNotCallOverridableMethodsInConstructorsDescription">
-        <source>When a constructor calls a virtual method, the constructor for the instance that invokes the method may not have executed.</source>
-        <target state="translated">Gdy konstruktor wywołuje metodę wirtualną, konstruktor wystąpienia wywołującego metodę może nie zostać wykonany.</target>
-        <note />
-      </trans-unit>
-      <trans-unit id="DoNotCallOverridableMethodsInConstructorsMessage">
-        <source>Do not call overridable methods in constructors</source>
-        <target state="translated">Nie wywołuj w konstruktorach metod, które można przesłaniać</target>
-        <note />
-      </trans-unit>
-      <trans-unit id="DoNotCallOverridableMethodsInConstructorsTitle">
-        <source>Do not call overridable methods in constructors</source>
-        <target state="translated">Nie wywołuj w konstruktorach metod, które można przesłaniać</target>
-        <note />
-      </trans-unit>
-      <trans-unit id="DoNotCallToImmutableCollectionOnAnImmutableCollectionValueMessage">
-        <source>Do not call {0} on an {1} value</source>
-        <target state="translated">Nie wywołuj elementu {0} dla wartości {1}</target>
-        <note />
-      </trans-unit>
-      <trans-unit id="DoNotCallToImmutableCollectionOnAnImmutableCollectionValueTitle">
-        <source>Do not call ToImmutableCollection on an ImmutableCollection value</source>
-        <target state="translated">Nie wywołuj elementu ToImmutableCollection dla wartości ImmutableCollection</target>
-        <note />
-      </trans-unit>
-      <trans-unit id="DoNotCatchCorruptedStateExceptionsInGeneralHandlersDescription">
-        <source>Do not author general catch handlers in code that receives corrupted state exceptions.</source>
-        <target state="translated">Nie twórz ogólnych procedur obsługi przechwytywania w kodzie, który odbiera wyjątki stanu uszkodzenia.</target>
-        <note />
-      </trans-unit>
-      <trans-unit id="DoNotCatchCorruptedStateExceptionsInGeneralHandlersMessage">
-        <source>Do not catch corrupted state exceptions in general handlers.</source>
-        <target state="translated">Nie przechwytuj wyjątków stanu uszkodzenia w ogólnych procedurach obsługi.</target>
-        <note />
-      </trans-unit>
-      <trans-unit id="DoNotCatchCorruptedStateExceptionsInGeneralHandlersTitle">
-        <source>Do not catch corrupted state exceptions in general handlers.</source>
-        <target state="translated">Nie przechwytuj wyjątków stanu uszkodzenia w ogólnych procedurach obsługi.</target>
-        <note />
-      </trans-unit>
-      <trans-unit id="DoNotCreateTasksWithoutPassingATaskSchedulerDescription">
-        <source>Do not create tasks unless you are using one of the overloads that takes a TaskScheduler. The default is to schedule on TaskScheduler.Current, which would lead to deadlocks. Either use TaskScheduler.Default to schedule on the thread pool, or explicitly pass TaskScheduler.Current to make your intentions clear.</source>
-        <target state="translated">Nie twórz zadań, o ile nie używasz jednego z przeciążeń, które akceptuje klasę TaskScheduler. Domyślne zachowanie to określanie harmonogramu przy użyciu metody TaskScheduler.Current, co może prowadzić do blokad. Użyj metody TaskScheduler.Default, aby określić harmonogram w puli wątków, lub jawnie przekaż metodę TaskScheduler.Current, aby wyraźnie wskazać zamiary.</target>
-        <note />
-      </trans-unit>
-      <trans-unit id="DoNotCreateTasksWithoutPassingATaskSchedulerMessage">
-        <source>Do not create tasks without passing a TaskScheduler</source>
-        <target state="translated">Nie twórz zadań bez przekazania klasy TaskScheduler</target>
-        <note />
-      </trans-unit>
-      <trans-unit id="DoNotCreateTasksWithoutPassingATaskSchedulerTitle">
-        <source>Do not create tasks without passing a TaskScheduler</source>
-        <target state="translated">Nie twórz zadań bez przekazania klasy TaskScheduler</target>
-        <note />
-      </trans-unit>
-      <trans-unit id="DoNotDisableCertificateValidation">
-        <source>Do Not Disable Certificate Validation</source>
-        <target state="translated">Nie należy wyłączać walidacji certyfikatów</target>
-        <note />
-      </trans-unit>
-      <trans-unit id="DoNotDisableCertificateValidationDescription">
-        <source>A certificate can help authenticate the identity of the server. Clients should validate the server certificate to ensure requests are sent to the intended server. If the ServerCertificateValidationCallback always returns 'true', any certificate will pass validation.</source>
-        <target state="translated">Certyfikat może pomóc uwierzytelnić tożsamość serwera. Klienci powinni weryfikować certyfikat serwera, aby upewnić się, że żądania są wysyłane do odpowiedniego serwera. Jeśli element ServerCertificateValidationCallback zawsze zwraca wartość „true”, walidacja każdego certyfikatu zakończy się powodzeniem.</target>
-        <note />
-      </trans-unit>
-      <trans-unit id="DoNotDisableCertificateValidationMessage">
-        <source>The ServerCertificateValidationCallback is set to a function that accepts any server certificate, by always returning true. Ensure that server certificates are validated to verify the identity of the server receiving requests.</source>
-        <target state="translated">Właściwość zestawu ServerCertificateValidationCallback została ustawiona na funkcję, która akceptuje dowolny certyfikat serwera, zawsze zwracając wartość true. Upewnij się, że certyfikaty serwera zostały walidowane, aby zweryfikować tożsamość serwera odbierającego żądania.</target>
-        <note />
-      </trans-unit>
-      <trans-unit id="DoNotDisableHttpClientCRLCheckDescription">
-        <source>Using HttpClient without providing a platform specific handler (WinHttpHandler or CurlHandler or HttpClientHandler) where the CheckCertificateRevocationList property is set to true, will allow revoked certificates to be accepted by the HttpClient as valid.</source>
-        <target state="new">Using HttpClient without providing a platform specific handler (WinHttpHandler or CurlHandler or HttpClientHandler) where the CheckCertificateRevocationList property is set to true, will allow revoked certificates to be accepted by the HttpClient as valid.</target>
         <note />
       </trans-unit>
       <trans-unit id="DoNotDisableHTTPHeaderChecking">

--- conflicted
+++ resolved
@@ -27,415 +27,394 @@
         <target state="translated">一律使用標記有 PreserveSigAttribute 的方法所傳回的值</target>
         <note />
       </trans-unit>
-<<<<<<< HEAD
-      <trans-unit id="DoNotDecryptWithoutHash">
-        <source>Do not decrypt without hash</source>
-        <target state="new">Do not decrypt without hash</target>
-        <note />
-      </trans-unit>
-      <trans-unit id="DoNotDecryptWithoutHashDescription">
-        <source>To validate the integrity of cipher text, it's requested to comput hash before decyption.</source>
-        <target state="new">To validate the integrity of cipher text, it's requested to comput hash before decyption.</target>
-        <note />
-      </trans-unit>
-      <trans-unit id="DoNotDecryptWithoutHashMessage">
-        <source>Byte array '{2}' in '{3}' passed to CryptoStream '{0}' in '{1}', never has the hash computed.</source>
-        <target state="new">Byte array '{2}' in '{3}' passed to CryptoStream '{0}' in '{1}', never has the hash computed.</target>
+      <trans-unit id="ApprovedCipherMode">
+        <source>Do Not Use Unsafe Cipher Modes</source>
+        <target state="translated">不要使用不安全的 Cipher 模式</target>
+        <note />
+      </trans-unit>
+      <trans-unit id="ApprovedCipherModeDescription">
+        <source>These modes are vulnerable to attacks. Use only approved modes (CBC, CTS).</source>
+        <target state="translated">這些模式容易受到攻擊。請只使用經過核准的模式 (CBC，CTS)。</target>
+        <note />
+      </trans-unit>
+      <trans-unit id="ApprovedCipherModeMessage">
+        <source>It uses an unsafe Cipher Mode {0}</source>
+        <target state="translated">它會使用不安全的 Cipher 模式 {0}</target>
+        <note />
+      </trans-unit>
+      <trans-unit id="AttributeStringLiteralsShouldParseCorrectlyDescription">
+        <source>The string literal parameter of an attribute does not parse correctly for a URL, a GUID, or a version.</source>
+        <target state="translated">屬性的字串常值參數並未正確剖析 URL、GUID 或版本。</target>
+        <note />
+      </trans-unit>
+      <trans-unit id="AttributeStringLiteralsShouldParseCorrectlyMessageDefault">
+        <source>In the constructor of '{0}', change the value of argument '{1}', which is currently "{2}", to something that can be correctly parsed as '{3}'.</source>
+        <target state="translated">在 '{0}' 的建構函式中，將目前為 "{2}" 的引數值 '{1}'，變更為可正確剖析成 '{3}' 的值。</target>
+        <note />
+      </trans-unit>
+      <trans-unit id="AttributeStringLiteralsShouldParseCorrectlyMessageEmpty">
+        <source>In the constructor of '{0}', change the value of argument '{1}', which is currently an empty string (""), to something that can be correctly parsed as '{2}'.</source>
+        <target state="translated">在 '{0}' 的建構函式中，將目前為空字串 ("") 的引數值 '{1}'，變更為可正確剖析成 '{2}' 的值。</target>
+        <note />
+      </trans-unit>
+      <trans-unit id="AttributeStringLiteralsShouldParseCorrectlyTitle">
+        <source>Attribute string literals should parse correctly</source>
+        <target state="translated">屬性字串常值應正確剖析</target>
+        <note />
+      </trans-unit>
+      <trans-unit id="AvoidUnsealedAttributesDescription">
+        <source>The .NET Framework class library provides methods for retrieving custom attributes. By default, these methods search the attribute inheritance hierarchy. Sealing the attribute eliminates the search through the inheritance hierarchy and can improve performance.</source>
+        <target state="translated">.NET Framework 類別庫可提供擷取自訂屬性的方法。根據預設，這些方法會搜尋屬性繼承階層。使用密封屬性可免於搜尋整個繼承階層，因而能提升效能。</target>
+        <note />
+      </trans-unit>
+      <trans-unit id="AvoidUnsealedAttributesMessage">
+        <source>Avoid unsealed attributes</source>
+        <target state="translated">避免非密封屬性</target>
+        <note />
+      </trans-unit>
+      <trans-unit id="AvoidUnsealedAttributesTitle">
+        <source>Avoid unsealed attributes</source>
+        <target state="translated">避免非密封屬性</target>
+        <note />
+      </trans-unit>
+      <trans-unit id="AvoidZeroLengthArrayAllocationsMessage">
+        <source>Avoid unnecessary zero-length array allocations.  Use {0} instead.</source>
+        <target state="translated">避免非必要長度為零的陣列配置。改為使用 {0}。</target>
+        <note />
+      </trans-unit>
+      <trans-unit id="AvoidZeroLengthArrayAllocationsTitle">
+        <source>Avoid zero-length array allocations.</source>
+        <target state="translated">避免長度為零的陣列配置。</target>
+        <note />
+      </trans-unit>
+      <trans-unit id="BinaryFormatterDeserializeMaybeWithoutBinderSetMessage">
+        <source>The method '{0}' is insecure when deserializing untrusted data without a SerializationBinder to restrict the type of objects in the deserialized object graph.</source>
+        <target state="translated">還原序列化不受信任的資料時，若沒有 SerializationBinder 來限制還原序列化物件圖中的物件類型，方法 '{0}' 就不安全。</target>
+        <note />
+      </trans-unit>
+      <trans-unit id="BinaryFormatterDeserializeMaybeWithoutBinderSetTitle">
+        <source>Ensure BinaryFormatter.Binder is set before calling BinaryFormatter.Deserialize</source>
+        <target state="translated">呼叫 BinaryFormatter.Deserialize 之前，請務必先設定 BinaryFormatter.Binder</target>
+        <note />
+      </trans-unit>
+      <trans-unit id="BinaryFormatterDeserializeWithoutBinderSetMessage">
+        <source>The method '{0}' is insecure when deserializing untrusted data without a SerializationBinder to restrict the type of objects in the deserialized object graph.</source>
+        <target state="translated">還原序列化不受信任的資料時，若沒有 SerializationBinder 來限制還原序列化物件圖中的物件類型，方法 '{0}' 就不安全。</target>
+        <note />
+      </trans-unit>
+      <trans-unit id="BinaryFormatterDeserializeWithoutBinderSetTitle">
+        <source>Do not call BinaryFormatter.Deserialize without first setting BinaryFormatter.Binder</source>
+        <target state="translated">未先設定 BinaryFormatter.Binder 之前，請勿呼叫 BinaryFormatter.Deserialize</target>
+        <note />
+      </trans-unit>
+      <trans-unit id="BinaryFormatterMethodUsedDescription">
+        <source>The method '{0}' is insecure when deserializing untrusted data.  If you need to instead detect BinaryFormatter deserialization without a SerializationBinder set, then disable rule CA2300, and enable rules CA2301 and CA2302.</source>
+        <target state="translated">將不受信任的資料還原序列化時，方法 '{0}' 不安全。如果您需要改為偵測 BinaryFormatter 還原序列化，而不想要設定 SerializationBinder，則請停用規則 CA2300，並啟用規則 CA2301 和 CA2302。</target>
+        <note />
+      </trans-unit>
+      <trans-unit id="BinaryFormatterMethodUsedMessage">
+        <source>The method '{0}' is insecure when deserializing untrusted data.</source>
+        <target state="translated">將不受信任的資料還原序列化時，方法 '{0}' 不安全。</target>
+        <note />
+      </trans-unit>
+      <trans-unit id="BinaryFormatterMethodUsedTitle">
+        <source>Do not use insecure deserializer BinaryFormatter</source>
+        <target state="translated">請勿使用不安全的還原序列化程式 BinaryFormatter</target>
+        <note />
+      </trans-unit>
+      <trans-unit id="CallGCSuppressFinalizeCorrectlyDescription">
+        <source>A method that is an implementation of Dispose does not call GC.SuppressFinalize; or a method that is not an implementation of Dispose calls GC.SuppressFinalize; or a method calls GC.SuppressFinalize and passes something other than this (Me in Visual?Basic).</source>
+        <target state="translated">其為 Dispose 實作的方法，不會呼叫 GC.SuppressFinalize; 或其並非是 Dispose 實作的方法，會呼叫 GC.SuppressFinalize; 或方法會呼叫 GC.SuppressFinalize 並傳遞並非 'this' (在 Visual Basic 中為 Me) 的其他內容。</target>
+        <note />
+      </trans-unit>
+      <trans-unit id="CallGCSuppressFinalizeCorrectlyMessageNotCalled">
+        <source>Change {0} to call {1}. This will prevent derived types that introduce a finalizer from needing to re-implement 'IDisposable' to call it.</source>
+        <target state="translated">將 {0} 變更為呼叫 {1}。如此一來，引進完成項的衍生類型即無須重新實作 'IDisposable' 就可呼叫它。</target>
+        <note />
+      </trans-unit>
+      <trans-unit id="CallGCSuppressFinalizeCorrectlyMessageNotCalledWithFinalizer">
+        <source>Change {0} to call {1}. This will prevent unnecessary finalization of the object once it has been disposed and it has fallen out of scope.</source>
+        <target state="translated">將 {0} 變更為呼叫 {1}。如此一來，可避免在物件處置過後或不在範圍內時，產生不必要的完成項。</target>
+        <note />
+      </trans-unit>
+      <trans-unit id="CallGCSuppressFinalizeCorrectlyMessageNotPassedThis">
+        <source>{0} calls {1} on something other than itself. Change the call site to pass 'this' ('Me' in Visual Basic) instead.</source>
+        <target state="translated">{0} 於本身以外的其他項目上呼叫了 {1}。變更呼叫位置以傳遞 'this' (在 Visual Basic 中為 'Me')。</target>
+        <note />
+      </trans-unit>
+      <trans-unit id="CallGCSuppressFinalizeCorrectlyMessageOutsideDispose">
+        <source>{0} calls {1}, a method that is typically only called within an implementation of 'IDisposable.Dispose'. Refer to the IDisposable pattern for more information.</source>
+        <target state="translated">{0} 呼叫了 {1}，但此方法通常只在 'IDisposable.Dispose' 的實作內呼叫。如需詳細資訊，請參閱 IDisposable 模式。</target>
+        <note />
+      </trans-unit>
+      <trans-unit id="CallGCSuppressFinalizeCorrectlyTitle">
+        <source>Dispose methods should call SuppressFinalize</source>
+        <target state="translated">Dispose 方法應該呼叫 SuppressFinalize</target>
+        <note />
+      </trans-unit>
+      <trans-unit id="CategoryReliability">
+        <source>Reliability</source>
+        <target state="translated">可靠性</target>
+        <note />
+      </trans-unit>
+      <trans-unit id="DefinitelyDisableHttpClientCRLCheck">
+        <source>HttpClients should enable certificate revocation list checks</source>
+        <target state="new">HttpClients should enable certificate revocation list checks</target>
+        <note />
+      </trans-unit>
+      <trans-unit id="DefinitelyDisableHttpClientCRLCheckMessage">
+        <source>HttpClient is created without enabling CheckCertificateRevocationList</source>
+        <target state="new">HttpClient is created without enabling CheckCertificateRevocationList</target>
+        <note />
+      </trans-unit>
+      <trans-unit id="DefinitelyInstallRootCert">
+        <source>Do Not Add Certificates To Root Store</source>
+        <target state="translated">請勿將憑證新增至根存放區</target>
+        <note />
+      </trans-unit>
+      <trans-unit id="DefinitelyInstallRootCertMessage">
+        <source>Adding certificates to the operating system's trusted root certificates increases the risk of incorrectly authenticating an illegitimate certificate</source>
+        <target state="translated">將憑證新增至作業系統的受信任根憑證，會增加驗證非法憑證不正確的風險</target>
+        <note />
+      </trans-unit>
+      <trans-unit id="DefinitelyUseCreateEncryptorWithNonDefaultIV">
+        <source>Do not use CreateEncryptor with non-default IV</source>
+        <target state="new">Do not use CreateEncryptor with non-default IV</target>
+        <note />
+      </trans-unit>
+      <trans-unit id="DefinitelyUseCreateEncryptorWithNonDefaultIVMessage">
+        <source>Symmetric encryption uses non-default initialization vector, which could be potentially repeatable</source>
+        <target state="new">Symmetric encryption uses non-default initialization vector, which could be potentially repeatable</target>
+        <note />
+      </trans-unit>
+      <trans-unit id="DefinitelyUseSecureCookiesASPNetCore">
+        <source>Use Secure Cookies In ASP.Net Core</source>
+        <target state="translated">在 ASP.Net Core 中使用安全 Cookie</target>
+        <note />
+      </trans-unit>
+      <trans-unit id="DefinitelyUseSecureCookiesASPNetCoreMessage">
+        <source>Set CookieOptions.Secure = true when setting a cookie</source>
+        <target state="translated">在設定 Cookie 時設定 CookieOptions.Secure = true</target>
+        <note />
+      </trans-unit>
+      <trans-unit id="DefinitelyUseWeakKDFInsufficientIterationCount">
+        <source>Do Not Use Weak Key Derivation Function With Insufficient Iteration Count</source>
+        <target state="translated">不要使用反覆運算計數不足的弱式金鑰衍生函數 (Key Derivation Function)</target>
+        <note />
+      </trans-unit>
+      <trans-unit id="DefinitelyUseWeakKDFInsufficientIterationCountMessage">
+        <source>Use at least {0} iterations when deriving a cryptographic key from a password. By default, Rfc2898DeriveByte's IterationCount is only 1000</source>
+        <target state="translated">當從密碼衍生密碼編譯金鑰時，請至少使用 {0} 個反覆項目。根據預設，Rfc2898DeriveByte 的 IterationCount 只有 1000</target>
+        <note />
+      </trans-unit>
+      <trans-unit id="DeprecatedSslProtocolsDescription">
+        <source>Older protocol versions of Transport Layer Security (TLS) are less secure than TLS 1.2 and TLS 1.3, and are more likely to have new vulnerabilities. Avoid older protocol versions to minimize risk.</source>
+        <target state="translated">較舊的通訊協定版本的傳輸層安全性 (TLS) 比 TLS 1.2 和 TLS 1.3 不安全，而且更可能有新的弱點。請避免較舊的通訊協定版本，以將風險降至最低。</target>
+        <note />
+      </trans-unit>
+      <trans-unit id="DeprecatedSslProtocolsMessage">
+        <source>Transport Layer Security protocol version '{0}' is deprecated.  Use 'None' to let the Operating System choose a version.</source>
+        <target state="translated">傳輸層安全性通訊協定版本 '{0}' 已淘汰。請使用 'None' 讓作業系統選擇版本。</target>
+        <note />
+      </trans-unit>
+      <trans-unit id="DeprecatedSslProtocolsTitle">
+        <source>Do not use deprecated SslProtocols values</source>
+        <target state="translated">不要使用已淘汰的 SslProtocols 值</target>
+        <note />
+      </trans-unit>
+      <trans-unit id="DisposableFieldsShouldBeDisposedDescription">
+        <source>A type that implements System.IDisposable declares fields that are of types that also implement IDisposable. The Dispose method of the field is not called by the Dispose method of the declaring type. To fix a violation of this rule, call Dispose on fields that are of types that implement IDisposable if you are responsible for allocating and releasing the unmanaged resources held by the field.</source>
+        <target state="translated">實作 System.IDisposable 的類型，宣告的欄位會是也實作 IDisposable 的類型。該欄位的 Dispose 方法，並非由宣告類型的 Dispose 方法呼叫。若要修正此規則違規，如果由您負責配置及釋放由該欄位所保留的非受控資源，則請在會實作 IDisposable 的欄位類型欄位上，呼叫 Dispose。</target>
+        <note />
+      </trans-unit>
+      <trans-unit id="DisposableFieldsShouldBeDisposedMessage">
+        <source>'{0}' contains field '{1}' that is of IDisposable type '{2}', but it is never disposed. Change the Dispose method on '{0}' to call Close or Dispose on this field.</source>
+        <target state="translated">'{0}' 包含 IDisposable 類型 '{2}' 的欄位 '{1}'，但從未處置過該欄位。請變更 '{0}' 上的 Dispose 方法，在此欄位上呼叫 Close 或 Dispose。</target>
+        <note />
+      </trans-unit>
+      <trans-unit id="DisposableFieldsShouldBeDisposedTitle">
+        <source>Disposable fields should be disposed</source>
+        <target state="translated">可處置的欄位應受到處置</target>
+        <note />
+      </trans-unit>
+      <trans-unit id="DisposableTypesShouldDeclareFinalizerDescription">
+        <source>A type that implements System.IDisposable and has fields that suggest the use of unmanaged resources does not implement a finalizer, as described by Object.Finalize.</source>
+        <target state="translated">實作 System.IDisposable 且有欄位會建議使用非受控資源的類型，不會實作完成項 (如 Object.Finalize 所述)。</target>
+        <note />
+      </trans-unit>
+      <trans-unit id="DisposableTypesShouldDeclareFinalizerMessage">
+        <source>Disposable types should declare finalizer</source>
+        <target state="translated">可處置的類型應宣告完成項</target>
+        <note />
+      </trans-unit>
+      <trans-unit id="DisposableTypesShouldDeclareFinalizerTitle">
+        <source>Disposable types should declare finalizer</source>
+        <target state="translated">可處置的類型應宣告完成項</target>
+        <note />
+      </trans-unit>
+      <trans-unit id="DisposeMethodsShouldCallBaseClassDisposeDescription">
+        <source>A type that implements System.IDisposable inherits from a type that also implements IDisposable. The Dispose method of the inheriting type does not call the Dispose method of the parent type. To fix a violation of this rule, call base.Dispose in your Dispose method.</source>
+        <target state="translated">實作 System.IDisposable 的類型，會繼承自也實作 IDisposable 的類型。但繼承類型的 Dispose 方法，並未呼叫父類型的 Dispose 方法。若要修正此規則違規，請在 Dispose 方法中呼叫 base.Dispose。</target>
+        <note />
+      </trans-unit>
+      <trans-unit id="DisposeMethodsShouldCallBaseClassDisposeMessage">
+        <source>Ensure that method '{0}' calls '{1}' in all possible control flow paths.</source>
+        <target state="translated">確認方法 '{0}' 呼叫了所有可能的控制流程路徑中的 '{1}'。</target>
+        <note />
+      </trans-unit>
+      <trans-unit id="DisposeMethodsShouldCallBaseClassDisposeTitle">
+        <source>Dispose methods should call base class dispose</source>
+        <target state="translated">Dispose 方法應該呼叫基底類別處置</target>
+        <note />
+      </trans-unit>
+      <trans-unit id="DisposeObjectsBeforeLosingScopeDescription">
+        <source>If a disposable object is not explicitly disposed before all references to it are out of scope, the object will be disposed at some indeterminate time when the garbage collector runs the finalizer of the object. Because an exceptional event might occur that will prevent the finalizer of the object from running, the object should be explicitly disposed instead.</source>
+        <target state="translated">如果未在可處置物件的所有參考都超出範圍前明確處置掉該物件，則該物件將在記憶體回收行程執行該物件的完成項時，於某個不定時間被處置掉。因為可能發生例外事件，導致物件的完成項無法執行，所以應改為明確處置掉物件。</target>
+        <note />
+      </trans-unit>
+      <trans-unit id="DisposeObjectsBeforeLosingScopeMayBeDisposedMessage">
+        <source>Use recommended dispose pattern to ensure that object created by '{0}' is disposed on all paths. If possible, wrap the creation within a 'using' statement or a 'using' declaration. Otherwise, use a try-finally pattern, with a dedicated local variable declared before the try region and an unconditional Dispose invocation on non-null value in the 'finally' region, say 'x?.Dispose()'. If the object is explicitly disposed within the try region or the dispose ownership is transfered to another object or method, assign 'null' to the local variable just after such an operation to prevent double dispose in 'finally'.</source>
+        <target state="translated">請使用建議的處置模式，確認會在所有路徑上，處置由 '{0}' 所建立的物件。在可能的情況下，請將建立包在 'using' 陳述式或 'using' 宣告內。否則，請使用 try-finally 模式，同時在 try 區域之前先宣告專用的區域變數，並在 'finally' 區域中的非 null 值上，設定無條件 Dispose 引動過程，比如 'x?.Dispose()'。如果 try 區域內已明確地處置了該物件，或是處置擁有權已轉移到另一個物件或方法，則請在這類作業之後，對區域變數指派 'null'，以避免在 'finally' 中發生雙重處置。</target>
+        <note />
+      </trans-unit>
+      <trans-unit id="DisposeObjectsBeforeLosingScopeMayBeDisposedOnExceptionPathsMessage">
+        <source>Use recommended dispose pattern to ensure that object created by '{0}' is disposed on all exception paths. If possible, wrap the creation within a 'using' statement or a 'using' declaration. Otherwise, use a try-finally pattern, with a dedicated local variable declared before the try region and an unconditional Dispose invocation on non-null value in the 'finally' region, say 'x?.Dispose()'. If the object is explicitly disposed within the try region or the dispose ownership is transfered to another object or method, assign 'null' to the local variable just after such an operation to prevent double dispose in 'finally'.</source>
+        <target state="translated">請使用建議的處置模式，確認會在所有例外狀況路徑上，處置由 '{0}' 所建立的物件。在可能的情況下，請將建立包在 'using' 陳述式或 'using' 宣告內。否則，請使用 try-finally 模式，同時在 try 區域之前先宣告專用的區域變數，並在 'finally' 區域中的非 null 值上，設定無條件 Dispose 引動過程，比如 'x?.Dispose()'。如果 try 區域內已明確地處置了該物件，或是處置擁有權已轉移到另一個物件或方法，則請在這類作業之後，對區域變數指派 'null'，以避免在 'finally' 中發生雙重處置。</target>
+        <note />
+      </trans-unit>
+      <trans-unit id="DisposeObjectsBeforeLosingScopeNotDisposedMessage">
+        <source>Call System.IDisposable.Dispose on object created by '{0}' before all references to it are out of scope.</source>
+        <target state="translated">在 '{0}' 所建立的物件上，於所有參考 System.IDisposable.Dispose 的項目前呼叫它，超出範圍。</target>
+        <note />
+      </trans-unit>
+      <trans-unit id="DisposeObjectsBeforeLosingScopeNotDisposedOnExceptionPathsMessage">
+        <source>Object created by '{0}' is not disposed along all exception paths. Call System.IDisposable.Dispose on the object before all references to it are out of scope.</source>
+        <target state="translated">由 {0} 所建立的物件，並非隨著所有例外狀況路徑處置。於物件的所有參考之前呼叫 System.IDisposable.Dispose，超出範圍。</target>
+        <note />
+      </trans-unit>
+      <trans-unit id="DisposeObjectsBeforeLosingScopeTitle">
+        <source>Dispose objects before losing scope</source>
+        <target state="translated">必須在超出範圍前處置物件</target>
+        <note />
+      </trans-unit>
+      <trans-unit id="DoNotAddArchiveItemPathToTheTargetFileSystemPath">
+        <source>Do Not Add Archive Item's Path To The Target File System Path</source>
+        <target state="translated">請勿將封存項目的路徑新增到目標檔案系統路徑</target>
+        <note />
+      </trans-unit>
+      <trans-unit id="DoNotAddArchiveItemPathToTheTargetFileSystemPathDescription">
+        <source>When extracting files from an archive and using the archive item's path, check if the path is safe. Archive path can be relative and can lead to file system access outside of the expected file system target path, leading to malicious config changes and remote code execution via lay-and-wait technique.</source>
+        <target state="translated">從封存擷取檔案並使用封存項目的路徑時，請檢查路徑是否安全。封存路徑可以是相對路徑，可能導致從預期的檔案系統目標路徑外存取檔案系統，從而引發透過偷襲技術進行的惡意組態變更及遠端程式碼執行。</target>
+        <note />
+      </trans-unit>
+      <trans-unit id="DoNotAddArchiveItemPathToTheTargetFileSystemPathMessage">
+        <source>When creating path for '{0} in method {1}' from relative archive item path to extract file and the source is an untrusted zip archive, make sure to sanitize relative archive item path '{2} in method {3}'</source>
+        <target state="translated">在從相對封存項目路徑建立「方法 {1} 中的 {0}」路徑以擷取檔案，而且來源是未受信任的 ZIP 封存時，請務必處理相對封存項目路徑「方法 {3} 中的 {2}」</target>
+        <note />
+      </trans-unit>
+      <trans-unit id="DoNotAddSchemaByURL">
+        <source>Do Not Add Schema By URL</source>
+        <target state="translated">請勿利用 URL 新增結構描述</target>
+        <note />
+      </trans-unit>
+      <trans-unit id="DoNotAddSchemaByURLDescription">
+        <source>This overload of XmlSchemaCollection.Add method internally enables DTD processing on the XML reader instance used, and uses UrlResolver for resolving external XML entities. The outcome is information disclosure. Content from file system or network shares for the machine processing the XML can be exposed to attacker. In addition, an attacker can use this as a DoS vector.</source>
+        <target state="translated">XmlSchemaCollection.Add 方法的此項多載，會在使用的 XML 讀取器執行個體上，從內部啟用 DTD 處理，然後使用 UrlResolver 解析外部 XML 實體。而結果就是會導致資訊外洩。攻擊者有可能會看到來自檔案系統或網路共用要進行機器處理 XML 的內容。此外，攻擊者也可將其用作為 DoS 向量。</target>
+        <note />
+      </trans-unit>
+      <trans-unit id="DoNotAddSchemaByURLMessage">
+        <source>This overload of the Add method is potentially unsafe because it may resolve dangerous external references</source>
+        <target state="translated">因為 Add 方法的此項多載可能解析了危險的外部參考，而有可能不安全</target>
+        <note />
+      </trans-unit>
+      <trans-unit id="DoNotCallDangerousMethodsInDeserialization">
+        <source>Do Not Call Dangerous Methods In Deserialization</source>
+        <target state="translated">不要在還原序列化期間呼叫危險的方法</target>
+        <note />
+      </trans-unit>
+      <trans-unit id="DoNotCallDangerousMethodsInDeserializationDescription">
+        <source>Insecure Deserialization is a vulnerability which occurs when untrusted data is used to abuse the logic of an application, inflict a Denial-of-Service (DoS) attack, or even execute arbitrary code upon it being deserialized. It’s frequently possible for malicious users to abuse these deserialization features when the application is deserializing untrusted data which is under their control. Specifically, invoke dangerous methods in the process of deserialization. Successful insecure deserialization attacks could allow an attacker to carry out attacks such as DoS attacks, authentication bypasses, and remote code execution.</source>
+        <target state="translated">不安全的還原序列化是一種弱點，會在有人使用未受信任的資料來不當使用應用程式的邏輯、發動拒絕服務的攻擊 (DoS)，甚至是在任何程式碼的還原序列化期間執行該程式碼時出現。惡意使用者經常會在應用程式將他們控制的未受信任資料還原序列化時，濫用這些還原序列化功能 (基本上就是在還原序列化期間叫用危險的方法)。不安全的還原序列化攻擊一旦成功，攻擊者就有機會發動後續攻擊，例如 DoS 攻擊、驗證略過和遠端程式碼執行。</target>
+        <note />
+      </trans-unit>
+      <trans-unit id="DoNotCallDangerousMethodsInDeserializationMessage">
+        <source>When deserializing an instance of class {0}, method {1} can call dangerous method {2}.</source>
+        <target state="translated">將類別 {0} 的執行個體還原序列化時，方法 {1} 可以呼叫危險的方法 {2}。</target>
+        <note />
+      </trans-unit>
+      <trans-unit id="DoNotCallOverridableMethodsInConstructorsDescription">
+        <source>When a constructor calls a virtual method, the constructor for the instance that invokes the method may not have executed.</source>
+        <target state="translated">當建構函式呼叫虛擬方法時，可能尚未執行叫用方法之執行個體的建構函式。</target>
+        <note />
+      </trans-unit>
+      <trans-unit id="DoNotCallOverridableMethodsInConstructorsMessage">
+        <source>Do not call overridable methods in constructors</source>
+        <target state="translated">請勿呼叫建構函式中的可覆寫方法</target>
+        <note />
+      </trans-unit>
+      <trans-unit id="DoNotCallOverridableMethodsInConstructorsTitle">
+        <source>Do not call overridable methods in constructors</source>
+        <target state="translated">請勿呼叫建構函式中的可覆寫方法</target>
+        <note />
+      </trans-unit>
+      <trans-unit id="DoNotCallToImmutableCollectionOnAnImmutableCollectionValueMessage">
+        <source>Do not call {0} on an {1} value</source>
+        <target state="translated">請勿對 {1} 值呼叫 {0}</target>
+        <note />
+      </trans-unit>
+      <trans-unit id="DoNotCallToImmutableCollectionOnAnImmutableCollectionValueTitle">
+        <source>Do not call ToImmutableCollection on an ImmutableCollection value</source>
+        <target state="translated">請勿對 ImmutableCollection 值呼叫 TolmmutableCollection</target>
+        <note />
+      </trans-unit>
+      <trans-unit id="DoNotCatchCorruptedStateExceptionsInGeneralHandlersDescription">
+        <source>Do not author general catch handlers in code that receives corrupted state exceptions.</source>
+        <target state="translated">請勿在接收損毀狀態例外狀況的程式碼中，撰寫一般的 catch 處理常式。</target>
+        <note />
+      </trans-unit>
+      <trans-unit id="DoNotCatchCorruptedStateExceptionsInGeneralHandlersMessage">
+        <source>Do not catch corrupted state exceptions in general handlers.</source>
+        <target state="translated">請勿在一般處理常式中擷取損毀狀態例外狀況。</target>
+        <note />
+      </trans-unit>
+      <trans-unit id="DoNotCatchCorruptedStateExceptionsInGeneralHandlersTitle">
+        <source>Do not catch corrupted state exceptions in general handlers.</source>
+        <target state="translated">請勿在一般處理常式中擷取損毀狀態例外狀況。</target>
+        <note />
+      </trans-unit>
+      <trans-unit id="DoNotCreateTasksWithoutPassingATaskSchedulerDescription">
+        <source>Do not create tasks unless you are using one of the overloads that takes a TaskScheduler. The default is to schedule on TaskScheduler.Current, which would lead to deadlocks. Either use TaskScheduler.Default to schedule on the thread pool, or explicitly pass TaskScheduler.Current to make your intentions clear.</source>
+        <target state="translated">建立工作時，請務必使用採用 TaskScheduler 的其中一個多載。預設會在 TaskScheduler.Current 上排程，但如此會造成死結。您可以使用 TaskScheduler.Default 在執行緒集區上進行排程，或明確傳遞 TaskScheduler.Current 以讓目的更加明確。</target>
+        <note />
+      </trans-unit>
+      <trans-unit id="DoNotCreateTasksWithoutPassingATaskSchedulerMessage">
+        <source>Do not create tasks without passing a TaskScheduler</source>
+        <target state="translated">建立工作時請務必傳遞 TaskScheduler</target>
+        <note />
+      </trans-unit>
+      <trans-unit id="DoNotCreateTasksWithoutPassingATaskSchedulerTitle">
+        <source>Do not create tasks without passing a TaskScheduler</source>
+        <target state="translated">建立工作時請務必傳遞 TaskScheduler</target>
+        <note />
+      </trans-unit>
+      <trans-unit id="DoNotDisableCertificateValidation">
+        <source>Do Not Disable Certificate Validation</source>
+        <target state="translated">請勿停用憑證驗證</target>
+        <note />
+      </trans-unit>
+      <trans-unit id="DoNotDisableCertificateValidationDescription">
+        <source>A certificate can help authenticate the identity of the server. Clients should validate the server certificate to ensure requests are sent to the intended server. If the ServerCertificateValidationCallback always returns 'true', any certificate will pass validation.</source>
+        <target state="translated">憑證可協助驗證伺服器的身分識別。用戶端應該驗證伺服器憑證來確保要求會傳送到正確的伺服器。如果 ServerCertificateValidationCallback 一律傳回 'true'，則所有憑證都會通過驗證。</target>
+        <note />
+      </trans-unit>
+      <trans-unit id="DoNotDisableCertificateValidationMessage">
+        <source>The ServerCertificateValidationCallback is set to a function that accepts any server certificate, by always returning true. Ensure that server certificates are validated to verify the identity of the server receiving requests.</source>
+        <target state="translated">ServerCertificateValidationCallback 已設定為會一律傳回 true 來接受所有伺服器憑證的函式。請確保伺服器憑證經過驗證，以驗證收到要求之伺服器的身分識別。</target>
         <note />
       </trans-unit>
       <trans-unit id="DoNotDisableHttpClientCRLCheckDescription">
         <source>Using HttpClient without providing a platform specific handler (WinHttpHandler or CurlHandler or HttpClientHandler) where the CheckCertificateRevocationList property is set to true, will allow revoked certificates to be accepted by the HttpClient as valid.</source>
         <target state="new">Using HttpClient without providing a platform specific handler (WinHttpHandler or CurlHandler or HttpClientHandler) where the CheckCertificateRevocationList property is set to true, will allow revoked certificates to be accepted by the HttpClient as valid.</target>
-=======
-      <trans-unit id="ApprovedCipherMode">
-        <source>Do Not Use Unsafe Cipher Modes</source>
-        <target state="translated">不要使用不安全的 Cipher 模式</target>
->>>>>>> 4b720f26
-        <note />
-      </trans-unit>
-      <trans-unit id="ApprovedCipherModeDescription">
-        <source>These modes are vulnerable to attacks. Use only approved modes (CBC, CTS).</source>
-        <target state="translated">這些模式容易受到攻擊。請只使用經過核准的模式 (CBC，CTS)。</target>
-        <note />
-      </trans-unit>
-      <trans-unit id="ApprovedCipherModeMessage">
-        <source>It uses an unsafe Cipher Mode {0}</source>
-        <target state="translated">它會使用不安全的 Cipher 模式 {0}</target>
-        <note />
-      </trans-unit>
-      <trans-unit id="AttributeStringLiteralsShouldParseCorrectlyDescription">
-        <source>The string literal parameter of an attribute does not parse correctly for a URL, a GUID, or a version.</source>
-        <target state="translated">屬性的字串常值參數並未正確剖析 URL、GUID 或版本。</target>
-        <note />
-      </trans-unit>
-      <trans-unit id="AttributeStringLiteralsShouldParseCorrectlyMessageDefault">
-        <source>In the constructor of '{0}', change the value of argument '{1}', which is currently "{2}", to something that can be correctly parsed as '{3}'.</source>
-        <target state="translated">在 '{0}' 的建構函式中，將目前為 "{2}" 的引數值 '{1}'，變更為可正確剖析成 '{3}' 的值。</target>
-        <note />
-      </trans-unit>
-      <trans-unit id="AttributeStringLiteralsShouldParseCorrectlyMessageEmpty">
-        <source>In the constructor of '{0}', change the value of argument '{1}', which is currently an empty string (""), to something that can be correctly parsed as '{2}'.</source>
-        <target state="translated">在 '{0}' 的建構函式中，將目前為空字串 ("") 的引數值 '{1}'，變更為可正確剖析成 '{2}' 的值。</target>
-        <note />
-      </trans-unit>
-      <trans-unit id="AttributeStringLiteralsShouldParseCorrectlyTitle">
-        <source>Attribute string literals should parse correctly</source>
-        <target state="translated">屬性字串常值應正確剖析</target>
-        <note />
-      </trans-unit>
-      <trans-unit id="AvoidUnsealedAttributesDescription">
-        <source>The .NET Framework class library provides methods for retrieving custom attributes. By default, these methods search the attribute inheritance hierarchy. Sealing the attribute eliminates the search through the inheritance hierarchy and can improve performance.</source>
-        <target state="translated">.NET Framework 類別庫可提供擷取自訂屬性的方法。根據預設，這些方法會搜尋屬性繼承階層。使用密封屬性可免於搜尋整個繼承階層，因而能提升效能。</target>
-        <note />
-      </trans-unit>
-      <trans-unit id="AvoidUnsealedAttributesMessage">
-        <source>Avoid unsealed attributes</source>
-        <target state="translated">避免非密封屬性</target>
-        <note />
-      </trans-unit>
-      <trans-unit id="AvoidUnsealedAttributesTitle">
-        <source>Avoid unsealed attributes</source>
-        <target state="translated">避免非密封屬性</target>
-        <note />
-      </trans-unit>
-      <trans-unit id="AvoidZeroLengthArrayAllocationsMessage">
-        <source>Avoid unnecessary zero-length array allocations.  Use {0} instead.</source>
-        <target state="translated">避免非必要長度為零的陣列配置。改為使用 {0}。</target>
-        <note />
-      </trans-unit>
-      <trans-unit id="AvoidZeroLengthArrayAllocationsTitle">
-        <source>Avoid zero-length array allocations.</source>
-        <target state="translated">避免長度為零的陣列配置。</target>
-        <note />
-      </trans-unit>
-      <trans-unit id="BinaryFormatterDeserializeMaybeWithoutBinderSetMessage">
-        <source>The method '{0}' is insecure when deserializing untrusted data without a SerializationBinder to restrict the type of objects in the deserialized object graph.</source>
-        <target state="translated">還原序列化不受信任的資料時，若沒有 SerializationBinder 來限制還原序列化物件圖中的物件類型，方法 '{0}' 就不安全。</target>
-        <note />
-      </trans-unit>
-      <trans-unit id="BinaryFormatterDeserializeMaybeWithoutBinderSetTitle">
-        <source>Ensure BinaryFormatter.Binder is set before calling BinaryFormatter.Deserialize</source>
-        <target state="translated">呼叫 BinaryFormatter.Deserialize 之前，請務必先設定 BinaryFormatter.Binder</target>
-        <note />
-      </trans-unit>
-      <trans-unit id="BinaryFormatterDeserializeWithoutBinderSetMessage">
-        <source>The method '{0}' is insecure when deserializing untrusted data without a SerializationBinder to restrict the type of objects in the deserialized object graph.</source>
-        <target state="translated">還原序列化不受信任的資料時，若沒有 SerializationBinder 來限制還原序列化物件圖中的物件類型，方法 '{0}' 就不安全。</target>
-        <note />
-      </trans-unit>
-      <trans-unit id="BinaryFormatterDeserializeWithoutBinderSetTitle">
-        <source>Do not call BinaryFormatter.Deserialize without first setting BinaryFormatter.Binder</source>
-        <target state="translated">未先設定 BinaryFormatter.Binder 之前，請勿呼叫 BinaryFormatter.Deserialize</target>
-        <note />
-      </trans-unit>
-      <trans-unit id="BinaryFormatterMethodUsedDescription">
-        <source>The method '{0}' is insecure when deserializing untrusted data.  If you need to instead detect BinaryFormatter deserialization without a SerializationBinder set, then disable rule CA2300, and enable rules CA2301 and CA2302.</source>
-        <target state="translated">將不受信任的資料還原序列化時，方法 '{0}' 不安全。如果您需要改為偵測 BinaryFormatter 還原序列化，而不想要設定 SerializationBinder，則請停用規則 CA2300，並啟用規則 CA2301 和 CA2302。</target>
-        <note />
-      </trans-unit>
-      <trans-unit id="BinaryFormatterMethodUsedMessage">
-        <source>The method '{0}' is insecure when deserializing untrusted data.</source>
-        <target state="translated">將不受信任的資料還原序列化時，方法 '{0}' 不安全。</target>
-        <note />
-      </trans-unit>
-      <trans-unit id="BinaryFormatterMethodUsedTitle">
-        <source>Do not use insecure deserializer BinaryFormatter</source>
-        <target state="translated">請勿使用不安全的還原序列化程式 BinaryFormatter</target>
-        <note />
-      </trans-unit>
-      <trans-unit id="CallGCSuppressFinalizeCorrectlyDescription">
-        <source>A method that is an implementation of Dispose does not call GC.SuppressFinalize; or a method that is not an implementation of Dispose calls GC.SuppressFinalize; or a method calls GC.SuppressFinalize and passes something other than this (Me in Visual?Basic).</source>
-        <target state="translated">其為 Dispose 實作的方法，不會呼叫 GC.SuppressFinalize; 或其並非是 Dispose 實作的方法，會呼叫 GC.SuppressFinalize; 或方法會呼叫 GC.SuppressFinalize 並傳遞並非 'this' (在 Visual Basic 中為 Me) 的其他內容。</target>
-        <note />
-      </trans-unit>
-      <trans-unit id="CallGCSuppressFinalizeCorrectlyMessageNotCalled">
-        <source>Change {0} to call {1}. This will prevent derived types that introduce a finalizer from needing to re-implement 'IDisposable' to call it.</source>
-        <target state="translated">將 {0} 變更為呼叫 {1}。如此一來，引進完成項的衍生類型即無須重新實作 'IDisposable' 就可呼叫它。</target>
-        <note />
-      </trans-unit>
-      <trans-unit id="CallGCSuppressFinalizeCorrectlyMessageNotCalledWithFinalizer">
-        <source>Change {0} to call {1}. This will prevent unnecessary finalization of the object once it has been disposed and it has fallen out of scope.</source>
-        <target state="translated">將 {0} 變更為呼叫 {1}。如此一來，可避免在物件處置過後或不在範圍內時，產生不必要的完成項。</target>
-        <note />
-      </trans-unit>
-      <trans-unit id="CallGCSuppressFinalizeCorrectlyMessageNotPassedThis">
-        <source>{0} calls {1} on something other than itself. Change the call site to pass 'this' ('Me' in Visual Basic) instead.</source>
-        <target state="translated">{0} 於本身以外的其他項目上呼叫了 {1}。變更呼叫位置以傳遞 'this' (在 Visual Basic 中為 'Me')。</target>
-        <note />
-      </trans-unit>
-      <trans-unit id="CallGCSuppressFinalizeCorrectlyMessageOutsideDispose">
-        <source>{0} calls {1}, a method that is typically only called within an implementation of 'IDisposable.Dispose'. Refer to the IDisposable pattern for more information.</source>
-        <target state="translated">{0} 呼叫了 {1}，但此方法通常只在 'IDisposable.Dispose' 的實作內呼叫。如需詳細資訊，請參閱 IDisposable 模式。</target>
-        <note />
-      </trans-unit>
-      <trans-unit id="CallGCSuppressFinalizeCorrectlyTitle">
-        <source>Dispose methods should call SuppressFinalize</source>
-        <target state="translated">Dispose 方法應該呼叫 SuppressFinalize</target>
-        <note />
-      </trans-unit>
-      <trans-unit id="CategoryReliability">
-        <source>Reliability</source>
-        <target state="translated">可靠性</target>
-        <note />
-      </trans-unit>
-      <trans-unit id="DefinitelyDisableHttpClientCRLCheck">
-        <source>HttpClients should enable certificate revocation list checks</source>
-        <target state="new">HttpClients should enable certificate revocation list checks</target>
-        <note />
-      </trans-unit>
-      <trans-unit id="DefinitelyDisableHttpClientCRLCheckMessage">
-        <source>HttpClient is created without enabling CheckCertificateRevocationList</source>
-        <target state="new">HttpClient is created without enabling CheckCertificateRevocationList</target>
-        <note />
-      </trans-unit>
-      <trans-unit id="DefinitelyInstallRootCert">
-        <source>Do Not Add Certificates To Root Store</source>
-        <target state="translated">請勿將憑證新增至根存放區</target>
-        <note />
-      </trans-unit>
-      <trans-unit id="DefinitelyInstallRootCertMessage">
-        <source>Adding certificates to the operating system's trusted root certificates increases the risk of incorrectly authenticating an illegitimate certificate</source>
-        <target state="translated">將憑證新增至作業系統的受信任根憑證，會增加驗證非法憑證不正確的風險</target>
-        <note />
-      </trans-unit>
-      <trans-unit id="DefinitelyUseCreateEncryptorWithNonDefaultIV">
-        <source>Do not use CreateEncryptor with non-default IV</source>
-        <target state="new">Do not use CreateEncryptor with non-default IV</target>
-        <note />
-      </trans-unit>
-      <trans-unit id="DefinitelyUseCreateEncryptorWithNonDefaultIVMessage">
-        <source>Symmetric encryption uses non-default initialization vector, which could be potentially repeatable</source>
-        <target state="new">Symmetric encryption uses non-default initialization vector, which could be potentially repeatable</target>
-        <note />
-      </trans-unit>
-      <trans-unit id="DefinitelyUseSecureCookiesASPNetCore">
-        <source>Use Secure Cookies In ASP.Net Core</source>
-        <target state="translated">在 ASP.Net Core 中使用安全 Cookie</target>
-        <note />
-      </trans-unit>
-      <trans-unit id="DefinitelyUseSecureCookiesASPNetCoreMessage">
-        <source>Set CookieOptions.Secure = true when setting a cookie</source>
-        <target state="translated">在設定 Cookie 時設定 CookieOptions.Secure = true</target>
-        <note />
-      </trans-unit>
-      <trans-unit id="DefinitelyUseWeakKDFInsufficientIterationCount">
-        <source>Do Not Use Weak Key Derivation Function With Insufficient Iteration Count</source>
-        <target state="translated">不要使用反覆運算計數不足的弱式金鑰衍生函數 (Key Derivation Function)</target>
-        <note />
-      </trans-unit>
-      <trans-unit id="DefinitelyUseWeakKDFInsufficientIterationCountMessage">
-        <source>Use at least {0} iterations when deriving a cryptographic key from a password. By default, Rfc2898DeriveByte's IterationCount is only 1000</source>
-        <target state="translated">當從密碼衍生密碼編譯金鑰時，請至少使用 {0} 個反覆項目。根據預設，Rfc2898DeriveByte 的 IterationCount 只有 1000</target>
-        <note />
-      </trans-unit>
-      <trans-unit id="DeprecatedSslProtocolsDescription">
-        <source>Older protocol versions of Transport Layer Security (TLS) are less secure than TLS 1.2 and TLS 1.3, and are more likely to have new vulnerabilities. Avoid older protocol versions to minimize risk.</source>
-        <target state="translated">較舊的通訊協定版本的傳輸層安全性 (TLS) 比 TLS 1.2 和 TLS 1.3 不安全，而且更可能有新的弱點。請避免較舊的通訊協定版本，以將風險降至最低。</target>
-        <note />
-      </trans-unit>
-      <trans-unit id="DeprecatedSslProtocolsMessage">
-        <source>Transport Layer Security protocol version '{0}' is deprecated.  Use 'None' to let the Operating System choose a version.</source>
-        <target state="translated">傳輸層安全性通訊協定版本 '{0}' 已淘汰。請使用 'None' 讓作業系統選擇版本。</target>
-        <note />
-      </trans-unit>
-      <trans-unit id="DeprecatedSslProtocolsTitle">
-        <source>Do not use deprecated SslProtocols values</source>
-        <target state="translated">不要使用已淘汰的 SslProtocols 值</target>
-        <note />
-      </trans-unit>
-      <trans-unit id="DisposableFieldsShouldBeDisposedDescription">
-        <source>A type that implements System.IDisposable declares fields that are of types that also implement IDisposable. The Dispose method of the field is not called by the Dispose method of the declaring type. To fix a violation of this rule, call Dispose on fields that are of types that implement IDisposable if you are responsible for allocating and releasing the unmanaged resources held by the field.</source>
-        <target state="translated">實作 System.IDisposable 的類型，宣告的欄位會是也實作 IDisposable 的類型。該欄位的 Dispose 方法，並非由宣告類型的 Dispose 方法呼叫。若要修正此規則違規，如果由您負責配置及釋放由該欄位所保留的非受控資源，則請在會實作 IDisposable 的欄位類型欄位上，呼叫 Dispose。</target>
-        <note />
-      </trans-unit>
-      <trans-unit id="DisposableFieldsShouldBeDisposedMessage">
-        <source>'{0}' contains field '{1}' that is of IDisposable type '{2}', but it is never disposed. Change the Dispose method on '{0}' to call Close or Dispose on this field.</source>
-        <target state="translated">'{0}' 包含 IDisposable 類型 '{2}' 的欄位 '{1}'，但從未處置過該欄位。請變更 '{0}' 上的 Dispose 方法，在此欄位上呼叫 Close 或 Dispose。</target>
-        <note />
-      </trans-unit>
-      <trans-unit id="DisposableFieldsShouldBeDisposedTitle">
-        <source>Disposable fields should be disposed</source>
-        <target state="translated">可處置的欄位應受到處置</target>
-        <note />
-      </trans-unit>
-      <trans-unit id="DisposableTypesShouldDeclareFinalizerDescription">
-        <source>A type that implements System.IDisposable and has fields that suggest the use of unmanaged resources does not implement a finalizer, as described by Object.Finalize.</source>
-        <target state="translated">實作 System.IDisposable 且有欄位會建議使用非受控資源的類型，不會實作完成項 (如 Object.Finalize 所述)。</target>
-        <note />
-      </trans-unit>
-      <trans-unit id="DisposableTypesShouldDeclareFinalizerMessage">
-        <source>Disposable types should declare finalizer</source>
-        <target state="translated">可處置的類型應宣告完成項</target>
-        <note />
-      </trans-unit>
-      <trans-unit id="DisposableTypesShouldDeclareFinalizerTitle">
-        <source>Disposable types should declare finalizer</source>
-        <target state="translated">可處置的類型應宣告完成項</target>
-        <note />
-      </trans-unit>
-      <trans-unit id="DisposeMethodsShouldCallBaseClassDisposeDescription">
-        <source>A type that implements System.IDisposable inherits from a type that also implements IDisposable. The Dispose method of the inheriting type does not call the Dispose method of the parent type. To fix a violation of this rule, call base.Dispose in your Dispose method.</source>
-        <target state="translated">實作 System.IDisposable 的類型，會繼承自也實作 IDisposable 的類型。但繼承類型的 Dispose 方法，並未呼叫父類型的 Dispose 方法。若要修正此規則違規，請在 Dispose 方法中呼叫 base.Dispose。</target>
-        <note />
-      </trans-unit>
-      <trans-unit id="DisposeMethodsShouldCallBaseClassDisposeMessage">
-        <source>Ensure that method '{0}' calls '{1}' in all possible control flow paths.</source>
-        <target state="translated">確認方法 '{0}' 呼叫了所有可能的控制流程路徑中的 '{1}'。</target>
-        <note />
-      </trans-unit>
-      <trans-unit id="DisposeMethodsShouldCallBaseClassDisposeTitle">
-        <source>Dispose methods should call base class dispose</source>
-        <target state="translated">Dispose 方法應該呼叫基底類別處置</target>
-        <note />
-      </trans-unit>
-      <trans-unit id="DisposeObjectsBeforeLosingScopeDescription">
-        <source>If a disposable object is not explicitly disposed before all references to it are out of scope, the object will be disposed at some indeterminate time when the garbage collector runs the finalizer of the object. Because an exceptional event might occur that will prevent the finalizer of the object from running, the object should be explicitly disposed instead.</source>
-        <target state="translated">如果未在可處置物件的所有參考都超出範圍前明確處置掉該物件，則該物件將在記憶體回收行程執行該物件的完成項時，於某個不定時間被處置掉。因為可能發生例外事件，導致物件的完成項無法執行，所以應改為明確處置掉物件。</target>
-        <note />
-      </trans-unit>
-      <trans-unit id="DisposeObjectsBeforeLosingScopeMayBeDisposedMessage">
-        <source>Use recommended dispose pattern to ensure that object created by '{0}' is disposed on all paths. If possible, wrap the creation within a 'using' statement or a 'using' declaration. Otherwise, use a try-finally pattern, with a dedicated local variable declared before the try region and an unconditional Dispose invocation on non-null value in the 'finally' region, say 'x?.Dispose()'. If the object is explicitly disposed within the try region or the dispose ownership is transfered to another object or method, assign 'null' to the local variable just after such an operation to prevent double dispose in 'finally'.</source>
-        <target state="translated">請使用建議的處置模式，確認會在所有路徑上，處置由 '{0}' 所建立的物件。在可能的情況下，請將建立包在 'using' 陳述式或 'using' 宣告內。否則，請使用 try-finally 模式，同時在 try 區域之前先宣告專用的區域變數，並在 'finally' 區域中的非 null 值上，設定無條件 Dispose 引動過程，比如 'x?.Dispose()'。如果 try 區域內已明確地處置了該物件，或是處置擁有權已轉移到另一個物件或方法，則請在這類作業之後，對區域變數指派 'null'，以避免在 'finally' 中發生雙重處置。</target>
-        <note />
-      </trans-unit>
-      <trans-unit id="DisposeObjectsBeforeLosingScopeMayBeDisposedOnExceptionPathsMessage">
-        <source>Use recommended dispose pattern to ensure that object created by '{0}' is disposed on all exception paths. If possible, wrap the creation within a 'using' statement or a 'using' declaration. Otherwise, use a try-finally pattern, with a dedicated local variable declared before the try region and an unconditional Dispose invocation on non-null value in the 'finally' region, say 'x?.Dispose()'. If the object is explicitly disposed within the try region or the dispose ownership is transfered to another object or method, assign 'null' to the local variable just after such an operation to prevent double dispose in 'finally'.</source>
-        <target state="translated">請使用建議的處置模式，確認會在所有例外狀況路徑上，處置由 '{0}' 所建立的物件。在可能的情況下，請將建立包在 'using' 陳述式或 'using' 宣告內。否則，請使用 try-finally 模式，同時在 try 區域之前先宣告專用的區域變數，並在 'finally' 區域中的非 null 值上，設定無條件 Dispose 引動過程，比如 'x?.Dispose()'。如果 try 區域內已明確地處置了該物件，或是處置擁有權已轉移到另一個物件或方法，則請在這類作業之後，對區域變數指派 'null'，以避免在 'finally' 中發生雙重處置。</target>
-        <note />
-      </trans-unit>
-      <trans-unit id="DisposeObjectsBeforeLosingScopeNotDisposedMessage">
-        <source>Call System.IDisposable.Dispose on object created by '{0}' before all references to it are out of scope.</source>
-        <target state="translated">在 '{0}' 所建立的物件上，於所有參考 System.IDisposable.Dispose 的項目前呼叫它，超出範圍。</target>
-        <note />
-      </trans-unit>
-      <trans-unit id="DisposeObjectsBeforeLosingScopeNotDisposedOnExceptionPathsMessage">
-        <source>Object created by '{0}' is not disposed along all exception paths. Call System.IDisposable.Dispose on the object before all references to it are out of scope.</source>
-        <target state="translated">由 {0} 所建立的物件，並非隨著所有例外狀況路徑處置。於物件的所有參考之前呼叫 System.IDisposable.Dispose，超出範圍。</target>
-        <note />
-      </trans-unit>
-      <trans-unit id="DisposeObjectsBeforeLosingScopeTitle">
-        <source>Dispose objects before losing scope</source>
-        <target state="translated">必須在超出範圍前處置物件</target>
-        <note />
-      </trans-unit>
-      <trans-unit id="DoNotAddArchiveItemPathToTheTargetFileSystemPath">
-        <source>Do Not Add Archive Item's Path To The Target File System Path</source>
-        <target state="translated">請勿將封存項目的路徑新增到目標檔案系統路徑</target>
-        <note />
-      </trans-unit>
-      <trans-unit id="DoNotAddArchiveItemPathToTheTargetFileSystemPathDescription">
-        <source>When extracting files from an archive and using the archive item's path, check if the path is safe. Archive path can be relative and can lead to file system access outside of the expected file system target path, leading to malicious config changes and remote code execution via lay-and-wait technique.</source>
-        <target state="translated">從封存擷取檔案並使用封存項目的路徑時，請檢查路徑是否安全。封存路徑可以是相對路徑，可能導致從預期的檔案系統目標路徑外存取檔案系統，從而引發透過偷襲技術進行的惡意組態變更及遠端程式碼執行。</target>
-        <note />
-      </trans-unit>
-      <trans-unit id="DoNotAddArchiveItemPathToTheTargetFileSystemPathMessage">
-        <source>When creating path for '{0} in method {1}' from relative archive item path to extract file and the source is an untrusted zip archive, make sure to sanitize relative archive item path '{2} in method {3}'</source>
-        <target state="translated">在從相對封存項目路徑建立「方法 {1} 中的 {0}」路徑以擷取檔案，而且來源是未受信任的 ZIP 封存時，請務必處理相對封存項目路徑「方法 {3} 中的 {2}」</target>
-        <note />
-      </trans-unit>
-      <trans-unit id="DoNotAddSchemaByURL">
-        <source>Do Not Add Schema By URL</source>
-        <target state="translated">請勿利用 URL 新增結構描述</target>
-        <note />
-      </trans-unit>
-      <trans-unit id="DoNotAddSchemaByURLDescription">
-        <source>This overload of XmlSchemaCollection.Add method internally enables DTD processing on the XML reader instance used, and uses UrlResolver for resolving external XML entities. The outcome is information disclosure. Content from file system or network shares for the machine processing the XML can be exposed to attacker. In addition, an attacker can use this as a DoS vector.</source>
-        <target state="translated">XmlSchemaCollection.Add 方法的此項多載，會在使用的 XML 讀取器執行個體上，從內部啟用 DTD 處理，然後使用 UrlResolver 解析外部 XML 實體。而結果就是會導致資訊外洩。攻擊者有可能會看到來自檔案系統或網路共用要進行機器處理 XML 的內容。此外，攻擊者也可將其用作為 DoS 向量。</target>
-        <note />
-      </trans-unit>
-      <trans-unit id="DoNotAddSchemaByURLMessage">
-        <source>This overload of the Add method is potentially unsafe because it may resolve dangerous external references</source>
-        <target state="translated">因為 Add 方法的此項多載可能解析了危險的外部參考，而有可能不安全</target>
-        <note />
-      </trans-unit>
-      <trans-unit id="DoNotCallDangerousMethodsInDeserialization">
-        <source>Do Not Call Dangerous Methods In Deserialization</source>
-        <target state="translated">不要在還原序列化期間呼叫危險的方法</target>
-        <note />
-      </trans-unit>
-      <trans-unit id="DoNotCallDangerousMethodsInDeserializationDescription">
-        <source>Insecure Deserialization is a vulnerability which occurs when untrusted data is used to abuse the logic of an application, inflict a Denial-of-Service (DoS) attack, or even execute arbitrary code upon it being deserialized. It’s frequently possible for malicious users to abuse these deserialization features when the application is deserializing untrusted data which is under their control. Specifically, invoke dangerous methods in the process of deserialization. Successful insecure deserialization attacks could allow an attacker to carry out attacks such as DoS attacks, authentication bypasses, and remote code execution.</source>
-        <target state="translated">不安全的還原序列化是一種弱點，會在有人使用未受信任的資料來不當使用應用程式的邏輯、發動拒絕服務的攻擊 (DoS)，甚至是在任何程式碼的還原序列化期間執行該程式碼時出現。惡意使用者經常會在應用程式將他們控制的未受信任資料還原序列化時，濫用這些還原序列化功能 (基本上就是在還原序列化期間叫用危險的方法)。不安全的還原序列化攻擊一旦成功，攻擊者就有機會發動後續攻擊，例如 DoS 攻擊、驗證略過和遠端程式碼執行。</target>
-        <note />
-      </trans-unit>
-      <trans-unit id="DoNotCallDangerousMethodsInDeserializationMessage">
-        <source>When deserializing an instance of class {0}, method {1} can call dangerous method {2}.</source>
-        <target state="translated">將類別 {0} 的執行個體還原序列化時，方法 {1} 可以呼叫危險的方法 {2}。</target>
-        <note />
-      </trans-unit>
-      <trans-unit id="DoNotCallOverridableMethodsInConstructorsDescription">
-        <source>When a constructor calls a virtual method, the constructor for the instance that invokes the method may not have executed.</source>
-        <target state="translated">當建構函式呼叫虛擬方法時，可能尚未執行叫用方法之執行個體的建構函式。</target>
-        <note />
-      </trans-unit>
-      <trans-unit id="DoNotCallOverridableMethodsInConstructorsMessage">
-        <source>Do not call overridable methods in constructors</source>
-        <target state="translated">請勿呼叫建構函式中的可覆寫方法</target>
-        <note />
-      </trans-unit>
-      <trans-unit id="DoNotCallOverridableMethodsInConstructorsTitle">
-        <source>Do not call overridable methods in constructors</source>
-        <target state="translated">請勿呼叫建構函式中的可覆寫方法</target>
-        <note />
-      </trans-unit>
-      <trans-unit id="DoNotCallToImmutableCollectionOnAnImmutableCollectionValueMessage">
-        <source>Do not call {0} on an {1} value</source>
-        <target state="translated">請勿對 {1} 值呼叫 {0}</target>
-        <note />
-      </trans-unit>
-      <trans-unit id="DoNotCallToImmutableCollectionOnAnImmutableCollectionValueTitle">
-        <source>Do not call ToImmutableCollection on an ImmutableCollection value</source>
-        <target state="translated">請勿對 ImmutableCollection 值呼叫 TolmmutableCollection</target>
-        <note />
-      </trans-unit>
-      <trans-unit id="DoNotCatchCorruptedStateExceptionsInGeneralHandlersDescription">
-        <source>Do not author general catch handlers in code that receives corrupted state exceptions.</source>
-        <target state="translated">請勿在接收損毀狀態例外狀況的程式碼中，撰寫一般的 catch 處理常式。</target>
-        <note />
-      </trans-unit>
-      <trans-unit id="DoNotCatchCorruptedStateExceptionsInGeneralHandlersMessage">
-        <source>Do not catch corrupted state exceptions in general handlers.</source>
-        <target state="translated">請勿在一般處理常式中擷取損毀狀態例外狀況。</target>
-        <note />
-      </trans-unit>
-      <trans-unit id="DoNotCatchCorruptedStateExceptionsInGeneralHandlersTitle">
-        <source>Do not catch corrupted state exceptions in general handlers.</source>
-        <target state="translated">請勿在一般處理常式中擷取損毀狀態例外狀況。</target>
-        <note />
-      </trans-unit>
-      <trans-unit id="DoNotCreateTasksWithoutPassingATaskSchedulerDescription">
-        <source>Do not create tasks unless you are using one of the overloads that takes a TaskScheduler. The default is to schedule on TaskScheduler.Current, which would lead to deadlocks. Either use TaskScheduler.Default to schedule on the thread pool, or explicitly pass TaskScheduler.Current to make your intentions clear.</source>
-        <target state="translated">建立工作時，請務必使用採用 TaskScheduler 的其中一個多載。預設會在 TaskScheduler.Current 上排程，但如此會造成死結。您可以使用 TaskScheduler.Default 在執行緒集區上進行排程，或明確傳遞 TaskScheduler.Current 以讓目的更加明確。</target>
-        <note />
-      </trans-unit>
-      <trans-unit id="DoNotCreateTasksWithoutPassingATaskSchedulerMessage">
-        <source>Do not create tasks without passing a TaskScheduler</source>
-        <target state="translated">建立工作時請務必傳遞 TaskScheduler</target>
-        <note />
-      </trans-unit>
-      <trans-unit id="DoNotCreateTasksWithoutPassingATaskSchedulerTitle">
-        <source>Do not create tasks without passing a TaskScheduler</source>
-        <target state="translated">建立工作時請務必傳遞 TaskScheduler</target>
-        <note />
-      </trans-unit>
-      <trans-unit id="DoNotDisableCertificateValidation">
-        <source>Do Not Disable Certificate Validation</source>
-        <target state="translated">請勿停用憑證驗證</target>
-        <note />
-      </trans-unit>
-      <trans-unit id="DoNotDisableCertificateValidationDescription">
-        <source>A certificate can help authenticate the identity of the server. Clients should validate the server certificate to ensure requests are sent to the intended server. If the ServerCertificateValidationCallback always returns 'true', any certificate will pass validation.</source>
-        <target state="translated">憑證可協助驗證伺服器的身分識別。用戶端應該驗證伺服器憑證來確保要求會傳送到正確的伺服器。如果 ServerCertificateValidationCallback 一律傳回 'true'，則所有憑證都會通過驗證。</target>
-        <note />
-      </trans-unit>
-      <trans-unit id="DoNotDisableCertificateValidationMessage">
-        <source>The ServerCertificateValidationCallback is set to a function that accepts any server certificate, by always returning true. Ensure that server certificates are validated to verify the identity of the server receiving requests.</source>
-        <target state="translated">ServerCertificateValidationCallback 已設定為會一律傳回 true 來接受所有伺服器憑證的函式。請確保伺服器憑證經過驗證，以驗證收到要求之伺服器的身分識別。</target>
-        <note />
-      </trans-unit>
-      <trans-unit id="DoNotDisableHttpClientCRLCheckDescription">
-        <source>Using HttpClient without providing a platform specific handler (WinHttpHandler or CurlHandler or HttpClientHandler) where the CheckCertificateRevocationList property is set to true, will allow revoked certificates to be accepted by the HttpClient as valid.</source>
-        <target state="new">Using HttpClient without providing a platform specific handler (WinHttpHandler or CurlHandler or HttpClientHandler) where the CheckCertificateRevocationList property is set to true, will allow revoked certificates to be accepted by the HttpClient as valid.</target>
         <note />
       </trans-unit>
       <trans-unit id="DoNotDisableHTTPHeaderChecking">

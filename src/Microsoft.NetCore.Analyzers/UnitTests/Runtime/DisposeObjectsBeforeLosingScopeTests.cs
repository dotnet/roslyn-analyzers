--- conflicted
+++ resolved
@@ -2479,7 +2479,6 @@
         List<A> a = new List<A>() { new A() };   // TODO: https://github.com/dotnet/roslyn-analyzers/issues/1577
     }
 }
-<<<<<<< HEAD
 "
                     },
                     AdditionalFiles = { (".editorconfig", editorConfigFile) }
@@ -2496,10 +2495,6 @@
             }
 
             await csharpTest.RunAsync();
-=======
-";
-            VerifyCSharp(source, editorConfigFile);
->>>>>>> 365dd929
 
             var vbTest = new VerifyVB.Test
             {
@@ -2528,7 +2523,6 @@
                 }
             };
 
-<<<<<<< HEAD
             if (disposeAnalysisKind.AreExceptionPathsEnabled())
             {
                 vbTest.ExpectedDiagnostics.AddRange(new[]
@@ -2539,9 +2533,6 @@
             }
 
             await vbTest.RunAsync();
-=======
-            VerifyBasic(source, editorConfigFile);
->>>>>>> 365dd929
         }
 
         [Theory]
@@ -2553,7 +2544,7 @@
         {
             var editorConfigFile = GetEditorConfigContent(disposeAnalysisKind);
 
-            var csharpTest = new VerifyCS.Test
+            await new VerifyCS.Test
             {
                 TestState =
                 {
@@ -2579,29 +2570,13 @@
         a[0].Dispose();
     }
 }
-<<<<<<< HEAD
 "
                     },
                     AdditionalFiles = { (".editorconfig", editorConfigFile) }
                 }
-            };
-
-            if (disposeAnalysisKind.AreExceptionPathsEnabled())
-            {
-                csharpTest.ExpectedDiagnostics.AddRange(new[]
-                {
-                    // Test0.cs(17,37): warning CA2000: Object created by 'new A()' is not disposed along all exception paths. Call System.IDisposable.Dispose on the object before all references to it are out of scope.
-                    GetCSharpNotDisposedOnExceptionPathsResultAt(17, 37, "new A()")
-                });
-            }
-
-            await csharpTest.RunAsync();
-=======
-";
-            VerifyCSharp(source, editorConfigFile);
->>>>>>> 365dd929
-
-            var vbTest = new VerifyVB.Test
+            }.RunAsync();
+
+            await new VerifyVB.Test
             {
                 TestState =
                 {
@@ -2627,20 +2602,7 @@
                     },
                     AdditionalFiles = { (".editorconfig", editorConfigFile) }
                 }
-            };
-
-<<<<<<< HEAD
-            if (disposeAnalysisKind.AreExceptionPathsEnabled())
-            {
-                vbTest.ExpectedDiagnostics.AddRange(new[]
-                {
-                    // Test0.vb(14,52): warning CA2000: Object created by 'New A()' is not disposed along all exception paths. Call System.IDisposable.Dispose on the object before all references to it are out of scope.
-                    GetBasicNotDisposedOnExceptionPathsResultAt(14, 52, "New A()")
-                });
-            }
-=======
-            VerifyBasic(source, editorConfigFile);
->>>>>>> 365dd929
+            }.RunAsync();
         }
 
         [Theory]
@@ -2652,7 +2614,7 @@
         {
             var editorConfigFile = GetEditorConfigContent(disposeAnalysisKind);
 
-            var csharpTest = new VerifyCS.Test
+            await new VerifyCS.Test
             {
                 TestState =
                 {
@@ -2678,29 +2640,13 @@
         a[i].Dispose();
     }
 }
-<<<<<<< HEAD
 "
                     },
                     AdditionalFiles = { (".editorconfig", editorConfigFile) }
                 }
-            };
-
-            if (disposeAnalysisKind.AreExceptionPathsEnabled())
-            {
-                csharpTest.ExpectedDiagnostics.AddRange(new[]
-                {
-                    // Test0.cs(17,37): warning CA2000: Object created by 'new A()' is not disposed along all exception paths. Call System.IDisposable.Dispose on the object before all references to it are out of scope.
-                    GetCSharpNotDisposedOnExceptionPathsResultAt(17, 37, "new A()")
-                });
-            }
-
-            await csharpTest.RunAsync();
-=======
-";
-            VerifyCSharp(source, editorConfigFile);
->>>>>>> 365dd929
-
-            var vbTest = new VerifyVB.Test
+            }.RunAsync();
+
+            await new VerifyVB.Test
             {
                 TestState =
                 {
@@ -2726,22 +2672,7 @@
                     },
                     AdditionalFiles = { (".editorconfig", editorConfigFile) }
                 }
-            };
-
-<<<<<<< HEAD
-            if (disposeAnalysisKind.AreExceptionPathsEnabled())
-            {
-                vbTest.ExpectedDiagnostics.AddRange(new[]
-                {
-                    // Test0.vb(14,52): warning CA2000: Object created by 'New A()' is not disposed along all exception paths. Call System.IDisposable.Dispose on the object before all references to it are out of scope.
-                    GetBasicNotDisposedOnExceptionPathsResultAt(14, 52, "New A()")
-                });
-            }
-
-            await vbTest.RunAsync();
-=======
-            VerifyBasic(source, editorConfigFile);
->>>>>>> 365dd929
+            }.RunAsync();
         }
 
         [Theory]
@@ -2753,7 +2684,7 @@
         {
             var editorConfigFile = GetEditorConfigContent(disposeAnalysisKind);
 
-            var csharpTest = new VerifyCS.Test
+            await new VerifyCS.Test
             {
                 TestState =
                 {
@@ -2812,39 +2743,13 @@
         l.Add(b);
     }
 }
-<<<<<<< HEAD
 "
                     },
                     AdditionalFiles = { (".editorconfig", editorConfigFile) }
                 }
-            };
-
-            if (disposeAnalysisKind.AreExceptionPathsEnabled())
-            {
-                // NOTE: 'new A(3)' and 'new A(4)' are not flagged as they invoke Add method defined in source which is a no-op.
-
-                var builder = new List<DiagnosticResult>();
-                if (disposeAnalysisKind.AreMayBeNotDisposedViolationsEnabled())
-                {
-                    builder.Add(
-                        // Test0.cs(42,15): warning CA2000: Use recommended dispose pattern to ensure that object created by 'new A(1)' is disposed on all exception paths. If possible, wrap the creation within a 'using' statement or a 'using' declaration. Otherwise, use a try-finally pattern, with a dedicated local variable declared before the try region and an unconditional Dispose invocation on non-null value in the 'finally' region, say 'x?.Dispose()'. If the object is explicitly disposed within the try region or the dispose ownership is transfered to another object or method, assign 'null' to the local variable just after such an operation to prevent double dispose in 'finally'.
-                        GetCSharpMayBeNotDisposedOnExceptionPathsResultAt(42, 15, "new A(1)"));
-                }
-
-                builder.Add(
-                    // Test0.cs(44,15): warning CA2000: Object created by 'new A(2)' is not disposed along all exception paths. Call System.IDisposable.Dispose on the object before all references to it are out of scope.
-                    GetCSharpNotDisposedOnExceptionPathsResultAt(44, 15, "new A(2)"));
-
-                csharpTest.ExpectedDiagnostics.AddRange(builder);
-            }
-
-            await csharpTest.RunAsync();
-=======
-";
-            VerifyCSharp(source, editorConfigFile);
->>>>>>> 365dd929
-
-            var vbTest = new VerifyVB.Test
+            }.RunAsync();
+
+            await new VerifyVB.Test
             {
                 TestState =
                 {
@@ -2915,32 +2820,7 @@
                     },
                     AdditionalFiles = { (".editorconfig", editorConfigFile) }
                 }
-            };
-
-<<<<<<< HEAD
-            if (disposeAnalysisKind.AreExceptionPathsEnabled())
-            {
-                // NOTE: 'new A(3)' and 'new A(4)' are not flagged as they invoke Add method defined in source which is a no-op.
-
-                var builder = new List<DiagnosticResult>();
-                if (disposeAnalysisKind.AreMayBeNotDisposedViolationsEnabled())
-                {
-                    builder.Add(
-                        // Test0.vb(51,15): warning CA2000: Use recommended dispose pattern to ensure that object created by 'New A(1)' is disposed on all exception paths. If possible, wrap the creation within a 'using' statement or a 'using' declaration. Otherwise, use a try-finally pattern, with a dedicated local variable declared before the try region and an unconditional Dispose invocation on non-null value in the 'finally' region, say 'x?.Dispose()'. If the object is explicitly disposed within the try region or the dispose ownership is transfered to another object or method, assign 'null' to the local variable just after such an operation to prevent double dispose in 'finally'.
-                        GetBasicMayBeNotDisposedOnExceptionPathsResultAt(51, 15, "New A(1)"));
-                }
-
-                builder.Add(
-                    // Test0.vb(53,22): warning CA2000: Object created by 'New A(2)' is not disposed along all exception paths. Call System.IDisposable.Dispose on the object before all references to it are out of scope.
-                    GetBasicNotDisposedOnExceptionPathsResultAt(53, 22, "New A(2)"));
-
-                vbTest.ExpectedDiagnostics.AddRange(builder);
-            }
-
-            await vbTest.RunAsync();
-=======
-            VerifyBasic(source, editorConfigFile);
->>>>>>> 365dd929
+            }.RunAsync();
         }
 
         [Theory]
@@ -2952,7 +2832,7 @@
         {
             var editorConfigFile = GetEditorConfigContent(disposeAnalysisKind);
 
-            var csharpTest = new VerifyCS.Test
+            await new VerifyCS.Test
             {
                 TestState =
                 {
@@ -3012,45 +2892,13 @@
         builder.Add(a3);
     }
 }
-<<<<<<< HEAD
 "
                     },
                     AdditionalFiles = { (".editorconfig", editorConfigFile) }
                 }
-            };
-
-            if (disposeAnalysisKind.AreExceptionPathsEnabled())
-            {
-                var builder = new List<DiagnosticResult>();
-                if (disposeAnalysisKind.AreMayBeNotDisposedViolationsEnabled())
-                {
-                    builder.AddRange(new[]
-                    {
-                        // NOTE: 'new A(1)' and 'new A(2)' are not flagged as they invoke Add method defined in source which is a no-op.
-
-                        // Test0.cs(45,21): warning CA2000: Use recommended dispose pattern to ensure that object created by 'new A(3)' is disposed on all exception paths. If possible, wrap the creation within a 'using' statement or a 'using' declaration. Otherwise, use a try-finally pattern, with a dedicated local variable declared before the try region and an unconditional Dispose invocation on non-null value in the 'finally' region, say 'x?.Dispose()'. If the object is explicitly disposed within the try region or the dispose ownership is transfered to another object or method, assign 'null' to the local variable just after such an operation to prevent double dispose in 'finally'.
-                        GetCSharpMayBeNotDisposedOnExceptionPathsResultAt(45, 21, "new A(3)"),
-                        // Test0.cs(46,16): warning CA2000: Use recommended dispose pattern to ensure that object created by 'new A(4)' is disposed on all exception paths. If possible, wrap the creation within a 'using' statement or a 'using' declaration. Otherwise, use a try-finally pattern, with a dedicated local variable declared before the try region and an unconditional Dispose invocation on non-null value in the 'finally' region, say 'x?.Dispose()'. If the object is explicitly disposed within the try region or the dispose ownership is transfered to another object or method, assign 'null' to the local variable just after such an operation to prevent double dispose in 'finally'.
-                        GetCSharpMayBeNotDisposedOnExceptionPathsResultAt(46, 16, "new A(4)"),
-                        // Test0.cs(50,21): warning CA2000: Use recommended dispose pattern to ensure that object created by 'new A(5)' is disposed on all exception paths. If possible, wrap the creation within a 'using' statement or a 'using' declaration. Otherwise, use a try-finally pattern, with a dedicated local variable declared before the try region and an unconditional Dispose invocation on non-null value in the 'finally' region, say 'x?.Dispose()'. If the object is explicitly disposed within the try region or the dispose ownership is transfered to another object or method, assign 'null' to the local variable just after such an operation to prevent double dispose in 'finally'.
-                        GetCSharpMayBeNotDisposedOnExceptionPathsResultAt(50, 21, "new A(5)"),
-                    });
-                }
-
-                builder.Add(
-                    // Test0.cs(51,16): warning CA2000: Object created by 'new A(6)' is not disposed along all exception paths. Call System.IDisposable.Dispose on the object before all references to it are out of scope.
-                    GetCSharpNotDisposedOnExceptionPathsResultAt(51, 16, "new A(6)"));
-
-                csharpTest.ExpectedDiagnostics.AddRange(builder);
-            }
-
-            await csharpTest.RunAsync();
-=======
-";
-            VerifyCSharp(source, editorConfigFile);
->>>>>>> 365dd929
-
-            var vbTest = new VerifyVB.Test
+            }.RunAsync();
+
+            await new VerifyVB.Test
             {
                 TestState =
                 {
@@ -3114,38 +2962,7 @@
                     },
                     AdditionalFiles = { (".editorconfig", editorConfigFile) }
                 }
-            };
-
-<<<<<<< HEAD
-            if (disposeAnalysisKind.AreExceptionPathsEnabled())
-            {
-                var builder = new List<DiagnosticResult>();
-                if (disposeAnalysisKind.AreMayBeNotDisposedViolationsEnabled())
-                {
-                    builder.AddRange(new[]
-                    {
-                        // NOTE: 'New A(1)' and 'New A(2)' are not flagged as they invoke Add method defined in source which is a no-op.
-
-                        // Test0.vb(46,21): warning CA2000: Use recommended dispose pattern to ensure that object created by 'New A(3)' is disposed on all exception paths. If possible, wrap the creation within a 'using' statement or a 'using' declaration. Otherwise, use a try-finally pattern, with a dedicated local variable declared before the try region and an unconditional Dispose invocation on non-null value in the 'finally' region, say 'x?.Dispose()'. If the object is explicitly disposed within the try region or the dispose ownership is transfered to another object or method, assign 'null' to the local variable just after such an operation to prevent double dispose in 'finally'.
-                        GetBasicMayBeNotDisposedOnExceptionPathsResultAt(46, 21, "New A(3)"),
-                        // Test0.vb(47,23): warning CA2000: Use recommended dispose pattern to ensure that object created by 'New A(4)' is disposed on all exception paths. If possible, wrap the creation within a 'using' statement or a 'using' declaration. Otherwise, use a try-finally pattern, with a dedicated local variable declared before the try region and an unconditional Dispose invocation on non-null value in the 'finally' region, say 'x?.Dispose()'. If the object is explicitly disposed within the try region or the dispose ownership is transfered to another object or method, assign 'null' to the local variable just after such an operation to prevent double dispose in 'finally'.
-                        GetBasicMayBeNotDisposedOnExceptionPathsResultAt(47, 23, "New A(4)"),
-                        // Test0.vb(51,21): warning CA2000: Use recommended dispose pattern to ensure that object created by 'New A(5)' is disposed on all exception paths. If possible, wrap the creation within a 'using' statement or a 'using' declaration. Otherwise, use a try-finally pattern, with a dedicated local variable declared before the try region and an unconditional Dispose invocation on non-null value in the 'finally' region, say 'x?.Dispose()'. If the object is explicitly disposed within the try region or the dispose ownership is transfered to another object or method, assign 'null' to the local variable just after such an operation to prevent double dispose in 'finally'.
-                        GetBasicMayBeNotDisposedOnExceptionPathsResultAt(51, 21, "New A(5)")
-                    });
-                }
-
-                builder.Add(
-                    // Test0.vb(52,23): warning CA2000: Object created by 'New A(6)' is not disposed along all exception paths. Call System.IDisposable.Dispose on the object before all references to it are out of scope.
-                    GetBasicNotDisposedOnExceptionPathsResultAt(52, 23, "New A(6)"));
-
-                vbTest.ExpectedDiagnostics.AddRange(builder);
-            }
-
-            await vbTest.RunAsync();
-=======
-            VerifyBasic(source, editorConfigFile);
->>>>>>> 365dd929
+            }.RunAsync();
         }
 
         [Fact]

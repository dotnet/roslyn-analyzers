--- conflicted
+++ resolved
@@ -11078,8 +11078,63 @@
             GetCSharpResultAt(31, 28, "CreateMyDisposable()"));
         }
 
-        [Fact]
-<<<<<<< HEAD
+        [WorkItem(2782, "https://github.com/dotnet/roslyn-analyzers/issues/2782")]
+        public void DisposableObject_CoalesceAssignment_NotDisposed_Diagnostic()
+        {
+            VerifyCSharp(@"
+using System.Collections.Generic;
+using System.IO;
+
+namespace ConsoleApp1
+{
+    class Program
+    {
+        static void Main(string[] args)
+        {
+        }
+
+        internal void RunDotNetNewAsync(
+            string fileName,
+            IDictionary<string, string> environmentVariables = null)
+        {
+            environmentVariables ??= new Dictionary<string, string>();
+            var f = File.Open(fileName, FileMode.Open);
+        }
+    }
+}", parseOptions: new CSharpParseOptions(CSharpLanguageVersion.CSharp8), expected:
+            // Test0.cs(18,21): warning CA2000: Call System.IDisposable.Dispose on object created by 'File.Open(fileName, FileMode.Open)' before all references to it are out of scope.
+            GetCSharpResultAt(18, 21, "File.Open(fileName, FileMode.Open)"));
+        }
+
+        [Fact]
+        [WorkItem(2782, "https://github.com/dotnet/roslyn-analyzers/issues/2782")]
+        public void DisposableObject_CoalesceAssignment_NotDisposed_Diagnostic_02()
+        {
+            VerifyCSharp(@"
+using System.Collections.Generic;
+using System.IO;
+
+namespace ConsoleApp1
+{
+    class Program
+    {
+        static void Main(string[] args)
+        {
+        }
+
+        internal void RunDotNetNewAsync(
+            string fileName,
+            FileStream f = null)
+        {
+            f ??= File.Open(fileName, FileMode.Open);
+        }
+    }
+}", parseOptions: new CSharpParseOptions(CSharpLanguageVersion.CSharp8), expected:
+            // Test0.cs(17,19): warning CA2000: Call System.IDisposable.Dispose on object created by 'File.Open(fileName, FileMode.Open)' before all references to it are out of scope.
+            GetCSharpResultAt(17, 19, "File.Open(fileName, FileMode.Open)"));
+        }
+
+        [Fact]
         [WorkItem(2746, "https://github.com/dotnet/roslyn-analyzers/issues/2746")]
         public void DisposableObject_FieldAsOutArgument_NotDisposed_NoDiagnostic()
         {
@@ -11189,62 +11244,6 @@
         Interlocked.CompareExchange(ref field1, temp, null);
     }
 }", editorConfigFile);
-=======
-        [WorkItem(2782, "https://github.com/dotnet/roslyn-analyzers/issues/2782")]
-        public void DisposableObject_CoalesceAssignment_NotDisposed_Diagnostic()
-        {
-            VerifyCSharp(@"
-using System.Collections.Generic;
-using System.IO;
-
-namespace ConsoleApp1
-{
-    class Program
-    {
-        static void Main(string[] args)
-        {
-        }
-
-        internal void RunDotNetNewAsync(
-            string fileName,
-            IDictionary<string, string> environmentVariables = null)
-        {
-            environmentVariables ??= new Dictionary<string, string>();
-            var f = File.Open(fileName, FileMode.Open);
-        }
-    }
-}", parseOptions: new CSharpParseOptions(CSharpLanguageVersion.CSharp8), expected:
-            // Test0.cs(18,21): warning CA2000: Call System.IDisposable.Dispose on object created by 'File.Open(fileName, FileMode.Open)' before all references to it are out of scope.
-            GetCSharpResultAt(18, 21, "File.Open(fileName, FileMode.Open)"));
-        }
-
-        [Fact]
-        [WorkItem(2782, "https://github.com/dotnet/roslyn-analyzers/issues/2782")]
-        public void DisposableObject_CoalesceAssignment_NotDisposed_Diagnostic_02()
-        {
-            VerifyCSharp(@"
-using System.Collections.Generic;
-using System.IO;
-
-namespace ConsoleApp1
-{
-    class Program
-    {
-        static void Main(string[] args)
-        {
-        }
-
-        internal void RunDotNetNewAsync(
-            string fileName,
-            FileStream f = null)
-        {
-            f ??= File.Open(fileName, FileMode.Open);
-        }
-    }
-}", parseOptions: new CSharpParseOptions(CSharpLanguageVersion.CSharp8), expected:
-            // Test0.cs(17,19): warning CA2000: Call System.IDisposable.Dispose on object created by 'File.Open(fileName, FileMode.Open)' before all references to it are out of scope.
-            GetCSharpResultAt(17, 19, "File.Open(fileName, FileMode.Open)"));
->>>>>>> 4d5d279a
         }
     }
 }
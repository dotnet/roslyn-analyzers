--- conflicted
+++ resolved
@@ -1,47 +1,18 @@
 // Copyright (c) Microsoft.  All Rights Reserved.  Licensed under the Apache License, Version 2.0.  See License.txt in the project root for license information.
 
-<<<<<<< HEAD
-using Microsoft.CodeAnalysis.CodeFixes;
-using Microsoft.CodeAnalysis.Diagnostics;
-using Test.Utilities;
-=======
 using System.Threading.Tasks;
->>>>>>> b489d414
 using Xunit;
 using VerifyCS = Test.Utilities.CSharpCodeFixVerifier<
     Microsoft.NetCore.Analyzers.Runtime.DoNotUseEnumerableMethodsOnIndexableCollectionsInsteadUseTheCollectionDirectlyAnalyzer,
-    Microsoft.NetCore.CSharp.Analyzers.Runtime.CSharpDoNotUseEnumerableMethodsOnIndexableCollectionsInsteadUseTheCollectionDirectlyFixer>;
+    Microsoft.NetCore.Analyzers.Runtime.DoNotUseEnumerableMethodsOnIndexableCollectionsInsteadUseTheCollectionDirectlyFixer>;
 using VerifyVB = Test.Utilities.VisualBasicCodeFixVerifier<
     Microsoft.NetCore.Analyzers.Runtime.DoNotUseEnumerableMethodsOnIndexableCollectionsInsteadUseTheCollectionDirectlyAnalyzer,
-    Microsoft.NetCore.VisualBasic.Analyzers.Runtime.BasicDoNotUseEnumerableMethodsOnIndexableCollectionsInsteadUseTheCollectionDirectlyFixer>;
+    Microsoft.NetCore.Analyzers.Runtime.DoNotUseEnumerableMethodsOnIndexableCollectionsInsteadUseTheCollectionDirectlyFixer>;
 
 namespace Microsoft.NetCore.Analyzers.Runtime.UnitTests
 {
     public class DoNotUseEnumerableMethodsOnIndexableCollectionsInsteadUseTheCollectionDirectlyFixerTests
     {
-<<<<<<< HEAD
-        protected override DiagnosticAnalyzer GetBasicDiagnosticAnalyzer()
-        {
-            return new DoNotUseEnumerableMethodsOnIndexableCollectionsInsteadUseTheCollectionDirectlyAnalyzer();
-        }
-
-        protected override DiagnosticAnalyzer GetCSharpDiagnosticAnalyzer()
-        {
-            return new DoNotUseEnumerableMethodsOnIndexableCollectionsInsteadUseTheCollectionDirectlyAnalyzer();
-        }
-
-        protected override CodeFixProvider GetBasicCodeFixProvider()
-        {
-            return new DoNotUseEnumerableMethodsOnIndexableCollectionsInsteadUseTheCollectionDirectlyFixer();
-        }
-
-        protected override CodeFixProvider GetCSharpCodeFixProvider()
-        {
-            return new DoNotUseEnumerableMethodsOnIndexableCollectionsInsteadUseTheCollectionDirectlyFixer();
-        }
-
-=======
->>>>>>> b489d414
         [Fact]
         public async Task CA1826FixEnumerableFirstExtensionCallCSharp()
         {
@@ -95,10 +66,9 @@
         }
 
         [Fact]
-<<<<<<< HEAD
-        public void CA1826FixEnumerableFirstExtensionCallBasic()
-        {
-            VerifyBasicFix(@"
+        public async Task CA1826FixEnumerableFirstExtensionCallBasic()
+        {
+            await VerifyVB.VerifyCodeFixAsync(@"
 Imports System
 Imports System.Collections.Generic
 #Disable Warning BC50001 'Unused import statement
@@ -109,10 +79,10 @@
     Sub M()
         Dim list = GetList()
         Dim matrix = {list}
-        Dim f1 = list.First()
-        Dim f2 = GetList().First()
-        Dim f3 = matrix(0).First()
-        Console.WriteLine(list.First())
+        Dim f1 = [|list.First()|]
+        Dim f2 = [|GetList().First()|]
+        Dim f3 = [|matrix(0).First()|]
+        Console.WriteLine([|list.First()|])
     End Sub
 
     Function GetList() As IReadOnlyList(Of Integer)
@@ -144,10 +114,7 @@
         }
 
         [Fact]
-        public void CA1826FixEnumerableFirstStaticCallCSharp()
-=======
         public async Task CA1826FixEnumerableFirstStaticCallCSharp()
->>>>>>> b489d414
         {
             await VerifyCS.VerifyCodeFixAsync(@"
 using System;
@@ -199,10 +166,9 @@
         }
 
         [Fact]
-<<<<<<< HEAD
-        public void CA1826FixEnumerableFirstStaticCallBasic()
-        {
-            VerifyBasicFix(@"
+        public async Task CA1826FixEnumerableFirstStaticCallBasic()
+        {
+            await VerifyVB.VerifyCodeFixAsync(@"
 Imports System
 Imports System.Collections.Generic
 #Disable Warning BC50001 'Unused import statement
@@ -213,10 +179,10 @@
     Sub M()
         Dim list = GetList()
         Dim matrix = {list}
-        Dim f1 = Enumerable.First(list)
-        Dim f2 = Enumerable.First(GetList())
-        Dim f3 = Enumerable.First(matrix(0))
-        Console.WriteLine(Enumerable.First(list))
+        Dim f1 = [|Enumerable.First(list)|]
+        Dim f2 = [|Enumerable.First(GetList())|]
+        Dim f3 = [|Enumerable.First(matrix(0))|]
+        Console.WriteLine([|Enumerable.First(list)|])
     End Sub
 
     Function GetList() As IReadOnlyList(Of Integer)
@@ -248,10 +214,7 @@
         }
 
         [Fact]
-        public void CA1826FixEnumerableFirstMethodChainCallCSharp()
-=======
         public async Task CA1826FixEnumerableFirstMethodChainCallCSharp()
->>>>>>> b489d414
         {
             await VerifyCS.VerifyCodeFixAsync(@"
 using System.Collections.Generic;

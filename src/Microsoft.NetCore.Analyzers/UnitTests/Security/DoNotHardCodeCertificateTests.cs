﻿// Copyright (c) Microsoft.  All Rights Reserved.  Licensed under the Apache License, Version 2.0.  See License.txt in the project root for license information.

using System.Collections.Generic;
using Microsoft.CodeAnalysis;
using Microsoft.CodeAnalysis.Diagnostics;
using Xunit;
using Xunit.Abstractions;

namespace Microsoft.NetCore.Analyzers.Security.UnitTests
{
    public class DoNotHardCodeCertificateTests : TaintedDataAnalyzerTestBase
    {
        public DoNotHardCodeCertificateTests(ITestOutputHelper output)
            : base(output)
        {
        }

        protected override DiagnosticDescriptor Rule => DoNotHardCodeCertificate.Rule;

        [Fact]
        public void Test_Source_ContantByteArray_Diagnostic()
        {
            VerifyCSharp(@"
using System.IO;
using System.Security.Cryptography.X509Certificates;

class TestClass
{
    public void TestMethod(string path)
    {
        byte[] bytes = new byte[] {1, 2, 3};
        File.WriteAllBytes(path, bytes);
        new X509Certificate(path);
    }
}",
            GetCSharpResultAt(11, 9, 9, 24, "X509Certificate.X509Certificate(string fileName)", "void TestClass.TestMethod(string path)", "byte[]", "void TestClass.TestMethod(string path)"));
        }

        [Fact]
        public void Test_Source_ConvertFromBase64String_WithConstantString_Diagnostic()
        {
            VerifyCSharp(@"
using System;
using System.IO;
using System.Security.Cryptography.X509Certificates;

class TestClass
{
    public void TestMethod(string path)
    {
        byte[] bytes = Convert.FromBase64String(""AAAAAaazaoensuth"");
        File.WriteAllBytes(path, bytes);
        new X509Certificate(path);
    }
}",
            GetCSharpResultAt(12, 9, 10, 24, "X509Certificate.X509Certificate(string fileName)", "void TestClass.TestMethod(string path)", "byte[] Convert.FromBase64String(string s)", "void TestClass.TestMethod(string path)"));
        }

        [Fact]
        public void Test_Source_ASCIIEncodingGetBytes_WithConstantString_Diagnostic()
        {
            VerifyCSharp(@"
using System.IO;
using System.Text;
using System.Security.Cryptography.X509Certificates;

class TestClass
{
    public void TestMethod(string path)
    {
        byte[] bytes = new ASCIIEncoding().GetBytes(""AAAAAaazaoensuth"");
        File.WriteAllBytes(path, bytes);
        new X509Certificate(path);
    }
}",
            GetCSharpResultAt(12, 9, 10, 24, "X509Certificate.X509Certificate(string fileName)", "void TestClass.TestMethod(string path)", "byte[] Encoding.GetBytes(string s)", "void TestClass.TestMethod(string path)"));
        }

        [Fact]
        public void Test_Source_EncodingUTF8GetBytes_WithConstantString_Diagnostic()
        {
            VerifyCSharp(@"
using System.IO;
using System.Text;
using System.Security.Cryptography.X509Certificates;

class TestClass
{
    public void TestMethod(string path)
    {
        byte[] bytes = Encoding.UTF8.GetBytes(""AAAAAaazaoensuth"");
        File.WriteAllBytes(path, bytes);
        new X509Certificate(path);
    }
}",
            GetCSharpResultAt(12, 9, 10, 24, "X509Certificate.X509Certificate(string fileName)", "void TestClass.TestMethod(string path)", "byte[] Encoding.GetBytes(string s)", "void TestClass.TestMethod(string path)"));
        }

        [Fact]
        public void Test_Source_ASCIIEncodingGetBytes_WithStringAndInt32AndInt32AndByteArrayAndInt32Parameters_WithConstantString_Diagnostic()
        {
            VerifyCSharp(@"
using System.IO;
using System.Text;
using System.Security.Cryptography.X509Certificates;

class TestClass
{
    public void TestMethod(byte[] bytes, string path)
    {
        new ASCIIEncoding().GetBytes(""AAAAAaazaoensuth"", 0, 3, bytes, 0);
        File.WriteAllBytes(path, bytes);
        new X509Certificate(path);
    }
}",
            GetCSharpResultAt(12, 9, 10, 38, "X509Certificate.X509Certificate(string fileName)", "void TestClass.TestMethod(byte[] bytes, string path)", "string chars", "int ASCIIEncoding.GetBytes(string chars, int charIndex, int charCount, byte[] bytes, int byteIndex)"));
        }

        [Fact]
        public void Test_Sink_X509Certificate_WithStringAndSecureStringAndX509KeyStorageFlagsParameters_Diagnostic()
        {
            VerifyCSharp(@"
using System.IO;
using System.Security;
using System.Security.Cryptography.X509Certificates;

class TestClass
{
    public void TestMethod(string path, SecureString password, X509KeyStorageFlags keyStorageFlags)
    {
        byte[] bytes = new byte[] {1, 2, 3};
        File.WriteAllBytes(path, bytes);
        new X509Certificate(path, password, keyStorageFlags);
    }
}",
            GetCSharpResultAt(12, 9, 10, 24, "X509Certificate.X509Certificate(string fileName, SecureString password, X509KeyStorageFlags keyStorageFlags)", "void TestClass.TestMethod(string path, SecureString password, X509KeyStorageFlags keyStorageFlags)", "byte[]", "void TestClass.TestMethod(string path, SecureString password, X509KeyStorageFlags keyStorageFlags)"));
        }

        [Fact]
        public void Test_Sink_X509Certificate_WithByteArrayAndStringAndX509KeyStorageFlagsParameters_Diagnostic()
        {
            VerifyCSharp(@"
using System.IO;
using System.Security.Cryptography.X509Certificates;

class TestClass
{
    public void TestMethod(string path, string password, X509KeyStorageFlags keyStorageFlags)
    {
        byte[] bytes = new byte[] {1, 2, 3};
        File.WriteAllBytes(path, bytes);
        new X509Certificate(bytes, password, keyStorageFlags);
    }
}",
            GetCSharpResultAt(11, 9, 9, 24, "X509Certificate.X509Certificate(byte[] rawData, string password, X509KeyStorageFlags keyStorageFlags)", "void TestClass.TestMethod(string path, string password, X509KeyStorageFlags keyStorageFlags)", "byte[]", "void TestClass.TestMethod(string path, string password, X509KeyStorageFlags keyStorageFlags)"));
        }

        [Fact]
        public void Test_Sink_X509Certificate_WithStringAndStringParameters_Diagnostic()
        {
            VerifyCSharp(@"
using System.IO;
using System.Security.Cryptography.X509Certificates;

class TestClass
{
    public void TestMethod(string path, string password)
    {
        byte[] bytes = new byte[] {1, 2, 3};
        File.WriteAllBytes(path, bytes);
        new X509Certificate(bytes, password);
    }
}",
            GetCSharpResultAt(11, 9, 9, 24, "X509Certificate.X509Certificate(byte[] rawData, string password)", "void TestClass.TestMethod(string path, string password)", "byte[]", "void TestClass.TestMethod(string path, string password)"));
        }

        [Fact]
        public void Test_Sink_X509Certificate_WithStringAndSecureStringParameters_Diagnostic()
        {
            VerifyCSharp(@"
using System.IO;
using System.Security;
using System.Security.Cryptography.X509Certificates;

class TestClass
{
    public void TestMethod(string path, SecureString password)
    {
        byte[] bytes = new byte[] {1, 2, 3};
        File.WriteAllBytes(path, bytes);
        new X509Certificate(bytes, password);
    }
}",
            GetCSharpResultAt(12, 9, 10, 24, "X509Certificate.X509Certificate(byte[] rawData, SecureString password)", "void TestClass.TestMethod(string path, SecureString password)", "byte[]", "void TestClass.TestMethod(string path, SecureString password)"));
        }

        [Fact]
        public void Test_Sink_X509Certificate_WithStringAndStringAndX509KeyStorageFlagsParameters_Diagnostic()
        {
            VerifyCSharp(@"
using System.IO;
using System.Security.Cryptography.X509Certificates;

class TestClass
{
    public void TestMethod(string path, string password, X509KeyStorageFlags keyStorageFlags)
    {
        byte[] bytes = new byte[] {1, 2, 3};
        File.WriteAllBytes(path, bytes);
        new X509Certificate(bytes, password, keyStorageFlags);
    }
}",
            GetCSharpResultAt(11, 9, 9, 24, "X509Certificate.X509Certificate(byte[] rawData, string password, X509KeyStorageFlags keyStorageFlags)", "void TestClass.TestMethod(string path, string password, X509KeyStorageFlags keyStorageFlags)", "byte[]", "void TestClass.TestMethod(string path, string password, X509KeyStorageFlags keyStorageFlags)"));
        }

        [Fact]
        public void Test_Sink_X509Certificate_WithByteArrayAndSecureStringParameters_Diagnostic()
        {
            VerifyCSharp(@"
using System.IO;
using System.Security;
using System.Security.Cryptography.X509Certificates;

class TestClass
{
    public void TestMethod(string path, SecureString password)
    {
        byte[] bytes = new byte[] {1, 2, 3};
        File.WriteAllBytes(path, bytes);
        new X509Certificate(bytes, password);
    }
}",
            GetCSharpResultAt(12, 9, 10, 24, "X509Certificate.X509Certificate(byte[] rawData, SecureString password)", "void TestClass.TestMethod(string path, SecureString password)", "byte[]", "void TestClass.TestMethod(string path, SecureString password)"));
        }

        [Fact]
        public void Test_Sink_X509Certificate_WithByteArrayParameter_Diagnostic()
        {
            VerifyCSharp(@"
using System.IO;
using System.Security.Cryptography.X509Certificates;

class TestClass
{
    public void TestMethod(string path, string password)
    {
        byte[] bytes = new byte[] {1, 2, 3};
        File.WriteAllBytes(path, bytes);
        new X509Certificate(bytes);
    }
}",
            GetCSharpResultAt(11, 9, 9, 24, "X509Certificate.X509Certificate(byte[] data)", "void TestClass.TestMethod(string path, string password)", "byte[]", "void TestClass.TestMethod(string path, string password)"));
        }

        [Fact]
        public void Test_Sink_X509Certificate_WithByteArrayAndStringParameters_Diagnostic()
        {
            VerifyCSharp(@"
using System.IO;
using System.Security.Cryptography.X509Certificates;

class TestClass
{
    public void TestMethod(string path, string password)
    {
        byte[] bytes = new byte[] {1, 2, 3};
        File.WriteAllBytes(path, bytes);
        new X509Certificate(bytes, password);
    }
}",
            GetCSharpResultAt(11, 9, 9, 24, "X509Certificate.X509Certificate(byte[] rawData, string password)", "void TestClass.TestMethod(string path, string password)", "byte[]", "void TestClass.TestMethod(string path, string password)"));
        }

        [Fact]
        public void Test_X509Certificates2_Diagnostic()
        {
            VerifyCSharp(@"
using System.IO;
using System.Security.Cryptography.X509Certificates;

class TestClass
{
    public void TestMethod(string path)
    {
        byte[] bytes = new byte[] {1, 2, 3};
        File.WriteAllBytes(path, bytes);
        new X509Certificate2(path);
    }
}",
            GetCSharpResultAt(11, 9, 9, 24, "X509Certificate2.X509Certificate2(string fileName)", "void TestClass.TestMethod(string path)", "byte[]", "void TestClass.TestMethod(string path)"));
        }

        // For now, we didn't take serialization into consideration.
        [Fact]
        public void Test_Sink_X509Certificate_WithSerializationInfoAndStreamingContextParameters_NoDiagnostic()
        {
            VerifyCSharp(@"
using System.IO;
using System.Runtime.Serialization;
using System.Security;
using System.Security.Cryptography.X509Certificates;

class TestClass
{
    public void TestMethod(SerializationInfo info, StreamingContext context)
    {
        new X509Certificate(info, context);
    }
}");
        }

        [Fact]
        public void Test_Source_NotContantByteArray_NoDiagnostic()
        {
            VerifyCSharp(@"
using System.IO;
using System.Security.Cryptography.X509Certificates;

class TestClass
{
    public void TestMethod(byte[] bytes, string path)
    {
        File.WriteAllBytes(path, bytes);
        new X509Certificate(path);
    }
}");
        }

        [Fact]
        public void Test_Source_ConvertFromBase64String_WithNotConstantString_NoDiagnostic()
        {
            VerifyCSharp(@"
using System;
using System.IO;
using System.Security.Cryptography.X509Certificates;

class TestClass
{
    public void TestMethod(string s, string path)
    {
        byte[] bytes = Convert.FromBase64String(s);
        File.WriteAllBytes(path, bytes);
        new X509Certificate(path);
    }
}");
        }

        [Fact]
<<<<<<< HEAD
        public void Test_Source_ASCIIEncodingGetBytes_WithCharArrayAndInt32AndInt32AndByteArrayAndInt32Parameters_WithConstantCharArray_NoDiagnostic()
        {
            VerifyCSharp(@"
using System.IO;
using System.Text;
=======
        public void Test_X509Certificate2_NoDiagnostic()
        {
            VerifyCSharp(@"
using System.IO;
>>>>>>> e410fcde
using System.Security.Cryptography.X509Certificates;

class TestClass
{
    public void TestMethod(byte[] bytes, string path)
    {
<<<<<<< HEAD
        char[] chars = new char[] {'1', '2', '3'};
        new ASCIIEncoding().GetBytes(chars, 0, 3, bytes, 0);
        File.WriteAllBytes(path, bytes);
        new X509Certificate(path);
=======
        File.WriteAllBytes(path, bytes);
        new X509Certificate2(path);
>>>>>>> e410fcde
    }
}");
        }

        protected override DiagnosticAnalyzer GetBasicDiagnosticAnalyzer()
        {
            return new DoNotHardCodeCertificate();
        }

        protected override DiagnosticAnalyzer GetCSharpDiagnosticAnalyzer()
        {
            return new DoNotHardCodeCertificate();
        }
    }
}<|MERGE_RESOLUTION|>--- conflicted
+++ resolved
@@ -344,35 +344,40 @@
     }
 }");
         }
-
-        [Fact]
-<<<<<<< HEAD
+        
+        public void Test_X509Certificate2_NoDiagnostic()
+        {
+            VerifyCSharp(@"
+using System.IO;
+using System.Security.Cryptography.X509Certificates;
+
+class TestClass
+{
+    public void TestMethod(byte[] bytes, string path)
+    {
+        File.WriteAllBytes(path, bytes);
+        new X509Certificate2(path);
+    }
+}");
+        }
+
+        [Fact]
         public void Test_Source_ASCIIEncodingGetBytes_WithCharArrayAndInt32AndInt32AndByteArrayAndInt32Parameters_WithConstantCharArray_NoDiagnostic()
         {
             VerifyCSharp(@"
 using System.IO;
 using System.Text;
-=======
-        public void Test_X509Certificate2_NoDiagnostic()
-        {
-            VerifyCSharp(@"
-using System.IO;
->>>>>>> e410fcde
+
 using System.Security.Cryptography.X509Certificates;
 
 class TestClass
 {
     public void TestMethod(byte[] bytes, string path)
     {
-<<<<<<< HEAD
         char[] chars = new char[] {'1', '2', '3'};
         new ASCIIEncoding().GetBytes(chars, 0, 3, bytes, 0);
         File.WriteAllBytes(path, bytes);
         new X509Certificate(path);
-=======
-        File.WriteAllBytes(path, bytes);
-        new X509Certificate2(path);
->>>>>>> e410fcde
     }
 }");
         }

--- conflicted
+++ resolved
@@ -138,7 +138,6 @@
                 return root;
             }
 
-<<<<<<< HEAD
             private SyntaxNode MoveStatementsOutOfUsingStatementWithFormatting(SyntaxNode root, UsingStatementSyntax usingStatement)
             {
                 var block = (BlockSyntax)usingStatement.Statement;
@@ -182,7 +181,7 @@
             protected override bool IsInterestingTrivia(SyntaxTriviaList triviaList)
             {
                 return triviaList.Any(t => !t.IsKind(SyntaxKind.WhitespaceTrivia) && !t.IsKind(SyntaxKind.EndOfLineTrivia));
-=======
+            }
             protected override string? GetQualifiedPrefixNamespaces(SyntaxNode computeHashNode, SyntaxNode? createNode)
             {
                 var invocationNode = (InvocationExpressionSyntax)computeHashNode;
@@ -217,7 +216,6 @@
 
 
                 return ns;
->>>>>>> e2d60ade
             }
         }
     }

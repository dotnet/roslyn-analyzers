--- conflicted
+++ resolved
@@ -37,12 +37,5 @@
         {
             return ((BinaryExpressionSyntax)binaryExpressionSyntax).Right;
         }
-<<<<<<< HEAD
-=======
-
-        protected override bool ContainsEmptyStringLiteral(SyntaxNode node)
-        => node is LiteralExpressionSyntax literalExpressionSyntax &&
-        	literalExpressionSyntax.Token.ValueText.Length == 0;
->>>>>>> bd2f99ea
     }
 }
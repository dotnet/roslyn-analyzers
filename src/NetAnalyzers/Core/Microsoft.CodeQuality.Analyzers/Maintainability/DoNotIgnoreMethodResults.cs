// Copyright (c) Microsoft.  All Rights Reserved.  Licensed under the Apache License, Version 2.0.  See License.txt in the project root for license information.

using System;
using System.Collections.Immutable;
using System.Linq;
using Analyzer.Utilities;
using Analyzer.Utilities.Extensions;
using Microsoft.CodeAnalysis;
using Microsoft.CodeAnalysis.Diagnostics;
using Microsoft.CodeAnalysis.Operations;

namespace Microsoft.CodeQuality.Analyzers.Maintainability
{
    /// <summary>
    /// CA1806: Do not ignore method results
    /// </summary>
    [DiagnosticAnalyzer(LanguageNames.CSharp, LanguageNames.VisualBasic)]
    public sealed class DoNotIgnoreMethodResultsAnalyzer : DiagnosticAnalyzer
    {
        internal const string RuleId = "CA1806";

        private static readonly ImmutableHashSet<string> s_stringMethodNames = ImmutableHashSet.CreateRange(
            new[] {
                "ToUpper",
                "ToLower",
                "Trim",
                "TrimEnd",
                "TrimStart",
                "ToUpperInvariant",
                "ToLowerInvariant",
                "Clone",
                "Format",
                "Concat",
                "Copy",
                "Insert",
                "Join",
                "Normalize",
                "Remove",
                "Replace",
                "Split",
                "PadLeft",
                "PadRight",
                "Substring",
            });

        private static readonly ImmutableHashSet<string> s_nUnitMethodNames = ImmutableHashSet.CreateRange(
            new[] {
                "Throws",
                "Catch",
                "DoesNotThrow",
                "ThrowsAsync",
                "CatchAsync",
                "DoesNotThrowAsync"
            });

        private static readonly ImmutableHashSet<string> s_xUnitMethodNames = ImmutableHashSet.Create(
            new[] {
                "Throws",
                "ThrowsAsync",
                "ThrowsAny",
                "ThrowsAnyAsync",
            });

        private static readonly LocalizableString s_localizableTitle = new LocalizableResourceString(nameof(MicrosoftCodeQualityAnalyzersResources.DoNotIgnoreMethodResultsTitle), MicrosoftCodeQualityAnalyzersResources.ResourceManager, typeof(MicrosoftCodeQualityAnalyzersResources));

        private static readonly LocalizableString s_localizableMessageObjectCreation = new LocalizableResourceString(nameof(MicrosoftCodeQualityAnalyzersResources.DoNotIgnoreMethodResultsMessageObjectCreation), MicrosoftCodeQualityAnalyzersResources.ResourceManager, typeof(MicrosoftCodeQualityAnalyzersResources));
        private static readonly LocalizableString s_localizableMessageStringCreation = new LocalizableResourceString(nameof(MicrosoftCodeQualityAnalyzersResources.DoNotIgnoreMethodResultsMessageStringCreation), MicrosoftCodeQualityAnalyzersResources.ResourceManager, typeof(MicrosoftCodeQualityAnalyzersResources));
        private static readonly LocalizableString s_localizableMessageHResultOrErrorCode = new LocalizableResourceString(nameof(MicrosoftCodeQualityAnalyzersResources.DoNotIgnoreMethodResultsMessageHResultOrErrorCode), MicrosoftCodeQualityAnalyzersResources.ResourceManager, typeof(MicrosoftCodeQualityAnalyzersResources));
        private static readonly LocalizableString s_localizableMessagePureMethod = new LocalizableResourceString(nameof(MicrosoftCodeQualityAnalyzersResources.DoNotIgnoreMethodResultsMessagePureMethod), MicrosoftCodeQualityAnalyzersResources.ResourceManager, typeof(MicrosoftCodeQualityAnalyzersResources));
        private static readonly LocalizableString s_localizableMessageTryParse = new LocalizableResourceString(nameof(MicrosoftCodeQualityAnalyzersResources.DoNotIgnoreMethodResultsMessageTryParse), MicrosoftCodeQualityAnalyzersResources.ResourceManager, typeof(MicrosoftCodeQualityAnalyzersResources));
<<<<<<< HEAD
        private static readonly LocalizableString s_localizableMessageDisposable = new LocalizableResourceString(nameof(MicrosoftCodeQualityAnalyzersResources.DoNotIgnoreMethodResultsMessageDisposable), MicrosoftCodeQualityAnalyzersResources.ResourceManager, typeof(MicrosoftCodeQualityAnalyzersResources));
=======
        private static readonly LocalizableString s_localizableMessageLinqMethod = new LocalizableResourceString(nameof(MicrosoftCodeQualityAnalyzersResources.DoNotIgnoreMethodResultsMessageLinqMethod), MicrosoftCodeQualityAnalyzersResources.ResourceManager, typeof(MicrosoftCodeQualityAnalyzersResources));
>>>>>>> 00e0da5e
        private static readonly LocalizableString s_localizableDescription = new LocalizableResourceString(nameof(MicrosoftCodeQualityAnalyzersResources.DoNotIgnoreMethodResultsDescription), MicrosoftCodeQualityAnalyzersResources.ResourceManager, typeof(MicrosoftCodeQualityAnalyzersResources));

        internal static DiagnosticDescriptor ObjectCreationRule = DiagnosticDescriptorHelper.Create(RuleId,
                                                                             s_localizableTitle,
                                                                             s_localizableMessageObjectCreation,
                                                                             DiagnosticCategory.Performance,
                                                                             RuleLevel.IdeSuggestion,
                                                                             description: s_localizableDescription,
                                                                             isPortedFxCopRule: true,
                                                                             isDataflowRule: false);

        internal static DiagnosticDescriptor StringCreationRule = DiagnosticDescriptorHelper.Create(RuleId,
                                                                             s_localizableTitle,
                                                                             s_localizableMessageStringCreation,
                                                                             DiagnosticCategory.Performance,
                                                                             RuleLevel.IdeSuggestion,
                                                                             description: s_localizableDescription,
                                                                             isPortedFxCopRule: true,
                                                                             isDataflowRule: false);

        internal static DiagnosticDescriptor HResultOrErrorCodeRule = DiagnosticDescriptorHelper.Create(RuleId,
                                                                             s_localizableTitle,
                                                                             s_localizableMessageHResultOrErrorCode,
                                                                             DiagnosticCategory.Performance,
                                                                             RuleLevel.IdeSuggestion,
                                                                             description: s_localizableDescription,
                                                                             isPortedFxCopRule: true,
                                                                             isDataflowRule: false);

        internal static DiagnosticDescriptor PureMethodRule = DiagnosticDescriptorHelper.Create(RuleId,
                                                                             s_localizableTitle,
                                                                             s_localizableMessagePureMethod,
                                                                             DiagnosticCategory.Performance,
                                                                             RuleLevel.IdeSuggestion,
                                                                             description: s_localizableDescription,
                                                                             isPortedFxCopRule: true,
                                                                             isDataflowRule: false);

        internal static DiagnosticDescriptor TryParseRule = DiagnosticDescriptorHelper.Create(RuleId,
                                                                             s_localizableTitle,
                                                                             s_localizableMessageTryParse,
                                                                             DiagnosticCategory.Performance,
                                                                             RuleLevel.IdeSuggestion,
                                                                             description: s_localizableDescription,
                                                                             isPortedFxCopRule: true,
                                                                             isDataflowRule: false);

<<<<<<< HEAD
        internal static DiagnosticDescriptor DisposableRule = DiagnosticDescriptorHelper.Create(RuleId,
                                                                             s_localizableTitle,
                                                                             s_localizableMessageDisposable,
                                                                             DiagnosticCategory.Performance,
                                                                             RuleLevel.IdeSuggestion,
                                                                             description: s_localizableDescription,
                                                                             isPortedFxCopRule: false,
=======
        internal static DiagnosticDescriptor LinqMethodRule = DiagnosticDescriptorHelper.Create(RuleId,
                                                                             s_localizableTitle,
                                                                             s_localizableMessageLinqMethod,
                                                                             DiagnosticCategory.Performance,
                                                                             RuleLevel.IdeSuggestion,
                                                                             description: s_localizableDescription,
                                                                             isPortedFxCopRule: true,
>>>>>>> 00e0da5e
                                                                             isDataflowRule: false);

        public override ImmutableArray<DiagnosticDescriptor> SupportedDiagnostics => ImmutableArray.Create(ObjectCreationRule, StringCreationRule, HResultOrErrorCodeRule, TryParseRule, PureMethodRule);

        public override void Initialize(AnalysisContext analysisContext)
        {
            analysisContext.EnableConcurrentExecution();
            analysisContext.ConfigureGeneratedCodeAnalysis(GeneratedCodeAnalysisFlags.None);

            analysisContext.RegisterCompilationStartAction(compilationContext =>
            {
<<<<<<< HEAD
                WellKnownTypeProvider wellKnownTypeProvider = WellKnownTypeProvider.GetOrCreate(compilationContext.Compilation);
                INamedTypeSymbol? expectedExceptionType = wellKnownTypeProvider.GetOrCreateTypeByMetadataName(WellKnownTypeNames.MicrosoftVisualStudioTestToolsUnitTestingExpectedExceptionAttribute);
                INamedTypeSymbol? nunitAssertType = wellKnownTypeProvider.GetOrCreateTypeByMetadataName(WellKnownTypeNames.NUnitFrameworkAssert);
                INamedTypeSymbol? xunitAssertType = wellKnownTypeProvider.GetOrCreateTypeByMetadataName(WellKnownTypeNames.XunitAssert);
                INamedTypeSymbol? disposableType = wellKnownTypeProvider.GetOrCreateTypeByMetadataName(WellKnownTypeNames.SystemIDisposable);
                INamedTypeSymbol? asyncDisposableType = wellKnownTypeProvider.GetOrCreateTypeByMetadataName(WellKnownTypeNames.SystemIAsyncDisposable);
=======
                INamedTypeSymbol? expectedExceptionType = compilationContext.Compilation.GetOrCreateTypeByMetadataName(WellKnownTypeNames.MicrosoftVisualStudioTestToolsUnitTestingExpectedExceptionAttribute);
                INamedTypeSymbol? nunitAssertType = compilationContext.Compilation.GetOrCreateTypeByMetadataName(WellKnownTypeNames.NUnitFrameworkAssert);
                INamedTypeSymbol? xunitAssertType = compilationContext.Compilation.GetOrCreateTypeByMetadataName(WellKnownTypeNames.XunitAssert);
                INamedTypeSymbol? linqEnumerableType = compilationContext.Compilation.GetOrCreateTypeByMetadataName(WellKnownTypeNames.SystemLinqEnumerable);
>>>>>>> 00e0da5e

                compilationContext.RegisterOperationBlockStartAction(osContext =>
                {
                    if (!(osContext.OwningSymbol is IMethodSymbol method))
                    {
                        return;
                    }

                    osContext.RegisterOperationAction(opContext =>
                    {
                        IOperation expression = ((IExpressionStatementOperation)opContext.Operation).Operation;
                        DiagnosticDescriptor? rule = null;
                        string? targetMethodName = null;
                        switch (expression.Kind)
                        {
                            case OperationKind.ObjectCreation:
                                IMethodSymbol ctor = ((IObjectCreationOperation)expression).Constructor;
                                if (ctor != null)
                                {
                                    rule = ObjectCreationRule;
                                    targetMethodName = ctor.ContainingType.Name;
                                }
                                break;

                            case OperationKind.Invocation:
                                IInvocationOperation invocationExpression = ((IInvocationOperation)expression);
                                IMethodSymbol targetMethod = invocationExpression.TargetMethod;
                                if (targetMethod.ReturnsVoid)
                                {
                                    break;
                                }

                                if (IsStringCreatingMethod(targetMethod))
                                {
                                    rule = StringCreationRule;
                                }
                                else if (IsTryParseMethod(targetMethod))
                                {
                                    rule = TryParseRule;
                                }
                                else if (IsHResultOrErrorCodeReturningMethod(targetMethod))
                                {
                                    rule = HResultOrErrorCodeRule;
                                }
                                else if (IsPureMethod(targetMethod, opContext.Compilation))
                                {
                                    rule = PureMethodRule;
                                }
<<<<<<< HEAD
                                else if (disposableType != null &&
                                    targetMethod.ReturnType.IsDisposable(disposableType, asyncDisposableType) &&
                                    // We want to ignore some of the async methods from assertion frameworks
                                    (xunitAssertType == null || !targetMethod.ContainingType.Equals(xunitAssertType)) &&
                                    (nunitAssertType == null || !targetMethod.ContainingType.Equals(nunitAssertType)))
                                {
                                    rule = DisposableRule;
=======
                                else if (targetMethod.ContainingType.Equals(linqEnumerableType))
                                {
                                    rule = LinqMethodRule;
>>>>>>> 00e0da5e
                                }

                                targetMethodName = targetMethod.Name;
                                break;
                        }

                        if (rule != null)
                        {
                            if (ShouldSkipAnalyzing(opContext, expectedExceptionType, xunitAssertType, nunitAssertType))
                            {
                                return;
                            }

                            Diagnostic diagnostic = Diagnostic.Create(rule, expression.Syntax.GetLocation(), method.Name, targetMethodName);
                            opContext.ReportDiagnostic(diagnostic);
                        }
                    }, OperationKind.ExpressionStatement);

                    osContext.RegisterOperationAction(opContext =>
                    {
                        var invocation = (IInvocationOperation)opContext.Operation;
                        var targetMethod = invocation.TargetMethod;

                        if (targetMethod == null ||
                            disposableType == null ||
                            !targetMethod.ReturnType.IsDisposable(disposableType, asyncDisposableType) ||
                            ShouldSkipAnalyzing(opContext, expectedExceptionType, xunitAssertType, nunitAssertType))
                        {
                            return;
                        }

                        // Try to find first ancestor of type Invocation or Assignment...
                        IOperation ancestor = invocation;
                        do
                        {
                            ancestor = ancestor.Parent;
                        } while (ancestor != null && ancestor.Kind != OperationKind.Invocation && ancestor.Kind != OperationKind.SimpleAssignment);

                        // If it's Invocation then the temporary "data" is lost so we want to report.
                        if (ancestor != null && ancestor.Kind == OperationKind.Invocation)
                        {
                            opContext.ReportDiagnostic(invocation.CreateDiagnostic(DisposableRule, method.Name, targetMethod.Name));
                        }
                    }, OperationKind.Invocation);
                });
            });
        }

        private static bool ShouldSkipAnalyzing(OperationAnalysisContext operationContext, INamedTypeSymbol? expectedExceptionType, INamedTypeSymbol? xunitAssertType, INamedTypeSymbol? nunitAssertType)
        {
            static bool IsThrowsArgument(IParameterSymbol parameterSymbol, string argumentName, ImmutableHashSet<string> methodNames, INamedTypeSymbol? assertSymbol)
            {
                return parameterSymbol.Name == argumentName &&
                       parameterSymbol.ContainingSymbol is IMethodSymbol methodSymbol &&
                       methodNames.Contains(methodSymbol.Name) &&
                       Equals(methodSymbol.ContainingSymbol, assertSymbol);
            }

            bool IsNUnitThrowsArgument(IParameterSymbol parameterSymbol)
            {
                return IsThrowsArgument(parameterSymbol, "code", s_nUnitMethodNames, nunitAssertType);
            }

            bool IsXunitThrowsArgument(IParameterSymbol parameterSymbol)
            {
                return IsThrowsArgument(parameterSymbol, "testCode", s_xUnitMethodNames, xunitAssertType);
            }

            // We skip analysis for the last statement in a lambda passed to Assert.Throws/ThrowsAsync (xUnit and NUnit), or the last
            // statement in a method annotated with [ExpectedException] (MSTest)

            if (expectedExceptionType == null && xunitAssertType == null && nunitAssertType == null)
            {
                return false;
            }

            // Note: We do not attempt to account for a synchronously-running ThrowsAsync with something like return Task.CompletedTask;
            // as the last line.

            // We only skip analysis if we're in a method
            if (operationContext.ContainingSymbol.Kind != SymbolKind.Method)
            {
                return false;
            }

            // Get the enclosing block.
            if (!(operationContext.Operation.Parent is IBlockOperation enclosingBlock))
            {
                return false;
            }

            // If enclosing block isn't the topmost IBlockOperation (MSTest case) or its parent isn't an IAnonymousFunctionOperation (xUnit/NUnit), then
            // we bail immediately
            var hasTopmostBlockParent = enclosingBlock == operationContext.Operation.GetTopmostParentBlock();
            var hasAnonymousFunctionParent = enclosingBlock.Parent?.Kind == OperationKind.AnonymousFunction;
            if (!hasTopmostBlockParent && !hasAnonymousFunctionParent)
            {
                return false;
            }

            // Only skip analyzing the last non-implicit statement in the function
            bool foundBlock = false;
            foreach (var statement in enclosingBlock.Operations)
            {
                if (statement == operationContext.Operation)
                {
                    foundBlock = true;
                }
                else if (foundBlock)
                {
                    if (!statement.IsImplicit)
                    {
                        return false;
                    }
                }
            }

            // If enclosing block is the topmost block, we're in the MSTest case. Otherwise, we're in the xUnit/NUnit case.
            if (hasTopmostBlockParent)
            {
                if (expectedExceptionType == null)
                {
                    return false;
                }

                IMethodSymbol methodSymbol = (IMethodSymbol)operationContext.ContainingSymbol;

                return methodSymbol.GetAttributes().Any(attr => Equals(attr.AttributeClass, expectedExceptionType));
            }
            else
            {
                IArgumentOperation? argumentOperation = enclosingBlock.GetAncestor<IArgumentOperation>(OperationKind.Argument);

                if (argumentOperation == null)
                {
                    return false;
                }

                return IsNUnitThrowsArgument(argumentOperation.Parameter) || IsXunitThrowsArgument(argumentOperation.Parameter);
            }
        }

        private static bool IsStringCreatingMethod(IMethodSymbol method)
        {
            return method.ContainingType.SpecialType == SpecialType.System_String &&
                s_stringMethodNames.Contains(method.Name);
        }

        private static bool IsTryParseMethod(IMethodSymbol method)
        {
            return method.Name.StartsWith("TryParse", StringComparison.OrdinalIgnoreCase) &&
                method.ReturnType.SpecialType == SpecialType.System_Boolean &&
                method.Parameters.Length >= 2 &&
                method.Parameters[1].RefKind != RefKind.None;
        }

        private static bool IsHResultOrErrorCodeReturningMethod(IMethodSymbol method)
        {
            // Tune this method to match the FxCop behavior once https://github.com/dotnet/roslyn/issues/7282 is addressed.
            return method.GetDllImportData() != null &&
                (method.ReturnType.SpecialType == SpecialType.System_Int32 ||
                method.ReturnType.SpecialType == SpecialType.System_UInt32);
        }

        private static bool IsPureMethod(IMethodSymbol method, Compilation compilation)
        {
            return method.GetAttributes().Any(attr => attr.AttributeClass.Equals(compilation.GetOrCreateTypeByMetadataName(WellKnownTypeNames.SystemDiagnosticsContractsPureAttribute)));
        }
    }
}<|MERGE_RESOLUTION|>--- conflicted
+++ resolved
@@ -68,11 +68,8 @@
         private static readonly LocalizableString s_localizableMessageHResultOrErrorCode = new LocalizableResourceString(nameof(MicrosoftCodeQualityAnalyzersResources.DoNotIgnoreMethodResultsMessageHResultOrErrorCode), MicrosoftCodeQualityAnalyzersResources.ResourceManager, typeof(MicrosoftCodeQualityAnalyzersResources));
         private static readonly LocalizableString s_localizableMessagePureMethod = new LocalizableResourceString(nameof(MicrosoftCodeQualityAnalyzersResources.DoNotIgnoreMethodResultsMessagePureMethod), MicrosoftCodeQualityAnalyzersResources.ResourceManager, typeof(MicrosoftCodeQualityAnalyzersResources));
         private static readonly LocalizableString s_localizableMessageTryParse = new LocalizableResourceString(nameof(MicrosoftCodeQualityAnalyzersResources.DoNotIgnoreMethodResultsMessageTryParse), MicrosoftCodeQualityAnalyzersResources.ResourceManager, typeof(MicrosoftCodeQualityAnalyzersResources));
-<<<<<<< HEAD
         private static readonly LocalizableString s_localizableMessageDisposable = new LocalizableResourceString(nameof(MicrosoftCodeQualityAnalyzersResources.DoNotIgnoreMethodResultsMessageDisposable), MicrosoftCodeQualityAnalyzersResources.ResourceManager, typeof(MicrosoftCodeQualityAnalyzersResources));
-=======
         private static readonly LocalizableString s_localizableMessageLinqMethod = new LocalizableResourceString(nameof(MicrosoftCodeQualityAnalyzersResources.DoNotIgnoreMethodResultsMessageLinqMethod), MicrosoftCodeQualityAnalyzersResources.ResourceManager, typeof(MicrosoftCodeQualityAnalyzersResources));
->>>>>>> 00e0da5e
         private static readonly LocalizableString s_localizableDescription = new LocalizableResourceString(nameof(MicrosoftCodeQualityAnalyzersResources.DoNotIgnoreMethodResultsDescription), MicrosoftCodeQualityAnalyzersResources.ResourceManager, typeof(MicrosoftCodeQualityAnalyzersResources));
 
         internal static DiagnosticDescriptor ObjectCreationRule = DiagnosticDescriptorHelper.Create(RuleId,
@@ -120,7 +117,6 @@
                                                                              isPortedFxCopRule: true,
                                                                              isDataflowRule: false);
 
-<<<<<<< HEAD
         internal static DiagnosticDescriptor DisposableRule = DiagnosticDescriptorHelper.Create(RuleId,
                                                                              s_localizableTitle,
                                                                              s_localizableMessageDisposable,
@@ -128,7 +124,8 @@
                                                                              RuleLevel.IdeSuggestion,
                                                                              description: s_localizableDescription,
                                                                              isPortedFxCopRule: false,
-=======
+                                                                             isDataflowRule: false);
+
         internal static DiagnosticDescriptor LinqMethodRule = DiagnosticDescriptorHelper.Create(RuleId,
                                                                              s_localizableTitle,
                                                                              s_localizableMessageLinqMethod,
@@ -136,7 +133,6 @@
                                                                              RuleLevel.IdeSuggestion,
                                                                              description: s_localizableDescription,
                                                                              isPortedFxCopRule: true,
->>>>>>> 00e0da5e
                                                                              isDataflowRule: false);
 
         public override ImmutableArray<DiagnosticDescriptor> SupportedDiagnostics => ImmutableArray.Create(ObjectCreationRule, StringCreationRule, HResultOrErrorCodeRule, TryParseRule, PureMethodRule);
@@ -148,19 +144,13 @@
 
             analysisContext.RegisterCompilationStartAction(compilationContext =>
             {
-<<<<<<< HEAD
                 WellKnownTypeProvider wellKnownTypeProvider = WellKnownTypeProvider.GetOrCreate(compilationContext.Compilation);
                 INamedTypeSymbol? expectedExceptionType = wellKnownTypeProvider.GetOrCreateTypeByMetadataName(WellKnownTypeNames.MicrosoftVisualStudioTestToolsUnitTestingExpectedExceptionAttribute);
                 INamedTypeSymbol? nunitAssertType = wellKnownTypeProvider.GetOrCreateTypeByMetadataName(WellKnownTypeNames.NUnitFrameworkAssert);
                 INamedTypeSymbol? xunitAssertType = wellKnownTypeProvider.GetOrCreateTypeByMetadataName(WellKnownTypeNames.XunitAssert);
                 INamedTypeSymbol? disposableType = wellKnownTypeProvider.GetOrCreateTypeByMetadataName(WellKnownTypeNames.SystemIDisposable);
                 INamedTypeSymbol? asyncDisposableType = wellKnownTypeProvider.GetOrCreateTypeByMetadataName(WellKnownTypeNames.SystemIAsyncDisposable);
-=======
-                INamedTypeSymbol? expectedExceptionType = compilationContext.Compilation.GetOrCreateTypeByMetadataName(WellKnownTypeNames.MicrosoftVisualStudioTestToolsUnitTestingExpectedExceptionAttribute);
-                INamedTypeSymbol? nunitAssertType = compilationContext.Compilation.GetOrCreateTypeByMetadataName(WellKnownTypeNames.NUnitFrameworkAssert);
-                INamedTypeSymbol? xunitAssertType = compilationContext.Compilation.GetOrCreateTypeByMetadataName(WellKnownTypeNames.XunitAssert);
-                INamedTypeSymbol? linqEnumerableType = compilationContext.Compilation.GetOrCreateTypeByMetadataName(WellKnownTypeNames.SystemLinqEnumerable);
->>>>>>> 00e0da5e
+                INamedTypeSymbol? linqEnumerableType = wellKnownTypeProvider.GetOrCreateTypeByMetadataName(WellKnownTypeNames.SystemLinqEnumerable);
 
                 compilationContext.RegisterOperationBlockStartAction(osContext =>
                 {
@@ -209,7 +199,10 @@
                                 {
                                     rule = PureMethodRule;
                                 }
-<<<<<<< HEAD
+                                else if (targetMethod.ContainingType.Equals(linqEnumerableType))
+                                {
+                                    rule = LinqMethodRule;
+                                }
                                 else if (disposableType != null &&
                                     targetMethod.ReturnType.IsDisposable(disposableType, asyncDisposableType) &&
                                     // We want to ignore some of the async methods from assertion frameworks
@@ -217,11 +210,6 @@
                                     (nunitAssertType == null || !targetMethod.ContainingType.Equals(nunitAssertType)))
                                 {
                                     rule = DisposableRule;
-=======
-                                else if (targetMethod.ContainingType.Equals(linqEnumerableType))
-                                {
-                                    rule = LinqMethodRule;
->>>>>>> 00e0da5e
                                 }
 
                                 targetMethodName = targetMethod.Name;

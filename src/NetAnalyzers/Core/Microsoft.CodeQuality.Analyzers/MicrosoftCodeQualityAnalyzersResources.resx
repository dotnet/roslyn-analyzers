﻿<?xml version="1.0" encoding="utf-8"?>
<root>
  <!-- 
    Microsoft ResX Schema 
    
    Version 2.0
    
    The primary goals of this format is to allow a simple XML format 
    that is mostly human readable. The generation and parsing of the 
    various data types are done through the TypeConverter classes 
    associated with the data types.
    
    Example:
    
    ... ado.net/XML headers & schema ...
    <resheader name="resmimetype">text/microsoft-resx</resheader>
    <resheader name="version">2.0</resheader>
    <resheader name="reader">System.Resources.ResXResourceReader, System.Windows.Forms, ...</resheader>
    <resheader name="writer">System.Resources.ResXResourceWriter, System.Windows.Forms, ...</resheader>
    <data name="Name1"><value>this is my long string</value><comment>this is a comment</comment></data>
    <data name="Color1" type="System.Drawing.Color, System.Drawing">Blue</data>
    <data name="Bitmap1" mimetype="application/x-microsoft.net.object.binary.base64">
        <value>[base64 mime encoded serialized .NET Framework object]</value>
    </data>
    <data name="Icon1" type="System.Drawing.Icon, System.Drawing" mimetype="application/x-microsoft.net.object.bytearray.base64">
        <value>[base64 mime encoded string representing a byte array form of the .NET Framework object]</value>
        <comment>This is a comment</comment>
    </data>
                
    There are any number of "resheader" rows that contain simple 
    name/value pairs.
    
    Each data row contains a name, and value. The row also contains a 
    type or mimetype. Type corresponds to a .NET class that support 
    text/value conversion through the TypeConverter architecture. 
    Classes that don't support this are serialized and stored with the 
    mimetype set.
    
    The mimetype is used for serialized objects, and tells the 
    ResXResourceReader how to depersist the object. This is currently not 
    extensible. For a given mimetype the value must be set accordingly:
    
    Note - application/x-microsoft.net.object.binary.base64 is the format 
    that the ResXResourceWriter will generate, however the reader can 
    read any of the formats listed below.
    
    mimetype: application/x-microsoft.net.object.binary.base64
    value   : The object must be serialized with 
            : System.Runtime.Serialization.Formatters.Binary.BinaryFormatter
            : and then encoded with base64 encoding.
    
    mimetype: application/x-microsoft.net.object.soap.base64
    value   : The object must be serialized with 
            : System.Runtime.Serialization.Formatters.Soap.SoapFormatter
            : and then encoded with base64 encoding.

    mimetype: application/x-microsoft.net.object.bytearray.base64
    value   : The object must be serialized into a byte array 
            : using a System.ComponentModel.TypeConverter
            : and then encoded with base64 encoding.
    -->
  <xsd:schema id="root" xmlns="" xmlns:xsd="http://www.w3.org/2001/XMLSchema" xmlns:msdata="urn:schemas-microsoft-com:xml-msdata">
    <xsd:import namespace="http://www.w3.org/XML/1998/namespace" />
    <xsd:element name="root" msdata:IsDataSet="true">
      <xsd:complexType>
        <xsd:choice maxOccurs="unbounded">
          <xsd:element name="metadata">
            <xsd:complexType>
              <xsd:sequence>
                <xsd:element name="value" type="xsd:string" minOccurs="0" />
              </xsd:sequence>
              <xsd:attribute name="name" use="required" type="xsd:string" />
              <xsd:attribute name="type" type="xsd:string" />
              <xsd:attribute name="mimetype" type="xsd:string" />
              <xsd:attribute ref="xml:space" />
            </xsd:complexType>
          </xsd:element>
          <xsd:element name="assembly">
            <xsd:complexType>
              <xsd:attribute name="alias" type="xsd:string" />
              <xsd:attribute name="name" type="xsd:string" />
            </xsd:complexType>
          </xsd:element>
          <xsd:element name="data">
            <xsd:complexType>
              <xsd:sequence>
                <xsd:element name="value" type="xsd:string" minOccurs="0" msdata:Ordinal="1" />
                <xsd:element name="comment" type="xsd:string" minOccurs="0" msdata:Ordinal="2" />
              </xsd:sequence>
              <xsd:attribute name="name" type="xsd:string" use="required" msdata:Ordinal="1" />
              <xsd:attribute name="type" type="xsd:string" msdata:Ordinal="3" />
              <xsd:attribute name="mimetype" type="xsd:string" msdata:Ordinal="4" />
              <xsd:attribute ref="xml:space" />
            </xsd:complexType>
          </xsd:element>
          <xsd:element name="resheader">
            <xsd:complexType>
              <xsd:sequence>
                <xsd:element name="value" type="xsd:string" minOccurs="0" msdata:Ordinal="1" />
              </xsd:sequence>
              <xsd:attribute name="name" type="xsd:string" use="required" />
            </xsd:complexType>
          </xsd:element>
        </xsd:choice>
      </xsd:complexType>
    </xsd:element>
  </xsd:schema>
  <resheader name="resmimetype">
    <value>text/microsoft-resx</value>
  </resheader>
  <resheader name="version">
    <value>2.0</value>
  </resheader>
  <resheader name="reader">
    <value>System.Resources.ResXResourceReader, System.Windows.Forms, Version=4.0.0.0, Culture=neutral, PublicKeyToken=b77a5c561934e089</value>
  </resheader>
  <resheader name="writer">
    <value>System.Resources.ResXResourceWriter, System.Windows.Forms, Version=4.0.0.0, Culture=neutral, PublicKeyToken=b77a5c561934e089</value>
  </resheader>
  <data name="AvoidAsyncVoidTitle" xml:space="preserve">
    <value>Avoid Async Void</value>
  </data>
  <data name="AvoidAsyncVoidDescription" xml:space="preserve">
    <value>#N/A</value>
  </data>
  <data name="AvoidAsyncVoidMessage" xml:space="preserve">
    <value>Avoid Async Void</value>
  </data>
  <data name="AsyncMethodNamesShouldEndInAsyncTitle" xml:space="preserve">
    <value>Async Method Names Should End in Async</value>
  </data>
  <data name="AsyncMethodNamesShouldEndInAsyncDescription" xml:space="preserve">
    <value>#N/A</value>
  </data>
  <data name="AsyncMethodNamesShouldEndInAsyncMessage" xml:space="preserve">
    <value>Async Method Names Should End in Async</value>
  </data>
  <data name="DoNotPassAsyncLambdasAsVoidReturningDelegateTypesTitle" xml:space="preserve">
    <value>Don't Pass Async Lambdas as Void Returning Delegate Types</value>
  </data>
  <data name="DoNotPassAsyncLambdasAsVoidReturningDelegateTypesDescription" xml:space="preserve">
    <value>#N/A</value>
  </data>
  <data name="DoNotPassAsyncLambdasAsVoidReturningDelegateTypesMessage" xml:space="preserve">
    <value>Don't Pass Async Lambdas as Void Returning Delegate Types</value>
  </data>
  <data name="DoNotStoreAsyncLambdasAsVoidReturningDelegateTypesTitle" xml:space="preserve">
    <value>Don't Store Async Lambdas as Void Returning Delegate Types</value>
  </data>
  <data name="DoNotStoreAsyncLambdasAsVoidReturningDelegateTypesDescription" xml:space="preserve">
    <value>#N/A</value>
  </data>
  <data name="DoNotStoreAsyncLambdasAsVoidReturningDelegateTypesMessage" xml:space="preserve">
    <value>Don't Store Async Lambdas as Void Returning Delegate Types</value>
  </data>
  <data name="PropagateCancellationTokensWhenPossibleTitle" xml:space="preserve">
    <value>Propagate CancellationTokens When Possible</value>
  </data>
  <data name="PropagateCancellationTokensWhenPossibleDescription" xml:space="preserve">
    <value>#N/A</value>
  </data>
  <data name="PropagateCancellationTokensWhenPossibleMessage" xml:space="preserve">
    <value>Propagate CancellationTokens When Possible</value>
  </data>
  <data name="DoNotMixBlockingAndAsyncTitle" xml:space="preserve">
    <value>Don't Mix Blocking and Async</value>
  </data>
  <data name="DoNotMixBlockingAndAsyncDescription" xml:space="preserve">
    <value>#N/A</value>
  </data>
  <data name="DoNotMixBlockingAndAsyncMessage" xml:space="preserve">
    <value>Don't Mix Blocking and Async</value>
  </data>
  <data name="TypesThatOwnDisposableFieldsShouldBeDisposableTitle" xml:space="preserve">
    <value>Types that own disposable fields should be disposable</value>
  </data>
  <data name="TypesThatOwnDisposableFieldsShouldBeDisposableDescription" xml:space="preserve">
    <value>A class declares and implements an instance field that is a System.IDisposable type, and the class does not implement IDisposable. A class that declares an IDisposable field indirectly owns an unmanaged resource and should implement the IDisposable interface.</value>
  </data>
  <data name="TypesThatOwnDisposableFieldsShouldBeDisposableMessageNonBreaking" xml:space="preserve">
    <value>Type '{0}' owns disposable field(s) '{1}' but is not disposable</value>
  </data>
  <data name="UseGenericEventHandlerInstancesTitle" xml:space="preserve">
    <value>Use generic event handler instances</value>
  </data>
  <data name="UseGenericEventHandlerInstancesForDelegateMessage" xml:space="preserve">
    <value>Remove '{0}' and replace its usage with a generic EventHandler, for e.g. EventHandler&lt;T&gt;, where T is a valid EventArgs</value>
  </data>
  <data name="UseGenericEventHandlerInstancesForDelegateDescription" xml:space="preserve">
    <value>A type contains a delegate that returns void, whose signature contains two parameters (the first an object and the second a type that is assignable to EventArgs), and the containing assembly targets Microsoft .NET Framework?2.0.</value>
  </data>
  <data name="UseGenericEventHandlerInstancesForEventMessage" xml:space="preserve">
    <value>Change the event '{0}' to replace the type '{1}' with a generic EventHandler, for e.g. EventHandler&lt;T&gt;, where T is a valid EventArgs</value>
  </data>
  <data name="UseGenericEventHandlerInstancesForEventDescription" xml:space="preserve">
    <value>A delegate that handles a public or protected event does not have the correct signature, return type, or parameter names.</value>
  </data>
  <data name="UseGenericEventHandlerInstancesForEvent2Message" xml:space="preserve">
    <value>Change the event '{0}' to use a generic EventHandler by defining the event type explicitly, for e.g. Event MyEvent As EventHandler(Of MyEventArgs).</value>
  </data>
  <data name="UseGenericEventHandlerInstancesForEvent2Description" xml:space="preserve">
    <value>A type contains an event that declares an EventHandler delegate that returns void, whose signature contains two parameters (the first an object and the second a type that is assignable to EventArgs), and the containing assembly targets Microsoft .NET Framework?2.0.</value>
  </data>
  <data name="EnumsShouldHaveZeroValueTitle" xml:space="preserve">
    <value>Enums should have zero value</value>
  </data>
  <data name="EnumsShouldHaveZeroValueDescription" xml:space="preserve">
    <value>The default value of an uninitialized enumeration, just as other value types, is zero. A nonflags-attributed enumeration should define a member by using the value of zero so that the default value is a valid value of the enumeration. If an enumeration that has the FlagsAttribute attribute applied defines a zero-valued member, its name should be ""None"" to indicate that no values have been set in the enumeration.</value>
  </data>
  <data name="EnumsShouldHaveZeroValueMessageFlagsRename" xml:space="preserve">
    <value>In enum {0}, change the name of {1} to 'None'.</value>
  </data>
  <data name="EnumsShouldHaveZeroValueMessageFlagsMultipleZeros" xml:space="preserve">
    <value>Remove all members that have the value zero from {0} except for one member that is named 'None'.</value>
  </data>
  <data name="EnumsShouldHaveZeroValueMessageNotFlagsNoZeroValue" xml:space="preserve">
    <value>Add a member to {0} that has a value of zero with a suggested name of 'None'.</value>
  </data>
  <data name="AbstractTypesShouldNotHaveConstructorsTitle" xml:space="preserve">
    <value>Abstract types should not have constructors</value>
  </data>
  <data name="AbstractTypesShouldNotHaveConstructorsDescription" xml:space="preserve">
    <value>Constructors on abstract types can be called only by derived types. Because public constructors create instances of a type, and you cannot create instances of an abstract type, an abstract type that has a public constructor is incorrectly designed.</value>
  </data>
  <data name="AbstractTypesShouldNotHaveConstructorsMessage" xml:space="preserve">
    <value>Abstract type {0} should not have constructors</value>
  </data>
  <data name="MarkAssembliesWithClsCompliantTitle" xml:space="preserve">
    <value>Mark assemblies with CLSCompliant</value>
  </data>
  <data name="MarkAssembliesWithClsCompliantDescription" xml:space="preserve">
    <value>The Common Language Specification (CLS) defines naming restrictions, data types, and rules to which assemblies must conform if they will be used across programming languages. Good design dictates that all assemblies explicitly indicate CLS compliance by using CLSCompliantAttribute . If this attribute is not present on an assembly, the assembly is not compliant.</value>
  </data>
  <data name="MarkAssembliesWithClsCompliantMessage" xml:space="preserve">
    <value>Mark assemblies with CLSCompliant</value>
  </data>
  <data name="MarkAssembliesWithAssemblyVersionTitle" xml:space="preserve">
    <value>Mark assemblies with assembly version</value>
  </data>
  <data name="MarkAssembliesWithAssemblyVersionDescription" xml:space="preserve">
    <value>The .NET Framework uses the version number to uniquely identify an assembly, and to bind to types in strongly named assemblies. The version number is used together with version and publisher policy. By default, applications run only with the assembly version with which they were built.</value>
  </data>
  <data name="MarkAssembliesWithAssemblyVersionMessage" xml:space="preserve">
    <value>Mark assemblies with assembly version</value>
  </data>
  <data name="MarkAssembliesWithComVisibleTitle" xml:space="preserve">
    <value>Mark assemblies with ComVisible</value>
  </data>
  <data name="MarkAssembliesWithComVisibleDescription" xml:space="preserve">
    <value>ComVisibleAttribute determines how COM clients access managed code. Good design dictates that assemblies explicitly indicate COM visibility. COM visibility can be set for the whole assembly and then overridden for individual types and type members. If this attribute is not present, the contents of the assembly are visible to COM clients.</value>
  </data>
  <data name="MarkAssembliesWithComVisibleMessageNoAttribute" xml:space="preserve">
    <value>Because {0} exposes externally visible types, mark it with ComVisible(false) at the assembly level and then mark all types within the assembly that should be exposed to COM clients with ComVisible(true).</value>
  </data>
  <data name="MarkAssembliesWithComVisibleMessageAttributeTrue" xml:space="preserve">
    <value>Consider changing the ComVisible attribute on {0} to false, and opting in at the type level.</value>
  </data>
  <data name="MarkAttributesWithAttributeUsageTitle" xml:space="preserve">
    <value>Mark attributes with AttributeUsageAttribute</value>
  </data>
  <data name="MarkAttributesWithAttributeUsageDescription" xml:space="preserve">
    <value>When you define a custom attribute, mark it by using AttributeUsageAttribute to indicate where in the source code the custom attribute can be applied. The meaning and intended usage of an attribute will determine its valid locations in code.</value>
  </data>
  <data name="MarkAttributesWithAttributeUsageMessageDefault" xml:space="preserve">
    <value>Specify AttributeUsage on {0}.</value>
  </data>
  <data name="MarkAttributesWithAttributeUsageMessageInherited" xml:space="preserve">
    <value>Even though attribute {0} inherits AttributeUsage from its base type, you should consider explicitly specifying AttributeUsage on the type to improve code readability and documentation.</value>
  </data>
  <data name="DefineAccessorsForAttributeArgumentsTitle" xml:space="preserve">
    <value>Define accessors for attribute arguments</value>
  </data>
  <data name="DefineAccessorsForAttributeArgumentsDescription" xml:space="preserve">
    <value>Attributes can define mandatory arguments that must be specified when you apply the attribute to a target. These are also known as positional arguments because they are supplied to attribute constructors as positional parameters. For every mandatory argument, the attribute should also provide a corresponding read-only property so that the value of the argument can be retrieved at execution time. Attributes can also define optional arguments, which are also known as named arguments. These arguments are supplied to attribute constructors by name and should have a corresponding read/write property.</value>
  </data>
  <data name="DefineAccessorsForAttributeArgumentsMessageDefault" xml:space="preserve">
    <value>Add a public read-only property accessor for positional argument {0} of Attribute {1}.</value>
  </data>
  <data name="DefineAccessorsForAttributeArgumentsMessageRemoveSetter" xml:space="preserve">
    <value>Remove the property setter from {0} or reduce its accessibility because it corresponds to positional argument {1}.</value>
  </data>
  <data name="DefineAccessorsForAttributeArgumentsMessageIncreaseVisibility" xml:space="preserve">
    <value>If {0} is the property accessor for positional argument {1}, make it public.</value>
  </data>
  <data name="UsePropertiesWhereAppropriateTitle" xml:space="preserve">
    <value>Use properties where appropriate</value>
  </data>
  <data name="UsePropertiesWhereAppropriateDescription" xml:space="preserve">
    <value>A public or protected method has a name that starts with ""Get"", takes no parameters, and returns a value that is not an array. The method might be a good candidate to become a property.</value>
  </data>
  <data name="UsePropertiesWhereAppropriateMessage" xml:space="preserve">
    <value>Use properties where appropriate</value>
  </data>
  <data name="MarkEnumsWithFlagsTitle" xml:space="preserve">
    <value>Mark enums with FlagsAttribute</value>
  </data>
  <data name="MarkEnumsWithFlagsDescription" xml:space="preserve">
    <value>An enumeration is a value type that defines a set of related named constants. Apply FlagsAttribute to an enumeration when its named constants can be meaningfully combined.</value>
  </data>
  <data name="MarkEnumsWithFlagsMessage" xml:space="preserve">
    <value>Mark enums with FlagsAttribute</value>
  </data>
  <data name="InterfaceMethodsShouldBeCallableByChildTypesTitle" xml:space="preserve">
    <value>Interface methods should be callable by child types</value>
  </data>
  <data name="InterfaceMethodsShouldBeCallableByChildTypesDescription" xml:space="preserve">
    <value>An unsealed externally visible type provides an explicit method implementation of a public interface and does not provide an alternative externally visible method that has the same name.</value>
  </data>
  <data name="InterfaceMethodsShouldBeCallableByChildTypesMessage" xml:space="preserve">
    <value>Make '{0}' sealed (a breaking change if this class has previously shipped), implement the method non-explicitly, or implement a new method that exposes the functionality of '{1}' and is visible to derived classes.</value>
  </data>
  <data name="OverrideMethodsOnComparableTypesTitle" xml:space="preserve">
    <value>Override methods on comparable types</value>
  </data>
  <data name="OverrideMethodsOnComparableTypesDescription" xml:space="preserve">
    <value>A public or protected type implements the System.IComparable interface. It does not override Object.Equals nor does it overload the language-specific operator for equality, inequality, less than, less than or equal, greater than or greater than or equal.</value>
  </data>
  <data name="OverrideMethodsOnComparableTypesMessageEquals" xml:space="preserve">
    <value>{0} should override Equals since it implements IComparable.</value>
  </data>
  <data name="OverrideMethodsOnComparableTypesMessageOperator" xml:space="preserve">
    <value>{0} should define operator(s) '{1}' since it implements IComparable.</value>
    <comment>1 is a comma-separated list</comment>
  </data>
  <data name="MovePInvokesToNativeMethodsClassTitle" xml:space="preserve">
    <value>Move pinvokes to native methods class</value>
  </data>
  <data name="MovePInvokesToNativeMethodsClassDescription" xml:space="preserve">
    <value>Platform Invocation methods, such as those that are marked by using the System.Runtime.InteropServices.DllImportAttribute attribute, or methods that are defined by using the Declare keyword in Visual Basic, access unmanaged code. These methods should be of the NativeMethods, SafeNativeMethods, or UnsafeNativeMethods class.</value>
  </data>
  <data name="MovePInvokesToNativeMethodsClassMessage" xml:space="preserve">
    <value>Move pinvokes to native methods class</value>
  </data>
  <data name="IdentifiersShouldDifferByMoreThanCaseTitle" xml:space="preserve">
    <value>Identifiers should differ by more than case</value>
  </data>
  <data name="IdentifiersShouldDifferByMoreThanCaseDescription" xml:space="preserve">
    <value>Identifiers for namespaces, types, members, and parameters cannot differ only by case because languages that target the common language runtime are not required to be case-sensitive.</value>
  </data>
  <data name="IdentifiersShouldDifferByMoreThanCaseMessage" xml:space="preserve">
    <value>Names of '{0}' and '{1}' should differ by more than case.</value>
  </data>
  <data name="IdentifiersShouldHaveCorrectPrefixTitle" xml:space="preserve">
    <value>Identifiers should have correct prefix</value>
  </data>
  <data name="IdentifiersShouldHaveCorrectPrefixDescription" xml:space="preserve">
    <value>The name of an externally visible interface does not start with an uppercase ""I"". The name of a generic type parameter on an externally visible type or method does not start with an uppercase ""T"".</value>
  </data>
  <data name="IdentifiersShouldHaveCorrectPrefixMessageInterface" xml:space="preserve">
    <value>Prefix interface name {0} with 'I'.</value>
  </data>
  <data name="IdentifiersShouldHaveCorrectPrefixMessageTypeParameter" xml:space="preserve">
    <value>Prefix generic type parameter name {0} with 'T'.</value>
  </data>
  <data name="NonConstantFieldsShouldNotBeVisibleTitle" xml:space="preserve">
    <value>Non-constant fields should not be visible</value>
  </data>
  <data name="NonConstantFieldsShouldNotBeVisibleDescription" xml:space="preserve">
    <value>Static fields that are neither constants nor read-only are not thread-safe. Access to such a field must be carefully controlled and requires advanced programming techniques to synchronize access to the class object.</value>
  </data>
  <data name="NonConstantFieldsShouldNotBeVisibleMessage" xml:space="preserve">
    <value>Non-constant fields should not be visible</value>
  </data>
  <data name="DoNotMarkEnumsWithFlagsTitle" xml:space="preserve">
    <value>Do not mark enums with FlagsAttribute</value>
  </data>
  <data name="DoNotMarkEnumsWithFlagsDescription" xml:space="preserve">
    <value>An externally visible enumeration is marked by using FlagsAttribute, and it has one or more values that are not powers of two or a combination of the other defined values on the enumeration.</value>
  </data>
  <data name="DoNotMarkEnumsWithFlagsMessage" xml:space="preserve">
    <value>Do not mark enums with FlagsAttribute</value>
  </data>
  <data name="OperatorOverloadsHaveNamedAlternatesTitle" xml:space="preserve">
    <value>Operator overloads have named alternates</value>
  </data>
  <data name="OperatorOverloadsHaveNamedAlternatesDescription" xml:space="preserve">
    <value>An operator overload was detected, and the expected named alternative method was not found. The named alternative member provides access to the same functionality as the operator and is provided for developers who program in languages that do not support overloaded operators.</value>
  </data>
  <data name="OperatorOverloadsHaveNamedAlternatesMessageDefault" xml:space="preserve">
    <value>Provide a method named '{0}' as a friendly alternate for operator {1}.</value>
  </data>
  <data name="OperatorOverloadsHaveNamedAlternatesMessageProperty" xml:space="preserve">
    <value>Provide a property named '{0}' as a friendly alternate for operator {1}.</value>
  </data>
  <data name="OperatorOverloadsHaveNamedAlternatesMessageMultiple" xml:space="preserve">
    <value>Provide a method named '{0}' or '{1}' as an alternate for operator {2}.</value>
  </data>
  <data name="OperatorOverloadsHaveNamedAlternatesMessageVisibility" xml:space="preserve">
    <value>Mark {0} as public because it is a friendly alternate for operator {1}.</value>
  </data>
  <data name="OperatorsShouldHaveSymmetricalOverloadsTitle" xml:space="preserve">
    <value>Operators should have symmetrical overloads</value>
  </data>
  <data name="OperatorsShouldHaveSymmetricalOverloadsDescription" xml:space="preserve">
    <value>A type implements the equality or inequality operator and does not implement the opposite operator.</value>
  </data>
  <data name="OperatorsShouldHaveSymmetricalOverloadsMessage" xml:space="preserve">
    <value>Operators should have symmetrical overloads</value>
  </data>
  <data name="CollectionPropertiesShouldBeReadOnlyTitle" xml:space="preserve">
    <value>Collection properties should be read only</value>
  </data>
  <data name="CollectionPropertiesShouldBeReadOnlyDescription" xml:space="preserve">
    <value>A writable collection property allows a user to replace the collection with a different collection. A read-only property stops the collection from being replaced but still allows the individual members to be set.</value>
  </data>
  <data name="CollectionPropertiesShouldBeReadOnlyMessage" xml:space="preserve">
    <value>Change '{0}' to be read-only by removing the property setter.</value>
  </data>
  <data name="OverloadOperatorEqualsOnOverridingValueTypeEqualsTitle" xml:space="preserve">
    <value>Overload operator equals on overriding value type Equals</value>
  </data>
  <data name="OverloadOperatorEqualsOnOverridingValueTypeEqualsDescription" xml:space="preserve">
    <value>In most programming languages there is no default implementation of the equality operator (==) for value types. If your programming language supports operator overloads, you should consider implementing the equality operator. Its behavior should be identical to that of Equals</value>
  </data>
  <data name="OverloadOperatorEqualsOnOverridingValueTypeEqualsMessage" xml:space="preserve">
    <value>Overload operator equals on overriding value type Equals</value>
  </data>
  <data name="PassSystemUriObjectsInsteadOfStringsTitle" xml:space="preserve">
    <value>Pass system uri objects instead of strings</value>
  </data>
  <data name="PassSystemUriObjectsInsteadOfStringsDescription" xml:space="preserve">
    <value>A call is made to a method that has a string parameter whose name contains "uri", "URI", "urn", "URN", "url", or "URL". The declaring type of the method contains a corresponding method overload that has a System.Uri parameter.</value>
  </data>
  <data name="PassSystemUriObjectsInsteadOfStringsMessage" xml:space="preserve">
    <value>Modify '{0}' to call '{1}' instead of '{2}'.</value>
  </data>
  <data name="ImplementIEquatableWhenOverridingObjectEqualsTitle" xml:space="preserve">
    <value>Type {0} should implement IEquatable&lt;T&gt; because it overrides Equals</value>
  </data>
  <data name="ImplementIEquatableWhenOverridingObjectEqualsMessage" xml:space="preserve">
    <value>Implement IEquatable when overriding Object.Equals</value>
  </data>
  <data name="CancellationTokenParametersMustComeLastTitle" xml:space="preserve">
    <value>CancellationToken parameters must come last</value>
  </data>
  <data name="CancellationTokenParametersMustComeLastMessage" xml:space="preserve">
    <value>Method '{0}' should take CancellationToken as the last parameter</value>
  </data>
  <data name="ConstructorMakeNoninheritableBaseClassInheritableTitle" xml:space="preserve">
    <value>Constructor make noninheritable base class inheritable</value>
  </data>
  <data name="ConstructorMakeNoninheritableBaseClassInheritableDescription" xml:space="preserve">
    <value>When a base class is noninheritable because its constructor is internal, a derived class should not make it inheritable by having a public or protected constructor.</value>
  </data>
  <data name="ConstructorMakeNoninheritableBaseClassInheritableMessage" xml:space="preserve">
    <value>Constructor make noninheritable base class inheritable</value>
  </data>
  <data name="IdentifiersShouldNotContainTypeNamesTitle" xml:space="preserve">
    <value>Identifier contains type name</value>
  </data>
  <data name="IdentifiersShouldNotContainTypeNamesDescription" xml:space="preserve">
    <value>Names of parameters and members are better used to communicate their meaning than to describe their type, which is expected to be provided by development tools. For names of members, if a data type name must be used, use a language-independent name instead of a language-specific one.</value>
  </data>
  <data name="IdentifiersShouldNotContainTypeNamesMessage" xml:space="preserve">
    <value>Identifier '{0}' contains type name</value>
  </data>
  <data name="CreatePropertyAccessorForParameter" xml:space="preserve">
    <value>Create a property accessor.</value>
  </data>
  <data name="MakeGetterPublic" xml:space="preserve">
    <value>Make the getter of the property public</value>
  </data>
  <data name="MakeSetterNonPublic" xml:space="preserve">
    <value>Make the setter of the property non-public</value>
  </data>
  <data name="AddAssemblyLevelComVisibleFalse" xml:space="preserve">
    <value>Because {0} exposes externally visible types, mark it with ComVisible(false) at the assembly level and then mark all types within the assembly that should be exposed to COM clients with ComVisible(true).</value>
  </data>
  <data name="ChangeAssemblyLevelComVisibleToFalse" xml:space="preserve">
    <value>Consider changing the ComVisible attribute on {0} to false, and opting in at the type level.</value>
  </data>
  <data name="ImplementComparable" xml:space="preserve">
    <value>Implement Equality and Comparison methods and operators</value>
  </data>
  <data name="ImplementEquatable" xml:space="preserve">
    <value>Implement IEquatable</value>
  </data>
  <data name="ImplementIDisposableInterface" xml:space="preserve">
    <value>Implement IDisposable Interface</value>
  </data>
  <data name="DoNotMarkEnumsWithFlagsCodeFix" xml:space="preserve">
    <value>Remove FlagsAttribute from enum.</value>
  </data>
  <data name="MarkEnumsWithFlagsCodeFix" xml:space="preserve">
    <value>Apply FlagsAttribute to enum.</value>
  </data>
  <data name="EnumsShouldZeroValueFlagsMultipleZeroCodeFix" xml:space="preserve">
    <value>Remove all members that have the value zero except for one member that is named 'None'.</value>
  </data>
  <data name="EnumsShouldZeroValueFlagsRenameCodeFix" xml:space="preserve">
    <value>Rename zero-valued enum field to 'None'.</value>
  </data>
  <data name="EnumsShouldZeroValueNotFlagsNoZeroValueCodeFix" xml:space="preserve">
    <value>Add a zero-valued member 'None' to enum.</value>
  </data>
  <data name="AbstractTypesShouldNotHavePublicConstructorsCodeFix" xml:space="preserve">
    <value>Change the accessibility of public constructors to protected.</value>
  </data>
  <data name="DoNotDeclareStaticMembersOnGenericTypesTitle" xml:space="preserve">
    <value>Do not declare static members on generic types</value>
  </data>
  <data name="DoNotDeclareStaticMembersOnGenericTypesDescription" xml:space="preserve">
    <value>When a static member of a generic type is called, the type argument must be specified for the type. When a generic instance member that does not support inference is called, the type argument must be specified for the member. In these two cases, the syntax for specifying the type argument is different and easily confused.</value>
  </data>
  <data name="DoNotDeclareStaticMembersOnGenericTypesMessage" xml:space="preserve">
    <value>Do not declare static members on generic types</value>
  </data>
  <data name="CollectionsShouldImplementGenericInterfaceTitle" xml:space="preserve">
    <value>Generic interface should also be implemented</value>
  </data>
  <data name="CollectionsShouldImplementGenericInterfaceDescription" xml:space="preserve">
    <value>To broaden the usability of a type, implement one of the generic interfaces. This is especially true for collections as they can then be used to populate generic collection types.</value>
  </data>
  <data name="CollectionsShouldImplementGenericInterfaceMessage" xml:space="preserve">
    <value>Type '{0}' directly or indirectly inherits '{1}' without implementing '{2}'. Publicly-visible types should implement the generic version to broaden usability.</value>
  </data>
  <data name="EnumStorageShouldBeInt32Title" xml:space="preserve">
    <value>Enum Storage should be Int32</value>
  </data>
  <data name="EnumStorageShouldBeInt32Description" xml:space="preserve">
    <value>An enumeration is a value type that defines a set of related named constants. By default, the System.Int32 data type is used to store the constant value. Although you can change this underlying type, it is not required or recommended for most scenarios.</value>
  </data>
  <data name="EnumStorageShouldBeInt32Message" xml:space="preserve">
    <value>If possible, make the underlying type of {0} System.Int32 instead of {1}.</value>
  </data>
  <data name="UseEventsWhereAppropriateTitle" xml:space="preserve">
    <value>Use events where appropriate</value>
  </data>
  <data name="UseEventsWhereAppropriateDescription" xml:space="preserve">
    <value>This rule detects methods that have names that ordinarily would be used for events. If a method is called in response to a clearly defined state change, the method should be invoked by an event handler. Objects that call the method should raise events instead of calling the method directly.</value>
  </data>
  <data name="UseEventsWhereAppropriateMessage" xml:space="preserve">
    <value>Consider making '{0}' an event.</value>
  </data>
  <data name="ImplementStandardExceptionConstructorsTitle" xml:space="preserve">
    <value>Implement standard exception constructors</value>
  </data>
  <data name="ImplementStandardExceptionConstructorsDescription" xml:space="preserve">
    <value>Failure to provide the full set of constructors can make it difficult to correctly handle exceptions.</value>
  </data>
  <data name="ImplementStandardExceptionConstructorsMessageMissingConstructor" xml:space="preserve">
    <value>Add the following constructor to {0}: {1}.</value>
  </data>
  <data name="ImplementStandardExceptionConstructorsMessageAccessibility" xml:space="preserve">
    <value>Change the accessibility of {0} to {1}.</value>
  </data>
  <data name="NestedTypesShouldNotBeVisibleTitle" xml:space="preserve">
    <value>Nested types should not be visible</value>
  </data>
  <data name="NestedTypesShouldNotBeVisibleDescription" xml:space="preserve">
    <value>A nested type is a type that is declared in the scope of another type. Nested types are useful to encapsulate private implementation details of the containing type. Used for this purpose, nested types should not be externally visible.</value>
  </data>
  <data name="NestedTypesShouldNotBeVisibleMessageDefault" xml:space="preserve">
    <value>Do not nest type {0}. Alternatively, change its accessibility so that it is not externally visible.</value>
  </data>
  <data name="NestedTypesShouldNotBeVisibleMessageVisualBasicModule" xml:space="preserve">
    <value>Do not nest type {0}. Alternatively, change its accessibility so that it is not externally visible. If this type is defined in a Visual Basic Module, it will be considered a nested type to other .NET languages. In that case, consider moving the type outside of the Module.</value>
  </data>
  <data name="AvoidEmptyInterfacesTitle" xml:space="preserve">
    <value>Avoid empty interfaces</value>
  </data>
  <data name="AvoidEmptyInterfacesDescription" xml:space="preserve">
    <value>Interfaces define members that provide a behavior or usage contract. The functionality that is described by the interface can be adopted by any type, regardless of where the type appears in the inheritance hierarchy. A type implements an interface by providing implementations for the members of the interface. An empty interface does not define any members; therefore, it does not define a contract that can be implemented.</value>
  </data>
  <data name="AvoidEmptyInterfacesMessage" xml:space="preserve">
    <value>Avoid empty interfaces</value>
  </data>
  <data name="ProvideObsoleteAttributeMessageTitle" xml:space="preserve">
    <value>Provide ObsoleteAttribute message</value>
  </data>
  <data name="ProvideObsoleteAttributeMessageDescription" xml:space="preserve">
    <value>A type or member is marked by using a System.ObsoleteAttribute attribute that does not have its ObsoleteAttribute.Message property specified. When a type or member that is marked by using ObsoleteAttribute is compiled, the Message property of the attribute is displayed. This gives the user information about the obsolete type or member.</value>
  </data>
  <data name="ProvideObsoleteAttributeMessageMessage" xml:space="preserve">
    <value>Provide a message for the ObsoleteAttribute that marks {0} as Obsolete</value>
  </data>
  <data name="PropertiesShouldNotBeWriteOnlyTitle" xml:space="preserve">
    <value>Properties should not be write only</value>
  </data>
  <data name="PropertiesShouldNotBeWriteOnlyDescription" xml:space="preserve">
    <value>Although it is acceptable and often necessary to have a read-only property, the design guidelines prohibit the use of write-only properties. This is because letting a user set a value, and then preventing the user from viewing that value, does not provide any security. Also, without read access, the state of shared objects cannot be viewed, which limits their usefulness.</value>
  </data>
  <data name="PropertiesShouldNotBeWriteOnlyMessageAddGetter" xml:space="preserve">
    <value>Because property {0} is write-only, either add a property getter with an accessibility that is greater than or equal to its setter or convert this property into a method.</value>
  </data>
  <data name="PropertiesShouldNotBeWriteOnlyMessageMakeMoreAccessible" xml:space="preserve">
    <value>Because the property getter for {0} is less visible than its setter, either increase the accessibility of its getter or decrease the accessibility of its setter.</value>
  </data>
  <data name="DeclareTypesInNamespacesTitle" xml:space="preserve">
    <value>Declare types in namespaces</value>
  </data>
  <data name="DeclareTypesInNamespacesDescription" xml:space="preserve">
    <value>Types are declared in namespaces to prevent name collisions and as a way to organize related types in an object hierarchy.</value>
  </data>
  <data name="DeclareTypesInNamespacesMessage" xml:space="preserve">
    <value>Declare types in namespaces</value>
  </data>
  <data name="DoNotDeclareVisibleInstanceFieldsTitle" xml:space="preserve">
    <value>Do not declare visible instance fields</value>
  </data>
  <data name="DoNotDeclareVisibleInstanceFieldsDescription" xml:space="preserve">
    <value>The primary use of a field should be as an implementation detail. Fields should be private or internal and should be exposed by using properties.</value>
  </data>
  <data name="DoNotDeclareVisibleInstanceFieldsMessage" xml:space="preserve">
    <value>Do not declare visible instance fields</value>
  </data>
  <data name="UriParametersShouldNotBeStringsTitle" xml:space="preserve">
    <value>Uri parameters should not be strings</value>
  </data>
  <data name="UriParametersShouldNotBeStringsDescription" xml:space="preserve">
    <value>If a method takes a string representation of a URI, a corresponding overload should be provided that takes an instance of the URI class, which provides these services in a safe and secure manner.</value>
  </data>
  <data name="UriParametersShouldNotBeStringsMessage" xml:space="preserve">
    <value>Change the type of parameter {0} of method {1} from string to System.Uri, or provide an overload to {1} that allows {0} to be passed as a System.Uri object.</value>
  </data>
  <data name="UriReturnValuesShouldNotBeStringsTitle" xml:space="preserve">
    <value>Uri return values should not be strings</value>
  </data>
  <data name="UriReturnValuesShouldNotBeStringsDescription" xml:space="preserve">
    <value>This rule assumes that the method returns a URI. A string representation of a URI is prone to parsing and encoding errors, and can lead to security vulnerabilities. The System.Uri class provides these services in a safe and secure manner.</value>
  </data>
  <data name="UriReturnValuesShouldNotBeStringsMessage" xml:space="preserve">
    <value>Change the return type of method {0} from string to System.Uri.</value>
  </data>
  <data name="UriPropertiesShouldNotBeStringsTitle" xml:space="preserve">
    <value>Uri properties should not be strings</value>
  </data>
  <data name="UriPropertiesShouldNotBeStringsDescription" xml:space="preserve">
    <value>This rule assumes that the property represents a Uniform Resource Identifier (URI). A string representation of a URI is prone to parsing and encoding errors, and can lead to security vulnerabilities. The System.Uri class provides these services in a safe and secure manner.</value>
  </data>
  <data name="UriPropertiesShouldNotBeStringsMessage" xml:space="preserve">
    <value>Change the type of property {0} from string to System.Uri.</value>
  </data>
  <data name="ImplementIDisposableCorrectlyTitle" xml:space="preserve">
    <value>Implement IDisposable Correctly</value>
  </data>
  <data name="ImplementIDisposableCorrectlyDescription" xml:space="preserve">
    <value>All IDisposable types should implement the Dispose pattern correctly.</value>
  </data>
  <data name="ImplementIDisposableCorrectlyMessageIDisposableReimplementation" xml:space="preserve">
    <value>Remove IDisposable from the list of interfaces implemented by '{0}' as it is already implemented by base type '{1}'.</value>
  </data>
  <data name="ImplementIDisposableCorrectlyMessageFinalizeOverride" xml:space="preserve">
    <value>Remove the finalizer from type '{0}', override Dispose(bool disposing), and put the finalization logic in the code path where 'disposing' is false. Otherwise, it might lead to duplicate Dispose invocations as the Base type '{1}' also provides a finalizer.</value>
  </data>
  <data name="ImplementIDisposableCorrectlyMessageDisposeOverride" xml:space="preserve">
    <value>Remove '{0}', override Dispose(bool disposing), and put the dispose logic in the code path where 'disposing' is true.</value>
  </data>
  <data name="ImplementIDisposableCorrectlyMessageDisposeSignature" xml:space="preserve">
    <value>Ensure that '{0}' is declared as public and sealed.</value>
  </data>
  <data name="ImplementIDisposableCorrectlyMessageRenameDispose" xml:space="preserve">
    <value>Rename '{0}' to 'Dispose' and ensure that it is declared as public and sealed.</value>
  </data>
  <data name="ImplementIDisposableCorrectlyMessageDisposeBoolSignature" xml:space="preserve">
    <value>Ensure that '{0}' is declared as protected, virtual, and unsealed.</value>
  </data>
  <data name="ImplementIDisposableCorrectlyMessageDisposeImplementation" xml:space="preserve">
    <value>Modify '{0}' so that it calls Dispose(true), then calls GC.SuppressFinalize on the current object instance ('this' or 'Me' in Visual Basic), and then returns.</value>
  </data>
  <data name="ImplementIDisposableCorrectlyMessageFinalizeImplementation" xml:space="preserve">
    <value>Modify '{0}' so that it calls Dispose(false) and then returns.</value>
  </data>
  <data name="ImplementIDisposableCorrectlyMessageProvideDisposeBool" xml:space="preserve">
    <value>Provide an overridable implementation of Dispose(bool) on '{0}' or mark the type as sealed. A call to Dispose(false) should only clean up native resources. A call to Dispose(true) should clean up both managed and native resources.</value>
  </data>
  <data name="ExceptionsShouldBePublicTitle" xml:space="preserve">
    <value>Exceptions should be public</value>
  </data>
  <data name="ExceptionsShouldBePublicDescription" xml:space="preserve">
    <value>An internal exception is visible only inside its own internal scope. After the exception falls outside the internal scope, only the base exception can be used to catch the exception. If the internal exception is inherited from T:System.Exception, T:System.SystemException, or T:System.ApplicationException, the external code will not have sufficient information to know what to do with the exception.</value>
  </data>
  <data name="ExceptionsShouldBePublicMessage" xml:space="preserve">
    <value>Exceptions should be public</value>
  </data>
  <data name="DoNotRaiseExceptionsInUnexpectedLocationsTitle" xml:space="preserve">
    <value>Do not raise exceptions in unexpected locations</value>
  </data>
  <data name="DoNotRaiseExceptionsInUnexpectedLocationsDescription" xml:space="preserve">
    <value>A method that is not expected to throw exceptions throws an exception.</value>
  </data>
  <data name="DoNotRaiseExceptionsInUnexpectedLocationsMessagePropertyGetter" xml:space="preserve">
    <value>{0} creates an exception of type {1}, an exception type that should not be raised in a property. If this exception instance might be raised, use a different exception type, convert this property into a method, or change this property's logic so that it no longer raises an exception.</value>
  </data>
  <data name="DoNotRaiseExceptionsInUnexpectedLocationsMessageHasAllowedExceptions" xml:space="preserve">
    <value>{0} creates an exception of type {1}, an exception type that should not be raised in this type of method. If this exception instance might be raised, either use a different exception type or change this method's logic so that it no longer raises an exception.</value>
  </data>
  <data name="DoNotRaiseExceptionsInUnexpectedLocationsMessageNoAllowedExceptions" xml:space="preserve">
    <value>{0} creates an exception of type {1}. Exceptions should not be raised in this type of method. If this exception instance might be raised, change this method's logic so it no longer raises an exception.</value>
  </data>
  <data name="IdentifiersShouldNotContainUnderscoresTitle" xml:space="preserve">
    <value>Identifiers should not contain underscores</value>
  </data>
  <data name="IdentifiersShouldNotContainUnderscoresDescription" xml:space="preserve">
    <value>By convention, identifier names do not contain the underscore (_) character. This rule checks namespaces, types, members, and parameters.</value>
  </data>
  <data name="IdentifiersShouldNotContainUnderscoresMessageAssembly" xml:space="preserve">
    <value>Remove the underscores from assembly name {0}.</value>
  </data>
  <data name="IdentifiersShouldNotContainUnderscoresMessageNamespace" xml:space="preserve">
    <value>Remove the underscores from namespace name '{0}'.</value>
  </data>
  <data name="IdentifiersShouldNotContainUnderscoresMessageType" xml:space="preserve">
    <value>Remove the underscores from type name {0}.</value>
  </data>
  <data name="IdentifiersShouldNotContainUnderscoresMessageMember" xml:space="preserve">
    <value>Remove the underscores from member name {0}.</value>
  </data>
  <data name="IdentifiersShouldNotContainUnderscoresMessageTypeTypeParameter" xml:space="preserve">
    <value>On type {0}, remove the underscores from generic type parameter name {1}.</value>
  </data>
  <data name="IdentifiersShouldNotContainUnderscoresMessageMethodTypeParameter" xml:space="preserve">
    <value>On method {0}, remove the underscores from generic type parameter name {1}.</value>
  </data>
  <data name="IdentifiersShouldNotContainUnderscoresMessageMemberParameter" xml:space="preserve">
    <value>In member {0}, remove the underscores from parameter name {1}.</value>
  </data>
  <data name="IdentifiersShouldNotContainUnderscoresMessageDelegateParameter" xml:space="preserve">
    <value>In delegate {0}, remove the underscores from parameter name {1}.</value>
  </data>
  <data name="IdentifiersShouldHaveCorrectSuffixTitle" xml:space="preserve">
    <value>Identifiers should have correct suffix</value>
  </data>
  <data name="IdentifiersShouldHaveCorrectSuffixDescription" xml:space="preserve">
    <value>By convention, the names of types that extend certain base types or that implement certain interfaces, or types that are derived from these types, have a suffix that is associated with the base type or interface.</value>
  </data>
  <data name="IdentifiersShouldHaveCorrectSuffixMessageDefault" xml:space="preserve">
    <value>Rename {0} to end in '{1}'.</value>
  </data>
  <data name="IdentifiersShouldHaveCorrectSuffixMessageSpecialCollection" xml:space="preserve">
    <value>Rename {0} to end in either 'Collection' or '{1}'.</value>
  </data>
  <data name="IdentifiersShouldNotHaveIncorrectSuffixTitle" xml:space="preserve">
    <value>Identifiers should not have incorrect suffix</value>
  </data>
  <data name="IdentifiersShouldNotHaveIncorrectSuffixDescription" xml:space="preserve">
    <value>By convention, only the names of types that extend certain base types or that implement certain interfaces, or types that are derived from these types, should end with specific reserved suffixes. Other type names should not use these reserved suffixes.</value>
  </data>
  <data name="IdentifiersShouldNotHaveIncorrectSuffixMessageTypeNoAlternate" xml:space="preserve">
    <value>Rename type name {0} so that it does not end in '{1}'.</value>
  </data>
  <data name="IdentifiersShouldNotHaveIncorrectSuffixMessageMemberNewerVersion" xml:space="preserve">
    <value>Either replace the suffix '{0}' in member name {1} with the suggested numeric alternate '2' or provide a more meaningful suffix that distinguishes it from the member it replaces.</value>
  </data>
  <data name="IdentifiersShouldNotHaveIncorrectSuffixMessageTypeNewerVersion" xml:space="preserve">
    <value>Either replace the suffix '{0}' in type name {1} with the suggested numeric alternate '2' or provide a more meaningful suffix that distinguishes it from the type it replaces.</value>
  </data>
  <data name="IdentifiersShouldNotHaveIncorrectSuffixMessageMemberWithAlternate" xml:space="preserve">
    <value>Either replace the suffix '{0}' in member name '{1}' with the suggested alternate '{2}' or remove the suffix completely.</value>
  </data>
  <data name="FlagsEnumsShouldHavePluralNamesTitle" xml:space="preserve">
    <value>Flags enums should have plural names</value>
  </data>
  <data name="FlagsEnumsShouldHavePluralNamesDescription" xml:space="preserve">
    <value>A public enumeration has the System.FlagsAttribute attribute, and its name does not end in ""s"". Types that are marked by using FlagsAttribute have names that are plural because the attribute indicates that more than one value can be specified.</value>
  </data>
  <data name="FlagsEnumsShouldHavePluralNamesMessage" xml:space="preserve">
    <value>Flags enums should have plural names</value>
  </data>
  <data name="IdentifiersShouldNotMatchKeywordsTitle" xml:space="preserve">
    <value>Identifiers should not match keywords</value>
  </data>
  <data name="IdentifiersShouldNotMatchKeywordsDescription" xml:space="preserve">
    <value>A namespace name or a type name matches a reserved keyword in a programming language. Identifiers for namespaces and types should not match keywords that are defined by languages that target the common language runtime.</value>
  </data>
  <data name="IdentifiersShouldNotMatchKeywordsMessageMemberParameter" xml:space="preserve">
    <value>In virtual/interface member {0}, rename parameter {1} so that it no longer conflicts with the reserved language keyword '{2}'. Using a reserved keyword as the name of a parameter on a virtual/interface member makes it harder for consumers in other languages to override/implement the member.</value>
  </data>
  <data name="IdentifiersShouldNotMatchKeywordsMessageMember" xml:space="preserve">
    <value>Rename virtual/interface member {0} so that it no longer conflicts with the reserved language keyword '{1}'. Using a reserved keyword as the name of a virtual/interface member makes it harder for consumers in other languages to override/implement the member.</value>
  </data>
  <data name="IdentifiersShouldNotMatchKeywordsMessageType" xml:space="preserve">
    <value>Rename type {0} so that it no longer conflicts with the reserved language keyword '{1}'. Using a reserved keyword as the name of a type makes it harder for consumers in other languages to use the type.</value>
  </data>
  <data name="IdentifiersShouldNotMatchKeywordsMessageNamespace" xml:space="preserve">
    <value>Rename namespace {0} so that it no longer conflicts with the reserved language keyword '{1}'. Using a reserved keyword as the name of a namespace makes it harder for consumers in other languages to use the namespace.</value>
  </data>
  <data name="OnlyFlagsEnumsShouldHavePluralNamesTitle" xml:space="preserve">
    <value>Only FlagsAttribute enums should have plural names</value>
  </data>
  <data name="OnlyFlagsEnumsShouldHavePluralNamesDescription" xml:space="preserve">
    <value>Naming conventions dictate that a plural name for an enumeration indicates that more than one value of the enumeration can be specified at the same time.</value>
  </data>
  <data name="OnlyFlagsEnumsShouldHavePluralNamesMessage" xml:space="preserve">
    <value>Only FlagsAttribute enums should have plural names</value>
  </data>
  <data name="PropertyNamesShouldNotMatchGetMethodsTitle" xml:space="preserve">
    <value>Property names should not match get methods</value>
  </data>
  <data name="PropertyNamesShouldNotMatchGetMethodsDescription" xml:space="preserve">
    <value>The name of a public or protected member starts with ""Get"" and otherwise matches the name of a public or protected property. ""Get"" methods and properties should have names that clearly distinguish their function.</value>
  </data>
  <data name="PropertyNamesShouldNotMatchGetMethodsMessage" xml:space="preserve">
    <value>The property name '{0}' is confusing given the existence of method '{1}'. Rename or remove one of these members.</value>
  </data>
  <data name="TypeNamesShouldNotMatchNamespacesTitle" xml:space="preserve">
    <value>Type names should not match namespaces</value>
  </data>
  <data name="TypeNamesShouldNotMatchNamespacesDescription" xml:space="preserve">
    <value>Type names should not match the names of namespaces that are defined in the .NET Framework class library. Violating this rule can reduce the usability of the library.</value>
  </data>
  <data name="TypeNamesShouldNotMatchNamespacesMessageDefault" xml:space="preserve">
    <value>The type name {0} conflicts in whole or in part with the namespace name '{1}'. Change either name to eliminate the conflict.</value>
  </data>
  <data name="TypeNamesShouldNotMatchNamespacesMessageSystem" xml:space="preserve">
    <value>The type name {0} conflicts in whole or in part with the namespace name '{1}' defined in the .NET Framework. Rename the type to eliminate the conflict.</value>
  </data>
  <data name="ParameterNamesShouldMatchBaseDeclarationTitle" xml:space="preserve">
    <value>Parameter names should match base declaration</value>
  </data>
  <data name="ParameterNamesShouldMatchBaseDeclarationDescription" xml:space="preserve">
    <value>Consistent naming of parameters in an override hierarchy increases the usability of the method overrides. A parameter name in a derived method that differs from the name in the base declaration can cause confusion about whether the method is an override of the base method or a new overload of the method.</value>
  </data>
  <data name="ParameterNamesShouldMatchBaseDeclarationMessage" xml:space="preserve">
    <value>In member {0}, change parameter name {1} to {2} in order to match the identifier as it has been declared in {3}.</value>
  </data>
  <data name="UsePreferredTermsTitle" xml:space="preserve">
    <value>Use preferred terms</value>
  </data>
  <data name="UsePreferredTermsDescription" xml:space="preserve">
    <value>The name of an externally visible identifier includes a term for which an alternative, preferred term exists. Alternatively, the name includes the term ""Flag"" or ""Flags"".</value>
  </data>
  <data name="UsePreferredTermsMessageAssembly" xml:space="preserve">
    <value>Replace the term '{0}' in assembly name {1} with the preferred alternate '{2}'.</value>
  </data>
  <data name="UsePreferredTermsMessageNamespace" xml:space="preserve">
    <value>Replace the term '{0}' in namespace name '{1}' with the preferred alternate '{2}'.</value>
  </data>
  <data name="UsePreferredTermsMessageMemberParameter" xml:space="preserve">
    <value>In member {0}, replace the term '{1}' in parameter name {2} with the preferred alternate '{3}'.</value>
  </data>
  <data name="UsePreferredTermsMessageDelegateParameter" xml:space="preserve">
    <value>In delegate {0}, replace the term '{1}' in parameter name {2} with the preferred alternate '{3}'.</value>
  </data>
  <data name="UsePreferredTermsMessageTypeTypeParameter" xml:space="preserve">
    <value>On type {0}, replace the term '{1}' in generic type parameter name {2} with the preferred alternate '{3}'.</value>
  </data>
  <data name="UsePreferredTermsMessageMethodTypeParameter" xml:space="preserve">
    <value>On method {0}, replace the term '{1}' in generic type parameter name {2} with the preferred alternate '{3}'.</value>
  </data>
  <data name="UsePreferredTermsMessageType" xml:space="preserve">
    <value>Replace the term '{0}' in type name {1} with the preferred alternate '{2}'.</value>
  </data>
  <data name="UsePreferredTermsMessageMember" xml:space="preserve">
    <value>Replace the term '{0}' in member name {1} with the preferred alternate '{2}'.</value>
  </data>
  <data name="UsePreferredTermsMessageAssemblyNoAlternate" xml:space="preserve">
    <value>Replace the term '{0}' in assembly name {1} with an appropriate alternate or remove it entirely.</value>
  </data>
  <data name="UsePreferredTermsMessageNamespaceNoAlternate" xml:space="preserve">
    <value>Replace the term '{0}' in namespace name '{1}' with an appropriate alternate or remove it entirely.</value>
  </data>
  <data name="UsePreferredTermsMessageMemberParameterNoAlternate" xml:space="preserve">
    <value>In member {0}, replace the term '{1}' in parameter name {2} with an appropriate alternate or remove it entirely.</value>
  </data>
  <data name="UsePreferredTermsMessageDelegateParameterNoAlternate" xml:space="preserve">
    <value>In delegate {0}, replace the term '{1}' in parameter name {2} with an appropriate alternate or remove it entirely.</value>
  </data>
  <data name="UsePreferredTermsMessageTypeTypeParameterNoAlternate" xml:space="preserve">
    <value>On type {0}, replace the term '{1}' in generic type parameter name {2} with an appropriate alternate or remove it entirely.</value>
  </data>
  <data name="UsePreferredTermsMessageMethodTypeParameterNoAlternate" xml:space="preserve">
    <value>On method {0}, replace the term '{1}' in generic type parameter name {2} with an appropriate alternate or remove it entirely.</value>
  </data>
  <data name="UsePreferredTermsMessageTypeNoAlternate" xml:space="preserve">
    <value>Replace the term '{0}' in type name {1} with an appropriate alternate or remove it entirely.</value>
  </data>
  <data name="UsePreferredTermsMessageMemberNoAlternate" xml:space="preserve">
    <value>Replace the term '{0}' in member name {1} with an appropriate alternate or remove it entirely.</value>
  </data>
  <data name="OverrideEqualsAndOperatorEqualsOnValueTypesTitle" xml:space="preserve">
    <value>Override equals and operator equals on value types</value>
  </data>
  <data name="OverrideEqualsAndOperatorEqualsOnValueTypesDescription" xml:space="preserve">
    <value>For value types, the inherited implementation of Equals uses the Reflection library and compares the contents of all fields. Reflection is computationally expensive, and comparing every field for equality might be unnecessary. If you expect users to compare or sort instances, or to use instances as hash table keys, your value type should implement Equals.</value>
  </data>
  <data name="OverrideEqualsAndOperatorEqualsOnValueTypesMessageEquals" xml:space="preserve">
    <value>{0} should override Equals.</value>
  </data>
  <data name="OverrideEqualsAndOperatorEqualsOnValueTypesMessageOpEquality" xml:space="preserve">
    <value>{0} should override the equality (==) and inequality (!=) operators.</value>
  </data>
  <data name="PropertiesShouldNotReturnArraysTitle" xml:space="preserve">
    <value>Properties should not return arrays</value>
  </data>
  <data name="PropertiesShouldNotReturnArraysDescription" xml:space="preserve">
    <value>Arrays that are returned by properties are not write-protected, even when the property is read-only. To keep the array tamper-proof, the property must return a copy of the array. Typically, users will not understand the adverse performance implications of calling such a property.</value>
  </data>
  <data name="PropertiesShouldNotReturnArraysMessage" xml:space="preserve">
    <value>Properties should not return arrays</value>
  </data>
  <data name="AssembliesShouldHaveValidStrongNamesTitle" xml:space="preserve">
    <value>Assemblies should have valid strong names</value>
  </data>
  <data name="AssembliesShouldHaveValidStrongNamesDescription" xml:space="preserve">
    <value>The strong name protects clients from unknowingly loading an assembly that has been tampered with. Assemblies without strong names should not be deployed outside very limited scenarios. If you share or distribute assemblies that are not correctly signed, the assembly can be tampered with, the common language runtime might not load the assembly, or the user might have to disable verification on his or her computer.</value>
  </data>
  <data name="AssembliesShouldHaveValidStrongNamesMessageNoStrongName" xml:space="preserve">
    <value>Sign {0} with a strong name key.</value>
  </data>
  <data name="AssembliesShouldHaveValidStrongNamesMessageNotValid" xml:space="preserve">
    <value>Verify that {0} has a valid strong name before deploying.</value>
  </data>
  <data name="OverrideGetHashCodeOnOverridingEqualsTitle" xml:space="preserve">
    <value>Override GetHashCode on overriding Equals</value>
  </data>
  <data name="OverrideGetHashCodeOnOverridingEqualsDescription" xml:space="preserve">
    <value>GetHashCode returns a value, based on the current instance, that is suited for hashing algorithms and data structures such as a hash table. Two objects that are the same type and are equal must return the same hash code.</value>
  </data>
  <data name="OverrideGetHashCodeOnOverridingEqualsMessage" xml:space="preserve">
    <value>Override GetHashCode on overriding Equals</value>
  </data>
  <data name="OverrideEqualsOnOverloadingOperatorEqualsTitle" xml:space="preserve">
    <value>Override Equals on overloading operator equals</value>
  </data>
  <data name="OverrideEqualsOnOverloadingOperatorEqualsDescription" xml:space="preserve">
    <value>A public type implements the equality operator but does not override Object.Equals.</value>
  </data>
  <data name="OverrideEqualsOnOverloadingOperatorEqualsMessage" xml:space="preserve">
    <value>Override Equals on overloading operator equals</value>
  </data>
  <data name="Since_0_redefines_operator_1_it_should_also_redefine_operator_2" xml:space="preserve">
    <value>Since '{0}' redefines operator '{1}', it should also redefine operator '{2}'</value>
  </data>
  <data name="Generate_missing_operators" xml:space="preserve">
    <value>Generate missing operators</value>
  </data>
  <data name="OverrideEqualsOnOverloadingOperatorEqualsCodeActionTitle" xml:space="preserve">
    <value>Override object.Equals</value>
  </data>
  <data name="OverrideEqualsOnImplementingIEquatableCodeActionTitle" xml:space="preserve">
    <value>Override object.Equals</value>
  </data>
  <data name="OverrideGetHashCodeOnOverridingEqualsCodeActionTitle" xml:space="preserve">
    <value>Override object.GetHashCode</value>
  </data>
  <data name="MakeExceptionPublic" xml:space="preserve">
    <value>Make exception public</value>
  </data>
  <data name="InterfaceMethodsShouldBeCallableByChildTypesFix1" xml:space="preserve">
    <value>Make '{0}' protected.</value>
  </data>
  <data name="InterfaceMethodsShouldBeCallableByChildTypesFix2" xml:space="preserve">
    <value>Change '{0}' to a public interface implementation.</value>
  </data>
  <data name="InterfaceMethodsShouldBeCallableByChildTypesFix3" xml:space="preserve">
    <value>Make the containing type '{0}' sealed.</value>
  </data>
  <data name="StaticHolderTypeIsNotStatic" xml:space="preserve">
    <value>Type '{0}' is a static holder type but is neither static nor NotInheritable</value>
  </data>
  <data name="StaticHolderTypesShouldBeStaticOrNotInheritable" xml:space="preserve">
    <value>Static holder types should be Static or NotInheritable</value>
  </data>
  <data name="MakeClassStatic" xml:space="preserve">
    <value>Make Class Static</value>
  </data>
  <data name="OverrideObjectEqualsMessage" xml:space="preserve">
    <value>Type {0} should override Equals because it implements IEquatable&lt;T&gt;</value>
  </data>
  <data name="OverrideObjectEqualsTitle" xml:space="preserve">
    <value>Override Object.Equals(object) when implementing IEquatable&lt;T&gt;</value>
  </data>
  <data name="UseIntegralOrStringArgumentForIndexersDescription" xml:space="preserve">
    <value>Indexers, that is, indexed properties, should use integer or string types for the index. These types are typically used for indexing data structures and increase the usability of the library. Use of the Object type should be restricted to those cases where the specific integer or string type cannot be specified at design time. If the design requires other types for the index, reconsider whether the type represents a logical data store. If it does not represent a logical data store, use a method.</value>
  </data>
  <data name="UseIntegralOrStringArgumentForIndexersMessage" xml:space="preserve">
    <value>Use Integral Or String Argument For Indexers</value>
  </data>
  <data name="UseIntegralOrStringArgumentForIndexersTitle" xml:space="preserve">
    <value>Use Integral Or String Argument For Indexers</value>
  </data>
  <data name="DoNotDirectlyAwaitATaskDescription" xml:space="preserve">
    <value>When an asynchronous method awaits a Task directly, continuation occurs in the same thread that created the task. Consider calling Task.ConfigureAwait(Boolean) to signal your intention for continuation. Call ConfigureAwait(false) on the task to schedule continuations to the thread pool, thereby avoiding a deadlock on the UI thread. Passing false is a good option for app-independent libraries. Calling ConfigureAwait(true) on the task has the same behavior as not explicitly calling ConfigureAwait. By explicitly calling this method, you're letting readers know you intentionally want to perform the continuation on the original synchronization context.</value>
  </data>
  <data name="DoNotDirectlyAwaitATaskMessage" xml:space="preserve">
    <value>Consider calling ConfigureAwait on the awaited task</value>
  </data>
  <data name="DoNotDirectlyAwaitATaskTitle" xml:space="preserve">
    <value>Consider calling ConfigureAwait on the awaited task</value>
  </data>
  <data name="AppendConfigureAwaitFalse" xml:space="preserve">
    <value>Append .ConfigureAwait(false)</value>
  </data>
  <data name="AppendConfigureAwaitTrue" xml:space="preserve">
    <value>Append .ConfigureAwait(true)</value>
  </data>
  <data name="ImplementIEquatableWhenOverridingObjectEqualsDescription" xml:space="preserve">
    <value>When a type T overrides Object.Equals(object), the implementation must cast the object argument to the correct type T before performing the comparison. If the type implements IEquatable&lt;T&gt;, and therefore offers the method T.Equals(T), and if the argument is known at compile time to be of type T, then the compiler can call IEquatable&lt;T&gt;.Equals(T) instead of Object.Equals(object), and no cast is necessary, improving performance.</value>
  </data>
  <data name="OverrideObjectEqualsDescription" xml:space="preserve">
    <value>When a type T implements the interface IEquatable&lt;T&gt;, it suggests to a user who sees a call to the Equals method in source code that an instance of the type can be equated with an instance of any other type. The user might be confused if their attempt to equate the type with an instance of another type fails to compile. This violates the "principle of least surprise".</value>
  </data>
  <data name="RenameToTitle" xml:space="preserve">
    <value>Rename to '{0}'</value>
  </data>
  <data name="DoNotHideBaseClassMethodsDescription" xml:space="preserve">
    <value>A method in a base type is hidden by an identically named method in a derived type when the parameter signature of the derived method differs only by types that are more weakly derived than the corresponding types in the parameter signature of the base method.</value>
  </data>
  <data name="DoNotHideBaseClassMethodsMessage" xml:space="preserve">
    <value>Change or remove '{0}' because it hides a more specific base class method: '{1}'.</value>
  </data>
  <data name="DoNotHideBaseClassMethodsTitle" xml:space="preserve">
    <value>Do not hide base class methods</value>
  </data>
  <data name="OverrideMethodsOnComparableTypesMessageBoth" xml:space="preserve">
    <value>{0} should define operator(s) '{1}' and Equals since it implements IComparable.</value>
    <comment>1 is a comma-separated list</comment>
  </data>
  <data name="DoNotCatchGeneralExceptionTypesDescription" xml:space="preserve">
    <value>A general exception such as System.Exception or System.SystemException or a disallowed exception type is caught in a catch statement, or a general catch clause is used. General and disallowed exceptions should not be caught.</value>
  </data>
  <data name="DoNotCatchGeneralExceptionTypesMessage" xml:space="preserve">
    <value>Modify '{0}' to catch a more specific allowed exception type, or rethrow the exception.</value>
  </data>
  <data name="DoNotCatchGeneralExceptionTypesTitle" xml:space="preserve">
    <value>Do not catch general exception types</value>
  </data>
  <data name="DoNotPrefixEnumValuesWithTypeNameDescription" xml:space="preserve">
    <value>An enumeration's values should not start with the type name of the enumeration.</value>
  </data>
  <data name="DoNotPrefixEnumValuesWithTypeNameMessage" xml:space="preserve">
    <value>Do not prefix enum values with the name of the enum type '{0}'. </value>
  </data>
  <data name="DoNotPrefixEnumValuesWithTypeNameTitle" xml:space="preserve">
    <value>Do not prefix enum values with type name</value>
  </data>
  <data name="AvoidCallingProblematicMethodsTitle" xml:space="preserve">
    <value>Avoid calling problematic methods</value>
  </data>
  <data name="AvoidCallingProblematicMethodsDescription" xml:space="preserve">
    <value>A member calls a potentially dangerous or problematic method.</value>
  </data>
  <data name="AvoidCallingProblematicMethodsMessageSystemGCCollect" xml:space="preserve">
    <value>Remove the call to GC.Collect from {0}. It is usually unnecessary to force garbage collection, and doing so can severely degrade performance.</value>
  </data>
  <data name="AvoidCallingProblematicMethodsMessageSystemThreadingThreadResume" xml:space="preserve">
    <value>Remove the call to Thread.Resume from {0}. Suspending and resuming threads can be dangerous if the system is in the middle of a critical operation such as executing a class constructor of an important system type or resolving security for a shared assembly.</value>
  </data>
  <data name="AvoidCallingProblematicMethodsMessageSystemThreadingThreadSuspend" xml:space="preserve">
    <value>Remove the call to Thread.Suspend from {0}. Suspending and resuming threads can be dangerous if the system is in the middle of a critical operation such as executing a class constructor of an important system type or resolving security for a shared assembly.</value>
  </data>
  <data name="AvoidCallingProblematicMethodsMessageSystemTypeInvokeMember" xml:space="preserve">
    <value>Remove the call to System.Type.InvokeMember with BindingFlags.NonPublic from {0}. Taking a dependency on a private member increases the chance of a breaking change in the future.</value>
  </data>
  <data name="AvoidCallingProblematicMethodsMessageCoInitializeSecurity" xml:space="preserve">
    <value>{0} is a P/Invoke declaration to an OLE32 API that cannot be reliably called after the runtime has been initialized. The workaround is to write an unmanaged shim that will call the routine and then activate and call into managed code. You can do this using an export from a mixed-mode C++ DLL, by registering a managed component for use by COM, or by using the runtime hosting API.</value>
  </data>
  <data name="AvoidCallingProblematicMethodsMessageCoSetProxyBlanket" xml:space="preserve">
    <value>{0} is a P/Invoke declaration to an OLE32 API that cannot be reliably called against a runtime callable wrapper (a managed object wrapping a COM object). Runtime callable wrappers dynamically fetch interface pointers so the effect of the call might be arbitrarily lost. Runtime callable wrappers for a given COM object are also shared across an application domain so the call could possibly affect other users. Replace this call with a native wrapper COM object for the interface pointer that does the appropriate CoSetProxyBlanket calls.</value>
  </data>
  <data name="AvoidCallingProblematicMethodsMessageSystemRuntimeInteropServicesSafeHandleDangerousGetHandle" xml:space="preserve">
    <value>Remove the call to SafeHandle.DangerousGetHandle from {0}.</value>
  </data>
  <data name="AvoidCallingProblematicMethodsMessageSystemReflectionAssemblyLoadFrom" xml:space="preserve">
    <value>Remove the call to Assembly.LoadFrom from {0}.</value>
  </data>
  <data name="AvoidCallingProblematicMethodsMessageSystemReflectionAssemblyLoadFile" xml:space="preserve">
    <value>Remove the call to Assembly.LoadFile from {0}.</value>
  </data>
  <data name="AvoidCallingProblematicMethodsMessageSystemReflectionAssemblyLoadWithPartialName" xml:space="preserve">
    <value>Remove the call to Assembly.LoadWithPartialName from {0}.</value>
  </data>
  <data name="CategoryReliability" xml:space="preserve">
    <value>Reliability</value>
  </data>
  <data name="AvoidUsingCrefTagsWithAPrefixTitle" xml:space="preserve">
    <value>Avoid using cref tags with a prefix</value>
  </data>
  <data name="AvoidUsingCrefTagsWithAPrefixDescription" xml:space="preserve">
    <value>Use of cref tags with prefixes should be avoided, since it prevents the compiler from verifying references and the IDE from updating references during refactorings. It is permissible to suppress this error at a single documentation site if the cref must use a prefix because the type being mentioned is not findable by the compiler. For example, if a cref is mentioning a special attribute in the full framework but you're in a file that compiles against the portable framework, or if you want to reference a type at higher layer of Roslyn, you should suppress the error. You should not suppress the error just because you want to take a shortcut and avoid using the full syntax.</value>
  </data>
  <data name="AvoidUsingCrefTagsWithAPrefixMessage" xml:space="preserve">
    <value>Avoid using cref tags with a prefix</value>
  </data>
  <data name="VariableNamesShouldNotMatchFieldNamesTitle" xml:space="preserve">
    <value>Variable names should not match field names</value>
  </data>
  <data name="VariableNamesShouldNotMatchFieldNamesDescription" xml:space="preserve">
    <value>An instance method declares a parameter or a local variable whose name matches an instance field of the declaring type, leading to errors.</value>
  </data>
  <data name="VariableNamesShouldNotMatchFieldNamesMessageLocal" xml:space="preserve">
    <value>{0}, a variable declared in {1}, has the same name as an instance field on the type. Change the name of one of these items.</value>
  </data>
  <data name="VariableNamesShouldNotMatchFieldNamesMessageParameter" xml:space="preserve">
    <value>{0}, a parameter declared in {1}, has the same name as an instance field on the type. Change the name of one of these items.</value>
  </data>
  <data name="ReviewUnusedParametersTitle" xml:space="preserve">
    <value>Review unused parameters</value>
  </data>
  <data name="ReviewUnusedParametersDescription" xml:space="preserve">
    <value>Avoid unused paramereters in your code. If the parameter cannot be removed, then change its name so it starts with an underscore and is optionally followed by an integer, such as '_', '_1', '_2', etc. These are treated as special discard symbol names.</value>
  </data>
  <data name="ReviewUnusedParametersMessage" xml:space="preserve">
    <value>Parameter {0} of method {1} is never used. Remove the parameter or use it in the method body.</value>
  </data>
  <data name="RemoveUnusedParameterMessage" xml:space="preserve">
    <value>Remove unused parameter</value>
  </data>
  <data name="DoNotIgnoreMethodResultsTitle" xml:space="preserve">
    <value>Do not ignore method results</value>
  </data>
  <data name="DoNotIgnoreMethodResultsDescription" xml:space="preserve">
    <value>A new object is created but never used; or a method that creates and returns a new string is called and the new string is never used; or a COM or P/Invoke method returns an HRESULT or error code that is never used.</value>
  </data>
  <data name="DoNotIgnoreMethodResultsMessageObjectCreation" xml:space="preserve">
    <value>{0} creates a new instance of {1} which is never used. Pass the instance as an argument to another method, assign the instance to a variable, or remove the object creation if it is unnecessary.</value>
  </data>
  <data name="DoNotIgnoreMethodResultsMessageStringCreation" xml:space="preserve">
    <value>{0} calls {1} but does not use the new string instance that the method returns. Pass the instance as an argument to another method, assign the instance to a variable, or remove the call if it is unnecessary.</value>
  </data>
  <data name="DoNotIgnoreMethodResultsMessageHResultOrErrorCode" xml:space="preserve">
    <value>{0} calls {1} but does not use the HRESULT or error code that the method returns. This could lead to unexpected behavior in error conditions or low-resource situations. Use the result in a conditional statement, assign the result to a variable, or pass it as an argument to another method.</value>
  </data>
  <data name="DoNotIgnoreMethodResultsMessageTryParse" xml:space="preserve">
    <value>{0} calls {1} but does not explicitly check whether the conversion succeeded. Either use the return value in a conditional statement or verify that the call site expects that the out argument will be set to the default value when the conversion fails.</value>
  </data>
  <data name="AvoidUninstantiatedInternalClassesTitle" xml:space="preserve">
    <value>Avoid uninstantiated internal classes</value>
  </data>
  <data name="AvoidUninstantiatedInternalClassesDescription" xml:space="preserve">
    <value>An instance of an assembly-level type is not created by code in the assembly.</value>
  </data>
  <data name="AvoidUninstantiatedInternalClassesMessage" xml:space="preserve">
    <value>{0} is an internal class that is apparently never instantiated. If so, remove the code from the assembly. If this class is intended to contain only static members, make it static (Shared in Visual Basic).</value>
  </data>
  <data name="AvoidUnusedPrivateFieldsTitle" xml:space="preserve">
    <value>Avoid unused private fields</value>
  </data>
  <data name="AvoidUnusedPrivateFieldsDescription" xml:space="preserve">
    <value>Private fields were detected that do not appear to be accessed in the assembly.</value>
  </data>
  <data name="AvoidUnusedPrivateFieldsMessage" xml:space="preserve">
    <value>Unused field '{0}'.</value>
  </data>
  <data name="DoNotIgnoreMethodResultsMessagePureMethod" xml:space="preserve">
    <value>{0} calls {1} but does not use the value the method returns. Because {1} is marked as a Pure method, it cannot have side effects. Use the result in a conditional statement, assign the result to a variable, or pass it as an argument to another method.</value>
  </data>
  <data name="UseNameOfInPlaceOfStringDescription" xml:space="preserve">
    <value>Using nameof helps keep your code valid when refactoring.</value>
  </data>
  <data name="UseNameOfInPlaceOfStringMessage" xml:space="preserve">
    <value>Use nameof in place of string literal '{0}'</value>
  </data>
  <data name="UseNameOfInPlaceOfStringTitle" xml:space="preserve">
    <value>Use nameof to express symbol names</value>
  </data>
  <data name="AvoidDeadConditionalCodeAlwaysTruFalseOrNullMessage" xml:space="preserve">
    <value>'{0}' is always '{1}'. Remove or refactor the condition(s) to avoid dead code.</value>
  </data>
  <data name="AvoidDeadConditionalCodeNeverNullMessage" xml:space="preserve">
    <value>'{0}' is never '{1}'. Remove or refactor the condition(s) to avoid dead code.</value>
  </data>
  <data name="AvoidDeadConditionalCodeTitle" xml:space="preserve">
    <value>Avoid dead conditional code</value>
  </data>
  <data name="AvoidExcessiveClassCouplingDescription" xml:space="preserve">
    <value>This rule measures class coupling by counting the number of unique type references that a symbol contains. Symbols that have a high degree of class coupling can be difficult to maintain. It is a good practice to have types and methods that exhibit low coupling and high cohesion. To fix this violation, try to redesign the code to reduce the number of types to which it is coupled.</value>
  </data>
  <data name="AvoidExcessiveClassCouplingMessage" xml:space="preserve">
    <value>'{0}' is coupled with '{1}' different types from '{2}' different namespaces. Rewrite or refactor the code to decrease its class coupling below '{3}'.</value>
  </data>
  <data name="AvoidExcessiveClassCouplingTitle" xml:space="preserve">
    <value>Avoid excessive class coupling</value>
  </data>
  <data name="AvoidExcessiveComplexityDescription" xml:space="preserve">
    <value>Cyclomatic complexity measures the number of linearly independent paths through the method, which is determined by the number and complexity of conditional branches. A low cyclomatic complexity generally indicates a method that is easy to understand, test, and maintain. The cyclomatic complexity is calculated from a control flow graph of the method and is given as follows: `cyclomatic complexity = the number of edges - the number of nodes + 1`, where a node represents a logic branch point and an edge represents a line between nodes.</value>
  </data>
  <data name="AvoidExcessiveComplexityMessage" xml:space="preserve">
    <value>'{0}' has a cyclomatic complexity of '{1}'. Rewrite or refactor the code to decrease its complexity below '{2}'.</value>
  </data>
  <data name="AvoidExcessiveComplexityTitle" xml:space="preserve">
    <value>Avoid excessive complexity</value>
  </data>
  <data name="AvoidExcessiveInheritanceDescription" xml:space="preserve">
    <value>Deeply nested type hierarchies can be difficult to follow, understand, and maintain. This rule limits analysis to hierarchies in the same module. To fix a violation of this rule, derive the type from a base type that is less deep in the inheritance hierarchy or eliminate some of the intermediate base types.</value>
  </data>
  <data name="AvoidExcessiveInheritanceMessage" xml:space="preserve">
    <value>'{0}' has an object hierarchy '{1}' levels deep within the defining module. If possible, eliminate base classes within the hierarchy to decrease its hierarchy level below '{2}': '{3}'</value>
  </data>
  <data name="AvoidExcessiveInheritanceTitle" xml:space="preserve">
    <value>Avoid excessive inheritance</value>
  </data>
  <data name="AvoidUnmantainableCodeDescription" xml:space="preserve">
    <value>The maintainability index is calculated by using the following metrics: lines of code, program volume, and cyclomatic complexity. Program volume is a measure of the difficulty of understanding of a symbol that is based on the number of operators and operands in the code. Cyclomatic complexity is a measure of the structural complexity of the type or method. A low maintainability index indicates that code is probably difficult to maintain and would be a good candidate to redesign.</value>
  </data>
  <data name="AvoidUnmantainableCodeMessage" xml:space="preserve">
    <value>'{0}' has a maintainability index of '{1}'. Rewrite or refactor the code to increase its maintainability index (MI) above '{2}'.</value>
  </data>
  <data name="AvoidUnmantainableCodeTitle" xml:space="preserve">
    <value>Avoid unmaintainable code</value>
  </data>
  <data name="InvalidEntryInCodeMetricsConfigFileDescription" xml:space="preserve">
    <value>Invalid entry in code metrics rule specification file</value>
  </data>
  <data name="InvalidEntryInCodeMetricsConfigFileMessage" xml:space="preserve">
    <value>Invalid entry '{0}' in code metrics rule specification file '{1}'</value>
  </data>
  <data name="InvalidEntryInCodeMetricsConfigFileTitle" xml:space="preserve">
    <value>Invalid entry in code metrics rule specification file</value>
  </data>
  <data name="UseLiteralsWhereAppropriateTitle" xml:space="preserve">
    <value>Use literals where appropriate</value>
  </data>
  <data name="UseLiteralsWhereAppropriateDescription" xml:space="preserve">
    <value>A field is declared static and read-only (Shared and ReadOnly in Visual Basic), and is initialized by using a value that is computable at compile time. Because the value that is assigned to the targeted field is computable at compile time, change the declaration to a const (Const in Visual Basic) field so that the value is computed at compile time instead of at run?time.</value>
  </data>
  <data name="UseLiteralsWhereAppropriateMessageDefault" xml:space="preserve">
    <value>Field '{0}' is declared as 'readonly' but is initialized with a constant value. Mark this field as 'const' instead.</value>
  </data>
  <data name="UseLiteralsWhereAppropriateMessageEmptyString" xml:space="preserve">
    <value>Field '{0}' is declared as 'readonly' but is initialized with an empty string (""). Mark this field as 'const' instead.</value>
  </data>
  <data name="DoNotInitializeUnnecessarilyTitle" xml:space="preserve">
    <value>Do not initialize unnecessarily</value>
  </data>
  <data name="DoNotInitializeUnnecessarilyDescription" xml:space="preserve">
    <value>The common language runtime initializes all fields to their default values before running the constructor. In most cases, initializing a field to its default value in a constructor is redundant, which degrades performance and adds to maintenance costs. One case where it is not redundant occurs when the constructor calls another constructor of the same class or a base class constructor and that constructor initializes the field to a non-default value. In this case, changing the value of the field back to its default value can be appropriate.</value>
  </data>
  <data name="DoNotInitializeUnnecessarilyMessage" xml:space="preserve">
    <value>Do not initialize unnecessarily</value>
  </data>
  <data name="PreferJaggedArraysOverMultidimensionalTitle" xml:space="preserve">
    <value>Prefer jagged arrays over multidimensional</value>
  </data>
  <data name="PreferJaggedArraysOverMultidimensionalDescription" xml:space="preserve">
    <value>A jagged array is an array whose elements are arrays. The arrays that make up the elements can be of different sizes, leading to less wasted space for some sets of data.</value>
  </data>
  <data name="PreferJaggedArraysOverMultidimensionalMessageDefault" xml:space="preserve">
    <value>{0} is a multidimensional array. Replace it with a jagged array if possible.</value>
  </data>
  <data name="PreferJaggedArraysOverMultidimensionalMessageReturn" xml:space="preserve">
    <value>{0} returns a multidimensional array of {1}. Replace it with a jagged array if possible.</value>
  </data>
  <data name="PreferJaggedArraysOverMultidimensionalMessageBody" xml:space="preserve">
    <value>{0} uses a multidimensional array of {1}. Replace it with a jagged array if possible.</value>
  </data>
  <data name="MarkMembersAsStaticTitle" xml:space="preserve">
    <value>Mark members as static</value>
  </data>
  <data name="MarkMembersAsStaticDescription" xml:space="preserve">
    <value>Members that do not access instance data or call instance methods can be marked as static. After you mark the methods as static, the compiler will emit nonvirtual call sites to these members. This can give you a measurable performance gain for performance-sensitive code.</value>
  </data>
  <data name="MarkMembersAsStaticMessage" xml:space="preserve">
    <value>Member '{0}' does not access instance data and can be marked as static</value>
  </data>
  <data name="ReviewVisibleEventHandlersTitle" xml:space="preserve">
    <value>Review visible event handlers</value>
  </data>
  <data name="ReviewVisibleEventHandlersDescription" xml:space="preserve">
    <value>A public or protected event-handling method was detected. Event-handling methods should not be exposed unless absolutely necessary.</value>
  </data>
  <data name="ReviewVisibleEventHandlersMessageSecurity" xml:space="preserve">
    <value>Consider making {0} not externally visible or ensure that it is benign code.</value>
  </data>
  <data name="ReviewVisibleEventHandlersMessageDefault" xml:space="preserve">
    <value>Consider making {0} not externally visible.</value>
  </data>
  <data name="SealMethodsThatSatisfyPrivateInterfacesTitle" xml:space="preserve">
    <value>Seal methods that satisfy private interfaces</value>
  </data>
  <data name="SealMethodsThatSatisfyPrivateInterfacesDescription" xml:space="preserve">
    <value>An inheritable public type provides an overridable method implementation of an internal (Friend in Visual Basic) interface. To fix a violation of this rule, prevent the method from being overridden outside the assembly.</value>
  </data>
  <data name="SealMethodsThatSatisfyPrivateInterfacesMessage" xml:space="preserve">
    <value>Seal methods that satisfy private interfaces</value>
  </data>
  <data name="RemoveEmptyFinalizers" xml:space="preserve">
    <value>Remove empty Finalizers</value>
  </data>
  <data name="RemoveEmptyFinalizersDescription" xml:space="preserve">
    <value>Finalizers should be avoided where possible, to avoid the additional performance overhead involved in tracking object lifetime.</value>
  </data>
  <data name="DoNotCallOverridableMethodsInConstructors" xml:space="preserve">
    <value>Do not call overridable methods in constructors</value>
  </data>
  <data name="DoNotCallOverridableMethodsInConstructorsDescription" xml:space="preserve">
    <value>Virtual methods defined on the class should not be called from constructors. If a derived class has overridden the method, the derived class version will be called (before the derived class constructor is called).</value>
  </data>
  <data name="RethrowToPreserveStackDetailsMessage" xml:space="preserve">
    <value>Re-throwing caught exception changes stack information.</value>
  </data>
  <data name="RethrowToPreserveStackDetailsTitle" xml:space="preserve">
    <value>Rethrow to preserve stack details.</value>
  </data>
  <data name="MakeDeclaringTypeInternal" xml:space="preserve">
    <value>Make declaring type internal.</value>
  </data>
  <data name="MakeDeclaringTypeSealed" xml:space="preserve">
    <value>Make declaring type sealed.</value>
  </data>
  <data name="MakeMemberNotOverridable" xml:space="preserve">
    <value>Make member not overridable.</value>
  </data>
  <data name="DoNotRaiseExceptionsInExceptionClausesDescription" xml:space="preserve">
    <value>When an exception is raised in a finally clause, the new exception hides the active exception. This makes the original error difficult to detect and debug.</value>
  </data>
  <data name="DoNotRaiseExceptionsInExceptionClausesMessageFinally" xml:space="preserve">
    <value>Do not raise an exception from within a finally clause. </value>
  </data>
  <data name="DoNotRaiseExceptionsInExceptionClausesTitle" xml:space="preserve">
    <value>Do not raise exceptions in finally clauses</value>
  </data>
  <data name="UseLiteralsWhereAppropriateCodeActionTitle" xml:space="preserve">
    <value>Change to constant</value>
  </data>
  <data name="AvoidDuplicateElementInitializationDescription" xml:space="preserve">
    <value>Indexed elements in objects initializers must initialize unique elements. A duplicate index might overwrite a previous element initialization.</value>
  </data>
  <data name="AvoidDuplicateElementInitializationMessage" xml:space="preserve">
    <value>The element at index [{0}] has already been initialized. Previous initializations of this element may be overwritten.</value>
  </data>
  <data name="AvoidDuplicateElementInitializationTitle" xml:space="preserve">
    <value>Do not duplicate indexed element initializations</value>
  </data>
  <data name="ValidateArgumentsOfPublicMethodsDescription" xml:space="preserve">
    <value>An externally visible method dereferences one of its reference arguments without verifying whether that argument is null (Nothing in Visual Basic). All reference arguments that are passed to externally visible methods should be checked against null. If appropriate, throw an ArgumentNullException when the argument is null or add a Code Contract precondition asserting non-null argument. If the method is designed to be called only by known assemblies, you should make the method internal.</value>
  </data>
  <data name="ValidateArgumentsOfPublicMethodsMessage" xml:space="preserve">
    <value>In externally visible method '{0}', validate parameter '{1}' is non-null before using it. If appropriate, throw an ArgumentNullException when the argument is null or add a Code Contract precondition asserting non-null argument.</value>
  </data>
  <data name="ValidateArgumentsOfPublicMethodsTitle" xml:space="preserve">
    <value>Validate arguments of public methods</value>
  </data>
  <data name="MarkMembersAsStaticCodeFix" xml:space="preserve">
    <value>Make static</value>
  </data>
  <data name="MarkMembersAsStaticCodeFix_WarningAnnotation" xml:space="preserve">
    <value>Some references to '{0}' could not be fixed, they should be fixed manually.</value>
  </data>
  <data name="AvoidPropertySelfAssignmentTitle" xml:space="preserve">
    <value>Do not assign a property to itself.</value>
  </data>
  <data name="AvoidPropertySelfAssignmentMessage" xml:space="preserve">
    <value>The property {0} should not be assigned to itself.</value>
  </data>
  <data name="AssigningSymbolAndItsMemberInSameStatementDescription" xml:space="preserve">
    <value>Assigning to a symbol and its member (field/property) in the same statement is not recommended. It is not clear if the member access was intended to use symbol's old value prior to the assignment or new value from the assignment in this statement. For clarity, consider splitting the assignments into separate statements.</value>
  </data>
  <data name="AssigningSymbolAndItsMemberInSameStatementMessage" xml:space="preserve">
    <value>Symbol '{0}' and its member '{1}' are both assigned in the same statement. You are at risk of assigning the member of an unintended object.</value>
  </data>
  <data name="AssigningSymbolAndItsMemberInSameStatementTitle" xml:space="preserve">
    <value>Assigning symbol and its member in the same statement.</value>
  </data>
  <data name="AvoidInfiniteRecursionMessageSure" xml:space="preserve">
    <value>Do not assign the property within its setter. This call will result in an infinite recursion.</value>
  </data>
  <data name="AvoidInfiniteRecursionTitle" xml:space="preserve">
    <value>Avoid infinite recursion</value>
  </data>
  <data name="AvoidInfiniteRecursionMessageMaybe" xml:space="preserve">
    <value>Do not assign the property within its setter. This call might result in an infinite recursion.</value>
  </data>
  <data name="AvoidOutParametersDescription" xml:space="preserve">
    <value>Passing types by reference (using 'out' or 'ref') requires experience with pointers, understanding how value types and reference types differ, and handling methods with multiple return values. Also, the difference between 'out' and 'ref' parameters is not widely understood.</value>
  </data>
  <data name="AvoidOutParametersMessage" xml:space="preserve">
    <value>Avoid 'out' parameters as they are not designed for general audience.</value>
  </data>
  <data name="AvoidOutParametersTitle" xml:space="preserve">
    <value>Avoid out parameters</value>
  </data>
  <data name="EnumShouldNotHaveDuplicatedValuesMessageDuplicatedBitwiseValuePart" xml:space="preserve">
    <value>The field reference '{0}' is duplicated in this bitwise initialization.</value>
  </data>
  <data name="EnumShouldNotHaveDuplicatedValuesMessageDuplicatedValue" xml:space="preserve">
    <value>The enum member '{0}' has the same constant value '{1}' as member '{2}'.</value>
  </data>
  <data name="EnumShouldNotHaveDuplicatedValuesTitle" xml:space="preserve">
    <value>Enums values should not be duplicated</value>
  </data>
  <data name="DoNotDeclareProtectedMembersInSealedTypesDescription" xml:space="preserve">
    <value>Types declare protected members so that inheriting types can access or override the member. By definition, you cannot inherit from a sealed type, which means that protected methods on sealed types cannot be called.</value>
  </data>
  <data name="DoNotDeclareProtectedMembersInSealedTypesMessage" xml:space="preserve">
    <value>'{0}' is a new protected member in the 'NonInheritable' class '{1}'.</value>
  </data>
  <data name="DoNotDeclareProtectedMembersInSealedTypesTitle" xml:space="preserve">
    <value>Do not declare protected member in sealed type</value>
  </data>
  <data name="AvoidExcessiveParametersOnGenericTypesDescription" xml:space="preserve">
    <value>The more type parameters a generic type contains, the more difficult it is to know and remember what each type parameter represents.</value>
  </data>
  <data name="AvoidExcessiveParametersOnGenericTypesMessage" xml:space="preserve">
    <value>Consider a design where '{0}' has no more than {1} type parameters.</value>
  </data>
  <data name="AvoidExcessiveParametersOnGenericTypesTitle" xml:space="preserve">
    <value>Avoid excessive parameters on generic types</value>
  </data>
  <data name="DoNotIgnoreMethodResultsMessageLinqMethod" xml:space="preserve">
    <value>'{0}' calls '{1}' but does not use the value the method returns. Linq methods are known to not have side effects. Use the result in a conditional statement, assign the result to a variable, or pass it as an argument to another method.</value>
  </data>
  <data name="DoNotNameEnumValuesReservedDescription" xml:space="preserve">
    <value>This rule assumes that an enumeration member that has a name that contains "reserved" is not currently used but is a placeholder to be renamed or removed in a future version. Renaming or removing a member is a breaking change.</value>
  </data>
  <data name="DoNotNameEnumValuesReservedMessage" xml:space="preserve">
    <value>If '{0}.{1}' is not used in the current implementation, remove it. Otherwise give it a meaningful name.</value>
  </data>
  <data name="DoNotNameEnumValuesReservedTitle" xml:space="preserve">
    <value>Do not name enum values 'Reserved'</value>
  </data>
<<<<<<< HEAD
  <data name="DoNotIgnoreMethodResultsMessageDisposable" xml:space="preserve">
    <value>{0} calls {1} which is never disposed. Ensure this is the intended use.</value>
=======
  <data name="DoNotExposeGenericListsDescription" xml:space="preserve">
    <value>System.Collections.Generic.List&lt;T&gt; is a generic collection that's designed for performance and not inheritance. List&lt;T&gt; does not contain virtual members that make it easier to change the behavior of an inherited class.</value>
  </data>
  <data name="DoNotExposeGenericListsMessage" xml:space="preserve">
    <value>Change '{0}' in '{1}' to use 'Collection&lt;T&gt;', 'ReadOnlyCollection&lt;T&gt;' or 'KeyedCollection&lt;K,V&gt;'</value>
  </data>
  <data name="DoNotExposeGenericListsTitle" xml:space="preserve">
    <value>Do not expose generic lists</value>
>>>>>>> 07df2f07
  </data>
  <data name="DoNotPassTypesByReferenceMessage" xml:space="preserve">
    <value>Consider a design that does not require that '{0}' be a reference parameter.</value>
  </data>
  <data name="DoNotPassTypesByReferenceTitle" xml:space="preserve">
    <value>Do not pass types by reference</value>
  </data>
  <data name="DoNotPassTypesByReferenceDescription" xml:space="preserve">
    <value>Passing types by reference (using out or ref) requires experience with pointers, understanding how value types and reference types differ, and handling methods that have multiple return values. Also, the difference between out and ref parameters is not widely understood.</value>
  </data>
</root><|MERGE_RESOLUTION|>--- conflicted
+++ resolved
@@ -1400,19 +1400,17 @@
   <data name="DoNotNameEnumValuesReservedTitle" xml:space="preserve">
     <value>Do not name enum values 'Reserved'</value>
   </data>
-<<<<<<< HEAD
+  <data name="DoNotExposeGenericListsDescription" xml:space="preserve">
+    <value>System.Collections.Generic.List&lt;T&gt; is a generic collection that's designed for performance and not inheritance. List&lt;T&gt; does not contain virtual members that make it easier to change the behavior of an inherited class.</value>
+  </data>
+  <data name="DoNotExposeGenericListsMessage" xml:space="preserve">
+    <value>Change '{0}' in '{1}' to use 'Collection&lt;T&gt;', 'ReadOnlyCollection&lt;T&gt;' or 'KeyedCollection&lt;K,V&gt;'</value>
+  </data>
+  <data name="DoNotExposeGenericListsTitle" xml:space="preserve">
+    <value>Do not expose generic lists</value>
+  </data>
   <data name="DoNotIgnoreMethodResultsMessageDisposable" xml:space="preserve">
     <value>{0} calls {1} which is never disposed. Ensure this is the intended use.</value>
-=======
-  <data name="DoNotExposeGenericListsDescription" xml:space="preserve">
-    <value>System.Collections.Generic.List&lt;T&gt; is a generic collection that's designed for performance and not inheritance. List&lt;T&gt; does not contain virtual members that make it easier to change the behavior of an inherited class.</value>
-  </data>
-  <data name="DoNotExposeGenericListsMessage" xml:space="preserve">
-    <value>Change '{0}' in '{1}' to use 'Collection&lt;T&gt;', 'ReadOnlyCollection&lt;T&gt;' or 'KeyedCollection&lt;K,V&gt;'</value>
-  </data>
-  <data name="DoNotExposeGenericListsTitle" xml:space="preserve">
-    <value>Do not expose generic lists</value>
->>>>>>> 07df2f07
   </data>
   <data name="DoNotPassTypesByReferenceMessage" xml:space="preserve">
     <value>Consider a design that does not require that '{0}' be a reference parameter.</value>

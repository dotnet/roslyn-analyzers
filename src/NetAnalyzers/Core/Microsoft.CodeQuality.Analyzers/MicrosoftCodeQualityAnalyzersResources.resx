﻿<?xml version="1.0" encoding="utf-8"?>
<root>
  <!-- 
    Microsoft ResX Schema 
    
    Version 2.0
    
    The primary goals of this format is to allow a simple XML format 
    that is mostly human readable. The generation and parsing of the 
    various data types are done through the TypeConverter classes 
    associated with the data types.
    
    Example:
    
    ... ado.net/XML headers & schema ...
    <resheader name="resmimetype">text/microsoft-resx</resheader>
    <resheader name="version">2.0</resheader>
    <resheader name="reader">System.Resources.ResXResourceReader, System.Windows.Forms, ...</resheader>
    <resheader name="writer">System.Resources.ResXResourceWriter, System.Windows.Forms, ...</resheader>
    <data name="Name1"><value>this is my long string</value><comment>this is a comment</comment></data>
    <data name="Color1" type="System.Drawing.Color, System.Drawing">Blue</data>
    <data name="Bitmap1" mimetype="application/x-microsoft.net.object.binary.base64">
        <value>[base64 mime encoded serialized .NET Framework object]</value>
    </data>
    <data name="Icon1" type="System.Drawing.Icon, System.Drawing" mimetype="application/x-microsoft.net.object.bytearray.base64">
        <value>[base64 mime encoded string representing a byte array form of the .NET Framework object]</value>
        <comment>This is a comment</comment>
    </data>
                
    There are any number of "resheader" rows that contain simple 
    name/value pairs.
    
    Each data row contains a name, and value. The row also contains a 
    type or mimetype. Type corresponds to a .NET class that support 
    text/value conversion through the TypeConverter architecture. 
    Classes that don't support this are serialized and stored with the 
    mimetype set.
    
    The mimetype is used for serialized objects, and tells the 
    ResXResourceReader how to depersist the object. This is currently not 
    extensible. For a given mimetype the value must be set accordingly:
    
    Note - application/x-microsoft.net.object.binary.base64 is the format 
    that the ResXResourceWriter will generate, however the reader can 
    read any of the formats listed below.
    
    mimetype: application/x-microsoft.net.object.binary.base64
    value   : The object must be serialized with 
            : System.Runtime.Serialization.Formatters.Binary.BinaryFormatter
            : and then encoded with base64 encoding.
    
    mimetype: application/x-microsoft.net.object.soap.base64
    value   : The object must be serialized with 
            : System.Runtime.Serialization.Formatters.Soap.SoapFormatter
            : and then encoded with base64 encoding.

    mimetype: application/x-microsoft.net.object.bytearray.base64
    value   : The object must be serialized into a byte array 
            : using a System.ComponentModel.TypeConverter
            : and then encoded with base64 encoding.
    -->
  <xsd:schema id="root" xmlns="" xmlns:xsd="http://www.w3.org/2001/XMLSchema" xmlns:msdata="urn:schemas-microsoft-com:xml-msdata">
    <xsd:import namespace="http://www.w3.org/XML/1998/namespace" />
    <xsd:element name="root" msdata:IsDataSet="true">
      <xsd:complexType>
        <xsd:choice maxOccurs="unbounded">
          <xsd:element name="metadata">
            <xsd:complexType>
              <xsd:sequence>
                <xsd:element name="value" type="xsd:string" minOccurs="0" />
              </xsd:sequence>
              <xsd:attribute name="name" use="required" type="xsd:string" />
              <xsd:attribute name="type" type="xsd:string" />
              <xsd:attribute name="mimetype" type="xsd:string" />
              <xsd:attribute ref="xml:space" />
            </xsd:complexType>
          </xsd:element>
          <xsd:element name="assembly">
            <xsd:complexType>
              <xsd:attribute name="alias" type="xsd:string" />
              <xsd:attribute name="name" type="xsd:string" />
            </xsd:complexType>
          </xsd:element>
          <xsd:element name="data">
            <xsd:complexType>
              <xsd:sequence>
                <xsd:element name="value" type="xsd:string" minOccurs="0" msdata:Ordinal="1" />
                <xsd:element name="comment" type="xsd:string" minOccurs="0" msdata:Ordinal="2" />
              </xsd:sequence>
              <xsd:attribute name="name" type="xsd:string" use="required" msdata:Ordinal="1" />
              <xsd:attribute name="type" type="xsd:string" msdata:Ordinal="3" />
              <xsd:attribute name="mimetype" type="xsd:string" msdata:Ordinal="4" />
              <xsd:attribute ref="xml:space" />
            </xsd:complexType>
          </xsd:element>
          <xsd:element name="resheader">
            <xsd:complexType>
              <xsd:sequence>
                <xsd:element name="value" type="xsd:string" minOccurs="0" msdata:Ordinal="1" />
              </xsd:sequence>
              <xsd:attribute name="name" type="xsd:string" use="required" />
            </xsd:complexType>
          </xsd:element>
        </xsd:choice>
      </xsd:complexType>
    </xsd:element>
  </xsd:schema>
  <resheader name="resmimetype">
    <value>text/microsoft-resx</value>
  </resheader>
  <resheader name="version">
    <value>2.0</value>
  </resheader>
  <resheader name="reader">
    <value>System.Resources.ResXResourceReader, System.Windows.Forms, Version=4.0.0.0, Culture=neutral, PublicKeyToken=b77a5c561934e089</value>
  </resheader>
  <resheader name="writer">
    <value>System.Resources.ResXResourceWriter, System.Windows.Forms, Version=4.0.0.0, Culture=neutral, PublicKeyToken=b77a5c561934e089</value>
  </resheader>
  <data name="TypesThatOwnDisposableFieldsShouldBeDisposableTitle" xml:space="preserve">
    <value>Types that own disposable fields should be disposable</value>
  </data>
  <data name="TypesThatOwnDisposableFieldsShouldBeDisposableDescription" xml:space="preserve">
    <value>A class declares and implements an instance field that is a System.IDisposable type, and the class does not implement IDisposable. A class that declares an IDisposable field indirectly owns an unmanaged resource and should implement the IDisposable interface.</value>
  </data>
  <data name="TypesThatOwnDisposableFieldsShouldBeDisposableMessageNonBreaking" xml:space="preserve">
    <value>Type '{0}' owns disposable field(s) '{1}' but is not disposable</value>
  </data>
  <data name="UseGenericEventHandlerInstancesTitle" xml:space="preserve">
    <value>Use generic event handler instances</value>
  </data>
  <data name="UseGenericEventHandlerInstancesForDelegateMessage" xml:space="preserve">
    <value>Remove '{0}' and replace its usage with a generic EventHandler, for example EventHandler&lt;T&gt;, where T is a valid EventArgs</value>
  </data>
  <data name="UseGenericEventHandlerInstancesForDelegateDescription" xml:space="preserve">
    <value>A type contains a delegate that returns void, whose signature contains two parameters (the first an object and the second a type that is assignable to EventArgs), and the containing assembly targets Microsoft .NET Framework?2.0.</value>
  </data>
  <data name="UseGenericEventHandlerInstancesForEventMessage" xml:space="preserve">
    <value>Change the event '{0}' to replace the type '{1}' with a generic EventHandler, for example EventHandler&lt;T&gt;, where T is a valid EventArgs</value>
  </data>
  <data name="UseGenericEventHandlerInstancesForEventDescription" xml:space="preserve">
    <value>A delegate that handles a public or protected event does not have the correct signature, return type, or parameter names.</value>
  </data>
  <data name="UseGenericEventHandlerInstancesForEvent2Message" xml:space="preserve">
    <value>Change the event '{0}' to use a generic EventHandler by defining the event type explicitly, for e.g. Event MyEvent As EventHandler(Of MyEventArgs).</value>
  </data>
  <data name="UseGenericEventHandlerInstancesForEvent2Description" xml:space="preserve">
    <value>A type contains an event that declares an EventHandler delegate that returns void, whose signature contains two parameters (the first an object and the second a type that is assignable to EventArgs), and the containing assembly targets Microsoft .NET Framework?2.0.</value>
  </data>
  <data name="EnumsShouldHaveZeroValueTitle" xml:space="preserve">
    <value>Enums should have zero value</value>
  </data>
  <data name="EnumsShouldHaveZeroValueDescription" xml:space="preserve">
    <value>The default value of an uninitialized enumeration, just as other value types, is zero. A nonflags-attributed enumeration should define a member by using the value of zero so that the default value is a valid value of the enumeration. If an enumeration that has the FlagsAttribute attribute applied defines a zero-valued member, its name should be ""None"" to indicate that no values have been set in the enumeration.</value>
  </data>
  <data name="EnumsShouldHaveZeroValueMessageFlagsRename" xml:space="preserve">
    <value>In enum {0}, change the name of {1} to 'None'</value>
  </data>
  <data name="EnumsShouldHaveZeroValueMessageFlagsMultipleZeros" xml:space="preserve">
    <value>Remove all members that have the value zero from {0} except for one member that is named 'None'</value>
  </data>
  <data name="EnumsShouldHaveZeroValueMessageNotFlagsNoZeroValue" xml:space="preserve">
    <value>Add a member to {0} that has a value of zero with a suggested name of 'None'</value>
  </data>
  <data name="AbstractTypesShouldNotHaveConstructorsTitle" xml:space="preserve">
    <value>Abstract types should not have public constructors</value>
  </data>
  <data name="AbstractTypesShouldNotHaveConstructorsDescription" xml:space="preserve">
    <value>Constructors on abstract types can be called only by derived types. Because public constructors create instances of a type, and you cannot create instances of an abstract type, an abstract type that has a public constructor is incorrectly designed.</value>
  </data>
  <data name="AbstractTypesShouldNotHaveConstructorsMessage" xml:space="preserve">
    <value>Abstract type '{0}' should not have public constructors</value>
  </data>
  <data name="LoggerMessageDiagnosticNumericsInFormatStringTitle" xml:space="preserve">
    <value>Named placeholders should not be numeric values</value>
  </data>
  <data name="LoggerMessageDiagnosticNumericsInFormatStringMessage" xml:space="preserve">
    <value>Named placeholders in the logging message template should not be comprised of only numeric characters</value>
  </data>
  <data name="LoggerMessageDiagnosticNumericsInFormatStringDescription" xml:space="preserve">
    <value>Named placeholders in the logging message template should not be comprised of only numeric characters.</value>
  </data>
  <data name="LoggerMessageDiagnosticFormatParameterCountMismatchTitle" xml:space="preserve">
    <value>Parameter count mismatch</value>
  </data>
  <data name="LoggerMessageDiagnosticFormatParameterCountMismatchMessage" xml:space="preserve">
    <value>Number of parameters supplied in the logging message template do not match the number of named placeholders</value>
  </data>
  <data name="LoggerMessageDiagnosticFormatParameterCountMismatchDescription" xml:space="preserve">
    <value>Number of parameters supplied in the logging message template do not match the number of named placeholders.</value>
  </data>
  <data name="LoggerMessageDiagnosticUseCompiledLogMessagesTitle" xml:space="preserve">
    <value>Use the LoggerMessage delegates</value>
  </data>
  <data name="LoggerMessageDiagnosticUseCompiledLogMessagesMessage" xml:space="preserve">
    <value>For improved performance, use the LoggerMessage delegates instead of calling '{0}'</value>
  </data>
  <data name="LoggerMessageDiagnosticUseCompiledLogMessagesDescription" xml:space="preserve">
    <value>For improved performance, use the LoggerMessage delegates.</value>
  </data>
  <data name="LoggerMessageDiagnosticConcatenationInFormatStringTitle" xml:space="preserve">
    <value>Template should be a static expression</value>
  </data>
  <data name="LoggerMessageDiagnosticConcatenationInFormatStringMessage" xml:space="preserve">
    <value>The logging message template should not vary between calls to '{0}'</value>
  </data>
  <data name="LoggerMessageDiagnosticConcatenationInFormatStringDescription" xml:space="preserve">
    <value>The logging message template should not vary between calls.</value>
  </data>
  <data name="LoggerMessageDiagnosticUsePascalCasedLogMessageTokensTitle" xml:space="preserve">
    <value>Use PascalCase for named placeholders</value>
  </data>
  <data name="LoggerMessageDiagnosticUsePascalCasedLogMessageTokensMessage" xml:space="preserve">
    <value>Use PascalCase for named placeholders in the logging message template</value>
  </data>
  <data name="LoggerMessageDiagnosticUsePascalCasedLogMessageTokensDescription" xml:space="preserve">
    <value>Use PascalCase for named placeholders in the logging message template.</value>
  </data>
  <data name="MarkAssembliesWithClsCompliantTitle" xml:space="preserve">
    <value>Mark assemblies with CLSCompliant</value>
  </data>
  <data name="MarkAssembliesWithClsCompliantDescription" xml:space="preserve">
    <value>The Common Language Specification (CLS) defines naming restrictions, data types, and rules to which assemblies must conform if they will be used across programming languages. Good design dictates that all assemblies explicitly indicate CLS compliance by using CLSCompliantAttribute . If this attribute is not present on an assembly, the assembly is not compliant.</value>
  </data>
  <data name="MarkAssembliesWithClsCompliantMessage" xml:space="preserve">
    <value>Mark assemblies with CLSCompliant</value>
  </data>
  <data name="MarkAssembliesWithAssemblyVersionTitle" xml:space="preserve">
    <value>Mark assemblies with assembly version</value>
  </data>
  <data name="MarkAssembliesWithAssemblyVersionDescription" xml:space="preserve">
    <value>The .NET Framework uses the version number to uniquely identify an assembly, and to bind to types in strongly named assemblies. The version number is used together with version and publisher policy. By default, applications run only with the assembly version with which they were built.</value>
  </data>
  <data name="MarkAssembliesWithAssemblyVersionMessage" xml:space="preserve">
    <value>Mark assemblies with assembly version</value>
  </data>
  <data name="MarkAssembliesWithComVisibleTitle" xml:space="preserve">
    <value>Mark assemblies with ComVisible</value>
  </data>
  <data name="MarkAssembliesWithComVisibleDescription" xml:space="preserve">
    <value>ComVisibleAttribute determines how COM clients access managed code. Good design dictates that assemblies explicitly indicate COM visibility. COM visibility can be set for the whole assembly and then overridden for individual types and type members. If this attribute is not present, the contents of the assembly are visible to COM clients.</value>
  </data>
  <data name="MarkAssembliesWithComVisibleMessageNoAttribute" xml:space="preserve">
    <value>Because {0} exposes externally visible types, mark it with ComVisible(false) at the assembly level and then mark all types within the assembly that should be exposed to COM clients with ComVisible(true).</value>
  </data>
  <data name="MarkAssembliesWithComVisibleMessageAttributeTrue" xml:space="preserve">
    <value>Consider changing the ComVisible attribute on {0} to false, and opting in at the type level.</value>
  </data>
  <data name="MarkAttributesWithAttributeUsageTitle" xml:space="preserve">
    <value>Mark attributes with AttributeUsageAttribute</value>
  </data>
  <data name="MarkAttributesWithAttributeUsageDescription" xml:space="preserve">
    <value>When you define a custom attribute, mark it by using AttributeUsageAttribute to indicate where in the source code the custom attribute can be applied. The meaning and intended usage of an attribute will determine its valid locations in code.</value>
  </data>
  <data name="MarkAttributesWithAttributeUsageMessageDefault" xml:space="preserve">
    <value>Specify AttributeUsage on {0}</value>
  </data>
  <data name="MarkAttributesWithAttributeUsageMessageInherited" xml:space="preserve">
    <value>Even though attribute {0} inherits AttributeUsage from its base type, you should consider explicitly specifying AttributeUsage on the type to improve code readability and documentation.</value>
  </data>
  <data name="DefineAccessorsForAttributeArgumentsTitle" xml:space="preserve">
    <value>Define accessors for attribute arguments</value>
  </data>
  <data name="DefineAccessorsForAttributeArgumentsDescription" xml:space="preserve">
    <value>Attributes can define mandatory arguments that must be specified when you apply the attribute to a target. These are also known as positional arguments because they are supplied to attribute constructors as positional parameters. For every mandatory argument, the attribute should also provide a corresponding read-only property so that the value of the argument can be retrieved at execution time. Attributes can also define optional arguments, which are also known as named arguments. These arguments are supplied to attribute constructors by name and should have a corresponding read/write property.</value>
  </data>
  <data name="DefineAccessorsForAttributeArgumentsMessageDefault" xml:space="preserve">
    <value>Add a public read-only property accessor for positional argument {0} of Attribute {1}</value>
  </data>
  <data name="DefineAccessorsForAttributeArgumentsMessageRemoveSetter" xml:space="preserve">
    <value>Remove the property setter from {0} or reduce its accessibility because it corresponds to positional argument {1}</value>
  </data>
  <data name="DefineAccessorsForAttributeArgumentsMessageIncreaseVisibility" xml:space="preserve">
    <value>If {0} is the property accessor for positional argument {1}, make it public</value>
  </data>
  <data name="UsePropertiesWhereAppropriateTitle" xml:space="preserve">
    <value>Use properties where appropriate</value>
  </data>
  <data name="UsePropertiesWhereAppropriateDescription" xml:space="preserve">
    <value>A public or protected method has a name that starts with ""Get"", takes no parameters, and returns a value that is not an array. The method might be a good candidate to become a property.</value>
  </data>
  <data name="UsePropertiesWhereAppropriateMessage" xml:space="preserve">
    <value>Use properties where appropriate</value>
  </data>
  <data name="MarkEnumsWithFlagsTitle" xml:space="preserve">
    <value>Mark enums with FlagsAttribute</value>
  </data>
  <data name="MarkEnumsWithFlagsDescription" xml:space="preserve">
    <value>An enumeration is a value type that defines a set of related named constants. Apply FlagsAttribute to an enumeration when its named constants can be meaningfully combined.</value>
  </data>
  <data name="MarkEnumsWithFlagsMessage" xml:space="preserve">
    <value>Mark enums with FlagsAttribute</value>
  </data>
  <data name="InterfaceMethodsShouldBeCallableByChildTypesTitle" xml:space="preserve">
    <value>Interface methods should be callable by child types</value>
  </data>
  <data name="InterfaceMethodsShouldBeCallableByChildTypesDescription" xml:space="preserve">
    <value>An unsealed externally visible type provides an explicit method implementation of a public interface and does not provide an alternative externally visible method that has the same name.</value>
  </data>
  <data name="InterfaceMethodsShouldBeCallableByChildTypesMessage" xml:space="preserve">
    <value>Make '{0}' sealed (a breaking change if this class has previously shipped), implement the method non-explicitly, or implement a new method that exposes the functionality of '{1}' and is visible to derived classes</value>
  </data>
  <data name="OverrideMethodsOnComparableTypesTitle" xml:space="preserve">
    <value>Override methods on comparable types</value>
  </data>
  <data name="OverrideMethodsOnComparableTypesDescription" xml:space="preserve">
    <value>A public or protected type implements the System.IComparable interface. It does not override Object.Equals nor does it overload the language-specific operator for equality, inequality, less than, less than or equal, greater than or greater than or equal.</value>
  </data>
  <data name="OverrideMethodsOnComparableTypesMessageEquals" xml:space="preserve">
    <value>{0} should override Equals since it implements IComparable</value>
  </data>
  <data name="OverrideMethodsOnComparableTypesMessageOperator" xml:space="preserve">
    <value>{0} should define operator(s) '{1}' since it implements IComparable</value>
    <comment>1 is a comma-separated list</comment>
  </data>
  <data name="MovePInvokesToNativeMethodsClassTitle" xml:space="preserve">
    <value>Move pinvokes to native methods class</value>
  </data>
  <data name="MovePInvokesToNativeMethodsClassDescription" xml:space="preserve">
    <value>Platform Invocation methods, such as those that are marked by using the System.Runtime.InteropServices.DllImportAttribute attribute, or methods that are defined by using the Declare keyword in Visual Basic, access unmanaged code. These methods should be of the NativeMethods, SafeNativeMethods, or UnsafeNativeMethods class.</value>
  </data>
  <data name="MovePInvokesToNativeMethodsClassMessage" xml:space="preserve">
    <value>Move pinvokes to native methods class</value>
  </data>
  <data name="IdentifiersShouldDifferByMoreThanCaseTitle" xml:space="preserve">
    <value>Identifiers should differ by more than case</value>
  </data>
  <data name="IdentifiersShouldDifferByMoreThanCaseDescription" xml:space="preserve">
    <value>Identifiers for namespaces, types, members, and parameters cannot differ only by case because languages that target the common language runtime are not required to be case-sensitive.</value>
  </data>
  <data name="IdentifiersShouldDifferByMoreThanCaseMessage" xml:space="preserve">
    <value>Names of '{0}' and '{1}' should differ by more than case</value>
  </data>
  <data name="IdentifiersShouldHaveCorrectPrefixTitle" xml:space="preserve">
    <value>Identifiers should have correct prefix</value>
  </data>
  <data name="IdentifiersShouldHaveCorrectPrefixDescription" xml:space="preserve">
    <value>The name of an externally visible interface does not start with an uppercase ""I"". The name of a generic type parameter on an externally visible type or method does not start with an uppercase ""T"".</value>
  </data>
  <data name="IdentifiersShouldHaveCorrectPrefixMessageInterface" xml:space="preserve">
    <value>Prefix interface name {0} with 'I'</value>
  </data>
  <data name="IdentifiersShouldHaveCorrectPrefixMessageTypeParameter" xml:space="preserve">
    <value>Prefix generic type parameter name {0} with 'T'</value>
  </data>
  <data name="NonConstantFieldsShouldNotBeVisibleTitle" xml:space="preserve">
    <value>Non-constant fields should not be visible</value>
  </data>
  <data name="NonConstantFieldsShouldNotBeVisibleDescription" xml:space="preserve">
    <value>Static fields that are neither constants nor read-only are not thread-safe. Access to such a field must be carefully controlled and requires advanced programming techniques to synchronize access to the class object.</value>
  </data>
  <data name="NonConstantFieldsShouldNotBeVisibleMessage" xml:space="preserve">
    <value>Non-constant fields should not be visible</value>
  </data>
  <data name="DoNotMarkEnumsWithFlagsTitle" xml:space="preserve">
    <value>Do not mark enums with FlagsAttribute</value>
  </data>
  <data name="DoNotMarkEnumsWithFlagsDescription" xml:space="preserve">
    <value>An externally visible enumeration is marked by using FlagsAttribute, and it has one or more values that are not powers of two or a combination of the other defined values on the enumeration.</value>
  </data>
  <data name="DoNotMarkEnumsWithFlagsMessage" xml:space="preserve">
    <value>Do not mark enums with FlagsAttribute</value>
  </data>
  <data name="OperatorOverloadsHaveNamedAlternatesTitle" xml:space="preserve">
    <value>Operator overloads have named alternates</value>
  </data>
  <data name="OperatorOverloadsHaveNamedAlternatesDescription" xml:space="preserve">
    <value>An operator overload was detected, and the expected named alternative method was not found. The named alternative member provides access to the same functionality as the operator and is provided for developers who program in languages that do not support overloaded operators.</value>
  </data>
  <data name="OperatorOverloadsHaveNamedAlternatesMessageDefault" xml:space="preserve">
    <value>Provide a method named '{0}' as a friendly alternate for operator {1}</value>
  </data>
  <data name="OperatorOverloadsHaveNamedAlternatesMessageProperty" xml:space="preserve">
    <value>Provide a property named '{0}' as a friendly alternate for operator {1}</value>
  </data>
  <data name="OperatorOverloadsHaveNamedAlternatesMessageMultiple" xml:space="preserve">
    <value>Provide a method named '{0}' or '{1}' as an alternate for operator {2}</value>
  </data>
  <data name="OperatorOverloadsHaveNamedAlternatesMessageVisibility" xml:space="preserve">
    <value>Mark {0} as public because it is a friendly alternate for operator {1}</value>
  </data>
  <data name="OperatorsShouldHaveSymmetricalOverloadsTitle" xml:space="preserve">
    <value>Operators should have symmetrical overloads</value>
  </data>
  <data name="OperatorsShouldHaveSymmetricalOverloadsDescription" xml:space="preserve">
    <value>A type implements the equality or inequality operator and does not implement the opposite operator.</value>
  </data>
  <data name="OperatorsShouldHaveSymmetricalOverloadsMessage" xml:space="preserve">
    <value>Operators should have symmetrical overloads</value>
  </data>
  <data name="CollectionPropertiesShouldBeReadOnlyTitle" xml:space="preserve">
    <value>Collection properties should be read only</value>
  </data>
  <data name="CollectionPropertiesShouldBeReadOnlyDescription" xml:space="preserve">
    <value>A writable collection property allows a user to replace the collection with a different collection. A read-only property stops the collection from being replaced but still allows the individual members to be set.</value>
  </data>
  <data name="CollectionPropertiesShouldBeReadOnlyMessage" xml:space="preserve">
    <value>Change '{0}' to be read-only by removing the property setter</value>
  </data>
  <data name="OverloadOperatorEqualsOnOverridingValueTypeEqualsTitle" xml:space="preserve">
    <value>Overload operator equals on overriding value type Equals</value>
  </data>
  <data name="OverloadOperatorEqualsOnOverridingValueTypeEqualsDescription" xml:space="preserve">
    <value>In most programming languages there is no default implementation of the equality operator (==) for value types. If your programming language supports operator overloads, you should consider implementing the equality operator. Its behavior should be identical to that of Equals.</value>
  </data>
  <data name="OverloadOperatorEqualsOnOverridingValueTypeEqualsMessage" xml:space="preserve">
    <value>Implement the equality operators and make their behavior identical to that of the Equals method</value>
  </data>
  <data name="PassSystemUriObjectsInsteadOfStringsTitle" xml:space="preserve">
    <value>Pass system uri objects instead of strings</value>
  </data>
  <data name="PassSystemUriObjectsInsteadOfStringsDescription" xml:space="preserve">
    <value>A call is made to a method that has a string parameter whose name contains "uri", "URI", "urn", "URN", "url", or "URL". The declaring type of the method contains a corresponding method overload that has a System.Uri parameter.</value>
  </data>
  <data name="PassSystemUriObjectsInsteadOfStringsMessage" xml:space="preserve">
    <value>Modify '{0}' to call '{1}' instead of '{2}'</value>
  </data>
  <data name="ImplementIEquatableWhenOverridingObjectEqualsMessage" xml:space="preserve">
    <value>Type {0} should implement IEquatable&lt;T&gt; because it overrides Equals</value>
  </data>
  <data name="ImplementIEquatableWhenOverridingObjectEqualsTitle" xml:space="preserve">
    <value>Implement IEquatable when overriding Object.Equals</value>
  </data>
  <data name="CancellationTokenParametersMustComeLastTitle" xml:space="preserve">
    <value>CancellationToken parameters must come last</value>
  </data>
  <data name="CancellationTokenParametersMustComeLastMessage" xml:space="preserve">
    <value>Method '{0}' should take CancellationToken as the last parameter</value>
  </data>
  <data name="IdentifiersShouldNotContainTypeNamesTitle" xml:space="preserve">
    <value>Identifier contains type name</value>
  </data>
  <data name="IdentifiersShouldNotContainTypeNamesDescription" xml:space="preserve">
    <value>Names of parameters and members are better used to communicate their meaning than to describe their type, which is expected to be provided by development tools. For names of members, if a data type name must be used, use a language-independent name instead of a language-specific one.</value>
  </data>
  <data name="IdentifiersShouldNotContainTypeNamesMessage" xml:space="preserve">
    <value>Identifier '{0}' contains type name</value>
  </data>
  <data name="CreatePropertyAccessorForParameter" xml:space="preserve">
    <value>Create a property accessor.</value>
  </data>
  <data name="MakeGetterPublic" xml:space="preserve">
    <value>Make the getter of the property public</value>
  </data>
  <data name="MakeSetterNonPublic" xml:space="preserve">
    <value>Make the setter of the property non-public</value>
  </data>
  <data name="AddAssemblyLevelComVisibleFalse" xml:space="preserve">
    <value>Because {0} exposes externally visible types, mark it with ComVisible(false) at the assembly level and then mark all types within the assembly that should be exposed to COM clients with ComVisible(true)</value>
  </data>
  <data name="ChangeAssemblyLevelComVisibleToFalse" xml:space="preserve">
    <value>Consider changing the ComVisible attribute on {0} to false, and opting in at the type level</value>
  </data>
  <data name="ImplementComparable" xml:space="preserve">
    <value>Implement Equality and Comparison methods and operators</value>
  </data>
  <data name="ImplementEquatable" xml:space="preserve">
    <value>Implement IEquatable</value>
  </data>
  <data name="ImplementIDisposableInterface" xml:space="preserve">
    <value>Implement IDisposable Interface</value>
  </data>
  <data name="DoNotMarkEnumsWithFlagsCodeFix" xml:space="preserve">
    <value>Remove FlagsAttribute from enum.</value>
  </data>
  <data name="MarkEnumsWithFlagsCodeFix" xml:space="preserve">
    <value>Apply FlagsAttribute to enum.</value>
  </data>
  <data name="EnumsShouldZeroValueFlagsMultipleZeroCodeFix" xml:space="preserve">
    <value>Remove all members that have the value zero except for one member that is named 'None'.</value>
  </data>
  <data name="EnumsShouldZeroValueFlagsRenameCodeFix" xml:space="preserve">
    <value>Rename zero-valued enum field to 'None'.</value>
  </data>
  <data name="EnumsShouldZeroValueNotFlagsNoZeroValueCodeFix" xml:space="preserve">
    <value>Add a zero-valued member 'None' to enum.</value>
  </data>
  <data name="AbstractTypesShouldNotHavePublicConstructorsCodeFix" xml:space="preserve">
    <value>Change the accessibility of public constructors to protected.</value>
  </data>
  <data name="DoNotDeclareStaticMembersOnGenericTypesTitle" xml:space="preserve">
    <value>Do not declare static members on generic types</value>
  </data>
  <data name="DoNotDeclareStaticMembersOnGenericTypesDescription" xml:space="preserve">
    <value>When a static member of a generic type is called, the type argument must be specified for the type. When a generic instance member that does not support inference is called, the type argument must be specified for the member. In these two cases, the syntax for specifying the type argument is different and easily confused.</value>
  </data>
  <data name="DoNotDeclareStaticMembersOnGenericTypesMessage" xml:space="preserve">
    <value>Do not declare static members on generic types</value>
  </data>
  <data name="CollectionsShouldImplementGenericInterfaceTitle" xml:space="preserve">
    <value>Generic interface should also be implemented</value>
  </data>
  <data name="CollectionsShouldImplementGenericInterfaceDescription" xml:space="preserve">
    <value>To broaden the usability of a type, implement one of the generic interfaces. This is especially true for collections as they can then be used to populate generic collection types.</value>
  </data>
  <data name="CollectionsShouldImplementGenericInterfaceMessage" xml:space="preserve">
    <value>Type '{0}' directly or indirectly inherits '{1}' without implementing '{2}'. Publicly-visible types should implement the generic version to broaden usability.</value>
  </data>
  <data name="EnumStorageShouldBeInt32Title" xml:space="preserve">
    <value>Enum Storage should be Int32</value>
  </data>
  <data name="EnumStorageShouldBeInt32Description" xml:space="preserve">
    <value>An enumeration is a value type that defines a set of related named constants. By default, the System.Int32 data type is used to store the constant value. Although you can change this underlying type, it is not required or recommended for most scenarios.</value>
  </data>
  <data name="EnumStorageShouldBeInt32Message" xml:space="preserve">
    <value>If possible, make the underlying type of {0} System.Int32 instead of {1}</value>
  </data>
  <data name="UseEventsWhereAppropriateTitle" xml:space="preserve">
    <value>Use events where appropriate</value>
  </data>
  <data name="UseEventsWhereAppropriateDescription" xml:space="preserve">
    <value>This rule detects methods that have names that ordinarily would be used for events. If a method is called in response to a clearly defined state change, the method should be invoked by an event handler. Objects that call the method should raise events instead of calling the method directly.</value>
  </data>
  <data name="UseEventsWhereAppropriateMessage" xml:space="preserve">
    <value>Consider making '{0}' an event</value>
  </data>
  <data name="ImplementStandardExceptionConstructorsTitle" xml:space="preserve">
    <value>Implement standard exception constructors</value>
  </data>
  <data name="ImplementStandardExceptionConstructorsDescription" xml:space="preserve">
    <value>Failure to provide the full set of constructors can make it difficult to correctly handle exceptions.</value>
  </data>
  <data name="ImplementStandardExceptionConstructorsMessageMissingConstructor" xml:space="preserve">
    <value>Add the following constructor to {0}: {1}</value>
  </data>
  <data name="ImplementStandardExceptionConstructorsMessageAccessibility" xml:space="preserve">
    <value>Change the accessibility of {0} to {1}.</value>
  </data>
  <data name="NestedTypesShouldNotBeVisibleTitle" xml:space="preserve">
    <value>Nested types should not be visible</value>
  </data>
  <data name="NestedTypesShouldNotBeVisibleDescription" xml:space="preserve">
    <value>A nested type is a type that is declared in the scope of another type. Nested types are useful to encapsulate private implementation details of the containing type. Used for this purpose, nested types should not be externally visible.</value>
  </data>
  <data name="NestedTypesShouldNotBeVisibleMessageDefault" xml:space="preserve">
    <value>Do not nest type {0}. Alternatively, change its accessibility so that it is not externally visible.</value>
  </data>
  <data name="NestedTypesShouldNotBeVisibleMessageVisualBasicModule" xml:space="preserve">
    <value>Do not nest type {0}. Alternatively, change its accessibility so that it is not externally visible. If this type is defined in a Visual Basic Module, it will be considered a nested type to other .NET languages. In that case, consider moving the type outside of the Module.</value>
  </data>
  <data name="AvoidEmptyInterfacesTitle" xml:space="preserve">
    <value>Avoid empty interfaces</value>
  </data>
  <data name="AvoidEmptyInterfacesDescription" xml:space="preserve">
    <value>Interfaces define members that provide a behavior or usage contract. The functionality that is described by the interface can be adopted by any type, regardless of where the type appears in the inheritance hierarchy. A type implements an interface by providing implementations for the members of the interface. An empty interface does not define any members; therefore, it does not define a contract that can be implemented.</value>
  </data>
  <data name="AvoidEmptyInterfacesMessage" xml:space="preserve">
    <value>Avoid empty interfaces</value>
  </data>
  <data name="ProvideObsoleteAttributeMessageTitle" xml:space="preserve">
    <value>Provide ObsoleteAttribute message</value>
  </data>
  <data name="ProvideObsoleteAttributeMessageDescription" xml:space="preserve">
    <value>A type or member is marked by using a System.ObsoleteAttribute attribute that does not have its ObsoleteAttribute.Message property specified. When a type or member that is marked by using ObsoleteAttribute is compiled, the Message property of the attribute is displayed. This gives the user information about the obsolete type or member.</value>
  </data>
  <data name="ProvideObsoleteAttributeMessageMessage" xml:space="preserve">
    <value>Provide a message for the ObsoleteAttribute that marks {0} as Obsolete</value>
  </data>
  <data name="PropertiesShouldNotBeWriteOnlyTitle" xml:space="preserve">
    <value>Properties should not be write only</value>
  </data>
  <data name="PropertiesShouldNotBeWriteOnlyDescription" xml:space="preserve">
    <value>Although it is acceptable and often necessary to have a read-only property, the design guidelines prohibit the use of write-only properties. This is because letting a user set a value, and then preventing the user from viewing that value, does not provide any security. Also, without read access, the state of shared objects cannot be viewed, which limits their usefulness.</value>
  </data>
  <data name="PropertiesShouldNotBeWriteOnlyMessageAddGetter" xml:space="preserve">
    <value>Because property {0} is write-only, either add a property getter with an accessibility that is greater than or equal to its setter or convert this property into a method</value>
  </data>
  <data name="PropertiesShouldNotBeWriteOnlyMessageMakeMoreAccessible" xml:space="preserve">
    <value>Because the property getter for {0} is less visible than its setter, either increase the accessibility of its getter or decrease the accessibility of its setter</value>
  </data>
  <data name="DeclareTypesInNamespacesTitle" xml:space="preserve">
    <value>Declare types in namespaces</value>
  </data>
  <data name="DeclareTypesInNamespacesDescription" xml:space="preserve">
    <value>Types are declared in namespaces to prevent name collisions and as a way to organize related types in an object hierarchy.</value>
  </data>
  <data name="DeclareTypesInNamespacesMessage" xml:space="preserve">
    <value>Declare types in namespaces</value>
  </data>
  <data name="DoNotDeclareVisibleInstanceFieldsTitle" xml:space="preserve">
    <value>Do not declare visible instance fields</value>
  </data>
  <data name="DoNotDeclareVisibleInstanceFieldsDescription" xml:space="preserve">
    <value>The primary use of a field should be as an implementation detail. Fields should be private or internal and should be exposed by using properties.</value>
  </data>
  <data name="DoNotDeclareVisibleInstanceFieldsMessage" xml:space="preserve">
    <value>Do not declare visible instance fields</value>
  </data>
  <data name="UriParametersShouldNotBeStringsTitle" xml:space="preserve">
    <value>URI-like parameters should not be strings</value>
  </data>
  <data name="UriParametersShouldNotBeStringsDescription" xml:space="preserve">
    <value>This rule assumes that the parameter represents a Uniform Resource Identifier (URI). A string representation or a URI is prone to parsing and encoding errors, and can lead to security vulnerabilities. 'System.Uri' class provides these services in a safe and secure manner.</value>
  </data>
  <data name="UriParametersShouldNotBeStringsMessage" xml:space="preserve">
    <value>Change the type of parameter '{0}' of method '{1}' from 'string' to 'System.Uri', or provide an overload to '{1}' that allows '{0}' to be passed as a 'System.Uri' object</value>
  </data>
  <data name="UriReturnValuesShouldNotBeStringsTitle" xml:space="preserve">
    <value>URI-like return values should not be strings</value>
  </data>
  <data name="UriReturnValuesShouldNotBeStringsDescription" xml:space="preserve">
    <value>This rule assumes that the method returns a URI. A string representation of a URI is prone to parsing and encoding errors, and can lead to security vulnerabilities. The System.Uri class provides these services in a safe and secure manner.</value>
  </data>
  <data name="UriReturnValuesShouldNotBeStringsMessage" xml:space="preserve">
    <value>Change the return type of method '{0}' from 'string' to 'System.Uri'</value>
  </data>
  <data name="UriPropertiesShouldNotBeStringsTitle" xml:space="preserve">
    <value>URI-like properties should not be strings</value>
  </data>
  <data name="UriPropertiesShouldNotBeStringsDescription" xml:space="preserve">
    <value>This rule assumes that the property represents a Uniform Resource Identifier (URI). A string representation of a URI is prone to parsing and encoding errors, and can lead to security vulnerabilities. The System.Uri class provides these services in a safe and secure manner.</value>
  </data>
  <data name="UriPropertiesShouldNotBeStringsMessage" xml:space="preserve">
    <value>Change the type of property '{0}' from 'string' to 'System.Uri'</value>
  </data>
  <data name="ImplementIDisposableCorrectlyTitle" xml:space="preserve">
    <value>Implement IDisposable Correctly</value>
  </data>
  <data name="ImplementIDisposableCorrectlyDescription" xml:space="preserve">
    <value>All IDisposable types should implement the Dispose pattern correctly.</value>
  </data>
  <data name="ImplementIDisposableCorrectlyMessageIDisposableReimplementation" xml:space="preserve">
    <value>Remove IDisposable from the list of interfaces implemented by '{0}' as it is already implemented by base type '{1}'</value>
  </data>
  <data name="ImplementIDisposableCorrectlyMessageFinalizeOverride" xml:space="preserve">
    <value>Remove the finalizer from type '{0}', override Dispose(bool disposing), and put the finalization logic in the code path where 'disposing' is false. Otherwise, it might lead to duplicate Dispose invocations as the Base type '{1}' also provides a finalizer.</value>
  </data>
  <data name="ImplementIDisposableCorrectlyMessageDisposeOverride" xml:space="preserve">
    <value>Remove '{0}', override Dispose(bool disposing), and put the dispose logic in the code path where 'disposing' is true</value>
  </data>
  <data name="ImplementIDisposableCorrectlyMessageDisposeSignature" xml:space="preserve">
    <value>Ensure that '{0}' is declared as public and sealed</value>
  </data>
  <data name="ImplementIDisposableCorrectlyMessageRenameDispose" xml:space="preserve">
    <value>Rename '{0}' to 'Dispose' and ensure that it is declared as public and sealed</value>
  </data>
  <data name="ImplementIDisposableCorrectlyMessageDisposeBoolSignature" xml:space="preserve">
    <value>Ensure that '{0}' is declared as protected, virtual, and unsealed</value>
  </data>
  <data name="ImplementIDisposableCorrectlyMessageDisposeImplementation" xml:space="preserve">
    <value>Modify '{0}' so that it calls Dispose(true), then calls GC.SuppressFinalize on the current object instance ('this' or 'Me' in Visual Basic), and then returns</value>
  </data>
  <data name="ImplementIDisposableCorrectlyMessageFinalizeImplementation" xml:space="preserve">
    <value>Modify '{0}' so that it calls Dispose(false) and then returns</value>
  </data>
  <data name="ImplementIDisposableCorrectlyMessageProvideDisposeBool" xml:space="preserve">
    <value>Provide an overridable implementation of Dispose(bool) on '{0}' or mark the type as sealed. A call to Dispose(false) should only clean up native resources. A call to Dispose(true) should clean up both managed and native resources.</value>
  </data>
  <data name="ExceptionsShouldBePublicTitle" xml:space="preserve">
    <value>Exceptions should be public</value>
  </data>
  <data name="ExceptionsShouldBePublicDescription" xml:space="preserve">
    <value>An internal exception is visible only inside its own internal scope. After the exception falls outside the internal scope, only the base exception can be used to catch the exception. If the internal exception is inherited from T:System.Exception, T:System.SystemException, or T:System.ApplicationException, the external code will not have sufficient information to know what to do with the exception.</value>
  </data>
  <data name="ExceptionsShouldBePublicMessage" xml:space="preserve">
    <value>Exceptions should be public</value>
  </data>
  <data name="DoNotRaiseExceptionsInUnexpectedLocationsTitle" xml:space="preserve">
    <value>Do not raise exceptions in unexpected locations</value>
  </data>
  <data name="DoNotRaiseExceptionsInUnexpectedLocationsDescription" xml:space="preserve">
    <value>A method that is not expected to throw exceptions throws an exception.</value>
  </data>
  <data name="DoNotRaiseExceptionsInUnexpectedLocationsMessagePropertyGetter" xml:space="preserve">
    <value>{0} creates an exception of type {1}, an exception type that should not be raised in a property. If this exception instance might be raised, use a different exception type, convert this property into a method, or change this property's logic so that it no longer raises an exception.</value>
  </data>
  <data name="DoNotRaiseExceptionsInUnexpectedLocationsMessageHasAllowedExceptions" xml:space="preserve">
    <value>{0} creates an exception of type {1}, an exception type that should not be raised in this type of method. If this exception instance might be raised, either use a different exception type or change this method's logic so that it no longer raises an exception.</value>
  </data>
  <data name="DoNotRaiseExceptionsInUnexpectedLocationsMessageNoAllowedExceptions" xml:space="preserve">
    <value>{0} creates an exception of type {1}. Exceptions should not be raised in this type of method. If this exception instance might be raised, change this method's logic so it no longer raises an exception.</value>
  </data>
  <data name="IdentifiersShouldNotContainUnderscoresTitle" xml:space="preserve">
    <value>Identifiers should not contain underscores</value>
  </data>
  <data name="IdentifiersShouldNotContainUnderscoresDescription" xml:space="preserve">
    <value>By convention, identifier names do not contain the underscore (_) character. This rule checks namespaces, types, members, and parameters.</value>
  </data>
  <data name="IdentifiersShouldNotContainUnderscoresMessageAssembly" xml:space="preserve">
    <value>Remove the underscores from assembly name {0}</value>
  </data>
  <data name="IdentifiersShouldNotContainUnderscoresMessageNamespace" xml:space="preserve">
    <value>Remove the underscores from namespace name '{0}'</value>
  </data>
  <data name="IdentifiersShouldNotContainUnderscoresMessageType" xml:space="preserve">
    <value>Remove the underscores from type name {0}</value>
  </data>
  <data name="IdentifiersShouldNotContainUnderscoresMessageMember" xml:space="preserve">
    <value>Remove the underscores from member name {0}</value>
  </data>
  <data name="IdentifiersShouldNotContainUnderscoresMessageTypeTypeParameter" xml:space="preserve">
    <value>On type {0}, remove the underscores from generic type parameter name {1}</value>
  </data>
  <data name="IdentifiersShouldNotContainUnderscoresMessageMethodTypeParameter" xml:space="preserve">
    <value>On method {0}, remove the underscores from generic type parameter name {1}</value>
  </data>
  <data name="IdentifiersShouldNotContainUnderscoresMessageMemberParameter" xml:space="preserve">
    <value>In member {0}, remove the underscores from parameter name {1}</value>
  </data>
  <data name="IdentifiersShouldNotContainUnderscoresMessageDelegateParameter" xml:space="preserve">
    <value>In delegate {0}, remove the underscores from parameter name {1}</value>
  </data>
  <data name="IdentifiersShouldHaveCorrectSuffixTitle" xml:space="preserve">
    <value>Identifiers should have correct suffix</value>
  </data>
  <data name="IdentifiersShouldHaveCorrectSuffixDescription" xml:space="preserve">
    <value>By convention, the names of types that extend certain base types or that implement certain interfaces, or types that are derived from these types, have a suffix that is associated with the base type or interface.</value>
  </data>
  <data name="IdentifiersShouldHaveCorrectSuffixMessageDefault" xml:space="preserve">
    <value>Rename {0} to end in '{1}'</value>
  </data>
  <data name="IdentifiersShouldHaveCorrectSuffixMessageSpecialCollection" xml:space="preserve">
    <value>Rename {0} to end in either 'Collection' or '{1}'</value>
  </data>
  <data name="IdentifiersShouldNotHaveIncorrectSuffixTitle" xml:space="preserve">
    <value>Identifiers should not have incorrect suffix</value>
  </data>
  <data name="IdentifiersShouldNotHaveIncorrectSuffixDescription" xml:space="preserve">
    <value>By convention, only the names of types that extend certain base types or that implement certain interfaces, or types that are derived from these types, should end with specific reserved suffixes. Other type names should not use these reserved suffixes.</value>
  </data>
  <data name="IdentifiersShouldNotHaveIncorrectSuffixMessageTypeNoAlternate" xml:space="preserve">
    <value>Rename type name {0} so that it does not end in '{1}'</value>
  </data>
  <data name="IdentifiersShouldNotHaveIncorrectSuffixMessageMemberNewerVersion" xml:space="preserve">
    <value>Either replace the suffix '{0}' in member name {1} with the suggested numeric alternate '2' or provide a more meaningful suffix that distinguishes it from the member it replaces</value>
  </data>
  <data name="IdentifiersShouldNotHaveIncorrectSuffixMessageTypeNewerVersion" xml:space="preserve">
    <value>Either replace the suffix '{0}' in type name {1} with the suggested numeric alternate '2' or provide a more meaningful suffix that distinguishes it from the type it replaces</value>
  </data>
  <data name="IdentifiersShouldNotHaveIncorrectSuffixMessageMemberWithAlternate" xml:space="preserve">
    <value>Either replace the suffix '{0}' in member name '{1}' with the suggested alternate '{2}' or remove the suffix completely</value>
  </data>
  <data name="IdentifiersShouldNotMatchKeywordsTitle" xml:space="preserve">
    <value>Identifiers should not match keywords</value>
  </data>
  <data name="IdentifiersShouldNotMatchKeywordsDescription" xml:space="preserve">
    <value>A namespace name or a type name matches a reserved keyword in a programming language. Identifiers for namespaces and types should not match keywords that are defined by languages that target the common language runtime.</value>
  </data>
  <data name="IdentifiersShouldNotMatchKeywordsMessageMemberParameter" xml:space="preserve">
    <value>In virtual/interface member {0}, rename parameter {1} so that it no longer conflicts with the reserved language keyword '{2}'. Using a reserved keyword as the name of a parameter on a virtual/interface member makes it harder for consumers in other languages to override/implement the member.</value>
  </data>
  <data name="IdentifiersShouldNotMatchKeywordsMessageMember" xml:space="preserve">
    <value>Rename virtual/interface member {0} so that it no longer conflicts with the reserved language keyword '{1}'. Using a reserved keyword as the name of a virtual/interface member makes it harder for consumers in other languages to override/implement the member.</value>
  </data>
  <data name="IdentifiersShouldNotMatchKeywordsMessageType" xml:space="preserve">
    <value>Rename type {0} so that it no longer conflicts with the reserved language keyword '{1}'. Using a reserved keyword as the name of a type makes it harder for consumers in other languages to use the type.</value>
  </data>
  <data name="IdentifiersShouldNotMatchKeywordsMessageNamespace" xml:space="preserve">
    <value>Rename namespace {0} so that it no longer conflicts with the reserved language keyword '{1}'. Using a reserved keyword as the name of a namespace makes it harder for consumers in other languages to use the namespace.</value>
  </data>
  <data name="PropertyNamesShouldNotMatchGetMethodsTitle" xml:space="preserve">
    <value>Property names should not match get methods</value>
  </data>
  <data name="PropertyNamesShouldNotMatchGetMethodsDescription" xml:space="preserve">
    <value>The name of a public or protected member starts with ""Get"" and otherwise matches the name of a public or protected property. ""Get"" methods and properties should have names that clearly distinguish their function.</value>
  </data>
  <data name="PropertyNamesShouldNotMatchGetMethodsMessage" xml:space="preserve">
    <value>The property name '{0}' is confusing given the existence of method '{1}'. Rename or remove one of these members.</value>
  </data>
  <data name="TypeNamesShouldNotMatchNamespacesTitle" xml:space="preserve">
    <value>Type names should not match namespaces</value>
  </data>
  <data name="TypeNamesShouldNotMatchNamespacesDescription" xml:space="preserve">
    <value>Type names should not match the names of namespaces that are defined in the .NET Framework class library. Violating this rule can reduce the usability of the library.</value>
  </data>
  <data name="TypeNamesShouldNotMatchNamespacesMessageDefault" xml:space="preserve">
    <value>The type name {0} conflicts in whole or in part with the namespace name '{1}'. Change either name to eliminate the conflict.</value>
  </data>
  <data name="TypeNamesShouldNotMatchNamespacesMessageSystem" xml:space="preserve">
    <value>The type name {0} conflicts in whole or in part with the namespace name '{1}' defined in the .NET Framework. Rename the type to eliminate the conflict.</value>
  </data>
  <data name="ParameterNamesShouldMatchBaseDeclarationTitle" xml:space="preserve">
    <value>Parameter names should match base declaration</value>
  </data>
  <data name="ParameterNamesShouldMatchBaseDeclarationDescription" xml:space="preserve">
    <value>Consistent naming of parameters in an override hierarchy increases the usability of the method overrides. A parameter name in a derived method that differs from the name in the base declaration can cause confusion about whether the method is an override of the base method or a new overload of the method.</value>
  </data>
  <data name="ParameterNamesShouldMatchBaseDeclarationMessage" xml:space="preserve">
    <value>In member {0}, change parameter name {1} to {2} in order to match the identifier as it has been declared in {3}</value>
  </data>
  <data name="OverrideEqualsAndOperatorEqualsOnValueTypesTitle" xml:space="preserve">
    <value>Override equals and operator equals on value types</value>
  </data>
  <data name="OverrideEqualsAndOperatorEqualsOnValueTypesDescription" xml:space="preserve">
    <value>For value types, the inherited implementation of Equals uses the Reflection library and compares the contents of all fields. Reflection is computationally expensive, and comparing every field for equality might be unnecessary. If you expect users to compare or sort instances, or to use instances as hash table keys, your value type should implement Equals.</value>
  </data>
  <data name="OverrideEqualsAndOperatorEqualsOnValueTypesMessageEquals" xml:space="preserve">
    <value>{0} should override Equals</value>
  </data>
  <data name="OverrideEqualsAndOperatorEqualsOnValueTypesMessageOpEquality" xml:space="preserve">
    <value>{0} should override the equality (==) and inequality (!=) operators</value>
  </data>
  <data name="PropertiesShouldNotReturnArraysTitle" xml:space="preserve">
    <value>Properties should not return arrays</value>
  </data>
  <data name="PropertiesShouldNotReturnArraysDescription" xml:space="preserve">
    <value>Arrays that are returned by properties are not write-protected, even when the property is read-only. To keep the array tamper-proof, the property must return a copy of the array. Typically, users will not understand the adverse performance implications of calling such a property.</value>
  </data>
  <data name="PropertiesShouldNotReturnArraysMessage" xml:space="preserve">
    <value>Properties should not return arrays</value>
  </data>
  <data name="OverrideGetHashCodeOnOverridingEqualsTitle" xml:space="preserve">
    <value>Override GetHashCode on overriding Equals</value>
  </data>
  <data name="OverrideGetHashCodeOnOverridingEqualsDescription" xml:space="preserve">
    <value>GetHashCode returns a value, based on the current instance, that is suited for hashing algorithms and data structures such as a hash table. Two objects that are the same type and are equal must return the same hash code.</value>
  </data>
  <data name="OverrideGetHashCodeOnOverridingEqualsMessage" xml:space="preserve">
    <value>Override GetHashCode on overriding Equals</value>
  </data>
  <data name="OverrideEqualsOnOverloadingOperatorEqualsTitle" xml:space="preserve">
    <value>Override Equals on overloading operator equals</value>
  </data>
  <data name="OverrideEqualsOnOverloadingOperatorEqualsDescription" xml:space="preserve">
    <value>A public type implements the equality operator but does not override Object.Equals.</value>
  </data>
  <data name="OverrideEqualsOnOverloadingOperatorEqualsMessage" xml:space="preserve">
    <value>Override Equals on overloading operator equals</value>
  </data>
  <data name="Since_0_redefines_operator_1_it_should_also_redefine_operator_2" xml:space="preserve">
    <value>Since '{0}' redefines operator '{1}', it should also redefine operator '{2}'</value>
  </data>
  <data name="Generate_missing_operators" xml:space="preserve">
    <value>Generate missing operators</value>
  </data>
  <data name="OverrideEqualsOnOverloadingOperatorEqualsCodeActionTitle" xml:space="preserve">
    <value>Override object.Equals</value>
  </data>
  <data name="OverrideEqualsOnImplementingIEquatableCodeActionTitle" xml:space="preserve">
    <value>Override object.Equals</value>
  </data>
  <data name="OverrideGetHashCodeOnOverridingEqualsCodeActionTitle" xml:space="preserve">
    <value>Override object.GetHashCode</value>
  </data>
  <data name="MakeExceptionPublic" xml:space="preserve">
    <value>Make exception public</value>
  </data>
  <data name="InterfaceMethodsShouldBeCallableByChildTypesFix1" xml:space="preserve">
    <value>Make '{0}' protected.</value>
  </data>
  <data name="InterfaceMethodsShouldBeCallableByChildTypesFix2" xml:space="preserve">
    <value>Change '{0}' to a public interface implementation.</value>
  </data>
  <data name="InterfaceMethodsShouldBeCallableByChildTypesFix3" xml:space="preserve">
    <value>Make the containing type '{0}' sealed.</value>
  </data>
  <data name="StaticHolderTypeIsNotStatic" xml:space="preserve">
    <value>Type '{0}' is a static holder type but is neither static nor NotInheritable</value>
  </data>
  <data name="StaticHolderTypesShouldBeStaticOrNotInheritable" xml:space="preserve">
    <value>Static holder types should be Static or NotInheritable</value>
  </data>
  <data name="MakeClassStatic" xml:space="preserve">
    <value>Make Class Static</value>
  </data>
  <data name="OverrideObjectEqualsMessage" xml:space="preserve">
    <value>Type {0} should override Equals because it implements IEquatable&lt;T&gt;</value>
  </data>
  <data name="OverrideObjectEqualsTitle" xml:space="preserve">
    <value>Override Object.Equals(object) when implementing IEquatable&lt;T&gt;</value>
  </data>
  <data name="UseIntegralOrStringArgumentForIndexersDescription" xml:space="preserve">
    <value>Indexers, that is, indexed properties, should use integer or string types for the index. These types are typically used for indexing data structures and increase the usability of the library. Use of the Object type should be restricted to those cases where the specific integer or string type cannot be specified at design time. If the design requires other types for the index, reconsider whether the type represents a logical data store. If it does not represent a logical data store, use a method.</value>
  </data>
  <data name="UseIntegralOrStringArgumentForIndexersMessage" xml:space="preserve">
    <value>Use Integral Or String Argument For Indexers</value>
  </data>
  <data name="UseIntegralOrStringArgumentForIndexersTitle" xml:space="preserve">
    <value>Use Integral Or String Argument For Indexers</value>
  </data>
  <data name="DoNotDirectlyAwaitATaskDescription" xml:space="preserve">
    <value>When an asynchronous method awaits a Task directly, continuation occurs in the same thread that created the task. Consider calling Task.ConfigureAwait(Boolean) to signal your intention for continuation. Call ConfigureAwait(false) on the task to schedule continuations to the thread pool, thereby avoiding a deadlock on the UI thread. Passing false is a good option for app-independent libraries. Calling ConfigureAwait(true) on the task has the same behavior as not explicitly calling ConfigureAwait. By explicitly calling this method, you're letting readers know you intentionally want to perform the continuation on the original synchronization context.</value>
  </data>
  <data name="DoNotDirectlyAwaitATaskMessage" xml:space="preserve">
    <value>Consider calling ConfigureAwait on the awaited task</value>
  </data>
  <data name="DoNotDirectlyAwaitATaskTitle" xml:space="preserve">
    <value>Consider calling ConfigureAwait on the awaited task</value>
  </data>
  <data name="AppendConfigureAwaitFalse" xml:space="preserve">
    <value>Append .ConfigureAwait(false)</value>
  </data>
  <data name="AppendConfigureAwaitTrue" xml:space="preserve">
    <value>Append .ConfigureAwait(true)</value>
  </data>
  <data name="ImplementIEquatableWhenOverridingObjectEqualsDescription" xml:space="preserve">
    <value>When a type T overrides Object.Equals(object), the implementation must cast the object argument to the correct type T before performing the comparison. If the type implements IEquatable&lt;T&gt;, and therefore offers the method T.Equals(T), and if the argument is known at compile time to be of type T, then the compiler can call IEquatable&lt;T&gt;.Equals(T) instead of Object.Equals(object), and no cast is necessary, improving performance.</value>
  </data>
  <data name="OverrideObjectEqualsDescription" xml:space="preserve">
    <value>When a type T implements the interface IEquatable&lt;T&gt;, it suggests to a user who sees a call to the Equals method in source code that an instance of the type can be equated with an instance of any other type. The user might be confused if their attempt to equate the type with an instance of another type fails to compile. This violates the "principle of least surprise".</value>
  </data>
  <data name="RenameToTitle" xml:space="preserve">
    <value>Rename to '{0}'</value>
  </data>
  <data name="DoNotHideBaseClassMethodsDescription" xml:space="preserve">
    <value>A method in a base type is hidden by an identically named method in a derived type when the parameter signature of the derived method differs only by types that are more weakly derived than the corresponding types in the parameter signature of the base method.</value>
  </data>
  <data name="DoNotHideBaseClassMethodsMessage" xml:space="preserve">
    <value>Change or remove '{0}' because it hides a more specific base class method: '{1}'</value>
  </data>
  <data name="DoNotHideBaseClassMethodsTitle" xml:space="preserve">
    <value>Do not hide base class methods</value>
  </data>
  <data name="OverrideMethodsOnComparableTypesMessageBoth" xml:space="preserve">
    <value>{0} should define operator(s) '{1}' and Equals since it implements IComparable</value>
    <comment>1 is a comma-separated list</comment>
  </data>
  <data name="DoNotCatchGeneralExceptionTypesDescription" xml:space="preserve">
    <value>A general exception such as System.Exception or System.SystemException or a disallowed exception type is caught in a catch statement, or a general catch clause is used. General and disallowed exceptions should not be caught.</value>
  </data>
  <data name="DoNotCatchGeneralExceptionTypesMessage" xml:space="preserve">
    <value>Modify '{0}' to catch a more specific allowed exception type, or rethrow the exception</value>
  </data>
  <data name="DoNotCatchGeneralExceptionTypesTitle" xml:space="preserve">
    <value>Do not catch general exception types</value>
  </data>
  <data name="DoNotPrefixEnumValuesWithTypeNameDescription" xml:space="preserve">
    <value>An enumeration's values should not start with the type name of the enumeration.</value>
  </data>
  <data name="DoNotPrefixEnumValuesWithTypeNameMessage" xml:space="preserve">
    <value>Do not prefix enum values with the name of the enum type '{0}'</value>
  </data>
  <data name="DoNotPrefixEnumValuesWithTypeNameTitle" xml:space="preserve">
    <value>Do not prefix enum values with type name</value>
  </data>
  <data name="AvoidUsingCrefTagsWithAPrefixTitle" xml:space="preserve">
    <value>Avoid using cref tags with a prefix</value>
  </data>
  <data name="AvoidUsingCrefTagsWithAPrefixDescription" xml:space="preserve">
    <value>Use of cref tags with prefixes should be avoided, since it prevents the compiler from verifying references and the IDE from updating references during refactorings. It is permissible to suppress this error at a single documentation site if the cref must use a prefix because the type being mentioned is not findable by the compiler. For example, if a cref is mentioning a special attribute in the full framework but you're in a file that compiles against the portable framework, or if you want to reference a type at higher layer of Roslyn, you should suppress the error. You should not suppress the error just because you want to take a shortcut and avoid using the full syntax.</value>
  </data>
  <data name="AvoidUsingCrefTagsWithAPrefixMessage" xml:space="preserve">
    <value>Avoid using cref tags with a prefix</value>
  </data>
  <data name="ReviewUnusedParametersTitle" xml:space="preserve">
    <value>Review unused parameters</value>
  </data>
  <data name="ReviewUnusedParametersDescription" xml:space="preserve">
    <value>Avoid unused paramereters in your code. If the parameter cannot be removed, then change its name so it starts with an underscore and is optionally followed by an integer, such as '_', '_1', '_2', etc. These are treated as special discard symbol names.</value>
  </data>
  <data name="ReviewUnusedParametersMessage" xml:space="preserve">
    <value>Parameter {0} of method {1} is never used. Remove the parameter or use it in the method body.</value>
  </data>
  <data name="RemoveUnusedParameterMessage" xml:space="preserve">
    <value>Remove unused parameter</value>
  </data>
  <data name="DoNotIgnoreMethodResultsTitle" xml:space="preserve">
    <value>Do not ignore method results</value>
  </data>
  <data name="DoNotIgnoreMethodResultsDescription" xml:space="preserve">
    <value>A new object is created but never used; or a method that creates and returns a new string is called and the new string is never used; or a COM or P/Invoke method returns an HRESULT or error code that is never used.</value>
  </data>
  <data name="DoNotIgnoreMethodResultsMessageObjectCreation" xml:space="preserve">
    <value>{0} creates a new instance of {1} which is never used. Pass the instance as an argument to another method, assign the instance to a variable, or remove the object creation if it is unnecessary.</value>
  </data>
  <data name="DoNotIgnoreMethodResultsMessageStringCreation" xml:space="preserve">
    <value>{0} calls {1} but does not use the new string instance that the method returns. Pass the instance as an argument to another method, assign the instance to a variable, or remove the call if it is unnecessary.</value>
  </data>
  <data name="DoNotIgnoreMethodResultsMessageHResultOrErrorCode" xml:space="preserve">
    <value>{0} calls {1} but does not use the HRESULT or error code that the method returns. This could lead to unexpected behavior in error conditions or low-resource situations. Use the result in a conditional statement, assign the result to a variable, or pass it as an argument to another method.</value>
  </data>
  <data name="DoNotIgnoreMethodResultsMessageTryParse" xml:space="preserve">
    <value>{0} calls {1} but does not explicitly check whether the conversion succeeded. Either use the return value in a conditional statement or verify that the call site expects that the out argument will be set to the default value when the conversion fails.</value>
  </data>
  <data name="AvoidUninstantiatedInternalClassesTitle" xml:space="preserve">
    <value>Avoid uninstantiated internal classes</value>
  </data>
  <data name="AvoidUninstantiatedInternalClassesDescription" xml:space="preserve">
    <value>An instance of an assembly-level type is not created by code in the assembly.</value>
  </data>
  <data name="AvoidUninstantiatedInternalClassesMessage" xml:space="preserve">
    <value>{0} is an internal class that is apparently never instantiated. If so, remove the code from the assembly. If this class is intended to contain only static members, make it static (Shared in Visual Basic).</value>
  </data>
  <data name="AvoidUnusedPrivateFieldsTitle" xml:space="preserve">
    <value>Avoid unused private fields</value>
  </data>
  <data name="AvoidUnusedPrivateFieldsDescription" xml:space="preserve">
    <value>Private fields were detected that do not appear to be accessed in the assembly.</value>
  </data>
  <data name="AvoidUnusedPrivateFieldsMessage" xml:space="preserve">
    <value>Unused field '{0}'</value>
  </data>
  <data name="DoNotIgnoreMethodResultsMessagePureMethod" xml:space="preserve">
    <value>{0} calls {1} but does not use the value the method returns. Because {1} is marked as a Pure method, it cannot have side effects. Use the result in a conditional statement, assign the result to a variable, or pass it as an argument to another method.</value>
  </data>
  <data name="UseNameOfInPlaceOfStringDescription" xml:space="preserve">
    <value>Using nameof helps keep your code valid when refactoring.</value>
  </data>
  <data name="UseNameOfInPlaceOfStringMessage" xml:space="preserve">
    <value>Use nameof in place of string literal '{0}'</value>
  </data>
  <data name="UseNameOfInPlaceOfStringTitle" xml:space="preserve">
    <value>Use nameof to express symbol names</value>
  </data>
  <data name="AvoidDeadConditionalCodeAlwaysTruFalseOrNullMessage" xml:space="preserve">
    <value>'{0}' is always '{1}'. Remove or refactor the condition(s) to avoid dead code.</value>
  </data>
  <data name="AvoidDeadConditionalCodeNeverNullMessage" xml:space="preserve">
    <value>'{0}' is never '{1}'. Remove or refactor the condition(s) to avoid dead code.</value>
  </data>
  <data name="AvoidDeadConditionalCodeTitle" xml:space="preserve">
    <value>Avoid dead conditional code</value>
  </data>
  <data name="AvoidExcessiveClassCouplingDescription" xml:space="preserve">
    <value>This rule measures class coupling by counting the number of unique type references that a symbol contains. Symbols that have a high degree of class coupling can be difficult to maintain. It is a good practice to have types and methods that exhibit low coupling and high cohesion. To fix this violation, try to redesign the code to reduce the number of types to which it is coupled.</value>
  </data>
  <data name="AvoidExcessiveClassCouplingMessage" xml:space="preserve">
    <value>'{0}' is coupled with '{1}' different types from '{2}' different namespaces. Rewrite or refactor the code to decrease its class coupling below '{3}'.</value>
  </data>
  <data name="AvoidExcessiveClassCouplingTitle" xml:space="preserve">
    <value>Avoid excessive class coupling</value>
  </data>
  <data name="AvoidExcessiveComplexityDescription" xml:space="preserve">
    <value>Cyclomatic complexity measures the number of linearly independent paths through the method, which is determined by the number and complexity of conditional branches. A low cyclomatic complexity generally indicates a method that is easy to understand, test, and maintain. The cyclomatic complexity is calculated from a control flow graph of the method and is given as follows: `cyclomatic complexity = the number of edges - the number of nodes + 1`, where a node represents a logic branch point and an edge represents a line between nodes.</value>
  </data>
  <data name="AvoidExcessiveComplexityMessage" xml:space="preserve">
    <value>'{0}' has a cyclomatic complexity of '{1}'. Rewrite or refactor the code to decrease its complexity below '{2}'.</value>
  </data>
  <data name="AvoidExcessiveComplexityTitle" xml:space="preserve">
    <value>Avoid excessive complexity</value>
  </data>
  <data name="AvoidExcessiveInheritanceDescription" xml:space="preserve">
    <value>Deeply nested type hierarchies can be difficult to follow, understand, and maintain. This rule limits analysis to hierarchies in the same module. To fix a violation of this rule, derive the type from a base type that is less deep in the inheritance hierarchy or eliminate some of the intermediate base types.</value>
  </data>
  <data name="AvoidExcessiveInheritanceMessage" xml:space="preserve">
    <value>'{0}' has an object hierarchy '{1}' levels deep within the defining module. If possible, eliminate base classes within the hierarchy to decrease its hierarchy level below '{2}': '{3}'.</value>
  </data>
  <data name="AvoidExcessiveInheritanceTitle" xml:space="preserve">
    <value>Avoid excessive inheritance</value>
  </data>
  <data name="AvoidUnmantainableCodeDescription" xml:space="preserve">
    <value>The maintainability index is calculated by using the following metrics: lines of code, program volume, and cyclomatic complexity. Program volume is a measure of the difficulty of understanding of a symbol that is based on the number of operators and operands in the code. Cyclomatic complexity is a measure of the structural complexity of the type or method. A low maintainability index indicates that code is probably difficult to maintain and would be a good candidate to redesign.</value>
  </data>
  <data name="AvoidUnmantainableCodeMessage" xml:space="preserve">
    <value>'{0}' has a maintainability index of '{1}'. Rewrite or refactor the code to increase its maintainability index (MI) above '{2}'.</value>
  </data>
  <data name="AvoidUnmantainableCodeTitle" xml:space="preserve">
    <value>Avoid unmaintainable code</value>
  </data>
  <data name="InvalidEntryInCodeMetricsConfigFileDescription" xml:space="preserve">
    <value>Invalid entry in code metrics rule specification file.</value>
  </data>
  <data name="InvalidEntryInCodeMetricsConfigFileMessage" xml:space="preserve">
    <value>Invalid entry '{0}' in code metrics rule specification file '{1}'</value>
  </data>
  <data name="InvalidEntryInCodeMetricsConfigFileTitle" xml:space="preserve">
    <value>Invalid entry in code metrics rule specification file</value>
  </data>
  <data name="UseLiteralsWhereAppropriateTitle" xml:space="preserve">
    <value>Use literals where appropriate</value>
  </data>
  <data name="UseLiteralsWhereAppropriateDescription" xml:space="preserve">
    <value>A field is declared static and read-only (Shared and ReadOnly in Visual Basic), and is initialized by using a value that is computable at compile time. Because the value that is assigned to the targeted field is computable at compile time, change the declaration to a const (Const in Visual Basic) field so that the value is computed at compile time instead of at run?time.</value>
  </data>
  <data name="UseLiteralsWhereAppropriateMessageDefault" xml:space="preserve">
    <value>Field '{0}' is declared as 'readonly' but is initialized with a constant value. Mark this field as 'const' instead.</value>
  </data>
  <data name="UseLiteralsWhereAppropriateMessageEmptyString" xml:space="preserve">
    <value>Field '{0}' is declared as 'readonly' but is initialized with an empty string (""). Mark this field as 'const' instead.</value>
  </data>
  <data name="DoNotInitializeUnnecessarilyTitle" xml:space="preserve">
    <value>Do not initialize unnecessarily</value>
  </data>
  <data name="DoNotInitializeUnnecessarilyDescription" xml:space="preserve">
    <value>The .NET runtime initializes all fields of reference types to their default values before running the constructor. In most cases, explicitly initializing a field to its default value in a constructor is redundant, adding maintenance costs and potentially degrading performance (such as with increased assembly size), and the explicit initialization can be removed.  In some cases, such as with static readonly fields that permanently retain their default value, consider instead changing them to be constants or properties.</value>
  </data>
  <data name="DoNotInitializeUnnecessarilyMessage" xml:space="preserve">
    <value>Member '{0}' is explicitly initialized to its default value</value>
  </data>
  <data name="DoNotInitializeUnnecessarilyFix" xml:space="preserve">
    <value>Remove the unnecessary assignment.</value>
  </data>
  <data name="PreferJaggedArraysOverMultidimensionalTitle" xml:space="preserve">
    <value>Prefer jagged arrays over multidimensional</value>
  </data>
  <data name="PreferJaggedArraysOverMultidimensionalDescription" xml:space="preserve">
    <value>A jagged array is an array whose elements are arrays. The arrays that make up the elements can be of different sizes, leading to less wasted space for some sets of data.</value>
  </data>
  <data name="PreferJaggedArraysOverMultidimensionalMessageDefault" xml:space="preserve">
    <value>{0} is a multidimensional array. Replace it with a jagged array if possible.</value>
  </data>
  <data name="PreferJaggedArraysOverMultidimensionalMessageReturn" xml:space="preserve">
    <value>{0} returns a multidimensional array of {1}. Replace it with a jagged array if possible.</value>
  </data>
  <data name="PreferJaggedArraysOverMultidimensionalMessageBody" xml:space="preserve">
    <value>{0} uses a multidimensional array of {1}. Replace it with a jagged array if possible.</value>
  </data>
  <data name="MarkMembersAsStaticTitle" xml:space="preserve">
    <value>Mark members as static</value>
  </data>
  <data name="MarkMembersAsStaticDescription" xml:space="preserve">
    <value>Members that do not access instance data or call instance methods can be marked as static. After you mark the methods as static, the compiler will emit nonvirtual call sites to these members. This can give you a measurable performance gain for performance-sensitive code.</value>
  </data>
  <data name="MarkMembersAsStaticMessage" xml:space="preserve">
    <value>Member '{0}' does not access instance data and can be marked as static</value>
  </data>
  <data name="ReviewVisibleEventHandlersTitle" xml:space="preserve">
    <value>Review visible event handlers</value>
  </data>
  <data name="ReviewVisibleEventHandlersDescription" xml:space="preserve">
    <value>A public or protected event-handling method was detected. Event-handling methods should not be exposed unless absolutely necessary.</value>
  </data>
  <data name="ReviewVisibleEventHandlersMessageDefault" xml:space="preserve">
    <value>Consider making '{0}' not externally visible</value>
  </data>
  <data name="SealMethodsThatSatisfyPrivateInterfacesTitle" xml:space="preserve">
    <value>Seal methods that satisfy private interfaces</value>
  </data>
  <data name="SealMethodsThatSatisfyPrivateInterfacesDescription" xml:space="preserve">
    <value>An inheritable public type provides an overridable method implementation of an internal (Friend in Visual Basic) interface. To fix a violation of this rule, prevent the method from being overridden outside the assembly.</value>
  </data>
  <data name="SealMethodsThatSatisfyPrivateInterfacesMessage" xml:space="preserve">
    <value>Seal methods that satisfy private interfaces</value>
  </data>
  <data name="RemoveEmptyFinalizers" xml:space="preserve">
    <value>Remove empty Finalizers</value>
  </data>
  <data name="RemoveEmptyFinalizersDescription" xml:space="preserve">
    <value>Finalizers should be avoided where possible, to avoid the additional performance overhead involved in tracking object lifetime.</value>
  </data>
  <data name="DoNotCallOverridableMethodsInConstructors" xml:space="preserve">
    <value>Do not call overridable methods in constructors</value>
  </data>
  <data name="DoNotCallOverridableMethodsInConstructorsDescription" xml:space="preserve">
    <value>Virtual methods defined on the class should not be called from constructors. If a derived class has overridden the method, the derived class version will be called (before the derived class constructor is called).</value>
  </data>
  <data name="RethrowToPreserveStackDetailsMessage" xml:space="preserve">
    <value>Re-throwing caught exception changes stack information</value>
  </data>
  <data name="RethrowToPreserveStackDetailsTitle" xml:space="preserve">
    <value>Rethrow to preserve stack details</value>
  </data>
  <data name="MakeDeclaringTypeInternal" xml:space="preserve">
    <value>Make declaring type internal.</value>
  </data>
  <data name="MakeDeclaringTypeSealed" xml:space="preserve">
    <value>Make declaring type sealed.</value>
  </data>
  <data name="MakeMemberNotOverridable" xml:space="preserve">
    <value>Make member not overridable.</value>
  </data>
  <data name="DoNotRaiseExceptionsInExceptionClausesDescription" xml:space="preserve">
    <value>When an exception is raised in a finally clause, the new exception hides the active exception. This makes the original error difficult to detect and debug.</value>
  </data>
  <data name="DoNotRaiseExceptionsInExceptionClausesMessageFinally" xml:space="preserve">
    <value>Do not raise an exception from within a finally clause</value>
  </data>
  <data name="DoNotRaiseExceptionsInExceptionClausesTitle" xml:space="preserve">
    <value>Do not raise exceptions in finally clauses</value>
  </data>
  <data name="UseLiteralsWhereAppropriateCodeActionTitle" xml:space="preserve">
    <value>Change to constant</value>
  </data>
  <data name="AvoidDuplicateElementInitializationDescription" xml:space="preserve">
    <value>Indexed elements in objects initializers must initialize unique elements. A duplicate index might overwrite a previous element initialization.</value>
  </data>
  <data name="AvoidDuplicateElementInitializationMessage" xml:space="preserve">
    <value>Redundant element initialization at index '{0}'. Object initializer has another element initializer with the same index that overwrites this value.</value>
  </data>
  <data name="AvoidDuplicateElementInitializationTitle" xml:space="preserve">
    <value>Do not duplicate indexed element initializations</value>
  </data>
  <data name="RemoveRedundantElementInitializationCodeFixTitle" xml:space="preserve">
    <value>Remove redundant element initializer</value>
  </data>
  <data name="ValidateArgumentsOfPublicMethodsDescription" xml:space="preserve">
    <value>An externally visible method dereferences one of its reference arguments without verifying whether that argument is null (Nothing in Visual Basic). All reference arguments that are passed to externally visible methods should be checked against null. If appropriate, throw an ArgumentNullException when the argument is null or add a Code Contract precondition asserting non-null argument. If the method is designed to be called only by known assemblies, you should make the method internal.</value>
  </data>
  <data name="ValidateArgumentsOfPublicMethodsMessage" xml:space="preserve">
    <value>In externally visible method '{0}', validate parameter '{1}' is non-null before using it. If appropriate, throw an ArgumentNullException when the argument is null or add a Code Contract precondition asserting non-null argument.</value>
  </data>
  <data name="ValidateArgumentsOfPublicMethodsTitle" xml:space="preserve">
    <value>Validate arguments of public methods</value>
  </data>
  <data name="MarkMembersAsStaticCodeFix" xml:space="preserve">
    <value>Make static</value>
  </data>
  <data name="MarkMembersAsStaticCodeFix_WarningAnnotation" xml:space="preserve">
    <value>Some references to '{0}' could not be fixed, they should be fixed manually.</value>
  </data>
  <data name="AvoidPropertySelfAssignmentTitle" xml:space="preserve">
    <value>Do not assign a property to itself</value>
  </data>
  <data name="AvoidPropertySelfAssignmentMessage" xml:space="preserve">
    <value>The property {0} should not be assigned to itself</value>
  </data>
  <data name="AssigningSymbolAndItsMemberInSameStatementDescription" xml:space="preserve">
    <value>Assigning to a symbol and its member (field/property) in the same statement is not recommended. It is not clear if the member access was intended to use symbol's old value prior to the assignment or new value from the assignment in this statement. For clarity, consider splitting the assignments into separate statements.</value>
  </data>
  <data name="AssigningSymbolAndItsMemberInSameStatementMessage" xml:space="preserve">
    <value>Symbol '{0}' and its member '{1}' are both assigned in the same statement. You are at risk of assigning the member of an unintended object.</value>
  </data>
  <data name="AssigningSymbolAndItsMemberInSameStatementTitle" xml:space="preserve">
    <value>Assigning symbol and its member in the same statement</value>
  </data>
  <data name="AvoidInfiniteRecursionMessageSure" xml:space="preserve">
    <value>Do not assign the property within its setter. This call will result in an infinite recursion.</value>
  </data>
  <data name="AvoidInfiniteRecursionTitle" xml:space="preserve">
    <value>Avoid infinite recursion</value>
  </data>
  <data name="AvoidInfiniteRecursionMessageMaybe" xml:space="preserve">
    <value>Do not assign the property within its setter. This call might result in an infinite recursion.</value>
  </data>
  <data name="AvoidOutParametersDescription" xml:space="preserve">
    <value>Passing types by reference (using 'out' or 'ref') requires experience with pointers, understanding how value types and reference types differ, and handling methods with multiple return values. Also, the difference between 'out' and 'ref' parameters is not widely understood.</value>
  </data>
  <data name="AvoidOutParametersMessage" xml:space="preserve">
    <value>Avoid 'out' parameters as they are not designed for general audience</value>
  </data>
  <data name="AvoidOutParametersTitle" xml:space="preserve">
    <value>Avoid out parameters</value>
  </data>
  <data name="EnumShouldNotHaveDuplicatedValuesMessageDuplicatedBitwiseValuePart" xml:space="preserve">
    <value>The field reference '{0}' is duplicated in this bitwise initialization</value>
  </data>
  <data name="EnumShouldNotHaveDuplicatedValuesMessageDuplicatedValue" xml:space="preserve">
    <value>The enum member '{0}' has the same constant value '{1}' as member '{2}'</value>
  </data>
  <data name="EnumShouldNotHaveDuplicatedValuesTitle" xml:space="preserve">
    <value>Enums values should not be duplicated</value>
  </data>
  <data name="DoNotDeclareProtectedMembersInSealedTypesDescription" xml:space="preserve">
    <value>Types declare protected members so that inheriting types can access or override the member. By definition, you cannot inherit from a sealed type, which means that protected methods on sealed types cannot be called.</value>
  </data>
  <data name="DoNotDeclareProtectedMembersInSealedTypesMessage" xml:space="preserve">
    <value>'{0}' is a new protected member in the 'NonInheritable' class '{1}'</value>
  </data>
  <data name="DoNotDeclareProtectedMembersInSealedTypesTitle" xml:space="preserve">
    <value>Do not declare protected member in sealed type</value>
  </data>
  <data name="AvoidExcessiveParametersOnGenericTypesDescription" xml:space="preserve">
    <value>The more type parameters a generic type contains, the more difficult it is to know and remember what each type parameter represents.</value>
  </data>
  <data name="AvoidExcessiveParametersOnGenericTypesMessage" xml:space="preserve">
    <value>Consider a design where '{0}' has no more than {1} type parameters</value>
  </data>
  <data name="AvoidExcessiveParametersOnGenericTypesTitle" xml:space="preserve">
    <value>Avoid excessive parameters on generic types</value>
  </data>
  <data name="DoNotIgnoreMethodResultsMessageLinqMethod" xml:space="preserve">
    <value>'{0}' calls '{1}' but does not use the value the method returns. Linq methods are known to not have side effects. Use the result in a conditional statement, assign the result to a variable, or pass it as an argument to another method.</value>
  </data>
  <data name="DoNotNameEnumValuesReservedDescription" xml:space="preserve">
    <value>This rule assumes that an enumeration member that has a name that contains "reserved" is not currently used but is a placeholder to be renamed or removed in a future version. Renaming or removing a member is a breaking change.</value>
  </data>
  <data name="DoNotNameEnumValuesReservedMessage" xml:space="preserve">
    <value>If '{0}.{1}' is not used in the current implementation, remove it. Otherwise give it a meaningful name.</value>
  </data>
  <data name="DoNotNameEnumValuesReservedTitle" xml:space="preserve">
    <value>Do not name enum values 'Reserved'</value>
  </data>
  <data name="DoNotExposeGenericListsDescription" xml:space="preserve">
    <value>System.Collections.Generic.List&lt;T&gt; is a generic collection that's designed for performance and not inheritance. List&lt;T&gt; does not contain virtual members that make it easier to change the behavior of an inherited class.</value>
  </data>
  <data name="DoNotExposeGenericListsMessage" xml:space="preserve">
    <value>Change '{0}' in '{1}' to use 'Collection&lt;T&gt;', 'ReadOnlyCollection&lt;T&gt;' or 'KeyedCollection&lt;K,V&gt;'</value>
  </data>
  <data name="DoNotExposeGenericListsTitle" xml:space="preserve">
    <value>Do not expose generic lists</value>
  </data>
  <data name="DoNotDeclareEventFieldsAsVirtualDescription" xml:space="preserve">
    <value>Do not declare virtual events in a base class. Overridden events in a derived class have undefined behavior. The C# compiler does not handle this correctly and it is unpredictable whether a subscriber to the derived event will actually be subscribing to the base class event.</value>
  </data>
  <data name="DoNotDeclareEventFieldsAsVirtualMessage" xml:space="preserve">
    <value>Event '{0}' should not be declared virtual</value>
  </data>
  <data name="DoNotDeclareEventFieldsAsVirtualTitle" xml:space="preserve">
    <value>Do not declare event fields as virtual</value>
  </data>
  <data name="DoNotOverloadOperatorEqualsOnReferenceTypesDescription" xml:space="preserve">
    <value>For reference types, the default implementation of the equality operator is almost always correct. By default, two references are equal only if they point to the same object. If the operator is providing meaningful value equality, the type should implement the generic 'System.IEquatable' interface.</value>
  </data>
  <data name="DoNotOverloadOperatorEqualsOnReferenceTypesMessage" xml:space="preserve">
    <value>'{0}' should not overload the equality operator</value>
  </data>
  <data name="DoNotOverloadOperatorEqualsOnReferenceTypesTitle" xml:space="preserve">
    <value>Do not overload equality operator on reference types</value>
  </data>
  <data name="DoNotPassTypesByReferenceMessage" xml:space="preserve">
    <value>Consider a design that does not require that '{0}' be a reference parameter</value>
  </data>
  <data name="DoNotPassTypesByReferenceTitle" xml:space="preserve">
    <value>Do not pass types by reference</value>
  </data>
  <data name="DoNotPassTypesByReferenceDescription" xml:space="preserve">
    <value>Passing types by reference (using out or ref) requires experience with pointers, understanding how value types and reference types differ, and handling methods that have multiple return values. Also, the difference between out and ref parameters is not widely understood.</value>
  </data>
  <data name="EventsShouldNotHaveBeforeOrAfterPrefixDescription" xml:space="preserve">
    <value>Event names should describe the action that raises the event. To name related events that are raised in a specific sequence, use the present or past tense to indicate the relative position in the sequence of actions. For example, when naming a pair of events that is raised when closing a resource, you might name it 'Closing' and 'Closed', instead of 'BeforeClose' and 'AfterClose'.</value>
  </data>
  <data name="EventsShouldNotHaveBeforeOrAfterPrefixMessage" xml:space="preserve">
    <value>Events should not have 'Before' or 'After' prefix</value>
  </data>
  <data name="EventsShouldNotHaveBeforeOrAfterPrefixTitle" xml:space="preserve">
    <value>Events should not have 'Before' or 'After' prefix</value>
  </data>
  <data name="DoNotIgnoreMethodResultsMessageUserDefinedMethod" xml:space="preserve">
    <value>'{0}' calls '{1}' but does not use the value the method returns. This method is defined as a user-option. Use the result in a conditional statement, assign the result to a variable, or pass it as an argument to another method.</value>
  </data>
  <data name="IdentifiersShouldNotContainUnderscoresCodeFixTitle" xml:space="preserve">
    <value>Remove underscores</value>
  </data>
  <data name="MarkAttributesWithAttributeUsageCodeFix" xml:space="preserve">
    <value>Apply 'AttributeUsageAttribute'</value>
  </data>
  <data name="UriParametersShouldNotBeStringsCodeFixTitle" xml:space="preserve">
    <value>Add 'System.Uri' overloads</value>
    <comment>{Locked="System.Uri"}</comment>
  </data>
  <data name="OperatorOverloadsHaveNamedAlternatesCodeFixTitle" xml:space="preserve">
    <value>Add operator overload named alternate</value>
  </data>
<<<<<<< HEAD
  <data name="ConsiderPassingBaseTypesAsParametersDescription" xml:space="preserve">
    <value>Consider changing this type to its base type. This method appears to only require base class members in its implementation.</value>
  </data>
  <data name="ConsiderPassingBaseTypesAsParametersMessage" xml:space="preserve">
    <value>Consider changing the type of parameter '{0}' from '{1}' to its base type '{2}'</value>
  </data>
  <data name="ConsiderPassingBaseTypesAsParametersTitle" xml:space="preserve">
    <value>Consider using base type of parameter</value>
=======
  <data name="CollectionsShouldImplementGenericInterfaceMultipleMessage" xml:space="preserve">
    <value>Type '{0}' directly or indirectly inherits '{1}' without implementing any of '{2}'. Publicly-visible types should implement the generic version to broaden usability.</value>
>>>>>>> e101c379
  </data>
</root><|MERGE_RESOLUTION|>--- conflicted
+++ resolved
@@ -1311,7 +1311,8 @@
   <data name="OperatorOverloadsHaveNamedAlternatesCodeFixTitle" xml:space="preserve">
     <value>Add operator overload named alternate</value>
   </data>
-<<<<<<< HEAD
+  <data name="CollectionsShouldImplementGenericInterfaceMultipleMessage" xml:space="preserve">
+    <value>Type '{0}' directly or indirectly inherits '{1}' without implementing any of '{2}'. Publicly-visible types should implement the generic version to broaden usability.</value>
   <data name="ConsiderPassingBaseTypesAsParametersDescription" xml:space="preserve">
     <value>Consider changing this type to its base type. This method appears to only require base class members in its implementation.</value>
   </data>
@@ -1320,9 +1321,5 @@
   </data>
   <data name="ConsiderPassingBaseTypesAsParametersTitle" xml:space="preserve">
     <value>Consider using base type of parameter</value>
-=======
-  <data name="CollectionsShouldImplementGenericInterfaceMultipleMessage" xml:space="preserve">
-    <value>Type '{0}' directly or indirectly inherits '{1}' without implementing any of '{2}'. Publicly-visible types should implement the generic version to broaden usability.</value>
->>>>>>> e101c379
   </data>
 </root>
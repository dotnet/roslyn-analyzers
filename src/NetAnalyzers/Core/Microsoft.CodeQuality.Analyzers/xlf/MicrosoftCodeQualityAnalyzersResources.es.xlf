--- conflicted
+++ resolved
@@ -22,39 +22,6 @@
         <target state="translated">La asignación de un símbolo y su miembro en la misma instrucción</target>
         <note />
       </trans-unit>
-<<<<<<< HEAD
-      <trans-unit id="AvoidAsyncVoidTitle">
-        <source>Avoid 'async void'.</source>
-        <target state="needs-review-translation">Evitar async void</target>
-        <note />
-      </trans-unit>
-      <trans-unit id="AvoidAsyncVoidDescription">
-        <source>#N/A</source>
-        <target state="translated">#N/D</target>
-        <note />
-      </trans-unit>
-      <trans-unit id="AvoidAsyncVoidMessage">
-        <source>Avoid 'async void'.</source>
-        <target state="needs-review-translation">Evitar async void</target>
-        <note />
-      </trans-unit>
-      <trans-unit id="AsyncMethodNamesShouldEndInAsyncTitle">
-        <source>Async method names should end in 'Async'</source>
-        <target state="needs-review-translation">Los nombres de métodos asincrónicos deben terminar en Async</target>
-        <note />
-      </trans-unit>
-      <trans-unit id="AsyncMethodNamesShouldEndInAsyncDescription">
-        <source>#N/A</source>
-        <target state="translated">#N/D</target>
-        <note />
-      </trans-unit>
-      <trans-unit id="AsyncMethodNamesShouldEndInAsyncMessage">
-        <source>Async method names should end in 'Async'</source>
-        <target state="needs-review-translation">Los nombres de métodos asincrónicos deben terminar en Async</target>
-        <note />
-      </trans-unit>
-=======
->>>>>>> 91acb998
       <trans-unit id="AvoidExcessiveParametersOnGenericTypesDescription">
         <source>The more type parameters a generic type contains, the more difficult it is to know and remember what each type parameter represents.</source>
         <target state="translated">Cuantos más parámetros de tipo contenga un tipo genérico, más difícil resultará saber y recordar qué representa cada parámetro de tipo.</target>
@@ -205,24 +172,6 @@
         <target state="translated">No sobrecargar el operador de igualdad en los tipos de referencia</target>
         <note />
       </trans-unit>
-<<<<<<< HEAD
-      <trans-unit id="DoNotPassAsyncLambdasAsVoidReturningDelegateTypesTitle">
-        <source>Don't pass async lambdas as void returning delegate types</source>
-        <target state="needs-review-translation">No pasar expresiones lambda asincrónicas como void que devuelve tipos de delegado</target>
-        <note />
-      </trans-unit>
-      <trans-unit id="DoNotPassAsyncLambdasAsVoidReturningDelegateTypesDescription">
-        <source>#N/A</source>
-        <target state="translated">#N/D</target>
-        <note />
-      </trans-unit>
-      <trans-unit id="DoNotPassAsyncLambdasAsVoidReturningDelegateTypesMessage">
-        <source>Don't pass async lambdas as void returning delegate types</source>
-        <target state="needs-review-translation">No pasar expresiones lambda asincrónicas como void que devuelve tipos de delegado</target>
-        <note />
-      </trans-unit>
-=======
->>>>>>> 91acb998
       <trans-unit id="DoNotPassTypesByReferenceDescription">
         <source>Passing types by reference (using 'out' or 'ref') requires experience with pointers, understanding how value types and reference types differ, and handling methods that have multiple return values. Also, the difference between 'out' and 'ref' parameters is not widely understood.</source>
         <target state="needs-review-translation">Para pasar tipos por referencia (mediante out o ref) se necesita tener experiencia con punteros, comprender en qué se diferencian los tipos de valor y los tipos de referencia y saber usar métodos que tengan varios valores devueltos. Además, la diferencia entre los parámetros out y ref no se ha entendido del todo.</target>
@@ -253,24 +202,6 @@
         <target state="translated">No utilizar como prefijo el nombre del tipo en valores de la enumeración</target>
         <note />
       </trans-unit>
-<<<<<<< HEAD
-      <trans-unit id="DoNotStoreAsyncLambdasAsVoidReturningDelegateTypesTitle">
-        <source>Don't store async lambdas as void returning delegate types</source>
-        <target state="needs-review-translation">No almacenar expresiones lambda asincrónicas como void que devuelve tipos de delegado</target>
-        <note />
-      </trans-unit>
-      <trans-unit id="DoNotStoreAsyncLambdasAsVoidReturningDelegateTypesDescription">
-        <source>#N/A</source>
-        <target state="translated">#N/D</target>
-        <note />
-      </trans-unit>
-      <trans-unit id="DoNotStoreAsyncLambdasAsVoidReturningDelegateTypesMessage">
-        <source>Don't store async lambdas as void returning delegate types</source>
-        <target state="needs-review-translation">No almacenar expresiones lambda asincrónicas como void que devuelve tipos de delegado</target>
-        <note />
-      </trans-unit>
-=======
->>>>>>> 91acb998
       <trans-unit id="EnumShouldNotHaveDuplicatedValuesMessageDuplicatedBitwiseValuePart">
         <source>The field reference '{0}' is duplicated in this bitwise initialization</source>
         <target state="translated">La referencia de campo "{0}" está duplicada en esta inicialización bit a bit.</target>
@@ -311,40 +242,9 @@
         <target state="translated">Aplicar "AttributeUsageAttribute"</target>
         <note />
       </trans-unit>
-<<<<<<< HEAD
-      <trans-unit id="PropagateCancellationTokensWhenPossibleTitle">
-        <source>Propagate 'CancellationToken's when possible</source>
-        <target state="needs-review-translation">Propagar elementos CancellationToken cuando sea posible</target>
-        <note />
-      </trans-unit>
-      <trans-unit id="PropagateCancellationTokensWhenPossibleDescription">
-        <source>#N/A</source>
-        <target state="translated">#N/D</target>
-        <note />
-      </trans-unit>
-      <trans-unit id="PropagateCancellationTokensWhenPossibleMessage">
-        <source>Propagate 'CancellationToken's when possible</source>
-        <target state="needs-review-translation">Propagar elementos CancellationToken cuando sea posible</target>
-        <note />
-      </trans-unit>
-      <trans-unit id="DoNotMixBlockingAndAsyncTitle">
-        <source>Don't mix blocking and async</source>
-        <target state="needs-review-translation">No mezclar código de bloqueo y asincrónico</target>
-        <note />
-      </trans-unit>
-      <trans-unit id="DoNotMixBlockingAndAsyncDescription">
-        <source>#N/A</source>
-        <target state="translated">#N/D</target>
-        <note />
-      </trans-unit>
-      <trans-unit id="DoNotMixBlockingAndAsyncMessage">
-        <source>Don't mix blocking and async</source>
-        <target state="needs-review-translation">No mezclar código de bloqueo y asincrónico</target>
-=======
       <trans-unit id="OperatorOverloadsHaveNamedAlternatesCodeFixTitle">
         <source>Add operator overload named alternate</source>
         <target state="new">Add operator overload named alternate</target>
->>>>>>> 91acb998
         <note />
       </trans-unit>
       <trans-unit id="RemoveRedundantElementInitializationCodeFixTitle">
@@ -1342,99 +1242,6 @@
         <target state="needs-review-translation">En el miembro {0}, cambie el nombre del parámetro {1} a {2} para que coincida con el identificador tal como se ha declarado en {3}.</target>
         <note />
       </trans-unit>
-<<<<<<< HEAD
-      <trans-unit id="UsePreferredTermsTitle">
-        <source>Use preferred terms</source>
-        <target state="translated">Usar términos preferidos</target>
-        <note />
-      </trans-unit>
-      <trans-unit id="UsePreferredTermsDescription">
-        <source>The name of an externally visible identifier includes a term for which an alternative, preferred term exists. Alternatively, the name includes the term ""Flag"" or ""Flags"".</source>
-        <target state="translated">El nombre de un identificador visible externamente incluye un término para el que existe un término alternativo preferible. Como alternativa, el nombre incluye el término "Flag" o "Flags".</target>
-        <note />
-      </trans-unit>
-      <trans-unit id="UsePreferredTermsMessageAssembly">
-        <source>Replace the term '{0}' in assembly name '{1}' with the preferred alternate '{2}'</source>
-        <target state="needs-review-translation">Reemplace el término "{0}" en el nombre del ensamblado {1} por la alternativa "{2}" preferida.</target>
-        <note />
-      </trans-unit>
-      <trans-unit id="UsePreferredTermsMessageNamespace">
-        <source>Replace the term '{0}' in namespace name '{1}' with the preferred alternate '{2}'</source>
-        <target state="translated">Reemplace el término "{0}" en el nombre del espacio de nombres {1} por la alternativa "{2}" preferida.</target>
-        <note />
-      </trans-unit>
-      <trans-unit id="UsePreferredTermsMessageMemberParameter">
-        <source>In member '{0}', replace the term '{1}' in parameter name '{2}' with the preferred alternate '{3}'</source>
-        <target state="needs-review-translation">En el miembro {0}, reemplace el término "{1}" en el nombre del parámetro {2} por la alternativa "{3}" preferida.</target>
-        <note />
-      </trans-unit>
-      <trans-unit id="UsePreferredTermsMessageDelegateParameter">
-        <source>In delegate '{0}', replace the term '{1}' in parameter name '{2}' with the preferred alternate '{3}'</source>
-        <target state="needs-review-translation">En el delegado {0}, reemplace el término "{1}" en el nombre del parámetro {2} por la alternativa "{3}" preferida.</target>
-        <note />
-      </trans-unit>
-      <trans-unit id="UsePreferredTermsMessageTypeTypeParameter">
-        <source>On type '{0}', replace the term '{1}' in generic type parameter name '{2}' with the preferred alternate '{3}'</source>
-        <target state="needs-review-translation">En el tipo {0}, reemplace el término "{1}" en el nombre del parámetro de tipo genérico {2} por la alternativa "{3}" preferida.</target>
-        <note />
-      </trans-unit>
-      <trans-unit id="UsePreferredTermsMessageMethodTypeParameter">
-        <source>On method '{0}', replace the term '{1}' in generic type parameter name '{2}' with the preferred alternate '{3}'</source>
-        <target state="needs-review-translation">En el método {0}, reemplace el término "{1}" en el nombre del parámetro de tipo genérico {2} por la alternativa "{3}" preferida.</target>
-        <note />
-      </trans-unit>
-      <trans-unit id="UsePreferredTermsMessageType">
-        <source>Replace the term '{0}' in type name '{1}' with the preferred alternate '{2}'</source>
-        <target state="needs-review-translation">Reemplace el término "{0}" en el nombre del tipo {1} por la alternativa "{2}".</target>
-        <note />
-      </trans-unit>
-      <trans-unit id="UsePreferredTermsMessageMember">
-        <source>Replace the term '{0}' in member name '{1}' with the preferred alternate '{2}'</source>
-        <target state="needs-review-translation">Reemplace el término "{0}" en el nombre del miembro {1} por la alternativa "{2}" preferida.</target>
-        <note />
-      </trans-unit>
-      <trans-unit id="UsePreferredTermsMessageAssemblyNoAlternate">
-        <source>Replace the term '{0}' in assembly name '{1}' with an appropriate alternate or remove it entirely</source>
-        <target state="needs-review-translation">Reemplace el término "{0}" en el nombre del ensamblado {1} por una alternativa adecuada o quítelo totalmente.</target>
-        <note />
-      </trans-unit>
-      <trans-unit id="UsePreferredTermsMessageNamespaceNoAlternate">
-        <source>Replace the term '{0}' in namespace name '{1}' with an appropriate alternate or remove it entirely</source>
-        <target state="translated">Reemplace el término "{0}" en el nombre del espacio de nombres "{1}" por una alternativa adecuada o quítelo totalmente.</target>
-        <note />
-      </trans-unit>
-      <trans-unit id="UsePreferredTermsMessageMemberParameterNoAlternate">
-        <source>In member '{0}', replace the term '{1}' in parameter name '{2}' with an appropriate alternate or remove it entirely</source>
-        <target state="needs-review-translation">En el miembro {0}, reemplace el término "{1}" en el nombre del parámetro {2} por una alternativa adecuada o quítelo totalmente.</target>
-        <note />
-      </trans-unit>
-      <trans-unit id="UsePreferredTermsMessageDelegateParameterNoAlternate">
-        <source>In delegate '{0}', replace the term '{1}' in parameter name '{2}' with an appropriate alternate or remove it entirely</source>
-        <target state="needs-review-translation">En el delegado {0}, reemplace el término "{1}" en el nombre del parámetro {2} por una alternativa adecuada o quítelo totalmente.</target>
-        <note />
-      </trans-unit>
-      <trans-unit id="UsePreferredTermsMessageTypeTypeParameterNoAlternate">
-        <source>On type '{0}', replace the term '{1}' in generic type parameter name '{2}' with an appropriate alternate or remove it entirely</source>
-        <target state="needs-review-translation">En el tipo {0}, reemplace el término "{1}" en el nombre del parámetro de tipo genérico {2} por una alternativa adecuada o quítelo totalmente.</target>
-        <note />
-      </trans-unit>
-      <trans-unit id="UsePreferredTermsMessageMethodTypeParameterNoAlternate">
-        <source>On method '{0}', replace the term '{1}' in generic type parameter name '{2}' with an appropriate alternate or remove it entirely</source>
-        <target state="needs-review-translation">En el método {0}, reemplace el término "{1}" en el nombre del parámetro de tipo genérico {2} por una alternativa adecuada o quítelo totalmente.</target>
-        <note />
-      </trans-unit>
-      <trans-unit id="UsePreferredTermsMessageTypeNoAlternate">
-        <source>Replace the term '{0}' in type name '{1}' with an appropriate alternate or remove it entirely</source>
-        <target state="needs-review-translation">Reemplace el término "{0}" en el nombre del tipo {1} por una alternativa adecuada o quítelo totalmente.</target>
-        <note />
-      </trans-unit>
-      <trans-unit id="UsePreferredTermsMessageMemberNoAlternate">
-        <source>Replace the term '{0}' in member name '{1}' with an appropriate alternate or remove it entirely</source>
-        <target state="needs-review-translation">Reemplace el término "{0}" en el nombre del miembro {1} por una alternativa adecuada o quítelo totalmente.</target>
-        <note />
-      </trans-unit>
-=======
->>>>>>> 91acb998
       <trans-unit id="OverrideEqualsAndOperatorEqualsOnValueTypesTitle">
         <source>Override equals and operator equals on value types</source>
         <target state="translated">Reemplazar Equals y el operador Equals en los tipos de valor</target>
@@ -1470,29 +1277,6 @@
         <target state="translated">Las propiedades no deben devolver matrices</target>
         <note />
       </trans-unit>
-<<<<<<< HEAD
-      <trans-unit id="AssembliesShouldHaveValidStrongNamesTitle">
-        <source>Assemblies should have valid strong names</source>
-        <target state="translated">Los ensamblados deben tener nombres seguros válidos</target>
-        <note />
-      </trans-unit>
-      <trans-unit id="AssembliesShouldHaveValidStrongNamesDescription">
-        <source>The strong name protects clients from unknowingly loading an assembly that has been tampered with. Assemblies without strong names should not be deployed outside very limited scenarios. If you share or distribute assemblies that are not correctly signed, the assembly can be tampered with, the common language runtime might not load the assembly, or the user might have to disable verification on his or her computer.</source>
-        <target state="translated">Un nombre seguro protege a los clientes frente a la posibilidad de cargar un ensamblado alterado sin saberlo. Los ensamblados sin nombres seguros solo deben implementarse en escenarios muy limitados. Si se comparten o se distribuyen ensamblados que no están firmados correctamente, puede que el ensamblado se altere, que Common Language Runtime no cargue el ensamblado o incluso que el usuario tenga que deshabilitar la comprobación en su equipo.</target>
-        <note />
-      </trans-unit>
-      <trans-unit id="AssembliesShouldHaveValidStrongNamesMessageNoStrongName">
-        <source>Sign '{0}' with a strong name key.</source>
-        <target state="needs-review-translation">Firme {0} con una clave de nombre seguro.</target>
-        <note />
-      </trans-unit>
-      <trans-unit id="AssembliesShouldHaveValidStrongNamesMessageNotValid">
-        <source>Verify that '{0}' has a valid strong name before deploying.</source>
-        <target state="needs-review-translation">Compruebe que {0} tiene un nombre seguro válido antes de implementar.</target>
-        <note />
-      </trans-unit>
-=======
->>>>>>> 91acb998
       <trans-unit id="OverrideGetHashCodeOnOverridingEqualsTitle">
         <source>Override 'GetHashCode' on overriding 'Equals'</source>
         <target state="needs-review-translation">Reemplazar GetHashCode al reemplazar Equals</target>
@@ -1693,74 +1477,6 @@
         <target state="needs-review-translation">{0} debe definir los operadores "{1}" y también Equals, porque implementa IComparable.</target>
         <note>1 is a comma-separated list</note>
       </trans-unit>
-<<<<<<< HEAD
-      <trans-unit id="AvoidCallingProblematicMethodsTitle">
-        <source>Avoid calling problematic methods</source>
-        <target state="translated">Evitar llamar a métodos problemáticos</target>
-        <note />
-      </trans-unit>
-      <trans-unit id="AvoidCallingProblematicMethodsDescription">
-        <source>A member calls a potentially dangerous or problematic method.</source>
-        <target state="translated">Un miembro llama a un método potencialmente peligroso o problemático.</target>
-        <note />
-      </trans-unit>
-      <trans-unit id="AvoidCallingProblematicMethodsMessageSystemGCCollect">
-        <source>Remove the call to GC.Collect from '{0}'. It is usually unnecessary to force garbage collection, and doing so can severely degrade performance.</source>
-        <target state="needs-review-translation">Quite la llamada a GC.Collect de {0}. Normalmente no es necesario forzar la recolección de elementos no utilizados y, si lo hace, puede degradar considerablemente el rendimiento.</target>
-        <note />
-      </trans-unit>
-      <trans-unit id="AvoidCallingProblematicMethodsMessageSystemThreadingThreadResume">
-        <source>Remove the call to 'Thread.Resume' from '{0}'. Suspending and resuming threads can be dangerous if the system is in the middle of a critical operation such as executing a class constructor of an important system type or resolving security for a shared assembly.</source>
-        <target state="needs-review-translation">Quite la llamada a Thread.Resume de {0}. Suspender y reanudar subprocesos puede ser peligroso si el sistema está en medio de una operación crítica como, por ejemplo, ejecutar un constructor de clases de un tipo de sistema importante o resolver la seguridad de un ensamblado compartido.</target>
-        <note />
-      </trans-unit>
-      <trans-unit id="AvoidCallingProblematicMethodsMessageSystemThreadingThreadSuspend">
-        <source>Remove the call to 'Thread.Suspend' from '{0}'. Suspending and resuming threads can be dangerous if the system is in the middle of a critical operation such as executing a class constructor of an important system type or resolving security for a shared assembly.</source>
-        <target state="needs-review-translation">Quite la llamada a Thread.Suspend de {0}. Suspender y reanudar subprocesos puede ser peligroso si el sistema está en medio de una operación crítica como, por ejemplo, ejecutar un constructor de clases de un tipo de sistema importante o resolver la seguridad de un ensamblado compartido.</target>
-        <note />
-      </trans-unit>
-      <trans-unit id="AvoidCallingProblematicMethodsMessageSystemTypeInvokeMember">
-        <source>Remove the call to 'System.Type.InvokeMember' with 'BindingFlags.NonPublic' from '{0}'. Taking a dependency on a private member increases the chance of a breaking change in the future.</source>
-        <target state="needs-review-translation">Quite la llamada a System.Type.InvokeMember con BindingFlags.NonPublic de {0}. Tomar una dependencia en un miembro privado aumenta la posibilidad de que se produzca un cambio drástico en el futuro.</target>
-        <note />
-      </trans-unit>
-      <trans-unit id="AvoidCallingProblematicMethodsMessageCoInitializeSecurity">
-        <source>'{0}' is a P/Invoke declaration to an OLE32 API that cannot be reliably called after the runtime has been initialized. The workaround is to write an unmanaged shim that will call the routine and then activate and call into managed code. You can do this using an export from a mixed-mode C++ DLL, by registering a managed component for use by COM, or by using the runtime hosting API.</source>
-        <target state="needs-review-translation">{0} es una declaración P/Invoke a una API OLE32 a la que no se puede llamar de forma confiable una vez inicializado el entorno de ejecución. La solución es escribir correcciones de compatibilidad (shim) no administradas que llamen a la rutina y, después, activen y llamen a código administrado. Para ello, use una exportación de una DLL de C++ en modo mixto, registre un componente administrado para que lo use COM o utilice la API de hospedaje del entorno de ejecución.</target>
-        <note />
-      </trans-unit>
-      <trans-unit id="AvoidCallingProblematicMethodsMessageCoSetProxyBlanket">
-        <source>'{0}' is a P/Invoke declaration to an OLE32 API that cannot be reliably called against a runtime callable wrapper (a managed object wrapping a COM object). Runtime callable wrappers dynamically fetch interface pointers so the effect of the call might be arbitrarily lost. Runtime callable wrappers for a given COM object are also shared across an application domain so the call could possibly affect other users. Replace this call with a native wrapper COM object for the interface pointer that does the appropriate CoSetProxyBlanket calls.</source>
-        <target state="needs-review-translation">{0} es una declaración P/Invoke a una API OLE32 a la que no se puede llamar de forma confiable respecto a un contenedor RCW (objeto administrado que contiene un objeto COM). Los contenedores RCW capturan punteros de interfaz de forma dinámica; por tanto, el efecto de la llamada se puede perder de forma arbitraria. Los contenedores RCW de un objeto COM dado se comparten también en el dominio de una aplicación, de forma que la llamada podría afectar a otros usuarios. Reemplace esta llamada por un objeto COM contenedor nativo para el puntero de interfaz que realiza las llamadas a CoSetProxyBlanket correspondientes.</target>
-        <note />
-      </trans-unit>
-      <trans-unit id="AvoidCallingProblematicMethodsMessageSystemRuntimeInteropServicesSafeHandleDangerousGetHandle">
-        <source>Remove the call to 'SafeHandle.DangerousGetHandle' from '{0}'</source>
-        <target state="needs-review-translation">Quite la llamada a SafeHandle.DangerousGetHandle de {0}.</target>
-        <note />
-      </trans-unit>
-      <trans-unit id="AvoidCallingProblematicMethodsMessageSystemReflectionAssemblyLoadFrom">
-        <source>Remove the call to 'Assembly.LoadFile' from '{0}'</source>
-        <target state="needs-review-translation">Quite la llamada a Assembly.LoadFrom de {0}.</target>
-        <note />
-      </trans-unit>
-      <trans-unit id="AvoidCallingProblematicMethodsMessageSystemReflectionAssemblyLoadFile">
-        <source>Remove the call to 'Assembly.LoadFile' from '{0}'</source>
-        <target state="needs-review-translation">Quite la llamada a Assembly.LoadFile de {0}.</target>
-        <note />
-      </trans-unit>
-      <trans-unit id="AvoidCallingProblematicMethodsMessageSystemReflectionAssemblyLoadWithPartialName">
-        <source>Remove the call to 'Assembly.LoadWithPartialName' from '{0}'</source>
-        <target state="needs-review-translation">Quite la llamada a Assembly.LoadWithPartialName de {0}.</target>
-        <note />
-      </trans-unit>
-      <trans-unit id="CategoryReliability">
-        <source>Reliability</source>
-        <target state="translated">Fiabilidad</target>
-        <note />
-      </trans-unit>
-=======
->>>>>>> 91acb998
       <trans-unit id="AvoidUsingCrefTagsWithAPrefixTitle">
         <source>Avoid using cref tags with a prefix</source>
         <target state="translated">Evitar el uso de etiquetas cref con un prefijo.</target>
@@ -1866,29 +1582,6 @@
         <target state="translated">Entrada no válida en el archivo de especificación de regla de métricas de código</target>
         <note />
       </trans-unit>
-<<<<<<< HEAD
-      <trans-unit id="VariableNamesShouldNotMatchFieldNamesTitle">
-        <source>Variable names should not match field names</source>
-        <target state="translated">Los nombres de las variables no deben coincidir con los nombres de los campos</target>
-        <note />
-      </trans-unit>
-      <trans-unit id="VariableNamesShouldNotMatchFieldNamesDescription">
-        <source>An instance method declares a parameter or a local variable whose name matches an instance field of the declaring type, leading to errors.</source>
-        <target state="translated">Un método de instancia declara un parámetro o una variable local cuyo nombre coincide con un campo de instancia del tipo declarativo, lo que genera errores.</target>
-        <note />
-      </trans-unit>
-      <trans-unit id="VariableNamesShouldNotMatchFieldNamesMessageLocal">
-        <source>'{0}', a variable declared in '{1}', has the same name as an instance field on the type. Change the name of one of these items.</source>
-        <target state="needs-review-translation">{0}, una variable declarada en {1}, tiene el mismo nombre que un campo de instancia en el tipo. Cambie el nombre de uno de estos elementos.</target>
-        <note />
-      </trans-unit>
-      <trans-unit id="VariableNamesShouldNotMatchFieldNamesMessageParameter">
-        <source>'{0}', a parameter declared in '{1}', has the same name as an instance field on the type. Change the name of one of these items.</source>
-        <target state="needs-review-translation">{0}, un parámetro declarado en {1}, tiene el mismo nombre que un campo de instancia en el tipo. Cambie el nombre de uno de estos elementos.</target>
-        <note />
-      </trans-unit>
-=======
->>>>>>> 91acb998
       <trans-unit id="ReviewUnusedParametersTitle">
         <source>Review unused parameters</source>
         <target state="translated">Revisar parámetros sin utilizar</target>

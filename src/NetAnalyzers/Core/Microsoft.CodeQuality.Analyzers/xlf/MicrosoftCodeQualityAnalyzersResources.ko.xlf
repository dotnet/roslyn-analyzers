﻿<?xml version="1.0" encoding="utf-8"?>
<xliff xmlns="urn:oasis:names:tc:xliff:document:1.2" xmlns:xsi="http://www.w3.org/2001/XMLSchema-instance" version="1.2" xsi:schemaLocation="urn:oasis:names:tc:xliff:document:1.2 xliff-core-1.2-transitional.xsd">
  <file datatype="xml" source-language="en" target-language="ko" original="../MicrosoftCodeQualityAnalyzersResources.resx">
    <body>
      <trans-unit id="AppendConfigureAwaitTrue">
        <source>Append .ConfigureAwait(true)</source>
        <target state="translated">.ConfigureAwait(true) 추가</target>
        <note />
      </trans-unit>
      <trans-unit id="AssigningSymbolAndItsMemberInSameStatementDescription">
        <source>Assigning to a symbol and its member (field/property) in the same statement is not recommended. It is not clear if the member access was intended to use symbol's old value prior to the assignment or new value from the assignment in this statement. For clarity, consider splitting the assignments into separate statements.</source>
        <target state="translated">동일한 문의 기호 및 해당 멤버(필드/속성)에 할당하는 것은 권장되지 않습니다. 멤버 액세스가 할당 전 기호의 이전 값을 사용하려는 것인지 이 문의 할당에서 새 값을 사용하려는 것인지 명확하지 않습니다. 명확성을 위해 할당을 개별 문으로 분할하세요.</target>
        <note />
      </trans-unit>
      <trans-unit id="AssigningSymbolAndItsMemberInSameStatementMessage">
        <source>Symbol '{0}' and its member '{1}' are both assigned in the same statement. You are at risk of assigning the member of an unintended object.</source>
        <target state="translated">'{0}' 기호와 해당 멤버 '{1}'이(가) 모두 동일한 문에 할당되어 있으므로 의도하지 않은 개체의 멤버를 할당할 위험이 있습니다.</target>
        <note />
      </trans-unit>
      <trans-unit id="AssigningSymbolAndItsMemberInSameStatementTitle">
        <source>Assigning symbol and its member in the same statement</source>
        <target state="translated">동일한 문에서 기호 및 해당 멤버 할당</target>
        <note />
      </trans-unit>
      <trans-unit id="AvoidExcessiveParametersOnGenericTypesDescription">
        <source>The more type parameters a generic type contains, the more difficult it is to know and remember what each type parameter represents.</source>
        <target state="translated">제네릭 형식에 포함된 형식 매개 변수가 많을수록 각 형식 매개 변수가 나타내는 항목을 파악하고 기억하기가 더 어려워집니다.</target>
        <note />
      </trans-unit>
      <trans-unit id="AvoidExcessiveParametersOnGenericTypesMessage">
        <source>Consider a design where '{0}' has no more than {1} type parameters</source>
        <target state="translated">'{0}'의 형식 매개 변수가 {1}개를 넘지 않는 디자인이 좋습니다.</target>
        <note />
      </trans-unit>
      <trans-unit id="AvoidExcessiveParametersOnGenericTypesTitle">
        <source>Avoid excessive parameters on generic types</source>
        <target state="translated">제네릭 형식에 매개 변수를 너무 많이 사용하지 마십시오.</target>
        <note />
      </trans-unit>
      <trans-unit id="AvoidInfiniteRecursionMessageMaybe">
        <source>Do not assign the property within its setter. This call might result in an infinite recursion.</source>
        <target state="translated">setter 내에서 속성을 할당하지 마세요. 이 호출로 인해 무한 재귀가 발생할 수 있습니다.</target>
        <note />
      </trans-unit>
      <trans-unit id="AvoidInfiniteRecursionMessageSure">
        <source>Do not assign the property within its setter. This call will result in an infinite recursion.</source>
        <target state="translated">setter 내에서 속성을 할당하지 마세요. 이 호출로 인해 무한 재귀가 발생합니다.</target>
        <note />
      </trans-unit>
      <trans-unit id="AvoidInfiniteRecursionTitle">
        <source>Avoid infinite recursion</source>
        <target state="translated">무한 재귀 방지</target>
        <note />
      </trans-unit>
      <trans-unit id="AvoidOutParametersDescription">
        <source>Passing types by reference (using 'out' or 'ref') requires experience with pointers, understanding how value types and reference types differ, and handling methods with multiple return values. Also, the difference between 'out' and 'ref' parameters is not widely understood.</source>
        <target state="translated">'out' 또는 'ref'를 사용하여 참조로 형식을 전달하려면 포인터 사용 경험, 값 형식과 참조 형식이 어떻게 다른지에 대한 이해 및 반환 값이 여러 개인 메서드 처리가 필요합니다. 또한 'out' 매개 변수와 'ref' 매개 변수의 차이점은 널리 이해되지 않습니다.</target>
        <note />
      </trans-unit>
      <trans-unit id="AvoidOutParametersMessage">
        <source>Avoid 'out' parameters as they are not designed for general audience</source>
        <target state="translated">'out' 매개 변수는 일반 사용자용으로 설계되지 않았으므로 사용하지 마세요.</target>
        <note />
      </trans-unit>
      <trans-unit id="AvoidOutParametersTitle">
        <source>Avoid out parameters</source>
        <target state="translated">out 매개 변수를 사용하지 마십시오.</target>
        <note />
      </trans-unit>
      <trans-unit id="CollectionsShouldImplementGenericInterfaceMultipleMessage">
        <source>Type '{0}' directly or indirectly inherits '{1}' without implementing any of '{2}'. Publicly-visible types should implement the generic version to broaden usability.</source>
<<<<<<< HEAD
        <target state="new">Type '{0}' directly or indirectly inherits '{1}' without implementing any of '{2}'. Publicly-visible types should implement the generic version to broaden usability.</target>
      <trans-unit id="ConsiderPassingBaseTypesAsParametersDescription">
        <source>Consider changing this type to its base type. This method appears to only require base class members in its implementation.</source>
        <target state="new">Consider changing this type to its base type. This method appears to only require base class members in its implementation.</target>
        <note />
      </trans-unit>
      <trans-unit id="ConsiderPassingBaseTypesAsParametersMessage">
        <source>Consider changing the type of parameter '{0}' from '{1}' to its base type '{2}'</source>
        <target state="new">Consider changing the type of parameter '{0}' from '{1}' to its base type '{2}'</target>
        <note />
      </trans-unit>
      <trans-unit id="ConsiderPassingBaseTypesAsParametersTitle">
        <source>Consider using base type of parameter</source>
        <target state="new">Consider using base type of parameter</target>
=======
        <target state="translated">형식 '{0}'은(는) '{2}' 중 무엇도 구현하지 않고 직접 또는 간접적으로 '{1}'을(를) 상속합니다. 공개된 형식의 유용성을 확대하려면 제네릭 버전을 구현해야 합니다.</target>
>>>>>>> c1736d0d
        <note />
      </trans-unit>
      <trans-unit id="DoNotCatchGeneralExceptionTypesDescription">
        <source>A general exception such as System.Exception or System.SystemException or a disallowed exception type is caught in a catch statement, or a general catch clause is used. General and disallowed exceptions should not be caught.</source>
        <target state="translated">System.Exception이나 System.SystemException과 같은 일반 예외 또는 허용되지 않는 예외 형식이 catch 문에서 catch되거나, 일반 catch 절이 사용됩니다. 일반 예외와 허용되지 않는 예외는 catch되면 안 됩니다.</target>
        <note />
      </trans-unit>
      <trans-unit id="DoNotCatchGeneralExceptionTypesMessage">
        <source>Modify '{0}' to catch a more specific allowed exception type, or rethrow the exception</source>
        <target state="translated">'{0}'을(를) 수정하여 좀 더 구체적인 허용 예외 형식을 catch하거나 해당 예외를 다시 throw합니다.</target>
        <note />
      </trans-unit>
      <trans-unit id="DoNotCatchGeneralExceptionTypesTitle">
        <source>Do not catch general exception types</source>
        <target state="translated">일반적인 예외 형식을 catch하지 마세요.</target>
        <note />
      </trans-unit>
      <trans-unit id="DoNotDeclareProtectedMembersInSealedTypesDescription">
        <source>Types declare protected members so that inheriting types can access or override the member. By definition, you cannot inherit from a sealed type, which means that protected methods on sealed types cannot be called.</source>
        <target state="translated">형식은 상속하는 형식이 멤버에 액세스하거나 멤버를 재정의할 수 있도록 protected 멤버를 선언합니다. 정의에 따라 sealed 형식에서는 상속할 수 없습니다. 즉, sealed 형식에 대한 protected 메서드는 호출할 수 없습니다.</target>
        <note />
      </trans-unit>
      <trans-unit id="DoNotDeclareProtectedMembersInSealedTypesMessage">
        <source>'{0}' is a new protected member in the 'NonInheritable' class '{1}'</source>
        <target state="translated">'{0}'은(는) 'NonInheritable' 클래스 '{1}'의 새 protected 멤버입니다.</target>
        <note />
      </trans-unit>
      <trans-unit id="DoNotDeclareProtectedMembersInSealedTypesTitle">
        <source>Do not declare protected member in sealed type</source>
        <target state="translated">protected 멤버를 sealed 형식으로 선언하지 마세요.</target>
        <note />
      </trans-unit>
      <trans-unit id="DoNotIgnoreMethodResultsMessageLinqMethod">
        <source>'{0}' calls '{1}' but does not use the value the method returns. Linq methods are known to not have side effects. Use the result in a conditional statement, assign the result to a variable, or pass it as an argument to another method.</source>
        <target state="translated">'{0}'이(가) '{1}'을(를) 호출하지만 메서드에서 반환된 값을 사용하지 않습니다. LINQ 메서드는 부작용이 없는 것으로 알려져 있습니다. 결과를 조건문에 사용하거나, 변수에 할당하거나, 다른 메서드에 인수로 전달하세요.</target>
        <note />
      </trans-unit>
      <trans-unit id="DoNotIgnoreMethodResultsMessageUserDefinedMethod">
        <source>'{0}' calls '{1}' but does not use the value the method returns. This method is defined as a user-option. Use the result in a conditional statement, assign the result to a variable, or pass it as an argument to another method.</source>
        <target state="translated">'{0}'이(가) '{1}'을(를) 호출하지만 메서드가 반환하는 값을 사용하지 않습니다. 이 메서드가 사용자 옵션으로 정의되어 있습니다. 결과를 조건문에 사용하거나 변수에 할당하거나 다른 메서드에 인수로 전달하세요.</target>
        <note />
      </trans-unit>
      <trans-unit id="DoNotInitializeUnnecessarilyFix">
        <source>Remove the unnecessary assignment.</source>
        <target state="translated">불필요한 할당을 제거하세요.</target>
        <note />
      </trans-unit>
      <trans-unit id="DoNotNameEnumValuesReservedDescription">
        <source>This rule assumes that an enumeration member that has a name that contains "reserved" is not currently used but is a placeholder to be renamed or removed in a future version. Renaming or removing a member is a breaking change.</source>
        <target state="translated">이 규칙에서 이름에 "reserved"가 포함된 열거형 멤버는 현재 사용되고 있지 않으며 이후 버전에서 이름을 바꾸거나 제거할 자리 표시자라고 가정합니다. 멤버 제거 또는 이름 바꾸기는 호환성이 손상되는 변경 내용입니다.</target>
        <note />
      </trans-unit>
      <trans-unit id="DoNotNameEnumValuesReservedMessage">
        <source>If '{0}.{1}' is not used in the current implementation, remove it. Otherwise give it a meaningful name.</source>
        <target state="translated">현재 구현에서 '{0}.{1}'을(를) 사용하지 않는 경우 제거하세요. 사용하는 경우에는 의미 있는 이름을 지정하세요.</target>
        <note />
      </trans-unit>
      <trans-unit id="DoNotNameEnumValuesReservedTitle">
        <source>Do not name enum values 'Reserved'</source>
        <target state="translated">열거형 값의 이름을 'Reserved'로 지정하지 마세요.</target>
        <note />
      </trans-unit>
      <trans-unit id="DoNotExposeGenericListsDescription">
        <source>System.Collections.Generic.List&lt;T&gt; is a generic collection that's designed for performance and not inheritance. List&lt;T&gt; does not contain virtual members that make it easier to change the behavior of an inherited class.</source>
        <target state="translated">System.Collections.Generic.List&lt;T&gt;는 상속이 아닌 성능을 위해 설계된 제네릭 컬렉션입니다. List&lt;T&gt;는 상속된 클래스의 동작을 더 쉽게 변경할 수 있도록 만들어 주는 가상 멤버를 포함하지 않습니다.</target>
        <note />
      </trans-unit>
      <trans-unit id="DoNotExposeGenericListsMessage">
        <source>Change '{0}' in '{1}' to use 'Collection&lt;T&gt;', 'ReadOnlyCollection&lt;T&gt;' or 'KeyedCollection&lt;K,V&gt;'</source>
        <target state="translated">'{1}'의 '{0}'이(가) 'Collection&lt;T&gt;', 'ReadOnlyCollection&lt;T&gt;' 또는 'KeyedCollection&lt;K,V&gt;'를 사용하도록 변경합니다.</target>
        <note />
      </trans-unit>
      <trans-unit id="DoNotExposeGenericListsTitle">
        <source>Do not expose generic lists</source>
        <target state="translated">제네릭 목록을 노출하지 마십시오.</target>
        <note />
      </trans-unit>
      <trans-unit id="DoNotDeclareEventFieldsAsVirtualDescription">
        <source>Do not declare virtual events in a base class. Overridden events in a derived class have undefined behavior. The C# compiler does not handle this correctly and it is unpredictable whether a subscriber to the derived event will actually be subscribing to the base class event.</source>
        <target state="translated">기본 클래스에서 가상 이벤트를 선언하지 마세요. 파생 클래스에서 재정의된 이벤트에는 정의되지 않은 동작이 있습니다. C# 컴파일러는 이를 올바르게 처리하지 않으며 파생 이벤트에 대한 구독자가 실제로 기본 클래스 이벤트를 구독하는지 여부를 예측할 수 없습니다.</target>
        <note />
      </trans-unit>
      <trans-unit id="DoNotDeclareEventFieldsAsVirtualMessage">
        <source>Event '{0}' should not be declared virtual</source>
        <target state="translated">'{0}' 이벤트는 가상으로 선언할 수 없습니다.</target>
        <note />
      </trans-unit>
      <trans-unit id="DoNotDeclareEventFieldsAsVirtualTitle">
        <source>Do not declare event fields as virtual</source>
        <target state="translated">이벤트 필드를 가상으로 선언하지 않음</target>
        <note />
      </trans-unit>
      <trans-unit id="DoNotOverloadOperatorEqualsOnReferenceTypesDescription">
        <source>For reference types, the default implementation of the equality operator is almost always correct. By default, two references are equal only if they point to the same object. If the operator is providing meaningful value equality, the type should implement the generic 'System.IEquatable' interface.</source>
        <target state="translated">참조 형식의 경우 같음 연산자의 기본 구현은 거의 항상 올바릅니다. 기본적으로 두 참조는 같은 개체를 가리키는 경우에만 같습니다. 연산자가 의미 있는 값 같음을 제공하는 경우 형식은 제네릭 'System.IEquatable' 인터페이스를 구현해야 합니다.</target>
        <note />
      </trans-unit>
      <trans-unit id="DoNotOverloadOperatorEqualsOnReferenceTypesMessage">
        <source>'{0}' should not overload the equality operator</source>
        <target state="translated">'{0}'은(는) 같음 연산자를 오버로드하면 안 됩니다.</target>
        <note />
      </trans-unit>
      <trans-unit id="DoNotOverloadOperatorEqualsOnReferenceTypesTitle">
        <source>Do not overload equality operator on reference types</source>
        <target state="translated">참조 형식에 같음 연산자를 오버로드하지 마세요.</target>
        <note />
      </trans-unit>
      <trans-unit id="DoNotPassTypesByReferenceDescription">
        <source>Passing types by reference (using out or ref) requires experience with pointers, understanding how value types and reference types differ, and handling methods that have multiple return values. Also, the difference between out and ref parameters is not widely understood.</source>
        <target state="translated">out 또는 ref를 사용하여 참조로 형식을 전달하려면 포인터 사용 경험이 있고, 값 형식과 참조 형식의 차이점을 알고 있으며, 반환 값이 여러 개인 메서드를 처리해야 합니다. 또한 out 매개 변수와 ref 매개 변수의 차이점은 널리 알려져 있지 않습니다.</target>
        <note />
      </trans-unit>
      <trans-unit id="DoNotPassTypesByReferenceMessage">
        <source>Consider a design that does not require that '{0}' be a reference parameter</source>
        <target state="translated">'{0}'이(가) 참조 매개 변수일 필요가 없는 디자인이 좋습니다.</target>
        <note />
      </trans-unit>
      <trans-unit id="DoNotPassTypesByReferenceTitle">
        <source>Do not pass types by reference</source>
        <target state="translated">참조로 형식을 전달하지 마십시오.</target>
        <note />
      </trans-unit>
      <trans-unit id="DoNotPrefixEnumValuesWithTypeNameDescription">
        <source>An enumeration's values should not start with the type name of the enumeration.</source>
        <target state="translated">열거형의 값은 열거형의 형식 이름으로 시작하지 않아야 합니다.</target>
        <note />
      </trans-unit>
      <trans-unit id="DoNotPrefixEnumValuesWithTypeNameMessage">
        <source>Do not prefix enum values with the name of the enum type '{0}'</source>
        <target state="translated">열거형 값에 열거형 형식 '{0}'의 이름을 접두사로 사용하지 마세요.</target>
        <note />
      </trans-unit>
      <trans-unit id="DoNotPrefixEnumValuesWithTypeNameTitle">
        <source>Do not prefix enum values with type name</source>
        <target state="translated">열거형 값에 형식 이름을 접두사로 사용하지 마세요.</target>
        <note />
      </trans-unit>
      <trans-unit id="EnumShouldNotHaveDuplicatedValuesMessageDuplicatedBitwiseValuePart">
        <source>The field reference '{0}' is duplicated in this bitwise initialization</source>
        <target state="translated">이 비트 초기화에서 필드 참조 '{0}'이(가) 중복되었습니다.</target>
        <note />
      </trans-unit>
      <trans-unit id="EnumShouldNotHaveDuplicatedValuesMessageDuplicatedValue">
        <source>The enum member '{0}' has the same constant value '{1}' as member '{2}'</source>
        <target state="translated">열거형 멤버 '{0}'의 상수 값 '{1}'이(가) '{2}' 멤버와 같습니다.</target>
        <note />
      </trans-unit>
      <trans-unit id="EnumShouldNotHaveDuplicatedValuesTitle">
        <source>Enums values should not be duplicated</source>
        <target state="translated">열거형 값은 중복되어서는 안 됨</target>
        <note />
      </trans-unit>
      <trans-unit id="EventsShouldNotHaveBeforeOrAfterPrefixDescription">
        <source>Event names should describe the action that raises the event. To name related events that are raised in a specific sequence, use the present or past tense to indicate the relative position in the sequence of actions. For example, when naming a pair of events that is raised when closing a resource, you might name it 'Closing' and 'Closed', instead of 'BeforeClose' and 'AfterClose'.</source>
        <target state="translated">이벤트 이름에는 이벤트를 발생시키는 동작의 설명이 있어야 합니다. 특정 시퀀스에서 발생하는 관련 이벤트의 이름을 지정하려면, 현재 또는 과거 시제를 사용하여 작업 순서에서 상대 위치를 나타냅니다. 예를 들어, 리소스를 종료할 때 발생하는 이벤트 쌍을 명명하는 경우 'BeforeClose' 및 'AfterClose' 대신 'Closing' 및 'Closed'로 이름을 지정할 수 있습니다.</target>
        <note />
      </trans-unit>
      <trans-unit id="EventsShouldNotHaveBeforeOrAfterPrefixMessage">
        <source>Events should not have 'Before' or 'After' prefix</source>
        <target state="translated">이벤트에 'Before' 또는 'After' 접두사를 사용하지 마세요.</target>
        <note />
      </trans-unit>
      <trans-unit id="EventsShouldNotHaveBeforeOrAfterPrefixTitle">
        <source>Events should not have 'Before' or 'After' prefix</source>
        <target state="translated">이벤트에 'Before' 또는 'After' 접두사를 사용하지 마세요.</target>
        <note />
      </trans-unit>
      <trans-unit id="IdentifiersShouldNotContainUnderscoresCodeFixTitle">
        <source>Remove underscores</source>
        <target state="translated">밑줄 제거</target>
        <note />
      </trans-unit>
      <trans-unit id="ImplementIDisposableCorrectlyMessageFinalizeOverride">
        <source>Remove the finalizer from type '{0}', override Dispose(bool disposing), and put the finalization logic in the code path where 'disposing' is false. Otherwise, it might lead to duplicate Dispose invocations as the Base type '{1}' also provides a finalizer.</source>
        <target state="translated">'{0}' 형식에서 종료자를 제거하고 Dispose(bool disposing)를 재정의한 후 종료 논리를 'disposing'이 false인 코드 경로에 추가하세요. 그렇지 않으면, 기본 형식 '{1}'도 종료자를 제공할 때 중복된 Dispose 호출이 발생할 수 있습니다.</target>
        <note />
      </trans-unit>
      <trans-unit id="LoggerMessageDiagnosticConcatenationInFormatStringDescription">
        <source>The logging message template should not vary between calls.</source>
        <target state="translated">로깅 메시지 템플릿은 호출 간에 달라지지 않아야 합니다.</target>
        <note />
      </trans-unit>
      <trans-unit id="LoggerMessageDiagnosticConcatenationInFormatStringMessage">
        <source>The logging message template should not vary between calls to '{0}'</source>
        <target state="translated">로깅 메시지 템플릿은 {0}에 대한 호출 간에 달라지지 않아야 합니다.</target>
        <note />
      </trans-unit>
      <trans-unit id="LoggerMessageDiagnosticConcatenationInFormatStringTitle">
        <source>Template should be a static expression</source>
        <target state="translated">템플릿은 정적 표현식이어야 합니다.</target>
        <note />
      </trans-unit>
      <trans-unit id="LoggerMessageDiagnosticFormatParameterCountMismatchDescription">
        <source>Number of parameters supplied in the logging message template do not match the number of named placeholders.</source>
        <target state="translated">로깅 메시지 템플릿에 제공된 매개 변수 수가 명명된 자리 표시자의 수와 일치하지 않습니다.</target>
        <note />
      </trans-unit>
      <trans-unit id="LoggerMessageDiagnosticFormatParameterCountMismatchMessage">
        <source>Number of parameters supplied in the logging message template do not match the number of named placeholders</source>
        <target state="translated">로깅 메시지 템플릿에 제공된 매개 변수 수가 명명된 자리 표시자의 수와 일치하지 않습니다</target>
        <note />
      </trans-unit>
      <trans-unit id="LoggerMessageDiagnosticFormatParameterCountMismatchTitle">
        <source>Parameter count mismatch</source>
        <target state="translated">매개 변수의 개수가 일치하지 않음</target>
        <note />
      </trans-unit>
      <trans-unit id="LoggerMessageDiagnosticNumericsInFormatStringDescription">
        <source>Named placeholders in the logging message template should not be comprised of only numeric characters.</source>
        <target state="translated">로깅 메시지 템플릿의 명명된 자리 표시자는 숫자로만 구성되어서는 안 됩니다.</target>
        <note />
      </trans-unit>
      <trans-unit id="LoggerMessageDiagnosticNumericsInFormatStringMessage">
        <source>Named placeholders in the logging message template should not be comprised of only numeric characters</source>
        <target state="translated">로깅 메시지 템플릿의 명명된 자리 표시자는 숫자로만 구성되어서는 안 됩니다.</target>
        <note />
      </trans-unit>
      <trans-unit id="LoggerMessageDiagnosticNumericsInFormatStringTitle">
        <source>Named placeholders should not be numeric values</source>
        <target state="translated">명명된 자리 표시자는 숫자 값이 아니어야 합니다.</target>
        <note />
      </trans-unit>
      <trans-unit id="LoggerMessageDiagnosticUseCompiledLogMessagesDescription">
        <source>For improved performance, use the LoggerMessage delegates.</source>
        <target state="translated">성능 향상을 위해 LoggerMessage 대리자를 사용하세요.</target>
        <note />
      </trans-unit>
      <trans-unit id="LoggerMessageDiagnosticUseCompiledLogMessagesMessage">
        <source>For improved performance, use the LoggerMessage delegates instead of calling '{0}'</source>
        <target state="translated">성능 향상을 위해 '{0}'을(를) 호출하는 대신 LoggerMessage 대리자를 사용하세요.</target>
        <note />
      </trans-unit>
      <trans-unit id="LoggerMessageDiagnosticUseCompiledLogMessagesTitle">
        <source>Use the LoggerMessage delegates</source>
        <target state="translated">LoggerMessage 대리자 사용</target>
        <note />
      </trans-unit>
      <trans-unit id="LoggerMessageDiagnosticUsePascalCasedLogMessageTokensDescription">
        <source>Use PascalCase for named placeholders in the logging message template.</source>
        <target state="translated">로깅 메시지 템플릿에서 명명된 자리 표시자에 대해 PascalCase를 사용합니다.</target>
        <note />
      </trans-unit>
      <trans-unit id="LoggerMessageDiagnosticUsePascalCasedLogMessageTokensMessage">
        <source>Use PascalCase for named placeholders in the logging message template</source>
        <target state="translated">로깅 메시지 템플릿의 명명된 자리 표시자에 PascalCase 사용</target>
        <note />
      </trans-unit>
      <trans-unit id="LoggerMessageDiagnosticUsePascalCasedLogMessageTokensTitle">
        <source>Use PascalCase for named placeholders</source>
        <target state="translated">명명된 자리 표시자에 대해 PascalCase 사용</target>
        <note />
      </trans-unit>
      <trans-unit id="MarkAttributesWithAttributeUsageCodeFix">
        <source>Apply 'AttributeUsageAttribute'</source>
        <target state="translated">'AttributeUsageAttribute' 적용</target>
        <note />
      </trans-unit>
      <trans-unit id="OperatorOverloadsHaveNamedAlternatesCodeFixTitle">
        <source>Add operator overload named alternate</source>
        <target state="translated">연산자 오버로드 명명된 대체 항목 추가</target>
        <note />
      </trans-unit>
      <trans-unit id="RemoveRedundantElementInitializationCodeFixTitle">
        <source>Remove redundant element initializer</source>
        <target state="translated">중복 요소 이니셜라이저 제거</target>
        <note />
      </trans-unit>
      <trans-unit id="TypesThatOwnDisposableFieldsShouldBeDisposableTitle">
        <source>Types that own disposable fields should be disposable</source>
        <target state="translated">삭제 가능한 필드가 있는 형식은 삭제해야 합니다.</target>
        <note />
      </trans-unit>
      <trans-unit id="TypesThatOwnDisposableFieldsShouldBeDisposableDescription">
        <source>A class declares and implements an instance field that is a System.IDisposable type, and the class does not implement IDisposable. A class that declares an IDisposable field indirectly owns an unmanaged resource and should implement the IDisposable interface.</source>
        <target state="translated">클래스는 System.IDisposable 형식인 인스턴스 필드를 선언하고 구현하지만, IDisposable을 구현하지 않습니다. IDisposable 필드를 선언하는 클래스는 관리되지 않는 리소스를 간접적으로 소유하며, IDisposable 인터페이스를 구현해야 합니다.</target>
        <note />
      </trans-unit>
      <trans-unit id="TypesThatOwnDisposableFieldsShouldBeDisposableMessageNonBreaking">
        <source>Type '{0}' owns disposable field(s) '{1}' but is not disposable</source>
        <target state="translated">삭제 가능한 필드 '{1}'이(가) 있는 '{0}' 형식을 삭제할 수 없습니다.</target>
        <note />
      </trans-unit>
      <trans-unit id="UriParametersShouldNotBeStringsCodeFixTitle">
        <source>Add 'System.Uri' overloads</source>
        <target state="translated">'System.Uri' 오버로드 추가</target>
        <note>{Locked="System.Uri"}</note>
      </trans-unit>
      <trans-unit id="UseGenericEventHandlerInstancesTitle">
        <source>Use generic event handler instances</source>
        <target state="translated">제네릭 이벤트 처리기 인스턴스를 사용하세요.</target>
        <note />
      </trans-unit>
      <trans-unit id="EnumsShouldHaveZeroValueTitle">
        <source>Enums should have zero value</source>
        <target state="translated">열거형에는 0 값이 있어야 합니다.</target>
        <note />
      </trans-unit>
      <trans-unit id="EnumsShouldHaveZeroValueDescription">
        <source>The default value of an uninitialized enumeration, just as other value types, is zero. A nonflags-attributed enumeration should define a member by using the value of zero so that the default value is a valid value of the enumeration. If an enumeration that has the FlagsAttribute attribute applied defines a zero-valued member, its name should be ""None"" to indicate that no values have been set in the enumeration.</source>
        <target state="translated">다른 값 형식과 마찬가지로 초기화되지 않은 열거형의 기본값은 0입니다. 플래그가 없는 특성을 가진 열거형이 0 값을 사용하여 멤버를 정의하므로 기본값은 유효한 열거형 값입니다. FlagsAttribute 특성이 적용된 열거형이 0 값을 가진 멤버를 정의하는 경우 멤버 이름이 ""None""으로 명명되어 열거형에 값이 설정되지 않았음을 표시해야 합니다.</target>
        <note />
      </trans-unit>
      <trans-unit id="EnumsShouldHaveZeroValueMessageFlagsRename">
        <source>In enum {0}, change the name of {1} to 'None'</source>
        <target state="translated">{0} 열거형에서 {1}의 이름을 'None'으로 변경하세요.</target>
        <note />
      </trans-unit>
      <trans-unit id="EnumsShouldHaveZeroValueMessageFlagsMultipleZeros">
        <source>Remove all members that have the value zero from {0} except for one member that is named 'None'</source>
        <target state="translated">{0}에서 'None'으로 명명된 하나의 멤버를 제외하고 0 값이 있는 모든 멤버를 제거하세요.</target>
        <note />
      </trans-unit>
      <trans-unit id="EnumsShouldHaveZeroValueMessageNotFlagsNoZeroValue">
        <source>Add a member to {0} that has a value of zero with a suggested name of 'None'</source>
        <target state="translated">제안된 이름 'None'과 0 값이 있는 멤버를 {0}에 추가하세요.</target>
        <note />
      </trans-unit>
      <trans-unit id="AbstractTypesShouldNotHaveConstructorsTitle">
        <source>Abstract types should not have public constructors</source>
        <target state="translated">추상 형식에는 public 생성자를 사용하지 않아야 함</target>
        <note />
      </trans-unit>
      <trans-unit id="AbstractTypesShouldNotHaveConstructorsDescription">
        <source>Constructors on abstract types can be called only by derived types. Because public constructors create instances of a type, and you cannot create instances of an abstract type, an abstract type that has a public constructor is incorrectly designed.</source>
        <target state="translated">파생 형식만 추상 형식의 생성자를 호출할 수 있습니다. 공용 생성자에서 형식의 인스턴스를 만들고 사용자는 추상 형식의 인스턴스를 만들 수 없으므로 공용 생성자가 있는 추상 형식은 잘못 디자인되었습니다.</target>
        <note />
      </trans-unit>
      <trans-unit id="AbstractTypesShouldNotHaveConstructorsMessage">
        <source>Abstract type '{0}' should not have public constructors</source>
        <target state="translated">추상 형식 '{0}'에는 public 생성자를 사용하지 않아야 합니다.</target>
        <note />
      </trans-unit>
      <trans-unit id="MarkAssembliesWithClsCompliantTitle">
        <source>Mark assemblies with CLSCompliant</source>
        <target state="translated">CLSCompliant로 어셈블리를 표시하세요.</target>
        <note />
      </trans-unit>
      <trans-unit id="MarkAssembliesWithClsCompliantDescription">
        <source>The Common Language Specification (CLS) defines naming restrictions, data types, and rules to which assemblies must conform if they will be used across programming languages. Good design dictates that all assemblies explicitly indicate CLS compliance by using CLSCompliantAttribute . If this attribute is not present on an assembly, the assembly is not compliant.</source>
        <target state="translated">CLS(공용 언어 사양)는 명명 제한, 데이터 형식 및 어셈블리가 프로그래밍 언어에 사용될 경우 준수해야 할 규칙을 정의합니다. 설계 시 CLSCompliantAttribute를 사용하여 모든 어셈블리가 명시적으로 CLS를 준수함을 나타내는 것이 좋습니다. 이 특성이 어셈블리에 표시되지 않는 경우는 어셈블리가 비규격 상태입니다.</target>
        <note />
      </trans-unit>
      <trans-unit id="MarkAssembliesWithClsCompliantMessage">
        <source>Mark assemblies with CLSCompliant</source>
        <target state="translated">CLSCompliant로 어셈블리를 표시하세요.</target>
        <note />
      </trans-unit>
      <trans-unit id="MarkAssembliesWithAssemblyVersionTitle">
        <source>Mark assemblies with assembly version</source>
        <target state="translated">어셈블리 버전으로 어셈블리를 표시하세요.</target>
        <note />
      </trans-unit>
      <trans-unit id="MarkAssembliesWithAssemblyVersionDescription">
        <source>The .NET Framework uses the version number to uniquely identify an assembly, and to bind to types in strongly named assemblies. The version number is used together with version and publisher policy. By default, applications run only with the assembly version with which they were built.</source>
        <target state="translated">.NET Framework에서는 어셈블리를 고유하게 식별하고 강력한 이름의 어셈블리에서 형식에 바인딩하기 위해 버전 번호를 사용합니다. 버전 번호는 버전 및 게시자 정책과 함께 사용됩니다. 기본적으로 애플리케이션은 빌드 시 사용된 어셈블리 버전에서만 실행됩니다.</target>
        <note />
      </trans-unit>
      <trans-unit id="MarkAssembliesWithAssemblyVersionMessage">
        <source>Mark assemblies with assembly version</source>
        <target state="translated">어셈블리 버전으로 어셈블리를 표시하세요.</target>
        <note />
      </trans-unit>
      <trans-unit id="MarkAssembliesWithComVisibleTitle">
        <source>Mark assemblies with ComVisible</source>
        <target state="translated">ComVisible로 어셈블리를 표시하세요.</target>
        <note />
      </trans-unit>
      <trans-unit id="MarkAssembliesWithComVisibleDescription">
        <source>ComVisibleAttribute determines how COM clients access managed code. Good design dictates that assemblies explicitly indicate COM visibility. COM visibility can be set for the whole assembly and then overridden for individual types and type members. If this attribute is not present, the contents of the assembly are visible to COM clients.</source>
        <target state="translated">ComVisibleAttribute는 COM 클라이언트가 관리 코드에 액세스하는 방법을 결정합니다. 어셈블리가 명시적으로 COM 표시 유형 지정하는 것이 좋습니다. COM 표시 유형은 전체 어셈블리에 대해 설정된 다음 개별 형식과 형식 멤버에 대해 재정의될 수 있습니다. 이 특성이 표시되지 않는 경우 어셈블리 콘텐츠는 COM 클라이언트에 표시되지 않습니다.</target>
        <note />
      </trans-unit>
      <trans-unit id="MarkAssembliesWithComVisibleMessageNoAttribute">
        <source>Because {0} exposes externally visible types, mark it with ComVisible(false) at the assembly level and then mark all types within the assembly that should be exposed to COM clients with ComVisible(true).</source>
        <target state="translated">{0}이(가) 외부에 표시되는 형식을 노출하므로 어셈블리 수준에서 ComVisible(false)로 표시한 다음 COM 클라이언트에서 ComVisible(true)로 노출되어야 하는 어셈블리 내에서 모든 형식을 표시하세요.</target>
        <note />
      </trans-unit>
      <trans-unit id="MarkAssembliesWithComVisibleMessageAttributeTrue">
        <source>Consider changing the ComVisible attribute on {0} to false, and opting in at the type level.</source>
        <target state="translated">{0}에서 ComVisible 특성을 false로 변경하고 형식 수준에서 선택하세요.</target>
        <note />
      </trans-unit>
      <trans-unit id="MarkAttributesWithAttributeUsageTitle">
        <source>Mark attributes with AttributeUsageAttribute</source>
        <target state="translated">AttributeUsageAttribute로 특성을 표시하세요.</target>
        <note />
      </trans-unit>
      <trans-unit id="MarkAttributesWithAttributeUsageDescription">
        <source>When you define a custom attribute, mark it by using AttributeUsageAttribute to indicate where in the source code the custom attribute can be applied. The meaning and intended usage of an attribute will determine its valid locations in code.</source>
        <target state="translated">사용자 지정 특성을 정의하는 경우 AttributeUsageAttribute를 사용하여 표시하고 사용자 지정 특성이 적용될 수 있는 소스 코드 위치를 나타내세요. 특성의 의미와 용도가 해당 특성의 유효한 코드 위치를 결정합니다.</target>
        <note />
      </trans-unit>
      <trans-unit id="MarkAttributesWithAttributeUsageMessageDefault">
        <source>Specify AttributeUsage on {0}</source>
        <target state="translated">{0}에서 AttributeUsage를 지정하세요.</target>
        <note />
      </trans-unit>
      <trans-unit id="MarkAttributesWithAttributeUsageMessageInherited">
        <source>Even though attribute {0} inherits AttributeUsage from its base type, you should consider explicitly specifying AttributeUsage on the type to improve code readability and documentation.</source>
        <target state="translated">{0} 특성이 해당 특성의 기본 형식에서 AttributeUsage를 상속해도 형식에서 AttributeUsage를 명시적으로 지정하여 코드 가독성과 문서 품질을 향상시켜야 합니다.</target>
        <note />
      </trans-unit>
      <trans-unit id="DefineAccessorsForAttributeArgumentsTitle">
        <source>Define accessors for attribute arguments</source>
        <target state="translated">특성 인수의 접근자를 정의하세요.</target>
        <note />
      </trans-unit>
      <trans-unit id="DefineAccessorsForAttributeArgumentsDescription">
        <source>Attributes can define mandatory arguments that must be specified when you apply the attribute to a target. These are also known as positional arguments because they are supplied to attribute constructors as positional parameters. For every mandatory argument, the attribute should also provide a corresponding read-only property so that the value of the argument can be retrieved at execution time. Attributes can also define optional arguments, which are also known as named arguments. These arguments are supplied to attribute constructors by name and should have a corresponding read/write property.</source>
        <target state="translated">특성은 대상에 특성을 적용할 때 지정되어야 하는 필수 인수를 정의할 수 있습니다. 필수 인수는 위치 매개 변수로 특성 생성자에 제공되기 때문에 위치 인수라고도 알려져 있습니다. 모든 필수 인수에 대해 특성은 인수 값이 실행 시간에 검색될 수 있도록 해당 읽기 전용 속성도 제공해야 합니다. 특성은 명명된 인수라고도 알려진 선택적 인수를 정의할 수도 있습니다. 선택적 인수는 특성 생성자에 이름별로 제공되며 해당 읽기/쓰기 속성을 가지고 있어야 합니다.</target>
        <note />
      </trans-unit>
      <trans-unit id="DefineAccessorsForAttributeArgumentsMessageDefault">
        <source>Add a public read-only property accessor for positional argument {0} of Attribute {1}</source>
        <target state="translated">{1} 특성의 위치 인수 {0}에 대한 공개 읽기 전용 속성 접근자를 추가하세요.</target>
        <note />
      </trans-unit>
      <trans-unit id="DefineAccessorsForAttributeArgumentsMessageRemoveSetter">
        <source>Remove the property setter from {0} or reduce its accessibility because it corresponds to positional argument {1}</source>
        <target state="translated">속성 setter가 위치 인수 {1}에 해당하므로 이 속성 setter를 {0}에서 제거하거나 해당 접근성을 낮추세요.</target>
        <note />
      </trans-unit>
      <trans-unit id="DefineAccessorsForAttributeArgumentsMessageIncreaseVisibility">
        <source>If {0} is the property accessor for positional argument {1}, make it public</source>
        <target state="translated">{0}이(가) 위치 인수 {1}에 대한 속성 접근자인 경우 공개로 설정하세요.</target>
        <note />
      </trans-unit>
      <trans-unit id="UsePropertiesWhereAppropriateTitle">
        <source>Use properties where appropriate</source>
        <target state="translated">적합한 속성 사용하세요.</target>
        <note />
      </trans-unit>
      <trans-unit id="UsePropertiesWhereAppropriateDescription">
        <source>A public or protected method has a name that starts with ""Get"", takes no parameters, and returns a value that is not an array. The method might be a good candidate to become a property.</source>
        <target state="translated">public 또는 protected 메서드는 ""Get""으로 시작하는 이름을 가지며 매개 변수를 사용하지 않고 배열이 아닌 값을 반환합니다. 이 메서드는 속성에 사용하기 적합할 수 있습니다.</target>
        <note />
      </trans-unit>
      <trans-unit id="UsePropertiesWhereAppropriateMessage">
        <source>Use properties where appropriate</source>
        <target state="translated">적합한 속성 사용하세요.</target>
        <note />
      </trans-unit>
      <trans-unit id="MarkEnumsWithFlagsTitle">
        <source>Mark enums with FlagsAttribute</source>
        <target state="translated">FlagsAttribute로 열거형을 표시하세요.</target>
        <note />
      </trans-unit>
      <trans-unit id="MarkEnumsWithFlagsDescription">
        <source>An enumeration is a value type that defines a set of related named constants. Apply FlagsAttribute to an enumeration when its named constants can be meaningfully combined.</source>
        <target state="translated">열거형은 관련된 명명된 상수의 집합을 정의하는 값 형식입니다. 명명된 상수가 의미 있게 결합될 수 있을 때 FlagsAttribute를 열거형에 적용하세요.</target>
        <note />
      </trans-unit>
      <trans-unit id="MarkEnumsWithFlagsMessage">
        <source>Mark enums with FlagsAttribute</source>
        <target state="translated">FlagsAttribute로 열거형을 표시하세요.</target>
        <note />
      </trans-unit>
      <trans-unit id="InterfaceMethodsShouldBeCallableByChildTypesTitle">
        <source>Interface methods should be callable by child types</source>
        <target state="translated">인터페이스 메서드는 자식 형식에서 호출할 수 있어야 합니다.</target>
        <note />
      </trans-unit>
      <trans-unit id="InterfaceMethodsShouldBeCallableByChildTypesDescription">
        <source>An unsealed externally visible type provides an explicit method implementation of a public interface and does not provide an alternative externally visible method that has the same name.</source>
        <target state="translated">봉인되지 않고 외부에 표시되는 형식은 공용 인터페이스의 명시적 메서드 구현을 제공하며 동일한 이름의 외부에 표시되는 대체 메서드를 제공하지 않습니다.</target>
        <note />
      </trans-unit>
      <trans-unit id="InterfaceMethodsShouldBeCallableByChildTypesMessage">
        <source>Make '{0}' sealed (a breaking change if this class has previously shipped), implement the method non-explicitly, or implement a new method that exposes the functionality of '{1}' and is visible to derived classes</source>
        <target state="translated">'{0}'을(를) sealed로 설정(이 클래스가 이전에 제공된 경우 호환성이 손상되는 변경)하거나, 메서드를 비명시적으로 구현하거나, '{1}'의 기능을 노출하고 파생 클래스에 표시되는 새 메서드를 구현하세요.</target>
        <note />
      </trans-unit>
      <trans-unit id="OverrideMethodsOnComparableTypesTitle">
        <source>Override methods on comparable types</source>
        <target state="translated">비교 가능한 형식에서 메서드를 재정의하세요.</target>
        <note />
      </trans-unit>
      <trans-unit id="OverrideMethodsOnComparableTypesDescription">
        <source>A public or protected type implements the System.IComparable interface. It does not override Object.Equals nor does it overload the language-specific operator for equality, inequality, less than, less than or equal, greater than or greater than or equal.</source>
        <target state="translated">public 또는 protected 형식은 System.IComparable 인터페이스를 구현합니다. Object.Equals를 재정의하지도 않고 같음, 같지 않음, 작음, 작거나 같음, 큼, 크거나 같음에 대한 언어 특정 연산자를 오버로드하지도 않습니다.</target>
        <note />
      </trans-unit>
      <trans-unit id="OverrideMethodsOnComparableTypesMessageEquals">
        <source>{0} should override Equals since it implements IComparable</source>
        <target state="translated">{0}은(는) IComparable을 구현하므로 Equals를 재정의해야 합니다.</target>
        <note />
      </trans-unit>
      <trans-unit id="OverrideMethodsOnComparableTypesMessageOperator">
        <source>{0} should define operator(s) '{1}' since it implements IComparable</source>
        <target state="translated">{0}은(는) IComparable을 구현하므로 '{1}' 연산자를 정의해야 합니다.</target>
        <note>1 is a comma-separated list</note>
      </trans-unit>
      <trans-unit id="MovePInvokesToNativeMethodsClassTitle">
        <source>Move pinvokes to native methods class</source>
        <target state="translated">PInvoke를 네이티브 메서드 클래스로 이동하세요.</target>
        <note />
      </trans-unit>
      <trans-unit id="MovePInvokesToNativeMethodsClassDescription">
        <source>Platform Invocation methods, such as those that are marked by using the System.Runtime.InteropServices.DllImportAttribute attribute, or methods that are defined by using the Declare keyword in Visual Basic, access unmanaged code. These methods should be of the NativeMethods, SafeNativeMethods, or UnsafeNativeMethods class.</source>
        <target state="translated">System.Runtime.InteropServices.DllImportAttribute 특성을 사용하여 표시되거나 Visual Basic에서 선언 키워드를 사용하여 정의되는 메서드와 같은 플랫폼 호출 메서드는 비관리 코드에 액세스합니다. 이러한 메서드는 NativeMethods, SafeNativeMethods 또는 UnsafeNativeMethods 클래스여야 합니다.</target>
        <note />
      </trans-unit>
      <trans-unit id="MovePInvokesToNativeMethodsClassMessage">
        <source>Move pinvokes to native methods class</source>
        <target state="translated">PInvoke를 네이티브 메서드 클래스로 이동하세요.</target>
        <note />
      </trans-unit>
      <trans-unit id="IdentifiersShouldDifferByMoreThanCaseTitle">
        <source>Identifiers should differ by more than case</source>
        <target state="translated">식별자에 대/소문자만 다른 이름을 사용할 수 없습니다.</target>
        <note />
      </trans-unit>
      <trans-unit id="IdentifiersShouldDifferByMoreThanCaseDescription">
        <source>Identifiers for namespaces, types, members, and parameters cannot differ only by case because languages that target the common language runtime are not required to be case-sensitive.</source>
        <target state="translated">공용 언어 런타임을 대상으로 하는 언어가 대/소문자를 구분하지 않으므로 네임스페이스, 형식, 멤버 및 매개 변수에 대한 식별자는 대/소문자만 다른 이름을 사용할 수 없습니다.</target>
        <note />
      </trans-unit>
      <trans-unit id="IdentifiersShouldDifferByMoreThanCaseMessage">
        <source>Names of '{0}' and '{1}' should differ by more than case</source>
        <target state="translated">'{0}' 및 '{1}'에 대/소문자만 다른 이름을 사용할 수 없습니다.</target>
        <note />
      </trans-unit>
      <trans-unit id="IdentifiersShouldHaveCorrectPrefixTitle">
        <source>Identifiers should have correct prefix</source>
        <target state="translated">식별자에는 올바른 접두사를 사용해야 합니다.</target>
        <note />
      </trans-unit>
      <trans-unit id="IdentifiersShouldHaveCorrectPrefixDescription">
        <source>The name of an externally visible interface does not start with an uppercase ""I"". The name of a generic type parameter on an externally visible type or method does not start with an uppercase ""T"".</source>
        <target state="translated">외부에 표시되는 인터페이스의 이름은 대문자 ""I""로 시작하지 않습니다. 외부에 표시되는 형식의 제네릭 형식 매개 변수 또는 메서드의 이름은 대문자 ""T""로 시작하지 않습니다.</target>
        <note />
      </trans-unit>
      <trans-unit id="IdentifiersShouldHaveCorrectPrefixMessageInterface">
        <source>Prefix interface name {0} with 'I'</source>
        <target state="translated">인터페이스 이름 {0}에 'I'를 접두사로 사용하세요.</target>
        <note />
      </trans-unit>
      <trans-unit id="IdentifiersShouldHaveCorrectPrefixMessageTypeParameter">
        <source>Prefix generic type parameter name {0} with 'T'</source>
        <target state="translated">제네릭 형식 매개 변수 이름 {0}에 'T'를 접두사로 사용하세요.</target>
        <note />
      </trans-unit>
      <trans-unit id="NonConstantFieldsShouldNotBeVisibleTitle">
        <source>Non-constant fields should not be visible</source>
        <target state="translated">비상수 필드는 표시할 수 없습니다.</target>
        <note />
      </trans-unit>
      <trans-unit id="NonConstantFieldsShouldNotBeVisibleDescription">
        <source>Static fields that are neither constants nor read-only are not thread-safe. Access to such a field must be carefully controlled and requires advanced programming techniques to synchronize access to the class object.</source>
        <target state="translated">상수도 아니고 읽기 전용도 아닌 정적 필드는 스레드로부터 안전하지 않습니다. 이러한 필드에 액세스하려면 신중한 제어와 액세스를 클래스 개체에 동기화할 수 있는 고급 프로그래밍 기술이 필요합니다.</target>
        <note />
      </trans-unit>
      <trans-unit id="NonConstantFieldsShouldNotBeVisibleMessage">
        <source>Non-constant fields should not be visible</source>
        <target state="translated">비상수 필드는 표시할 수 없습니다.</target>
        <note />
      </trans-unit>
      <trans-unit id="DoNotMarkEnumsWithFlagsTitle">
        <source>Do not mark enums with FlagsAttribute</source>
        <target state="translated">FlagsAttribute로 열거형을 표시하지 마세요.</target>
        <note />
      </trans-unit>
      <trans-unit id="DoNotMarkEnumsWithFlagsDescription">
        <source>An externally visible enumeration is marked by using FlagsAttribute, and it has one or more values that are not powers of two or a combination of the other defined values on the enumeration.</source>
        <target state="translated">외부에 표시되는 열거형은 FlagsAttribute를 사용하여 표시되며 2의 거듭제곱 또는 열거형에서 정의된 다른 값의 조합이 아닌 하나 이상의 값을 가집니다.</target>
        <note />
      </trans-unit>
      <trans-unit id="DoNotMarkEnumsWithFlagsMessage">
        <source>Do not mark enums with FlagsAttribute</source>
        <target state="translated">FlagsAttribute로 열거형을 표시하지 마세요.</target>
        <note />
      </trans-unit>
      <trans-unit id="OperatorOverloadsHaveNamedAlternatesTitle">
        <source>Operator overloads have named alternates</source>
        <target state="translated">연산자 오버로드에는 명명된 대체 항목이 있습니다.</target>
        <note />
      </trans-unit>
      <trans-unit id="OperatorOverloadsHaveNamedAlternatesDescription">
        <source>An operator overload was detected, and the expected named alternative method was not found. The named alternative member provides access to the same functionality as the operator and is provided for developers who program in languages that do not support overloaded operators.</source>
        <target state="translated">연산자 오버로드가 검색되었으며 필요한 명명된 대체 메서드는 발견되지 않았습니다. 명명된 대체 멤버는 연산자와 동일한 기능에 대한 액세스를 제공하며 해당 멤버는 오버로드된 연산자를 지원하지 않는 언어로 프로그래밍하는 개발자에게 제공됩니다.</target>
        <note />
      </trans-unit>
      <trans-unit id="OperatorOverloadsHaveNamedAlternatesMessageDefault">
        <source>Provide a method named '{0}' as a friendly alternate for operator {1}</source>
        <target state="translated">{1} 연산자의 적절한 대체 메서드로 이름이 '{0}'인 메서드를 제공하세요.</target>
        <note />
      </trans-unit>
      <trans-unit id="OperatorOverloadsHaveNamedAlternatesMessageProperty">
        <source>Provide a property named '{0}' as a friendly alternate for operator {1}</source>
        <target state="translated">{1} 연산자의 적절한 대체 속성으로 이름이 '{0}'인 속성을 제공하세요.</target>
        <note />
      </trans-unit>
      <trans-unit id="OperatorOverloadsHaveNamedAlternatesMessageMultiple">
        <source>Provide a method named '{0}' or '{1}' as an alternate for operator {2}</source>
        <target state="translated">{2} 연산자의 대체 메서드로 이름이 '{0}' 또는 '{1}'인 메서드를 제공하세요.</target>
        <note />
      </trans-unit>
      <trans-unit id="OperatorOverloadsHaveNamedAlternatesMessageVisibility">
        <source>Mark {0} as public because it is a friendly alternate for operator {1}</source>
        <target state="translated">{0}은(는) {1} 연산자의 적절한 대체 항목이므로 공개로 표시하세요.</target>
        <note />
      </trans-unit>
      <trans-unit id="OperatorsShouldHaveSymmetricalOverloadsTitle">
        <source>Operators should have symmetrical overloads</source>
        <target state="translated">연산자에는 대칭 오버로드가 있어야 합니다.</target>
        <note />
      </trans-unit>
      <trans-unit id="OperatorsShouldHaveSymmetricalOverloadsDescription">
        <source>A type implements the equality or inequality operator and does not implement the opposite operator.</source>
        <target state="translated">형식은 같음 또는 같지 않음 연산자를 구현하지만 반대 연산자는 구현하지 않습니다.</target>
        <note />
      </trans-unit>
      <trans-unit id="OperatorsShouldHaveSymmetricalOverloadsMessage">
        <source>Operators should have symmetrical overloads</source>
        <target state="translated">연산자에는 대칭 오버로드가 있어야 합니다.</target>
        <note />
      </trans-unit>
      <trans-unit id="CollectionPropertiesShouldBeReadOnlyTitle">
        <source>Collection properties should be read only</source>
        <target state="translated">컬렉션 속성은 읽기 전용이어야 합니다.</target>
        <note />
      </trans-unit>
      <trans-unit id="CollectionPropertiesShouldBeReadOnlyDescription">
        <source>A writable collection property allows a user to replace the collection with a different collection. A read-only property stops the collection from being replaced but still allows the individual members to be set.</source>
        <target state="translated">쓰기 가능한 컬렉션 속성은 사용자가 컬렉션을 다른 컬렉션으로 바꿀 수 있도록 허용합니다. 읽기 전용 속성을 사용하면 컬렉션을 더 이상 바꿀 수 없지만 계속해서 개별 멤버를 설정할 수 있습니다.</target>
        <note />
      </trans-unit>
      <trans-unit id="CollectionPropertiesShouldBeReadOnlyMessage">
        <source>Change '{0}' to be read-only by removing the property setter</source>
        <target state="translated">속성 setter를 제거하여 '{0}'을(를) 읽기 전용으로 변경하세요.</target>
        <note />
      </trans-unit>
      <trans-unit id="OverloadOperatorEqualsOnOverridingValueTypeEqualsTitle">
        <source>Overload operator equals on overriding value type Equals</source>
        <target state="translated">값 형식 Equals를 재정의할 때 같음 연산자를 오버로드하세요.</target>
        <note />
      </trans-unit>
      <trans-unit id="OverloadOperatorEqualsOnOverridingValueTypeEqualsDescription">
        <source>In most programming languages there is no default implementation of the equality operator (==) for value types. If your programming language supports operator overloads, you should consider implementing the equality operator. Its behavior should be identical to that of Equals.</source>
        <target state="translated">대부분의 프로그래밍 언어에서는 값 형식에 같음 연산자(==)를 기본적으로 구현하지 않습니다. 프로그래밍 언어에서 연산자 오버로드를 지원하는 경우 같음 연산자를 구현해야 합니다. 해당 연산자의 동작은 Equals의 동작과 같아야 합니다.</target>
        <note />
      </trans-unit>
      <trans-unit id="OverloadOperatorEqualsOnOverridingValueTypeEqualsMessage">
        <source>Implement the equality operators and make their behavior identical to that of the Equals method</source>
        <target state="translated">같음 연산자를 구현하고 해당 동작을 Equals 메서드의 동작과 같게 만드세요.</target>
        <note />
      </trans-unit>
      <trans-unit id="PassSystemUriObjectsInsteadOfStringsTitle">
        <source>Pass system uri objects instead of strings</source>
        <target state="translated">문자열 대신 시스템 uri 개체를 전달하세요.</target>
        <note />
      </trans-unit>
      <trans-unit id="PassSystemUriObjectsInsteadOfStringsDescription">
        <source>A call is made to a method that has a string parameter whose name contains "uri", "URI", "urn", "URN", "url", or "URL". The declaring type of the method contains a corresponding method overload that has a System.Uri parameter.</source>
        <target state="translated">이름에 "uri", "URI", "urn", "URN", "url" 또는 "URL"이 포함된 문자열 매개 변수가 있는 메서드를 호출합니다. 메서드의 선언 형식은 System.Uri 매개 변수가 있는 해당 메서드 오버로드를 포함합니다.</target>
        <note />
      </trans-unit>
      <trans-unit id="PassSystemUriObjectsInsteadOfStringsMessage">
        <source>Modify '{0}' to call '{1}' instead of '{2}'</source>
        <target state="translated">'{0}'을(를) 수정하여 '{2}' 대신 '{1}'을(를) 호출하세요.</target>
        <note />
      </trans-unit>
      <trans-unit id="ImplementIEquatableWhenOverridingObjectEqualsTitle">
        <source>Implement IEquatable when overriding Object.Equals</source>
        <target state="translated">Object.Equals를 재정의할 때 IEquatable을 구현하세요.</target>
        <note />
      </trans-unit>
      <trans-unit id="ImplementIEquatableWhenOverridingObjectEqualsMessage">
        <source>Type {0} should implement IEquatable&lt;T&gt; because it overrides Equals</source>
        <target state="translated">{0} 형식은 Equals를 재정의하므로 IEquatable&lt;T&gt;를 구현해야 합니다.</target>
        <note />
      </trans-unit>
      <trans-unit id="CancellationTokenParametersMustComeLastTitle">
        <source>CancellationToken parameters must come last</source>
        <target state="translated">CancellationToken 매개 변수는 마지막에 위치해야 합니다.</target>
        <note />
      </trans-unit>
      <trans-unit id="CancellationTokenParametersMustComeLastMessage">
        <source>Method '{0}' should take CancellationToken as the last parameter</source>
        <target state="translated">메서드 '{0}'은(는) CancellationToken을(를) 마지막 매개 변수로 사용해야 합니다.</target>
        <note />
      </trans-unit>
      <trans-unit id="IdentifiersShouldNotContainTypeNamesTitle">
        <source>Identifier contains type name</source>
        <target state="translated">식별자가 형식 이름을 포함합니다.</target>
        <note />
      </trans-unit>
      <trans-unit id="IdentifiersShouldNotContainTypeNamesDescription">
        <source>Names of parameters and members are better used to communicate their meaning than to describe their type, which is expected to be provided by development tools. For names of members, if a data type name must be used, use a language-independent name instead of a language-specific one.</source>
        <target state="translated">매개 변수 및 멤버 이름은 형식을 설명하기보다 의미를 통신하는 데 유용하게 사용되며, 개발 도구에서 이러한 이름을 제공해야 합니다. 멤버 이름의 경우, 데이터 형식 이름을 사용해야 하는 상황에서는 특정 언어 이름 대신 언어 독립 이름을 사용하세요.</target>
        <note />
      </trans-unit>
      <trans-unit id="IdentifiersShouldNotContainTypeNamesMessage">
        <source>Identifier '{0}' contains type name</source>
        <target state="translated">식별자 '{0}'이(가) 형식 이름을 포함합니다.</target>
        <note />
      </trans-unit>
      <trans-unit id="CreatePropertyAccessorForParameter">
        <source>Create a property accessor.</source>
        <target state="translated">속성 접근자를 만드세요.</target>
        <note />
      </trans-unit>
      <trans-unit id="MakeGetterPublic">
        <source>Make the getter of the property public</source>
        <target state="translated">속성의 getter를 public으로 설정하세요.</target>
        <note />
      </trans-unit>
      <trans-unit id="MakeSetterNonPublic">
        <source>Make the setter of the property non-public</source>
        <target state="translated">속성의 setter를 non-public으로 설정하세요.</target>
        <note />
      </trans-unit>
      <trans-unit id="AddAssemblyLevelComVisibleFalse">
        <source>Because {0} exposes externally visible types, mark it with ComVisible(false) at the assembly level and then mark all types within the assembly that should be exposed to COM clients with ComVisible(true)</source>
        <target state="translated">{0}이(가) 외부에 표시되는 형식을 노출하므로 어셈블리 수준에서 ComVisible(false)로 표시한 다음, COM 클라이언트에 노출되어야 하는 어셈블리 내의 모든 형식을 ComVisible(true)로 표시하세요.</target>
        <note />
      </trans-unit>
      <trans-unit id="ChangeAssemblyLevelComVisibleToFalse">
        <source>Consider changing the ComVisible attribute on {0} to false, and opting in at the type level</source>
        <target state="translated">{0}에서 ComVisible 특성을 false로 변경하고 형식 수준에서 선택하는 것이 좋습니다.</target>
        <note />
      </trans-unit>
      <trans-unit id="ImplementComparable">
        <source>Implement Equality and Comparison methods and operators</source>
        <target state="translated">같음 및 비교 메서드와 연산자를 구현하세요.</target>
        <note />
      </trans-unit>
      <trans-unit id="ImplementEquatable">
        <source>Implement IEquatable</source>
        <target state="translated">IEquatable을 구현하세요.</target>
        <note />
      </trans-unit>
      <trans-unit id="ImplementIDisposableInterface">
        <source>Implement IDisposable Interface</source>
        <target state="translated">IDisposable 인터페이스를 구현하세요.</target>
        <note />
      </trans-unit>
      <trans-unit id="DoNotMarkEnumsWithFlagsCodeFix">
        <source>Remove FlagsAttribute from enum.</source>
        <target state="translated">열거형에서 FlagsAttribute를 제거하세요.</target>
        <note />
      </trans-unit>
      <trans-unit id="MarkEnumsWithFlagsCodeFix">
        <source>Apply FlagsAttribute to enum.</source>
        <target state="translated">열거형에 FlagsAttribute를 적용하세요.</target>
        <note />
      </trans-unit>
      <trans-unit id="EnumsShouldZeroValueFlagsMultipleZeroCodeFix">
        <source>Remove all members that have the value zero except for one member that is named 'None'.</source>
        <target state="translated">'None'으로 명명된 하나의 멤버를 제외하고 0 값을 가진 모든 멤버를 제거하세요.</target>
        <note />
      </trans-unit>
      <trans-unit id="EnumsShouldZeroValueFlagsRenameCodeFix">
        <source>Rename zero-valued enum field to 'None'.</source>
        <target state="translated">값이 0인 열거형 필드의 이름을 'None'으로 바꾸세요.</target>
        <note />
      </trans-unit>
      <trans-unit id="EnumsShouldZeroValueNotFlagsNoZeroValueCodeFix">
        <source>Add a zero-valued member 'None' to enum.</source>
        <target state="translated">값이 0인 멤버 'None'을 열거형에 추가하세요.</target>
        <note />
      </trans-unit>
      <trans-unit id="AbstractTypesShouldNotHavePublicConstructorsCodeFix">
        <source>Change the accessibility of public constructors to protected.</source>
        <target state="translated">public 생성자의 접근성을 protected로 변경하세요.</target>
        <note />
      </trans-unit>
      <trans-unit id="DoNotDeclareStaticMembersOnGenericTypesTitle">
        <source>Do not declare static members on generic types</source>
        <target state="translated">제네릭 형식에서 정적 멤버를 선언하지 마세요.</target>
        <note />
      </trans-unit>
      <trans-unit id="DoNotDeclareStaticMembersOnGenericTypesDescription">
        <source>When a static member of a generic type is called, the type argument must be specified for the type. When a generic instance member that does not support inference is called, the type argument must be specified for the member. In these two cases, the syntax for specifying the type argument is different and easily confused.</source>
        <target state="translated">제네릭 형식의 정적 멤버가 호출되면 해당 형식에 대한 형식 인수를 지정해야 합니다. 유추를 지원하지 않는 제네릭 인스턴스 멤버가 호출되면 해당 멤버에 대한 형식 인수를 지정해야 합니다. 이 두 가지 경우에서 형식 인수를 지정하기 위한 구문은 다양하며 혼동되기 쉽습니다.</target>
        <note />
      </trans-unit>
      <trans-unit id="DoNotDeclareStaticMembersOnGenericTypesMessage">
        <source>Do not declare static members on generic types</source>
        <target state="translated">제네릭 형식에서 정적 멤버를 선언하지 마세요.</target>
        <note />
      </trans-unit>
      <trans-unit id="CollectionsShouldImplementGenericInterfaceTitle">
        <source>Generic interface should also be implemented</source>
        <target state="translated">제네릭 인터페이스도 구현해야 합니다.</target>
        <note />
      </trans-unit>
      <trans-unit id="CollectionsShouldImplementGenericInterfaceDescription">
        <source>To broaden the usability of a type, implement one of the generic interfaces. This is especially true for collections as they can then be used to populate generic collection types.</source>
        <target state="translated">형식의 유용성을 확대하려면 제네릭 인터페이스 중 하나를 구현하세요. 제네릭 컬렉션 형식을 채우는 데 사용할 수 있는 컬렉션의 경우에는 특히 그렇습니다.</target>
        <note />
      </trans-unit>
      <trans-unit id="CollectionsShouldImplementGenericInterfaceMessage">
        <source>Type '{0}' directly or indirectly inherits '{1}' without implementing '{2}'. Publicly-visible types should implement the generic version to broaden usability.</source>
        <target state="translated">형식 '{0}'은(는) '{2}'을(를) 구현하지 않고 직접 또는 간접적으로 '{1}'을(를) 상속합니다. 공개된 형식의 유용성을 확대하려면 제네릭 버전을 구현해야 합니다.</target>
        <note />
      </trans-unit>
      <trans-unit id="EnumStorageShouldBeInt32Title">
        <source>Enum Storage should be Int32</source>
        <target state="translated">열거형 스토리지는 Int32여야 합니다</target>
        <note />
      </trans-unit>
      <trans-unit id="EnumStorageShouldBeInt32Description">
        <source>An enumeration is a value type that defines a set of related named constants. By default, the System.Int32 data type is used to store the constant value. Although you can change this underlying type, it is not required or recommended for most scenarios.</source>
        <target state="translated">열거형은 관련된 명명된 상수의 집합을 정의하는 값 형식입니다. 기본적으로 상수 값을 저장하는 데 System.Int32 데이터 형식이 사용됩니다. 기본 형식을 변경할 수는 있지만 대부분의 시나리오에서 필요하거나 권장되는 작업이 아닙니다.</target>
        <note />
      </trans-unit>
      <trans-unit id="EnumStorageShouldBeInt32Message">
        <source>If possible, make the underlying type of {0} System.Int32 instead of {1}</source>
        <target state="translated">가능한 경우 {1} 대신 {0} System.Int32의 기본 형식을 만드세요.</target>
        <note />
      </trans-unit>
      <trans-unit id="UseEventsWhereAppropriateTitle">
        <source>Use events where appropriate</source>
        <target state="translated">적합한 이벤트를 사용하세요.</target>
        <note />
      </trans-unit>
      <trans-unit id="UseEventsWhereAppropriateDescription">
        <source>This rule detects methods that have names that ordinarily would be used for events. If a method is called in response to a clearly defined state change, the method should be invoked by an event handler. Objects that call the method should raise events instead of calling the method directly.</source>
        <target state="translated">이 규칙은 일반적으로 이벤트에 사용되는 이름을 가진 메서드를 검색합니다. 명확하게 정의된 상태 변경에 대한 응답으로 메서드가 호출되는 경우 이벤트 처리기에서 호출되어야 합니다. 해당 메서드를 호출하는 개체는 메서드를 직접 호출하는 대신 이벤트를 발생시켜야 합니다.</target>
        <note />
      </trans-unit>
      <trans-unit id="UseEventsWhereAppropriateMessage">
        <source>Consider making '{0}' an event</source>
        <target state="translated">'{0}'을(를) 이벤트로 만드는 것이 좋습니다.</target>
        <note />
      </trans-unit>
      <trans-unit id="ImplementStandardExceptionConstructorsTitle">
        <source>Implement standard exception constructors</source>
        <target state="translated">표준 예외 생성자를 구현하세요.</target>
        <note />
      </trans-unit>
      <trans-unit id="ImplementStandardExceptionConstructorsDescription">
        <source>Failure to provide the full set of constructors can make it difficult to correctly handle exceptions.</source>
        <target state="translated">생성자의 전체 집합을 제공하지 못하면 예외를 올바르게 처리하는 것이 어려울 수 있습니다.</target>
        <note />
      </trans-unit>
      <trans-unit id="ImplementStandardExceptionConstructorsMessageMissingConstructor">
        <source>Add the following constructor to {0}: {1}</source>
        <target state="translated">{1} 생성자를 {0}에 추가하세요.</target>
        <note />
      </trans-unit>
      <trans-unit id="ImplementStandardExceptionConstructorsMessageAccessibility">
        <source>Change the accessibility of {0} to {1}.</source>
        <target state="translated">{0}의 접근성을 {1}(으)로 변경하세요.</target>
        <note />
      </trans-unit>
      <trans-unit id="NestedTypesShouldNotBeVisibleTitle">
        <source>Nested types should not be visible</source>
        <target state="translated">중첩 형식을 표시하지 않아야 합니다.</target>
        <note />
      </trans-unit>
      <trans-unit id="NestedTypesShouldNotBeVisibleDescription">
        <source>A nested type is a type that is declared in the scope of another type. Nested types are useful to encapsulate private implementation details of the containing type. Used for this purpose, nested types should not be externally visible.</source>
        <target state="translated">중첩 형식은 다른 형식의 범위에서 선언된 형식입니다. 중첩 형식은 포함하는 형식의 프라이빗 구현 세부 정보를 캡슐화하는 데 유용합니다. 이러한 용도로 사용되는 중첩 형식은 외부에 표시하지 않아야 합니다.</target>
        <note />
      </trans-unit>
      <trans-unit id="NestedTypesShouldNotBeVisibleMessageDefault">
        <source>Do not nest type {0}. Alternatively, change its accessibility so that it is not externally visible.</source>
        <target state="translated">{0} 형식을 중첩하지 마세요. 대신 형식이 외부에 표시되지 않도록 접근성을 변경하세요.</target>
        <note />
      </trans-unit>
      <trans-unit id="NestedTypesShouldNotBeVisibleMessageVisualBasicModule">
        <source>Do not nest type {0}. Alternatively, change its accessibility so that it is not externally visible. If this type is defined in a Visual Basic Module, it will be considered a nested type to other .NET languages. In that case, consider moving the type outside of the Module.</source>
        <target state="translated">{0} 형식을 중첩하지 마세요. 대신 형식이 외부에 표시되지 않도록 접근성을 변경하세요. 이 형식이 Visual Basic 모듈에 정의된 경우 다른 .NET 언어에 대해 중첩 형식으로 간주됩니다. 이 경우 형식을 모듈 외부로 이동하세요.</target>
        <note />
      </trans-unit>
      <trans-unit id="AvoidEmptyInterfacesTitle">
        <source>Avoid empty interfaces</source>
        <target state="translated">빈 인터페이스를 사용하지 마세요.</target>
        <note />
      </trans-unit>
      <trans-unit id="AvoidEmptyInterfacesDescription">
        <source>Interfaces define members that provide a behavior or usage contract. The functionality that is described by the interface can be adopted by any type, regardless of where the type appears in the inheritance hierarchy. A type implements an interface by providing implementations for the members of the interface. An empty interface does not define any members; therefore, it does not define a contract that can be implemented.</source>
        <target state="translated">인터페이스는 동작 또는 사용 계약을 제공하는 멤버를 정의합니다. 인터페이스에서 설명하는 기능은 상속 계층 구조에서 형식이 표시되는 위치와 상관없이 모든 형식에서 적용할 수 있습니다. 형식은 인터페이스의 멤버에 대한 구현을 제공하여 인터페이스를 구현합니다. 빈 인터페이스는 멤버를 정의하지 않으므로 구현될 수 있는 계약을 정의하지 않습니다.</target>
        <note />
      </trans-unit>
      <trans-unit id="AvoidEmptyInterfacesMessage">
        <source>Avoid empty interfaces</source>
        <target state="translated">빈 인터페이스를 사용하지 마세요.</target>
        <note />
      </trans-unit>
      <trans-unit id="ProvideObsoleteAttributeMessageTitle">
        <source>Provide ObsoleteAttribute message</source>
        <target state="translated">ObsoleteAttribute 메시지를 제공하세요.</target>
        <note />
      </trans-unit>
      <trans-unit id="ProvideObsoleteAttributeMessageDescription">
        <source>A type or member is marked by using a System.ObsoleteAttribute attribute that does not have its ObsoleteAttribute.Message property specified. When a type or member that is marked by using ObsoleteAttribute is compiled, the Message property of the attribute is displayed. This gives the user information about the obsolete type or member.</source>
        <target state="translated">형식 또는 멤버가 지정된 ObsoleteAttribute.Message 속성이 없는 System.ObsoleteAttribute 특성을 사용하여 표시됩니다. ObsoleteAttribute를 사용하여 표시된 형식 또는 멤버가 컴파일되면 해당 특성의 메시지 속성이 표시됩니다. 이를 통해 사용되지 않는 형식 또는 멤버에 대한 사용자 정보를 얻을 수 있습니다.</target>
        <note />
      </trans-unit>
      <trans-unit id="ProvideObsoleteAttributeMessageMessage">
        <source>Provide a message for the ObsoleteAttribute that marks {0} as Obsolete</source>
        <target state="translated">{0}을(를) 사용되지 않는 것으로 표시하는 ObsoleteAttribute에 대한 메시지를 제공하세요.</target>
        <note />
      </trans-unit>
      <trans-unit id="PropertiesShouldNotBeWriteOnlyTitle">
        <source>Properties should not be write only</source>
        <target state="translated">속성은 쓰기 전용이 아니어야 합니다.</target>
        <note />
      </trans-unit>
      <trans-unit id="PropertiesShouldNotBeWriteOnlyDescription">
        <source>Although it is acceptable and often necessary to have a read-only property, the design guidelines prohibit the use of write-only properties. This is because letting a user set a value, and then preventing the user from viewing that value, does not provide any security. Also, without read access, the state of shared objects cannot be viewed, which limits their usefulness.</source>
        <target state="translated">읽기 전용 속성은 사용할 수 있으며 필수로 사용해야 하는 경우가 많지만 디자인 지침에서는 쓰기 전용 속성 사용을 금지합니다. 쓰기 전용 속성 사용을 금지하는 이유는 값을 설정한 사용자가 해당 값을 보지 못하는 경우 보안 문제가 발생하기 때문입니다. 또한 읽기 권한이 없어 공유된 개체의 상태를 볼 수 없는 경우 개체의 유용성이 떨어집니다.</target>
        <note />
      </trans-unit>
      <trans-unit id="PropertiesShouldNotBeWriteOnlyMessageAddGetter">
        <source>Because property {0} is write-only, either add a property getter with an accessibility that is greater than or equal to its setter or convert this property into a method</source>
        <target state="translated">{0} 속성이 쓰기 전용이므로 해당 setter보다 크거나 같은 접근성이 있는 속성 getter를 추가하거나 이 속성을 메서드로 변환하세요.</target>
        <note />
      </trans-unit>
      <trans-unit id="PropertiesShouldNotBeWriteOnlyMessageMakeMoreAccessible">
        <source>Because the property getter for {0} is less visible than its setter, either increase the accessibility of its getter or decrease the accessibility of its setter</source>
        <target state="translated">{0}의 속성 getter가 setter보다 표시 수준이 낮으므로 getter의 접근성을 높이거나 해당 setter의 접근성을 낮추세요.</target>
        <note />
      </trans-unit>
      <trans-unit id="DeclareTypesInNamespacesTitle">
        <source>Declare types in namespaces</source>
        <target state="translated">네임스페이스에서 형식을 선언하세요.</target>
        <note />
      </trans-unit>
      <trans-unit id="DeclareTypesInNamespacesDescription">
        <source>Types are declared in namespaces to prevent name collisions and as a way to organize related types in an object hierarchy.</source>
        <target state="translated">이름 충돌을 방지하고 개체 계층 구조에서 관련된 형식을 구성하기 위해 네임스페이스에서 형식이 선언됩니다.</target>
        <note />
      </trans-unit>
      <trans-unit id="DeclareTypesInNamespacesMessage">
        <source>Declare types in namespaces</source>
        <target state="translated">네임스페이스에서 형식을 선언하세요.</target>
        <note />
      </trans-unit>
      <trans-unit id="DoNotDeclareVisibleInstanceFieldsTitle">
        <source>Do not declare visible instance fields</source>
        <target state="translated">표시되는 인스턴스 필드를 선언하지 마세요.</target>
        <note />
      </trans-unit>
      <trans-unit id="DoNotDeclareVisibleInstanceFieldsDescription">
        <source>The primary use of a field should be as an implementation detail. Fields should be private or internal and should be exposed by using properties.</source>
        <target state="translated">기본적으로 필드는 구현 세부 정보로 사용해야 합니다. 필드는 private 또는 internal이어야 하며 속성을 사용하여 표시해야 합니다.</target>
        <note />
      </trans-unit>
      <trans-unit id="DoNotDeclareVisibleInstanceFieldsMessage">
        <source>Do not declare visible instance fields</source>
        <target state="translated">표시되는 인스턴스 필드를 선언하지 마세요.</target>
        <note />
      </trans-unit>
      <trans-unit id="UriParametersShouldNotBeStringsTitle">
        <source>URI-like parameters should not be strings</source>
        <target state="translated">URI 같은 매개 변수는 문자열이 아니어야 함</target>
        <note />
      </trans-unit>
      <trans-unit id="UriParametersShouldNotBeStringsDescription">
        <source>This rule assumes that the parameter represents a Uniform Resource Identifier (URI). A string representation or a URI is prone to parsing and encoding errors, and can lead to security vulnerabilities. 'System.Uri' class provides these services in a safe and secure manner.</source>
        <target state="translated">이 규칙은 매개 변수가 URI(Uniform Resource Identifier)를 나타낸다고 가정합니다. URI의 문자열 표현은 오류를 구문 분석하거나 인코딩하기 쉬우며 이로 인해 보안이 취약해질 수 있습니다. 'System.Uri' 클래스는 이러한 서비스를 안전하게 제공합니다.</target>
        <note />
      </trans-unit>
      <trans-unit id="UriParametersShouldNotBeStringsMessage">
        <source>Change the type of parameter '{0}' of method '{1}' from 'string' to 'System.Uri', or provide an overload to '{1}' that allows '{0}' to be passed as a 'System.Uri' object</source>
        <target state="translated">'{1}' 메서드의 '{0}' 매개 변수 형식을 'string'에서 'System.Uri'로 변경하거나 '{0}'을(를) 'System.Uri' 개체로 전달하도록 허용하는 '{1}'에 오버로드를 제공하세요.</target>
        <note />
      </trans-unit>
      <trans-unit id="UriReturnValuesShouldNotBeStringsTitle">
        <source>URI-like return values should not be strings</source>
        <target state="translated">URI 같은 반환 값은 문자열이 아니어야 함</target>
        <note />
      </trans-unit>
      <trans-unit id="UriReturnValuesShouldNotBeStringsDescription">
        <source>This rule assumes that the method returns a URI. A string representation of a URI is prone to parsing and encoding errors, and can lead to security vulnerabilities. The System.Uri class provides these services in a safe and secure manner.</source>
        <target state="translated">이 규칙은 메서드가 URI를 반환한다고 가정합니다. URI의 문자열 표현은 오류를 구문 분석하거나 인코딩하기 쉬우며 이로 인해 보안이 취약해질 수 있습니다. System.Uri 클래스는 이러한 서비스를 안전하게 제공합니다.</target>
        <note />
      </trans-unit>
      <trans-unit id="UriReturnValuesShouldNotBeStringsMessage">
        <source>Change the return type of method '{0}' from 'string' to 'System.Uri'</source>
        <target state="translated">메서드 '{0}'의 반환 형식을 'string'에서 'System.Uri'로 변경하세요.</target>
        <note />
      </trans-unit>
      <trans-unit id="UriPropertiesShouldNotBeStringsTitle">
        <source>URI-like properties should not be strings</source>
        <target state="translated">URI 같은 속성은 문자열이 아니어야 함</target>
        <note />
      </trans-unit>
      <trans-unit id="UriPropertiesShouldNotBeStringsDescription">
        <source>This rule assumes that the property represents a Uniform Resource Identifier (URI). A string representation of a URI is prone to parsing and encoding errors, and can lead to security vulnerabilities. The System.Uri class provides these services in a safe and secure manner.</source>
        <target state="translated">이 규칙은 속성이 URI(Uniform Resource Identifier)를 나타낸다고 가정합니다. URI의 문자열 표현은 오류를 구문 분석하거나 인코딩하기 쉬우며 이로 인해 보안이 취약해질 수 있습니다. System.Uri 클래스는 이러한 서비스를 안전하게 제공합니다.</target>
        <note />
      </trans-unit>
      <trans-unit id="UriPropertiesShouldNotBeStringsMessage">
        <source>Change the type of property '{0}' from 'string' to 'System.Uri'</source>
        <target state="translated">속성 '{0}'의 형식을 'string'에서 'System.Uri'로 변경하세요.</target>
        <note />
      </trans-unit>
      <trans-unit id="ImplementIDisposableCorrectlyTitle">
        <source>Implement IDisposable Correctly</source>
        <target state="translated">IDisposable 인터페이스를 올바르게 구현하세요.</target>
        <note />
      </trans-unit>
      <trans-unit id="ImplementIDisposableCorrectlyDescription">
        <source>All IDisposable types should implement the Dispose pattern correctly.</source>
        <target state="translated">모든 IDisposable 형식은 Dispose 패턴을 올바르게 구현해야 합니다.</target>
        <note />
      </trans-unit>
      <trans-unit id="ImplementIDisposableCorrectlyMessageIDisposableReimplementation">
        <source>Remove IDisposable from the list of interfaces implemented by '{0}' as it is already implemented by base type '{1}'</source>
        <target state="translated">기본 형식 '{1}'에서 이미 구현되었으므로 '{0}'에서 구현된 인터페이스의 목록에서 IDisposable을 제거하세요.</target>
        <note />
      </trans-unit>
      <trans-unit id="ImplementIDisposableCorrectlyMessageDisposeOverride">
        <source>Remove '{0}', override Dispose(bool disposing), and put the dispose logic in the code path where 'disposing' is true</source>
        <target state="translated">'{0}'을(를) 제거하고 Dispose(bool disposing)를 재정의한 후 삭제 논리를 'disposing'이 true인 코드 경로에 추가하세요.</target>
        <note />
      </trans-unit>
      <trans-unit id="ImplementIDisposableCorrectlyMessageDisposeSignature">
        <source>Ensure that '{0}' is declared as public and sealed</source>
        <target state="translated">'{0}'이(가) public 및 sealed로 선언되었는지 확인하세요.</target>
        <note />
      </trans-unit>
      <trans-unit id="ImplementIDisposableCorrectlyMessageRenameDispose">
        <source>Rename '{0}' to 'Dispose' and ensure that it is declared as public and sealed</source>
        <target state="translated">'{0}'의 이름을 'Dispose'로 바꾸고 public 및 sealed로 선언되었는지 확인하세요.</target>
        <note />
      </trans-unit>
      <trans-unit id="ImplementIDisposableCorrectlyMessageDisposeBoolSignature">
        <source>Ensure that '{0}' is declared as protected, virtual, and unsealed</source>
        <target state="translated">'{0}'이(가) protected, virtual 및 unsealed로 선언되었는지 확인하세요.</target>
        <note />
      </trans-unit>
      <trans-unit id="ImplementIDisposableCorrectlyMessageDisposeImplementation">
        <source>Modify '{0}' so that it calls Dispose(true), then calls GC.SuppressFinalize on the current object instance ('this' or 'Me' in Visual Basic), and then returns</source>
        <target state="translated">'{0}'을(를) 수정하여 Dispose(true)를 호출한 다음에 현재 개체 인스턴스(Visual Basic의 경우 'this' 또는 'Me')에서 GC.SuppressFinalize를 호출한 후 반환하도록 하세요.</target>
        <note />
      </trans-unit>
      <trans-unit id="ImplementIDisposableCorrectlyMessageFinalizeImplementation">
        <source>Modify '{0}' so that it calls Dispose(false) and then returns</source>
        <target state="translated">'{0}'을(를) 수정하여 Dispose(false)를 호출한 후 반환하도록 하세요.</target>
        <note />
      </trans-unit>
      <trans-unit id="ImplementIDisposableCorrectlyMessageProvideDisposeBool">
        <source>Provide an overridable implementation of Dispose(bool) on '{0}' or mark the type as sealed. A call to Dispose(false) should only clean up native resources. A call to Dispose(true) should clean up both managed and native resources.</source>
        <target state="translated">'{0}'에 Dispose(bool)의 재정의 가능한 구현을 제공하거나 형식을 sealed로 표시합니다. Dispose(false)에 대한 호출은 네이티브 리소스만 정리해야 하지만 Dispose(true)에 대한 호출은 관리되는 리소스와 네이티브 리소스 모두를 정리해야 합니다.</target>
        <note />
      </trans-unit>
      <trans-unit id="ExceptionsShouldBePublicTitle">
        <source>Exceptions should be public</source>
        <target state="translated">예외는 public이어야 합니다.</target>
        <note />
      </trans-unit>
      <trans-unit id="ExceptionsShouldBePublicDescription">
        <source>An internal exception is visible only inside its own internal scope. After the exception falls outside the internal scope, only the base exception can be used to catch the exception. If the internal exception is inherited from T:System.Exception, T:System.SystemException, or T:System.ApplicationException, the external code will not have sufficient information to know what to do with the exception.</source>
        <target state="translated">내부 예외는 내부 범위에서만 표시됩니다. 이 예외가 내부 범위를 벗어난 후 예외를 catch하려면 기본 예외만 사용할 수 있습니다. 내부 예외가 T:System.Exception, T:System.SystemException 또는 T:System.ApplicationException에서 상속되는 경우 외부 코드에는 예외를 사용하여 수행해야 하는 작업에 대한 충분한 정보가 제공되지 않습니다.</target>
        <note />
      </trans-unit>
      <trans-unit id="ExceptionsShouldBePublicMessage">
        <source>Exceptions should be public</source>
        <target state="translated">예외는 public이어야 합니다.</target>
        <note />
      </trans-unit>
      <trans-unit id="DoNotRaiseExceptionsInUnexpectedLocationsTitle">
        <source>Do not raise exceptions in unexpected locations</source>
        <target state="translated">예기치 않은 위치에서 예외를 발생시키지 마세요.</target>
        <note />
      </trans-unit>
      <trans-unit id="DoNotRaiseExceptionsInUnexpectedLocationsDescription">
        <source>A method that is not expected to throw exceptions throws an exception.</source>
        <target state="translated">예외를 throw할 수 없는 메서드가 예외를 throw합니다.</target>
        <note />
      </trans-unit>
      <trans-unit id="DoNotRaiseExceptionsInUnexpectedLocationsMessagePropertyGetter">
        <source>{0} creates an exception of type {1}, an exception type that should not be raised in a property. If this exception instance might be raised, use a different exception type, convert this property into a method, or change this property's logic so that it no longer raises an exception.</source>
        <target state="translated">{0}이(가) 속성에서 발생하지 않아야 하는 예외 형식인 {1} 형식의 예외를 만듭니다. 이 예외 인스턴스가 발생하는 경우 예외가 더 이상 발생하지 않도록 다른 예외 형식을 사용하고 이 속성을 메서드로 변환하거나 이 속성의 논리를 변경하세요.</target>
        <note />
      </trans-unit>
      <trans-unit id="DoNotRaiseExceptionsInUnexpectedLocationsMessageHasAllowedExceptions">
        <source>{0} creates an exception of type {1}, an exception type that should not be raised in this type of method. If this exception instance might be raised, either use a different exception type or change this method's logic so that it no longer raises an exception.</source>
        <target state="translated">{0}이(가) 이 메서드의 형식에서 발생하지 않아야 하는 예외 형식인 {1} 형식의 예외를 만듭니다. 이 예외 인스턴스가 발생하는 경우 더 이상 예외가 발생하지 않도록 다른 예외 형식을 사용하거나 이 메서드의 논리를 변경하세요.</target>
        <note />
      </trans-unit>
      <trans-unit id="DoNotRaiseExceptionsInUnexpectedLocationsMessageNoAllowedExceptions">
        <source>{0} creates an exception of type {1}. Exceptions should not be raised in this type of method. If this exception instance might be raised, change this method's logic so it no longer raises an exception.</source>
        <target state="translated">{0}이(가) {1} 형식의 예외를 만듭니다. 예외는 이 메서드의 형식에서 발생하지 않아야 합니다. 이 예외 인스턴스가 발생하는 경우 더 이상 예외가 발생하지 않도록 이 메서드의 논리를 변경하세요.</target>
        <note />
      </trans-unit>
      <trans-unit id="IdentifiersShouldNotContainUnderscoresTitle">
        <source>Identifiers should not contain underscores</source>
        <target state="translated">식별자에는 밑줄을 사용할 수 없습니다.</target>
        <note />
      </trans-unit>
      <trans-unit id="IdentifiersShouldNotContainUnderscoresDescription">
        <source>By convention, identifier names do not contain the underscore (_) character. This rule checks namespaces, types, members, and parameters.</source>
        <target state="translated">규칙에 따라 식별자 이름은 밑줄(_) 문자를 포함하지 않습니다. 이 규칙은 네임스페이스, 형식, 멤버 및 매개 변수를 검사합니다.</target>
        <note />
      </trans-unit>
      <trans-unit id="IdentifiersShouldNotContainUnderscoresMessageAssembly">
        <source>Remove the underscores from assembly name {0}</source>
        <target state="translated">어셈블리 이름 {0}에서 밑줄을 제거하세요.</target>
        <note />
      </trans-unit>
      <trans-unit id="IdentifiersShouldNotContainUnderscoresMessageNamespace">
        <source>Remove the underscores from namespace name '{0}'</source>
        <target state="translated">네임스페이스 이름 '{0}'에서 밑줄을 제거하세요.</target>
        <note />
      </trans-unit>
      <trans-unit id="IdentifiersShouldNotContainUnderscoresMessageType">
        <source>Remove the underscores from type name {0}</source>
        <target state="translated">형식 이름 {0}에서 밑줄을 제거하세요.</target>
        <note />
      </trans-unit>
      <trans-unit id="IdentifiersShouldNotContainUnderscoresMessageMember">
        <source>Remove the underscores from member name {0}</source>
        <target state="translated">멤버 이름 {0}에서 밑줄을 제거하세요.</target>
        <note />
      </trans-unit>
      <trans-unit id="IdentifiersShouldNotContainUnderscoresMessageTypeTypeParameter">
        <source>On type {0}, remove the underscores from generic type parameter name {1}</source>
        <target state="translated">{0} 형식의 제네릭 형식 매개 변수 이름 {1}에서 밑줄을 제거하세요.</target>
        <note />
      </trans-unit>
      <trans-unit id="IdentifiersShouldNotContainUnderscoresMessageMethodTypeParameter">
        <source>On method {0}, remove the underscores from generic type parameter name {1}</source>
        <target state="translated">{0} 메서드의 제네릭 형식 매개 변수 이름 {1}에서 밑줄을 제거하세요.</target>
        <note />
      </trans-unit>
      <trans-unit id="IdentifiersShouldNotContainUnderscoresMessageMemberParameter">
        <source>In member {0}, remove the underscores from parameter name {1}</source>
        <target state="translated">{0} 멤버의 매개 변수 이름 {1}에서 밑줄을 제거하세요.</target>
        <note />
      </trans-unit>
      <trans-unit id="IdentifiersShouldNotContainUnderscoresMessageDelegateParameter">
        <source>In delegate {0}, remove the underscores from parameter name {1}</source>
        <target state="translated">{0} 대리자의 매개 변수 이름 {1}에서 밑줄을 제거하세요.</target>
        <note />
      </trans-unit>
      <trans-unit id="IdentifiersShouldHaveCorrectSuffixTitle">
        <source>Identifiers should have correct suffix</source>
        <target state="translated">식별자에는 올바른 접미사를 사용해야 합니다.</target>
        <note />
      </trans-unit>
      <trans-unit id="IdentifiersShouldHaveCorrectSuffixDescription">
        <source>By convention, the names of types that extend certain base types or that implement certain interfaces, or types that are derived from these types, have a suffix that is associated with the base type or interface.</source>
        <target state="translated">규칙에 따라 특정 기본 형식을 확장하거나 특정 인터페이스를 구현하는 형식 또는 이러한 형식에서 파생된 형식의 이름은 기본 형식 또는 인터페이스와 연결된 접미사를 사용합니다.</target>
        <note />
      </trans-unit>
      <trans-unit id="IdentifiersShouldHaveCorrectSuffixMessageDefault">
        <source>Rename {0} to end in '{1}'</source>
        <target state="translated">{0}이(가) '{1}'(으)로 끝나도록 이름을 바꾸세요.</target>
        <note />
      </trans-unit>
      <trans-unit id="IdentifiersShouldHaveCorrectSuffixMessageSpecialCollection">
        <source>Rename {0} to end in either 'Collection' or '{1}'</source>
        <target state="translated">{0}이(가) 'Collection' 또는 '{1}'(으)로 끝나도록 이름을 바꾸세요.</target>
        <note />
      </trans-unit>
      <trans-unit id="IdentifiersShouldNotHaveIncorrectSuffixTitle">
        <source>Identifiers should not have incorrect suffix</source>
        <target state="translated">식별자에는 올바른 접미사를 사용해야 합니다.</target>
        <note />
      </trans-unit>
      <trans-unit id="IdentifiersShouldNotHaveIncorrectSuffixDescription">
        <source>By convention, only the names of types that extend certain base types or that implement certain interfaces, or types that are derived from these types, should end with specific reserved suffixes. Other type names should not use these reserved suffixes.</source>
        <target state="translated">규칙에 따라 특정 기본 형식을 확장하거나 특정 인터페이스를 구현하는 형식 또는 이러한 형식에서 파생된 형식의 이름의 끝에만 예약된 특정 접미사를 사용할 수 있습니다. 다른 형식 이름에는 이러한 예약된 접미사를 사용할 수 없습니다.</target>
        <note />
      </trans-unit>
      <trans-unit id="IdentifiersShouldNotHaveIncorrectSuffixMessageTypeNoAlternate">
        <source>Rename type name {0} so that it does not end in '{1}'</source>
        <target state="translated">'{1}'(으)로 끝나지 않도록 형식 이름 {0}을(를) 바꾸세요.</target>
        <note />
      </trans-unit>
      <trans-unit id="IdentifiersShouldNotHaveIncorrectSuffixMessageMemberNewerVersion">
        <source>Either replace the suffix '{0}' in member name {1} with the suggested numeric alternate '2' or provide a more meaningful suffix that distinguishes it from the member it replaces</source>
        <target state="translated">멤버 이름 {1}의 '{0}' 접미사를 제안된 대체 숫자 '2'로 바꾸거나 대체될 멤버와 구별되는 더 의미 있는 접미사를 제공하세요.</target>
        <note />
      </trans-unit>
      <trans-unit id="IdentifiersShouldNotHaveIncorrectSuffixMessageTypeNewerVersion">
        <source>Either replace the suffix '{0}' in type name {1} with the suggested numeric alternate '2' or provide a more meaningful suffix that distinguishes it from the type it replaces</source>
        <target state="translated">형식 이름 {1}의 '{0}' 접미사를 제안된 대체 숫자 '2'로 바꾸거나 대체될 형식과 구별되는 더 의미 있는 접미사를 제공하세요.</target>
        <note />
      </trans-unit>
      <trans-unit id="IdentifiersShouldNotHaveIncorrectSuffixMessageMemberWithAlternate">
        <source>Either replace the suffix '{0}' in member name '{1}' with the suggested alternate '{2}' or remove the suffix completely</source>
        <target state="translated">멤버 이름 '{1}'의 '{0}' 접미사를 제안된 대체 접미사 '{2}'(으)로 바꾸거나 접미사를 완전히 제거하세요.</target>
        <note />
      </trans-unit>
      <trans-unit id="IdentifiersShouldNotMatchKeywordsTitle">
        <source>Identifiers should not match keywords</source>
        <target state="translated">식별자는 키워드와 달라야 합니다.</target>
        <note />
      </trans-unit>
      <trans-unit id="IdentifiersShouldNotMatchKeywordsDescription">
        <source>A namespace name or a type name matches a reserved keyword in a programming language. Identifiers for namespaces and types should not match keywords that are defined by languages that target the common language runtime.</source>
        <target state="translated">프로그래밍 언어에서 네임스페이스 이름 또는 형식 이름이 예약된 키워드와 일치합니다. 네임스페이스와 형식에 대한 식별자는 공용 언어 런타임을 대상으로 하는 언어가 정의하는 키워드와 달라야 합니다.</target>
        <note />
      </trans-unit>
      <trans-unit id="IdentifiersShouldNotMatchKeywordsMessageMemberParameter">
        <source>In virtual/interface member {0}, rename parameter {1} so that it no longer conflicts with the reserved language keyword '{2}'. Using a reserved keyword as the name of a parameter on a virtual/interface member makes it harder for consumers in other languages to override/implement the member.</source>
        <target state="translated">가상/인터페이스 멤버 {0}에서 예약된 언어 키워드 '{2}'과(와) 더 이상 충돌하지 않도록 매개 변수 {1}의 이름을 바꾸세요. 가상/인터페이스 멤버에서 예약된 키워드를 매개 변수의 이름으로 사용하면 다른 언어 소비자가 해당 멤버를 재정의/구현하기 어렵습니다.</target>
        <note />
      </trans-unit>
      <trans-unit id="IdentifiersShouldNotMatchKeywordsMessageMember">
        <source>Rename virtual/interface member {0} so that it no longer conflicts with the reserved language keyword '{1}'. Using a reserved keyword as the name of a virtual/interface member makes it harder for consumers in other languages to override/implement the member.</source>
        <target state="translated">예약된 언어 키워드 '{1}'과(와) 더 이상 충돌하지 않도록 가상/인터페이스 멤버 {0}의 이름을 바꾸세요. 예약된 키워드를 가상/인터페이스 멤버의 이름으로 사용하면 다른 언어 소비자가 해당 멤버를 재정의/구현하기 어렵습니다.</target>
        <note />
      </trans-unit>
      <trans-unit id="IdentifiersShouldNotMatchKeywordsMessageType">
        <source>Rename type {0} so that it no longer conflicts with the reserved language keyword '{1}'. Using a reserved keyword as the name of a type makes it harder for consumers in other languages to use the type.</source>
        <target state="translated">예약된 언어 키워드 '{1}'과(와) 더 이상 충돌하지 않도록 형식{0}의 이름을 바꾸세요. 예약된 키워드를 형식의 이름으로 사용하면 다른 언어 소비자가 형식을 사용하기 어렵습니다.</target>
        <note />
      </trans-unit>
      <trans-unit id="IdentifiersShouldNotMatchKeywordsMessageNamespace">
        <source>Rename namespace {0} so that it no longer conflicts with the reserved language keyword '{1}'. Using a reserved keyword as the name of a namespace makes it harder for consumers in other languages to use the namespace.</source>
        <target state="translated">예약된 언어 키워드 '{1}'과(와) 더 이상 충돌하지 않으려면 네임스페이스 {0}의 이름을 바꾸세요. 예약된 키워드를 네임스페이스의 이름으로 사용하면 다른 언어 소비자가 네임스페이스를 사용하기 어렵습니다.</target>
        <note />
      </trans-unit>
      <trans-unit id="PropertyNamesShouldNotMatchGetMethodsTitle">
        <source>Property names should not match get methods</source>
        <target state="translated">속성 이름은 get 메서드와 달라야 합니다.</target>
        <note />
      </trans-unit>
      <trans-unit id="PropertyNamesShouldNotMatchGetMethodsDescription">
        <source>The name of a public or protected member starts with ""Get"" and otherwise matches the name of a public or protected property. ""Get"" methods and properties should have names that clearly distinguish their function.</source>
        <target state="translated">Public 또는 protected 멤버의 이름이 ""Get""으로 시작하고 나머지 부분이 public 또는 protected 속성의 이름과 일치합니다. ""Get"" 메서드 및 속성은 기능과 완전히 다른 이름을 사용해야 합니다.</target>
        <note />
      </trans-unit>
      <trans-unit id="PropertyNamesShouldNotMatchGetMethodsMessage">
        <source>The property name '{0}' is confusing given the existence of method '{1}'. Rename or remove one of these members.</source>
        <target state="translated">'{1}' 메서드가 있으므로 속성 이름 '{0}'이(가) 혼동됩니다. 이 멤버 중 하나의 이름을 바꾸거나 멤버를 제거하세요.</target>
        <note />
      </trans-unit>
      <trans-unit id="TypeNamesShouldNotMatchNamespacesTitle">
        <source>Type names should not match namespaces</source>
        <target state="translated">형식 이름은 네임스페이스와 달라야 합니다.</target>
        <note />
      </trans-unit>
      <trans-unit id="TypeNamesShouldNotMatchNamespacesDescription">
        <source>Type names should not match the names of namespaces that are defined in the .NET Framework class library. Violating this rule can reduce the usability of the library.</source>
        <target state="translated">형식 이름은 .NET Framework 클래스 라이브러리에서 정의된 네임스페이스의 이름과 달라야 합니다. 이 규칙을 위반하면 라이브러리의 유용성이 감소할 수 있습니다.</target>
        <note />
      </trans-unit>
      <trans-unit id="TypeNamesShouldNotMatchNamespacesMessageDefault">
        <source>The type name {0} conflicts in whole or in part with the namespace name '{1}'. Change either name to eliminate the conflict.</source>
        <target state="translated">형식 이름 {0}이(가) 네임스페이스 이름 '{1}'과(와) 전부 또는 부분적으로 충돌합니다. 충돌이 발생하지 않도록 둘 중 하나의 이름을 변경하세요.</target>
        <note />
      </trans-unit>
      <trans-unit id="TypeNamesShouldNotMatchNamespacesMessageSystem">
        <source>The type name {0} conflicts in whole or in part with the namespace name '{1}' defined in the .NET Framework. Rename the type to eliminate the conflict.</source>
        <target state="translated">형식 이름 {0}이(가) .NET Framework에서 정의된 네임스페이스 이름 '{1}'과(와) 전부 또는 부분적으로 충돌합니다. 충돌이 발생하지 않도록 형식의 이름을 바꾸세요.</target>
        <note />
      </trans-unit>
      <trans-unit id="ParameterNamesShouldMatchBaseDeclarationTitle">
        <source>Parameter names should match base declaration</source>
        <target state="translated">매개 변수 이름은 기본 선언과 일치해야 합니다.</target>
        <note />
      </trans-unit>
      <trans-unit id="ParameterNamesShouldMatchBaseDeclarationDescription">
        <source>Consistent naming of parameters in an override hierarchy increases the usability of the method overrides. A parameter name in a derived method that differs from the name in the base declaration can cause confusion about whether the method is an override of the base method or a new overload of the method.</source>
        <target state="translated">재정의 계층 구조에서 일관성 있는 매개 변수의 명명 규칙을 사용하면 메서드 재정의의 유용성이 증가합니다. 기본 선언의 이름과 다른 파생된 메서드의 매개 변수 이름으로 인해 이 메서드가 기본 메서드의 재정의인지 메서드의 새 오버로드인지 혼동이 발생할 수 있습니다.</target>
        <note />
      </trans-unit>
      <trans-unit id="ParameterNamesShouldMatchBaseDeclarationMessage">
        <source>In member {0}, change parameter name {1} to {2} in order to match the identifier as it has been declared in {3}</source>
        <target state="translated">{3}에 선언된 식별자와 일치하도록 {0} 멤버의 매개 변수 이름 {1}을(를) {2}(으)로 변경하세요.</target>
        <note />
      </trans-unit>
      <trans-unit id="OverrideEqualsAndOperatorEqualsOnValueTypesTitle">
        <source>Override equals and operator equals on value types</source>
        <target state="translated">값 형식에서 Equals 또는 같음 연산자를 재정의하세요.</target>
        <note />
      </trans-unit>
      <trans-unit id="OverrideEqualsAndOperatorEqualsOnValueTypesDescription">
        <source>For value types, the inherited implementation of Equals uses the Reflection library and compares the contents of all fields. Reflection is computationally expensive, and comparing every field for equality might be unnecessary. If you expect users to compare or sort instances, or to use instances as hash table keys, your value type should implement Equals.</source>
        <target state="translated">값 형식의 경우 Equals의 상속된 구현에서 리플렉션 라이브러리를 사용하고 모든 필드의 콘텐츠를 비교합니다. 리플렉션은 계산을 많이 해야 하는 작업이며 모든 필드가 같은지 비교할 필요가 없습니다. 사용자가 인스턴스를 비교 또는 정리하거나 해시 테이블 키로 인스턴스를 사용할 것으로 예상하는 경우 값 형식이 Equals를 구현해야 합니다.</target>
        <note />
      </trans-unit>
      <trans-unit id="OverrideEqualsAndOperatorEqualsOnValueTypesMessageEquals">
        <source>{0} should override Equals</source>
        <target state="translated">{0}은(는) Equals를 재정의해야 합니다.</target>
        <note />
      </trans-unit>
      <trans-unit id="OverrideEqualsAndOperatorEqualsOnValueTypesMessageOpEquality">
        <source>{0} should override the equality (==) and inequality (!=) operators</source>
        <target state="translated">{0}은(는) 같음(==) 및 같지 않음(!=) 연산자를 재정의해야 합니다.</target>
        <note />
      </trans-unit>
      <trans-unit id="PropertiesShouldNotReturnArraysTitle">
        <source>Properties should not return arrays</source>
        <target state="translated">속성은 배열을 반환하지 않아야 합니다.</target>
        <note />
      </trans-unit>
      <trans-unit id="PropertiesShouldNotReturnArraysDescription">
        <source>Arrays that are returned by properties are not write-protected, even when the property is read-only. To keep the array tamper-proof, the property must return a copy of the array. Typically, users will not understand the adverse performance implications of calling such a property.</source>
        <target state="translated">속성이 반환하는 배열은 이 속성이 읽기 전용인 경우에도 쓰기가 금지되지 않습니다. 배열이 변조되는 것을 방지하려면 속성이 배열의 복사본을 반환해야 합니다. 일반적으로 사용자는 이러한 속성의 호출로 인해 발생하는 성능 저하를 이해하지 못합니다.</target>
        <note />
      </trans-unit>
      <trans-unit id="PropertiesShouldNotReturnArraysMessage">
        <source>Properties should not return arrays</source>
        <target state="translated">속성은 배열을 반환하지 않아야 합니다.</target>
        <note />
      </trans-unit>
      <trans-unit id="OverrideGetHashCodeOnOverridingEqualsTitle">
        <source>Override GetHashCode on overriding Equals</source>
        <target state="translated">Equals를 재정의할 때 GetHashCode를 재정의하세요.</target>
        <note />
      </trans-unit>
      <trans-unit id="OverrideGetHashCodeOnOverridingEqualsDescription">
        <source>GetHashCode returns a value, based on the current instance, that is suited for hashing algorithms and data structures such as a hash table. Two objects that are the same type and are equal must return the same hash code.</source>
        <target state="translated">GetHashCode는 현재 인스턴스를 기반으로 값을 반환하며 이 값은 해시 알고리즘과 해시 테이블과 같은 데이터 구조에 적합합니다. 형식이 같은 동일한 개체 2개는 동일한 해시 코드를 반환해야 합니다.</target>
        <note />
      </trans-unit>
      <trans-unit id="OverrideGetHashCodeOnOverridingEqualsMessage">
        <source>Override GetHashCode on overriding Equals</source>
        <target state="translated">Equals를 재정의할 때 GetHashCode를 재정의하세요.</target>
        <note />
      </trans-unit>
      <trans-unit id="OverrideEqualsOnOverloadingOperatorEqualsTitle">
        <source>Override Equals on overloading operator equals</source>
        <target state="translated">같음 연산자를 오버로드할 때 Equals를 재정의하세요.</target>
        <note />
      </trans-unit>
      <trans-unit id="OverrideEqualsOnOverloadingOperatorEqualsDescription">
        <source>A public type implements the equality operator but does not override Object.Equals.</source>
        <target state="translated">public 형식이 같음 연산자를 구현하지만 Object.Equals를 재정의하지 않습니다.</target>
        <note />
      </trans-unit>
      <trans-unit id="OverrideEqualsOnOverloadingOperatorEqualsMessage">
        <source>Override Equals on overloading operator equals</source>
        <target state="translated">같음 연산자를 오버로드할 때 Equals를 재정의하세요.</target>
        <note />
      </trans-unit>
      <trans-unit id="Since_0_redefines_operator_1_it_should_also_redefine_operator_2">
        <source>Since '{0}' redefines operator '{1}', it should also redefine operator '{2}'</source>
        <target state="translated">'{0}'이(가) '{1}' 연산자를 다시 정의하므로 '{2}' 연산자도 다시 정의해야 합니다.</target>
        <note />
      </trans-unit>
      <trans-unit id="Generate_missing_operators">
        <source>Generate missing operators</source>
        <target state="translated">누락된 연산자를 생성하세요.</target>
        <note />
      </trans-unit>
      <trans-unit id="OverrideEqualsOnOverloadingOperatorEqualsCodeActionTitle">
        <source>Override object.Equals</source>
        <target state="translated">object.Equals를 재정의하세요.</target>
        <note />
      </trans-unit>
      <trans-unit id="OverrideEqualsOnImplementingIEquatableCodeActionTitle">
        <source>Override object.Equals</source>
        <target state="translated">object.Equals를 재정의하세요.</target>
        <note />
      </trans-unit>
      <trans-unit id="OverrideGetHashCodeOnOverridingEqualsCodeActionTitle">
        <source>Override object.GetHashCode</source>
        <target state="translated">object.GetHashCode를 재정의하세요.</target>
        <note />
      </trans-unit>
      <trans-unit id="MakeExceptionPublic">
        <source>Make exception public</source>
        <target state="translated">예외를 public으로 설정하세요.</target>
        <note />
      </trans-unit>
      <trans-unit id="InterfaceMethodsShouldBeCallableByChildTypesFix1">
        <source>Make '{0}' protected.</source>
        <target state="translated">'{0}'을(를) protected로 설정하세요.</target>
        <note />
      </trans-unit>
      <trans-unit id="InterfaceMethodsShouldBeCallableByChildTypesFix2">
        <source>Change '{0}' to a public interface implementation.</source>
        <target state="translated">'{0}'을(를) 공용 인터페이스 구현으로 변경하세요.</target>
        <note />
      </trans-unit>
      <trans-unit id="InterfaceMethodsShouldBeCallableByChildTypesFix3">
        <source>Make the containing type '{0}' sealed.</source>
        <target state="translated">포함하는 형식 '{0}'을(를) sealed로 설정하세요.</target>
        <note />
      </trans-unit>
      <trans-unit id="StaticHolderTypeIsNotStatic">
        <source>Type '{0}' is a static holder type but is neither static nor NotInheritable</source>
        <target state="translated">'{0}' 형식은 정적 소유자 형식이지만 Static 또는 NotInheritable이 아닙니다.</target>
        <note />
      </trans-unit>
      <trans-unit id="StaticHolderTypesShouldBeStaticOrNotInheritable">
        <source>Static holder types should be Static or NotInheritable</source>
        <target state="translated">정적 소유자 형식은 Static 또는 NotInheritable이어야 합니다.</target>
        <note />
      </trans-unit>
      <trans-unit id="MakeClassStatic">
        <source>Make Class Static</source>
        <target state="translated">클래스를 Static으로 설정</target>
        <note />
      </trans-unit>
      <trans-unit id="OverrideObjectEqualsMessage">
        <source>Type {0} should override Equals because it implements IEquatable&lt;T&gt;</source>
        <target state="translated">{0} 형식은 IEquatable&lt;T&gt;를 구현하므로 Equals를 재정의해야 합니다.</target>
        <note />
      </trans-unit>
      <trans-unit id="OverrideObjectEqualsTitle">
        <source>Override Object.Equals(object) when implementing IEquatable&lt;T&gt;</source>
        <target state="translated">IEquatable&lt;T&gt;를 구현할 때 Object.Equals(개체)를 재정의합니다.</target>
        <note />
      </trans-unit>
      <trans-unit id="UseIntegralOrStringArgumentForIndexersDescription">
        <source>Indexers, that is, indexed properties, should use integer or string types for the index. These types are typically used for indexing data structures and increase the usability of the library. Use of the Object type should be restricted to those cases where the specific integer or string type cannot be specified at design time. If the design requires other types for the index, reconsider whether the type represents a logical data store. If it does not represent a logical data store, use a method.</source>
        <target state="translated">인덱싱된 속성인 인덱서는 인덱스에 정수 또는 문자열 형식을 사용해야 합니다. 이러한 형식은 일반적으로 인덱싱 데이터 구조에 사용되며 라이브러리의 유용성을 향상시킵니다. 디자인 타임에 특정 정수 또는 문자열 형식이 지정될 수 없는 경우 개체 형식 사용이 제한되어야 합니다. 디자인에 다른 인덱스 형식이 필요한 경우 형식이 논리 데이터 저장소를 나타내는지 확인하세요. 논리 데이터 저장소를 나타내지 않는 경우 메서드를 사용하세요.</target>
        <note />
      </trans-unit>
      <trans-unit id="UseIntegralOrStringArgumentForIndexersMessage">
        <source>Use Integral Or String Argument For Indexers</source>
        <target state="translated">인덱서에 정수 또는 문자열 인수를 사용하세요.</target>
        <note />
      </trans-unit>
      <trans-unit id="UseIntegralOrStringArgumentForIndexersTitle">
        <source>Use Integral Or String Argument For Indexers</source>
        <target state="translated">인덱서에 정수 또는 문자열 인수를 사용하세요.</target>
        <note />
      </trans-unit>
      <trans-unit id="DoNotDirectlyAwaitATaskDescription">
        <source>When an asynchronous method awaits a Task directly, continuation occurs in the same thread that created the task. Consider calling Task.ConfigureAwait(Boolean) to signal your intention for continuation. Call ConfigureAwait(false) on the task to schedule continuations to the thread pool, thereby avoiding a deadlock on the UI thread. Passing false is a good option for app-independent libraries. Calling ConfigureAwait(true) on the task has the same behavior as not explicitly calling ConfigureAwait. By explicitly calling this method, you're letting readers know you intentionally want to perform the continuation on the original synchronization context.</source>
        <target state="translated">비동기 메서드가 작업을 바로 대기하는 경우 작업을 만든 스레드와 같은 스레드에서 연속이 발생합니다. 연속에 대한 의도를 알리려면 Task.ConfigureAwait(Boolean) 호출을 고려합니다. 작업에 대해 ConfigureAwait(false)를 호출하여 스레드 풀에 대한 연속을 예약함으로써 UI 스레드에서의 교착 상태를 방지합니다. 앱과 관계없는 라이브러리의 경우 false를 전달하는 것이 좋은 옵션이 됩니다. 작업에 대해 ConfigureAwait(true)를 호출하는 것은 명시적으로 ConfigureAwait를 호출하지 않는 것과 동작이 같습니다. 이 메서드를 명시적으로 호출하여 판독기에 원래 동기화 컨텍스트에서 의도적으로 연속을 수행하려는 것임을 알립니다.</target>
        <note />
      </trans-unit>
      <trans-unit id="DoNotDirectlyAwaitATaskMessage">
        <source>Consider calling ConfigureAwait on the awaited task</source>
        <target state="translated">대기된 작업에 대해 ConfigureAwait 호출을 고려하세요.</target>
        <note />
      </trans-unit>
      <trans-unit id="DoNotDirectlyAwaitATaskTitle">
        <source>Consider calling ConfigureAwait on the awaited task</source>
        <target state="translated">대기된 작업에 대해 ConfigureAwait 호출 고려</target>
        <note />
      </trans-unit>
      <trans-unit id="AppendConfigureAwaitFalse">
        <source>Append .ConfigureAwait(false)</source>
        <target state="translated">.ConfigureAwait(false)를 추가하세요.</target>
        <note />
      </trans-unit>
      <trans-unit id="ImplementIEquatableWhenOverridingObjectEqualsDescription">
        <source>When a type T overrides Object.Equals(object), the implementation must cast the object argument to the correct type T before performing the comparison. If the type implements IEquatable&lt;T&gt;, and therefore offers the method T.Equals(T), and if the argument is known at compile time to be of type T, then the compiler can call IEquatable&lt;T&gt;.Equals(T) instead of Object.Equals(object), and no cast is necessary, improving performance.</source>
        <target state="translated">형식 T가 Object.Equals(object)를 재정의하면 해당 구현은 비교를 수행하기 전에 개체 인수를 올바른 형식 T로 캐스트해야 합니다. 해당 형식이 IEquatable&lt;T&gt;를 구현하므로 T.Equals(T) 메서드를 제공하는 경우 및 인수가 컴파일 시간에 형식 T로 알려지는 경우 컴파일러는 Object.Equals(object) 대신 IEquatable&lt;T&gt;.Equals(T)를 호출할 수 있고, 캐스트가 필요하지 않으므로 성능이 향상됩니다.</target>
        <note />
      </trans-unit>
      <trans-unit id="OverrideObjectEqualsDescription">
        <source>When a type T implements the interface IEquatable&lt;T&gt;, it suggests to a user who sees a call to the Equals method in source code that an instance of the type can be equated with an instance of any other type. The user might be confused if their attempt to equate the type with an instance of another type fails to compile. This violates the "principle of least surprise".</source>
        <target state="translated">형식 T가 인터페이스 IEquatable&lt;T&gt;를 구현하면 소스 코드에서 Equals 메서드에 대한 호출을 확인하는 사용자에게 이 형식의 인스턴스가 다른 형식의 인스턴스와 같을 수 있음을 알려줍니다. 사용자는 이 형식과 다른 형식의 인스턴스를 동일하게 만드는 시도가 컴파일에 실패하는 경우 혼란을 겪을 수 있습니다. 이 경우는 "최소 놀람의 원칙"을 위반합니다.</target>
        <note />
      </trans-unit>
      <trans-unit id="RenameToTitle">
        <source>Rename to '{0}'</source>
        <target state="translated">'{0}'(으)로 이름을 바꾸세요.</target>
        <note />
      </trans-unit>
      <trans-unit id="DoNotHideBaseClassMethodsDescription">
        <source>A method in a base type is hidden by an identically named method in a derived type when the parameter signature of the derived method differs only by types that are more weakly derived than the corresponding types in the parameter signature of the base method.</source>
        <target state="translated">파생 메서드의 매개 변수 시그니처가 기본 메서드의 매개 변수 시그니처에서 해당 형식보다 더 약하게 파생된 형식과만 다른 경우 기본 형식의 메서드는 파생 형식의 이름이 동일한 메서드에 의해 숨겨집니다.</target>
        <note />
      </trans-unit>
      <trans-unit id="DoNotHideBaseClassMethodsMessage">
        <source>Change or remove '{0}' because it hides a more specific base class method: '{1}'</source>
        <target state="translated">더 구체적인 기본 클래스 메서드인 '{1}'이(가) 숨겨지므로 '{0}'을(를) 변경하거나 제거하세요.</target>
        <note />
      </trans-unit>
      <trans-unit id="DoNotHideBaseClassMethodsTitle">
        <source>Do not hide base class methods</source>
        <target state="translated">기본 클래스 메서드를 숨기지 마세요.</target>
        <note />
      </trans-unit>
      <trans-unit id="UseGenericEventHandlerInstancesForDelegateMessage">
        <source>Remove '{0}' and replace its usage with a generic EventHandler, for example EventHandler&lt;T&gt;, where T is a valid EventArgs</source>
        <target state="translated">'{0}'을(를) 제거하고 대신 제네릭 EventHandler(예: EventHandler&lt;T&gt;)를 사용합니다. 여기에서 T는 유효한 EventArgs입니다.</target>
        <note />
      </trans-unit>
      <trans-unit id="UseGenericEventHandlerInstancesForDelegateDescription">
        <source>A type contains a delegate that returns void, whose signature contains two parameters (the first an object and the second a type that is assignable to EventArgs), and the containing assembly targets Microsoft .NET Framework?2.0.</source>
        <target state="translated">형식이 void를 반환하는 대리자를 포함하며 이 형식의 시그니처는 매개 변수 2개(개체 및 EventArgs에 할당할 수 있는 형식) 및 포함하는 어셈블리 대상 Microsoft .NET Framework 2.0을 포함합니다.</target>
        <note />
      </trans-unit>
      <trans-unit id="UseGenericEventHandlerInstancesForEventMessage">
        <source>Change the event '{0}' to replace the type '{1}' with a generic EventHandler, for example EventHandler&lt;T&gt;, where T is a valid EventArgs</source>
        <target state="translated">'{0}' 이벤트를 변경하여 '{1}' 형식을 제네릭 EventHandler(예: EventHandler&lt;T&gt;)로 바꿉니다. 여기에서 T는 유효한 EventArgs입니다.</target>
        <note />
      </trans-unit>
      <trans-unit id="UseGenericEventHandlerInstancesForEventDescription">
        <source>A delegate that handles a public or protected event does not have the correct signature, return type, or parameter names.</source>
        <target state="translated">public 또는 protected 이벤트를 처리하는 대리자에 올바른 시그니처, 반환 형식 또는 매개 변수 이름이 없습니다.</target>
        <note />
      </trans-unit>
      <trans-unit id="UseGenericEventHandlerInstancesForEvent2Message">
        <source>Change the event '{0}' to use a generic EventHandler by defining the event type explicitly, for e.g. Event MyEvent As EventHandler(Of MyEventArgs).</source>
        <target state="translated">Event MyEvent As EventHandler(Of MyEventArgs)와 같이 이벤트 형식을 명시적으로 정의하여 제네릭 EventHandler를 사용하도록 이벤트 '{0}'을(를) 변경하세요.</target>
        <note />
      </trans-unit>
      <trans-unit id="UseGenericEventHandlerInstancesForEvent2Description">
        <source>A type contains an event that declares an EventHandler delegate that returns void, whose signature contains two parameters (the first an object and the second a type that is assignable to EventArgs), and the containing assembly targets Microsoft .NET Framework?2.0.</source>
        <target state="translated">형식이 void를 반환하는 EventHandler 대리자를 선언하는 이벤트를 포함하며 이 형식의 시그니처는 매개 변수 2개(개체 및 EventArgs에 할당할 수 있는 형식) 및 포함하는 어셈블리 대상 Microsoft .NET Framework 2.0을 포함합니다.</target>
        <note />
      </trans-unit>
      <trans-unit id="OverrideMethodsOnComparableTypesMessageBoth">
        <source>{0} should define operator(s) '{1}' and Equals since it implements IComparable</source>
        <target state="translated">{0}은(는) IComparable을 구현하므로 '{1}' 및 같음 연산자를 정의해야 합니다.</target>
        <note>1 is a comma-separated list</note>
      </trans-unit>
      <trans-unit id="AvoidUsingCrefTagsWithAPrefixTitle">
        <source>Avoid using cref tags with a prefix</source>
        <target state="translated">접두사와 cref 태그를 동시에 사용하지 마세요.</target>
        <note />
      </trans-unit>
      <trans-unit id="AvoidUsingCrefTagsWithAPrefixDescription">
        <source>Use of cref tags with prefixes should be avoided, since it prevents the compiler from verifying references and the IDE from updating references during refactorings. It is permissible to suppress this error at a single documentation site if the cref must use a prefix because the type being mentioned is not findable by the compiler. For example, if a cref is mentioning a special attribute in the full framework but you're in a file that compiles against the portable framework, or if you want to reference a type at higher layer of Roslyn, you should suppress the error. You should not suppress the error just because you want to take a shortcut and avoid using the full syntax.</source>
        <target state="translated">컴파일러에서 참조를 확인할 수 없으며 IDE에서 리팩터링하는 동안 참조를 업데이트할 수 없으므로 cref 태그와 접두사를 함께 사용하지 않아야 합니다. 언급된 형식을 컴파일러에서 찾을 수 없어 cref 태그와 접두사를 함께 사용해야 하는 경우 단일 문서 사이트에서 이 오류를 표시하지 않을 수 있습니다. 예를 들어 cref가 전체 프레임워크에서 특수한 특성을 언급하고 있지만, 사용자가 이식 가능한 프레임워크에 대해 컴파일하는 파일을 사용 중이거나 Roslyn의 상위 레이어에서 형식을 참조하려는 경우 이 오류를 무시해야 합니다. 작업을 빠르고 쉽게 완료하기 위해 전체 구문을 사용하지 않으려는 의도로 이 오류를 무시할 수는 없습니다.</target>
        <note />
      </trans-unit>
      <trans-unit id="AvoidUsingCrefTagsWithAPrefixMessage">
        <source>Avoid using cref tags with a prefix</source>
        <target state="translated">접두사와 cref 태그를 동시에 사용하지 마세요.</target>
        <note />
      </trans-unit>
      <trans-unit id="AvoidDeadConditionalCodeAlwaysTruFalseOrNullMessage">
        <source>'{0}' is always '{1}'. Remove or refactor the condition(s) to avoid dead code.</source>
        <target state="translated">'{0}'은(는) 항상 '{1}'입니다. 데드 코드를 방지하려면 조건을 제거하거나 리팩터링합니다.</target>
        <note />
      </trans-unit>
      <trans-unit id="AvoidDeadConditionalCodeNeverNullMessage">
        <source>'{0}' is never '{1}'. Remove or refactor the condition(s) to avoid dead code.</source>
        <target state="translated">'{0}'은(는) '{1}'이(가) 아닙니다. 데드 코드를 방지하려면 조건을 제거하거나 리팩터링합니다.</target>
        <note />
      </trans-unit>
      <trans-unit id="AvoidDeadConditionalCodeTitle">
        <source>Avoid dead conditional code</source>
        <target state="translated">데드 조건부 코드 방지</target>
        <note />
      </trans-unit>
      <trans-unit id="AvoidExcessiveClassCouplingDescription">
        <source>This rule measures class coupling by counting the number of unique type references that a symbol contains. Symbols that have a high degree of class coupling can be difficult to maintain. It is a good practice to have types and methods that exhibit low coupling and high cohesion. To fix this violation, try to redesign the code to reduce the number of types to which it is coupled.</source>
        <target state="translated">이 규칙은 기호에 포함된 고유한 unique type references that a symbol contains. Symbols that have a high degree of class coupling can be difficult to maintain. It is a good practice to have types and methods that exhibit low coupling and high cohesion. To fix this violation, try to redesign the code to reduce the number of types to which it is coupled.</target>
        <note />
      </trans-unit>
      <trans-unit id="AvoidExcessiveClassCouplingMessage">
        <source>'{0}' is coupled with '{1}' different types from '{2}' different namespaces. Rewrite or refactor the code to decrease its class coupling below '{3}'.</source>
        <target state="translated">'{0}'이(가) '{2}'개의 다른 네임스페이스에 있는 '{1}'개의 다른 형식과 결합되어 있습니다. 코드를 다시 작성하거나 리팩터링하여 클래스 결합 수준을 '{3}' 이하로 낮추세요.</target>
        <note />
      </trans-unit>
      <trans-unit id="AvoidExcessiveClassCouplingTitle">
        <source>Avoid excessive class coupling</source>
        <target state="translated">클래스를 지나치게 많이 결합하지 마십시오.</target>
        <note />
      </trans-unit>
      <trans-unit id="AvoidExcessiveComplexityDescription">
        <source>Cyclomatic complexity measures the number of linearly independent paths through the method, which is determined by the number and complexity of conditional branches. A low cyclomatic complexity generally indicates a method that is easy to understand, test, and maintain. The cyclomatic complexity is calculated from a control flow graph of the method and is given as follows: `cyclomatic complexity = the number of edges - the number of nodes + 1`, where a node represents a logic branch point and an edge represents a line between nodes.</source>
        <target state="translated">순환 복잡성은 조건부 분기의 개수 및 복잡성에 따라 결정되는 메서드를 통해 선형 독립 경로 수를 측정합니다. 낮은 순환 복잡성은 일반적으로 이해, 테스트 및 유지 관리하기 쉬운 메서드를 나타냅니다. 순환 종속성은 메서드의 제어 흐름 그래프에서 계산되고 다음과 같이 지정됩니다. '순환 복잡성 = 에지 수 - 노드 수 + 1'. 여기서 노드는 논리 분기 지점을 나타내고 에지는 노드 사이 줄을 나타냅니다.</target>
        <note />
      </trans-unit>
      <trans-unit id="AvoidExcessiveComplexityMessage">
        <source>'{0}' has a cyclomatic complexity of '{1}'. Rewrite or refactor the code to decrease its complexity below '{2}'.</source>
        <target state="translated">'{0}'의 순환 복잡성이 '{1}'입니다. 코드를 다시 작성하거나 리펙터링하여 복잡성을 '{2}' 이하로 줄이세요.</target>
        <note />
      </trans-unit>
      <trans-unit id="AvoidExcessiveComplexityTitle">
        <source>Avoid excessive complexity</source>
        <target state="translated">지나치게 복잡하게 만들지 마십시오.</target>
        <note />
      </trans-unit>
      <trans-unit id="AvoidExcessiveInheritanceDescription">
        <source>Deeply nested type hierarchies can be difficult to follow, understand, and maintain. This rule limits analysis to hierarchies in the same module. To fix a violation of this rule, derive the type from a base type that is less deep in the inheritance hierarchy or eliminate some of the intermediate base types.</source>
        <target state="translated">계층 구조가 많이 중첩된 형식은 추적, 이해 및 유지 관리하기 어려울 수 있습니다. 이 규칙은 분석을 같은 모듈 내의 계층 구조로 제한합니다. 이 규칙의 위반을 해결하려면 상속 계층 구조에서 수준이 낮은 기본 형식에서 형식을 파생하거나 중간 기본 형식 중 일부를 제거하세요.</target>
        <note />
      </trans-unit>
      <trans-unit id="AvoidExcessiveInheritanceMessage">
        <source>'{0}' has an object hierarchy '{1}' levels deep within the defining module. If possible, eliminate base classes within the hierarchy to decrease its hierarchy level below '{2}': '{3}'.</source>
        <target state="translated">정의 모듈 내에서 '{0}'의 개체 계층 구조가 '{1}' 수준 깊습니다. 가능한 경우 계층 구조 내에서 기본 클래스를 제거하여 해당 계층 구조 수준을 '{2}' 아래('{3}')로 낮추세요.</target>
        <note />
      </trans-unit>
      <trans-unit id="AvoidExcessiveInheritanceTitle">
        <source>Avoid excessive inheritance</source>
        <target state="translated">상속성을 너무 많이 사용하지 마십시오.</target>
        <note />
      </trans-unit>
      <trans-unit id="AvoidUnmantainableCodeDescription">
        <source>The maintainability index is calculated by using the following metrics: lines of code, program volume, and cyclomatic complexity. Program volume is a measure of the difficulty of understanding of a symbol that is based on the number of operators and operands in the code. Cyclomatic complexity is a measure of the structural complexity of the type or method. A low maintainability index indicates that code is probably difficult to maintain and would be a good candidate to redesign.</source>
        <target state="translated">유지 관리 인덱스는 코드, 프로그램 볼륨 및 순환 복잡성 줄과 같은 메트릭을 사용하여 계산됩니다. 프로그램 볼륨은 코드에 있는 연산자 및 피연산자 개수에 따른 기호 이해도의 측정값입니다. 순환 복잡성은 형식이나 메서드에 대한 구조적 복잡성의 측정값입니다. 낮은 유지 관리 인덱스는 코드를 유지 관리하기 어려울 수 있어 다시 설계하기 좋은 후보임을 나타냅니다.</target>
        <note />
      </trans-unit>
      <trans-unit id="AvoidUnmantainableCodeMessage">
        <source>'{0}' has a maintainability index of '{1}'. Rewrite or refactor the code to increase its maintainability index (MI) above '{2}'.</source>
        <target state="translated">'{0}'의 유지 관리 인덱스가 '{1}'입니다. 코드를 다시 작성하거나 리펙터링하여 MI(유지 관리 인덱스)를 '{2}' 이상으로 늘리세요.</target>
        <note />
      </trans-unit>
      <trans-unit id="AvoidUnmantainableCodeTitle">
        <source>Avoid unmaintainable code</source>
        <target state="translated">유지 관리할 수 없는 코드는 사용하지 마십시오.</target>
        <note />
      </trans-unit>
      <trans-unit id="InvalidEntryInCodeMetricsConfigFileDescription">
        <source>Invalid entry in code metrics rule specification file.</source>
        <target state="translated">코드 메트릭 규칙 사양 파일의 항목이 잘못되었습니다.</target>
        <note />
      </trans-unit>
      <trans-unit id="InvalidEntryInCodeMetricsConfigFileMessage">
        <source>Invalid entry '{0}' in code metrics rule specification file '{1}'</source>
        <target state="translated">코드 메트릭 규칙 사용 파일 '{1}'의 잘못된 항목 '{0}'</target>
        <note />
      </trans-unit>
      <trans-unit id="InvalidEntryInCodeMetricsConfigFileTitle">
        <source>Invalid entry in code metrics rule specification file</source>
        <target state="translated">코드 메트릭 규착 사양 파일의 잘못된 항목</target>
        <note />
      </trans-unit>
      <trans-unit id="ReviewUnusedParametersTitle">
        <source>Review unused parameters</source>
        <target state="translated">사용하지 않는 매개 변수를 검토하세요.</target>
        <note />
      </trans-unit>
      <trans-unit id="ReviewUnusedParametersDescription">
        <source>Avoid unused paramereters in your code. If the parameter cannot be removed, then change its name so it starts with an underscore and is optionally followed by an integer, such as '_', '_1', '_2', etc. These are treated as special discard symbol names.</source>
        <target state="translated">코드에 사용되지 않는 매개 변수를 사용하지 않도록 합니다. 매개 변수를 제거할 수 없는 경우 이름을 변경하여 밑줄로 시작하고 필요에 따라 뒤에 정수가 있도록 합니다(예: '_', '_1', '_2' 등). 해당 이름은 특수 무시 기호 이름으로 처리됩니다.</target>
        <note />
      </trans-unit>
      <trans-unit id="ReviewUnusedParametersMessage">
        <source>Parameter {0} of method {1} is never used. Remove the parameter or use it in the method body.</source>
        <target state="translated">{1} 메서드의 {0} 매개 변수가 사용되지 않았습니다. 매개 변수를 제거하거나 메서드 본문에 사용하세요.</target>
        <note />
      </trans-unit>
      <trans-unit id="RemoveUnusedParameterMessage">
        <source>Remove unused parameter</source>
        <target state="translated">사용하지 않는 매개 변수를 제거하세요.</target>
        <note />
      </trans-unit>
      <trans-unit id="DoNotIgnoreMethodResultsTitle">
        <source>Do not ignore method results</source>
        <target state="translated">메서드 결과를 무시하지 마세요.</target>
        <note />
      </trans-unit>
      <trans-unit id="DoNotIgnoreMethodResultsDescription">
        <source>A new object is created but never used; or a method that creates and returns a new string is called and the new string is never used; or a COM or P/Invoke method returns an HRESULT or error code that is never used.</source>
        <target state="translated">새 개체가 만들어졌으나 사용되지 않았습니다. 또는 새 문자열을 만들고 반환한 메서드가 호출되었으며 새 문자열이 사용되지 않았습니다. 또는 COM 또는 P/Invoke가 사용되지 않는 HRESULT 또는 오류 코드를 반환합니다.</target>
        <note />
      </trans-unit>
      <trans-unit id="DoNotIgnoreMethodResultsMessageObjectCreation">
        <source>{0} creates a new instance of {1} which is never used. Pass the instance as an argument to another method, assign the instance to a variable, or remove the object creation if it is unnecessary.</source>
        <target state="translated">{0}이(가) 사용되지 않는 {1}의 새 인스턴스를 만듭니다. 인스턴스를 다른 메서드에 인수로 전달하고 변수에 할당하거나 불필요한 경우 개체 만들기를 제거하세요.</target>
        <note />
      </trans-unit>
      <trans-unit id="DoNotIgnoreMethodResultsMessageStringCreation">
        <source>{0} calls {1} but does not use the new string instance that the method returns. Pass the instance as an argument to another method, assign the instance to a variable, or remove the call if it is unnecessary.</source>
        <target state="translated">{0}이(가) {1}을(를) 호출하지만 메서드가 반환하는 새 문자열 인스턴스를 사용하지 않습니다. 인스턴스를 다른 메서드에 인수로 전달하고 변수에 할당하거나 불필요한 경우 호출을 제거하세요.</target>
        <note />
      </trans-unit>
      <trans-unit id="DoNotIgnoreMethodResultsMessageHResultOrErrorCode">
        <source>{0} calls {1} but does not use the HRESULT or error code that the method returns. This could lead to unexpected behavior in error conditions or low-resource situations. Use the result in a conditional statement, assign the result to a variable, or pass it as an argument to another method.</source>
        <target state="translated">{0}이(가) {1}을(를) 호출하지만 메서드가 반환하는 HRESULT 또는 오류 코드를 사용하지 않습니다. 이로 인해 오류 상태의 예기치 않은 동작이 발생하거나 리소스가 부족해질 수 있습니다. 결과를 조건문에 사용하거나 변수에 할당하거나 다른 메서드에 인수로 전달하세요.</target>
        <note />
      </trans-unit>
      <trans-unit id="DoNotIgnoreMethodResultsMessageTryParse">
        <source>{0} calls {1} but does not explicitly check whether the conversion succeeded. Either use the return value in a conditional statement or verify that the call site expects that the out argument will be set to the default value when the conversion fails.</source>
        <target state="translated">{0}이(가) {1}을(를) 호출하지만 변환 성공 여부를 명시적으로 검사하지 않습니다. 반환 값을 조건문에 사용하거나, 변환에 실패하면 out 인수가 기본값으로 설정되도록 호출 사이트가 지정되어 있는지 확인하세요.</target>
        <note />
      </trans-unit>
      <trans-unit id="AvoidUninstantiatedInternalClassesTitle">
        <source>Avoid uninstantiated internal classes</source>
        <target state="translated">인스턴스화되지 않는 내부 클래스를 사용하지 마세요.</target>
        <note />
      </trans-unit>
      <trans-unit id="AvoidUninstantiatedInternalClassesDescription">
        <source>An instance of an assembly-level type is not created by code in the assembly.</source>
        <target state="translated">어셈블리 수준 형식의 인스턴스는 어셈블리 코드에서 만들어지지 않습니다.</target>
        <note />
      </trans-unit>
      <trans-unit id="AvoidUninstantiatedInternalClassesMessage">
        <source>{0} is an internal class that is apparently never instantiated. If so, remove the code from the assembly. If this class is intended to contain only static members, make it static (Shared in Visual Basic).</source>
        <target state="translated">{0}은(는) 인스턴스화되지 않는 내부 클래스입니다. 어셈블리에서 해당 코드를 제거하세요. 이 클래스가 정적 멤버만 포함하는 경우 static(Visual Basic의 경우 Shared)으로 설정하세요.</target>
        <note />
      </trans-unit>
      <trans-unit id="AvoidUnusedPrivateFieldsTitle">
        <source>Avoid unused private fields</source>
        <target state="translated">사용하지 않는 프라이빗 필드를 사용하지 마세요.</target>
        <note />
      </trans-unit>
      <trans-unit id="AvoidUnusedPrivateFieldsDescription">
        <source>Private fields were detected that do not appear to be accessed in the assembly.</source>
        <target state="translated">어셈블리 내부에서 액세스되지 않는 프라이빗 필드가 발견되었습니다.</target>
        <note />
      </trans-unit>
      <trans-unit id="AvoidUnusedPrivateFieldsMessage">
        <source>Unused field '{0}'</source>
        <target state="translated">사용하지 않는 필드 '{0}'입니다.</target>
        <note />
      </trans-unit>
      <trans-unit id="DoNotIgnoreMethodResultsMessagePureMethod">
        <source>{0} calls {1} but does not use the value the method returns. Because {1} is marked as a Pure method, it cannot have side effects. Use the result in a conditional statement, assign the result to a variable, or pass it as an argument to another method.</source>
        <target state="translated">{0}이(가) {1}을(를) 호출하지만 메서드가 반환하는 값을 사용하지 않습니다. {1}이(가) 순수 메서드로 표시되어 있으므로 의도하지 않은 결과가 발생하지 않습니다. 결과를 조건문에 사용하거나 변수에 할당하거나 다른 메서드에 인수로 전달하세요.</target>
        <note />
      </trans-unit>
      <trans-unit id="UseNameOfInPlaceOfStringDescription">
        <source>Using nameof helps keep your code valid when refactoring.</source>
        <target state="translated">nameof를 사용하면 리팩터링 시 코드를 유효하게 유지할 수 있습니다.</target>
        <note />
      </trans-unit>
      <trans-unit id="UseNameOfInPlaceOfStringMessage">
        <source>Use nameof in place of string literal '{0}'</source>
        <target state="translated">문자열 리터럴 '{0}' 대신 nameof 사용</target>
        <note />
      </trans-unit>
      <trans-unit id="UseNameOfInPlaceOfStringTitle">
        <source>Use nameof to express symbol names</source>
        <target state="translated">기호 이름을 표시하기 위해 nameof 사용</target>
        <note />
      </trans-unit>
      <trans-unit id="AvoidPropertySelfAssignmentMessage">
        <source>The property {0} should not be assigned to itself</source>
        <target state="translated">{0} 속성을 자체에 할당하면 안 됩니다.</target>
        <note />
      </trans-unit>
      <trans-unit id="AvoidPropertySelfAssignmentTitle">
        <source>Do not assign a property to itself</source>
        <target state="translated">속성을 자체에 할당하면 안 됨</target>
        <note />
      </trans-unit>
      <trans-unit id="MarkMembersAsStaticCodeFix">
        <source>Make static</source>
        <target state="translated">정적으로 만들기</target>
        <note />
      </trans-unit>
      <trans-unit id="MarkMembersAsStaticCodeFix_WarningAnnotation">
        <source>Some references to '{0}' could not be fixed, they should be fixed manually.</source>
        <target state="translated">'{0}'에 대한 일부 참조를 수정할 수 없습니다. 수동으로 수정해야 합니다.</target>
        <note />
      </trans-unit>
      <trans-unit id="UseLiteralsWhereAppropriateTitle">
        <source>Use literals where appropriate</source>
        <target state="translated">적합한 리터럴을 사용하세요.</target>
        <note />
      </trans-unit>
      <trans-unit id="UseLiteralsWhereAppropriateDescription">
        <source>A field is declared static and read-only (Shared and ReadOnly in Visual Basic), and is initialized by using a value that is computable at compile time. Because the value that is assigned to the targeted field is computable at compile time, change the declaration to a const (Const in Visual Basic) field so that the value is computed at compile time instead of at run?time.</source>
        <target state="translated">필드가 static 및 읽기 전용(Visual Basic의 경우 Shared 및 ReadOnly)으로 선언되었으며 컴파일 시간에 계산할 수 있는 값을 사용하여 초기화되었습니다. 대상 필드에 할당된 값을 컴파일 시간에 계산할 수 있으므로 이 값이 런타임 대신 컴파일 시간에 계산될 수 있도록 선언을 const(Visual Basic의 경우 Const)로 변경하세요.</target>
        <note />
      </trans-unit>
      <trans-unit id="UseLiteralsWhereAppropriateMessageDefault">
        <source>Field '{0}' is declared as 'readonly' but is initialized with a constant value. Mark this field as 'const' instead.</source>
        <target state="translated">'{0}' 필드가 'readonly'로 선언되었지만 상수 값으로 초기화되었습니다. 대신 이 필드를 'const'로 표시하세요.</target>
        <note />
      </trans-unit>
      <trans-unit id="UseLiteralsWhereAppropriateMessageEmptyString">
        <source>Field '{0}' is declared as 'readonly' but is initialized with an empty string (""). Mark this field as 'const' instead.</source>
        <target state="translated">'{0}' 필드가 'readonly'로 선언되었지만 빈 문자열("")로 초기화되었습니다. 대신 이 필드를 'const'로 표시하세요.</target>
        <note />
      </trans-unit>
      <trans-unit id="DoNotInitializeUnnecessarilyTitle">
        <source>Do not initialize unnecessarily</source>
        <target state="translated">불필요한 초기화를 수행하지 마세요.</target>
        <note />
      </trans-unit>
      <trans-unit id="DoNotInitializeUnnecessarilyDescription">
        <source>The .NET runtime initializes all fields of reference types to their default values before running the constructor. In most cases, explicitly initializing a field to its default value in a constructor is redundant, adding maintenance costs and potentially degrading performance (such as with increased assembly size), and the explicit initialization can be removed.  In some cases, such as with static readonly fields that permanently retain their default value, consider instead changing them to be constants or properties.</source>
        <target state="translated">.NET 런타임은 생성자를 실행하기 전에 참조 형식의 모든 필드를 기본값으로 초기화합니다. 대부분의 경우 생성자에서 명시적으로 필드를 기본값으로 초기화하는 것은 중복되는 작업이며 이로 인해 유지 관리 비용이 늘어나고 성능이 저하될 수 있으며(예: 늘어난 어셈블리 크기 때문), 명시적 초기화는 제거할 수 있습니다. 기본값을 영구적으로 유지하는 정적 읽기 전용 필드와 같은 일부 경우에는 대신 상수 또는 속성으로 변경하는 것이 좋습니다.</target>
        <note />
      </trans-unit>
      <trans-unit id="DoNotInitializeUnnecessarilyMessage">
        <source>Member '{0}' is explicitly initialized to its default value</source>
        <target state="translated">'{0}' 멤버는 명시적으로 기본값으로 초기화되었습니다.</target>
        <note />
      </trans-unit>
      <trans-unit id="PreferJaggedArraysOverMultidimensionalTitle">
        <source>Prefer jagged arrays over multidimensional</source>
        <target state="translated">다차원 배열보다 가변 배열을 사용하세요.</target>
        <note />
      </trans-unit>
      <trans-unit id="PreferJaggedArraysOverMultidimensionalDescription">
        <source>A jagged array is an array whose elements are arrays. The arrays that make up the elements can be of different sizes, leading to less wasted space for some sets of data.</source>
        <target state="translated">요소가 배열인 배열이 가변 배열입니다. 요소를 구성하는 배열의 크기는 다양하기 때문에 일부 데이터 집합의 공간을 절약할 수 있습니다.</target>
        <note />
      </trans-unit>
      <trans-unit id="PreferJaggedArraysOverMultidimensionalMessageDefault">
        <source>{0} is a multidimensional array. Replace it with a jagged array if possible.</source>
        <target state="translated">{0}은(는) 다차원 배열입니다. 가능한 경우 가변 배열로 바꾸세요.</target>
        <note />
      </trans-unit>
      <trans-unit id="PreferJaggedArraysOverMultidimensionalMessageReturn">
        <source>{0} returns a multidimensional array of {1}. Replace it with a jagged array if possible.</source>
        <target state="translated">{0}이(가) {1}의 다차원 배열을 반환합니다. 가능한 경우 가변 배열로 바꾸세요.</target>
        <note />
      </trans-unit>
      <trans-unit id="PreferJaggedArraysOverMultidimensionalMessageBody">
        <source>{0} uses a multidimensional array of {1}. Replace it with a jagged array if possible.</source>
        <target state="translated">{0}이(가) {1}의 다차원 배열을 사용합니다. 가능한 경우 가변 배열로 바꾸세요.</target>
        <note />
      </trans-unit>
      <trans-unit id="MarkMembersAsStaticTitle">
        <source>Mark members as static</source>
        <target state="translated">멤버를 static으로 표시하세요.</target>
        <note />
      </trans-unit>
      <trans-unit id="MarkMembersAsStaticDescription">
        <source>Members that do not access instance data or call instance methods can be marked as static. After you mark the methods as static, the compiler will emit nonvirtual call sites to these members. This can give you a measurable performance gain for performance-sensitive code.</source>
        <target state="translated">인스턴스 데이터에 액세스하지 않거나 인스턴스 메서드를 호출하지 않는 멤버는 static으로 표시할 수 있습니다. 메서드를 static으로 표시하면 컴파일러가 이와 같은 멤버에 비가상 호출 사이트를 내보냅니다. 성능에 민감한 코드의 경우 이 방법으로 성능을 크게 향상할 수 있습니다.</target>
        <note />
      </trans-unit>
      <trans-unit id="MarkMembersAsStaticMessage">
        <source>Member '{0}' does not access instance data and can be marked as static</source>
        <target state="translated">'{0}' 멤버는 인스턴스 데이터에 액세스하지 않으며 static으로 표시할 수 있습니다.</target>
        <note />
      </trans-unit>
      <trans-unit id="ReviewVisibleEventHandlersTitle">
        <source>Review visible event handlers</source>
        <target state="translated">표시되는 이벤트 처리기를 검토하세요.</target>
        <note />
      </trans-unit>
      <trans-unit id="ReviewVisibleEventHandlersDescription">
        <source>A public or protected event-handling method was detected. Event-handling methods should not be exposed unless absolutely necessary.</source>
        <target state="translated">public 또는 protected 이벤트 처리 메서드가 검색되었습니다. 이벤트 처리 메서드는 필요한 경우에만 표시해야 합니다.</target>
        <note />
      </trans-unit>
      <trans-unit id="ReviewVisibleEventHandlersMessageDefault">
        <source>Consider making '{0}' not externally visible</source>
        <target state="translated">'{0}'이(가) 외부에 표시되지 않도록 하세요.</target>
        <note />
      </trans-unit>
      <trans-unit id="SealMethodsThatSatisfyPrivateInterfacesTitle">
        <source>Seal methods that satisfy private interfaces</source>
        <target state="translated">private 인터페이스를 만족하는 메서드를 봉인하세요.</target>
        <note />
      </trans-unit>
      <trans-unit id="SealMethodsThatSatisfyPrivateInterfacesDescription">
        <source>An inheritable public type provides an overridable method implementation of an internal (Friend in Visual Basic) interface. To fix a violation of this rule, prevent the method from being overridden outside the assembly.</source>
        <target state="translated">상속 가능한 public 형식은 내부(Visual Basic의 경우 Friend) 인터페이스의 재정의 가능한 메서드 구현을 제공합니다. 이 규칙 위반 문제를 해결하려면 어셈블리 외부에서 메서드가 재정의되지 않도록 합니다.</target>
        <note />
      </trans-unit>
      <trans-unit id="SealMethodsThatSatisfyPrivateInterfacesMessage">
        <source>Seal methods that satisfy private interfaces</source>
        <target state="translated">private 인터페이스를 만족하는 메서드를 봉인하세요.</target>
        <note />
      </trans-unit>
      <trans-unit id="RemoveEmptyFinalizers">
        <source>Remove empty Finalizers</source>
        <target state="translated">빈 종료자를 제거하세요.</target>
        <note />
      </trans-unit>
      <trans-unit id="RemoveEmptyFinalizersDescription">
        <source>Finalizers should be avoided where possible, to avoid the additional performance overhead involved in tracking object lifetime.</source>
        <target state="translated">개체 수명 추적과 관련된 추가적인 성능 오버헤드를 피하기 위해 가능하면 종료자를 사용하지 마세요.</target>
        <note />
      </trans-unit>
      <trans-unit id="DoNotCallOverridableMethodsInConstructors">
        <source>Do not call overridable methods in constructors</source>
        <target state="translated">생성자에서 재정의 가능한 메서드를 호출하지 마세요.</target>
        <note />
      </trans-unit>
      <trans-unit id="DoNotCallOverridableMethodsInConstructorsDescription">
        <source>Virtual methods defined on the class should not be called from constructors. If a derived class has overridden the method, the derived class version will be called (before the derived class constructor is called).</source>
        <target state="translated">클래스에 정의된 가상 메서드는 생성자에서 호출하면 안 됩니다. 파생 클래스가 메서드를 재정의하면 파생 클래스 생성자가 호출되기 전에 파생 클래스 버전이 호출됩니다.</target>
        <note />
      </trans-unit>
      <trans-unit id="RethrowToPreserveStackDetailsMessage">
        <source>Re-throwing caught exception changes stack information</source>
        <target state="translated">catch한 예외를 다시 throw하면 스택 정보가 변경됩니다.</target>
        <note />
      </trans-unit>
      <trans-unit id="RethrowToPreserveStackDetailsTitle">
        <source>Rethrow to preserve stack details</source>
        <target state="translated">다시 throw하여 스택 정보를 유지하세요.</target>
        <note />
      </trans-unit>
      <trans-unit id="MakeDeclaringTypeInternal">
        <source>Make declaring type internal.</source>
        <target state="translated">선언 형식을 internal로 설정하세요.</target>
        <note />
      </trans-unit>
      <trans-unit id="MakeDeclaringTypeSealed">
        <source>Make declaring type sealed.</source>
        <target state="translated">선언 형식을 sealed로 설정하세요.</target>
        <note />
      </trans-unit>
      <trans-unit id="MakeMemberNotOverridable">
        <source>Make member not overridable.</source>
        <target state="translated">멤버를 not overridable로 설정하세요.</target>
        <note />
      </trans-unit>
      <trans-unit id="DoNotRaiseExceptionsInExceptionClausesDescription">
        <source>When an exception is raised in a finally clause, the new exception hides the active exception. This makes the original error difficult to detect and debug.</source>
        <target state="translated">finally 절에서 예외가 발생하는 경우 새로운 예외가 활성 예외를 숨깁니다. 이로 인해 원래 오류를 감지하거나 디버그하기 어려워집니다.</target>
        <note />
      </trans-unit>
      <trans-unit id="DoNotRaiseExceptionsInExceptionClausesMessageFinally">
        <source>Do not raise an exception from within a finally clause</source>
        <target state="translated">finally 절 내에서 예외가 발생하지 않도록 하세요.</target>
        <note />
      </trans-unit>
      <trans-unit id="DoNotRaiseExceptionsInExceptionClausesTitle">
        <source>Do not raise exceptions in finally clauses</source>
        <target state="translated">finally 절에서 예외를 발생시키지 마세요.</target>
        <note />
      </trans-unit>
      <trans-unit id="UseLiteralsWhereAppropriateCodeActionTitle">
        <source>Change to constant</source>
        <target state="translated">상수로 변경하세요.</target>
        <note />
      </trans-unit>
      <trans-unit id="AvoidDuplicateElementInitializationDescription">
        <source>Indexed elements in objects initializers must initialize unique elements. A duplicate index might overwrite a previous element initialization.</source>
        <target state="translated">개체 이니셜라이저의 인덱싱된 요소는 고유한 요소를 초기화해야 합니다. 중복된 인덱스는 이전 요소의 초기화를 덮어쓸 수 있습니다.</target>
        <note />
      </trans-unit>
      <trans-unit id="AvoidDuplicateElementInitializationMessage">
        <source>Redundant element initialization at index '{0}'. Object initializer has another element initializer with the same index that overwrites this value.</source>
        <target state="translated">인덱스 '{0}'에 중복 요소 초기화가 있습니다. 개체 이니셜라이저에 이 값을 덮어쓰는 인덱스가 같은 다른 요소 이니셜라이저가 있습니다.</target>
        <note />
      </trans-unit>
      <trans-unit id="AvoidDuplicateElementInitializationTitle">
        <source>Do not duplicate indexed element initializations</source>
        <target state="translated">인덱싱된 요소의 초기화는 복제하면 안 됩니다.</target>
        <note />
      </trans-unit>
      <trans-unit id="ValidateArgumentsOfPublicMethodsDescription">
        <source>An externally visible method dereferences one of its reference arguments without verifying whether that argument is null (Nothing in Visual Basic). All reference arguments that are passed to externally visible methods should be checked against null. If appropriate, throw an ArgumentNullException when the argument is null or add a Code Contract precondition asserting non-null argument. If the method is designed to be called only by known assemblies, you should make the method internal.</source>
        <target state="translated">외부에 표시되는 메서드는 인수가 null(Visual Basic의 Nothing)인지 확인하지 않고 참조 인수 중 하나를 역참조합니다. 외부에 표시되는 메서드에 전달되는 모든 참조 인수가 null인지 확인해야 합니다. 필요한 경우 인수가 null이면 ArgumentNullException을 throw하고, 그렇지 않으면 null이 아닌 인수를 어설션하는 코드 계약 사전 조건을 추가합니다. 메서드가 알려진 어셈블리에서만 호출되도록 설계되어 있으면 메서드를 internal로 설정해야 합니다.</target>
        <note />
      </trans-unit>
      <trans-unit id="ValidateArgumentsOfPublicMethodsMessage">
        <source>In externally visible method '{0}', validate parameter '{1}' is non-null before using it. If appropriate, throw an ArgumentNullException when the argument is null or add a Code Contract precondition asserting non-null argument.</source>
        <target state="translated">외부에 표시되는 메서드 '{0}'에서 사용하기 전에 '{1}' 매개 변수가 null이 아닌지 유효성을 검사합니다. 필요한 경우 인수가 null이면 ArgumentNullException을 throw하고, 그렇지 않으면 null이 아닌 인수를 어설션하는 코드 계약 사전 조건을 추가합니다.</target>
        <note />
      </trans-unit>
      <trans-unit id="ValidateArgumentsOfPublicMethodsTitle">
        <source>Validate arguments of public methods</source>
        <target state="translated">public 메서드의 인수에 대한 유효성을 검사하세요.</target>
        <note />
      </trans-unit>
    </body>
  </file>
</xliff><|MERGE_RESOLUTION|>--- conflicted
+++ resolved
@@ -69,8 +69,9 @@
       </trans-unit>
       <trans-unit id="CollectionsShouldImplementGenericInterfaceMultipleMessage">
         <source>Type '{0}' directly or indirectly inherits '{1}' without implementing any of '{2}'. Publicly-visible types should implement the generic version to broaden usability.</source>
-<<<<<<< HEAD
-        <target state="new">Type '{0}' directly or indirectly inherits '{1}' without implementing any of '{2}'. Publicly-visible types should implement the generic version to broaden usability.</target>
+        <target state="translated">형식 '{0}'은(는) '{2}' 중 무엇도 구현하지 않고 직접 또는 간접적으로 '{1}'을(를) 상속합니다. 공개된 형식의 유용성을 확대하려면 제네릭 버전을 구현해야 합니다.</target>
+        <note />
+      </trans-unit>
       <trans-unit id="ConsiderPassingBaseTypesAsParametersDescription">
         <source>Consider changing this type to its base type. This method appears to only require base class members in its implementation.</source>
         <target state="new">Consider changing this type to its base type. This method appears to only require base class members in its implementation.</target>
@@ -84,9 +85,6 @@
       <trans-unit id="ConsiderPassingBaseTypesAsParametersTitle">
         <source>Consider using base type of parameter</source>
         <target state="new">Consider using base type of parameter</target>
-=======
-        <target state="translated">형식 '{0}'은(는) '{2}' 중 무엇도 구현하지 않고 직접 또는 간접적으로 '{1}'을(를) 상속합니다. 공개된 형식의 유용성을 확대하려면 제네릭 버전을 구현해야 합니다.</target>
->>>>>>> c1736d0d
         <note />
       </trans-unit>
       <trans-unit id="DoNotCatchGeneralExceptionTypesDescription">

﻿<?xml version="1.0" encoding="utf-8"?>
<xliff xmlns="urn:oasis:names:tc:xliff:document:1.2" xmlns:xsi="http://www.w3.org/2001/XMLSchema-instance" version="1.2" xsi:schemaLocation="urn:oasis:names:tc:xliff:document:1.2 xliff-core-1.2-transitional.xsd">
  <file datatype="xml" source-language="en" target-language="pl" original="../MicrosoftCodeQualityAnalyzersResources.resx">
    <body>
      <trans-unit id="AppendConfigureAwaitTrue">
        <source>Append .ConfigureAwait(true)</source>
        <target state="translated">Dołącz element .ConfigureAwait(true)</target>
        <note />
      </trans-unit>
      <trans-unit id="AssigningSymbolAndItsMemberInSameStatementDescription">
        <source>Assigning to a symbol and its member (field/property) in the same statement is not recommended. It is not clear if the member access was intended to use symbol's old value prior to the assignment or new value from the assignment in this statement. For clarity, consider splitting the assignments into separate statements.</source>
        <target state="translated">Przypisywanie do symbolu i jego składowej (pole/właściwość) w tej samej instrukcji nie jest zalecane. W takiej sytuacji nie jest jasne, czy dostęp do składowej miał obejmować użycie starej wartości symbolu przed przypisaniem, czy nowej wartości z przypisania w tej instrukcji. W celu zachowania jednoznaczności rozważ rozdzielenie przypisań na oddzielne instrukcje.</target>
        <note />
      </trans-unit>
      <trans-unit id="AssigningSymbolAndItsMemberInSameStatementMessage">
        <source>Symbol '{0}' and its member '{1}' are both assigned in the same statement. You are at risk of assigning the member of an unintended object.</source>
        <target state="translated">Symbol „{0}” i jego składowa „{1}” są przypisane w tej samej instrukcji. Istnieje ryzyko przypisania składowej niezamierzonego obiektu.</target>
        <note />
      </trans-unit>
      <trans-unit id="AssigningSymbolAndItsMemberInSameStatementTitle">
        <source>Assigning symbol and its member in the same statement</source>
        <target state="translated">Przypisywanie symbolu i jego składowej w tej samej instrukcji</target>
        <note />
      </trans-unit>
<<<<<<< HEAD
      <trans-unit id="AvoidAsyncVoidTitle">
        <source>Avoid 'async void'.</source>
        <target state="needs-review-translation">Unikaj metod async void</target>
        <note />
      </trans-unit>
      <trans-unit id="AvoidAsyncVoidDescription">
        <source>#N/A</source>
        <target state="translated">ND</target>
        <note />
      </trans-unit>
      <trans-unit id="AvoidAsyncVoidMessage">
        <source>Avoid 'async void'.</source>
        <target state="needs-review-translation">Unikaj metod async void</target>
        <note />
      </trans-unit>
      <trans-unit id="AsyncMethodNamesShouldEndInAsyncTitle">
        <source>Async method names should end in 'Async'</source>
        <target state="needs-review-translation">Nazwy metod asynchronicznych powinny kończyć się ciągiem Async</target>
        <note />
      </trans-unit>
      <trans-unit id="AsyncMethodNamesShouldEndInAsyncDescription">
        <source>#N/A</source>
        <target state="translated">ND</target>
        <note />
      </trans-unit>
      <trans-unit id="AsyncMethodNamesShouldEndInAsyncMessage">
        <source>Async method names should end in 'Async'</source>
        <target state="needs-review-translation">Nazwy metod asynchronicznych powinny kończyć się ciągiem Async</target>
        <note />
      </trans-unit>
=======
>>>>>>> 91acb998
      <trans-unit id="AvoidExcessiveParametersOnGenericTypesDescription">
        <source>The more type parameters a generic type contains, the more difficult it is to know and remember what each type parameter represents.</source>
        <target state="translated">Im więcej parametrów typu zawiera typ ogólny, tym trudniej jest dowiedzieć się zapamiętać, co reprezentuje każdy parametr typu.</target>
        <note />
      </trans-unit>
      <trans-unit id="AvoidExcessiveParametersOnGenericTypesMessage">
        <source>Consider a design where '{0}' has no more than '{1}' type parameters</source>
        <target state="needs-review-translation">Rozważ użycie projektu, w którym element „{0}” ma nie więcej niż następująca liczba parametrów typu: {1}</target>
        <note />
      </trans-unit>
      <trans-unit id="AvoidExcessiveParametersOnGenericTypesTitle">
        <source>Avoid excessive parameters on generic types</source>
        <target state="translated">Unikaj nadmiernego użycia parametrów w typach ogólnych</target>
        <note />
      </trans-unit>
      <trans-unit id="AvoidInfiniteRecursionMessageMaybe">
        <source>Do not assign the property within its setter. This call might result in an infinite recursion.</source>
        <target state="translated">Nie przypisuj właściwości za pomocą jej metody ustawiającej. To wywołanie może spowodować nieskończoną rekursję.</target>
        <note />
      </trans-unit>
      <trans-unit id="AvoidInfiniteRecursionMessageSure">
        <source>Do not assign the property within its setter. This call will result in an infinite recursion.</source>
        <target state="translated">Nie przypisuj właściwości za pomocą jej metody ustawiającej. To wywołanie spowoduje nieskończoną rekursję.</target>
        <note />
      </trans-unit>
      <trans-unit id="AvoidInfiniteRecursionTitle">
        <source>Avoid infinite recursion</source>
        <target state="translated">Unikaj nieskończonej rekursji</target>
        <note />
      </trans-unit>
      <trans-unit id="AvoidOutParametersDescription">
        <source>Passing types by reference (using 'out' or 'ref') requires experience with pointers, understanding how value types and reference types differ, and handling methods with multiple return values. Also, the difference between 'out' and 'ref' parameters is not widely understood.</source>
        <target state="translated">Przekazywanie typów przez odwołanie (zastosowanie parametrów „out” lub „ref”) wymaga doświadczenia w pracy ze wskaźnikami, rozumienia różnic między typami wartości i typami odwołań oraz umiejętności stosowania metod z wieloma wartościami zwracanymi. Ponadto różnice między parametrami „out” i „ref” nie są powszechnie zrozumiałe.</target>
        <note />
      </trans-unit>
      <trans-unit id="AvoidOutParametersMessage">
        <source>Avoid 'out' parameters as they are not designed for general audience</source>
        <target state="translated">Unikaj parametrów „out”, ponieważ nie są one przeznaczone dla wszystkich</target>
        <note />
      </trans-unit>
      <trans-unit id="AvoidOutParametersTitle">
        <source>Avoid 'out' parameters</source>
        <target state="needs-review-translation">Unikaj parametrów out</target>
        <note />
      </trans-unit>
      <trans-unit id="DoNotCatchGeneralExceptionTypesDescription">
        <source>A general exception such as System.Exception or System.SystemException or a disallowed exception type is caught in a catch statement, or a general catch clause is used. General and disallowed exceptions should not be caught.</source>
        <target state="translated">W instrukcji catch przechwycono wyjątek ogólny, taki jak System.Exception lub System.SystemException albo wyjątek niedozwolonego typu, lub jest używana ogólna klauzula catch. Wyjątki ogólne i niedozwolone nie powinny być przechwytywane.</target>
        <note />
      </trans-unit>
      <trans-unit id="DoNotCatchGeneralExceptionTypesMessage">
        <source>Modify '{0}' to catch a more specific allowed exception type, or rethrow the exception</source>
        <target state="translated">Zmodyfikuj element „{0}”, aby przechwytywać dokładniej określony dozwolony typ wyjątku, lub ponownie zgłoś wyjątek</target>
        <note />
      </trans-unit>
      <trans-unit id="DoNotCatchGeneralExceptionTypesTitle">
        <source>Do not catch general exception types</source>
        <target state="translated">Nie przechwytuj ogólnych typów wyjątków</target>
        <note />
      </trans-unit>
      <trans-unit id="DoNotDeclareProtectedMembersInSealedTypesDescription">
        <source>Types declare protected members so that inheriting types can access or override the member. By definition, you cannot inherit from a sealed type, which means that protected methods on sealed types cannot be called.</source>
        <target state="translated">Typy deklarują chronione składowe, więc dziedziczące typy mogą uzyskać dostęp do składowej lub ją przesłonić. Zgodnie z definicją nie można dziedziczyć z zapieczętowanego typu, co oznacza, że nie można wywoływać chronionych metod w zapieczętowanych typach.</target>
        <note />
      </trans-unit>
      <trans-unit id="DoNotDeclareProtectedMembersInSealedTypesMessage">
        <source>'{0}' is a new protected member in the 'NonInheritable' class '{1}'</source>
        <target state="translated">„{0}” to nowa chroniona składowa w klasie „NonInheritable” „{1}”</target>
        <note />
      </trans-unit>
      <trans-unit id="DoNotDeclareProtectedMembersInSealedTypesTitle">
        <source>Do not declare protected member in sealed type</source>
        <target state="translated">Nie deklaruj chronionej składowej w zapieczętowanym typie</target>
        <note />
      </trans-unit>
      <trans-unit id="DoNotIgnoreMethodResultsMessageLinqMethod">
        <source>'{0}' calls '{1}' but does not use the value the method returns. Linq methods are known to not have side effects. Use the result in a conditional statement, assign the result to a variable, or pass it as an argument to another method.</source>
        <target state="translated">Element „{0}” wywołuje element „{1}”, ale nie używa wartości zwracanej przez metodę. Metody linq mają efekty uboczne. Użyj wyniku w instrukcji warunkowej, przypisz wynik do zmiennej lub przekaż go jako argument do innej metody.</target>
        <note />
      </trans-unit>
      <trans-unit id="DoNotIgnoreMethodResultsMessageUserDefinedMethod">
        <source>'{0}' calls '{1}' but does not use the value the method returns. This method is defined as a user-option. Use the result in a conditional statement, assign the result to a variable, or pass it as an argument to another method.</source>
        <target state="translated">Element „{0}” wywołuje element „{1}”, ale nie używa wartości zwracanej przez metodę. Ta metoda jest zdefiniowana jako opcja użytkownika. Użyj wyniku w instrukcji warunkowej, przypisz wynik do zmiennej lub przekaż go jako argument do innej metody.</target>
        <note />
      </trans-unit>
      <trans-unit id="DoNotInitializeUnnecessarilyFix">
        <source>Remove the unnecessary assignment.</source>
        <target state="translated">Usuń niepotrzebne przypisanie.</target>
        <note />
      </trans-unit>
      <trans-unit id="DoNotNameEnumValuesReservedDescription">
        <source>This rule assumes that an enumeration member that has a name that contains "reserved" is not currently used but is a placeholder to be renamed or removed in a future version. Renaming or removing a member is a breaking change.</source>
        <target state="translated">W tej regule przyjęto założenie, że element członkowski wyliczenia, który ma nazwę zawierającą wyraz „reserved”, nie jest obecnie używany, ale jest symbolem zastępczym, którego nazwa może zostać zmieniona lub usunięta w przyszłej wersji. Zmiana nazwy lub usunięcie elementu członkowskiego jest zmianą powodującą niezgodność.</target>
        <note />
      </trans-unit>
      <trans-unit id="DoNotNameEnumValuesReservedMessage">
        <source>If '{0}.{1}' is not used in the current implementation, remove it. Otherwise give it a meaningful name.</source>
        <target state="translated">Jeśli element „{0}.{1}” nie jest używany w bieżącej implementacji, usuń go. W przeciwnym razie nadaj mu zrozumiałą nazwę.</target>
        <note />
      </trans-unit>
      <trans-unit id="DoNotNameEnumValuesReservedTitle">
        <source>Do not name enum values 'Reserved'</source>
        <target state="translated">Nie nadawaj wartościom wyliczeniowym nazwy Reserved</target>
        <note />
      </trans-unit>
      <trans-unit id="DoNotExposeGenericListsDescription">
        <source>'System.Collections.Generic.List&lt;T&gt;' is a generic collection that's designed for performance and not inheritance. 'List&lt;T&gt;' does not contain virtual members that make it easier to change the behavior of an inherited class.</source>
        <target state="needs-review-translation">System.Collections.Generic.List&lt;T&gt; to ogólna kolekcja zaprojektowana pod kątem wydajności, a nie dziedziczenia. Element List&lt;T&gt; nie zawiera wirtualnych składowych, które ułatwiają zmianę zachowania dziedziczonej klasy.</target>
        <note />
      </trans-unit>
      <trans-unit id="DoNotExposeGenericListsMessage">
        <source>Change '{0}' in '{1}' to use 'Collection&lt;T&gt;', 'ReadOnlyCollection&lt;T&gt;' or 'KeyedCollection&lt;K,V&gt;'</source>
        <target state="translated">Zmień element „{0}” w „{1}”, aby użyć elementu „Collection&lt;T&gt;”, „ReadOnlyCollection&lt;T&gt;” lub „KeyedCollection&lt;K,V&gt;”</target>
        <note />
      </trans-unit>
      <trans-unit id="DoNotExposeGenericListsTitle">
        <source>Do not expose generic lists</source>
        <target state="translated">Nie ujawniaj list ogólnych</target>
        <note />
      </trans-unit>
      <trans-unit id="DoNotDeclareEventFieldsAsVirtualDescription">
        <source>Do not declare virtual events in a base class. Overridden events in a derived class have undefined behavior. The C# compiler does not handle this correctly and it is unpredictable whether a subscriber to the derived event will actually be subscribing to the base class event.</source>
        <target state="translated">Nie deklaruj zdarzeń wirtualnych w klasie bazowej. Przesłonięte zdarzenia w klasie pochodnej mają niezdefiniowane zachowanie. Kompilator języka C# nie obsługuje takiej sytuacji poprawnie i nie da się przewidzieć, czy subskrybent zdarzenia pochodnego w rzeczywistości będzie subskrybował zdarzenie klasy bazowej.</target>
        <note />
      </trans-unit>
      <trans-unit id="DoNotDeclareEventFieldsAsVirtualMessage">
        <source>Event '{0}' should not be declared virtual</source>
        <target state="translated">Zdarzenie „{0}” nie powinno być zadeklarowane jako wirtualne</target>
        <note />
      </trans-unit>
      <trans-unit id="DoNotDeclareEventFieldsAsVirtualTitle">
        <source>Do not declare event fields as virtual</source>
        <target state="translated">Nie deklaruj pól zdarzeń jako wirtualnych</target>
        <note />
      </trans-unit>
      <trans-unit id="DoNotOverloadOperatorEqualsOnReferenceTypesDescription">
        <source>For reference types, the default implementation of the equality operator is almost always correct. By default, two references are equal only if they point to the same object. If the operator is providing meaningful value equality, the type should implement the generic 'System.IEquatable' interface.</source>
        <target state="translated">W przypadku typów referencyjnych domyślna implementacja operatora równości jest prawie zawsze prawidłowa. Domyślnie dwa odwołania są równe tylko wtedy, gdy wskazują ten sam obiekt. Jeśli operator zapewnia istotną równość wartość, typ powinien implementować ogólny interfejs „System.IEquatable”.</target>
        <note />
      </trans-unit>
      <trans-unit id="DoNotOverloadOperatorEqualsOnReferenceTypesMessage">
        <source>'{0}' should not overload the equality operator</source>
        <target state="translated">Element „{0}” nie powinien przeciążać operatora równości</target>
        <note />
      </trans-unit>
      <trans-unit id="DoNotOverloadOperatorEqualsOnReferenceTypesTitle">
        <source>Do not overload equality operator on reference types</source>
        <target state="translated">Nie przeciążaj operatora równości w typach referencyjnych</target>
        <note />
      </trans-unit>
<<<<<<< HEAD
      <trans-unit id="DoNotPassAsyncLambdasAsVoidReturningDelegateTypesTitle">
        <source>Don't pass async lambdas as void returning delegate types</source>
        <target state="needs-review-translation">Nie przekazuj asynchronicznych wyrażeń lambda jako typów delegatów zwracających typ void</target>
        <note />
      </trans-unit>
      <trans-unit id="DoNotPassAsyncLambdasAsVoidReturningDelegateTypesDescription">
        <source>#N/A</source>
        <target state="translated">ND</target>
        <note />
      </trans-unit>
      <trans-unit id="DoNotPassAsyncLambdasAsVoidReturningDelegateTypesMessage">
        <source>Don't pass async lambdas as void returning delegate types</source>
        <target state="needs-review-translation">Nie przekazuj asynchronicznych wyrażeń lambda jako typów delegatów zwracających typ void</target>
        <note />
      </trans-unit>
=======
>>>>>>> 91acb998
      <trans-unit id="DoNotPassTypesByReferenceDescription">
        <source>Passing types by reference (using 'out' or 'ref') requires experience with pointers, understanding how value types and reference types differ, and handling methods that have multiple return values. Also, the difference between 'out' and 'ref' parameters is not widely understood.</source>
        <target state="needs-review-translation">Przekazywanie typów przez odwołanie (zastosowanie parametrów „out” lub „ref”) wymaga doświadczenia w pracy ze wskaźnikami, rozumienia różnic między typami wartości i typami odwołań oraz umiejętności stosowania metod z wieloma wartościami zwracanymi. Ponadto różnice między parametrami „out” i „ref” nie są powszechnie zrozumiałe.</target>
        <note />
      </trans-unit>
      <trans-unit id="DoNotPassTypesByReferenceMessage">
        <source>Consider a design that does not require that '{0}' be a reference parameter</source>
        <target state="translated">Rozważ użycie projektu, który nie wymaga, aby element „{0}” był parametrem w formie odwołania</target>
        <note />
      </trans-unit>
      <trans-unit id="DoNotPassTypesByReferenceTitle">
        <source>Do not pass types by reference</source>
        <target state="translated">Nie przekazuj typów przez referencję</target>
        <note />
      </trans-unit>
      <trans-unit id="DoNotPrefixEnumValuesWithTypeNameDescription">
        <source>An enumeration's values should not start with the type name of the enumeration.</source>
        <target state="translated">Wartości wyliczenia nie powinny rozpoczynać się od nazwy typu wyliczenia.</target>
        <note />
      </trans-unit>
      <trans-unit id="DoNotPrefixEnumValuesWithTypeNameMessage">
        <source>Do not prefix enum values with the name of the enum type '{0}'</source>
        <target state="translated">Nie dodawaj do wartości wyliczenia prefiksu w postaci nazwy typu wyliczenia „{0}”</target>
        <note />
      </trans-unit>
      <trans-unit id="DoNotPrefixEnumValuesWithTypeNameTitle">
        <source>Do not prefix enum values with type name</source>
        <target state="translated">Nie dodawaj do wartości wyliczenia prefiksu w postaci nazwy typu</target>
        <note />
      </trans-unit>
<<<<<<< HEAD
      <trans-unit id="DoNotStoreAsyncLambdasAsVoidReturningDelegateTypesTitle">
        <source>Don't store async lambdas as void returning delegate types</source>
        <target state="needs-review-translation">Nie przechowuj asynchronicznych wyrażeń lambda jako typów delegatów zwracających typ void</target>
        <note />
      </trans-unit>
      <trans-unit id="DoNotStoreAsyncLambdasAsVoidReturningDelegateTypesDescription">
        <source>#N/A</source>
        <target state="translated">ND</target>
        <note />
      </trans-unit>
      <trans-unit id="DoNotStoreAsyncLambdasAsVoidReturningDelegateTypesMessage">
        <source>Don't store async lambdas as void returning delegate types</source>
        <target state="needs-review-translation">Nie przechowuj asynchronicznych wyrażeń lambda jako typów delegatów zwracających typ void</target>
        <note />
      </trans-unit>
=======
>>>>>>> 91acb998
      <trans-unit id="EnumShouldNotHaveDuplicatedValuesMessageDuplicatedBitwiseValuePart">
        <source>The field reference '{0}' is duplicated in this bitwise initialization</source>
        <target state="translated">Odwołanie do pola „{0}” jest zduplikowane w tym inicjowaniu bitowym</target>
        <note />
      </trans-unit>
      <trans-unit id="EnumShouldNotHaveDuplicatedValuesMessageDuplicatedValue">
        <source>The enum member '{0}' has the same constant value '{1}' as member '{2}'</source>
        <target state="translated">Składowa wyliczenia „{0}” ma tę samą stałą wartość „{1}” co składowa „{2}”</target>
        <note />
      </trans-unit>
      <trans-unit id="EnumShouldNotHaveDuplicatedValuesTitle">
        <source>Enums values should not be duplicated</source>
        <target state="translated">Wartości wyliczenia nie powinny być duplikowane</target>
        <note />
      </trans-unit>
      <trans-unit id="EventsShouldNotHaveBeforeOrAfterPrefixDescription">
        <source>Event names should describe the action that raises the event. To name related events that are raised in a specific sequence, use the present or past tense to indicate the relative position in the sequence of actions. For example, when naming a pair of events that is raised when closing a resource, you might name it 'Closing' and 'Closed', instead of 'BeforeClose' and 'AfterClose'.</source>
        <target state="translated">Nazwy zdarzeń powinny opisywać akcję, która wywołuje zdarzenie. Aby nazwać zdarzenia pokrewne, które są wywoływane w konkretnej kolejności, użyj czasu teraźniejszego lub przeszłego, aby wskazać względną pozycję w sekwencji akcji. Na przykład podczas nadawania nazw parze zdarzeń, które są wywoływane podczas zamykania zasobu, możesz nadać nazwy „Zamykanie” i „Zamknięto” zamiast „PrzedZamknięciem” i „PoZamknięciu”.</target>
        <note />
      </trans-unit>
      <trans-unit id="EventsShouldNotHaveBeforeOrAfterPrefixMessage">
        <source>Events should not have 'Before' or 'After' prefix</source>
        <target state="translated">Zdarzenia nie powinny mieć prefiksu „Przed” ani „Po”</target>
        <note />
      </trans-unit>
      <trans-unit id="EventsShouldNotHaveBeforeOrAfterPrefixTitle">
        <source>Events should not have 'Before' or 'After' prefix</source>
        <target state="translated">Zdarzenia nie powinny mieć prefiksu „Przed” ani „Po”</target>
        <note />
      </trans-unit>
      <trans-unit id="ImplementIDisposableCorrectlyMessageFinalizeOverride">
        <source>Remove the finalizer from type '{0}', override 'Dispose(bool disposing)', and put the finalization logic in the code path where 'disposing' is false. Otherwise, it might lead to duplicate Dispose invocations as the Base type '{1}' also provides a finalizer.</source>
        <target state="needs-review-translation">Usuń finalizator z typu „{0}”, przesłoń funkcję Dispose(bool disposing) i umieść logikę finalizacji w ścieżce kodu, gdzie element „disposing” ma wartość false. W przeciwnym razie mogą pojawić się zduplikowane wywołania funkcji Dispose, ponieważ typ bazowy „{1}” także udostępnia finalizator.</target>
        <note />
      </trans-unit>
      <trans-unit id="MarkAttributesWithAttributeUsageCodeFix">
        <source>Apply 'AttributeUsageAttribute'</source>
        <target state="translated">Zastosuj element „AttributeUsageAttribute”</target>
        <note />
      </trans-unit>
<<<<<<< HEAD
      <trans-unit id="PropagateCancellationTokensWhenPossibleTitle">
        <source>Propagate 'CancellationToken's when possible</source>
        <target state="needs-review-translation">Propaguj elementy CancellationToken, jeśli to możliwe</target>
        <note />
      </trans-unit>
      <trans-unit id="PropagateCancellationTokensWhenPossibleDescription">
        <source>#N/A</source>
        <target state="translated">ND</target>
        <note />
      </trans-unit>
      <trans-unit id="PropagateCancellationTokensWhenPossibleMessage">
        <source>Propagate 'CancellationToken's when possible</source>
        <target state="needs-review-translation">Propaguj elementy CancellationToken, jeśli to możliwe</target>
        <note />
      </trans-unit>
      <trans-unit id="DoNotMixBlockingAndAsyncTitle">
        <source>Don't mix blocking and async</source>
        <target state="needs-review-translation">Nie mieszaj kodu blokującego i asynchronicznego</target>
        <note />
      </trans-unit>
      <trans-unit id="DoNotMixBlockingAndAsyncDescription">
        <source>#N/A</source>
        <target state="translated">ND</target>
        <note />
      </trans-unit>
      <trans-unit id="DoNotMixBlockingAndAsyncMessage">
        <source>Don't mix blocking and async</source>
        <target state="needs-review-translation">Nie mieszaj kodu blokującego i asynchronicznego</target>
=======
      <trans-unit id="OperatorOverloadsHaveNamedAlternatesCodeFixTitle">
        <source>Add operator overload named alternate</source>
        <target state="new">Add operator overload named alternate</target>
>>>>>>> 91acb998
        <note />
      </trans-unit>
      <trans-unit id="RemoveRedundantElementInitializationCodeFixTitle">
        <source>Remove redundant element initializer</source>
        <target state="translated">Usuń nadmiarowy inicjator elementów</target>
        <note />
      </trans-unit>
      <trans-unit id="TypesThatOwnDisposableFieldsShouldBeDisposableTitle">
        <source>Types that own disposable fields should be disposable</source>
        <target state="translated">Typy zawierające pola możliwe do likwidacji powinny być możliwe do likwidacji</target>
        <note />
      </trans-unit>
      <trans-unit id="TypesThatOwnDisposableFieldsShouldBeDisposableDescription">
        <source>A class declares and implements an instance field that is a System.IDisposable type, and the class does not implement IDisposable. A class that declares an IDisposable field indirectly owns an unmanaged resource and should implement the IDisposable interface.</source>
        <target state="translated">Klasa deklaruje i implementuje pole wystąpienia typu System.IDisposable oraz nie implementuje interfejsu IDisposable. Klasa deklarująca pole IDisposable jest pośrednio właścicielem zasobu niezarządzanego i powinna implementować interfejs IDisposable.</target>
        <note />
      </trans-unit>
      <trans-unit id="TypesThatOwnDisposableFieldsShouldBeDisposableMessageNonBreaking">
        <source>Type '{0}' owns disposable field(s) '{1}' but is not disposable</source>
        <target state="translated">Typ „{0}” zawiera pola możliwe do likwidacji („{1}”), ale sam nie jest możliwy do likwidacji</target>
        <note />
      </trans-unit>
      <trans-unit id="UseGenericEventHandlerInstancesTitle">
        <source>Use generic event handler instances</source>
        <target state="translated">Używaj ogólnych wystąpień procedur obsługi zdarzeń</target>
        <note />
      </trans-unit>
      <trans-unit id="EnumsShouldHaveZeroValueTitle">
        <source>Enums should have zero value</source>
        <target state="translated">Wyliczenia powinny mieć wartość zero</target>
        <note />
      </trans-unit>
      <trans-unit id="EnumsShouldHaveZeroValueDescription">
        <source>The default value of an uninitialized enumeration, just as other value types, is zero. A nonflags-attributed enumeration should define a member by using the value of zero so that the default value is a valid value of the enumeration. If an enumeration that has the FlagsAttribute attribute applied defines a zero-valued member, its name should be ""None"" to indicate that no values have been set in the enumeration.</source>
        <target state="translated">Wartość domyślna niezainicjowanego wyliczenia to zero, tak samo jak w przypadku innych typów. Wyliczenie bez atrybutu FlagsAttribute powinno definiować element członkowski za pomocą wartości zero, tak aby wartość domyślna była prawidłową wartością wyliczenia. Jeśli wyliczenie z zastosowanym atrybutem FlagsAttribute definiuje element członkowski o wartości zero, powinien on mieć nazwę „None”, co wskazuje, że w wyliczeniu nie ustawiono żadnych wartości.</target>
        <note />
      </trans-unit>
      <trans-unit id="EnumsShouldHaveZeroValueMessageFlagsRename">
        <source>In enum '{0}', change the name of '{1}' to 'None'</source>
        <target state="needs-review-translation">W wyliczeniu {0} zmień nazwę elementu {1} na „None”</target>
        <note />
      </trans-unit>
      <trans-unit id="EnumsShouldHaveZeroValueMessageFlagsMultipleZeros">
        <source>Remove all members that have the value zero from '{0}' except for one member that is named 'None'</source>
        <target state="needs-review-translation">Usuń wszystkie składowe o wartości zero z wyliczenia {0}, z wyjątkiem jednej składowej o nazwie „None”</target>
        <note />
      </trans-unit>
      <trans-unit id="EnumsShouldHaveZeroValueMessageNotFlagsNoZeroValue">
        <source>Add a member to '{0}' that has a value of zero with a suggested name of 'None'</source>
        <target state="needs-review-translation">Dodaj składową o wartości zero do wyliczenia {0} z sugerowaną nazwą „None”</target>
        <note />
      </trans-unit>
      <trans-unit id="AbstractTypesShouldNotHaveConstructorsTitle">
        <source>Abstract types should not have public constructors</source>
        <target state="translated">Typy abstrakcyjne nie powinny mieć konstruktorów publicznych</target>
        <note />
      </trans-unit>
      <trans-unit id="AbstractTypesShouldNotHaveConstructorsDescription">
        <source>Constructors on abstract types can be called only by derived types. Because public constructors create instances of a type, and you cannot create instances of an abstract type, an abstract type that has a public constructor is incorrectly designed.</source>
        <target state="translated">Konstruktory typów abstrakcyjnych mogą być wywoływane tylko przez typy pochodne. Konstruktory publiczne tworzą wystąpienia typu, ale nie można tworzyć wystąpień typu abstrakcyjnego, dlatego typ abstrakcyjny z konstruktorem publicznym jest niepoprawnie zaprojektowany.</target>
        <note />
      </trans-unit>
      <trans-unit id="AbstractTypesShouldNotHaveConstructorsMessage">
        <source>Abstract type '{0}' should not have public constructors</source>
        <target state="translated">Typ abstrakcyjny „{0}” nie powinien mieć konstruktorów publicznych</target>
        <note />
      </trans-unit>
      <trans-unit id="MarkAssembliesWithClsCompliantTitle">
        <source>Mark assemblies with CLSCompliant</source>
        <target state="translated">Oznacz zestawy atrybutem CLSCompliant</target>
        <note />
      </trans-unit>
      <trans-unit id="MarkAssembliesWithClsCompliantDescription">
        <source>The Common Language Specification (CLS) defines naming restrictions, data types, and rules to which assemblies must conform if they will be used across programming languages. Good design dictates that all assemblies explicitly indicate CLS compliance by using 'CLSCompliantAttribute' . If this attribute is not present on an assembly, the assembly is not compliant.</source>
        <target state="needs-review-translation">Specyfikacja CLS (Common Language Specification) definiuje ograniczenia nazewnictwa, typy danych i reguły, z którymi muszą być zgodne zestawy, jeśli będą używane z różnymi językami programowania. Reguły poprawnego projektowania nakazują, aby wszystkie zestawy jawnie deklarowały zgodność ze specyfikacją CLS za pomocą atrybutu CLSCompliantAttribute. Jeśli zestaw nie ma tego atrybutu, nie jest zgodny.</target>
        <note />
      </trans-unit>
      <trans-unit id="MarkAssembliesWithClsCompliantMessage">
        <source>Mark assemblies with 'CLSCompliant'</source>
        <target state="needs-review-translation">Oznacz zestawy atrybutem CLSCompliant</target>
        <note />
      </trans-unit>
      <trans-unit id="MarkAssembliesWithAssemblyVersionTitle">
        <source>Mark assemblies with assembly version</source>
        <target state="translated">Oznacz zestawy za pomocą wersji zestawu</target>
        <note />
      </trans-unit>
      <trans-unit id="MarkAssembliesWithAssemblyVersionDescription">
        <source>The .NET Framework uses the version number to uniquely identify an assembly, and to bind to types in strongly named assemblies. The version number is used together with version and publisher policy. By default, applications run only with the assembly version with which they were built.</source>
        <target state="translated">Program .NET Framework używa numeru wersji do unikatowego identyfikowania zestawu i tworzenia powiązań z typami w zestawach o silnej nazwie. Numer wersji jest używany w połączeniu z zasadami wersji i wydawcy. Domyślnie aplikacje działają tylko z wersją zestawu, dla której zostały skompilowane.</target>
        <note />
      </trans-unit>
      <trans-unit id="MarkAssembliesWithAssemblyVersionMessage">
        <source>Mark assemblies with assembly version</source>
        <target state="translated">Oznacz zestawy za pomocą wersji zestawu</target>
        <note />
      </trans-unit>
      <trans-unit id="MarkAssembliesWithComVisibleTitle">
        <source>Mark assemblies with 'ComVisible'</source>
        <target state="needs-review-translation">Oznacz zestawy atrybutem ComVisible</target>
        <note />
      </trans-unit>
      <trans-unit id="MarkAssembliesWithComVisibleDescription">
        <source>ComVisibleAttribute determines how COM clients access managed code. Good design dictates that assemblies explicitly indicate COM visibility. COM visibility can be set for the whole assembly and then overridden for individual types and type members. If this attribute is not present, the contents of the assembly are visible to COM clients.</source>
        <target state="translated">Atrybut ComVisibleAttribute określa, w jaki sposób klienci modelu COM uzyskują dostęp do kodu zarządzanego. Zasady poprawnego projektowania nakazują, aby zestawy jawnie deklarowały widoczność modelu COM. Widoczność modelu COM można ustawić dla całego zestawu, a następnie przesłonić dla poszczególnych typów i elementów członkowskich typów. Jeśli nie ma tego atrybutu, zawartość zestawu jest widoczna dla klientów modelu COM.</target>
        <note />
      </trans-unit>
      <trans-unit id="MarkAssembliesWithComVisibleMessageNoAttribute">
        <source>Because '{0}' exposes externally visible types, mark it with 'ComVisible(false)' at the assembly level and then mark all types within the assembly that should be exposed to COM clients with 'ComVisible(true)'.</source>
        <target state="needs-review-translation">Ponieważ zestaw {0} udostępnia typy widoczne zewnętrznie, oznacz go atrybutem ComVisible(false) na poziomie zestawu, a następnie oznacz atrybutem ComVisible(true) wszystkie typy w zestawie, które powinny być dostępne dla klientów modelu COM.</target>
        <note />
      </trans-unit>
      <trans-unit id="MarkAssembliesWithComVisibleMessageAttributeTrue">
        <source>Consider changing the ComVisible attribute on {0} to false, and opting in at the type level.</source>
        <target state="translated">Rozważ zmianę atrybutu ComVisible dla zestawu {0} na wartość false i użycie wartości true na poziomie typów.</target>
        <note />
      </trans-unit>
      <trans-unit id="MarkAttributesWithAttributeUsageTitle">
        <source>Mark attributes with 'AttributeUsageAttribute'</source>
        <target state="needs-review-translation">Oznacz atrybuty za pomocą atrybutu AttributeUsageAttribute</target>
        <note />
      </trans-unit>
      <trans-unit id="MarkAttributesWithAttributeUsageDescription">
        <source>When you define a custom attribute, mark it by using 'AttributeUsageAttribute' to indicate where in the source code the custom attribute can be applied. The meaning and intended usage of an attribute will determine its valid locations in code.</source>
        <target state="needs-review-translation">Przy definiowaniu atrybutu niestandardowego oznacz go za pomocą atrybutu AttributeUsageAttribute, aby wskazać, gdzie można stosować ten atrybut niestandardowy w kodzie źródłowym. Znaczenie i zamierzone użycie atrybutu określi jego prawidłowe lokalizacje w kodzie.</target>
        <note />
      </trans-unit>
      <trans-unit id="MarkAttributesWithAttributeUsageMessageDefault">
        <source>Specify AttributeUsage on '{0}'</source>
        <target state="needs-review-translation">Określ atrybut AttributeUsage dla elementu {0}</target>
        <note />
      </trans-unit>
      <trans-unit id="MarkAttributesWithAttributeUsageMessageInherited">
        <source>Even though attribute '{0}' inherits 'AttributeUsage' from its base type, you should consider explicitly specifying 'AttributeUsage' on the type to improve code readability and documentation.</source>
        <target state="needs-review-translation">Mimo że atrybut {0} dziedziczy atrybut AttributeUsage ze swojego typu podstawowego, rozważ jawne określenie atrybutu AttributeUsage dla typu w celu ulepszenia czytelności kodu i dokumentacji.</target>
        <note />
      </trans-unit>
      <trans-unit id="DefineAccessorsForAttributeArgumentsTitle">
        <source>Define accessors for attribute arguments</source>
        <target state="translated">Zdefiniuj metody dostępu dla argumentów atrybutów</target>
        <note />
      </trans-unit>
      <trans-unit id="DefineAccessorsForAttributeArgumentsDescription">
        <source>Attributes can define mandatory arguments that must be specified when you apply the attribute to a target. These are also known as positional arguments because they are supplied to attribute constructors as positional parameters. For every mandatory argument, the attribute should also provide a corresponding read-only property so that the value of the argument can be retrieved at execution time. Attributes can also define optional arguments, which are also known as named arguments. These arguments are supplied to attribute constructors by name and should have a corresponding read/write property.</source>
        <target state="translated">Atrybuty mogą definiować argumenty obowiązkowe, które muszą zostać określone podczas stosowania atrybutu do elementu docelowego. Są one też nazywane argumentami pozycyjnymi, ponieważ są przekazywane do konstruktorów atrybutu jako parametry pozycyjne. Dla każdego argumentu obowiązkowego atrybut powinien także określać odpowiednią właściwość tylko do odczytu, która umożliwia pobranie wartości argumentu w czasie wykonywania. Atrybuty mogą także definiować argumenty opcjonalne, określane też jako argumenty nazwane. Te argumenty są przekazywane do konstruktorów atrybutu za pomocą nazwy i powinny mieć odpowiednią właściwość do odczytu i zapisu.</target>
        <note />
      </trans-unit>
      <trans-unit id="DefineAccessorsForAttributeArgumentsMessageDefault">
        <source>Add a public read-only property accessor for positional argument '{0}' of Attribute '{1}'</source>
        <target state="needs-review-translation">Dodaj publiczną metodę dostępu do właściwości tylko do odczytu dla argumentu pozycyjnego {0} atrybutu {1}</target>
        <note />
      </trans-unit>
      <trans-unit id="DefineAccessorsForAttributeArgumentsMessageRemoveSetter">
        <source>Remove the property setter from '{0}' or reduce its accessibility because it corresponds to positional argument '{1}'</source>
        <target state="needs-review-translation">Usuń metodę ustawiającą właściwość z argumentu {0} lub ogranicz jej dostępność, ponieważ odpowiada ona argumentowi pozycyjnemu {1}</target>
        <note />
      </trans-unit>
      <trans-unit id="DefineAccessorsForAttributeArgumentsMessageIncreaseVisibility">
        <source>If '{0}' is the property accessor for positional argument '{1}', make it public</source>
        <target state="needs-review-translation">Jeśli {0} to metoda dostępu do właściwości dla argumentu pozycyjnego {1}, zadeklaruj ją jako publiczną</target>
        <note />
      </trans-unit>
      <trans-unit id="UsePropertiesWhereAppropriateTitle">
        <source>Use properties where appropriate</source>
        <target state="translated">Użyj właściwości w odpowiednich miejscach</target>
        <note />
      </trans-unit>
      <trans-unit id="UsePropertiesWhereAppropriateDescription">
        <source>A public or protected method has a name that starts with 'Get', takes no parameters, and returns a value that is not an array. The method might be a good candidate to become a property.</source>
        <target state="needs-review-translation">Metoda publiczna lub chroniona ma nazwę zaczynającą się od „Get”, nie pobiera parametrów i zwraca wartość, która nie jest tablicą. Ta metoda może być dobrym kandydatem na właściwość.</target>
        <note />
      </trans-unit>
      <trans-unit id="UsePropertiesWhereAppropriateMessage">
        <source>Use properties where appropriate</source>
        <target state="translated">Użyj właściwości w odpowiednich miejscach</target>
        <note />
      </trans-unit>
      <trans-unit id="MarkEnumsWithFlagsTitle">
        <source>Mark enums with 'FlagsAttribute'</source>
        <target state="needs-review-translation">Oznacz wyliczenia atrybutem FlagsAttribute</target>
        <note />
      </trans-unit>
      <trans-unit id="MarkEnumsWithFlagsDescription">
        <source>An enumeration is a value type that defines a set of related named constants. Apply 'FlagsAttribute' to an enumeration when its named constants can be meaningfully combined.</source>
        <target state="needs-review-translation">Wyliczenie to typ wartości, który definiuje zestaw powiązanych stałych nazwanych. Zastosuj atrybut FlagsAttribute do wyliczenia, jeśli jego stałe nazwane można połączyć w znaczący sposób.</target>
        <note />
      </trans-unit>
      <trans-unit id="MarkEnumsWithFlagsMessage">
        <source>Mark enums with 'FlagsAttribute'</source>
        <target state="needs-review-translation">Oznacz wyliczenia atrybutem FlagsAttribute</target>
        <note />
      </trans-unit>
      <trans-unit id="InterfaceMethodsShouldBeCallableByChildTypesTitle">
        <source>Interface methods should be callable by child types</source>
        <target state="translated">Typy podrzędne powinny móc wywoływać metody interfejsu</target>
        <note />
      </trans-unit>
      <trans-unit id="InterfaceMethodsShouldBeCallableByChildTypesDescription">
        <source>An unsealed externally visible type provides an explicit method implementation of a public interface and does not provide an alternative externally visible method that has the same name.</source>
        <target state="translated">Niezapieczętowany typ widoczny zewnętrznie udostępnia jawną implementację metody interfejsu publicznego i nie udostępnia alternatywnej metody widocznej zewnętrznie o tej samej nazwie.</target>
        <note />
      </trans-unit>
      <trans-unit id="InterfaceMethodsShouldBeCallableByChildTypesMessage">
        <source>Make '{0}' sealed (a breaking change if this class has previously shipped), implement the method non-explicitly, or implement a new method that exposes the functionality of '{1}' and is visible to derived classes</source>
        <target state="translated">Zapięczętuj element „{0}” (zmiana powodująca niezgodność, jeśli ta klasa została wcześniej dostarczona), wdróż metodę niejawnie lub wdróż nową metodę, która ujawnia funkcjonalność {1} i jest widoczna dla klas pochodnych</target>
        <note />
      </trans-unit>
      <trans-unit id="OverrideMethodsOnComparableTypesTitle">
        <source>Override methods on comparable types</source>
        <target state="translated">Przesłoń metody porównywalnych typów</target>
        <note />
      </trans-unit>
      <trans-unit id="OverrideMethodsOnComparableTypesDescription">
        <source>A public or protected type implements the 'System.IComparable' interface. It does not override 'Object.Equals' nor does it overload the language-specific operator for equality, inequality, less than, less than or equal, greater than or greater than or equal.</source>
        <target state="needs-review-translation">Typ publiczny lub chroniony implementuje interfejs System.IComparable. Nie przesłania on metody Object.Equals ani nie przeciąża specyficznego dla języka operatora równości, nierówności, mniejszości, mniejszości lub równości, większości ani większości lub równości.</target>
        <note />
      </trans-unit>
      <trans-unit id="OverrideMethodsOnComparableTypesMessageEquals">
        <source>'{0}' should override 'Equals' since it implements 'IComparable'</source>
        <target state="needs-review-translation">Typ {0} powinien przesłaniać metodę Equals, ponieważ implementuje interfejs IComparable</target>
        <note />
      </trans-unit>
      <trans-unit id="OverrideMethodsOnComparableTypesMessageOperator">
        <source>'{0}' should define operator(s) '{1}' since it implements 'IComparable'</source>
        <target state="needs-review-translation">Typ {0} powinien definiować operatory „{1}”, ponieważ implementuje interfejs IComparable</target>
        <note>1 is a comma-separated list</note>
      </trans-unit>
      <trans-unit id="MovePInvokesToNativeMethodsClassTitle">
        <source>Move pinvokes to native methods class</source>
        <target state="translated">Przenieś metody pinvoke do klasy metod natywnych</target>
        <note />
      </trans-unit>
      <trans-unit id="MovePInvokesToNativeMethodsClassDescription">
        <source>Platform Invocation methods, such as those that are marked by using the System.Runtime.InteropServices.DllImportAttribute attribute, or methods that are defined by using the Declare keyword in Visual Basic, access unmanaged code. These methods should be of the NativeMethods, SafeNativeMethods, or UnsafeNativeMethods class.</source>
        <target state="translated">Metody wywoływania platformy, takie jak metody oznaczone atrybutem System.Runtime.InteropServices.DllImportAttribute, lub metody zdefiniowane za pomocą słowa kluczowego Declare w języku Visual Basic uzyskują dostęp do kodu niezarządzanego. Te metody powinny należeć do klasy NativeMethods, SafeNativeMethods lub UnsafeNativeMethods.</target>
        <note />
      </trans-unit>
      <trans-unit id="MovePInvokesToNativeMethodsClassMessage">
        <source>Move pinvokes to native methods class</source>
        <target state="translated">Przenieś metody pinvoke do klasy metod natywnych</target>
        <note />
      </trans-unit>
      <trans-unit id="IdentifiersShouldDifferByMoreThanCaseTitle">
        <source>Identifiers should differ by more than case</source>
        <target state="translated">Identyfikatory powinny różnić się nie tylko wielkością liter</target>
        <note />
      </trans-unit>
      <trans-unit id="IdentifiersShouldDifferByMoreThanCaseDescription">
        <source>Identifiers for namespaces, types, members, and parameters cannot differ only by case because languages that target the common language runtime are not required to be case-sensitive.</source>
        <target state="translated">Identyfikatory przestrzeni nazw, typów, elementów członkowskich i parametrów nie mogą różnić się tylko wielkością liter, ponieważ języki docelowe środowiska uruchomieniowego języka wspólnego nie muszą rozróżniać wielkości liter.</target>
        <note />
      </trans-unit>
      <trans-unit id="IdentifiersShouldDifferByMoreThanCaseMessage">
        <source>Names of '{0}' and '{1}' should differ by more than case</source>
        <target state="translated">Nazwy elementów „{0}” i „{1}” powinny różnić się nie tylko wielkością liter</target>
        <note />
      </trans-unit>
      <trans-unit id="IdentifiersShouldHaveCorrectPrefixTitle">
        <source>Identifiers should have correct prefix</source>
        <target state="translated">Identyfikatory powinny mieć poprawny prefiks</target>
        <note />
      </trans-unit>
      <trans-unit id="IdentifiersShouldHaveCorrectPrefixDescription">
        <source>The name of an externally visible interface does not start with an uppercase 'I'. The name of a generic type parameter on an externally visible type or method does not start with an uppercase 'T'.</source>
        <target state="needs-review-translation">Nazwa interfejsu widocznego zewnętrznie nie zaczyna się wielką literą „I”. Nazwa parametru typu ogólnego dla typu lub metody widocznych zewnętrznie nie zaczyna się wielką literą „T”.</target>
        <note />
      </trans-unit>
      <trans-unit id="IdentifiersShouldHaveCorrectPrefixMessageInterface">
        <source>Prefix interface name '{0}' with 'I'</source>
        <target state="needs-review-translation">Dodaj do nazwy interfejsu {0} prefiks „I”</target>
        <note />
      </trans-unit>
      <trans-unit id="IdentifiersShouldHaveCorrectPrefixMessageTypeParameter">
        <source>Prefix generic type parameter name '{0}' with 'T'</source>
        <target state="needs-review-translation">Dodaj do nazwy parametru typu ogólnego {0} prefiks „T”</target>
        <note />
      </trans-unit>
      <trans-unit id="NonConstantFieldsShouldNotBeVisibleTitle">
        <source>Non-constant fields should not be visible</source>
        <target state="translated">Pola niebędące stałymi nie powinny być widoczne</target>
        <note />
      </trans-unit>
      <trans-unit id="NonConstantFieldsShouldNotBeVisibleDescription">
        <source>Static fields that are neither constants nor read-only are not thread-safe. Access to such a field must be carefully controlled and requires advanced programming techniques to synchronize access to the class object.</source>
        <target state="translated">Pola statyczne, które nie są stałymi ani wartościami tylko do odczytu, nie są bezpieczne wątkowo. Dostęp do takiego pola musi być starannie kontrolowany i wymaga zaawansowanych technik programistycznych do synchronizowania dostępu do obiektu klasy.</target>
        <note />
      </trans-unit>
      <trans-unit id="NonConstantFieldsShouldNotBeVisibleMessage">
        <source>Non-constant fields should not be visible</source>
        <target state="translated">Pola niebędące stałymi nie powinny być widoczne</target>
        <note />
      </trans-unit>
      <trans-unit id="DoNotMarkEnumsWithFlagsTitle">
        <source>Do not mark enums with 'FlagsAttribute'</source>
        <target state="needs-review-translation">Nie oznaczaj wyliczeń atrybutem FlagsAttribute</target>
        <note />
      </trans-unit>
      <trans-unit id="DoNotMarkEnumsWithFlagsDescription">
        <source>An externally visible enumeration is marked by using 'FlagsAttribute', and it has one or more values that are not powers of two or a combination of the other defined values on the enumeration.</source>
        <target state="needs-review-translation">Wyliczenie widoczne zewnętrznie jest oznaczone atrybutem FlagsAttribute i ma co najmniej jedną wartość, która nie jest potęgą dwójki ani kombinacją innych wartości zdefiniowanych dla wyliczenia.</target>
        <note />
      </trans-unit>
      <trans-unit id="DoNotMarkEnumsWithFlagsMessage">
        <source>Do not mark enums with 'FlagsAttribute'</source>
        <target state="needs-review-translation">Nie oznaczaj wyliczeń atrybutem FlagsAttribute</target>
        <note />
      </trans-unit>
      <trans-unit id="OperatorOverloadsHaveNamedAlternatesTitle">
        <source>Operator overloads have named alternates</source>
        <target state="translated">Przeciążenia operatora mają nazwane alternatywy</target>
        <note />
      </trans-unit>
      <trans-unit id="OperatorOverloadsHaveNamedAlternatesDescription">
        <source>An operator overload was detected, and the expected named alternative method was not found. The named alternative member provides access to the same functionality as the operator and is provided for developers who program in languages that do not support overloaded operators.</source>
        <target state="translated">Wykryto przeciążenie operatora i nie znaleziono oczekiwanej nazwanej metody alternatywnej. Nazwany alternatywny element członkowski udostępnia tę samą funkcjonalność co operator i jest udostępniany dla deweloperów programujących w językach, które nie obsługują przeciążonych operatorów.</target>
        <note />
      </trans-unit>
      <trans-unit id="OperatorOverloadsHaveNamedAlternatesMessageDefault">
        <source>Provide a method named '{0}' as a friendly alternate for operator '{1}'</source>
        <target state="needs-review-translation">Określ metodę o nazwie „{0}” jako metodę alternatywną operatora {1} o przyjaznej nazwie</target>
        <note />
      </trans-unit>
      <trans-unit id="OperatorOverloadsHaveNamedAlternatesMessageProperty">
        <source>Provide a property named '{0}' as a friendly alternate for operator '{1}'</source>
        <target state="needs-review-translation">Określ właściwość o nazwie „{0}” jako właściwość alternatywną operatora {1} o przyjaznej nazwie</target>
        <note />
      </trans-unit>
      <trans-unit id="OperatorOverloadsHaveNamedAlternatesMessageMultiple">
        <source>Provide a method named '{0}' or '{1}' as an alternate for operator '{2}'</source>
        <target state="needs-review-translation">Określ metodę o nazwie „{0}” lub „{1}” jako metodę alternatywną operatora {2}</target>
        <note />
      </trans-unit>
      <trans-unit id="OperatorOverloadsHaveNamedAlternatesMessageVisibility">
        <source>Mark '{0}' as public because it is a friendly alternate for operator '{1}'</source>
        <target state="needs-review-translation">Oznacz metodę {0} jako publiczną, ponieważ jest ona metodą alternatywną operatora {1} o przyjaznej nazwie</target>
        <note />
      </trans-unit>
      <trans-unit id="OperatorsShouldHaveSymmetricalOverloadsTitle">
        <source>Operators should have symmetrical overloads</source>
        <target state="translated">Operatory powinny mieć symetryczne przeciążenia</target>
        <note />
      </trans-unit>
      <trans-unit id="OperatorsShouldHaveSymmetricalOverloadsDescription">
        <source>A type implements the equality or inequality operator and does not implement the opposite operator.</source>
        <target state="translated">Typ implementuje operator równości lub nierówności i nie implementuje operatora przeciwnego.</target>
        <note />
      </trans-unit>
      <trans-unit id="OperatorsShouldHaveSymmetricalOverloadsMessage">
        <source>Operators should have symmetrical overloads</source>
        <target state="translated">Operatory powinny mieć symetryczne przeciążenia</target>
        <note />
      </trans-unit>
      <trans-unit id="CollectionPropertiesShouldBeReadOnlyTitle">
        <source>Collection properties should be read only</source>
        <target state="translated">Właściwości kolekcji powinny być dostępne tylko do odczytu</target>
        <note />
      </trans-unit>
      <trans-unit id="CollectionPropertiesShouldBeReadOnlyDescription">
        <source>A writable collection property allows a user to replace the collection with a different collection. A read-only property stops the collection from being replaced but still allows the individual members to be set.</source>
        <target state="translated">Właściwość kolekcji dostępna do zapisu umożliwia użytkownikowi zamianę kolekcji na inną kolekcję. Właściwość tylko do odczytu uniemożliwia zastąpienie kolekcji, lecz nadal umożliwia ustawianie poszczególnych elementów członkowskich.</target>
        <note />
      </trans-unit>
      <trans-unit id="CollectionPropertiesShouldBeReadOnlyMessage">
        <source>Change '{0}' to be read-only by removing the property setter</source>
        <target state="translated">Zmień element „{0}” w tylko do odczytu, usuwając metodę ustawiającą właściwości</target>
        <note />
      </trans-unit>
      <trans-unit id="OverloadOperatorEqualsOnOverridingValueTypeEqualsTitle">
        <source>Overload operator equals on overriding value type Equals</source>
        <target state="translated">Przeciąż operator równości przy przesłanianiu metody Equals dla typu wartości</target>
        <note />
      </trans-unit>
      <trans-unit id="OverloadOperatorEqualsOnOverridingValueTypeEqualsDescription">
        <source>In most programming languages there is no default implementation of the equality operator (==) for value types. If your programming language supports operator overloads, you should consider implementing the equality operator. Its behavior should be identical to that of Equals.</source>
        <target state="translated">W większości języków programowania nie ma domyślnej implementacji operatora równości (==) dla typów wartości. Jeśli używasz języka programowania, który obsługuje przeciążanie operatorów, rozważ zaimplementowanie operatora równości. Jego zachowanie powinno być takie samo jak metody Equals.</target>
        <note />
      </trans-unit>
      <trans-unit id="OverloadOperatorEqualsOnOverridingValueTypeEqualsMessage">
        <source>Implement the equality operators and make their behavior identical to that of the Equals method</source>
        <target state="translated">Zaimplementuj operatory równości i ustaw ich zachowanie na identyczne z metodą Equals</target>
        <note />
      </trans-unit>
      <trans-unit id="PassSystemUriObjectsInsteadOfStringsTitle">
        <source>Pass system uri objects instead of strings</source>
        <target state="translated">Przekazuj systemowe obiekty URI zamiast ciągów</target>
        <note />
      </trans-unit>
      <trans-unit id="PassSystemUriObjectsInsteadOfStringsDescription">
        <source>A call is made to a method that has a string parameter whose name contains "uri", "URI", "urn", "URN", "url", or "URL". The declaring type of the method contains a corresponding method overload that has a System.Uri parameter.</source>
        <target state="translated">Wywołano metodę z parametrem ciągu o nazwie zawierającej ciąg „uri”, „URI”, „urn”, „URN”, „url” lub „URL”. Typ deklarujący metody zawiera odpowiednie przeciążenie metody z parametrem System.Uri.</target>
        <note />
      </trans-unit>
      <trans-unit id="PassSystemUriObjectsInsteadOfStringsMessage">
        <source>Modify '{0}' to call '{1}' instead of '{2}'</source>
        <target state="translated">Zmodyfikuj element „{0}” w celu wywoływania metody „{1}” zamiast „{2}”</target>
        <note />
      </trans-unit>
      <trans-unit id="ImplementIEquatableWhenOverridingObjectEqualsTitle">
        <source>Implement 'IEquatable' when overriding 'Object.Equals'</source>
        <target state="needs-review-translation">Zaimplementuj interfejs IEquatable przy przesłanianiu metody Object.Equals</target>
        <note />
      </trans-unit>
      <trans-unit id="ImplementIEquatableWhenOverridingObjectEqualsMessage">
        <source>Type '{0}' should implement 'IEquatable&lt;T&gt;' because it overrides Equals</source>
        <target state="needs-review-translation">Typ {0} powinien implementować interfejs IEquatable&lt;T&gt;, ponieważ przesłania metodę Equals</target>
        <note />
      </trans-unit>
      <trans-unit id="CancellationTokenParametersMustComeLastTitle">
        <source>'CancellationToken' parameters must come last</source>
        <target state="needs-review-translation">Parametry CancellationToken muszą występować na końcu</target>
        <note />
      </trans-unit>
      <trans-unit id="CancellationTokenParametersMustComeLastMessage">
        <source>Method '{0}' should take CancellationToken as the last parameter</source>
        <target state="translated">Metoda „{0}” powinna pobierać wartość CancellationToken jako ostatni parametr</target>
        <note />
      </trans-unit>
      <trans-unit id="IdentifiersShouldNotContainTypeNamesTitle">
        <source>Identifier contains type name</source>
        <target state="translated">Identyfikator zawiera nazwę typu</target>
        <note />
      </trans-unit>
      <trans-unit id="IdentifiersShouldNotContainTypeNamesDescription">
        <source>Names of parameters and members are better used to communicate their meaning than to describe their type, which is expected to be provided by development tools. For names of members, if a data type name must be used, use a language-independent name instead of a language-specific one.</source>
        <target state="translated">Nazwy parametrów i elementów członkowskich powinny raczej określać ich znaczenie niż opisywać ich typ, który powinien być udostępniany przez narzędzia programistyczne. Jeśli jest konieczne użycie nazwy typu danych w nazwach elementów członkowskich, użyj nazwy niezależnej od języka zamiast nazwy specyficznej dla języka.</target>
        <note />
      </trans-unit>
      <trans-unit id="IdentifiersShouldNotContainTypeNamesMessage">
        <source>Identifier '{0}' contains type name</source>
        <target state="translated">Identyfikator „{0}” zawiera nazwę typu</target>
        <note />
      </trans-unit>
      <trans-unit id="CreatePropertyAccessorForParameter">
        <source>Create a property accessor.</source>
        <target state="translated">Utwórz metodę dostępu do właściwości.</target>
        <note />
      </trans-unit>
      <trans-unit id="MakeGetterPublic">
        <source>Make the getter of the property public</source>
        <target state="translated">Zadeklaruj metodę pobierającą właściwość jako publiczną</target>
        <note />
      </trans-unit>
      <trans-unit id="MakeSetterNonPublic">
        <source>Make the setter of the property non-public</source>
        <target state="translated">Zadeklaruj metodę ustawiającą właściwość jako niepubliczną</target>
        <note />
      </trans-unit>
      <trans-unit id="AddAssemblyLevelComVisibleFalse">
        <source>Because '{0}' exposes externally visible types, mark it with ComVisible(false) at the assembly level and then mark all types within the assembly that should be exposed to COM clients with ComVisible(true)</source>
        <target state="needs-review-translation">Ponieważ zestaw {0} udostępnia typy widoczne zewnętrznie, oznacz go atrybutem ComVisible(false) na poziomie zestawu, a następnie oznacz atrybutem ComVisible(true) wszystkie typy w zestawie, które powinny być dostępne dla klientów modelu COM</target>
        <note />
      </trans-unit>
      <trans-unit id="ChangeAssemblyLevelComVisibleToFalse">
        <source>Consider changing the 'ComVisible' attribute on '{0}' to false, and opting in at the type level</source>
        <target state="needs-review-translation">Rozważ zmianę atrybutu ComVisible dla zestawu {0} na wartość false i użycie wartości true na poziomie typów</target>
        <note />
      </trans-unit>
      <trans-unit id="ImplementComparable">
        <source>Implement Equality and Comparison methods and operators</source>
        <target state="translated">Zaimplementuj metody i operatory równości i porównania</target>
        <note />
      </trans-unit>
      <trans-unit id="ImplementEquatable">
        <source>Implement 'IEquatable'</source>
        <target state="needs-review-translation">Zaimplementuj interfejs IEquatable</target>
        <note />
      </trans-unit>
      <trans-unit id="ImplementIDisposableInterface">
        <source>Implement 'IDisposable' Interface</source>
        <target state="needs-review-translation">Zaimplementuj interfejs IDisposable</target>
        <note />
      </trans-unit>
      <trans-unit id="DoNotMarkEnumsWithFlagsCodeFix">
        <source>Remove 'FlagsAttribute' from enum.</source>
        <target state="needs-review-translation">Usuń atrybut FlagsAttribute z wyliczenia.</target>
        <note />
      </trans-unit>
      <trans-unit id="MarkEnumsWithFlagsCodeFix">
        <source>Apply 'FlagsAttribute' to enum.</source>
        <target state="needs-review-translation">Zastosuj atrybut FlagsAttribute do wyliczenia.</target>
        <note />
      </trans-unit>
      <trans-unit id="EnumsShouldZeroValueFlagsMultipleZeroCodeFix">
        <source>Remove all members that have the value zero except for one member that is named 'None'.</source>
        <target state="translated">Usuń wszystkie elementy członkowskie o wartości zero z wyjątkiem elementu członkowskiego o nazwie „None”.</target>
        <note />
      </trans-unit>
      <trans-unit id="EnumsShouldZeroValueFlagsRenameCodeFix">
        <source>Rename zero-valued enum field to 'None'.</source>
        <target state="translated">Zmień nazwę pola wyliczenia o wartości zero na „None”.</target>
        <note />
      </trans-unit>
      <trans-unit id="EnumsShouldZeroValueNotFlagsNoZeroValueCodeFix">
        <source>Add a zero-valued member 'None' to enum.</source>
        <target state="translated">Dodaj element członkowski o wartości zero i nazwie „None” do wyliczenia.</target>
        <note />
      </trans-unit>
      <trans-unit id="AbstractTypesShouldNotHavePublicConstructorsCodeFix">
        <source>Change the accessibility of public constructors to protected.</source>
        <target state="translated">Zmień poziom dostępu do konstruktorów publicznych na chroniony.</target>
        <note />
      </trans-unit>
      <trans-unit id="DoNotDeclareStaticMembersOnGenericTypesTitle">
        <source>Do not declare static members on generic types</source>
        <target state="translated">Nie deklaruj statycznych elementów członkowskich dla typów ogólnych</target>
        <note />
      </trans-unit>
      <trans-unit id="DoNotDeclareStaticMembersOnGenericTypesDescription">
        <source>When a static member of a generic type is called, the type argument must be specified for the type. When a generic instance member that does not support inference is called, the type argument must be specified for the member. In these two cases, the syntax for specifying the type argument is different and easily confused.</source>
        <target state="translated">Gdy jest wywoływany statyczny element członkowski typu ogólnego, dla tego typu musi być określony argument typu. Gdy jest wywoływany ogólny element członkowski wystąpienia nieobsługujący wnioskowania, dla tego elementu członkowskiego musi być określony argument typu. W tych dwóch przypadkach składnie określania argumentu typu są różne i można je łatwo pomylić.</target>
        <note />
      </trans-unit>
      <trans-unit id="DoNotDeclareStaticMembersOnGenericTypesMessage">
        <source>Do not declare static members on generic types</source>
        <target state="translated">Nie deklaruj statycznych elementów członkowskich dla typów ogólnych</target>
        <note />
      </trans-unit>
      <trans-unit id="CollectionsShouldImplementGenericInterfaceTitle">
        <source>Generic interface should also be implemented</source>
        <target state="translated">Interfejs ogólny powinien być także zaimplementowany</target>
        <note />
      </trans-unit>
      <trans-unit id="CollectionsShouldImplementGenericInterfaceDescription">
        <source>To broaden the usability of a type, implement one of the generic interfaces. This is especially true for collections as they can then be used to populate generic collection types.</source>
        <target state="translated">Aby rozszerzyć przydatność typu, zaimplementuj jeden z interfejsów ogólnych. Jest to szczególnie prawdziwe w przypadku kolekcji, które można następnie wykorzystać do wypełniania ogólnych typów kolekcji.</target>
        <note />
      </trans-unit>
      <trans-unit id="CollectionsShouldImplementGenericInterfaceMessage">
        <source>Type '{0}' directly or indirectly inherits '{1}' without implementing '{2}'. Publicly-visible types should implement the generic version to broaden usability.</source>
        <target state="translated">Typ „{0}” bezpośrednio lub pośrednio dziedziczy element „{1}” bez implementowania elementu „{2}”. Typy widoczne publicznie powinny dziedziczyć wersję ogólną w celu rozszerzenia użyteczności.</target>
        <note />
      </trans-unit>
      <trans-unit id="EnumStorageShouldBeInt32Title">
        <source>Enum Storage should be 'Int32'</source>
        <target state="needs-review-translation">Wyliczenia powinny być przechowywane jako typ Int32</target>
        <note />
      </trans-unit>
      <trans-unit id="EnumStorageShouldBeInt32Description">
        <source>An enumeration is a value type that defines a set of related named constants. By default, the System.Int32 data type is used to store the constant value. Although you can change this underlying type, it is not required or recommended for most scenarios.</source>
        <target state="translated">Wyliczenie to typ wartości, który definiuje zestaw powiązanych stałych nazwanych. Domyślnie do przechowywania wartości stałej jest używany typ danych System.Int32. Można zmienić ten typ bazowy, ale nie jest to wymagane ani zalecane w większości scenariuszy.</target>
        <note />
      </trans-unit>
      <trans-unit id="EnumStorageShouldBeInt32Message">
        <source>If possible, make the underlying type of '{0}' 'System.Int32' instead of '{1}'</source>
        <target state="needs-review-translation">Jeśli to możliwe, zmień typ bazowy wyliczenia {0} na System.Int32 zamiast {1}</target>
        <note />
      </trans-unit>
      <trans-unit id="UseEventsWhereAppropriateTitle">
        <source>Use events where appropriate</source>
        <target state="translated">Użyj zdarzeń w odpowiednich miejscach</target>
        <note />
      </trans-unit>
      <trans-unit id="UseEventsWhereAppropriateDescription">
        <source>This rule detects methods that have names that ordinarily would be used for events. If a method is called in response to a clearly defined state change, the method should be invoked by an event handler. Objects that call the method should raise events instead of calling the method directly.</source>
        <target state="translated">Ta reguła wykrywa metody z nazwami, które zwykle są używane dla zdarzeń. Jeśli metoda jest wywoływana w odpowiedzi na wyraźnie zdefiniowaną zmianę stanu, powinna być wywoływana przez procedurę obsługi zdarzeń. Obiekty wywołujące metodę powinny zgłaszać zdarzenia zamiast bezpośredniego wywoływania metody.</target>
        <note />
      </trans-unit>
      <trans-unit id="UseEventsWhereAppropriateMessage">
        <source>Consider making '{0}' an event</source>
        <target state="translated">Rozważ przekształcenie metody „{0}” w zdarzenie</target>
        <note />
      </trans-unit>
      <trans-unit id="ImplementStandardExceptionConstructorsTitle">
        <source>Implement standard exception constructors</source>
        <target state="translated">Zaimplementuj standardowe konstruktory wyjątku</target>
        <note />
      </trans-unit>
      <trans-unit id="ImplementStandardExceptionConstructorsDescription">
        <source>Failure to provide the full set of constructors can make it difficult to correctly handle exceptions.</source>
        <target state="translated">Jeśli pełny zestaw konstruktorów nie zostanie zdefiniowany, może to utrudnić poprawną obsługę wyjątków.</target>
        <note />
      </trans-unit>
      <trans-unit id="ImplementStandardExceptionConstructorsMessageMissingConstructor">
        <source>Add the following constructor to '{0}': '{1}'</source>
        <target state="needs-review-translation">Dodaj następujący konstruktor do elementu {0}: {1}</target>
        <note />
      </trans-unit>
      <trans-unit id="ImplementStandardExceptionConstructorsMessageAccessibility">
        <source>Change the accessibility of '{0}' to '{1}.'</source>
        <target state="needs-review-translation">Zmień dostępność elementu {0} na {1}.</target>
        <note />
      </trans-unit>
      <trans-unit id="NestedTypesShouldNotBeVisibleTitle">
        <source>Nested types should not be visible</source>
        <target state="translated">Typy zagnieżdżone nie powinny być widoczne</target>
        <note />
      </trans-unit>
      <trans-unit id="NestedTypesShouldNotBeVisibleDescription">
        <source>A nested type is a type that is declared in the scope of another type. Nested types are useful to encapsulate private implementation details of the containing type. Used for this purpose, nested types should not be externally visible.</source>
        <target state="translated">Typ zagnieżdżony to typ zadeklarowany w zakresie innego typu. Typy zagnieżdżone są przydatne do hermetyzowania prywatnych szczegółów implementacji zawierającego typu. Typy zagnieżdżone użyte do tego celu nie powinny być widoczne zewnętrznie.</target>
        <note />
      </trans-unit>
      <trans-unit id="NestedTypesShouldNotBeVisibleMessageDefault">
        <source>Do not nest type '{0}'. Alternatively, change its accessibility so that it is not externally visible.</source>
        <target state="needs-review-translation">Nie zagnieżdżaj typu {0}. Możesz też zmienić jego dostępność tak, aby nie był widoczny zewnętrznie.</target>
        <note />
      </trans-unit>
      <trans-unit id="NestedTypesShouldNotBeVisibleMessageVisualBasicModule">
        <source>Do not nest type '{0}'. Alternatively, change its accessibility so that it is not externally visible. If this type is defined in a Visual Basic Module, it will be considered a nested type to other .NET languages. In that case, consider moving the type outside of the Module.</source>
        <target state="needs-review-translation">Nie zagnieżdżaj typu {0}. Możesz też zmienić jego dostępność tak, aby nie był widoczny zewnętrznie. Jeśli ten typ jest zdefiniowany w module języka Visual Basic, będzie uznawany za typ zagnieżdżony przez inne języki .NET. W takim przypadku rozważ przeniesienie typu poza moduł.</target>
        <note />
      </trans-unit>
      <trans-unit id="AvoidEmptyInterfacesTitle">
        <source>Avoid empty interfaces</source>
        <target state="translated">Unikaj pustych interfejsów</target>
        <note />
      </trans-unit>
      <trans-unit id="AvoidEmptyInterfacesDescription">
        <source>Interfaces define members that provide a behavior or usage contract. The functionality that is described by the interface can be adopted by any type, regardless of where the type appears in the inheritance hierarchy. A type implements an interface by providing implementations for the members of the interface. An empty interface does not define any members; therefore, it does not define a contract that can be implemented.</source>
        <target state="translated">Interfejsy definiują elementy członkowskie udostępniające kontrakt zachowania lub użycia. Funkcjonalność opisana przez interfejs może zostać zaadaptowana przez dowolny typ, niezależnie od miejsca występowania tego typu w hierarchii dziedziczenia. Typ implementuje interfejs przez udostępnienie implementacji dla elementów członkowskich interfejsu. Pusty interfejs nie definiuje żadnych elementów członkowskich, a zatem nie definiuje kontraktu, który można zaimplementować.</target>
        <note />
      </trans-unit>
      <trans-unit id="AvoidEmptyInterfacesMessage">
        <source>Avoid empty interfaces</source>
        <target state="translated">Unikaj pustych interfejsów</target>
        <note />
      </trans-unit>
      <trans-unit id="ProvideObsoleteAttributeMessageTitle">
        <source>Provide 'ObsoleteAttribute' message</source>
        <target state="needs-review-translation">Określ komunikat dla atrybutu ObsoleteAttribute</target>
        <note />
      </trans-unit>
      <trans-unit id="ProvideObsoleteAttributeMessageDescription">
        <source>A type or member is marked by using a 'System.ObsoleteAttribute' attribute that does not have its 'ObsoleteAttribute.Message' property specified. When a type or member that is marked by using 'ObsoleteAttribute' is compiled, the 'Message' property of the attribute is displayed. This gives the user information about the obsolete type or member.</source>
        <target state="needs-review-translation">Typ lub element członkowski jest oznaczony atrybutem System.ObsoleteAttribute, dla którego nie określono właściwości ObsoleteAttribute.Message. Gdy jest kompilowany typ lub element członkowski oznaczony atrybutem ObsoleteAttribute, wyświetlana jest właściwość Message atrybutu. Zapewnia to użytkownikowi informację o przestarzałym typie lub elemencie członkowskim.</target>
        <note />
      </trans-unit>
      <trans-unit id="ProvideObsoleteAttributeMessageMessage">
        <source>Provide a message for the 'ObsoleteAttribute' that marks '{0}' as 'Obsolete'</source>
        <target state="needs-review-translation">Określ komunikat dla atrybutu ObsoleteAttribute, który oznacza element {0} jako przestarzały</target>
        <note />
      </trans-unit>
      <trans-unit id="PropertiesShouldNotBeWriteOnlyTitle">
        <source>Properties should not be write only</source>
        <target state="translated">Właściwości nie powinny być dostępne tylko do zapisu</target>
        <note />
      </trans-unit>
      <trans-unit id="PropertiesShouldNotBeWriteOnlyDescription">
        <source>Although it is acceptable and often necessary to have a read-only property, the design guidelines prohibit the use of write-only properties. This is because letting a user set a value, and then preventing the user from viewing that value, does not provide any security. Also, without read access, the state of shared objects cannot be viewed, which limits their usefulness.</source>
        <target state="translated">Używanie właściwości tylko do odczytu jest akceptowalne i często konieczne, ale zasady projektowania zakazują używania właściwości tylko do zapisu. Przyczyną jest to, że umożliwienie użytkownikowi ustawienia wartości, a następnie uniemożliwienie odczytywania tej wartości nie stanowi żadnego zabezpieczenia. Bez dostępu do odczytu nie można także odczytywać stanu obiektów udostępnionych, co ogranicza ich użyteczność.</target>
        <note />
      </trans-unit>
      <trans-unit id="PropertiesShouldNotBeWriteOnlyMessageAddGetter">
        <source>Because property '{0}' is write-only, either add a property getter with an accessibility that is greater than or equal to its setter or convert this property into a method</source>
        <target state="needs-review-translation">Ponieważ właściwość {0} jest właściwością tylko do zapisu, dodaj metodę pobierającą właściwość z dostępnością co najmniej taką samą lub większą niż jej metoda ustawiająca albo przekonwertuj tę właściwość na metodę</target>
        <note />
      </trans-unit>
      <trans-unit id="PropertiesShouldNotBeWriteOnlyMessageMakeMoreAccessible">
        <source>Because the property getter for '{0}' is less visible than its setter, either increase the accessibility of its getter or decrease the accessibility of its setter</source>
        <target state="needs-review-translation">Ponieważ metoda pobierająca właściwość {0} ma mniejszą widoczność niż jej metoda ustawiająca, zwiększ dostępność metody pobierającej lub zmniejsz dostępność metody ustawiającej</target>
        <note />
      </trans-unit>
      <trans-unit id="DeclareTypesInNamespacesTitle">
        <source>Declare types in namespaces</source>
        <target state="translated">Zadeklaruj typy w przestrzeniach nazw</target>
        <note />
      </trans-unit>
      <trans-unit id="DeclareTypesInNamespacesDescription">
        <source>Types are declared in namespaces to prevent name collisions and as a way to organize related types in an object hierarchy.</source>
        <target state="translated">Typy są deklarowane w przestrzeniach nazw w celu uniknięcia kolizji nazw oraz jako sposób organizowania powiązanych typów w hierarchię obiektów.</target>
        <note />
      </trans-unit>
      <trans-unit id="DeclareTypesInNamespacesMessage">
        <source>Declare types in namespaces</source>
        <target state="translated">Zadeklaruj typy w przestrzeniach nazw</target>
        <note />
      </trans-unit>
      <trans-unit id="DoNotDeclareVisibleInstanceFieldsTitle">
        <source>Do not declare visible instance fields</source>
        <target state="translated">Nie deklaruj widocznych pól wystąpień</target>
        <note />
      </trans-unit>
      <trans-unit id="DoNotDeclareVisibleInstanceFieldsDescription">
        <source>The primary use of a field should be as an implementation detail. Fields should be private or internal and should be exposed by using properties.</source>
        <target state="translated">Pole powinno być używane przede wszystkim jako szczegół implementacji. Pola powinny być prywatne lub wewnętrzne i powinny być udostępniane za pomocą właściwości.</target>
        <note />
      </trans-unit>
      <trans-unit id="DoNotDeclareVisibleInstanceFieldsMessage">
        <source>Do not declare visible instance fields</source>
        <target state="translated">Nie deklaruj widocznych pól wystąpień</target>
        <note />
      </trans-unit>
      <trans-unit id="UriParametersShouldNotBeStringsTitle">
        <source>URI-like parameters should not be strings</source>
        <target state="translated">Parametry z identyfikatorami URI nie powinny być ciągami</target>
        <note />
      </trans-unit>
      <trans-unit id="UriParametersShouldNotBeStringsDescription">
        <source>This rule assumes that the parameter represents a Uniform Resource Identifier (URI). A string representation or a URI is prone to parsing and encoding errors, and can lead to security vulnerabilities. 'System.Uri' class provides these services in a safe and secure manner.</source>
        <target state="translated">W tej regule przyjęto, że parametr reprezentuje identyfikator URI (Uniform Resource Identifier). Reprezentacja identyfikatora URI w postaci ciągu jest narażona na błędy analizy i kodowania oraz może powodować luki w zabezpieczeniach. Klasa „System.Uri” udostępnia te usługi w bezpieczny sposób.</target>
        <note />
      </trans-unit>
      <trans-unit id="UriParametersShouldNotBeStringsMessage">
        <source>Change the type of parameter '{0}' of method '{1}' from 'string' to 'System.Uri', or provide an overload to '{1}' that allows '{0}' to be passed as a 'System.Uri' object</source>
        <target state="translated">Zmień typ parametru „{0}” metody „{1}” ze „string” na „System.Uri” lub określ przeciążenie metody „{1}” umożliwiające przekazanie parametru „{0}” jako obiektu „System.Uri”.</target>
        <note />
      </trans-unit>
      <trans-unit id="UriReturnValuesShouldNotBeStringsTitle">
        <source>URI-like return values should not be strings</source>
        <target state="translated">Zwracane wartości z identyfikatorami URI nie powinny być ciągami</target>
        <note />
      </trans-unit>
      <trans-unit id="UriReturnValuesShouldNotBeStringsDescription">
        <source>This rule assumes that the method returns a URI. A string representation of a URI is prone to parsing and encoding errors, and can lead to security vulnerabilities. The System.Uri class provides these services in a safe and secure manner.</source>
        <target state="translated">W tej regule przyjęto, że metoda zwraca identyfikator URI. Reprezentacja identyfikatora URI w postaci ciągu jest narażona na błędy analizy i kodowania oraz może powodować luki w zabezpieczeniach. Klasa System.Uri udostępnia te usługi w bezpieczny sposób.</target>
        <note />
      </trans-unit>
      <trans-unit id="UriReturnValuesShouldNotBeStringsMessage">
        <source>Change the return type of method '{0}' from 'string' to 'System.Uri'</source>
        <target state="translated">Zmień zwracany typ metody {0} ze „string” na „System.Uri”</target>
        <note />
      </trans-unit>
      <trans-unit id="UriPropertiesShouldNotBeStringsTitle">
        <source>URI-like properties should not be strings</source>
        <target state="translated">Właściwości z identyfikatorami URI nie powinny być ciągami</target>
        <note />
      </trans-unit>
      <trans-unit id="UriPropertiesShouldNotBeStringsDescription">
        <source>This rule assumes that the property represents a Uniform Resource Identifier (URI). A string representation of a URI is prone to parsing and encoding errors, and can lead to security vulnerabilities. The System.Uri class provides these services in a safe and secure manner.</source>
        <target state="translated">W tej regule przyjęto, że właściwość reprezentuje identyfikator URI (Uniform Resource Identifier). Reprezentacja identyfikatora URI w postaci ciągu jest narażona na błędy analizy i kodowania oraz może powodować luki w zabezpieczeniach. Klasa System.Uri udostępnia te usługi w bezpieczny sposób.</target>
        <note />
      </trans-unit>
      <trans-unit id="UriPropertiesShouldNotBeStringsMessage">
        <source>Change the type of property '{0}' from 'string' to 'System.Uri'</source>
        <target state="translated">Zmień typ właściwości {0} ze „string” na „System.Uri”.</target>
        <note />
      </trans-unit>
      <trans-unit id="ImplementIDisposableCorrectlyTitle">
        <source>Implement 'IDisposable' Correctly</source>
        <target state="needs-review-translation">Zaimplementuj poprawnie interfejs IDisposable</target>
        <note />
      </trans-unit>
      <trans-unit id="ImplementIDisposableCorrectlyDescription">
        <source>All 'IDisposable' types should implement the Dispose pattern correctly.</source>
        <target state="needs-review-translation">Wszystkie typy IDisposable powinny poprawnie implementować wzorzec Dispose.</target>
        <note />
      </trans-unit>
      <trans-unit id="ImplementIDisposableCorrectlyMessageIDisposableReimplementation">
        <source>Remove 'IDisposable' from the list of interfaces implemented by '{0}' as it is already implemented by base type '{1}'</source>
        <target state="needs-review-translation">Usuń interfejs IDisposable z listy interfejsów implementowanych przez element „{0}”, ponieważ jest on już implementowany przez typ bazowy „{1}”</target>
        <note />
      </trans-unit>
      <trans-unit id="ImplementIDisposableCorrectlyMessageDisposeOverride">
        <source>Remove '{0}', override 'Dispose(bool disposing)', and put the dispose logic in the code path where 'disposing' is true</source>
        <target state="needs-review-translation">Usuń funkcję „{0}”, przesłoń funkcję Dispose(bool disposing) i umieść logikę usuwania w ścieżce kodu, gdzie element „disposing” ma wartość true</target>
        <note />
      </trans-unit>
      <trans-unit id="ImplementIDisposableCorrectlyMessageDisposeSignature">
        <source>Ensure that '{0}' is declared as public and sealed</source>
        <target state="translated">Upewnij się, że element „{0}” jest zadeklarowany jako public i sealed</target>
        <note />
      </trans-unit>
      <trans-unit id="ImplementIDisposableCorrectlyMessageRenameDispose">
        <source>Rename '{0}' to 'Dispose' and ensure that it is declared as public and sealed</source>
        <target state="translated">Zmień nazwę elementu „{0}” na „Dispose” i upewnij się, że jest on zadeklarowany jako public i sealed</target>
        <note />
      </trans-unit>
      <trans-unit id="ImplementIDisposableCorrectlyMessageDisposeBoolSignature">
        <source>Ensure that '{0}' is declared as protected, virtual, and unsealed</source>
        <target state="translated">Upewnij się, że element „{0}” jest zadeklarowany jako protected, virtual i unsealed</target>
        <note />
      </trans-unit>
      <trans-unit id="ImplementIDisposableCorrectlyMessageDisposeImplementation">
        <source>Modify '{0}' so that it calls 'Dispose(true)', then calls 'GC.SuppressFinalize' on the current object instance ('this' or 'Me' in Visual Basic), and then returns</source>
        <target state="needs-review-translation">Zmodyfikuj element „{0}” tak, aby wywoływał funkcję Dispose(true), a następnie wywoływał funkcję GC.SuppressFinalize dla bieżącego wystąpienia obiektu („this” lub „Me” w języku Visual Basic), po czym wykonywał instrukcję return</target>
        <note />
      </trans-unit>
      <trans-unit id="ImplementIDisposableCorrectlyMessageFinalizeImplementation">
        <source>Modify '{0}' so that it calls 'Dispose(false)' and then returns</source>
        <target state="needs-review-translation">Zmodyfikuj element „{0}” tak, aby wywoływał funkcję Dispose(false), a następnie wykonywał instrukcję return</target>
        <note />
      </trans-unit>
      <trans-unit id="ImplementIDisposableCorrectlyMessageProvideDisposeBool">
        <source>Provide an overridable implementation of 'Dispose(bool)' on '{0}' or mark the type as sealed. A call to 'Dispose(false)' should only clean up native resources. A call to 'Dispose(true)' should clean up both managed and native resources.</source>
        <target state="needs-review-translation">Zapewnij możliwą do zastąpienia implementację funkcji Dispose(bool) dla elementu „{0}” lub oznacz typ jako sealed. Wywołanie funkcji Dispose(false) powinno czyścić tylko zasoby natywne. Wywołanie funkcji Dispose(true) powinno czyścić zasoby zarządzane i natywne.</target>
        <note />
      </trans-unit>
      <trans-unit id="ExceptionsShouldBePublicTitle">
        <source>Exceptions should be public</source>
        <target state="translated">Wyjątki powinny być publiczne</target>
        <note />
      </trans-unit>
      <trans-unit id="ExceptionsShouldBePublicDescription">
        <source>An internal exception is visible only inside its own internal scope. After the exception falls outside the internal scope, only the base exception can be used to catch the exception. If the internal exception is inherited from 'System.Exception', 'System.SystemException', or 'System.ApplicationException', the external code will not have sufficient information to know what to do with the exception.</source>
        <target state="needs-review-translation">Wyjątek wewnętrzny jest widoczny tylko wewnątrz własnego zakresu wewnętrznego. Gdy wyjątek zostanie przekazany poza zakres wewnętrzny, do przechwycenia tego wyjątku można użyć tylko wyjątku podstawowego. Jeśli wyjątek wewnętrzny jest dziedziczony z wyjątku T:System.Exception, T:System.SystemException lub T:System.ApplicationException, kod zewnętrzny nie będzie miał wystarczających informacji do określenia, co zrobić z wyjątkiem.</target>
        <note />
      </trans-unit>
      <trans-unit id="ExceptionsShouldBePublicMessage">
        <source>Exceptions should be public</source>
        <target state="translated">Wyjątki powinny być publiczne</target>
        <note />
      </trans-unit>
      <trans-unit id="DoNotRaiseExceptionsInUnexpectedLocationsTitle">
        <source>Do not raise exceptions in unexpected locations</source>
        <target state="translated">Nie zgłaszaj wyjątków w nieoczekiwanych lokalizacjach</target>
        <note />
      </trans-unit>
      <trans-unit id="DoNotRaiseExceptionsInUnexpectedLocationsDescription">
        <source>A method that is not expected to throw exceptions throws an exception.</source>
        <target state="translated">Wyjątek zgłasza metoda, od której nie oczekuje się zgłaszania wyjątków.</target>
        <note />
      </trans-unit>
      <trans-unit id="DoNotRaiseExceptionsInUnexpectedLocationsMessagePropertyGetter">
        <source>'{0}' creates an exception of type '{1}', an exception type that should not be raised in a property. If this exception instance might be raised, use a different exception type, convert this property into a method, or change this property's logic so that it no longer raises an exception.</source>
        <target state="needs-review-translation">Właściwość {0} tworzy wyjątek typu {1}, który nie powinien być zgłaszany przez właściwość. Jeśli to wystąpienie wyjątku może zostać zgłoszone, użyj innego typu wyjątku, przekonwertuj tę właściwość na metodę lub zmień logikę tej właściwości tak, aby nie zgłaszała wyjątku.</target>
        <note />
      </trans-unit>
      <trans-unit id="DoNotRaiseExceptionsInUnexpectedLocationsMessageHasAllowedExceptions">
        <source>'{0}' creates an exception of type '{1}', an exception type that should not be raised in this type of method. If this exception instance might be raised, either use a different exception type or change this method's logic so that it no longer raises an exception.</source>
        <target state="needs-review-translation">Metoda {0} tworzy wyjątek typu {1}, który nie powinien być zgłaszany przez metodę tego typu. Jeśli to wystąpienie wyjątku może zostać zgłoszone, użyj innego typu wyjątku lub zmień logikę tej metody tak, aby nie zgłaszała wyjątku.</target>
        <note />
      </trans-unit>
      <trans-unit id="DoNotRaiseExceptionsInUnexpectedLocationsMessageNoAllowedExceptions">
        <source>'{0}' creates an exception of type '{1}'. Exceptions should not be raised in this type of method. If this exception instance might be raised, change this method's logic so it no longer raises an exception.</source>
        <target state="needs-review-translation">Metoda {0} tworzy wyjątek typu {1}. Ten typ metody nie powinien zgłaszać wyjątków. Jeśli to wystąpienie wyjątku może zostać zgłoszone, zmień logikę tej metody tak, aby nie zgłaszała wyjątku.</target>
        <note />
      </trans-unit>
      <trans-unit id="IdentifiersShouldNotContainUnderscoresTitle">
        <source>Identifiers should not contain underscores</source>
        <target state="translated">Identyfikatory nie powinny zawierać znaków podkreślenia</target>
        <note />
      </trans-unit>
      <trans-unit id="IdentifiersShouldNotContainUnderscoresDescription">
        <source>By convention, identifier names do not contain the underscore '_' character. This rule checks namespaces, types, members, and parameters.</source>
        <target state="needs-review-translation">Według konwencji nazwy identyfikatorów nie powinny zawierać znaku podkreślenia (_). Ta reguła sprawdza przestrzenie nazw, typy, elementy członkowskie i parametry.</target>
        <note />
      </trans-unit>
      <trans-unit id="IdentifiersShouldNotContainUnderscoresMessageAssembly">
        <source>Remove the underscores from assembly name '{0}'</source>
        <target state="needs-review-translation">Usuń znaki podkreślenia z nazwy zestawu {0}</target>
        <note />
      </trans-unit>
      <trans-unit id="IdentifiersShouldNotContainUnderscoresMessageNamespace">
        <source>Remove the underscores from namespace name '{0}'</source>
        <target state="translated">Usuń znaki podkreślenia z nazwy przestrzeni nazw „{0}”</target>
        <note />
      </trans-unit>
      <trans-unit id="IdentifiersShouldNotContainUnderscoresMessageType">
        <source>Remove the underscores from type name '{0}'</source>
        <target state="needs-review-translation">Usuń znaki podkreślenia z nazwy typu {0}</target>
        <note />
      </trans-unit>
      <trans-unit id="IdentifiersShouldNotContainUnderscoresMessageMember">
        <source>Remove the underscores from member name '{0}'</source>
        <target state="needs-review-translation">Usuń znaki podkreślenia z nazwy składowej {0}</target>
        <note />
      </trans-unit>
      <trans-unit id="IdentifiersShouldNotContainUnderscoresMessageTypeTypeParameter">
        <source>On type '{0}', remove the underscores from generic type parameter name '{1}'</source>
        <target state="needs-review-translation">W typie {0} usuń znaki podkreślenia z nazwy parametru typu ogólnego {1}</target>
        <note />
      </trans-unit>
      <trans-unit id="IdentifiersShouldNotContainUnderscoresMessageMethodTypeParameter">
        <source>On method '{0}', remove the underscores from generic type parameter name '{1}'</source>
        <target state="needs-review-translation">W metodzie {0} usuń znaki podkreślenia z nazwy parametru typu ogólnego {1}</target>
        <note />
      </trans-unit>
      <trans-unit id="IdentifiersShouldNotContainUnderscoresMessageMemberParameter">
        <source>In member '{0}', remove the underscores from parameter name '{1}'</source>
        <target state="needs-review-translation">W składowej {0} usuń znaki podkreślenia z nazwy parametru {1}</target>
        <note />
      </trans-unit>
      <trans-unit id="IdentifiersShouldNotContainUnderscoresMessageDelegateParameter">
        <source>In delegate '{0}', remove the underscores from parameter name '{1}'</source>
        <target state="needs-review-translation">W delegacie {0} usuń znaki podkreślenia z nazwy parametru {1}</target>
        <note />
      </trans-unit>
      <trans-unit id="IdentifiersShouldHaveCorrectSuffixTitle">
        <source>Identifiers should have correct suffix</source>
        <target state="translated">Identyfikatory powinny mieć poprawny sufiks</target>
        <note />
      </trans-unit>
      <trans-unit id="IdentifiersShouldHaveCorrectSuffixDescription">
        <source>By convention, the names of types that extend certain base types or that implement certain interfaces, or types that are derived from these types, have a suffix that is associated with the base type or interface.</source>
        <target state="translated">Według konwencji nazwy typów rozszerzających pewne typy podstawowe, implementujące pewne interfejsy lub pochodzące od tych typów mają sufiks skojarzony z podstawowym typem lub interfejsem.</target>
        <note />
      </trans-unit>
      <trans-unit id="IdentifiersShouldHaveCorrectSuffixMessageDefault">
        <source>Rename '{0}' to end in '{1}'</source>
        <target state="needs-review-translation">Zmień nazwę elementu {0} tak, aby kończyła się sufiksem „{1}”</target>
        <note />
      </trans-unit>
      <trans-unit id="IdentifiersShouldHaveCorrectSuffixMessageSpecialCollection">
        <source>Rename '{0}' to end in either 'Collection' or '{1}'</source>
        <target state="needs-review-translation">Zmień nazwę elementu {0} tak, aby kończyła się sufiksem „Collection” lub „{1}”</target>
        <note />
      </trans-unit>
      <trans-unit id="IdentifiersShouldNotHaveIncorrectSuffixTitle">
        <source>Identifiers should not have incorrect suffix</source>
        <target state="translated">Identyfikatory nie powinny mieć niepoprawnego sufiksu</target>
        <note />
      </trans-unit>
      <trans-unit id="IdentifiersShouldNotHaveIncorrectSuffixDescription">
        <source>By convention, only the names of types that extend certain base types or that implement certain interfaces, or types that are derived from these types, should end with specific reserved suffixes. Other type names should not use these reserved suffixes.</source>
        <target state="translated">Według konwencji tylko nazwy typów rozszerzających pewne typy podstawowe, implementujące pewne interfejsy lub pochodzące od tych typów powinny kończyć się określonymi zastrzeżonymi sufiksami. Inne nazwy typów nie powinny używać tych zastrzeżonych sufiksów.</target>
        <note />
      </trans-unit>
      <trans-unit id="IdentifiersShouldNotHaveIncorrectSuffixMessageTypeNoAlternate">
        <source>Rename type name '{0}' so that it does not end in '{1}'</source>
        <target state="needs-review-translation">Zmień nazwę typu {0} tak, aby nie kończyła się sufiksem „{1}”</target>
        <note />
      </trans-unit>
      <trans-unit id="IdentifiersShouldNotHaveIncorrectSuffixMessageMemberNewerVersion">
        <source>Either replace the suffix '{0}' in member name '{1}' with the suggested numeric alternate '2' or provide a more meaningful suffix that distinguishes it from the member it replaces</source>
        <target state="needs-review-translation">Zamień sufiks „{0}” w nazwie składowej {1} na zalecany alternatywny sufiks liczbowy „2” lub określ bardziej opisowy sufiks, który umożliwi odróżnienie go od zamienianej składowej</target>
        <note />
      </trans-unit>
      <trans-unit id="IdentifiersShouldNotHaveIncorrectSuffixMessageTypeNewerVersion">
        <source>Either replace the suffix '{0}' in type name '{1}' with the suggested numeric alternate '2' or provide a more meaningful suffix that distinguishes it from the type it replaces</source>
        <target state="needs-review-translation">Zamień sufiks „{0}” w nazwie typu {1} na zalecany alternatywny sufiks liczbowy „2” lub określ bardziej opisowy sufiks, który umożliwi odróżnienie go od zamienianego typu</target>
        <note />
      </trans-unit>
      <trans-unit id="IdentifiersShouldNotHaveIncorrectSuffixMessageMemberWithAlternate">
        <source>Either replace the suffix '{0}' in member name '{1}' with the suggested alternate '{2}' or remove the suffix completely</source>
        <target state="translated">Zamień sufiks „{0}” w nazwie składowej „{1}” na zalecany alternatywny sufiks „{2}” lub całkowicie usuń sufiks</target>
        <note />
      </trans-unit>
      <trans-unit id="IdentifiersShouldNotMatchKeywordsTitle">
        <source>Identifiers should not match keywords</source>
        <target state="translated">Identyfikatory nie powinny być takie same jak słowa kluczowe</target>
        <note />
      </trans-unit>
      <trans-unit id="IdentifiersShouldNotMatchKeywordsDescription">
        <source>A namespace name or a type name matches a reserved keyword in a programming language. Identifiers for namespaces and types should not match keywords that are defined by languages that target the common language runtime.</source>
        <target state="translated">Nazwa przestrzeni nazw lub nazwa typu jest taka sama jak zastrzeżone słowo kluczowe języka programowania. Identyfikatory przestrzeni nazw i typów nie powinny być takie same jak słowa kluczowe zdefiniowane przez języki docelowe środowiska uruchomieniowego języka wspólnego.</target>
        <note />
      </trans-unit>
      <trans-unit id="IdentifiersShouldNotMatchKeywordsMessageMemberParameter">
        <source>In virtual/interface member '{0}', rename parameter '{1}' so that it no longer conflicts with the reserved language keyword '{2}'. Using a reserved keyword as the name of a parameter on a virtual/interface member makes it harder for consumers in other languages to override/implement the member.</source>
        <target state="needs-review-translation">W elemencie członkowskim interfejsu lub wirtualnym elemencie członkowskim {0} zmień nazwę parametru {1} tak, aby nie powodowała konfliktu z zastrzeżonym słowem kluczowym języka „{2}”. Użycie zastrzeżonego słowa kluczowego jako nazwy parametru w elemencie członkowskim interfejsu lub wirtualnym elemencie członkowskim utrudnia klientom w innych językach przesłonięcie/zaimplementowanie tego elementu członkowskiego.</target>
        <note />
      </trans-unit>
      <trans-unit id="IdentifiersShouldNotMatchKeywordsMessageMember">
        <source>Rename virtual/interface member '{0}' so that it no longer conflicts with the reserved language keyword '{1}'. Using a reserved keyword as the name of a virtual/interface member makes it harder for consumers in other languages to override/implement the member.</source>
        <target state="needs-review-translation">Zmień nazwę elementu członkowskiego interfejsu lub wirtualnego elementu członkowskiego {0} tak, aby nie powodowała konfliktu z zastrzeżonym słowem kluczowym języka „{1}”. Użycie zastrzeżonego słowa kluczowego jako nazwy elementu członkowskiego interfejsu lub wirtualnego elementu członkowskiego utrudnia klientom w innych językach przesłonięcie/zaimplementowanie tego elementu członkowskiego.</target>
        <note />
      </trans-unit>
      <trans-unit id="IdentifiersShouldNotMatchKeywordsMessageType">
        <source>Rename type '{0}' so that it no longer conflicts with the reserved language keyword '{1}'. Using a reserved keyword as the name of a type makes it harder for consumers in other languages to use the type.</source>
        <target state="needs-review-translation">Zmień nazwę typu {0} tak, aby nie powodowała konfliktu z zastrzeżonym słowem kluczowym języka „{1}”. Użycie zastrzeżonego słowa kluczowego jako nazwy typu utrudnia klientom użycie tego typu w innych językach.</target>
        <note />
      </trans-unit>
      <trans-unit id="IdentifiersShouldNotMatchKeywordsMessageNamespace">
        <source>Rename namespace '{0}' so that it no longer conflicts with the reserved language keyword '{1}'. Using a reserved keyword as the name of a namespace makes it harder for consumers in other languages to use the namespace.</source>
        <target state="needs-review-translation">Zmień nazwę przestrzeni nazw {0} tak, aby nie powodowała konfliktu z zastrzeżonym słowem kluczowym języka „{1}”. Użycie zastrzeżonego słowa kluczowego jako nazwy przestrzeni nazw utrudnia klientom użycie tej przestrzeni nazw w innych językach.</target>
        <note />
      </trans-unit>
      <trans-unit id="PropertyNamesShouldNotMatchGetMethodsTitle">
        <source>Property names should not match get methods</source>
        <target state="translated">Nazwy właściwości nie powinny być takie same jak nazwy metod pobierających</target>
        <note />
      </trans-unit>
      <trans-unit id="PropertyNamesShouldNotMatchGetMethodsDescription">
        <source>The name of a public or protected member starts with 'Get' and otherwise matches the name of a public or protected property. 'Get' methods and properties should have names that clearly distinguish their function.</source>
        <target state="needs-review-translation">Nazwa publicznego lub chronionego elementu członkowskiego zaczyna się od „Get” i jest taka sama jak nazwa właściwości publicznej lub chronionej. Metody i właściwości „Get” powinny mieć nazwy jasno określające ich funkcję.</target>
        <note />
      </trans-unit>
      <trans-unit id="PropertyNamesShouldNotMatchGetMethodsMessage">
        <source>The property name '{0}' is confusing given the existence of method '{1}'. Rename or remove one of these members.</source>
        <target state="translated">Nazwa właściwości „{0}” jest myląca ze względu na istnienie metody „{1}”. Zmień nazwę jednego z tych elementów członkowskich lub usuń go.</target>
        <note />
      </trans-unit>
      <trans-unit id="TypeNamesShouldNotMatchNamespacesTitle">
        <source>Type names should not match namespaces</source>
        <target state="translated">Nazwy typów nie powinny być takie same jak przestrzenie nazw</target>
        <note />
      </trans-unit>
      <trans-unit id="TypeNamesShouldNotMatchNamespacesDescription">
        <source>Type names should not match the names of namespaces that are defined in the .NET Framework class library. Violating this rule can reduce the usability of the library.</source>
        <target state="translated">Nazwy typów nie powinny być takie same jak nazwy przestrzeni nazw zdefiniowane w bibliotece klas programu .NET Framework. Naruszenie tej reguły może zmniejszyć użyteczność biblioteki.</target>
        <note />
      </trans-unit>
      <trans-unit id="TypeNamesShouldNotMatchNamespacesMessageDefault">
        <source>The type name '{0}' conflicts in whole or in part with the namespace name '{1}'. Change either name to eliminate the conflict.</source>
        <target state="needs-review-translation">Nazwa typu {0} powoduje konflikt w całości lub częściowo z nazwą przestrzeni nazw „{1}”. Zmień jedną z tych nazw, aby wyeliminować konflikt.</target>
        <note />
      </trans-unit>
      <trans-unit id="TypeNamesShouldNotMatchNamespacesMessageSystem">
        <source>The type name '{0}' conflicts in whole or in part with the namespace name '{1}' defined in the .NET Framework. Rename the type to eliminate the conflict.</source>
        <target state="needs-review-translation">Nazwa typu {0} powoduje konflikt w całości lub częściowo z nazwą przestrzeni nazw „{1}” zdefiniowaną w programie .NET Framework. Zmień nazwę typu, aby wyeliminować konflikt.</target>
        <note />
      </trans-unit>
      <trans-unit id="ParameterNamesShouldMatchBaseDeclarationTitle">
        <source>Parameter names should match base declaration</source>
        <target state="translated">Nazwy parametrów powinny być zgodne z deklaracją podstawową</target>
        <note />
      </trans-unit>
      <trans-unit id="ParameterNamesShouldMatchBaseDeclarationDescription">
        <source>Consistent naming of parameters in an override hierarchy increases the usability of the method overrides. A parameter name in a derived method that differs from the name in the base declaration can cause confusion about whether the method is an override of the base method or a new overload of the method.</source>
        <target state="translated">Spójne nazewnictwo parametrów w hierarchii przesłaniania zwiększa użyteczność przesłonięć metod. Nazwa parametru w metodzie pochodnej różniąca się od nazwy w deklaracji podstawowej może utrudnić zrozumienie tego, czy metoda przesłania metodę podstawową, czy jest jej nowym przeciążeniem.</target>
        <note />
      </trans-unit>
      <trans-unit id="ParameterNamesShouldMatchBaseDeclarationMessage">
        <source>In member '{0}', change parameter name '{1}' to '{2}' in order to match the identifier as it has been declared in '{3}'</source>
        <target state="needs-review-translation">W składowej {0} zmień nazwę parametru {1} na {2}, aby zapewnić zgodność z identyfikatorem zadeklarowanym w elemencie {3}</target>
        <note />
      </trans-unit>
<<<<<<< HEAD
      <trans-unit id="UsePreferredTermsTitle">
        <source>Use preferred terms</source>
        <target state="translated">Używaj preferowanych terminów</target>
        <note />
      </trans-unit>
      <trans-unit id="UsePreferredTermsDescription">
        <source>The name of an externally visible identifier includes a term for which an alternative, preferred term exists. Alternatively, the name includes the term ""Flag"" or ""Flags"".</source>
        <target state="translated">Nazwa zewnętrznie widocznego identyfikatora zawiera termin, który ma preferowany termin alternatywny. Inna możliwość to ciąg „Flag” lub „Flags” znajdujący się w terminie.</target>
        <note />
      </trans-unit>
      <trans-unit id="UsePreferredTermsMessageAssembly">
        <source>Replace the term '{0}' in assembly name '{1}' with the preferred alternate '{2}'</source>
        <target state="needs-review-translation">Zamień termin „{0}” w nazwie zestawu {1} na preferowany termin alternatywny „{2}”</target>
        <note />
      </trans-unit>
      <trans-unit id="UsePreferredTermsMessageNamespace">
        <source>Replace the term '{0}' in namespace name '{1}' with the preferred alternate '{2}'</source>
        <target state="translated">Zamień termin „{0}” w nazwie przestrzeni nazw {1} na preferowany termin alternatywny „{2}”</target>
        <note />
      </trans-unit>
      <trans-unit id="UsePreferredTermsMessageMemberParameter">
        <source>In member '{0}', replace the term '{1}' in parameter name '{2}' with the preferred alternate '{3}'</source>
        <target state="needs-review-translation">W składowej {0} zamień termin „{1}” w nazwie parametru {2} na preferowany termin alternatywny „{3}”</target>
        <note />
      </trans-unit>
      <trans-unit id="UsePreferredTermsMessageDelegateParameter">
        <source>In delegate '{0}', replace the term '{1}' in parameter name '{2}' with the preferred alternate '{3}'</source>
        <target state="needs-review-translation">W delegacie {0} zamień termin „{1}” w nazwie parametru {2} na preferowany termin alternatywny „{3}”</target>
        <note />
      </trans-unit>
      <trans-unit id="UsePreferredTermsMessageTypeTypeParameter">
        <source>On type '{0}', replace the term '{1}' in generic type parameter name '{2}' with the preferred alternate '{3}'</source>
        <target state="needs-review-translation">W typie {0} zamień termin „{1}” w nazwie parametru typu ogólnego {2} na preferowany termin alternatywny „{3}”</target>
        <note />
      </trans-unit>
      <trans-unit id="UsePreferredTermsMessageMethodTypeParameter">
        <source>On method '{0}', replace the term '{1}' in generic type parameter name '{2}' with the preferred alternate '{3}'</source>
        <target state="needs-review-translation">W metodzie {0} zamień termin „{1}” w nazwie parametru typu ogólnego {2} na preferowany termin alternatywny „{3}”</target>
        <note />
      </trans-unit>
      <trans-unit id="UsePreferredTermsMessageType">
        <source>Replace the term '{0}' in type name '{1}' with the preferred alternate '{2}'</source>
        <target state="needs-review-translation">Zamień termin „{0}” w nazwie typu {1} na preferowany termin alternatywny „{2}”</target>
        <note />
      </trans-unit>
      <trans-unit id="UsePreferredTermsMessageMember">
        <source>Replace the term '{0}' in member name '{1}' with the preferred alternate '{2}'</source>
        <target state="needs-review-translation">Zamień termin „{0}” w nazwie składowej {1} na preferowany termin alternatywny „{2}”</target>
        <note />
      </trans-unit>
      <trans-unit id="UsePreferredTermsMessageAssemblyNoAlternate">
        <source>Replace the term '{0}' in assembly name '{1}' with an appropriate alternate or remove it entirely</source>
        <target state="needs-review-translation">Zamień termin „{0}” w nazwie zestawu {1} na odpowiedni termin alternatywny lub usuń go całkowicie</target>
        <note />
      </trans-unit>
      <trans-unit id="UsePreferredTermsMessageNamespaceNoAlternate">
        <source>Replace the term '{0}' in namespace name '{1}' with an appropriate alternate or remove it entirely</source>
        <target state="translated">Zamień termin „{0}” w nazwie przestrzeni nazw „{1}” na odpowiedni termin alternatywny lub usuń go całkowicie</target>
        <note />
      </trans-unit>
      <trans-unit id="UsePreferredTermsMessageMemberParameterNoAlternate">
        <source>In member '{0}', replace the term '{1}' in parameter name '{2}' with an appropriate alternate or remove it entirely</source>
        <target state="needs-review-translation">W składowej {0} zamień termin „{1}” w nazwie parametru {2} na odpowiedni termin alternatywny lub usuń go całkowicie</target>
        <note />
      </trans-unit>
      <trans-unit id="UsePreferredTermsMessageDelegateParameterNoAlternate">
        <source>In delegate '{0}', replace the term '{1}' in parameter name '{2}' with an appropriate alternate or remove it entirely</source>
        <target state="needs-review-translation">W delegacie {0} zamień termin „{1}” w nazwie parametru {2} na odpowiedni termin alternatywny lub usuń go całkowicie</target>
        <note />
      </trans-unit>
      <trans-unit id="UsePreferredTermsMessageTypeTypeParameterNoAlternate">
        <source>On type '{0}', replace the term '{1}' in generic type parameter name '{2}' with an appropriate alternate or remove it entirely</source>
        <target state="needs-review-translation">W typie {0} zamień termin „{1}” w nazwie parametru typu ogólnego {2} na odpowiedni termin alternatywny lub usuń go całkowicie</target>
        <note />
      </trans-unit>
      <trans-unit id="UsePreferredTermsMessageMethodTypeParameterNoAlternate">
        <source>On method '{0}', replace the term '{1}' in generic type parameter name '{2}' with an appropriate alternate or remove it entirely</source>
        <target state="needs-review-translation">W metodzie {0} zamień termin „{1}” w nazwie parametru typu ogólnego {2} na odpowiedni termin alternatywny lub usuń go całkowicie</target>
        <note />
      </trans-unit>
      <trans-unit id="UsePreferredTermsMessageTypeNoAlternate">
        <source>Replace the term '{0}' in type name '{1}' with an appropriate alternate or remove it entirely</source>
        <target state="needs-review-translation">Zamień termin „{0}” w nazwie typu {1} na odpowiedni termin alternatywny lub usuń go całkowicie</target>
        <note />
      </trans-unit>
      <trans-unit id="UsePreferredTermsMessageMemberNoAlternate">
        <source>Replace the term '{0}' in member name '{1}' with an appropriate alternate or remove it entirely</source>
        <target state="needs-review-translation">Zamień termin „{0}” w nazwie składowej {1} na odpowiedni termin alternatywny lub usuń go całkowicie</target>
        <note />
      </trans-unit>
=======
>>>>>>> 91acb998
      <trans-unit id="OverrideEqualsAndOperatorEqualsOnValueTypesTitle">
        <source>Override equals and operator equals on value types</source>
        <target state="translated">Przesłoń metodę Equals i operator równości w typach wartości</target>
        <note />
      </trans-unit>
      <trans-unit id="OverrideEqualsAndOperatorEqualsOnValueTypesDescription">
        <source>For value types, the inherited implementation of Equals uses the Reflection library and compares the contents of all fields. Reflection is computationally expensive, and comparing every field for equality might be unnecessary. If you expect users to compare or sort instances, or to use instances as hash table keys, your value type should implement Equals.</source>
        <target state="translated">W przypadku typów wartości dziedziczona implementacja metody Equals używa biblioteki odbić i porównuje zawartość wszystkich pól. Odbicia wymagają kosztownych obliczeń, a porównywanie wszystkich pól pod kątem równości może być niepotrzebne. Jeśli oczekujesz, że użytkownicy będą porównywać lub sortować wystąpienia albo używać wystąpień jako kluczy tablicy skrótów, typ wartości powinien implementować metodę Equals.</target>
        <note />
      </trans-unit>
      <trans-unit id="OverrideEqualsAndOperatorEqualsOnValueTypesMessageEquals">
        <source>'{0}' should override 'Equals'</source>
        <target state="needs-review-translation">Typ {0} powinien przesłaniać metodę Equals</target>
        <note />
      </trans-unit>
      <trans-unit id="OverrideEqualsAndOperatorEqualsOnValueTypesMessageOpEquality">
        <source>'{0}' should override the equality (==) and inequality (!=) operators</source>
        <target state="needs-review-translation">Typ {0} powinien przesłaniać operatory równości (==) i nierówności (!=)</target>
        <note />
      </trans-unit>
      <trans-unit id="PropertiesShouldNotReturnArraysTitle">
        <source>Properties should not return arrays</source>
        <target state="translated">Właściwości nie powinny zwracać tablic</target>
        <note />
      </trans-unit>
      <trans-unit id="PropertiesShouldNotReturnArraysDescription">
        <source>Arrays that are returned by properties are not write-protected, even when the property is read-only. To keep the array tamper-proof, the property must return a copy of the array. Typically, users will not understand the adverse performance implications of calling such a property.</source>
        <target state="translated">Tablice zwracane przez właściwości nie są chronione przed zapisem, nawet jeśli właściwość jest dostępna tylko do odczytu. Aby uniemożliwić naruszenie tablicy, właściwość musi zwracać jej kopię. Zazwyczaj użytkownicy nie rozumieją negatywnego wpływu na wydajność, jaki ma wywoływanie takiej właściwości.</target>
        <note />
      </trans-unit>
      <trans-unit id="PropertiesShouldNotReturnArraysMessage">
        <source>Properties should not return arrays</source>
        <target state="translated">Właściwości nie powinny zwracać tablic</target>
        <note />
      </trans-unit>
<<<<<<< HEAD
      <trans-unit id="AssembliesShouldHaveValidStrongNamesTitle">
        <source>Assemblies should have valid strong names</source>
        <target state="translated">Zestawy powinny mieć prawidłowe silne nazwy</target>
        <note />
      </trans-unit>
      <trans-unit id="AssembliesShouldHaveValidStrongNamesDescription">
        <source>The strong name protects clients from unknowingly loading an assembly that has been tampered with. Assemblies without strong names should not be deployed outside very limited scenarios. If you share or distribute assemblies that are not correctly signed, the assembly can be tampered with, the common language runtime might not load the assembly, or the user might have to disable verification on his or her computer.</source>
        <target state="translated">Silna nazwa chroni klientów przed niezamierzonym załadowaniem zestawu, który został naruszony. Zestawy bez silnych nazw nie powinny być wdrażane, z wyjątkiem bardzo ograniczonego zestawu scenariuszy. Jeśli udostępniasz lub rozpowszechniasz zestawy bez poprawnego podpisu, zestaw może zostać naruszony, środowisko uruchomieniowe języka wspólnego może nie załadować zestawu lub użytkownik może być zmuszony do wyłączenia weryfikacji na swoim komputerze.</target>
        <note />
      </trans-unit>
      <trans-unit id="AssembliesShouldHaveValidStrongNamesMessageNoStrongName">
        <source>Sign '{0}' with a strong name key.</source>
        <target state="needs-review-translation">Podpisz zestaw {0} kluczem o silnej nazwie.</target>
        <note />
      </trans-unit>
      <trans-unit id="AssembliesShouldHaveValidStrongNamesMessageNotValid">
        <source>Verify that '{0}' has a valid strong name before deploying.</source>
        <target state="needs-review-translation">Zweryfikuj przed wdrożeniem, czy zestaw {0} ma prawidłową silną nazwę.</target>
        <note />
      </trans-unit>
=======
>>>>>>> 91acb998
      <trans-unit id="OverrideGetHashCodeOnOverridingEqualsTitle">
        <source>Override 'GetHashCode' on overriding 'Equals'</source>
        <target state="needs-review-translation">Przesłoń metodę GetHashCode przy przesłanianiu metody Equals</target>
        <note />
      </trans-unit>
      <trans-unit id="OverrideGetHashCodeOnOverridingEqualsDescription">
        <source>'GetHashCode' returns a value, based on the current instance, that is suited for hashing algorithms and data structures such as a hash table. Two objects that are the same type and are equal must return the same hash code.</source>
        <target state="needs-review-translation">Metoda GetHashCode zwraca wartość na podstawie bieżącego wystąpienia, co jest przydatne na potrzeby algorytmów skrótu i struktur danych takich jak tablica skrótów. Dwa obiekty, które są tego samego typu i są równe, muszą zwracać ten sam kod skrótu.</target>
        <note />
      </trans-unit>
      <trans-unit id="OverrideGetHashCodeOnOverridingEqualsMessage">
        <source>Override 'GetHashCode' on overriding 'Equals'</source>
        <target state="needs-review-translation">Przesłoń metodę GetHashCode przy przesłanianiu metody Equals</target>
        <note />
      </trans-unit>
      <trans-unit id="OverrideEqualsOnOverloadingOperatorEqualsTitle">
        <source>Override 'Equals' on overloading operator equals</source>
        <target state="needs-review-translation">Przesłoń metodę Equals przy przeciążaniu operatora równości</target>
        <note />
      </trans-unit>
      <trans-unit id="OverrideEqualsOnOverloadingOperatorEqualsDescription">
        <source>A public type implements the equality operator but does not override 'Object.Equals'.</source>
        <target state="needs-review-translation">Typ publiczny implementuje operator równości, lecz nie przesłania metody Object.Equals.</target>
        <note />
      </trans-unit>
      <trans-unit id="OverrideEqualsOnOverloadingOperatorEqualsMessage">
        <source>Override 'Equals' on overloading operator equals</source>
        <target state="needs-review-translation">Przesłoń metodę Equals przy przeciążaniu operatora równości</target>
        <note />
      </trans-unit>
      <trans-unit id="Since_0_redefines_operator_1_it_should_also_redefine_operator_2">
        <source>Since '{0}' redefines operator '{1}', it should also redefine operator '{2}'</source>
        <target state="translated">Ponieważ typ „{0}” definiuje ponownie operator „{1}”, powinien także definiować ponownie operator „{2}”</target>
        <note />
      </trans-unit>
      <trans-unit id="Generate_missing_operators">
        <source>Generate missing operators</source>
        <target state="translated">Wygeneruj brakujące operatory</target>
        <note />
      </trans-unit>
      <trans-unit id="OverrideEqualsOnOverloadingOperatorEqualsCodeActionTitle">
        <source>Override 'object.Equals'</source>
        <target state="needs-review-translation">Przesłoń metodę object.Equals</target>
        <note />
      </trans-unit>
      <trans-unit id="OverrideEqualsOnImplementingIEquatableCodeActionTitle">
        <source>Override 'object.Equals'</source>
        <target state="needs-review-translation">Przesłoń metodę object.Equals</target>
        <note />
      </trans-unit>
      <trans-unit id="OverrideGetHashCodeOnOverridingEqualsCodeActionTitle">
        <source>Override 'object.GetHashCode'</source>
        <target state="needs-review-translation">Przesłoń metodę object.GetHashCode</target>
        <note />
      </trans-unit>
      <trans-unit id="MakeExceptionPublic">
        <source>Make exception public</source>
        <target state="translated">Zadeklaruj wyjątek jako publiczny</target>
        <note />
      </trans-unit>
      <trans-unit id="InterfaceMethodsShouldBeCallableByChildTypesFix1">
        <source>Make '{0}' protected.</source>
        <target state="translated">Zadeklaruj element „{0}” jako chroniony.</target>
        <note />
      </trans-unit>
      <trans-unit id="InterfaceMethodsShouldBeCallableByChildTypesFix2">
        <source>Change '{0}' to a public interface implementation.</source>
        <target state="translated">Zmodyfikuj element „{0}” zgodnie z implementacją interfejsu publicznego.</target>
        <note />
      </trans-unit>
      <trans-unit id="InterfaceMethodsShouldBeCallableByChildTypesFix3">
        <source>Make the containing type '{0}' sealed.</source>
        <target state="translated">Zapieczętuj typ zawierający „{0}”.</target>
        <note />
      </trans-unit>
      <trans-unit id="StaticHolderTypeIsNotStatic">
        <source>Type '{0}' is a static holder type but is neither static nor NotInheritable</source>
        <target state="translated">Typ „{0}” jest statycznym typem przechowującym, ale nie jest statyczny i nie ma modyfikatora NotInheritable</target>
        <note />
      </trans-unit>
      <trans-unit id="StaticHolderTypesShouldBeStaticOrNotInheritable">
        <source>Static holder types should be Static or NotInheritable</source>
        <target state="translated">Statyczne typy przechowujące powinny być zadeklarowane za pomocą modyfikatora Static lub NotInheritable</target>
        <note />
      </trans-unit>
      <trans-unit id="MakeClassStatic">
        <source>Make class static</source>
        <target state="needs-review-translation">Zadeklaruj klasę jako statyczną</target>
        <note />
      </trans-unit>
      <trans-unit id="OverrideObjectEqualsMessage">
        <source>Type '{0}' should override 'Equals' because it implements 'IEquatable&lt;T&gt;'</source>
        <target state="needs-review-translation">Typ {0} powinien przesłaniać metodę Equals, ponieważ implementuje interfejs IEquatable&lt;T&gt;</target>
        <note />
      </trans-unit>
      <trans-unit id="OverrideObjectEqualsTitle">
        <source>Override 'Object.Equals(object)' when implementing 'IEquatable&lt;T&gt;'</source>
        <target state="needs-review-translation">Przesłoń metodę Object.Equals(object) przy implementowaniu interfejsu IEquatable&lt;T&gt;</target>
        <note />
      </trans-unit>
      <trans-unit id="UseIntegralOrStringArgumentForIndexersDescription">
        <source>Indexers, that is, indexed properties, should use integer or string types for the index. These types are typically used for indexing data structures and increase the usability of the library. Use of the Object type should be restricted to those cases where the specific integer or string type cannot be specified at design time. If the design requires other types for the index, reconsider whether the type represents a logical data store. If it does not represent a logical data store, use a method.</source>
        <target state="translated">Indeksatory (tj. indeksowane właściwości) powinny używać typów całkowitoliczbowych lub ciągów na potrzeby indeksu. Te typy są zazwyczaj używane do indeksowania struktur danych i zwiększają użyteczność biblioteki. Użycie typu Object powinno być ograniczone do przypadków, w których konkretnego typu całkowitoliczbowego lub ciągu nie można określić podczas projektowania. Jeśli projekt wymaga użycia innych typów dla indeksu, rozważ ponownie, czy typ reprezentuje logiczny magazyn danych. Jeśli typ nie reprezentuje logicznego magazynu danych, użyj metody.</target>
        <note />
      </trans-unit>
      <trans-unit id="UseIntegralOrStringArgumentForIndexersMessage">
        <source>Use Integral Or String Argument For Indexers</source>
        <target state="translated">Użyj argumentu całkowitoliczbowego lub ciągu dla indeksatorów</target>
        <note />
      </trans-unit>
      <trans-unit id="UseIntegralOrStringArgumentForIndexersTitle">
        <source>Use Integral Or String Argument For Indexers</source>
        <target state="translated">Użyj argumentu całkowitoliczbowego lub ciągu dla indeksatorów</target>
        <note />
      </trans-unit>
      <trans-unit id="DoNotDirectlyAwaitATaskDescription">
        <source>When an asynchronous method awaits a 'Task' directly, continuation occurs in the same thread that created the task. Consider calling 'Task.ConfigureAwait(Boolean)' to signal your intention for continuation. Call ConfigureAwait(false) on the task to schedule continuations to the thread pool, thereby avoiding a deadlock on the UI thread. Passing false is a good option for app-independent libraries. Calling 'ConfigureAwait(true)' on the task has the same behavior as not explicitly calling ConfigureAwait. By explicitly calling this method, you're letting readers know you intentionally want to perform the continuation on the original synchronization context.</source>
        <target state="needs-review-translation">Gdy metoda asynchroniczna oczekuje na zadanie bezpośrednio, kontynuowanie następuje w tym samym wątku, w którym utworzono zadanie. Rozważ wywołanie metody Task.ConfigureAwait(wartość logiczna), aby zasygnalizować zamiar kontynuowania. Wywołaj metodę ConfigureAwait(false) w zadaniu, aby zaplanować kontynuacje do puli wątków, co pozwoli uniknąć zakleszczenia wątku interfejsu użytkownika. Przekazywanie wartości false to dobra opcja dla bibliotek niezależnych od aplikacji. Wywoływanie metody ConfigureAwait(true) w zadaniu działa tak samo jak brak jawnego wywołania metody ConfigureAwait. Wywołując jawnie tę metodę, informujesz czytelników, że celowo zamierzasz kontynuować w pierwotnym kontekście synchronizacji.</target>
        <note />
      </trans-unit>
      <trans-unit id="DoNotDirectlyAwaitATaskMessage">
        <source>Consider calling 'ConfigureAwait' on the awaited task</source>
        <target state="needs-review-translation">Rozważ wywołanie metody ConfigureAwait w zadaniu, na które się oczekuje</target>
        <note />
      </trans-unit>
      <trans-unit id="DoNotDirectlyAwaitATaskTitle">
        <source>Consider calling 'ConfigureAwait' on the awaited task</source>
        <target state="needs-review-translation">Rozważ wywołanie metody ConfigureAwait w zadaniu, na które się oczekuje</target>
        <note />
      </trans-unit>
      <trans-unit id="AppendConfigureAwaitFalse">
        <source>Append .ConfigureAwait(false)</source>
        <target state="translated">Dołącz wywołanie .ConfigureAwait(false)</target>
        <note />
      </trans-unit>
      <trans-unit id="ImplementIEquatableWhenOverridingObjectEqualsDescription">
        <source>When a type T overrides 'Object.Equals(object)', the implementation must cast the object argument to the correct type T before performing the comparison. If the type implements 'IEquatable&lt;T&gt;', and therefore offers the method 'T.Equals(T)', and if the argument is known at compile time to be of type 'T', then the compiler can call 'IEquatable&lt;T&gt;.Equals(T)' instead of 'Object.Equals(object)', and no cast is necessary, improving performance.</source>
        <target state="needs-review-translation">Gdy typ T przesłania metodę Object.Equals(object), implementacja musi rzutować obiekt będący argumentem na poprawny typ T przed wykonaniem porównania. Jeśli typ implementuje interfejs IEquatable&lt;T&gt;, a więc oferuje metodę T.Equals(T), i jeśli o argumencie wiadomo w chwili kompilacji, że jest typu T, kompilator może wywołać metodę IEquatable&lt;T&gt;.Equals(T) zamiast metody Object.Equals(object) bez konieczności wykonywania rzutowania, co poprawia wydajność.</target>
        <note />
      </trans-unit>
      <trans-unit id="OverrideObjectEqualsDescription">
        <source>When a type T implements the interface IEquatable&lt;T&gt;, it suggests to a user who sees a call to the Equals method in source code that an instance of the type can be equated with an instance of any other type. The user might be confused if their attempt to equate the type with an instance of another type fails to compile. This violates the "principle of least surprise".</source>
        <target state="translated">Gdy typ T implementuje interfejs IEquatable&lt;T&gt;, sugeruje użytkownikowi, który widzi wywołanie metody Equals w kodzie źródłowym, że wystąpienie typu może zostać porównane z wystąpieniem dowolnego innego typu. Użytkownik może być zdezorientowany, gdy jego próba skompilowania porównania typu z wystąpieniem innego typu nie powiedzie się. Jest to niezgodne z „zasadą najmniejszego zaskoczenia”.</target>
        <note />
      </trans-unit>
      <trans-unit id="RenameToTitle">
        <source>Rename to '{0}'</source>
        <target state="translated">Zmień nazwę na „{0}”</target>
        <note />
      </trans-unit>
      <trans-unit id="DoNotHideBaseClassMethodsDescription">
        <source>A method in a base type is hidden by an identically named method in a derived type when the parameter signature of the derived method differs only by types that are more weakly derived than the corresponding types in the parameter signature of the base method.</source>
        <target state="translated">Metoda w typie podstawowym jest ukryta przez metodę o takiej samej nazwie w typie pochodnym, jeśli sygnatura parametrów metody pochodnej różni się tylko typami, które są wyżej w hierarchii dziedziczenia niż odpowiadające typy w sygnaturze parametrów metody podstawowej.</target>
        <note />
      </trans-unit>
      <trans-unit id="DoNotHideBaseClassMethodsMessage">
        <source>Change or remove '{0}' because it hides a more specific base class method: '{1}'</source>
        <target state="translated">Zmień lub usuń metodę „{0}”, ponieważ ukrywa ona bardziej wyspecjalizowaną metodę klasy podstawowej: „{1}”</target>
        <note />
      </trans-unit>
      <trans-unit id="DoNotHideBaseClassMethodsTitle">
        <source>Do not hide base class methods</source>
        <target state="translated">Nie ukrywaj metod klasy podstawowej</target>
        <note />
      </trans-unit>
      <trans-unit id="UseGenericEventHandlerInstancesForDelegateMessage">
        <source>Remove '{0}' and replace its usage with a generic EventHandler, for example EventHandler&lt;T&gt;, where T is a valid EventArgs</source>
        <target state="translated">Usuń element „{0}” i zamień jego użycie na ogólną procedurę EventHandler, np. EventHandler&lt;T&gt;, gdzie T to prawidłowe argumenty zdarzenia</target>
        <note />
      </trans-unit>
      <trans-unit id="UseGenericEventHandlerInstancesForDelegateDescription">
        <source>A type contains a delegate that returns void, whose signature contains two parameters (the first an object and the second a type that is assignable to EventArgs), and the containing assembly targets Microsoft .NET Framework?2.0.</source>
        <target state="translated">Typ zawiera delegata zwracającego typ void, którego sygnatura zawiera dwa parametry (pierwszy jest obiektem, a drugi typem, który można przypisać do typu EventArgs), a zawierający zestaw jest przeznaczony dla programu Microsoft .NET Framework 2.0.</target>
        <note />
      </trans-unit>
      <trans-unit id="UseGenericEventHandlerInstancesForEventMessage">
        <source>Change the event '{0}' to replace the type '{1}' with a generic EventHandler, for example EventHandler&lt;T&gt;, where T is a valid EventArgs</source>
        <target state="translated">Zmień zdarzenie „{0}”, aby zamienić typ „{1}” na ogólną procedurę EventHandler, np. EventHandler&lt;T&gt;, gdzie T to prawidłowy element EventArgs</target>
        <note />
      </trans-unit>
      <trans-unit id="UseGenericEventHandlerInstancesForEventDescription">
        <source>A delegate that handles a public or protected event does not have the correct signature, return type, or parameter names.</source>
        <target state="translated">Delegat obsługujący publiczne lub chronione zdarzenie nie ma prawidłowej sygnatury, typu zwracanego lub nazw parametrów.</target>
        <note />
      </trans-unit>
      <trans-unit id="UseGenericEventHandlerInstancesForEvent2Message">
        <source>Change the event '{0}' to use a generic EventHandler by defining the event type explicitly, for e.g. Event MyEvent As EventHandler(Of MyEventArgs).</source>
        <target state="translated">Zmień zdarzenie „{0}”, aby użyć ogólnego elementu EventHandler, definiując jawnie typ zdarzenia, na przykład Event MyEvent As EventHandler(Of MyEventArgs).</target>
        <note />
      </trans-unit>
      <trans-unit id="UseGenericEventHandlerInstancesForEvent2Description">
        <source>A type contains an event that declares an EventHandler delegate that returns void, whose signature contains two parameters (the first an object and the second a type that is assignable to EventArgs), and the containing assembly targets Microsoft .NET Framework?2.0.</source>
        <target state="translated">Typ zawiera zdarzenie, które deklaruje delegata EventHandler zwracającego wartość void i ma sygnaturę zawierającą dwa parametry (pierwszy jest obiektem, a drugi typem z możliwością przypisania do elementu EventArgs) oraz zawiera zestaw przeznaczony dla platformy Microsoft .NET Framework?2.0.</target>
        <note />
      </trans-unit>
      <trans-unit id="OverrideMethodsOnComparableTypesMessageBoth">
        <source>'{0}' should define operator(s) '{1}' and 'Equals' since it implements 'IComparable'</source>
        <target state="needs-review-translation">Typ {0} powinien definiować operatory „{1}” i metodę Equals, ponieważ implementuje interfejs IComparable</target>
        <note>1 is a comma-separated list</note>
      </trans-unit>
<<<<<<< HEAD
      <trans-unit id="AvoidCallingProblematicMethodsTitle">
        <source>Avoid calling problematic methods</source>
        <target state="translated">Unikaj wywoływania problematycznych metod</target>
        <note />
      </trans-unit>
      <trans-unit id="AvoidCallingProblematicMethodsDescription">
        <source>A member calls a potentially dangerous or problematic method.</source>
        <target state="translated">Składowa wywołuje potencjalnie niebezpieczną lub problematyczną metodę.</target>
        <note />
      </trans-unit>
      <trans-unit id="AvoidCallingProblematicMethodsMessageSystemGCCollect">
        <source>Remove the call to GC.Collect from '{0}'. It is usually unnecessary to force garbage collection, and doing so can severely degrade performance.</source>
        <target state="needs-review-translation">Usuń wywołanie GC.Collect z elementu {0}. Zazwyczaj nie jest konieczne wymuszanie odzyskiwania pamięci i robienie tego może znacznie pogorszyć wydajność.</target>
        <note />
      </trans-unit>
      <trans-unit id="AvoidCallingProblematicMethodsMessageSystemThreadingThreadResume">
        <source>Remove the call to 'Thread.Resume' from '{0}'. Suspending and resuming threads can be dangerous if the system is in the middle of a critical operation such as executing a class constructor of an important system type or resolving security for a shared assembly.</source>
        <target state="needs-review-translation">Usuń wywołanie Thread.Resume z elementu {0}. Zawieszanie i wznawianie wątków może być niebezpieczne, jeśli system jest w trakcie krytycznej operacji, takiej jak wykonywanie konstruktora klasy ważnego typu systemu lub rozwiązywanie zabezpieczeń dla udostępnionego zestawu.</target>
        <note />
      </trans-unit>
      <trans-unit id="AvoidCallingProblematicMethodsMessageSystemThreadingThreadSuspend">
        <source>Remove the call to 'Thread.Suspend' from '{0}'. Suspending and resuming threads can be dangerous if the system is in the middle of a critical operation such as executing a class constructor of an important system type or resolving security for a shared assembly.</source>
        <target state="needs-review-translation">Usuń wywołanie Thread.Suspend z elementu {0}. Zawieszanie i wznawianie wątków może być niebezpieczne, jeśli system jest w trakcie krytycznej operacji, takiej jak wykonywanie konstruktora klasy ważnego typu systemu lub rozwiązywanie zabezpieczeń dla udostępnionego zestawu.</target>
        <note />
      </trans-unit>
      <trans-unit id="AvoidCallingProblematicMethodsMessageSystemTypeInvokeMember">
        <source>Remove the call to 'System.Type.InvokeMember' with 'BindingFlags.NonPublic' from '{0}'. Taking a dependency on a private member increases the chance of a breaking change in the future.</source>
        <target state="needs-review-translation">Usuń wywołanie System.Type.InvokeMember razem z BindingFlags.NonPublic z elementu {0}. Przyjęcie zależności dla prywatnego członka zwiększa szansę istotnej zmiany w przyszłości.</target>
        <note />
      </trans-unit>
      <trans-unit id="AvoidCallingProblematicMethodsMessageCoInitializeSecurity">
        <source>'{0}' is a P/Invoke declaration to an OLE32 API that cannot be reliably called after the runtime has been initialized. The workaround is to write an unmanaged shim that will call the routine and then activate and call into managed code. You can do this using an export from a mixed-mode C++ DLL, by registering a managed component for use by COM, or by using the runtime hosting API.</source>
        <target state="needs-review-translation">Element {0} jest deklaracją P/Invoke dla interfejsu API OLE32, która nie może być niezawodnie wywołana po zainicjowaniu środowiska uruchomieniowego. Obejściem jest napisanie niezarządzanej poprawki, która będzie wywoływać procedurę, a następnie uaktywniać i wywoływać zarządzany kod. Możesz to zrobić za pomocą eksportu z biblioteki DLL języka C++ trybu mieszanego, rejestrując zarządzany składnik do używania przez model COM lub używając interfejsu API hostingu środowiska uruchomieniowego.</target>
        <note />
      </trans-unit>
      <trans-unit id="AvoidCallingProblematicMethodsMessageCoSetProxyBlanket">
        <source>'{0}' is a P/Invoke declaration to an OLE32 API that cannot be reliably called against a runtime callable wrapper (a managed object wrapping a COM object). Runtime callable wrappers dynamically fetch interface pointers so the effect of the call might be arbitrarily lost. Runtime callable wrappers for a given COM object are also shared across an application domain so the call could possibly affect other users. Replace this call with a native wrapper COM object for the interface pointer that does the appropriate CoSetProxyBlanket calls.</source>
        <target state="needs-review-translation">Element {0} jest deklaracją P/Invoke dla interfejsu API OLE32, który nie może być niezawodnie wywoływany dla wywoływalnego programu owijania środowiska uruchomieniowego (obiekt zarządzany owija obiekt COM). Wywoływalne programy owijania środowiska uruchomieniowego dynamicznie pobierają wskaźniki interfejsu, więc efekt wywołania może zostać arbitralnie utracony. Wywoływalne programy owijania środowiska uruchomieniowego dla danego obiektu COM są również udostępniane w domenie aplikacji, więc wywołanie może ewentualnie mieć wpływ na innych użytkowników. Zastąp to wywołanie natywnym programem owijania obiektu COM dla wskaźnika interfejsu, który wykonuje odpowiednie wywołania CoSetProxyBlanket.</target>
        <note />
      </trans-unit>
      <trans-unit id="AvoidCallingProblematicMethodsMessageSystemRuntimeInteropServicesSafeHandleDangerousGetHandle">
        <source>Remove the call to 'SafeHandle.DangerousGetHandle' from '{0}'</source>
        <target state="needs-review-translation">Usuń wywołanie SafeHandlemetody SafeHandle.DangerousGetHandle z elementu {0}</target>
        <note />
      </trans-unit>
      <trans-unit id="AvoidCallingProblematicMethodsMessageSystemReflectionAssemblyLoadFrom">
        <source>Remove the call to 'Assembly.LoadFile' from '{0}'</source>
        <target state="needs-review-translation">Usuń wywołanie metody Assembly.LoadFrom z elementu {0}</target>
        <note />
      </trans-unit>
      <trans-unit id="AvoidCallingProblematicMethodsMessageSystemReflectionAssemblyLoadFile">
        <source>Remove the call to 'Assembly.LoadFile' from '{0}'</source>
        <target state="needs-review-translation">Usuń wywołanie metody Assembly.LoadFile z elementu {0}</target>
        <note />
      </trans-unit>
      <trans-unit id="AvoidCallingProblematicMethodsMessageSystemReflectionAssemblyLoadWithPartialName">
        <source>Remove the call to 'Assembly.LoadWithPartialName' from '{0}'</source>
        <target state="needs-review-translation">Usuń wywołanie metody Assembly.LoadWithPartialName z elementu {0}</target>
        <note />
      </trans-unit>
      <trans-unit id="CategoryReliability">
        <source>Reliability</source>
        <target state="translated">Niezawodność</target>
        <note />
      </trans-unit>
=======
>>>>>>> 91acb998
      <trans-unit id="AvoidUsingCrefTagsWithAPrefixTitle">
        <source>Avoid using cref tags with a prefix</source>
        <target state="translated">Unikaj korzystania z tagów cref z prefiksem</target>
        <note />
      </trans-unit>
      <trans-unit id="AvoidUsingCrefTagsWithAPrefixDescription">
        <source>Use of cref tags with prefixes should be avoided, since it prevents the compiler from verifying references and the IDE from updating references during refactorings. It is permissible to suppress this error at a single documentation site if the cref must use a prefix because the type being mentioned is not findable by the compiler. For example, if a cref is mentioning a special attribute in the full framework but you're in a file that compiles against the portable framework, or if you want to reference a type at higher layer of Roslyn, you should suppress the error. You should not suppress the error just because you want to take a shortcut and avoid using the full syntax.</source>
        <target state="translated">Należy unikać korzystania z tagów cref z prefiksami, ponieważ uniemożliwia to weryfikowanie odwołań przez kompilator oraz aktualizowanie odwołań przez środowisko IDE podczas refaktoryzacji. Można pominąć ten błąd w jednej witrynie dokumentacji, jeśli tag cref wymaga użycia prefiksu, ponieważ kompilator nie może odnaleźć wspomnianego typu. Jeśli na przykład w tagu cref podano specjalny atrybut w pełnej platformie, ale korzystasz z pliku kompilowanego w platformie przenośnej lub chcesz odwołać się do typu w wyższej warstwie programu Roslyn, należy pominąć ten błąd. Nie należy pomijać błędu, aby ułatwić sobie pracę i uniknąć użycia pełnej składni.</target>
        <note />
      </trans-unit>
      <trans-unit id="AvoidUsingCrefTagsWithAPrefixMessage">
        <source>Avoid using cref tags with a prefix</source>
        <target state="translated">Unikaj korzystania z tagów cref z prefiksem</target>
        <note />
      </trans-unit>
      <trans-unit id="AvoidDeadConditionalCodeAlwaysTruFalseOrNullMessage">
        <source>'{0}' is always '{1}'. Remove or refactor the condition(s) to avoid dead code.</source>
        <target state="translated">Element „{0}” ma zawsze wartość „{1}”. Usuń lub zrefaktoryzuj warunki w celu uniknięcia nieaktywnego kodu.</target>
        <note />
      </trans-unit>
      <trans-unit id="AvoidDeadConditionalCodeNeverNullMessage">
        <source>'{0}' is never '{1}'. Remove or refactor the condition(s) to avoid dead code.</source>
        <target state="translated">Element „{0}” nigdy nie ma wartości „{1}”. Usuń lub zrefaktoryzuj warunki w celu uniknięcia nieaktywnego kodu.</target>
        <note />
      </trans-unit>
      <trans-unit id="AvoidDeadConditionalCodeTitle">
        <source>Avoid dead conditional code</source>
        <target state="translated">Unikaj nieaktywnego kodu warunkowego</target>
        <note />
      </trans-unit>
      <trans-unit id="AvoidExcessiveClassCouplingDescription">
        <source>This rule measures class coupling by counting the number of unique type references that a symbol contains. Symbols that have a high degree of class coupling can be difficult to maintain. It is a good practice to have types and methods that exhibit low coupling and high cohesion. To fix this violation, try to redesign the code to reduce the number of types to which it is coupled.</source>
        <target state="translated">Ta reguła mierzy sprzężenie klas, licząc liczbę unikatowych odwołań do typów, które zawiera symbol. Symbole o wysokim stopniu sprzężenia klas mogą być trudne w utrzymaniu. Dobrym rozwiązaniem jest tworzenie typów i metod o niskim sprzężeniu i wysokiej spójności. Aby naprawić to naruszenie, przeprojektuj kod w celu zmniejszenia liczby typów, z którymi jest sprzężony.</target>
        <note />
      </trans-unit>
      <trans-unit id="AvoidExcessiveClassCouplingMessage">
        <source>'{0}' is coupled with '{1}' different types from '{2}' different namespaces. Rewrite or refactor the code to decrease its class coupling below '{3}'.</source>
        <target state="translated">Element „{0}” jest sprzężony z „{1}” różnymi typami z „{2}” różnych przestrzeni nazw. Ponownie napisz kod lub refaktoryzuj go w taki sposób, aby sprzężenie klas było niższe niż „{3}”.</target>
        <note />
      </trans-unit>
      <trans-unit id="AvoidExcessiveClassCouplingTitle">
        <source>Avoid excessive class coupling</source>
        <target state="translated">Unikaj nadmiernego sprzężenia klas</target>
        <note />
      </trans-unit>
      <trans-unit id="AvoidExcessiveComplexityDescription">
        <source>Cyclomatic complexity measures the number of linearly independent paths through the method, which is determined by the number and complexity of conditional branches. A low cyclomatic complexity generally indicates a method that is easy to understand, test, and maintain. The cyclomatic complexity is calculated from a control flow graph of the method and is given as follows: `cyclomatic complexity = the number of edges - the number of nodes + 1`, where a node represents a logic branch point and an edge represents a line between nodes.</source>
        <target state="translated">Złożoność cyklomatyczna mierzy liczbę liniowo niezależnych ścieżek prowadzących przez metodę, która jest określana przez liczbę i złożoność gałęzi warunkowych. Niska złożoność cyklomatyczna zwykle wskazuje metodę, którą łatwo zrozumieć, testować i utrzymywać. Złożoność cyklomatyczna jest obliczana na podstawie grafu przepływu sterowania metody i podawana w następujący sposób: złożoność cyklomatyczna = liczba granic - liczba węzłów + 1, gdzie węzeł reprezentuje rozgałęzienie logiki, a granica — linię między węzłami.</target>
        <note />
      </trans-unit>
      <trans-unit id="AvoidExcessiveComplexityMessage">
        <source>'{0}' has a cyclomatic complexity of '{1}'. Rewrite or refactor the code to decrease its complexity below '{2}'.</source>
        <target state="translated">Element „{0}” ma złożoność cyklomatyczną wynoszącą „{1}”. Ponownie napisz kod lub refaktoryzuj go w taki sposób, aby złożoność była niższa niż „{2}”.</target>
        <note />
      </trans-unit>
      <trans-unit id="AvoidExcessiveComplexityTitle">
        <source>Avoid excessive complexity</source>
        <target state="translated">Unikaj nadmiernej złożoności</target>
        <note />
      </trans-unit>
      <trans-unit id="AvoidExcessiveInheritanceDescription">
        <source>Deeply nested type hierarchies can be difficult to follow, understand, and maintain. This rule limits analysis to hierarchies in the same module. To fix a violation of this rule, derive the type from a base type that is less deep in the inheritance hierarchy or eliminate some of the intermediate base types.</source>
        <target state="translated">Głęboko zagnieżdżone hierarchie typów mogą być trudne w zrozumieniu i utrzymaniu. Ta reguła ogranicza analizę do hierarchii w tym samym module. Aby naprawić naruszenie tej reguły, utwórz typ jako pochodny typu podstawowego o mniejszej głębokości w hierarchii dziedziczenia lub wyeliminuj niektóre pośrednie typy podstawowe.</target>
        <note />
      </trans-unit>
      <trans-unit id="AvoidExcessiveInheritanceMessage">
        <source>'{0}' has an object hierarchy '{1}' levels deep within the defining module. If possible, eliminate base classes within the hierarchy to decrease its hierarchy level below '{2}': '{3}'.</source>
        <target state="translated">Element „{0}” ma w definiującym module hierarchię obiektów o następującej liczbie poziomów głębokości: „{1}”. Jeśli to możliwe, wyeliminuj klasy podstawowe z hierarchii, aby obniżyć poziom hierarchii poniżej „{2}”: „{3}”.</target>
        <note />
      </trans-unit>
      <trans-unit id="AvoidExcessiveInheritanceTitle">
        <source>Avoid excessive inheritance</source>
        <target state="translated">Unikaj nadmiernego dziedziczenia</target>
        <note />
      </trans-unit>
      <trans-unit id="AvoidUnmantainableCodeDescription">
        <source>The maintainability index is calculated by using the following metrics: lines of code, program volume, and cyclomatic complexity. Program volume is a measure of the difficulty of understanding of a symbol that is based on the number of operators and operands in the code. Cyclomatic complexity is a measure of the structural complexity of the type or method. A low maintainability index indicates that code is probably difficult to maintain and would be a good candidate to redesign.</source>
        <target state="translated">Indeks dostępności jest obliczany przy użyciu następujących metryk: wiersze kodu, ilość programu i złożoność cyklomatyczna. Ilość programu to miara trudności w zrozumieniu symbolu oparta na liczbie operatorów i operandów w kodzie. Złożoność cyklomatyczna to miara złożoności strukturalnej typu lub metody. Niski indeks dostępności wskazuje kod, który jest prawdopodobnie trudny w konserwacji. Byłby to dobry kandydat do przeprojektowania.</target>
        <note />
      </trans-unit>
      <trans-unit id="AvoidUnmantainableCodeMessage">
        <source>'{0}' has a maintainability index of '{1}'. Rewrite or refactor the code to increase its maintainability index (MI) above '{2}'.</source>
        <target state="translated">Element „{0}” ma indeks dostępności „{1}”. Ponownie napisz kod lub refaktoryzuj go w taki sposób, aby indeks dostępności był wyższy niż „{2}”.</target>
        <note />
      </trans-unit>
      <trans-unit id="AvoidUnmantainableCodeTitle">
        <source>Avoid unmaintainable code</source>
        <target state="translated">Unikaj kodu trudnego w utrzymaniu</target>
        <note />
      </trans-unit>
      <trans-unit id="InvalidEntryInCodeMetricsConfigFileDescription">
        <source>Invalid entry in code metrics rule specification file.</source>
        <target state="translated">Nieprawidłowy wpis w pliku specyfikacji reguły metryk kodu.</target>
        <note />
      </trans-unit>
      <trans-unit id="InvalidEntryInCodeMetricsConfigFileMessage">
        <source>Invalid entry '{0}' in code metrics rule specification file '{1}'</source>
        <target state="translated">Nieprawidłowy wpis „{0}” w pliku specyfikacji reguły metryk kodu „{1}”</target>
        <note />
      </trans-unit>
      <trans-unit id="InvalidEntryInCodeMetricsConfigFileTitle">
        <source>Invalid entry in code metrics rule specification file</source>
        <target state="translated">Nieprawidłowy wpis w pliku specyfikacji reguły metryk kodu</target>
        <note />
      </trans-unit>
<<<<<<< HEAD
      <trans-unit id="VariableNamesShouldNotMatchFieldNamesTitle">
        <source>Variable names should not match field names</source>
        <target state="translated">Nazwy zmiennych nie powinny być zgodne z nazwami pól</target>
        <note />
      </trans-unit>
      <trans-unit id="VariableNamesShouldNotMatchFieldNamesDescription">
        <source>An instance method declares a parameter or a local variable whose name matches an instance field of the declaring type, leading to errors.</source>
        <target state="translated">Metoda wystąpienia deklaruje parametr lub zmienną lokalną, której nazwa jest zgodna z polem wystąpienia deklarującego typu, co prowadzi do błędów.</target>
        <note />
      </trans-unit>
      <trans-unit id="VariableNamesShouldNotMatchFieldNamesMessageLocal">
        <source>'{0}', a variable declared in '{1}', has the same name as an instance field on the type. Change the name of one of these items.</source>
        <target state="needs-review-translation">{0}, zmienna zadeklarowana w elemencie {1}, ma taką samą nazwę jak pole wystąpienia dla typu. Zmień nazwę jednego z tych elementów.</target>
        <note />
      </trans-unit>
      <trans-unit id="VariableNamesShouldNotMatchFieldNamesMessageParameter">
        <source>'{0}', a parameter declared in '{1}', has the same name as an instance field on the type. Change the name of one of these items.</source>
        <target state="needs-review-translation">{0}, parametr zadeklarowany w elemencie {1}, ma taką samą nazwę jak pole wystąpienia dla typu. Zmień nazwę jednego z tych elementów.</target>
        <note />
      </trans-unit>
=======
>>>>>>> 91acb998
      <trans-unit id="ReviewUnusedParametersTitle">
        <source>Review unused parameters</source>
        <target state="translated">Sprawdź nieużywane parametry</target>
        <note />
      </trans-unit>
      <trans-unit id="ReviewUnusedParametersDescription">
        <source>Avoid unused paramereters in your code. If the parameter cannot be removed, then change its name so it starts with an underscore and is optionally followed by an integer, such as '_', '_1', '_2', etc. These are treated as special discard symbol names.</source>
        <target state="translated">Unikaj nieużywanych parametrów w kodzie. Jeśli nie można usunąć parametru, zmień jego nazwę, tak aby rozpoczynała się od znaku podkreślenia, a opcjonalnie następowała po niej liczba całkowita, taka jak „_”, „_1”, „_2” itp. Są one traktowane jako specjalne nazwy symboli odrzucenia.</target>
        <note />
      </trans-unit>
      <trans-unit id="ReviewUnusedParametersMessage">
        <source>Parameter '{0}' of method '{1}' is never used. Remove the parameter or use it in the method body.</source>
        <target state="needs-review-translation">Parametr {0} metody {1} nie jest nigdy używany. Usuń parametr lub użyj go w treści metody.</target>
        <note />
      </trans-unit>
      <trans-unit id="RemoveUnusedParameterMessage">
        <source>Remove unused parameter</source>
        <target state="translated">Usuń nieużywany parametr</target>
        <note />
      </trans-unit>
      <trans-unit id="DoNotIgnoreMethodResultsTitle">
        <source>Do not ignore method results</source>
        <target state="translated">Nie ignoruj wyników metody</target>
        <note />
      </trans-unit>
      <trans-unit id="DoNotIgnoreMethodResultsDescription">
        <source>A new object is created but never used; or a method that creates and returns a new string is called and the new string is never used; or a COM or P/Invoke method returns an HRESULT or error code that is never used.</source>
        <target state="translated">Nowy obiekt został utworzony, ale nigdy nie został użyty, została wywołana metoda tworząca i zwracająca nowy ciąg, a nowy ciąg nigdy nie został użyty lub metoda COM albo P/Invoke zwraca wartość HRESULT lub kod błędu, który nigdy nie został użyty.</target>
        <note />
      </trans-unit>
      <trans-unit id="DoNotIgnoreMethodResultsMessageObjectCreation">
        <source>'{0}' creates a new instance of '{1}' which is never used. Pass the instance as an argument to another method, assign the instance to a variable, or remove the object creation if it is unnecessary.</source>
        <target state="needs-review-translation">Element {0} tworzy nowe wystąpienie elementu {1}, które nigdy nie zostało użyte. Przekaż wystąpienie jako argument do innej metody, przypisz wystąpienie do zmiennej lub usuń tworzenie obiektu, jeśli jest zbędne.</target>
        <note />
      </trans-unit>
      <trans-unit id="DoNotIgnoreMethodResultsMessageStringCreation">
        <source>'{0}' calls '{1}' but does not use the new string instance that the method returns. Pass the instance as an argument to another method, assign the instance to a variable, or remove the call if it is unnecessary.</source>
        <target state="needs-review-translation">Element {0} wywołuje element {1}, ale nie używa wystąpienia nowego ciągu zwracanego przez metodę. Przekaż wystąpienie jako argument do innej metody, przypisz wystąpienie do zmiennej lub usuń wywołanie, jeśli jest zbędne.</target>
        <note />
      </trans-unit>
      <trans-unit id="DoNotIgnoreMethodResultsMessageHResultOrErrorCode">
        <source>'{0}' calls '{1}' but does not use the HRESULT or error code that the method returns. This could lead to unexpected behavior in error conditions or low-resource situations. Use the result in a conditional statement, assign the result to a variable, or pass it as an argument to another method.</source>
        <target state="needs-review-translation">Element {0} wywołuje element {1}, ale nie używa wartości HRESULT ani kodu błędu zwracanego przez metodę. Może to doprowadzić do nieoczekiwanego zachowania w warunkach błędu lub sytuacjach małej ilości zasobów. Użyj wyniku w instrukcji warunkowej, przypisz wynik do zmiennej lub przekaż go jako argument do innej metody.</target>
        <note />
      </trans-unit>
      <trans-unit id="DoNotIgnoreMethodResultsMessageTryParse">
        <source>'{0}' calls '{1}' but does not explicitly check whether the conversion succeeded. Either use the return value in a conditional statement or verify that the call site expects that the out argument will be set to the default value when the conversion fails.</source>
        <target state="needs-review-translation">Element {0} wywołuje element {1}, ale nie sprawdza jawnie, czy konwersja się udała. Użyj wartości zwracanej w instrukcji warunkowej lub zweryfikuj, czy lokacja wywołania oczekuje, że argument wychodzący zostanie ustawiony na wartość domyślną w razie niepowodzenia konwersji.</target>
        <note />
      </trans-unit>
      <trans-unit id="AvoidUninstantiatedInternalClassesTitle">
        <source>Avoid uninstantiated internal classes</source>
        <target state="translated">Unikaj klas wewnętrznych bez wystąpień</target>
        <note />
      </trans-unit>
      <trans-unit id="AvoidUninstantiatedInternalClassesDescription">
        <source>An instance of an assembly-level type is not created by code in the assembly.</source>
        <target state="translated">Wystąpienie typu na poziomie zestawu nie zostało utworzone przez kod w zestawie.</target>
        <note />
      </trans-unit>
      <trans-unit id="AvoidUninstantiatedInternalClassesMessage">
        <source>'{0}' is an internal class that is apparently never instantiated. If so, remove the code from the assembly. If this class is intended to contain only static members, make it static (Shared in Visual Basic).</source>
        <target state="needs-review-translation">Element {0} jest klasą wewnętrzną, która najwyraźniej nigdy nie miała wystąpień. Jeśli tak, usuń kod z zestawu. Jeśli ta klasa w założeniu ma zawierać tylko statyczne składowe, zmień ją na statyczną (udostępnianą w języku Visual Basic).</target>
        <note />
      </trans-unit>
      <trans-unit id="AvoidUnusedPrivateFieldsTitle">
        <source>Avoid unused private fields</source>
        <target state="translated">Unikaj nieużywanych pól prywatnych</target>
        <note />
      </trans-unit>
      <trans-unit id="AvoidUnusedPrivateFieldsDescription">
        <source>Private fields were detected that do not appear to be accessed in the assembly.</source>
        <target state="translated">Zostały wykryte pola prywatne, dostęp do których prawdopodobnie nie będzie występował w zestawie.</target>
        <note />
      </trans-unit>
      <trans-unit id="AvoidUnusedPrivateFieldsMessage">
        <source>Unused field '{0}'</source>
        <target state="translated">Nieużywane pole „{0}”</target>
        <note />
      </trans-unit>
      <trans-unit id="DoNotIgnoreMethodResultsMessagePureMethod">
        <source>'{0}' calls '{1}' but does not use the value the method returns. Because '{1}' is marked as a 'Pure' method, it cannot have side effects. Use the result in a conditional statement, assign the result to a variable, or pass it as an argument to another method.</source>
        <target state="needs-review-translation">Element {0} wywołuje element {1}, ale nie używa wartości zwracanej przez metodę. Ponieważ metoda {1} jest oznaczona jako metoda Pure, nie może ona mieć efektów ubocznych. Użyj wyniku w instrukcji warunkowej, przypisz wynik do zmiennej lub przekaż go jako argument do innej metody.</target>
        <note />
      </trans-unit>
      <trans-unit id="UseNameOfInPlaceOfStringDescription">
        <source>Using nameof helps keep your code valid when refactoring.</source>
        <target state="translated">Korzystanie z operatora pomaga zachować poprawność kodu przy refaktoryzacji.</target>
        <note />
      </trans-unit>
      <trans-unit id="UseNameOfInPlaceOfStringMessage">
        <source>Use nameof in place of string literal '{0}'</source>
        <target state="translated">Użyj operatora nameof zamiast literału ciągu „{0}”</target>
        <note />
      </trans-unit>
      <trans-unit id="UseNameOfInPlaceOfStringTitle">
        <source>Use nameof to express symbol names</source>
        <target state="translated">Używaj operatora nameof, aby wyrażać nazwy symboli</target>
        <note />
      </trans-unit>
      <trans-unit id="AvoidPropertySelfAssignmentMessage">
        <source>The property '{0}' should not be assigned to itself</source>
        <target state="needs-review-translation">Właściwość {0} nie powinna być przypisana do samej siebie</target>
        <note />
      </trans-unit>
      <trans-unit id="AvoidPropertySelfAssignmentTitle">
        <source>Do not assign a property to itself</source>
        <target state="translated">Nie przypisuj właściwości do jej samej</target>
        <note />
      </trans-unit>
      <trans-unit id="MarkMembersAsStaticCodeFix">
        <source>Make static</source>
        <target state="translated">Ustaw jako statyczne</target>
        <note />
      </trans-unit>
      <trans-unit id="MarkMembersAsStaticCodeFix_WarningAnnotation">
        <source>Some references to '{0}' could not be fixed, they should be fixed manually.</source>
        <target state="translated">Nie można naprawić niektórych odwołań do „{0}”. Należy je naprawić ręcznie.</target>
        <note />
      </trans-unit>
      <trans-unit id="UseLiteralsWhereAppropriateTitle">
        <source>Use literals where appropriate</source>
        <target state="translated">Używaj literałów w odpowiednich miejscach</target>
        <note />
      </trans-unit>
      <trans-unit id="UseLiteralsWhereAppropriateDescription">
        <source>A field is declared static and read-only (Shared and ReadOnly in Visual Basic), and is initialized by using a value that is computable at compile time. Because the value that is assigned to the targeted field is computable at compile time, change the declaration to a const (Const in Visual Basic) field so that the value is computed at compile time instead of at run?time.</source>
        <target state="translated">Pole zostało zadeklarowane jako statyczne i tylko do odczytu (Shared i ReadOnly w języku Visual Basic) i zainicjowane przy użyciu wartości obliczanych w czasie kompilacji. Ponieważ wartość przypisana do pola docelowego jest obliczana w czasie kompilacji, należy zmienić deklarację na pole wartości stałej (Const w języku Visual Basic), aby wartość była obliczana w czasie kompilacji, a nie w czasie wykonywania.</target>
        <note />
      </trans-unit>
      <trans-unit id="UseLiteralsWhereAppropriateMessageDefault">
        <source>Field '{0}' is declared as 'readonly' but is initialized with a constant value. Mark this field as 'const' instead.</source>
        <target state="translated">Pole „{0}” zostało zadeklarowane jako „readonly”, ale zainicjowano je za pomocą wartości stałej. Zamiast tego oznacz to pole jako „const”.</target>
        <note />
      </trans-unit>
      <trans-unit id="UseLiteralsWhereAppropriateMessageEmptyString">
        <source>Field '{0}' is declared as 'readonly' but is initialized with an empty string (""). Mark this field as 'const' instead.</source>
        <target state="translated">Pole „{0}” zostało zadeklarowane jako „readonly”, ale zainicjowano je za pomocą pustego ciągu (""). Zamiast tego oznacz to pole jako „const”.</target>
        <note />
      </trans-unit>
      <trans-unit id="DoNotInitializeUnnecessarilyTitle">
        <source>Do not initialize unnecessarily</source>
        <target state="translated">Nie inicjuj niepotrzebnie</target>
        <note />
      </trans-unit>
      <trans-unit id="DoNotInitializeUnnecessarilyDescription">
        <source>The .NET runtime initializes all fields of reference types to their default values before running the constructor. In most cases, explicitly initializing a field to its default value in a constructor is redundant, adding maintenance costs and potentially degrading performance (such as with increased assembly size), and the explicit initialization can be removed.  In some cases, such as with static readonly fields that permanently retain their default value, consider instead changing them to be constants or properties.</source>
        <target state="translated">Środowisko uruchomieniowe platformy .NET inicjuje wszystkie pola typów referencyjnych wartościami domyślnymi przed uruchomieniem konstruktora. W większości przypadków jawne zainicjowanie pola jego wartością domyślną w konstruktorze jest zbędne, powoduje dodanie kosztu związanego z konserwacją i potencjalnie obniża wydajność (np. zwiększa rozmiar zestawu), dlatego jawne inicjowanie można usunąć. W niektórych przypadkach, takich jak statyczne pola tylko do odczytu, które trwale zachowują swoje wartości domyślne, warto rozważyć ich zmianę na stałe lub właściwości.</target>
        <note />
      </trans-unit>
      <trans-unit id="DoNotInitializeUnnecessarilyMessage">
        <source>Member '{0}' is explicitly initialized to its default value</source>
        <target state="translated">Składowa „{0}” jest jawnie inicjowana do wartości domyślnej</target>
        <note />
      </trans-unit>
      <trans-unit id="PreferJaggedArraysOverMultidimensionalTitle">
        <source>Prefer jagged arrays over multidimensional</source>
        <target state="translated">Wybieraj tablice nieregularne zamiast wielowymiarowych</target>
        <note />
      </trans-unit>
      <trans-unit id="PreferJaggedArraysOverMultidimensionalDescription">
        <source>A jagged array is an array whose elements are arrays. The arrays that make up the elements can be of different sizes, leading to less wasted space for some sets of data.</source>
        <target state="translated">Tablica nieregularna jest tablicą, której elementami są tablice. Tablice będące elementami mogą mieć różny rozmiar, co sprawia, że w przypadku niektórych zestawów danych marnowane jest mniej miejsca.</target>
        <note />
      </trans-unit>
      <trans-unit id="PreferJaggedArraysOverMultidimensionalMessageDefault">
        <source>'{0}' is a multidimensional array. Replace it with a jagged array if possible.</source>
        <target state="needs-review-translation">{0} jest tablicą wielowymiarową. Należy ją zastąpić tablicą nieregularną, jeśli to możliwe.</target>
        <note />
      </trans-unit>
      <trans-unit id="PreferJaggedArraysOverMultidimensionalMessageReturn">
        <source>'{0}' returns a multidimensional array of '{1}'. Replace it with a jagged array if possible.</source>
        <target state="needs-review-translation">{0} zwraca tablicę wielowymiarową {1}. Należy ją zastąpić tablicą nieregularną, jeśli to możliwe.</target>
        <note />
      </trans-unit>
      <trans-unit id="PreferJaggedArraysOverMultidimensionalMessageBody">
        <source>'{0}' uses a multidimensional array of '{1}'. Replace it with a jagged array if possible.</source>
        <target state="needs-review-translation">{0} powoduje użycie tablicy wielowymiarowej {1}. Należy ją zastąpić tablicą nieregularną, jeśli to możliwe.</target>
        <note />
      </trans-unit>
      <trans-unit id="MarkMembersAsStaticTitle">
        <source>Mark members as static</source>
        <target state="translated">Oznaczaj elementy członkowskie jako statyczne</target>
        <note />
      </trans-unit>
      <trans-unit id="MarkMembersAsStaticDescription">
        <source>Members that do not access instance data or call instance methods can be marked as static. After you mark the methods as static, the compiler will emit nonvirtual call sites to these members. This can give you a measurable performance gain for performance-sensitive code.</source>
        <target state="translated">Składowe, które nie uzyskują dostępu do danych wystąpienia ani nie wywołują metod wystąpienia, można oznaczyć jako statyczne. Po oznaczeniu metod jako statycznych kompilator będzie emitować niewirtualne miejsca wywołań do tych składowych. Może to spowodować wymierną poprawę wydajności kodu wrażliwego na zmiany wydajności.</target>
        <note />
      </trans-unit>
      <trans-unit id="MarkMembersAsStaticMessage">
        <source>Member '{0}' does not access instance data and can be marked as static</source>
        <target state="translated">Składowa „{0}” nie uzyskuje dostępu do danych wystąpienia i może zostać oznaczona jako statyczna</target>
        <note />
      </trans-unit>
      <trans-unit id="ReviewVisibleEventHandlersTitle">
        <source>Review visible event handlers</source>
        <target state="translated">Przejrzyj widoczne procedury obsługi zdarzeń</target>
        <note />
      </trans-unit>
      <trans-unit id="ReviewVisibleEventHandlersDescription">
        <source>A public or protected event-handling method was detected. Event-handling methods should not be exposed unless absolutely necessary.</source>
        <target state="translated">Wykryto publiczną lub chronioną metodą obsługi zdarzeń. Nie należy ujawniać metod obsługi zdarzeń, o ile nie jest to absolutnie konieczne.</target>
        <note />
      </trans-unit>
      <trans-unit id="ReviewVisibleEventHandlersMessageDefault">
        <source>Consider making '{0}' not externally visible</source>
        <target state="translated">Rozważ przekształcenie elementu „{0}” w zewnętrznie niewidoczny</target>
        <note />
      </trans-unit>
      <trans-unit id="SealMethodsThatSatisfyPrivateInterfacesTitle">
        <source>Seal methods that satisfy private interfaces</source>
        <target state="translated">Pieczętuj metody, które spełniają wymagania interfejsów prywatnych</target>
        <note />
      </trans-unit>
      <trans-unit id="SealMethodsThatSatisfyPrivateInterfacesDescription">
        <source>An inheritable public type provides an overridable method implementation of an internal (Friend in Visual Basic) interface. To fix a violation of this rule, prevent the method from being overridden outside the assembly.</source>
        <target state="translated">Typ publiczny podlegający dziedziczeniu zapewnia implementację metody z możliwością przesłonięcia interfejsu (Friend w języku Visual Basic). Aby naprawić naruszenie tej reguły, należy uniemożliwić przesłonięcie tej metody poza zespołem.</target>
        <note />
      </trans-unit>
      <trans-unit id="SealMethodsThatSatisfyPrivateInterfacesMessage">
        <source>Seal methods that satisfy private interfaces</source>
        <target state="translated">Pieczętuj metody, które spełniają wymagania interfejsów prywatnych</target>
        <note />
      </trans-unit>
      <trans-unit id="RemoveEmptyFinalizers">
        <source>Remove empty Finalizers</source>
        <target state="translated">Usuwaj puste finalizatory</target>
        <note />
      </trans-unit>
      <trans-unit id="RemoveEmptyFinalizersDescription">
        <source>Finalizers should be avoided where possible, to avoid the additional performance overhead involved in tracking object lifetime.</source>
        <target state="translated">W miarę możliwości należy unikać finalizatorów, aby nie mnożyć czynników powodujących zmniejszenie wydajności związane ze śledzeniem czasu życia obiektów.</target>
        <note />
      </trans-unit>
      <trans-unit id="DoNotCallOverridableMethodsInConstructors">
        <source>Do not call overridable methods in constructors</source>
        <target state="translated">Nie wywołuj w konstruktorach metod, które można przesłaniać</target>
        <note />
      </trans-unit>
      <trans-unit id="DoNotCallOverridableMethodsInConstructorsDescription">
        <source>Virtual methods defined on the class should not be called from constructors. If a derived class has overridden the method, the derived class version will be called (before the derived class constructor is called).</source>
        <target state="translated">Metody wirtualne zdefiniowane dla klasy nie powinny być wywoływane z konstruktorów. Jeśli klasa pochodna przesłoniła metodę, zostanie wywołana wersja klasy pochodnej (przed wywołaniem konstruktora klasy pochodnej).</target>
        <note />
      </trans-unit>
      <trans-unit id="RethrowToPreserveStackDetailsMessage">
        <source>Re-throwing caught exception changes stack information</source>
        <target state="translated">Ponowne zgłoszenie przechwyconego wyjątku powoduje zmianę informacji o stosie</target>
        <note />
      </trans-unit>
      <trans-unit id="RethrowToPreserveStackDetailsTitle">
        <source>Rethrow to preserve stack details</source>
        <target state="translated">Zgłoś ponownie wyjątek, aby zachować szczegóły stosu</target>
        <note />
      </trans-unit>
      <trans-unit id="MakeDeclaringTypeInternal">
        <source>Make declaring type internal.</source>
        <target state="translated">Ustaw typ deklarujący jako wewnętrzny.</target>
        <note />
      </trans-unit>
      <trans-unit id="MakeDeclaringTypeSealed">
        <source>Make declaring type sealed.</source>
        <target state="translated">Ustaw typ deklarujący jako zapieczętowany.</target>
        <note />
      </trans-unit>
      <trans-unit id="MakeMemberNotOverridable">
        <source>Make member not overridable.</source>
        <target state="translated">Ustaw element członkowski jako niemożliwy do przesłonięcia.</target>
        <note />
      </trans-unit>
      <trans-unit id="DoNotRaiseExceptionsInExceptionClausesDescription">
        <source>When an exception is raised in a finally clause, the new exception hides the active exception. This makes the original error difficult to detect and debug.</source>
        <target state="translated">Wyjątek zgłoszony z klauzuli finally ukrywa aktywny wyjątek. Utrudnia to wykrycie i zdebugowanie pierwotnego błędu.</target>
        <note />
      </trans-unit>
      <trans-unit id="DoNotRaiseExceptionsInExceptionClausesMessageFinally">
        <source>Do not raise an exception from within a finally clause</source>
        <target state="translated">Nie zgłaszaj wyjątku z klauzuli finally</target>
        <note />
      </trans-unit>
      <trans-unit id="DoNotRaiseExceptionsInExceptionClausesTitle">
        <source>Do not raise exceptions in finally clauses</source>
        <target state="translated">Nie zgłaszaj wyjątków w klauzulach finally</target>
        <note />
      </trans-unit>
      <trans-unit id="UseLiteralsWhereAppropriateCodeActionTitle">
        <source>Change to constant</source>
        <target state="translated">Zmień na stałą</target>
        <note />
      </trans-unit>
      <trans-unit id="AvoidDuplicateElementInitializationDescription">
        <source>Indexed elements in objects initializers must initialize unique elements. A duplicate index might overwrite a previous element initialization.</source>
        <target state="translated">Indeksowane elementy w inicjatorach obiektów muszą inicjować unikatowe elementy. Zduplikowany indeks może powodować zastąpienie wcześniejszego zainicjowania elementu.</target>
        <note />
      </trans-unit>
      <trans-unit id="AvoidDuplicateElementInitializationMessage">
        <source>Redundant element initialization at index '{0}'. Object initializer has another element initializer with the same index that overwrites this value.</source>
        <target state="translated">Nadmiarowe inicjowanie elementu w indeksie „{0}”. Inicjator obiektów ma inny inicjator elementu z tym samym indeksem, który zastępuje tę wartość.</target>
        <note />
      </trans-unit>
      <trans-unit id="AvoidDuplicateElementInitializationTitle">
        <source>Do not duplicate indexed element initializations</source>
        <target state="translated">Nie duplikuj inicjowania indeksowanych elementów</target>
        <note />
      </trans-unit>
      <trans-unit id="ValidateArgumentsOfPublicMethodsDescription">
        <source>An externally visible method dereferences one of its reference arguments without verifying whether that argument is null (Nothing in Visual Basic). All reference arguments that are passed to externally visible methods should be checked against null. If appropriate, throw an ArgumentNullException when the argument is null or add a Code Contract precondition asserting non-null argument. If the method is designed to be called only by known assemblies, you should make the method internal.</source>
        <target state="translated">Zewnętrznie widoczna metoda umożliwia wyłuskanie jednego z jej argumentów odwołania bez weryfikowania, czy ten argument ma wartość null (wartość Nothing w języku Visual Basic). Wszystkie argumenty odwołania przekazywane do zewnętrznie widocznych metod powinny być sprawdzane pod kątem wartości null. Jeśli ma to uzasadnienie, należy zgłosić wyjątek ArgumentNullException, gdy argument ma wartość null, lub dodać warunek wstępny kontraktu kodu potwierdzający argument o wartości innej niż null. Jeśli metoda została zaprojektowana do wywoływania jedynie przez znane zestawy, powinna zostać ustawiona jako wewnętrzna.</target>
        <note />
      </trans-unit>
      <trans-unit id="ValidateArgumentsOfPublicMethodsMessage">
        <source>In externally visible method '{0}', validate parameter '{1}' is non-null before using it. If appropriate, throw an ArgumentNullException when the argument is null or add a Code Contract precondition asserting non-null argument.</source>
        <target state="translated">W zewnętrznie widocznej metodzie „{0}” należy zweryfikować, czy parametr „{1}” ma wartość inną niż null przed jego użyciem. Jeśli ma to uzasadnienie, należy zgłosić wyjątek ArgumentNullException, gdy argument ma wartość null, lub dodać warunek wstępny kontraktu kodu potwierdzający argument o wartości innej niż null.</target>
        <note />
      </trans-unit>
      <trans-unit id="ValidateArgumentsOfPublicMethodsTitle">
        <source>Validate arguments of public methods</source>
        <target state="translated">Waliduj argumenty metod publicznych</target>
        <note />
      </trans-unit>
    </body>
  </file>
</xliff><|MERGE_RESOLUTION|>--- conflicted
+++ resolved
@@ -22,39 +22,6 @@
         <target state="translated">Przypisywanie symbolu i jego składowej w tej samej instrukcji</target>
         <note />
       </trans-unit>
-<<<<<<< HEAD
-      <trans-unit id="AvoidAsyncVoidTitle">
-        <source>Avoid 'async void'.</source>
-        <target state="needs-review-translation">Unikaj metod async void</target>
-        <note />
-      </trans-unit>
-      <trans-unit id="AvoidAsyncVoidDescription">
-        <source>#N/A</source>
-        <target state="translated">ND</target>
-        <note />
-      </trans-unit>
-      <trans-unit id="AvoidAsyncVoidMessage">
-        <source>Avoid 'async void'.</source>
-        <target state="needs-review-translation">Unikaj metod async void</target>
-        <note />
-      </trans-unit>
-      <trans-unit id="AsyncMethodNamesShouldEndInAsyncTitle">
-        <source>Async method names should end in 'Async'</source>
-        <target state="needs-review-translation">Nazwy metod asynchronicznych powinny kończyć się ciągiem Async</target>
-        <note />
-      </trans-unit>
-      <trans-unit id="AsyncMethodNamesShouldEndInAsyncDescription">
-        <source>#N/A</source>
-        <target state="translated">ND</target>
-        <note />
-      </trans-unit>
-      <trans-unit id="AsyncMethodNamesShouldEndInAsyncMessage">
-        <source>Async method names should end in 'Async'</source>
-        <target state="needs-review-translation">Nazwy metod asynchronicznych powinny kończyć się ciągiem Async</target>
-        <note />
-      </trans-unit>
-=======
->>>>>>> 91acb998
       <trans-unit id="AvoidExcessiveParametersOnGenericTypesDescription">
         <source>The more type parameters a generic type contains, the more difficult it is to know and remember what each type parameter represents.</source>
         <target state="translated">Im więcej parametrów typu zawiera typ ogólny, tym trudniej jest dowiedzieć się zapamiętać, co reprezentuje każdy parametr typu.</target>
@@ -205,24 +172,6 @@
         <target state="translated">Nie przeciążaj operatora równości w typach referencyjnych</target>
         <note />
       </trans-unit>
-<<<<<<< HEAD
-      <trans-unit id="DoNotPassAsyncLambdasAsVoidReturningDelegateTypesTitle">
-        <source>Don't pass async lambdas as void returning delegate types</source>
-        <target state="needs-review-translation">Nie przekazuj asynchronicznych wyrażeń lambda jako typów delegatów zwracających typ void</target>
-        <note />
-      </trans-unit>
-      <trans-unit id="DoNotPassAsyncLambdasAsVoidReturningDelegateTypesDescription">
-        <source>#N/A</source>
-        <target state="translated">ND</target>
-        <note />
-      </trans-unit>
-      <trans-unit id="DoNotPassAsyncLambdasAsVoidReturningDelegateTypesMessage">
-        <source>Don't pass async lambdas as void returning delegate types</source>
-        <target state="needs-review-translation">Nie przekazuj asynchronicznych wyrażeń lambda jako typów delegatów zwracających typ void</target>
-        <note />
-      </trans-unit>
-=======
->>>>>>> 91acb998
       <trans-unit id="DoNotPassTypesByReferenceDescription">
         <source>Passing types by reference (using 'out' or 'ref') requires experience with pointers, understanding how value types and reference types differ, and handling methods that have multiple return values. Also, the difference between 'out' and 'ref' parameters is not widely understood.</source>
         <target state="needs-review-translation">Przekazywanie typów przez odwołanie (zastosowanie parametrów „out” lub „ref”) wymaga doświadczenia w pracy ze wskaźnikami, rozumienia różnic między typami wartości i typami odwołań oraz umiejętności stosowania metod z wieloma wartościami zwracanymi. Ponadto różnice między parametrami „out” i „ref” nie są powszechnie zrozumiałe.</target>
@@ -253,24 +202,6 @@
         <target state="translated">Nie dodawaj do wartości wyliczenia prefiksu w postaci nazwy typu</target>
         <note />
       </trans-unit>
-<<<<<<< HEAD
-      <trans-unit id="DoNotStoreAsyncLambdasAsVoidReturningDelegateTypesTitle">
-        <source>Don't store async lambdas as void returning delegate types</source>
-        <target state="needs-review-translation">Nie przechowuj asynchronicznych wyrażeń lambda jako typów delegatów zwracających typ void</target>
-        <note />
-      </trans-unit>
-      <trans-unit id="DoNotStoreAsyncLambdasAsVoidReturningDelegateTypesDescription">
-        <source>#N/A</source>
-        <target state="translated">ND</target>
-        <note />
-      </trans-unit>
-      <trans-unit id="DoNotStoreAsyncLambdasAsVoidReturningDelegateTypesMessage">
-        <source>Don't store async lambdas as void returning delegate types</source>
-        <target state="needs-review-translation">Nie przechowuj asynchronicznych wyrażeń lambda jako typów delegatów zwracających typ void</target>
-        <note />
-      </trans-unit>
-=======
->>>>>>> 91acb998
       <trans-unit id="EnumShouldNotHaveDuplicatedValuesMessageDuplicatedBitwiseValuePart">
         <source>The field reference '{0}' is duplicated in this bitwise initialization</source>
         <target state="translated">Odwołanie do pola „{0}” jest zduplikowane w tym inicjowaniu bitowym</target>
@@ -311,40 +242,9 @@
         <target state="translated">Zastosuj element „AttributeUsageAttribute”</target>
         <note />
       </trans-unit>
-<<<<<<< HEAD
-      <trans-unit id="PropagateCancellationTokensWhenPossibleTitle">
-        <source>Propagate 'CancellationToken's when possible</source>
-        <target state="needs-review-translation">Propaguj elementy CancellationToken, jeśli to możliwe</target>
-        <note />
-      </trans-unit>
-      <trans-unit id="PropagateCancellationTokensWhenPossibleDescription">
-        <source>#N/A</source>
-        <target state="translated">ND</target>
-        <note />
-      </trans-unit>
-      <trans-unit id="PropagateCancellationTokensWhenPossibleMessage">
-        <source>Propagate 'CancellationToken's when possible</source>
-        <target state="needs-review-translation">Propaguj elementy CancellationToken, jeśli to możliwe</target>
-        <note />
-      </trans-unit>
-      <trans-unit id="DoNotMixBlockingAndAsyncTitle">
-        <source>Don't mix blocking and async</source>
-        <target state="needs-review-translation">Nie mieszaj kodu blokującego i asynchronicznego</target>
-        <note />
-      </trans-unit>
-      <trans-unit id="DoNotMixBlockingAndAsyncDescription">
-        <source>#N/A</source>
-        <target state="translated">ND</target>
-        <note />
-      </trans-unit>
-      <trans-unit id="DoNotMixBlockingAndAsyncMessage">
-        <source>Don't mix blocking and async</source>
-        <target state="needs-review-translation">Nie mieszaj kodu blokującego i asynchronicznego</target>
-=======
       <trans-unit id="OperatorOverloadsHaveNamedAlternatesCodeFixTitle">
         <source>Add operator overload named alternate</source>
         <target state="new">Add operator overload named alternate</target>
->>>>>>> 91acb998
         <note />
       </trans-unit>
       <trans-unit id="RemoveRedundantElementInitializationCodeFixTitle">
@@ -1342,99 +1242,6 @@
         <target state="needs-review-translation">W składowej {0} zmień nazwę parametru {1} na {2}, aby zapewnić zgodność z identyfikatorem zadeklarowanym w elemencie {3}</target>
         <note />
       </trans-unit>
-<<<<<<< HEAD
-      <trans-unit id="UsePreferredTermsTitle">
-        <source>Use preferred terms</source>
-        <target state="translated">Używaj preferowanych terminów</target>
-        <note />
-      </trans-unit>
-      <trans-unit id="UsePreferredTermsDescription">
-        <source>The name of an externally visible identifier includes a term for which an alternative, preferred term exists. Alternatively, the name includes the term ""Flag"" or ""Flags"".</source>
-        <target state="translated">Nazwa zewnętrznie widocznego identyfikatora zawiera termin, który ma preferowany termin alternatywny. Inna możliwość to ciąg „Flag” lub „Flags” znajdujący się w terminie.</target>
-        <note />
-      </trans-unit>
-      <trans-unit id="UsePreferredTermsMessageAssembly">
-        <source>Replace the term '{0}' in assembly name '{1}' with the preferred alternate '{2}'</source>
-        <target state="needs-review-translation">Zamień termin „{0}” w nazwie zestawu {1} na preferowany termin alternatywny „{2}”</target>
-        <note />
-      </trans-unit>
-      <trans-unit id="UsePreferredTermsMessageNamespace">
-        <source>Replace the term '{0}' in namespace name '{1}' with the preferred alternate '{2}'</source>
-        <target state="translated">Zamień termin „{0}” w nazwie przestrzeni nazw {1} na preferowany termin alternatywny „{2}”</target>
-        <note />
-      </trans-unit>
-      <trans-unit id="UsePreferredTermsMessageMemberParameter">
-        <source>In member '{0}', replace the term '{1}' in parameter name '{2}' with the preferred alternate '{3}'</source>
-        <target state="needs-review-translation">W składowej {0} zamień termin „{1}” w nazwie parametru {2} na preferowany termin alternatywny „{3}”</target>
-        <note />
-      </trans-unit>
-      <trans-unit id="UsePreferredTermsMessageDelegateParameter">
-        <source>In delegate '{0}', replace the term '{1}' in parameter name '{2}' with the preferred alternate '{3}'</source>
-        <target state="needs-review-translation">W delegacie {0} zamień termin „{1}” w nazwie parametru {2} na preferowany termin alternatywny „{3}”</target>
-        <note />
-      </trans-unit>
-      <trans-unit id="UsePreferredTermsMessageTypeTypeParameter">
-        <source>On type '{0}', replace the term '{1}' in generic type parameter name '{2}' with the preferred alternate '{3}'</source>
-        <target state="needs-review-translation">W typie {0} zamień termin „{1}” w nazwie parametru typu ogólnego {2} na preferowany termin alternatywny „{3}”</target>
-        <note />
-      </trans-unit>
-      <trans-unit id="UsePreferredTermsMessageMethodTypeParameter">
-        <source>On method '{0}', replace the term '{1}' in generic type parameter name '{2}' with the preferred alternate '{3}'</source>
-        <target state="needs-review-translation">W metodzie {0} zamień termin „{1}” w nazwie parametru typu ogólnego {2} na preferowany termin alternatywny „{3}”</target>
-        <note />
-      </trans-unit>
-      <trans-unit id="UsePreferredTermsMessageType">
-        <source>Replace the term '{0}' in type name '{1}' with the preferred alternate '{2}'</source>
-        <target state="needs-review-translation">Zamień termin „{0}” w nazwie typu {1} na preferowany termin alternatywny „{2}”</target>
-        <note />
-      </trans-unit>
-      <trans-unit id="UsePreferredTermsMessageMember">
-        <source>Replace the term '{0}' in member name '{1}' with the preferred alternate '{2}'</source>
-        <target state="needs-review-translation">Zamień termin „{0}” w nazwie składowej {1} na preferowany termin alternatywny „{2}”</target>
-        <note />
-      </trans-unit>
-      <trans-unit id="UsePreferredTermsMessageAssemblyNoAlternate">
-        <source>Replace the term '{0}' in assembly name '{1}' with an appropriate alternate or remove it entirely</source>
-        <target state="needs-review-translation">Zamień termin „{0}” w nazwie zestawu {1} na odpowiedni termin alternatywny lub usuń go całkowicie</target>
-        <note />
-      </trans-unit>
-      <trans-unit id="UsePreferredTermsMessageNamespaceNoAlternate">
-        <source>Replace the term '{0}' in namespace name '{1}' with an appropriate alternate or remove it entirely</source>
-        <target state="translated">Zamień termin „{0}” w nazwie przestrzeni nazw „{1}” na odpowiedni termin alternatywny lub usuń go całkowicie</target>
-        <note />
-      </trans-unit>
-      <trans-unit id="UsePreferredTermsMessageMemberParameterNoAlternate">
-        <source>In member '{0}', replace the term '{1}' in parameter name '{2}' with an appropriate alternate or remove it entirely</source>
-        <target state="needs-review-translation">W składowej {0} zamień termin „{1}” w nazwie parametru {2} na odpowiedni termin alternatywny lub usuń go całkowicie</target>
-        <note />
-      </trans-unit>
-      <trans-unit id="UsePreferredTermsMessageDelegateParameterNoAlternate">
-        <source>In delegate '{0}', replace the term '{1}' in parameter name '{2}' with an appropriate alternate or remove it entirely</source>
-        <target state="needs-review-translation">W delegacie {0} zamień termin „{1}” w nazwie parametru {2} na odpowiedni termin alternatywny lub usuń go całkowicie</target>
-        <note />
-      </trans-unit>
-      <trans-unit id="UsePreferredTermsMessageTypeTypeParameterNoAlternate">
-        <source>On type '{0}', replace the term '{1}' in generic type parameter name '{2}' with an appropriate alternate or remove it entirely</source>
-        <target state="needs-review-translation">W typie {0} zamień termin „{1}” w nazwie parametru typu ogólnego {2} na odpowiedni termin alternatywny lub usuń go całkowicie</target>
-        <note />
-      </trans-unit>
-      <trans-unit id="UsePreferredTermsMessageMethodTypeParameterNoAlternate">
-        <source>On method '{0}', replace the term '{1}' in generic type parameter name '{2}' with an appropriate alternate or remove it entirely</source>
-        <target state="needs-review-translation">W metodzie {0} zamień termin „{1}” w nazwie parametru typu ogólnego {2} na odpowiedni termin alternatywny lub usuń go całkowicie</target>
-        <note />
-      </trans-unit>
-      <trans-unit id="UsePreferredTermsMessageTypeNoAlternate">
-        <source>Replace the term '{0}' in type name '{1}' with an appropriate alternate or remove it entirely</source>
-        <target state="needs-review-translation">Zamień termin „{0}” w nazwie typu {1} na odpowiedni termin alternatywny lub usuń go całkowicie</target>
-        <note />
-      </trans-unit>
-      <trans-unit id="UsePreferredTermsMessageMemberNoAlternate">
-        <source>Replace the term '{0}' in member name '{1}' with an appropriate alternate or remove it entirely</source>
-        <target state="needs-review-translation">Zamień termin „{0}” w nazwie składowej {1} na odpowiedni termin alternatywny lub usuń go całkowicie</target>
-        <note />
-      </trans-unit>
-=======
->>>>>>> 91acb998
       <trans-unit id="OverrideEqualsAndOperatorEqualsOnValueTypesTitle">
         <source>Override equals and operator equals on value types</source>
         <target state="translated">Przesłoń metodę Equals i operator równości w typach wartości</target>
@@ -1470,29 +1277,6 @@
         <target state="translated">Właściwości nie powinny zwracać tablic</target>
         <note />
       </trans-unit>
-<<<<<<< HEAD
-      <trans-unit id="AssembliesShouldHaveValidStrongNamesTitle">
-        <source>Assemblies should have valid strong names</source>
-        <target state="translated">Zestawy powinny mieć prawidłowe silne nazwy</target>
-        <note />
-      </trans-unit>
-      <trans-unit id="AssembliesShouldHaveValidStrongNamesDescription">
-        <source>The strong name protects clients from unknowingly loading an assembly that has been tampered with. Assemblies without strong names should not be deployed outside very limited scenarios. If you share or distribute assemblies that are not correctly signed, the assembly can be tampered with, the common language runtime might not load the assembly, or the user might have to disable verification on his or her computer.</source>
-        <target state="translated">Silna nazwa chroni klientów przed niezamierzonym załadowaniem zestawu, który został naruszony. Zestawy bez silnych nazw nie powinny być wdrażane, z wyjątkiem bardzo ograniczonego zestawu scenariuszy. Jeśli udostępniasz lub rozpowszechniasz zestawy bez poprawnego podpisu, zestaw może zostać naruszony, środowisko uruchomieniowe języka wspólnego może nie załadować zestawu lub użytkownik może być zmuszony do wyłączenia weryfikacji na swoim komputerze.</target>
-        <note />
-      </trans-unit>
-      <trans-unit id="AssembliesShouldHaveValidStrongNamesMessageNoStrongName">
-        <source>Sign '{0}' with a strong name key.</source>
-        <target state="needs-review-translation">Podpisz zestaw {0} kluczem o silnej nazwie.</target>
-        <note />
-      </trans-unit>
-      <trans-unit id="AssembliesShouldHaveValidStrongNamesMessageNotValid">
-        <source>Verify that '{0}' has a valid strong name before deploying.</source>
-        <target state="needs-review-translation">Zweryfikuj przed wdrożeniem, czy zestaw {0} ma prawidłową silną nazwę.</target>
-        <note />
-      </trans-unit>
-=======
->>>>>>> 91acb998
       <trans-unit id="OverrideGetHashCodeOnOverridingEqualsTitle">
         <source>Override 'GetHashCode' on overriding 'Equals'</source>
         <target state="needs-review-translation">Przesłoń metodę GetHashCode przy przesłanianiu metody Equals</target>
@@ -1693,74 +1477,6 @@
         <target state="needs-review-translation">Typ {0} powinien definiować operatory „{1}” i metodę Equals, ponieważ implementuje interfejs IComparable</target>
         <note>1 is a comma-separated list</note>
       </trans-unit>
-<<<<<<< HEAD
-      <trans-unit id="AvoidCallingProblematicMethodsTitle">
-        <source>Avoid calling problematic methods</source>
-        <target state="translated">Unikaj wywoływania problematycznych metod</target>
-        <note />
-      </trans-unit>
-      <trans-unit id="AvoidCallingProblematicMethodsDescription">
-        <source>A member calls a potentially dangerous or problematic method.</source>
-        <target state="translated">Składowa wywołuje potencjalnie niebezpieczną lub problematyczną metodę.</target>
-        <note />
-      </trans-unit>
-      <trans-unit id="AvoidCallingProblematicMethodsMessageSystemGCCollect">
-        <source>Remove the call to GC.Collect from '{0}'. It is usually unnecessary to force garbage collection, and doing so can severely degrade performance.</source>
-        <target state="needs-review-translation">Usuń wywołanie GC.Collect z elementu {0}. Zazwyczaj nie jest konieczne wymuszanie odzyskiwania pamięci i robienie tego może znacznie pogorszyć wydajność.</target>
-        <note />
-      </trans-unit>
-      <trans-unit id="AvoidCallingProblematicMethodsMessageSystemThreadingThreadResume">
-        <source>Remove the call to 'Thread.Resume' from '{0}'. Suspending and resuming threads can be dangerous if the system is in the middle of a critical operation such as executing a class constructor of an important system type or resolving security for a shared assembly.</source>
-        <target state="needs-review-translation">Usuń wywołanie Thread.Resume z elementu {0}. Zawieszanie i wznawianie wątków może być niebezpieczne, jeśli system jest w trakcie krytycznej operacji, takiej jak wykonywanie konstruktora klasy ważnego typu systemu lub rozwiązywanie zabezpieczeń dla udostępnionego zestawu.</target>
-        <note />
-      </trans-unit>
-      <trans-unit id="AvoidCallingProblematicMethodsMessageSystemThreadingThreadSuspend">
-        <source>Remove the call to 'Thread.Suspend' from '{0}'. Suspending and resuming threads can be dangerous if the system is in the middle of a critical operation such as executing a class constructor of an important system type or resolving security for a shared assembly.</source>
-        <target state="needs-review-translation">Usuń wywołanie Thread.Suspend z elementu {0}. Zawieszanie i wznawianie wątków może być niebezpieczne, jeśli system jest w trakcie krytycznej operacji, takiej jak wykonywanie konstruktora klasy ważnego typu systemu lub rozwiązywanie zabezpieczeń dla udostępnionego zestawu.</target>
-        <note />
-      </trans-unit>
-      <trans-unit id="AvoidCallingProblematicMethodsMessageSystemTypeInvokeMember">
-        <source>Remove the call to 'System.Type.InvokeMember' with 'BindingFlags.NonPublic' from '{0}'. Taking a dependency on a private member increases the chance of a breaking change in the future.</source>
-        <target state="needs-review-translation">Usuń wywołanie System.Type.InvokeMember razem z BindingFlags.NonPublic z elementu {0}. Przyjęcie zależności dla prywatnego członka zwiększa szansę istotnej zmiany w przyszłości.</target>
-        <note />
-      </trans-unit>
-      <trans-unit id="AvoidCallingProblematicMethodsMessageCoInitializeSecurity">
-        <source>'{0}' is a P/Invoke declaration to an OLE32 API that cannot be reliably called after the runtime has been initialized. The workaround is to write an unmanaged shim that will call the routine and then activate and call into managed code. You can do this using an export from a mixed-mode C++ DLL, by registering a managed component for use by COM, or by using the runtime hosting API.</source>
-        <target state="needs-review-translation">Element {0} jest deklaracją P/Invoke dla interfejsu API OLE32, która nie może być niezawodnie wywołana po zainicjowaniu środowiska uruchomieniowego. Obejściem jest napisanie niezarządzanej poprawki, która będzie wywoływać procedurę, a następnie uaktywniać i wywoływać zarządzany kod. Możesz to zrobić za pomocą eksportu z biblioteki DLL języka C++ trybu mieszanego, rejestrując zarządzany składnik do używania przez model COM lub używając interfejsu API hostingu środowiska uruchomieniowego.</target>
-        <note />
-      </trans-unit>
-      <trans-unit id="AvoidCallingProblematicMethodsMessageCoSetProxyBlanket">
-        <source>'{0}' is a P/Invoke declaration to an OLE32 API that cannot be reliably called against a runtime callable wrapper (a managed object wrapping a COM object). Runtime callable wrappers dynamically fetch interface pointers so the effect of the call might be arbitrarily lost. Runtime callable wrappers for a given COM object are also shared across an application domain so the call could possibly affect other users. Replace this call with a native wrapper COM object for the interface pointer that does the appropriate CoSetProxyBlanket calls.</source>
-        <target state="needs-review-translation">Element {0} jest deklaracją P/Invoke dla interfejsu API OLE32, który nie może być niezawodnie wywoływany dla wywoływalnego programu owijania środowiska uruchomieniowego (obiekt zarządzany owija obiekt COM). Wywoływalne programy owijania środowiska uruchomieniowego dynamicznie pobierają wskaźniki interfejsu, więc efekt wywołania może zostać arbitralnie utracony. Wywoływalne programy owijania środowiska uruchomieniowego dla danego obiektu COM są również udostępniane w domenie aplikacji, więc wywołanie może ewentualnie mieć wpływ na innych użytkowników. Zastąp to wywołanie natywnym programem owijania obiektu COM dla wskaźnika interfejsu, który wykonuje odpowiednie wywołania CoSetProxyBlanket.</target>
-        <note />
-      </trans-unit>
-      <trans-unit id="AvoidCallingProblematicMethodsMessageSystemRuntimeInteropServicesSafeHandleDangerousGetHandle">
-        <source>Remove the call to 'SafeHandle.DangerousGetHandle' from '{0}'</source>
-        <target state="needs-review-translation">Usuń wywołanie SafeHandlemetody SafeHandle.DangerousGetHandle z elementu {0}</target>
-        <note />
-      </trans-unit>
-      <trans-unit id="AvoidCallingProblematicMethodsMessageSystemReflectionAssemblyLoadFrom">
-        <source>Remove the call to 'Assembly.LoadFile' from '{0}'</source>
-        <target state="needs-review-translation">Usuń wywołanie metody Assembly.LoadFrom z elementu {0}</target>
-        <note />
-      </trans-unit>
-      <trans-unit id="AvoidCallingProblematicMethodsMessageSystemReflectionAssemblyLoadFile">
-        <source>Remove the call to 'Assembly.LoadFile' from '{0}'</source>
-        <target state="needs-review-translation">Usuń wywołanie metody Assembly.LoadFile z elementu {0}</target>
-        <note />
-      </trans-unit>
-      <trans-unit id="AvoidCallingProblematicMethodsMessageSystemReflectionAssemblyLoadWithPartialName">
-        <source>Remove the call to 'Assembly.LoadWithPartialName' from '{0}'</source>
-        <target state="needs-review-translation">Usuń wywołanie metody Assembly.LoadWithPartialName z elementu {0}</target>
-        <note />
-      </trans-unit>
-      <trans-unit id="CategoryReliability">
-        <source>Reliability</source>
-        <target state="translated">Niezawodność</target>
-        <note />
-      </trans-unit>
-=======
->>>>>>> 91acb998
       <trans-unit id="AvoidUsingCrefTagsWithAPrefixTitle">
         <source>Avoid using cref tags with a prefix</source>
         <target state="translated">Unikaj korzystania z tagów cref z prefiksem</target>
@@ -1866,29 +1582,6 @@
         <target state="translated">Nieprawidłowy wpis w pliku specyfikacji reguły metryk kodu</target>
         <note />
       </trans-unit>
-<<<<<<< HEAD
-      <trans-unit id="VariableNamesShouldNotMatchFieldNamesTitle">
-        <source>Variable names should not match field names</source>
-        <target state="translated">Nazwy zmiennych nie powinny być zgodne z nazwami pól</target>
-        <note />
-      </trans-unit>
-      <trans-unit id="VariableNamesShouldNotMatchFieldNamesDescription">
-        <source>An instance method declares a parameter or a local variable whose name matches an instance field of the declaring type, leading to errors.</source>
-        <target state="translated">Metoda wystąpienia deklaruje parametr lub zmienną lokalną, której nazwa jest zgodna z polem wystąpienia deklarującego typu, co prowadzi do błędów.</target>
-        <note />
-      </trans-unit>
-      <trans-unit id="VariableNamesShouldNotMatchFieldNamesMessageLocal">
-        <source>'{0}', a variable declared in '{1}', has the same name as an instance field on the type. Change the name of one of these items.</source>
-        <target state="needs-review-translation">{0}, zmienna zadeklarowana w elemencie {1}, ma taką samą nazwę jak pole wystąpienia dla typu. Zmień nazwę jednego z tych elementów.</target>
-        <note />
-      </trans-unit>
-      <trans-unit id="VariableNamesShouldNotMatchFieldNamesMessageParameter">
-        <source>'{0}', a parameter declared in '{1}', has the same name as an instance field on the type. Change the name of one of these items.</source>
-        <target state="needs-review-translation">{0}, parametr zadeklarowany w elemencie {1}, ma taką samą nazwę jak pole wystąpienia dla typu. Zmień nazwę jednego z tych elementów.</target>
-        <note />
-      </trans-unit>
-=======
->>>>>>> 91acb998
       <trans-unit id="ReviewUnusedParametersTitle">
         <source>Review unused parameters</source>
         <target state="translated">Sprawdź nieużywane parametry</target>

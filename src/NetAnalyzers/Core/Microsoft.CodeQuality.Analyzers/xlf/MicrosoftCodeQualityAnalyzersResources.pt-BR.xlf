﻿<?xml version="1.0" encoding="utf-8"?>
<xliff xmlns="urn:oasis:names:tc:xliff:document:1.2" xmlns:xsi="http://www.w3.org/2001/XMLSchema-instance" version="1.2" xsi:schemaLocation="urn:oasis:names:tc:xliff:document:1.2 xliff-core-1.2-transitional.xsd">
  <file datatype="xml" source-language="en" target-language="pt-BR" original="../MicrosoftCodeQualityAnalyzersResources.resx">
    <body>
      <trans-unit id="AppendConfigureAwaitTrue">
        <source>Append .ConfigureAwait(true)</source>
        <target state="translated">Acrescentar .ConfigureAwait(true)</target>
        <note />
      </trans-unit>
      <trans-unit id="AssigningSymbolAndItsMemberInSameStatementDescription">
        <source>Assigning to a symbol and its member (field/property) in the same statement is not recommended. It is not clear if the member access was intended to use symbol's old value prior to the assignment or new value from the assignment in this statement. For clarity, consider splitting the assignments into separate statements.</source>
        <target state="translated">Não é recomendável designar um símbolo e seu membro (campo/propriedade) na mesma instrução. Não fica claro se o acesso para membros deveria usar o antigo valor do símbolo antes da atribuição ou o novo valor da atribuição nessa instrução. Para fins de clareza, considere dividir as atribuições em instruções separadas.</target>
        <note />
      </trans-unit>
      <trans-unit id="AssigningSymbolAndItsMemberInSameStatementMessage">
        <source>Symbol '{0}' and its member '{1}' are both assigned in the same statement. You are at risk of assigning the member of an unintended object.</source>
        <target state="translated">O símbolo '{0}' e seu membro '{1}' estão designados na mesma instrução. Você corre o risco de designar o membro de um objeto não desejado.</target>
        <note />
      </trans-unit>
      <trans-unit id="AssigningSymbolAndItsMemberInSameStatementTitle">
        <source>Assigning symbol and its member in the same statement.</source>
        <target state="translated">Designando símbolo e seu membro na mesma instrução.</target>
        <note />
      </trans-unit>
      <trans-unit id="AvoidAsyncVoidTitle">
        <source>Avoid Async Void</source>
        <target state="translated">Evitar async void</target>
        <note />
      </trans-unit>
      <trans-unit id="AvoidAsyncVoidDescription">
        <source>#N/A</source>
        <target state="translated">#N/D</target>
        <note />
      </trans-unit>
      <trans-unit id="AvoidAsyncVoidMessage">
        <source>Avoid Async Void</source>
        <target state="translated">Evitar async void</target>
        <note />
      </trans-unit>
      <trans-unit id="AsyncMethodNamesShouldEndInAsyncTitle">
        <source>Async Method Names Should End in Async</source>
        <target state="translated">Os nomes de método assíncrono devem terminar em Async</target>
        <note />
      </trans-unit>
      <trans-unit id="AsyncMethodNamesShouldEndInAsyncDescription">
        <source>#N/A</source>
        <target state="translated">#N/D</target>
        <note />
      </trans-unit>
      <trans-unit id="AsyncMethodNamesShouldEndInAsyncMessage">
        <source>Async Method Names Should End in Async</source>
        <target state="translated">Os nomes de método assíncrono devem terminar em Async</target>
        <note />
      </trans-unit>
      <trans-unit id="AvoidExcessiveParametersOnGenericTypesDescription">
        <source>The more type parameters a generic type contains, the more difficult it is to know and remember what each type parameter represents.</source>
        <target state="new">The more type parameters a generic type contains, the more difficult it is to know and remember what each type parameter represents.</target>
        <note />
      </trans-unit>
      <trans-unit id="AvoidExcessiveParametersOnGenericTypesMessage">
        <source>Consider a design where '{0}' has no more than {1} type parameters.</source>
        <target state="new">Consider a design where '{0}' has no more than {1} type parameters.</target>
        <note />
      </trans-unit>
      <trans-unit id="AvoidExcessiveParametersOnGenericTypesTitle">
        <source>Avoid excessive parameters on generic types</source>
        <target state="new">Avoid excessive parameters on generic types</target>
        <note />
      </trans-unit>
      <trans-unit id="AvoidInfiniteRecursionMessageMaybe">
        <source>Do not assign the property within its setter. This call might result in an infinite recursion.</source>
        <target state="translated">Não atribua a propriedade em seu próprio setter. Essa chamada pode resultar em uma recursão infinita.</target>
        <note />
      </trans-unit>
      <trans-unit id="AvoidInfiniteRecursionMessageSure">
        <source>Do not assign the property within its setter. This call will result in an infinite recursion.</source>
        <target state="translated">Não atribua a propriedade em seu próprio setter. Essa chamada resultará em uma recursão infinita.</target>
        <note />
      </trans-unit>
      <trans-unit id="AvoidInfiniteRecursionTitle">
        <source>Avoid infinite recursion</source>
        <target state="translated">Evitar a recursão infinita</target>
        <note />
      </trans-unit>
      <trans-unit id="AvoidOutParametersDescription">
        <source>Passing types by reference (using 'out' or 'ref') requires experience with pointers, understanding how value types and reference types differ, and handling methods with multiple return values. Also, the difference between 'out' and 'ref' parameters is not widely understood.</source>
        <target state="translated">Passar tipos por referência (usando 'out' ou 'ref') requer experiência com ponteiros, reconhecimento de como os tipos de valor e tipos de referência diferem e manipulação de métodos com vários valores retornados. Além disso, a diferença entre os parâmetros 'out' e 'ref' não é amplamente compreendida.</target>
        <note />
      </trans-unit>
      <trans-unit id="AvoidOutParametersMessage">
        <source>Avoid 'out' parameters as they are not designed for general audience.</source>
        <target state="translated">Evite parâmetros 'out', pois eles não são projetados para o público em geral.</target>
        <note />
      </trans-unit>
      <trans-unit id="AvoidOutParametersTitle">
        <source>Avoid out parameters</source>
        <target state="translated">Evitar parâmetros out</target>
        <note />
      </trans-unit>
      <trans-unit id="DoNotCatchGeneralExceptionTypesDescription">
        <source>A general exception such as System.Exception or System.SystemException or a disallowed exception type is caught in a catch statement, or a general catch clause is used. General and disallowed exceptions should not be caught.</source>
        <target state="translated">Uma exceção geral, como System.Exception ou System.SystemException, ou uma exceção não permitida foi capturada em uma instrução catch ou uma cláusula catch geral foi usada. As exceções gerais e não permitidas não devem ser capturadas.</target>
        <note />
      </trans-unit>
      <trans-unit id="DoNotCatchGeneralExceptionTypesMessage">
        <source>Modify '{0}' to catch a more specific allowed exception type, or rethrow the exception.</source>
        <target state="translated">Modifique '{0}' para capturar um tipo de exceção permitida mais específico ou gerar a exceção novamente.</target>
        <note />
      </trans-unit>
      <trans-unit id="DoNotCatchGeneralExceptionTypesTitle">
        <source>Do not catch general exception types</source>
        <target state="translated">Não capturar exceptions de tipos genéricos</target>
        <note />
      </trans-unit>
<<<<<<< HEAD
      <trans-unit id="DoNotOverloadOperatorEqualsOnReferenceTypesDescription">
        <source>For reference types, the default implementation of the equality operator is almost always correct. By default, two references are equal only if they point to the same object.</source>
        <target state="new">For reference types, the default implementation of the equality operator is almost always correct. By default, two references are equal only if they point to the same object.</target>
        <note />
      </trans-unit>
      <trans-unit id="DoNotOverloadOperatorEqualsOnReferenceTypesMessage">
        <source>'{0}' should not overload the equality operator.</source>
        <target state="new">'{0}' should not overload the equality operator.</target>
        <note />
      </trans-unit>
      <trans-unit id="DoNotOverloadOperatorEqualsOnReferenceTypesTitle">
        <source>Do not overload operator '==' on reference types</source>
        <target state="new">Do not overload operator '==' on reference types</target>
=======
      <trans-unit id="DoNotIgnoreMethodResultsMessageLinqMethod">
        <source>'{0}' calls '{1}' but does not use the value the method returns. Linq methods are known to not have side effects. Use the result in a conditional statement, assign the result to a variable, or pass it as an argument to another method.</source>
        <target state="new">'{0}' calls '{1}' but does not use the value the method returns. Linq methods are known to not have side effects. Use the result in a conditional statement, assign the result to a variable, or pass it as an argument to another method.</target>
        <note />
      </trans-unit>
      <trans-unit id="DoNotNameEnumValuesReservedDescription">
        <source>This rule assumes that an enumeration member that has a name that contains "reserved" is not currently used but is a placeholder to be renamed or removed in a future version. Renaming or removing a member is a breaking change.</source>
        <target state="new">This rule assumes that an enumeration member that has a name that contains "reserved" is not currently used but is a placeholder to be renamed or removed in a future version. Renaming or removing a member is a breaking change.</target>
        <note />
      </trans-unit>
      <trans-unit id="DoNotNameEnumValuesReservedMessage">
        <source>If '{0}.{1}' is not used in the current implementation, remove it. Otherwise give it a meaningful name.</source>
        <target state="new">If '{0}.{1}' is not used in the current implementation, remove it. Otherwise give it a meaningful name.</target>
        <note />
      </trans-unit>
      <trans-unit id="DoNotNameEnumValuesReservedTitle">
        <source>Do not name enum values 'Reserved'</source>
        <target state="new">Do not name enum values 'Reserved'</target>
>>>>>>> 00e0da5e
        <note />
      </trans-unit>
      <trans-unit id="DoNotPassAsyncLambdasAsVoidReturningDelegateTypesTitle">
        <source>Don't Pass Async Lambdas as Void Returning Delegate Types</source>
        <target state="translated">Não passar lambdas assíncronas como tipos delegados que retornam void</target>
        <note />
      </trans-unit>
      <trans-unit id="DoNotPassAsyncLambdasAsVoidReturningDelegateTypesDescription">
        <source>#N/A</source>
        <target state="translated">#N/D</target>
        <note />
      </trans-unit>
      <trans-unit id="DoNotPassAsyncLambdasAsVoidReturningDelegateTypesMessage">
        <source>Don't Pass Async Lambdas as Void Returning Delegate Types</source>
        <target state="translated">Não passar lambdas assíncronas como tipos delegados que retornam void</target>
        <note />
      </trans-unit>
      <trans-unit id="DoNotPassTypesByReferenceDescription">
        <source>Passing types by reference (using out or ref) requires experience with pointers, understanding how value types and reference types differ, and handling methods that have multiple return values. Also, the difference between out and ref parameters is not widely understood.</source>
        <target state="new">Passing types by reference (using out or ref) requires experience with pointers, understanding how value types and reference types differ, and handling methods that have multiple return values. Also, the difference between out and ref parameters is not widely understood.</target>
        <note />
      </trans-unit>
      <trans-unit id="DoNotPassTypesByReferenceMessage">
        <source>Consider a design that does not require that '{0}' be a reference parameter.</source>
        <target state="new">Consider a design that does not require that '{0}' be a reference parameter.</target>
        <note />
      </trans-unit>
      <trans-unit id="DoNotPassTypesByReferenceTitle">
        <source>Do not pass types by reference</source>
        <target state="new">Do not pass types by reference</target>
        <note />
      </trans-unit>
      <trans-unit id="DoNotPrefixEnumValuesWithTypeNameDescription">
        <source>An enumeration's values should not start with the type name of the enumeration.</source>
        <target state="translated">Valores de uma enumeração não devem começar com o nome do tipo de enumeração.</target>
        <note />
      </trans-unit>
      <trans-unit id="DoNotPrefixEnumValuesWithTypeNameMessage">
        <source>Do not prefix enum values with the name of the enum type '{0}'. </source>
        <target state="translated">Não adicione prefixos de valores de enum com o mesmo nome do tipo enumerado '{0}'.</target>
        <note />
      </trans-unit>
      <trans-unit id="DoNotPrefixEnumValuesWithTypeNameTitle">
        <source>Do not prefix enum values with type name</source>
        <target state="translated">Não adicionar prefixos de valores enum com nome do tipo</target>
        <note />
      </trans-unit>
      <trans-unit id="DoNotStoreAsyncLambdasAsVoidReturningDelegateTypesTitle">
        <source>Don't Store Async Lambdas as Void Returning Delegate Types</source>
        <target state="translated">Não armazenar lambdas assíncronas como tipos delegados que retornam void</target>
        <note />
      </trans-unit>
      <trans-unit id="DoNotStoreAsyncLambdasAsVoidReturningDelegateTypesDescription">
        <source>#N/A</source>
        <target state="translated">#N/D</target>
        <note />
      </trans-unit>
      <trans-unit id="DoNotStoreAsyncLambdasAsVoidReturningDelegateTypesMessage">
        <source>Don't Store Async Lambdas as Void Returning Delegate Types</source>
        <target state="translated">Não armazenar lambdas assíncronas como tipos delegados que retornam void</target>
        <note />
      </trans-unit>
      <trans-unit id="EnumShouldNotHaveDuplicatedValuesMessageDuplicatedBitwiseValuePart">
        <source>The field reference '{0}' is duplicated in this bitwise initialization.</source>
        <target state="translated">A referência de campo '{0}' está duplicada nesta inicialização bit a bit.</target>
        <note />
      </trans-unit>
      <trans-unit id="EnumShouldNotHaveDuplicatedValuesMessageDuplicatedValue">
        <source>The enum member '{0}' has the same constant value '{1}' as member '{2}'.</source>
        <target state="translated">O membro de enumeração '{0}' tem o mesmo valor constante '{1}' que o membro '{2}'.</target>
        <note />
      </trans-unit>
      <trans-unit id="EnumShouldNotHaveDuplicatedValuesTitle">
        <source>Enums values should not be duplicated</source>
        <target state="translated">Os valores de enumerações não devem ser duplicados</target>
        <note />
      </trans-unit>
      <trans-unit id="ImplementIDisposableCorrectlyMessageFinalizeOverride">
        <source>Remove the finalizer from type '{0}', override Dispose(bool disposing), and put the finalization logic in the code path where 'disposing' is false. Otherwise, it might lead to duplicate Dispose invocations as the Base type '{1}' also provides a finalizer.</source>
        <target state="translated">Remova o finalizador do tipo '{0}', substitua Dispose(bool disposing) e coloque a lógica de finalização no caminho do código em que 'disposing' é false. Caso contrário, ele poderá duplicar invocações Dispose, já que o tipo Base '{1}' também fornece um finalizador.</target>
        <note />
      </trans-unit>
      <trans-unit id="PropagateCancellationTokensWhenPossibleTitle">
        <source>Propagate CancellationTokens When Possible</source>
        <target state="translated">Propagar CancellationTokens quando possível</target>
        <note />
      </trans-unit>
      <trans-unit id="PropagateCancellationTokensWhenPossibleDescription">
        <source>#N/A</source>
        <target state="translated">#N/D</target>
        <note />
      </trans-unit>
      <trans-unit id="PropagateCancellationTokensWhenPossibleMessage">
        <source>Propagate CancellationTokens When Possible</source>
        <target state="translated">Propagar CancellationTokens quando possível</target>
        <note />
      </trans-unit>
      <trans-unit id="DoNotMixBlockingAndAsyncTitle">
        <source>Don't Mix Blocking and Async</source>
        <target state="translated">Não combinar bloqueio e assíncrono</target>
        <note />
      </trans-unit>
      <trans-unit id="DoNotMixBlockingAndAsyncDescription">
        <source>#N/A</source>
        <target state="translated">#N/D</target>
        <note />
      </trans-unit>
      <trans-unit id="DoNotMixBlockingAndAsyncMessage">
        <source>Don't Mix Blocking and Async</source>
        <target state="translated">Não combinar bloqueio e assíncrono</target>
        <note />
      </trans-unit>
      <trans-unit id="TypesThatOwnDisposableFieldsShouldBeDisposableTitle">
        <source>Types that own disposable fields should be disposable</source>
        <target state="translated">Tipos que têm campos descartáveis devem ser descartáveis</target>
        <note />
      </trans-unit>
      <trans-unit id="TypesThatOwnDisposableFieldsShouldBeDisposableDescription">
        <source>A class declares and implements an instance field that is a System.IDisposable type, and the class does not implement IDisposable. A class that declares an IDisposable field indirectly owns an unmanaged resource and should implement the IDisposable interface.</source>
        <target state="translated">Uma classe declara e implementa um campo de instância que é um tipo System.IDisposable e a classe não implementa IDisposable. Uma classe que declara um campo IDisposable é proprietária indireta de um recurso não gerenciado e deve implementar a interface IDisposable.</target>
        <note />
      </trans-unit>
      <trans-unit id="TypesThatOwnDisposableFieldsShouldBeDisposableMessageNonBreaking">
        <source>Type '{0}' owns disposable field(s) '{1}' but is not disposable</source>
        <target state="translated">O tipo '{0}' tem campos descartáveis '{1}', mas não é descartável</target>
        <note />
      </trans-unit>
      <trans-unit id="UseGenericEventHandlerInstancesTitle">
        <source>Use generic event handler instances</source>
        <target state="translated">Usar instâncias do manipulador de eventos genéricos</target>
        <note />
      </trans-unit>
      <trans-unit id="EnumsShouldHaveZeroValueTitle">
        <source>Enums should have zero value</source>
        <target state="translated">Enums devem ter valor zero</target>
        <note />
      </trans-unit>
      <trans-unit id="EnumsShouldHaveZeroValueDescription">
        <source>The default value of an uninitialized enumeration, just as other value types, is zero. A nonflags-attributed enumeration should define a member by using the value of zero so that the default value is a valid value of the enumeration. If an enumeration that has the FlagsAttribute attribute applied defines a zero-valued member, its name should be ""None"" to indicate that no values have been set in the enumeration.</source>
        <target state="translated">O valor padrão de uma enumeração não inicializada, assim como outros tipos de valor, é zero. Uma enumeração atribuída a nonflags deve definir um membro usando o valor de zero para que o valor padrão seja um valor válido da enumeração. Se uma enumeração que tem o atributo FlagsAttribute aplicado definir um membro com valor zero, seu nome deverá ser ""None"" para indicar que nenhum valor foi definido na enumeração.</target>
        <note />
      </trans-unit>
      <trans-unit id="EnumsShouldHaveZeroValueMessageFlagsRename">
        <source>In enum {0}, change the name of {1} to 'None'.</source>
        <target state="translated">Na enum {0}, altere o nome de {1} para 'None'.</target>
        <note />
      </trans-unit>
      <trans-unit id="EnumsShouldHaveZeroValueMessageFlagsMultipleZeros">
        <source>Remove all members that have the value zero from {0} except for one member that is named 'None'.</source>
        <target state="translated">Remova todos os membros que têm valor zero de {0}, exceto o membro chamado 'None'.</target>
        <note />
      </trans-unit>
      <trans-unit id="EnumsShouldHaveZeroValueMessageNotFlagsNoZeroValue">
        <source>Add a member to {0} that has a value of zero with a suggested name of 'None'.</source>
        <target state="translated">Adicione um membro a {0} que tenha um valor zero com um nome sugerido 'None'.</target>
        <note />
      </trans-unit>
      <trans-unit id="AbstractTypesShouldNotHaveConstructorsTitle">
        <source>Abstract types should not have constructors</source>
        <target state="translated">Tipos abstratos não devem ter construtores</target>
        <note />
      </trans-unit>
      <trans-unit id="AbstractTypesShouldNotHaveConstructorsDescription">
        <source>Constructors on abstract types can be called only by derived types. Because public constructors create instances of a type, and you cannot create instances of an abstract type, an abstract type that has a public constructor is incorrectly designed.</source>
        <target state="translated">Construtores em tipos abstratos podem ser chamados apenas por tipos derivados. Já que os construtores públicos criam instâncias de um tipo e você não pode criar instâncias de um tipo abstrato, um tipo abstrato que tem um construtor público é criado incorretamente.</target>
        <note />
      </trans-unit>
      <trans-unit id="AbstractTypesShouldNotHaveConstructorsMessage">
        <source>Abstract type {0} should not have constructors</source>
        <target state="translated">O tipo abstrato {0} não deve ter construtores</target>
        <note />
      </trans-unit>
      <trans-unit id="MarkAssembliesWithClsCompliantTitle">
        <source>Mark assemblies with CLSCompliant</source>
        <target state="translated">Marcar assemblies com CLSCompliant</target>
        <note />
      </trans-unit>
      <trans-unit id="MarkAssembliesWithClsCompliantDescription">
        <source>The Common Language Specification (CLS) defines naming restrictions, data types, and rules to which assemblies must conform if they will be used across programming languages. Good design dictates that all assemblies explicitly indicate CLS compliance by using CLSCompliantAttribute . If this attribute is not present on an assembly, the assembly is not compliant.</source>
        <target state="translated">A CLS (Common Language Specification) define restrições de nomenclatura, tipos de dados e regras com as quais os assemblies deverão estar em conformidade se forem usados em linguagens de programação. O bom design dita que todos os assemblies indicam explicitamente a conformidade com a CLS usando CLSCompliantAttribute. Se este atributo não estiver presente em um assembly, o assembly não estará em conformidade.</target>
        <note />
      </trans-unit>
      <trans-unit id="MarkAssembliesWithClsCompliantMessage">
        <source>Mark assemblies with CLSCompliant</source>
        <target state="translated">Marcar assemblies com CLSCompliant</target>
        <note />
      </trans-unit>
      <trans-unit id="MarkAssembliesWithAssemblyVersionTitle">
        <source>Mark assemblies with assembly version</source>
        <target state="translated">Marcar assemblies com a versão do assembly</target>
        <note />
      </trans-unit>
      <trans-unit id="MarkAssembliesWithAssemblyVersionDescription">
        <source>The .NET Framework uses the version number to uniquely identify an assembly, and to bind to types in strongly named assemblies. The version number is used together with version and publisher policy. By default, applications run only with the assembly version with which they were built.</source>
        <target state="translated">O .NET Framework usa o número de versão para identificar exclusivamente um assembly e para associá-lo a tipos em assemblies com nomes fortes. O número de versão é usado juntamente com a política de versão e do editor. Por padrão, os aplicativos são executados apenas com a versão do assembly com a qual eles foram criados.</target>
        <note />
      </trans-unit>
      <trans-unit id="MarkAssembliesWithAssemblyVersionMessage">
        <source>Mark assemblies with assembly version</source>
        <target state="translated">Marcar assemblies com a versão do assembly</target>
        <note />
      </trans-unit>
      <trans-unit id="MarkAssembliesWithComVisibleTitle">
        <source>Mark assemblies with ComVisible</source>
        <target state="translated">Marcar assemblies com ComVisible</target>
        <note />
      </trans-unit>
      <trans-unit id="MarkAssembliesWithComVisibleDescription">
        <source>ComVisibleAttribute determines how COM clients access managed code. Good design dictates that assemblies explicitly indicate COM visibility. COM visibility can be set for the whole assembly and then overridden for individual types and type members. If this attribute is not present, the contents of the assembly are visible to COM clients.</source>
        <target state="translated">ComVisibleAttribute determina como os clientes COM acessam o código gerenciado. O bom design dita que os assemblies indicam explicitamente a visibilidade COM. A visibilidade COM pode ser definida para todo o assembly e, em seguida, substituída para tipos individuais e membros de tipo. Se o atributo não estiver presente, o conteúdo do assembly estará visível para clientes COM.</target>
        <note />
      </trans-unit>
      <trans-unit id="MarkAssembliesWithComVisibleMessageNoAttribute">
        <source>Because {0} exposes externally visible types, mark it with ComVisible(false) at the assembly level and then mark all types within the assembly that should be exposed to COM clients with ComVisible(true).</source>
        <target state="translated">Já que {0} expõe os tipos visíveis externamente, marque-o com ComVisible(false) no nível de assembly e marque todos os tipos dentro do assembly que devem ser expostos a clientes COM com ComVisible(true).</target>
        <note />
      </trans-unit>
      <trans-unit id="MarkAssembliesWithComVisibleMessageAttributeTrue">
        <source>Consider changing the ComVisible attribute on {0} to false, and opting in at the type level.</source>
        <target state="translated">Considere alterar o atributo ComVisible em {0} para false e aceitá-lo no nível de tipo.</target>
        <note />
      </trans-unit>
      <trans-unit id="MarkAttributesWithAttributeUsageTitle">
        <source>Mark attributes with AttributeUsageAttribute</source>
        <target state="translated">Marcar atributos com AttributeUsageAttribute</target>
        <note />
      </trans-unit>
      <trans-unit id="MarkAttributesWithAttributeUsageDescription">
        <source>When you define a custom attribute, mark it by using AttributeUsageAttribute to indicate where in the source code the custom attribute can be applied. The meaning and intended usage of an attribute will determine its valid locations in code.</source>
        <target state="translated">Quando você definir um atributo personalizado, marque-o usando AttributeUsageAttribute para indicar o local no código-fonte em que o atributo personalizado poderá ser aplicado. O significado e o uso pretendido de um atributo determinará seus locais válidos no código.</target>
        <note />
      </trans-unit>
      <trans-unit id="MarkAttributesWithAttributeUsageMessageDefault">
        <source>Specify AttributeUsage on {0}.</source>
        <target state="translated">Especifique AttributeUsage em {0}.</target>
        <note />
      </trans-unit>
      <trans-unit id="MarkAttributesWithAttributeUsageMessageInherited">
        <source>Even though attribute {0} inherits AttributeUsage from its base type, you should consider explicitly specifying AttributeUsage on the type to improve code readability and documentation.</source>
        <target state="translated">Mesmo que o atributo {0} herde AttributeUsage de seu tipo base, você deve considerar especificar explicitamente AttributeUsage no tipo para melhorar a documentação e a legibilidade do código.</target>
        <note />
      </trans-unit>
      <trans-unit id="DefineAccessorsForAttributeArgumentsTitle">
        <source>Define accessors for attribute arguments</source>
        <target state="translated">Definir acessadores para argumentos de atributo</target>
        <note />
      </trans-unit>
      <trans-unit id="DefineAccessorsForAttributeArgumentsDescription">
        <source>Attributes can define mandatory arguments that must be specified when you apply the attribute to a target. These are also known as positional arguments because they are supplied to attribute constructors as positional parameters. For every mandatory argument, the attribute should also provide a corresponding read-only property so that the value of the argument can be retrieved at execution time. Attributes can also define optional arguments, which are also known as named arguments. These arguments are supplied to attribute constructors by name and should have a corresponding read/write property.</source>
        <target state="translated">Os atributos podem definir argumentos obrigatórios que devem ser especificados quando você aplica o atributo a um destino. Eles também são conhecidos como argumentos posicionais porque são fornecidos para construtores de atributo como parâmetros posicionais. Para todo argumento obrigatório, o atributo também deve fornecer uma propriedade somente leitura correspondente para que o valor do argumento possa ser recuperado no tempo de execução. Os atributos também podem definir argumentos opcionais, também conhecidos como argumentos nomeados. Esses argumentos são fornecidos aos construtores de atributo por nome e devem ter uma propriedade leitura/gravação correspondente.</target>
        <note />
      </trans-unit>
      <trans-unit id="DefineAccessorsForAttributeArgumentsMessageDefault">
        <source>Add a public read-only property accessor for positional argument {0} of Attribute {1}.</source>
        <target state="translated">Adicione um acessador de propriedade pública somente leitura para o argumento posicional {0} do atributo {1}.</target>
        <note />
      </trans-unit>
      <trans-unit id="DefineAccessorsForAttributeArgumentsMessageRemoveSetter">
        <source>Remove the property setter from {0} or reduce its accessibility because it corresponds to positional argument {1}.</source>
        <target state="translated">Remova o setter da propriedade de {0} ou reduza sua acessibilidade porque ele corresponde ao argumento posicional {1}.</target>
        <note />
      </trans-unit>
      <trans-unit id="DefineAccessorsForAttributeArgumentsMessageIncreaseVisibility">
        <source>If {0} is the property accessor for positional argument {1}, make it public.</source>
        <target state="translated">Se {0} for o acessador de propriedade para o argumento posicional {1}, torne-o público.</target>
        <note />
      </trans-unit>
      <trans-unit id="UsePropertiesWhereAppropriateTitle">
        <source>Use properties where appropriate</source>
        <target state="translated">Usar propriedades sempre que apropriado</target>
        <note />
      </trans-unit>
      <trans-unit id="UsePropertiesWhereAppropriateDescription">
        <source>A public or protected method has a name that starts with ""Get"", takes no parameters, and returns a value that is not an array. The method might be a good candidate to become a property.</source>
        <target state="translated">Um método público ou protegido tem um nome que começa com ""Get"", não aceita nenhum parâmetro e retorna um valor que não é uma matriz. O método pode ser um bom candidato para se tornar uma propriedade.</target>
        <note />
      </trans-unit>
      <trans-unit id="UsePropertiesWhereAppropriateMessage">
        <source>Use properties where appropriate</source>
        <target state="translated">Usar propriedades sempre que apropriado</target>
        <note />
      </trans-unit>
      <trans-unit id="MarkEnumsWithFlagsTitle">
        <source>Mark enums with FlagsAttribute</source>
        <target state="translated">Marcar enums com FlagsAttribute</target>
        <note />
      </trans-unit>
      <trans-unit id="MarkEnumsWithFlagsDescription">
        <source>An enumeration is a value type that defines a set of related named constants. Apply FlagsAttribute to an enumeration when its named constants can be meaningfully combined.</source>
        <target state="translated">Uma enumeração é um tipo de valor que define um conjunto de constantes nomeadas relacionadas. Aplique FlagsAttribute a uma enumeração quando suas constantes nomeadas puderem ser combinadas de forma significativa.</target>
        <note />
      </trans-unit>
      <trans-unit id="MarkEnumsWithFlagsMessage">
        <source>Mark enums with FlagsAttribute</source>
        <target state="translated">Marcar enums com FlagsAttribute</target>
        <note />
      </trans-unit>
      <trans-unit id="InterfaceMethodsShouldBeCallableByChildTypesTitle">
        <source>Interface methods should be callable by child types</source>
        <target state="translated">Métodos de interface devem poder ser chamados por tipos filho</target>
        <note />
      </trans-unit>
      <trans-unit id="InterfaceMethodsShouldBeCallableByChildTypesDescription">
        <source>An unsealed externally visible type provides an explicit method implementation of a public interface and does not provide an alternative externally visible method that has the same name.</source>
        <target state="translated">Um tipo não selado visível externamente oferece uma implementação de método explícita de uma interface pública e não oferece um método alternativo visível externamente que tem o mesmo nome.</target>
        <note />
      </trans-unit>
      <trans-unit id="InterfaceMethodsShouldBeCallableByChildTypesMessage">
        <source>Make '{0}' sealed (a breaking change if this class has previously shipped), implement the method non-explicitly, or implement a new method that exposes the functionality of '{1}' and is visible to derived classes.</source>
        <target state="translated">Torne '{0}' selado (uma alteração significativa se essa classe foi fornecida anteriormente), implemente o método de forma não explícita ou implemente um novo método que expõe a funcionalidade de '{1}' e é visível para todas as classes derivadas.</target>
        <note />
      </trans-unit>
      <trans-unit id="OverrideMethodsOnComparableTypesTitle">
        <source>Override methods on comparable types</source>
        <target state="translated">Substituir métodos em tipos comparáveis</target>
        <note />
      </trans-unit>
      <trans-unit id="OverrideMethodsOnComparableTypesDescription">
        <source>A public or protected type implements the System.IComparable interface. It does not override Object.Equals nor does it overload the language-specific operator for equality, inequality, less than, less than or equal, greater than or greater than or equal.</source>
        <target state="translated">Um tipo público ou protegido implementa a interface System.IComparable. Ele não substitui Object.Equals nem sobrecarrega o operador específico a um idioma para igualdade, desigualdade, menor que, menor ou igual a, maior que ou maior ou igual a.</target>
        <note />
      </trans-unit>
      <trans-unit id="OverrideMethodsOnComparableTypesMessageEquals">
        <source>{0} should override Equals since it implements IComparable.</source>
        <target state="translated">{0} deve substituir Equals, pois implementa IComparable.</target>
        <note />
      </trans-unit>
      <trans-unit id="OverrideMethodsOnComparableTypesMessageOperator">
        <source>{0} should define operator(s) '{1}' since it implements IComparable.</source>
        <target state="translated">{0} deve definir os operadores '{1}', pois implementa IComparable.</target>
        <note>1 is a comma-separated list</note>
      </trans-unit>
      <trans-unit id="MovePInvokesToNativeMethodsClassTitle">
        <source>Move pinvokes to native methods class</source>
        <target state="translated">Mover pinvokes para a classe de métodos nativos</target>
        <note />
      </trans-unit>
      <trans-unit id="MovePInvokesToNativeMethodsClassDescription">
        <source>Platform Invocation methods, such as those that are marked by using the System.Runtime.InteropServices.DllImportAttribute attribute, or methods that are defined by using the Declare keyword in Visual Basic, access unmanaged code. These methods should be of the NativeMethods, SafeNativeMethods, or UnsafeNativeMethods class.</source>
        <target state="translated">Os métodos de invocação de plataforma, tais como os que são marcados usando o atributo System.Runtime.InteropServices.DllImportAttribute ou os métodos definidos usando a palavra-chave Declare no Visual Basic, acessam código não gerenciado. Esses métodos devem ser da classe NativeMethods, SafeNativeMethods ou UnsafeNativeMethods.</target>
        <note />
      </trans-unit>
      <trans-unit id="MovePInvokesToNativeMethodsClassMessage">
        <source>Move pinvokes to native methods class</source>
        <target state="translated">Mover pinvokes para a classe de métodos nativos</target>
        <note />
      </trans-unit>
      <trans-unit id="IdentifiersShouldDifferByMoreThanCaseTitle">
        <source>Identifiers should differ by more than case</source>
        <target state="translated">Identificadores devem ter alguma diferença além da distribuição de maiúsculas e minúsculas</target>
        <note />
      </trans-unit>
      <trans-unit id="IdentifiersShouldDifferByMoreThanCaseDescription">
        <source>Identifiers for namespaces, types, members, and parameters cannot differ only by case because languages that target the common language runtime are not required to be case-sensitive.</source>
        <target state="translated">Os identificadores para namespaces, tipos, membros e parâmetros não podem ter a distribuição de maiúsculas e minúsculas como única diferença, porque as linguagens direcionadas ao Common Language Runtime não precisam diferenciar maiúsculas de minúsculas.</target>
        <note />
      </trans-unit>
      <trans-unit id="IdentifiersShouldDifferByMoreThanCaseMessage">
        <source>Names of '{0}' and '{1}' should differ by more than case.</source>
        <target state="translated">Os nomes de '{0}' e '{1}' devem ter alguma diferença além da distribuição de maiúsculas e minúsculas.</target>
        <note />
      </trans-unit>
      <trans-unit id="IdentifiersShouldHaveCorrectPrefixTitle">
        <source>Identifiers should have correct prefix</source>
        <target state="translated">Os identificadores devem ter o prefixo correto</target>
        <note />
      </trans-unit>
      <trans-unit id="IdentifiersShouldHaveCorrectPrefixDescription">
        <source>The name of an externally visible interface does not start with an uppercase ""I"". The name of a generic type parameter on an externally visible type or method does not start with an uppercase ""T"".</source>
        <target state="translated">O nome de uma interface visível externamente não começa com um ""I"" maiúsculo. O nome de um parâmetro de tipo genérico em um tipo ou método visível externamente não começa com um ""T"" maiúsculo.</target>
        <note />
      </trans-unit>
      <trans-unit id="IdentifiersShouldHaveCorrectPrefixMessageInterface">
        <source>Prefix interface name {0} with 'I'.</source>
        <target state="translated">Prefixe o nome da interface {0} com 'I'.</target>
        <note />
      </trans-unit>
      <trans-unit id="IdentifiersShouldHaveCorrectPrefixMessageTypeParameter">
        <source>Prefix generic type parameter name {0} with 'T'.</source>
        <target state="translated">Prefixe o nome de parâmetro de tipo genérico {0} com 'T'.</target>
        <note />
      </trans-unit>
      <trans-unit id="NonConstantFieldsShouldNotBeVisibleTitle">
        <source>Non-constant fields should not be visible</source>
        <target state="translated">Campos não constantes não devem ser visíveis</target>
        <note />
      </trans-unit>
      <trans-unit id="NonConstantFieldsShouldNotBeVisibleDescription">
        <source>Static fields that are neither constants nor read-only are not thread-safe. Access to such a field must be carefully controlled and requires advanced programming techniques to synchronize access to the class object.</source>
        <target state="translated">Os campos estáticos que não são nem constantes nem somente leitura não são thread-safe. O acesso a esse campo deve ser cuidadosamente controlado e requer técnicas de programação avançadas para sincronizar o acesso com o objeto de classe.</target>
        <note />
      </trans-unit>
      <trans-unit id="NonConstantFieldsShouldNotBeVisibleMessage">
        <source>Non-constant fields should not be visible</source>
        <target state="translated">Campos não constantes não devem ser visíveis</target>
        <note />
      </trans-unit>
      <trans-unit id="DoNotMarkEnumsWithFlagsTitle">
        <source>Do not mark enums with FlagsAttribute</source>
        <target state="translated">Não marcar enums com FlagsAttribute</target>
        <note />
      </trans-unit>
      <trans-unit id="DoNotMarkEnumsWithFlagsDescription">
        <source>An externally visible enumeration is marked by using FlagsAttribute, and it has one or more values that are not powers of two or a combination of the other defined values on the enumeration.</source>
        <target state="translated">Uma enumeração visível externamente é marcada usado FlagsAttribute e ela tem um ou mais valores que não são potências de dois nem uma combinação dos outros valores definidos na enumeração.</target>
        <note />
      </trans-unit>
      <trans-unit id="DoNotMarkEnumsWithFlagsMessage">
        <source>Do not mark enums with FlagsAttribute</source>
        <target state="translated">Não marcar enums com FlagsAttribute</target>
        <note />
      </trans-unit>
      <trans-unit id="OperatorOverloadsHaveNamedAlternatesTitle">
        <source>Operator overloads have named alternates</source>
        <target state="translated">Sobrecargas de operador têm alternativas nomeadas</target>
        <note />
      </trans-unit>
      <trans-unit id="OperatorOverloadsHaveNamedAlternatesDescription">
        <source>An operator overload was detected, and the expected named alternative method was not found. The named alternative member provides access to the same functionality as the operator and is provided for developers who program in languages that do not support overloaded operators.</source>
        <target state="translated">Foi detectada uma sobrecarga de operador e o método alternativo nomeado esperado não foi encontrado. O membro alternativo nomeado fornece acesso à mesma funcionalidade que o operador e é fornecido para desenvolvedores que programam em linguagens que não dão suporte a operadores sobrecarregados.</target>
        <note />
      </trans-unit>
      <trans-unit id="OperatorOverloadsHaveNamedAlternatesMessageDefault">
        <source>Provide a method named '{0}' as a friendly alternate for operator {1}.</source>
        <target state="translated">Forneça um método chamado '{0}' como alternativa amigável ao operador {1}.</target>
        <note />
      </trans-unit>
      <trans-unit id="OperatorOverloadsHaveNamedAlternatesMessageProperty">
        <source>Provide a property named '{0}' as a friendly alternate for operator {1}.</source>
        <target state="translated">Forneça uma propriedade chamada '{0}' como alternativa amigável ao operador {1}.</target>
        <note />
      </trans-unit>
      <trans-unit id="OperatorOverloadsHaveNamedAlternatesMessageMultiple">
        <source>Provide a method named '{0}' or '{1}' as an alternate for operator {2}.</source>
        <target state="translated">Forneça um método chamado '{0}' ou '{1}' como alternativa ao operador {2}.</target>
        <note />
      </trans-unit>
      <trans-unit id="OperatorOverloadsHaveNamedAlternatesMessageVisibility">
        <source>Mark {0} as public because it is a friendly alternate for operator {1}.</source>
        <target state="translated">Marque {0} como público, porque é uma alternativa amigável ao operador {1}.</target>
        <note />
      </trans-unit>
      <trans-unit id="OperatorsShouldHaveSymmetricalOverloadsTitle">
        <source>Operators should have symmetrical overloads</source>
        <target state="translated">Os operadores devem ter sobrecargas simétricas</target>
        <note />
      </trans-unit>
      <trans-unit id="OperatorsShouldHaveSymmetricalOverloadsDescription">
        <source>A type implements the equality or inequality operator and does not implement the opposite operator.</source>
        <target state="translated">Um tipo implementa o operador de igualdade ou desigualdade e não implementa o operador oposto.</target>
        <note />
      </trans-unit>
      <trans-unit id="OperatorsShouldHaveSymmetricalOverloadsMessage">
        <source>Operators should have symmetrical overloads</source>
        <target state="translated">Os operadores devem ter sobrecargas simétricas</target>
        <note />
      </trans-unit>
      <trans-unit id="CollectionPropertiesShouldBeReadOnlyTitle">
        <source>Collection properties should be read only</source>
        <target state="translated">As propriedades de coleção devem ser somente leitura</target>
        <note />
      </trans-unit>
      <trans-unit id="CollectionPropertiesShouldBeReadOnlyDescription">
        <source>A writable collection property allows a user to replace the collection with a different collection. A read-only property stops the collection from being replaced but still allows the individual members to be set.</source>
        <target state="translated">Uma propriedade de coleção gravável permite que um usuário substitua a coleção por uma coleção diferente. Uma propriedade somente leitura interrompe a substituição da coleção, mas ainda permite que membros individuais sejam definidos.</target>
        <note />
      </trans-unit>
      <trans-unit id="CollectionPropertiesShouldBeReadOnlyMessage">
        <source>Change '{0}' to be read-only by removing the property setter.</source>
        <target state="translated">Altere '{0}' para ser somente leitura removendo o setter da propriedade.</target>
        <note />
      </trans-unit>
      <trans-unit id="OverloadOperatorEqualsOnOverridingValueTypeEqualsTitle">
        <source>Overload operator equals on overriding value type Equals</source>
        <target state="translated">Sobrecarregar operador equals ao substituir o tipo de valor Equals</target>
        <note />
      </trans-unit>
      <trans-unit id="OverloadOperatorEqualsOnOverridingValueTypeEqualsDescription">
        <source>In most programming languages there is no default implementation of the equality operator (==) for value types. If your programming language supports operator overloads, you should consider implementing the equality operator. Its behavior should be identical to that of Equals</source>
        <target state="translated">Na maioria das linguagens de programação, não há uma implementação padrão do operador de igualdade (==) para tipos de valor. Se sua linguagem de programação dá suporte a sobrecargas de operador, você deve considerar implementar o operador de igualdade. O comportamento dele deve ser idêntico ao de Equals</target>
        <note />
      </trans-unit>
      <trans-unit id="OverloadOperatorEqualsOnOverridingValueTypeEqualsMessage">
        <source>Overload operator equals on overriding value type Equals</source>
        <target state="translated">Sobrecarregar operador equals ao substituir o tipo de valor Equals</target>
        <note />
      </trans-unit>
      <trans-unit id="PassSystemUriObjectsInsteadOfStringsTitle">
        <source>Pass system uri objects instead of strings</source>
        <target state="translated">Passar objetos do URI do sistema em vez de cadeias de caracteres</target>
        <note />
      </trans-unit>
      <trans-unit id="PassSystemUriObjectsInsteadOfStringsDescription">
        <source>A call is made to a method that has a string parameter whose name contains "uri", "URI", "urn", "URN", "url", or "URL". The declaring type of the method contains a corresponding method overload that has a System.Uri parameter.</source>
        <target state="translated">Uma chamada é realizada a um método que tem um parâmetro de cadeia de caracteres cujo nome contém "uri", "URI", "urn", "URN", "url" ou "URL". O tipo declarativo do método contém uma sobrecarga de método correspondente que tem um parâmetro System.Uri.</target>
        <note />
      </trans-unit>
      <trans-unit id="PassSystemUriObjectsInsteadOfStringsMessage">
        <source>Modify '{0}' to call '{1}' instead of '{2}'.</source>
        <target state="translated">Modifique '{0}' para chamar '{1}', em vez de '{2}'.</target>
        <note />
      </trans-unit>
      <trans-unit id="ImplementIEquatableWhenOverridingObjectEqualsTitle">
        <source>Type {0} should implement IEquatable&lt;T&gt; because it overrides Equals</source>
        <target state="translated">O tipo {0} deve implementar IEquatable&lt;T&gt; porque ele substitui Equals</target>
        <note />
      </trans-unit>
      <trans-unit id="ImplementIEquatableWhenOverridingObjectEqualsMessage">
        <source>Implement IEquatable when overriding Object.Equals</source>
        <target state="translated">Implementar IEquatable ao substituir Object.Equals</target>
        <note />
      </trans-unit>
      <trans-unit id="CancellationTokenParametersMustComeLastTitle">
        <source>CancellationToken parameters must come last</source>
        <target state="translated">Os parâmetros CancellationToken devem vir por último</target>
        <note />
      </trans-unit>
      <trans-unit id="CancellationTokenParametersMustComeLastMessage">
        <source>Method '{0}' should take CancellationToken as the last parameter</source>
        <target state="translated">O método '{0}' deve usar CancellationToken como o último parâmetro</target>
        <note />
      </trans-unit>
      <trans-unit id="ConstructorMakeNoninheritableBaseClassInheritableTitle">
        <source>Constructor make noninheritable base class inheritable</source>
        <target state="translated">O construtor transforma a classe base não herdável em herdável</target>
        <note />
      </trans-unit>
      <trans-unit id="ConstructorMakeNoninheritableBaseClassInheritableDescription">
        <source>When a base class is noninheritable because its constructor is internal, a derived class should not make it inheritable by having a public or protected constructor.</source>
        <target state="translated">Quando uma classe base é não herdável devido ao seu construtor ser interno, uma classe derivada não deve torná-la herdável por ter um construtor público ou protegido.</target>
        <note />
      </trans-unit>
      <trans-unit id="ConstructorMakeNoninheritableBaseClassInheritableMessage">
        <source>Constructor make noninheritable base class inheritable</source>
        <target state="translated">O construtor transforma a classe base não herdável em herdável</target>
        <note />
      </trans-unit>
      <trans-unit id="IdentifiersShouldNotContainTypeNamesTitle">
        <source>Identifier contains type name</source>
        <target state="translated">O identificador contém o nome de tipo</target>
        <note />
      </trans-unit>
      <trans-unit id="IdentifiersShouldNotContainTypeNamesDescription">
        <source>Names of parameters and members are better used to communicate their meaning than to describe their type, which is expected to be provided by development tools. For names of members, if a data type name must be used, use a language-independent name instead of a language-specific one.</source>
        <target state="translated">Os nomes dos parâmetros e dos membros são melhor usados para comunicar seu significado em vez de para descrever seu tipo, que deve ser fornecido por ferramentas de desenvolvimento. Para nomes de membros, se um nome de tipo de dados deve ser usado, use um nome independente da linguagem em vez de um nome específico a um idioma.</target>
        <note />
      </trans-unit>
      <trans-unit id="IdentifiersShouldNotContainTypeNamesMessage">
        <source>Identifier '{0}' contains type name</source>
        <target state="translated">O identificador '{0}' contém o nome de tipo</target>
        <note />
      </trans-unit>
      <trans-unit id="CreatePropertyAccessorForParameter">
        <source>Create a property accessor.</source>
        <target state="translated">Crie um acessador de propriedade.</target>
        <note />
      </trans-unit>
      <trans-unit id="MakeGetterPublic">
        <source>Make the getter of the property public</source>
        <target state="translated">Torne o getter da propriedade público</target>
        <note />
      </trans-unit>
      <trans-unit id="MakeSetterNonPublic">
        <source>Make the setter of the property non-public</source>
        <target state="translated">Torne o setter da propriedade não público</target>
        <note />
      </trans-unit>
      <trans-unit id="AddAssemblyLevelComVisibleFalse">
        <source>Because {0} exposes externally visible types, mark it with ComVisible(false) at the assembly level and then mark all types within the assembly that should be exposed to COM clients with ComVisible(true).</source>
        <target state="translated">Já que {0} expõe os tipos visíveis externamente, marque-o com ComVisible(false) no nível de assembly e marque todos os tipos dentro do assembly que devem ser expostos a clientes COM com ComVisible(true).</target>
        <note />
      </trans-unit>
      <trans-unit id="ChangeAssemblyLevelComVisibleToFalse">
        <source>Consider changing the ComVisible attribute on {0} to false, and opting in at the type level.</source>
        <target state="translated">Considere alterar o atributo ComVisible em {0} para false e aceitá-lo no nível de tipo.</target>
        <note />
      </trans-unit>
      <trans-unit id="ImplementComparable">
        <source>Implement Equality and Comparison methods and operators</source>
        <target state="translated">Implementar métodos e operadores de Igualdade e de Comparação</target>
        <note />
      </trans-unit>
      <trans-unit id="ImplementEquatable">
        <source>Implement IEquatable</source>
        <target state="translated">Implementar IEquatable</target>
        <note />
      </trans-unit>
      <trans-unit id="ImplementIDisposableInterface">
        <source>Implement IDisposable Interface</source>
        <target state="translated">Implementar interface IDisposable</target>
        <note />
      </trans-unit>
      <trans-unit id="DoNotMarkEnumsWithFlagsCodeFix">
        <source>Remove FlagsAttribute from enum.</source>
        <target state="translated">Remova FlagsAttribute da enum.</target>
        <note />
      </trans-unit>
      <trans-unit id="MarkEnumsWithFlagsCodeFix">
        <source>Apply FlagsAttribute to enum.</source>
        <target state="translated">Aplique FlagsAttribute ao enum.</target>
        <note />
      </trans-unit>
      <trans-unit id="EnumsShouldZeroValueFlagsMultipleZeroCodeFix">
        <source>Remove all members that have the value zero except for one member that is named 'None'.</source>
        <target state="translated">Remova todos os membros que têm valor zero, exceto o membro chamado 'None'.</target>
        <note />
      </trans-unit>
      <trans-unit id="EnumsShouldZeroValueFlagsRenameCodeFix">
        <source>Rename zero-valued enum field to 'None'.</source>
        <target state="translated">Renomeie o campo de enum de valor zero para 'None'.</target>
        <note />
      </trans-unit>
      <trans-unit id="EnumsShouldZeroValueNotFlagsNoZeroValueCodeFix">
        <source>Add a zero-valued member 'None' to enum.</source>
        <target state="translated">Adicione um membro de valor zero 'None' ao enum.</target>
        <note />
      </trans-unit>
      <trans-unit id="AbstractTypesShouldNotHavePublicConstructorsCodeFix">
        <source>Change the accessibility of public constructors to protected.</source>
        <target state="translated">Altere a acessibilidade de construtores públicos para protegidos.</target>
        <note />
      </trans-unit>
      <trans-unit id="DoNotDeclareStaticMembersOnGenericTypesTitle">
        <source>Do not declare static members on generic types</source>
        <target state="translated">Não declarar membros estáticos em tipos genéricos</target>
        <note />
      </trans-unit>
      <trans-unit id="DoNotDeclareStaticMembersOnGenericTypesDescription">
        <source>When a static member of a generic type is called, the type argument must be specified for the type. When a generic instance member that does not support inference is called, the type argument must be specified for the member. In these two cases, the syntax for specifying the type argument is different and easily confused.</source>
        <target state="translated">Quando um membro estático de um tipo genérico for chamado, o argumento de tipo deverá ser especificado para o tipo. Quando um membro de instância genérica que não dá suporte a inferência for chamado, o argumento de tipo deverá ser especificado para o membro. Nesses dois casos, a sintaxe para especificar o argumento de tipo é diferente e facilmente confundida.</target>
        <note />
      </trans-unit>
      <trans-unit id="DoNotDeclareStaticMembersOnGenericTypesMessage">
        <source>Do not declare static members on generic types</source>
        <target state="translated">Não declarar membros estáticos em tipos genéricos</target>
        <note />
      </trans-unit>
      <trans-unit id="CollectionsShouldImplementGenericInterfaceTitle">
        <source>Generic interface should also be implemented</source>
        <target state="translated">A interface genérica também deve ser implementada</target>
        <note />
      </trans-unit>
      <trans-unit id="CollectionsShouldImplementGenericInterfaceDescription">
        <source>To broaden the usability of a type, implement one of the generic interfaces. This is especially true for collections as they can then be used to populate generic collection types.</source>
        <target state="translated">Para ampliar a usabilidade de um tipo, implemente uma das interfaces genéricas. Isso é especialmente verdadeiro para coleções, pois elas podem ser usadas para preencher tipos de coleção genéricos.</target>
        <note />
      </trans-unit>
      <trans-unit id="CollectionsShouldImplementGenericInterfaceMessage">
        <source>Type '{0}' directly or indirectly inherits '{1}' without implementing '{2}'. Publicly-visible types should implement the generic version to broaden usability.</source>
        <target state="translated">O tipo '{0}' herda diretamente ou indiretamente '{1}' sem implementar '{2}'. Os tipos visíveis publicamente devem implementar a versão genérica para ampliar a usabilidade.</target>
        <note />
      </trans-unit>
      <trans-unit id="EnumStorageShouldBeInt32Title">
        <source>Enum Storage should be Int32</source>
        <target state="translated">Enum Storage deve ser Int32</target>
        <note />
      </trans-unit>
      <trans-unit id="EnumStorageShouldBeInt32Description">
        <source>An enumeration is a value type that defines a set of related named constants. By default, the System.Int32 data type is used to store the constant value. Although you can change this underlying type, it is not required or recommended for most scenarios.</source>
        <target state="translated">Uma enumeração é um tipo de valor que define um conjunto de constantes nomeadas relacionadas. Por padrão, o tipo de dados System.Int32 é usado para armazenar o valor da constante. Embora seja possível alterar esse tipo subjacente, não é necessário nem recomendável para a maioria dos cenários.</target>
        <note />
      </trans-unit>
      <trans-unit id="EnumStorageShouldBeInt32Message">
        <source>If possible, make the underlying type of {0} System.Int32 instead of {1}.</source>
        <target state="translated">Se possível, crie o tipo subjacente de {0} System.Int32 em vez de {1}.</target>
        <note />
      </trans-unit>
      <trans-unit id="UseEventsWhereAppropriateTitle">
        <source>Use events where appropriate</source>
        <target state="translated">Usar eventos sempre que apropriado</target>
        <note />
      </trans-unit>
      <trans-unit id="UseEventsWhereAppropriateDescription">
        <source>This rule detects methods that have names that ordinarily would be used for events. If a method is called in response to a clearly defined state change, the method should be invoked by an event handler. Objects that call the method should raise events instead of calling the method directly.</source>
        <target state="translated">Esta regra detecta métodos que têm nomes que seriam normalmente usados para eventos. Se um método for chamado em resposta a uma alteração de estado claramente definida, o método deverá ser invocado por um manipulador de eventos. Os objetos que chamam o método devem gerar eventos em vez de chamar o método diretamente.</target>
        <note />
      </trans-unit>
      <trans-unit id="UseEventsWhereAppropriateMessage">
        <source>Consider making '{0}' an event.</source>
        <target state="translated">Considere tornar '{0}' um evento.</target>
        <note />
      </trans-unit>
      <trans-unit id="ImplementStandardExceptionConstructorsTitle">
        <source>Implement standard exception constructors</source>
        <target state="translated">Implementar construtores de exceção padrão</target>
        <note />
      </trans-unit>
      <trans-unit id="ImplementStandardExceptionConstructorsDescription">
        <source>Failure to provide the full set of constructors can make it difficult to correctly handle exceptions.</source>
        <target state="translated">A falha ao fornecer o conjunto completo de construtores pode dificultar a manipulação correta das exceções.</target>
        <note />
      </trans-unit>
      <trans-unit id="ImplementStandardExceptionConstructorsMessageMissingConstructor">
        <source>Add the following constructor to {0}: {1}.</source>
        <target state="translated">Adicione o seguinte construtor a {0}: {1}.</target>
        <note />
      </trans-unit>
      <trans-unit id="ImplementStandardExceptionConstructorsMessageAccessibility">
        <source>Change the accessibility of {0} to {1}.</source>
        <target state="translated">Altere a acessibilidade de {0} para {1}.</target>
        <note />
      </trans-unit>
      <trans-unit id="NestedTypesShouldNotBeVisibleTitle">
        <source>Nested types should not be visible</source>
        <target state="translated">Tipos aninhados não devem ser visíveis</target>
        <note />
      </trans-unit>
      <trans-unit id="NestedTypesShouldNotBeVisibleDescription">
        <source>A nested type is a type that is declared in the scope of another type. Nested types are useful to encapsulate private implementation details of the containing type. Used for this purpose, nested types should not be externally visible.</source>
        <target state="translated">Um tipo aninhado é um tipo declarado no escopo de outro tipo. Os tipos aninhados são úteis para encapsular detalhes de implementação privada do tipo recipiente. Usados para essa finalidade, os tipos aninhados não devem ser visíveis externamente.</target>
        <note />
      </trans-unit>
      <trans-unit id="NestedTypesShouldNotBeVisibleMessageDefault">
        <source>Do not nest type {0}. Alternatively, change its accessibility so that it is not externally visible.</source>
        <target state="translated">Não aninhe o tipo {0}. Alternativamente, altere a acessibilidade dele para que não seja visível externamente.</target>
        <note />
      </trans-unit>
      <trans-unit id="NestedTypesShouldNotBeVisibleMessageVisualBasicModule">
        <source>Do not nest type {0}. Alternatively, change its accessibility so that it is not externally visible. If this type is defined in a Visual Basic Module, it will be considered a nested type to other .NET languages. In that case, consider moving the type outside of the Module.</source>
        <target state="translated">Não aninhe o tipo {0}. Alternativamente, altere a acessibilidade dele para que não seja visível externamente. Se este tipo for definido em um Módulo do Visual Basic, ele será considerado um tipo aninhado para outras linguagens .NET. Nesse caso, considere mover o tipo para fora do Módulo.</target>
        <note />
      </trans-unit>
      <trans-unit id="AvoidEmptyInterfacesTitle">
        <source>Avoid empty interfaces</source>
        <target state="translated">Evitar interfaces vazias</target>
        <note />
      </trans-unit>
      <trans-unit id="AvoidEmptyInterfacesDescription">
        <source>Interfaces define members that provide a behavior or usage contract. The functionality that is described by the interface can be adopted by any type, regardless of where the type appears in the inheritance hierarchy. A type implements an interface by providing implementations for the members of the interface. An empty interface does not define any members; therefore, it does not define a contract that can be implemented.</source>
        <target state="translated">As interfaces definem membros que fornecem um contrato de comportamento ou de uso. A funcionalidade descrita pela interface pode ser adotada por qualquer tipo, independentemente da posição em que o tipo aparece na hierarquia de herança. Um tipo implementa uma interface fornecendo implementações para os membros da interface. Uma interface vazia não define nenhum membro, portanto, ela não define um contrato que pode ser implementado.</target>
        <note />
      </trans-unit>
      <trans-unit id="AvoidEmptyInterfacesMessage">
        <source>Avoid empty interfaces</source>
        <target state="translated">Evitar interfaces vazias</target>
        <note />
      </trans-unit>
      <trans-unit id="ProvideObsoleteAttributeMessageTitle">
        <source>Provide ObsoleteAttribute message</source>
        <target state="translated">Fornecer a mensagem ObsoleteAttribute</target>
        <note />
      </trans-unit>
      <trans-unit id="ProvideObsoleteAttributeMessageDescription">
        <source>A type or member is marked by using a System.ObsoleteAttribute attribute that does not have its ObsoleteAttribute.Message property specified. When a type or member that is marked by using ObsoleteAttribute is compiled, the Message property of the attribute is displayed. This gives the user information about the obsolete type or member.</source>
        <target state="translated">Um tipo ou membro marcado usando um atributo System.ObsoleteAttribute que não tem a respectiva propriedade ObsoleteAttribute.Message especificada. Quando um tipo ou membro marcado usando ObsoleteAttribute é compilado, a propriedade Message do atributo é exibida. Isso dá ao usuário informações sobre o tipo ou o membro obsoleto.</target>
        <note />
      </trans-unit>
      <trans-unit id="ProvideObsoleteAttributeMessageMessage">
        <source>Provide a message for the ObsoleteAttribute that marks {0} as Obsolete</source>
        <target state="translated">Fornecer uma mensagem para o ObsoleteAttribute que marca {0} como Obsoleto</target>
        <note />
      </trans-unit>
      <trans-unit id="PropertiesShouldNotBeWriteOnlyTitle">
        <source>Properties should not be write only</source>
        <target state="translated">As propriedades não devem ser somente gravação</target>
        <note />
      </trans-unit>
      <trans-unit id="PropertiesShouldNotBeWriteOnlyDescription">
        <source>Although it is acceptable and often necessary to have a read-only property, the design guidelines prohibit the use of write-only properties. This is because letting a user set a value, and then preventing the user from viewing that value, does not provide any security. Also, without read access, the state of shared objects cannot be viewed, which limits their usefulness.</source>
        <target state="translated">Embora seja aceitável e geralmente necessário ter uma propriedade somente leitura, as diretrizes de design proíbem o uso de propriedades somente gravação. Isso ocorre porque permitir que um usuário defina um valor e, em seguida, impedir que o usuário exiba esse valor, é um procedimento que não oferece nenhuma segurança. Além disso, sem acesso de leitura, o estado de objetos compartilhados não pode ser exibido, o que limita a utilidade deles.</target>
        <note />
      </trans-unit>
      <trans-unit id="PropertiesShouldNotBeWriteOnlyMessageAddGetter">
        <source>Because property {0} is write-only, either add a property getter with an accessibility that is greater than or equal to its setter or convert this property into a method.</source>
        <target state="translated">Como a propriedade {0} é somente gravação, adicione uma propriedade getter com uma acessibilidade maior ou igual ao setter ou converta essa propriedade em um método.</target>
        <note />
      </trans-unit>
      <trans-unit id="PropertiesShouldNotBeWriteOnlyMessageMakeMoreAccessible">
        <source>Because the property getter for {0} is less visible than its setter, either increase the accessibility of its getter or decrease the accessibility of its setter.</source>
        <target state="translated">Como a propriedade getter para {0} é menos visível do que a setter dele, aumente a acessibilidade da getter ou diminua a acessibilidade da setter.</target>
        <note />
      </trans-unit>
      <trans-unit id="DeclareTypesInNamespacesTitle">
        <source>Declare types in namespaces</source>
        <target state="translated">Declarar tipos em namespaces</target>
        <note />
      </trans-unit>
      <trans-unit id="DeclareTypesInNamespacesDescription">
        <source>Types are declared in namespaces to prevent name collisions and as a way to organize related types in an object hierarchy.</source>
        <target state="translated">Os tipos são declarados em namespaces para impedir colisões de nomes e como uma forma de organizar tipos relacionados em uma hierarquia de objetos.</target>
        <note />
      </trans-unit>
      <trans-unit id="DeclareTypesInNamespacesMessage">
        <source>Declare types in namespaces</source>
        <target state="translated">Declarar tipos em namespaces</target>
        <note />
      </trans-unit>
      <trans-unit id="DoNotDeclareVisibleInstanceFieldsTitle">
        <source>Do not declare visible instance fields</source>
        <target state="translated">Não declarar campos de instância visíveis</target>
        <note />
      </trans-unit>
      <trans-unit id="DoNotDeclareVisibleInstanceFieldsDescription">
        <source>The primary use of a field should be as an implementation detail. Fields should be private or internal and should be exposed by using properties.</source>
        <target state="translated">O uso primário de um campo deve ser como um detalhe de implementação. Os campos devem ser privados ou internos e devem ser expostos pelo uso de propriedades.</target>
        <note />
      </trans-unit>
      <trans-unit id="DoNotDeclareVisibleInstanceFieldsMessage">
        <source>Do not declare visible instance fields</source>
        <target state="translated">Não declarar campos de instância visíveis</target>
        <note />
      </trans-unit>
      <trans-unit id="UriParametersShouldNotBeStringsTitle">
        <source>Uri parameters should not be strings</source>
        <target state="translated">Os parâmetros do URI não devem ser cadeias de caracteres</target>
        <note />
      </trans-unit>
      <trans-unit id="UriParametersShouldNotBeStringsDescription">
        <source>If a method takes a string representation of a URI, a corresponding overload should be provided that takes an instance of the URI class, which provides these services in a safe and secure manner.</source>
        <target state="translated">Se um método usar uma representação de cadeia de caracteres de um URI, deverá ser fornecida uma sobrecarga correspondente que use uma instância da classe do URI, que por sua vez forneça esses serviços de maneira segura.</target>
        <note />
      </trans-unit>
      <trans-unit id="UriParametersShouldNotBeStringsMessage">
        <source>Change the type of parameter {0} of method {1} from string to System.Uri, or provide an overload to {1} that allows {0} to be passed as a System.Uri object.</source>
        <target state="translated">Altere o tipo do parâmetro {0} do método {1} da cadeia de caracteres para System.Uri ou forneça uma sobrecarga para {1} que permita que {0} seja passado como um objeto System.Uri.</target>
        <note />
      </trans-unit>
      <trans-unit id="UriReturnValuesShouldNotBeStringsTitle">
        <source>Uri return values should not be strings</source>
        <target state="translated">Os valores retornados do URI não devem ser cadeias de caracteres</target>
        <note />
      </trans-unit>
      <trans-unit id="UriReturnValuesShouldNotBeStringsDescription">
        <source>This rule assumes that the method returns a URI. A string representation of a URI is prone to parsing and encoding errors, and can lead to security vulnerabilities. The System.Uri class provides these services in a safe and secure manner.</source>
        <target state="translated">Esta regra presume que o método retorna um URI. Uma representação de cadeia de caracteres de um URI é propensa a analisar e codificar erros e pode levar a vulnerabilidades de segurança. A classe System.Uri oferece esses serviços de maneira segura.</target>
        <note />
      </trans-unit>
      <trans-unit id="UriReturnValuesShouldNotBeStringsMessage">
        <source>Change the return type of method {0} from string to System.Uri.</source>
        <target state="translated">Altere o tipo de retorno do método {0} da cadeia de caracteres para System.Uri.</target>
        <note />
      </trans-unit>
      <trans-unit id="UriPropertiesShouldNotBeStringsTitle">
        <source>Uri properties should not be strings</source>
        <target state="translated">As propriedades do URI não devem ser cadeias de caracteres</target>
        <note />
      </trans-unit>
      <trans-unit id="UriPropertiesShouldNotBeStringsDescription">
        <source>This rule assumes that the property represents a Uniform Resource Identifier (URI). A string representation of a URI is prone to parsing and encoding errors, and can lead to security vulnerabilities. The System.Uri class provides these services in a safe and secure manner.</source>
        <target state="translated">Esta regra presume que a propriedade representa um URI (Uniform Resource Identifier). Uma representação de cadeia de caracteres de um URI é propensa a analisar e codificar erros e pode levar a vulnerabilidades de segurança. A classe System.Uri oferece esses serviços de maneira segura.</target>
        <note />
      </trans-unit>
      <trans-unit id="UriPropertiesShouldNotBeStringsMessage">
        <source>Change the type of property {0} from string to System.Uri.</source>
        <target state="translated">Altere o tipo da propriedade {0} de cadeia de caracteres para System.Uri.</target>
        <note />
      </trans-unit>
      <trans-unit id="ImplementIDisposableCorrectlyTitle">
        <source>Implement IDisposable Correctly</source>
        <target state="translated">Implementar IDisposable corretamente</target>
        <note />
      </trans-unit>
      <trans-unit id="ImplementIDisposableCorrectlyDescription">
        <source>All IDisposable types should implement the Dispose pattern correctly.</source>
        <target state="translated">Todos os tipos IDisposable devem implementar o padrão Dispose corretamente.</target>
        <note />
      </trans-unit>
      <trans-unit id="ImplementIDisposableCorrectlyMessageIDisposableReimplementation">
        <source>Remove IDisposable from the list of interfaces implemented by '{0}' as it is already implemented by base type '{1}'.</source>
        <target state="translated">Remova IDisposable da lista de interfaces implementadas por '{0}', uma vez que ela já foi implementada pelo tipo base '{1}'.</target>
        <note />
      </trans-unit>
      <trans-unit id="ImplementIDisposableCorrectlyMessageDisposeOverride">
        <source>Remove '{0}', override Dispose(bool disposing), and put the dispose logic in the code path where 'disposing' is true.</source>
        <target state="translated">Remova '{0}', substitua Dispose(bool disposing) e coloque a lógica de descarte no caminho do código em que 'disposing' é true.</target>
        <note />
      </trans-unit>
      <trans-unit id="ImplementIDisposableCorrectlyMessageDisposeSignature">
        <source>Ensure that '{0}' is declared as public and sealed.</source>
        <target state="translated">Verifique se '{0}' está declarado como público e selado.</target>
        <note />
      </trans-unit>
      <trans-unit id="ImplementIDisposableCorrectlyMessageRenameDispose">
        <source>Rename '{0}' to 'Dispose' and ensure that it is declared as public and sealed.</source>
        <target state="translated">Renomeie '{0}' como 'Dispose' e verifique se ele está declarado como público e selado.</target>
        <note />
      </trans-unit>
      <trans-unit id="ImplementIDisposableCorrectlyMessageDisposeBoolSignature">
        <source>Ensure that '{0}' is declared as protected, virtual, and unsealed.</source>
        <target state="translated">Verifique se '{0}' está declarado como protegido, virtual e não selado.</target>
        <note />
      </trans-unit>
      <trans-unit id="ImplementIDisposableCorrectlyMessageDisposeImplementation">
        <source>Modify '{0}' so that it calls Dispose(true), then calls GC.SuppressFinalize on the current object instance ('this' or 'Me' in Visual Basic), and then returns.</source>
        <target state="translated">Modifique '{0}' para chamar Dispose(true), depois chamar GC.SuppressFinalize na instância do objeto atual ('this' ou 'Me' no Visual Basic) e retornar.</target>
        <note />
      </trans-unit>
      <trans-unit id="ImplementIDisposableCorrectlyMessageFinalizeImplementation">
        <source>Modify '{0}' so that it calls Dispose(false) and then returns.</source>
        <target state="translated">Modifique '{0}' de forma a chamar Dispose(false) e retornar.</target>
        <note />
      </trans-unit>
      <trans-unit id="ImplementIDisposableCorrectlyMessageProvideDisposeBool">
        <source>Provide an overridable implementation of Dispose(bool) on '{0}' or mark the type as sealed. A call to Dispose(false) should only clean up native resources. A call to Dispose(true) should clean up both managed and native resources.</source>
        <target state="translated">Forneça uma implementação substituível de Dispose(bool) em '{0}' ou marque o tipo como selado. Uma chamada para Dispose(false) deve limpar somente os recursos nativos. Uma chamada para Dispose(true) deve limpar os recursos gerenciados e nativos.</target>
        <note />
      </trans-unit>
      <trans-unit id="ExceptionsShouldBePublicTitle">
        <source>Exceptions should be public</source>
        <target state="translated">As exceções devem ser públicas</target>
        <note />
      </trans-unit>
      <trans-unit id="ExceptionsShouldBePublicDescription">
        <source>An internal exception is visible only inside its own internal scope. After the exception falls outside the internal scope, only the base exception can be used to catch the exception. If the internal exception is inherited from T:System.Exception, T:System.SystemException, or T:System.ApplicationException, the external code will not have sufficient information to know what to do with the exception.</source>
        <target state="translated">Uma exceção interna é visível apenas dentro do seu escopo interno. Depois que a exceção estiver fora do escopo interno, apenas a exceção base poderá ser usada capturar a exceção. Se a exceção interna for herdada de T:System.Exception, T:System.SystemException ou T:System.ApplicationException, o código externo não terá informações suficientes para saber o que fazer com a exceção.</target>
        <note />
      </trans-unit>
      <trans-unit id="ExceptionsShouldBePublicMessage">
        <source>Exceptions should be public</source>
        <target state="translated">As exceções devem ser públicas</target>
        <note />
      </trans-unit>
      <trans-unit id="DoNotRaiseExceptionsInUnexpectedLocationsTitle">
        <source>Do not raise exceptions in unexpected locations</source>
        <target state="translated">Não gerar exceções em locais inesperados</target>
        <note />
      </trans-unit>
      <trans-unit id="DoNotRaiseExceptionsInUnexpectedLocationsDescription">
        <source>A method that is not expected to throw exceptions throws an exception.</source>
        <target state="translated">Um método que não deve gerar exceções gera uma exceção.</target>
        <note />
      </trans-unit>
      <trans-unit id="DoNotRaiseExceptionsInUnexpectedLocationsMessagePropertyGetter">
        <source>{0} creates an exception of type {1}, an exception type that should not be raised in a property. If this exception instance might be raised, use a different exception type, convert this property into a method, or change this property's logic so that it no longer raises an exception.</source>
        <target state="translated">{0} cria uma exceção do tipo {1}, um tipo de exceção que não deve ser gerado em uma propriedade. Se essa instância de exceção puder ser gerada, use um tipo de exceção diferente, converta essa propriedade em um método ou altere a lógica dessa propriedade para que ela deixe de gerar uma exceção.</target>
        <note />
      </trans-unit>
      <trans-unit id="DoNotRaiseExceptionsInUnexpectedLocationsMessageHasAllowedExceptions">
        <source>{0} creates an exception of type {1}, an exception type that should not be raised in this type of method. If this exception instance might be raised, either use a different exception type or change this method's logic so that it no longer raises an exception.</source>
        <target state="translated">{0} cria uma exceção do tipo {1}, um tipo de exceção que não deve ser gerado nesse tipo de método. Se essa instância de exceção puder ser gerada, use um tipo de exceção diferente ou altere a lógica desse método para que ele deixe de gerar uma exceção.</target>
        <note />
      </trans-unit>
      <trans-unit id="DoNotRaiseExceptionsInUnexpectedLocationsMessageNoAllowedExceptions">
        <source>{0} creates an exception of type {1}. Exceptions should not be raised in this type of method. If this exception instance might be raised, change this method's logic so it no longer raises an exception.</source>
        <target state="translated">{0} cria uma exceção do tipo {1}. Exceções não devem ser geradas nesse tipo de método. Se essa instância de exceção puder ser gerada, altere a lógica desse método para que ele deixe de gerar uma exceção.</target>
        <note />
      </trans-unit>
      <trans-unit id="IdentifiersShouldNotContainUnderscoresTitle">
        <source>Identifiers should not contain underscores</source>
        <target state="translated">Identificadores não devem conter sublinhados</target>
        <note />
      </trans-unit>
      <trans-unit id="IdentifiersShouldNotContainUnderscoresDescription">
        <source>By convention, identifier names do not contain the underscore (_) character. This rule checks namespaces, types, members, and parameters.</source>
        <target state="translated">Por convenção, os nomes de identificadores não contêm o caractere sublinhado (_). Essa regra verifica namespaces, tipos, membros e parâmetros.</target>
        <note />
      </trans-unit>
      <trans-unit id="IdentifiersShouldNotContainUnderscoresMessageAssembly">
        <source>Remove the underscores from assembly name {0}.</source>
        <target state="translated">Remova os sublinhados do nome do assembly {0}.</target>
        <note />
      </trans-unit>
      <trans-unit id="IdentifiersShouldNotContainUnderscoresMessageNamespace">
        <source>Remove the underscores from namespace name '{0}'.</source>
        <target state="translated">Remova os sublinhados do nome do namespace '{0}'.</target>
        <note />
      </trans-unit>
      <trans-unit id="IdentifiersShouldNotContainUnderscoresMessageType">
        <source>Remove the underscores from type name {0}.</source>
        <target state="translated">Remova os sublinhados do nome de tipo {0}.</target>
        <note />
      </trans-unit>
      <trans-unit id="IdentifiersShouldNotContainUnderscoresMessageMember">
        <source>Remove the underscores from member name {0}.</source>
        <target state="translated">Remova os sublinhados do nome do membro {0}.</target>
        <note />
      </trans-unit>
      <trans-unit id="IdentifiersShouldNotContainUnderscoresMessageTypeTypeParameter">
        <source>On type {0}, remove the underscores from generic type parameter name {1}.</source>
        <target state="translated">No tipo {0}, remova os sublinhados do nome de parâmetro de tipo genérico {1}.</target>
        <note />
      </trans-unit>
      <trans-unit id="IdentifiersShouldNotContainUnderscoresMessageMethodTypeParameter">
        <source>On method {0}, remove the underscores from generic type parameter name {1}.</source>
        <target state="translated">No método {0}, remova os sublinhados do nome de parâmetro de tipo genérico {1}.</target>
        <note />
      </trans-unit>
      <trans-unit id="IdentifiersShouldNotContainUnderscoresMessageMemberParameter">
        <source>In member {0}, remove the underscores from parameter name {1}.</source>
        <target state="translated">No membro {0}, remova os sublinhados do nome de parâmetro {1}.</target>
        <note />
      </trans-unit>
      <trans-unit id="IdentifiersShouldNotContainUnderscoresMessageDelegateParameter">
        <source>In delegate {0}, remove the underscores from parameter name {1}.</source>
        <target state="translated">No delegado {0}, remova os sublinhados do nome de parâmetro {1}.</target>
        <note />
      </trans-unit>
      <trans-unit id="IdentifiersShouldHaveCorrectSuffixTitle">
        <source>Identifiers should have correct suffix</source>
        <target state="translated">Os identificadores devem ter o sufixo correto</target>
        <note />
      </trans-unit>
      <trans-unit id="IdentifiersShouldHaveCorrectSuffixDescription">
        <source>By convention, the names of types that extend certain base types or that implement certain interfaces, or types that are derived from these types, have a suffix that is associated with the base type or interface.</source>
        <target state="translated">Por convenção, os nomes dos tipos que estendem determinados tipos base ou que implementam determinadas interfaces, ou então os tipos derivados desses tipos, têm um sufixo associado a um tipo base ou interface.</target>
        <note />
      </trans-unit>
      <trans-unit id="IdentifiersShouldHaveCorrectSuffixMessageDefault">
        <source>Rename {0} to end in '{1}'.</source>
        <target state="translated">Renomeie {0} para terminar em '{1}'.</target>
        <note />
      </trans-unit>
      <trans-unit id="IdentifiersShouldHaveCorrectSuffixMessageSpecialCollection">
        <source>Rename {0} to end in either 'Collection' or '{1}'.</source>
        <target state="translated">Renomeie {0} para terminar em 'Collection' ou em '{1}'.</target>
        <note />
      </trans-unit>
      <trans-unit id="IdentifiersShouldNotHaveIncorrectSuffixTitle">
        <source>Identifiers should not have incorrect suffix</source>
        <target state="translated">Identificadores não devem ter um sufixo incorreto</target>
        <note />
      </trans-unit>
      <trans-unit id="IdentifiersShouldNotHaveIncorrectSuffixDescription">
        <source>By convention, only the names of types that extend certain base types or that implement certain interfaces, or types that are derived from these types, should end with specific reserved suffixes. Other type names should not use these reserved suffixes.</source>
        <target state="translated">Por convenção, somente os nomes de tipos que estendem determinados tipos base ou que implementam determinadas interfaces, ou então tipos derivados desses tipos, devem terminar com sufixos reservados específicos. Outros nomes de tipo não devem usar esses sufixos reservados.</target>
        <note />
      </trans-unit>
      <trans-unit id="IdentifiersShouldNotHaveIncorrectSuffixMessageTypeNoAlternate">
        <source>Rename type name {0} so that it does not end in '{1}'.</source>
        <target state="translated">Renomeie o nome de tipo {0} de forma que ele não termine em '{1}'.</target>
        <note />
      </trans-unit>
      <trans-unit id="IdentifiersShouldNotHaveIncorrectSuffixMessageMemberNewerVersion">
        <source>Either replace the suffix '{0}' in member name {1} with the suggested numeric alternate '2' or provide a more meaningful suffix that distinguishes it from the member it replaces.</source>
        <target state="translated">Substitua o sufixo '{0}' no nome de membro {1} pela alternativa numérica sugerida '2' ou forneça um sufixo mais significativo que o distinga do membro que ele substitui.</target>
        <note />
      </trans-unit>
      <trans-unit id="IdentifiersShouldNotHaveIncorrectSuffixMessageTypeNewerVersion">
        <source>Either replace the suffix '{0}' in type name {1} with the suggested numeric alternate '2' or provide a more meaningful suffix that distinguishes it from the type it replaces.</source>
        <target state="translated">Substitua o sufixo '{0}' no nome de tipo {1} pela alternativa numérica sugerida '2' ou forneça um sufixo mais significativo que o distinga do tipo que ele substitui.</target>
        <note />
      </trans-unit>
      <trans-unit id="IdentifiersShouldNotHaveIncorrectSuffixMessageMemberWithAlternate">
        <source>Either replace the suffix '{0}' in member name '{1}' with the suggested alternate '{2}' or remove the suffix completely.</source>
        <target state="translated">Substitua o sufixo '{0}' no nome de membro '{1}' pela alternativa sugerida '{2}' ou remova o sufixo por completo.</target>
        <note />
      </trans-unit>
      <trans-unit id="FlagsEnumsShouldHavePluralNamesTitle">
        <source>Flags enums should have plural names</source>
        <target state="translated">Enumerações Flags devem ter nomes no plural</target>
        <note />
      </trans-unit>
      <trans-unit id="FlagsEnumsShouldHavePluralNamesDescription">
        <source>A public enumeration has the System.FlagsAttribute attribute, and its name does not end in ""s"". Types that are marked by using FlagsAttribute have names that are plural because the attribute indicates that more than one value can be specified.</source>
        <target state="translated">Uma enumeração pública tem o atributo System.FlagsAttribute e seu nome não termina em ""s"". Tipos marcados usando FlagsAttribute têm nomes no plural, porque o atributo indica que mais de um valor pode ser especificado.</target>
        <note />
      </trans-unit>
      <trans-unit id="FlagsEnumsShouldHavePluralNamesMessage">
        <source>Flags enums should have plural names</source>
        <target state="translated">Enumerações Flags devem ter nomes no plural</target>
        <note />
      </trans-unit>
      <trans-unit id="IdentifiersShouldNotMatchKeywordsTitle">
        <source>Identifiers should not match keywords</source>
        <target state="translated">Identificadores não devem corresponder a palavras-chave</target>
        <note />
      </trans-unit>
      <trans-unit id="IdentifiersShouldNotMatchKeywordsDescription">
        <source>A namespace name or a type name matches a reserved keyword in a programming language. Identifiers for namespaces and types should not match keywords that are defined by languages that target the common language runtime.</source>
        <target state="translated">Um nome de namespace ou de tipo corresponde a uma palavra-chave reservada em uma linguagem de programação. Os identificadores para namespaces e tipos não devem corresponder a palavras-chaves definidas por linguagens direcionadas ao Common Language Runtime.</target>
        <note />
      </trans-unit>
      <trans-unit id="IdentifiersShouldNotMatchKeywordsMessageMemberParameter">
        <source>In virtual/interface member {0}, rename parameter {1} so that it no longer conflicts with the reserved language keyword '{2}'. Using a reserved keyword as the name of a parameter on a virtual/interface member makes it harder for consumers in other languages to override/implement the member.</source>
        <target state="translated">No membro virtual/de interface {0}, renomeie o parâmetro {1} de forma que ele não fique mais em conflito com a palavra-chave reservada de linguagem '{2}'. Se você usar uma palavra-chave reservada como o nome de um parâmetro em um membro virtual/de interface, ficará mais difícil para os consumidores de outras linguagens substituírem/implementarem o membro.</target>
        <note />
      </trans-unit>
      <trans-unit id="IdentifiersShouldNotMatchKeywordsMessageMember">
        <source>Rename virtual/interface member {0} so that it no longer conflicts with the reserved language keyword '{1}'. Using a reserved keyword as the name of a virtual/interface member makes it harder for consumers in other languages to override/implement the member.</source>
        <target state="translated">Renomeie o membro virtual/de interface {0} de forma que ele não fique mais em conflito com a palavra-chave reservada de linguagem '{1}'. Se você usar uma palavra-chave reservada como o nome de um membro virtual/de interface, ficará mais difícil para os consumidores de outras linguagens substituírem/implementarem o membro.</target>
        <note />
      </trans-unit>
      <trans-unit id="IdentifiersShouldNotMatchKeywordsMessageType">
        <source>Rename type {0} so that it no longer conflicts with the reserved language keyword '{1}'. Using a reserved keyword as the name of a type makes it harder for consumers in other languages to use the type.</source>
        <target state="translated">Renomeie o tipo {0} de forma que ele não fique mais em conflito com a palavra-chave reservada de linguagem '{1}'. Se você usar uma palavra-chave reservada como o nome de um tipo, ficará mais difícil para os consumidores de outras linguagens utilizarem o tipo.</target>
        <note />
      </trans-unit>
      <trans-unit id="IdentifiersShouldNotMatchKeywordsMessageNamespace">
        <source>Rename namespace {0} so that it no longer conflicts with the reserved language keyword '{1}'. Using a reserved keyword as the name of a namespace makes it harder for consumers in other languages to use the namespace.</source>
        <target state="translated">Renomeie o namespace {0} de forma que ele não fique mais em conflito com a palavra-chave reservada de linguagem '{1}'. Se você usar uma palavra-chave reservada como o nome de um namespace, ficará mais difícil para os consumidores de outras linguagens utilizarem o namespace.</target>
        <note />
      </trans-unit>
      <trans-unit id="OnlyFlagsEnumsShouldHavePluralNamesTitle">
        <source>Only FlagsAttribute enums should have plural names</source>
        <target state="translated">Apenas enumerações FlagsAttribute devem ter nomes no plural</target>
        <note />
      </trans-unit>
      <trans-unit id="OnlyFlagsEnumsShouldHavePluralNamesDescription">
        <source>Naming conventions dictate that a plural name for an enumeration indicates that more than one value of the enumeration can be specified at the same time.</source>
        <target state="translated">As convenções de nomenclatura ditam que um nome no plural para uma enumeração indica que mais de um valor da enumeração pode ser especificado ao mesmo tempo.</target>
        <note />
      </trans-unit>
      <trans-unit id="OnlyFlagsEnumsShouldHavePluralNamesMessage">
        <source>Only FlagsAttribute enums should have plural names</source>
        <target state="translated">Apenas enumerações FlagsAttribute devem ter nomes no plural</target>
        <note />
      </trans-unit>
      <trans-unit id="PropertyNamesShouldNotMatchGetMethodsTitle">
        <source>Property names should not match get methods</source>
        <target state="translated">Nomes de propriedades não devem corresponder a métodos get</target>
        <note />
      </trans-unit>
      <trans-unit id="PropertyNamesShouldNotMatchGetMethodsDescription">
        <source>The name of a public or protected member starts with ""Get"" and otherwise matches the name of a public or protected property. ""Get"" methods and properties should have names that clearly distinguish their function.</source>
        <target state="translated">O nome de um membro público ou protegido começa com ""Get"" e, caso contrário, corresponde ao nome de uma propriedade pública ou protegida. Métodos e propriedades ""Get"" devem ter nomes que distinguem claramente sua função.</target>
        <note />
      </trans-unit>
      <trans-unit id="PropertyNamesShouldNotMatchGetMethodsMessage">
        <source>The property name '{0}' is confusing given the existence of method '{1}'. Rename or remove one of these members.</source>
        <target state="translated">O nome de propriedade {0} é confuso considerando a existência do método '{1}'. Renomeie ou remova um desses membros.</target>
        <note />
      </trans-unit>
      <trans-unit id="TypeNamesShouldNotMatchNamespacesTitle">
        <source>Type names should not match namespaces</source>
        <target state="translated">Nomes de tipo não devem corresponder a namespaces</target>
        <note />
      </trans-unit>
      <trans-unit id="TypeNamesShouldNotMatchNamespacesDescription">
        <source>Type names should not match the names of namespaces that are defined in the .NET Framework class library. Violating this rule can reduce the usability of the library.</source>
        <target state="translated">Nomes de tipo não devem corresponder aos nomes de namespaces definidos na biblioteca de classes .NET Framework. Violar essa regra pode reduzir a usabilidade da biblioteca.</target>
        <note />
      </trans-unit>
      <trans-unit id="TypeNamesShouldNotMatchNamespacesMessageDefault">
        <source>The type name {0} conflicts in whole or in part with the namespace name '{1}'. Change either name to eliminate the conflict.</source>
        <target state="translated">O nome de tipo {0} está em conflito, no todo ou em parte, com o nome de namespace '{1}'. Altere um desses nomes para eliminar o conflito.</target>
        <note />
      </trans-unit>
      <trans-unit id="TypeNamesShouldNotMatchNamespacesMessageSystem">
        <source>The type name {0} conflicts in whole or in part with the namespace name '{1}' defined in the .NET Framework. Rename the type to eliminate the conflict.</source>
        <target state="translated">O nome de tipo {0} está em conflito, no todo ou em parte, com o nome de namespace '{1}' definido no .NET Framework. Renomeie o tipo para eliminar o conflito.</target>
        <note />
      </trans-unit>
      <trans-unit id="ParameterNamesShouldMatchBaseDeclarationTitle">
        <source>Parameter names should match base declaration</source>
        <target state="translated">Nomes de parâmetros devem corresponder à declaração base</target>
        <note />
      </trans-unit>
      <trans-unit id="ParameterNamesShouldMatchBaseDeclarationDescription">
        <source>Consistent naming of parameters in an override hierarchy increases the usability of the method overrides. A parameter name in a derived method that differs from the name in the base declaration can cause confusion about whether the method is an override of the base method or a new overload of the method.</source>
        <target state="translated">A nomenclatura consistente de parâmetros em uma hierarquia de substituição aumenta a usabilidade das substituições de método. Um nome de parâmetro em um método derivado que é diferente do nome na declaração base pode causar confusão sobre se o método é uma substituição do método base ou uma nova sobrecarga do método.</target>
        <note />
      </trans-unit>
      <trans-unit id="ParameterNamesShouldMatchBaseDeclarationMessage">
        <source>In member {0}, change parameter name {1} to {2} in order to match the identifier as it has been declared in {3}.</source>
        <target state="translated">No membro {0}, altere o nome de parâmetro {1} para {2} a fim de corresponder ao identificador conforme declarado em {3}.</target>
        <note />
      </trans-unit>
      <trans-unit id="UsePreferredTermsTitle">
        <source>Use preferred terms</source>
        <target state="translated">Use termos preferenciais</target>
        <note />
      </trans-unit>
      <trans-unit id="UsePreferredTermsDescription">
        <source>The name of an externally visible identifier includes a term for which an alternative, preferred term exists. Alternatively, the name includes the term ""Flag"" or ""Flags"".</source>
        <target state="translated">O nome de um identificador visível externamente inclui um termo para o qual um termo preferencial alternativo existe. Como alternativa, o nome inclui o termo ""Flag"" ou ""Flags"".</target>
        <note />
      </trans-unit>
      <trans-unit id="UsePreferredTermsMessageAssembly">
        <source>Replace the term '{0}' in assembly name {1} with the preferred alternate '{2}'.</source>
        <target state="translated">Substitua o termo '{0}' no nome de assembly {1} pela alternativa preferencial '{2}'.</target>
        <note />
      </trans-unit>
      <trans-unit id="UsePreferredTermsMessageNamespace">
        <source>Replace the term '{0}' in namespace name '{1}' with the preferred alternate '{2}'.</source>
        <target state="translated">Substitua o termo '{0}' no nome de namespace '{1}' pela alternativa preferencial '{2}'.</target>
        <note />
      </trans-unit>
      <trans-unit id="UsePreferredTermsMessageMemberParameter">
        <source>In member {0}, replace the term '{1}' in parameter name {2} with the preferred alternate '{3}'.</source>
        <target state="translated">No membro {0}, substitua o termo '{1}' no nome de parâmetro {2} pela alternativa preferencial '{3}'.</target>
        <note />
      </trans-unit>
      <trans-unit id="UsePreferredTermsMessageDelegateParameter">
        <source>In delegate {0}, replace the term '{1}' in parameter name {2} with the preferred alternate '{3}'.</source>
        <target state="translated">No delegado {0}, substitua o termo '{1}' no nome de parâmetro {2} pela alternativa preferencial '{3}'.</target>
        <note />
      </trans-unit>
      <trans-unit id="UsePreferredTermsMessageTypeTypeParameter">
        <source>On type {0}, replace the term '{1}' in generic type parameter name {2} with the preferred alternate '{3}'.</source>
        <target state="translated">No tipo {0}, substitua o termo '{1}' no nome de parâmetro de tipo genérico {2} pela alternativa preferencial '{3}'.</target>
        <note />
      </trans-unit>
      <trans-unit id="UsePreferredTermsMessageMethodTypeParameter">
        <source>On method {0}, replace the term '{1}' in generic type parameter name {2} with the preferred alternate '{3}'.</source>
        <target state="translated">No método {0}, substitua o termo '{1}' no nome de parâmetro de tipo genérico {2} pela alternativa preferencial '{3}'.</target>
        <note />
      </trans-unit>
      <trans-unit id="UsePreferredTermsMessageType">
        <source>Replace the term '{0}' in type name {1} with the preferred alternate '{2}'.</source>
        <target state="translated">Substitua o termo '{0}' no nome de tipo '{1}' pela alternativa preferencial '{2}'.</target>
        <note />
      </trans-unit>
      <trans-unit id="UsePreferredTermsMessageMember">
        <source>Replace the term '{0}' in member name {1} with the preferred alternate '{2}'.</source>
        <target state="translated">Substitua o termo '{0}' no nome de membro {1} pela alternativa preferencial '{2}'.</target>
        <note />
      </trans-unit>
      <trans-unit id="UsePreferredTermsMessageAssemblyNoAlternate">
        <source>Replace the term '{0}' in assembly name {1} with an appropriate alternate or remove it entirely.</source>
        <target state="translated">Substitua o termo '{0}' no nome de assembly {1} por uma alternativa apropriada ou remova-o inteiramente.</target>
        <note />
      </trans-unit>
      <trans-unit id="UsePreferredTermsMessageNamespaceNoAlternate">
        <source>Replace the term '{0}' in namespace name '{1}' with an appropriate alternate or remove it entirely.</source>
        <target state="translated">Substitua o termo '{0}' no nome de namespace '{1}' por uma alternativa apropriada ou remova-o inteiramente.</target>
        <note />
      </trans-unit>
      <trans-unit id="UsePreferredTermsMessageMemberParameterNoAlternate">
        <source>In member {0}, replace the term '{1}' in parameter name {2} with an appropriate alternate or remove it entirely.</source>
        <target state="translated">No membro {0}, substitua o termo '{1}' no nome de parâmetro {2} por uma alternativa apropriada ou remova-o inteiramente.</target>
        <note />
      </trans-unit>
      <trans-unit id="UsePreferredTermsMessageDelegateParameterNoAlternate">
        <source>In delegate {0}, replace the term '{1}' in parameter name {2} with an appropriate alternate or remove it entirely.</source>
        <target state="translated">No delegado {0}, substitua o termo '{1}' no nome de parâmetro {2} por uma alternativa apropriada ou remova-o inteiramente.</target>
        <note />
      </trans-unit>
      <trans-unit id="UsePreferredTermsMessageTypeTypeParameterNoAlternate">
        <source>On type {0}, replace the term '{1}' in generic type parameter name {2} with an appropriate alternate or remove it entirely.</source>
        <target state="translated">No tipo {0}, substitua o termo '{1}' no nome de parâmetro de tipo genérico {2} por uma alternativa apropriada ou remova-o inteiramente.</target>
        <note />
      </trans-unit>
      <trans-unit id="UsePreferredTermsMessageMethodTypeParameterNoAlternate">
        <source>On method {0}, replace the term '{1}' in generic type parameter name {2} with an appropriate alternate or remove it entirely.</source>
        <target state="translated">No método {0}, substitua o termo '{1}' no nome de parâmetro de tipo genérico {2} por uma alternativa apropriada ou remova-o inteiramente.</target>
        <note />
      </trans-unit>
      <trans-unit id="UsePreferredTermsMessageTypeNoAlternate">
        <source>Replace the term '{0}' in type name {1} with an appropriate alternate or remove it entirely.</source>
        <target state="translated">Substitua o termo '{0}' no nome de tipo {1} por uma alternativa apropriada ou remova-o inteiramente.</target>
        <note />
      </trans-unit>
      <trans-unit id="UsePreferredTermsMessageMemberNoAlternate">
        <source>Replace the term '{0}' in member name {1} with an appropriate alternate or remove it entirely.</source>
        <target state="translated">Substitua o termo '{0}' no nome de membro {1} por uma alternativa apropriada ou remova-o inteiramente.</target>
        <note />
      </trans-unit>
      <trans-unit id="OverrideEqualsAndOperatorEqualsOnValueTypesTitle">
        <source>Override equals and operator equals on value types</source>
        <target state="translated">Substitua Equals e o operador Equals em tipos de valores</target>
        <note />
      </trans-unit>
      <trans-unit id="OverrideEqualsAndOperatorEqualsOnValueTypesDescription">
        <source>For value types, the inherited implementation of Equals uses the Reflection library and compares the contents of all fields. Reflection is computationally expensive, and comparing every field for equality might be unnecessary. If you expect users to compare or sort instances, or to use instances as hash table keys, your value type should implement Equals.</source>
        <target state="translated">Para tipos de valor, a implementação herdada de Equals usa a Biblioteca de reflexão e compara o conteúdo de todos os campos. A reflexão é computacionalmente cara e comparar cada campo com relação a igualdade pode ser desnecessário. Se você espera que os usuários comparem ou classifiquem instâncias ou que usem instâncias como chaves de tabela de hash, seu tipo de valor deve implementar Equals.</target>
        <note />
      </trans-unit>
      <trans-unit id="OverrideEqualsAndOperatorEqualsOnValueTypesMessageEquals">
        <source>{0} should override Equals.</source>
        <target state="translated">{0} deve substituir Equals.</target>
        <note />
      </trans-unit>
      <trans-unit id="OverrideEqualsAndOperatorEqualsOnValueTypesMessageOpEquality">
        <source>{0} should override the equality (==) and inequality (!=) operators.</source>
        <target state="translated">{0} deve substituir os operadores de igualdade (==) e de desigualdade (!=).</target>
        <note />
      </trans-unit>
      <trans-unit id="PropertiesShouldNotReturnArraysTitle">
        <source>Properties should not return arrays</source>
        <target state="translated">As propriedades não devem retornar matrizes</target>
        <note />
      </trans-unit>
      <trans-unit id="PropertiesShouldNotReturnArraysDescription">
        <source>Arrays that are returned by properties are not write-protected, even when the property is read-only. To keep the array tamper-proof, the property must return a copy of the array. Typically, users will not understand the adverse performance implications of calling such a property.</source>
        <target state="translated">Matrizes retornadas por propriedades não são protegidas contra gravação, mesmo quando a propriedade é somente leitura. Para manter a matriz à prova de adulteração, a propriedade deve retornar uma cópia da matriz. Normalmente, os usuários não entenderão as implicações de desempenho adversas de chamar essa propriedade.</target>
        <note />
      </trans-unit>
      <trans-unit id="PropertiesShouldNotReturnArraysMessage">
        <source>Properties should not return arrays</source>
        <target state="translated">As propriedades não devem retornar matrizes</target>
        <note />
      </trans-unit>
      <trans-unit id="AssembliesShouldHaveValidStrongNamesTitle">
        <source>Assemblies should have valid strong names</source>
        <target state="translated">Assemblies devem ter nomes fortes válidos</target>
        <note />
      </trans-unit>
      <trans-unit id="AssembliesShouldHaveValidStrongNamesDescription">
        <source>The strong name protects clients from unknowingly loading an assembly that has been tampered with. Assemblies without strong names should not be deployed outside very limited scenarios. If you share or distribute assemblies that are not correctly signed, the assembly can be tampered with, the common language runtime might not load the assembly, or the user might have to disable verification on his or her computer.</source>
        <target state="translated">O nome forte protege os clientes contra carregar inadvertidamente um assembly adulterado. Assemblies sem nomes fortes não devem ser implantados fora de cenários muito limitados. Se você compartilhar ou distribuir assemblies que não foram assinados corretamente, o assembly poderá ser adulterado, o Common Language Runtime poderá não carregar o assembly ou o usuário poderá precisar desabilitar a verificação no respectivo computador.</target>
        <note />
      </trans-unit>
      <trans-unit id="AssembliesShouldHaveValidStrongNamesMessageNoStrongName">
        <source>Sign {0} with a strong name key.</source>
        <target state="translated">Assine {0} com uma chave de nome forte.</target>
        <note />
      </trans-unit>
      <trans-unit id="AssembliesShouldHaveValidStrongNamesMessageNotValid">
        <source>Verify that {0} has a valid strong name before deploying.</source>
        <target state="translated">Verifique se {0} tem um nome forte válido antes de implantar.</target>
        <note />
      </trans-unit>
      <trans-unit id="OverrideGetHashCodeOnOverridingEqualsTitle">
        <source>Override GetHashCode on overriding Equals</source>
        <target state="translated">Substituir GetHashCode ao substituir Equals</target>
        <note />
      </trans-unit>
      <trans-unit id="OverrideGetHashCodeOnOverridingEqualsDescription">
        <source>GetHashCode returns a value, based on the current instance, that is suited for hashing algorithms and data structures such as a hash table. Two objects that are the same type and are equal must return the same hash code.</source>
        <target state="translated">GetHashCode retorna um valor, com base na instância atual, que é adequado para algoritmos de hash e estruturas de dados como uma tabela de hash. Dois objetos do mesmo tipo e iguais devem retornar o mesmo código hash.</target>
        <note />
      </trans-unit>
      <trans-unit id="OverrideGetHashCodeOnOverridingEqualsMessage">
        <source>Override GetHashCode on overriding Equals</source>
        <target state="translated">Substituir GetHashCode ao substituir Equals</target>
        <note />
      </trans-unit>
      <trans-unit id="OverrideEqualsOnOverloadingOperatorEqualsTitle">
        <source>Override Equals on overloading operator equals</source>
        <target state="translated">Substituir Equals ao sobrecarregar o operador Equals</target>
        <note />
      </trans-unit>
      <trans-unit id="OverrideEqualsOnOverloadingOperatorEqualsDescription">
        <source>A public type implements the equality operator but does not override Object.Equals.</source>
        <target state="translated">Um tipo público implementa o operador de igualdade, mas não substitui Object.Equals.</target>
        <note />
      </trans-unit>
      <trans-unit id="OverrideEqualsOnOverloadingOperatorEqualsMessage">
        <source>Override Equals on overloading operator equals</source>
        <target state="translated">Substituir Equals ao sobrecarregar o operador Equals</target>
        <note />
      </trans-unit>
      <trans-unit id="Since_0_redefines_operator_1_it_should_also_redefine_operator_2">
        <source>Since '{0}' redefines operator '{1}', it should also redefine operator '{2}'</source>
        <target state="translated">Como '{0}' redefine o operador '{1}', ele também deve redefinir o operador '{2}'</target>
        <note />
      </trans-unit>
      <trans-unit id="Generate_missing_operators">
        <source>Generate missing operators</source>
        <target state="translated">Gerar operadores ausentes</target>
        <note />
      </trans-unit>
      <trans-unit id="OverrideEqualsOnOverloadingOperatorEqualsCodeActionTitle">
        <source>Override object.Equals</source>
        <target state="translated">Substituir object.Equals</target>
        <note />
      </trans-unit>
      <trans-unit id="OverrideEqualsOnImplementingIEquatableCodeActionTitle">
        <source>Override object.Equals</source>
        <target state="translated">Substituir object.Equals</target>
        <note />
      </trans-unit>
      <trans-unit id="OverrideGetHashCodeOnOverridingEqualsCodeActionTitle">
        <source>Override object.GetHashCode</source>
        <target state="translated">Substituir object.GetHashCode</target>
        <note />
      </trans-unit>
      <trans-unit id="MakeExceptionPublic">
        <source>Make exception public</source>
        <target state="translated">Tornar exceção pública</target>
        <note />
      </trans-unit>
      <trans-unit id="InterfaceMethodsShouldBeCallableByChildTypesFix1">
        <source>Make '{0}' protected.</source>
        <target state="translated">Torne '{0}' protegido.</target>
        <note />
      </trans-unit>
      <trans-unit id="InterfaceMethodsShouldBeCallableByChildTypesFix2">
        <source>Change '{0}' to a public interface implementation.</source>
        <target state="translated">Altere '{0}' para uma implementação de interface pública.</target>
        <note />
      </trans-unit>
      <trans-unit id="InterfaceMethodsShouldBeCallableByChildTypesFix3">
        <source>Make the containing type '{0}' sealed.</source>
        <target state="translated">Torne o tipo recipiente '{0}' selado.</target>
        <note />
      </trans-unit>
      <trans-unit id="StaticHolderTypeIsNotStatic">
        <source>Type '{0}' is a static holder type but is neither static nor NotInheritable</source>
        <target state="translated">O tipo '{0}' é um tipo que retém membros estáticos, mas não é static nem NotInheritable</target>
        <note />
      </trans-unit>
      <trans-unit id="StaticHolderTypesShouldBeStaticOrNotInheritable">
        <source>Static holder types should be Static or NotInheritable</source>
        <target state="translated">Os tipos recipientes de membros estáticos devem ser Static ou NotInheritable</target>
        <note />
      </trans-unit>
      <trans-unit id="MakeClassStatic">
        <source>Make Class Static</source>
        <target state="translated">Tornar a classe estática</target>
        <note />
      </trans-unit>
      <trans-unit id="OverrideObjectEqualsMessage">
        <source>Type {0} should override Equals because it implements IEquatable&lt;T&gt;</source>
        <target state="translated">O tipo {0} deve substituir Equals porque ele implementa IEquatable&lt;T&gt;</target>
        <note />
      </trans-unit>
      <trans-unit id="OverrideObjectEqualsTitle">
        <source>Override Object.Equals(object) when implementing IEquatable&lt;T&gt;</source>
        <target state="translated">Substitua Object.Equals(object) ao implementar IEquatable&lt;T&gt;</target>
        <note />
      </trans-unit>
      <trans-unit id="UseIntegralOrStringArgumentForIndexersDescription">
        <source>Indexers, that is, indexed properties, should use integer or string types for the index. These types are typically used for indexing data structures and increase the usability of the library. Use of the Object type should be restricted to those cases where the specific integer or string type cannot be specified at design time. If the design requires other types for the index, reconsider whether the type represents a logical data store. If it does not represent a logical data store, use a method.</source>
        <target state="translated">Indexadores, ou seja, propriedades indexadas, devem usar tipos inteiros ou de cadeia de caracteres para o índice. Esses tipos são normalmente usados para indexar estruturas de dados e aumentar a usabilidade da biblioteca. O uso do tipo Object deve ser restrito aos casos em que o tipo de cadeia de caracteres ou do inteiro específico não possa ser especificado no tempo de design. Se o design exigir outros tipos para o índice, reconsidere se o tipo representa um armazenamento de dados lógico. Se ele não representar um armazenamento de dados lógico, use um método.</target>
        <note />
      </trans-unit>
      <trans-unit id="UseIntegralOrStringArgumentForIndexersMessage">
        <source>Use Integral Or String Argument For Indexers</source>
        <target state="translated">Usar argumento integral ou de cadeia de caracteres para indexadores</target>
        <note />
      </trans-unit>
      <trans-unit id="UseIntegralOrStringArgumentForIndexersTitle">
        <source>Use Integral Or String Argument For Indexers</source>
        <target state="translated">Usar argumento integral ou de cadeia de caracteres para indexadores</target>
        <note />
      </trans-unit>
      <trans-unit id="DoNotDirectlyAwaitATaskDescription">
        <source>When an asynchronous method awaits a Task directly, continuation occurs in the same thread that created the task. Consider calling Task.ConfigureAwait(Boolean) to signal your intention for continuation. Call ConfigureAwait(false) on the task to schedule continuations to the thread pool, thereby avoiding a deadlock on the UI thread. Passing false is a good option for app-independent libraries. Calling ConfigureAwait(true) on the task has the same behavior as not explicitly calling ConfigureAwait. By explicitly calling this method, you're letting readers know you intentionally want to perform the continuation on the original synchronization context.</source>
        <target state="translated">Quando um método assíncrono aguarda uma Tarefa diretamente, a continuação ocorre no mesmo thread que criou a tarefa. Considere chamar Task.ConfigureAwait(Boolean) para sinalizar sua intenção de continuação. Chame ConfigureAwait(false) na tarefa para agendar continuações para o pool de threads, evitando assim um deadlock no thread da interface do usuário. Passar false é uma boa opção para bibliotecas independentes de aplicativo. Chamar ConfigureAwait(true) na tarefa tem o mesmo comportamento que não chamar ConfigureAwait explicitamente. Ao chamar esse método explicitamente, você está permitindo que os leitores saibam que você deseja intencionalmente executar a continuação no contexto de sincronização original.</target>
        <note />
      </trans-unit>
      <trans-unit id="DoNotDirectlyAwaitATaskMessage">
        <source>Consider calling ConfigureAwait on the awaited task</source>
        <target state="translated">Considere chamar ConfigureAwait na tarefa esperada</target>
        <note />
      </trans-unit>
      <trans-unit id="DoNotDirectlyAwaitATaskTitle">
        <source>Consider calling ConfigureAwait on the awaited task</source>
        <target state="translated">Considere chamar ConfigureAwait na tarefa esperada</target>
        <note />
      </trans-unit>
      <trans-unit id="AppendConfigureAwaitFalse">
        <source>Append .ConfigureAwait(false)</source>
        <target state="translated">Acrescentar .ConfigureAwait(false)</target>
        <note />
      </trans-unit>
      <trans-unit id="ImplementIEquatableWhenOverridingObjectEqualsDescription">
        <source>When a type T overrides Object.Equals(object), the implementation must cast the object argument to the correct type T before performing the comparison. If the type implements IEquatable&lt;T&gt;, and therefore offers the method T.Equals(T), and if the argument is known at compile time to be of type T, then the compiler can call IEquatable&lt;T&gt;.Equals(T) instead of Object.Equals(object), and no cast is necessary, improving performance.</source>
        <target state="translated">Quando um tipo T substitui Object.Equals(object), a implementação precisa converter o argumento de objeto no tipo T correto antes de executar a comparação. Se o tipo implementa IEquatable&lt;T&gt; e, portanto, oferece o método T.Equals(T) e se, no tempo de compilação, o argumento é reconhecido como do tipo T, o compilador pode chamar IEquatable&lt;T&gt;.Equals(T) em vez de Object.Equals(object) e não é necessária nenhuma conversão, melhorando o desempenho.</target>
        <note />
      </trans-unit>
      <trans-unit id="OverrideObjectEqualsDescription">
        <source>When a type T implements the interface IEquatable&lt;T&gt;, it suggests to a user who sees a call to the Equals method in source code that an instance of the type can be equated with an instance of any other type. The user might be confused if their attempt to equate the type with an instance of another type fails to compile. This violates the "principle of least surprise".</source>
        <target state="translated">Quando um tipo T implementa a interface IEquatable&lt;T&gt;, ele sugere ao usuário que vê uma chamada para o método Equals no código-fonte que uma instância do tipo pode ser igual a uma instância de qualquer outro tipo. O usuário pode se confundir ao identificar se a tentativa de igualar o tipo com uma instância de outro tipo não pode ser compilada. Isso viola o "princípio de surpresa mínima".</target>
        <note />
      </trans-unit>
      <trans-unit id="RenameToTitle">
        <source>Rename to '{0}'</source>
        <target state="translated">Renomear para '{0}'</target>
        <note />
      </trans-unit>
      <trans-unit id="DoNotHideBaseClassMethodsDescription">
        <source>A method in a base type is hidden by an identically named method in a derived type when the parameter signature of the derived method differs only by types that are more weakly derived than the corresponding types in the parameter signature of the base method.</source>
        <target state="translated">Um método em um tipo base é oculto por um método com nome idêntico em um tipo derivado quando a única diferença entre a assinatura do parâmetro do método derivado e a assinatura do parâmetro do método base está nos tipos da primeira, que são derivados de modo mais fraco.</target>
        <note />
      </trans-unit>
      <trans-unit id="DoNotHideBaseClassMethodsMessage">
        <source>Change or remove '{0}' because it hides a more specific base class method: '{1}'.</source>
        <target state="translated">Altere ou remova '{0}', porque ele oculta um método de classe base mais específico: '{1}'.</target>
        <note />
      </trans-unit>
      <trans-unit id="DoNotHideBaseClassMethodsTitle">
        <source>Do not hide base class methods</source>
        <target state="translated">Não ocultar métodos de classe base</target>
        <note />
      </trans-unit>
      <trans-unit id="UseGenericEventHandlerInstancesForDelegateMessage">
        <source>Remove '{0}' and replace its usage with a generic EventHandler, for e.g. EventHandler&lt;T&gt;, where T is a valid EventArgs</source>
        <target state="translated">Remova '{0}' e substitua seu uso por um EventHandler genérico, como EventHandler&lt;T&gt;, em que T é um EventArgs válido</target>
        <note />
      </trans-unit>
      <trans-unit id="UseGenericEventHandlerInstancesForDelegateDescription">
        <source>A type contains a delegate that returns void, whose signature contains two parameters (the first an object and the second a type that is assignable to EventArgs), and the containing assembly targets Microsoft .NET Framework?2.0.</source>
        <target state="translated">Um tipo contém um delegado que retorna void, cuja assinatura contém dois parâmetros (o primeiro é um objeto e o segundo é um tipo atribuível a EventArgs) e o assembly recipiente é direcionado para o Microsoft .NET Framework 2.0.</target>
        <note />
      </trans-unit>
      <trans-unit id="UseGenericEventHandlerInstancesForEventMessage">
        <source>Change the event '{0}' to replace the type '{1}' with a generic EventHandler, for e.g. EventHandler&lt;T&gt;, where T is a valid EventArgs</source>
        <target state="translated">Altere o evento '{0}' para substituir o tipo '{1}' por um EventHandler genérico, como EventHandler&lt;T&gt;, em que T é um EventArgs válido</target>
        <note />
      </trans-unit>
      <trans-unit id="UseGenericEventHandlerInstancesForEventDescription">
        <source>A delegate that handles a public or protected event does not have the correct signature, return type, or parameter names.</source>
        <target state="translated">Um representante que manipula um evento público ou protegido não tem a assinatura, o tipo de retorno ou os nomes de parâmetro corretos.</target>
        <note />
      </trans-unit>
      <trans-unit id="UseGenericEventHandlerInstancesForEvent2Message">
        <source>Change the event '{0}' to use a generic EventHandler by defining the event type explicitly, for e.g. Event MyEvent As EventHandler(Of MyEventArgs).</source>
        <target state="translated">Altere o evento '{0}' para usar um EventHandler genérico definindo o tipo de evento de forma explícita, por exemplo, Evento MyEvent como EventHandler(Of MyEventArgs).</target>
        <note />
      </trans-unit>
      <trans-unit id="UseGenericEventHandlerInstancesForEvent2Description">
        <source>A type contains an event that declares an EventHandler delegate that returns void, whose signature contains two parameters (the first an object and the second a type that is assignable to EventArgs), and the containing assembly targets Microsoft .NET Framework?2.0.</source>
        <target state="translated">Um tipo contém um evento que declara um representante EventHandler que retorna nulo, cuja assinatura contém dois parâmetros (o primeiro é um objeto e o segundo é um tipo atribuível a EventArgs), e o assembly recipiente é direcionado ao Microsoft .NET Framework 2.0.</target>
        <note />
      </trans-unit>
      <trans-unit id="OverrideMethodsOnComparableTypesMessageBoth">
        <source>{0} should define operator(s) '{1}' and Equals since it implements IComparable.</source>
        <target state="translated">{0} deve definir os operadores '{1}' e Equals, pois implementa IComparable.</target>
        <note>1 is a comma-separated list</note>
      </trans-unit>
      <trans-unit id="AvoidCallingProblematicMethodsTitle">
        <source>Avoid calling problematic methods</source>
        <target state="translated">Evite chamar métodos problemáticos</target>
        <note />
      </trans-unit>
      <trans-unit id="AvoidCallingProblematicMethodsDescription">
        <source>A member calls a potentially dangerous or problematic method.</source>
        <target state="translated">Um membro chama um método problemático ou potencialmente perigoso.</target>
        <note />
      </trans-unit>
      <trans-unit id="AvoidCallingProblematicMethodsMessageSystemGCCollect">
        <source>Remove the call to GC.Collect from {0}. It is usually unnecessary to force garbage collection, and doing so can severely degrade performance.</source>
        <target state="translated">Remova a chamada para GC.Collect de {0}. Normalmente, é desnecessário forçar a coleta de lixo. Fazer isso pode impactar severamente o desempenho.</target>
        <note />
      </trans-unit>
      <trans-unit id="AvoidCallingProblematicMethodsMessageSystemThreadingThreadResume">
        <source>Remove the call to Thread.Resume from {0}. Suspending and resuming threads can be dangerous if the system is in the middle of a critical operation such as executing a class constructor of an important system type or resolving security for a shared assembly.</source>
        <target state="translated">Remova a chamada para Thread.Resume de {0}. Suspender e resumir threads pode ser perigoso quando o sistema está em meio a uma operação crítica como a execução de um construtor de classe de um tipo de sistema importante ou resolvendo a segurança para um assembly compartilhado.</target>
        <note />
      </trans-unit>
      <trans-unit id="AvoidCallingProblematicMethodsMessageSystemThreadingThreadSuspend">
        <source>Remove the call to Thread.Suspend from {0}. Suspending and resuming threads can be dangerous if the system is in the middle of a critical operation such as executing a class constructor of an important system type or resolving security for a shared assembly.</source>
        <target state="translated">Remova a chamada para Thread.Suspend de {0}. Suspender e resumir threads pode ser perigoso quando o sistema está em meio a uma operação crítica como a execução de um construtor de classe de um tipo de sistema importante ou resolvendo a segurança para um assembly compartilhado.</target>
        <note />
      </trans-unit>
      <trans-unit id="AvoidCallingProblematicMethodsMessageSystemTypeInvokeMember">
        <source>Remove the call to System.Type.InvokeMember with BindingFlags.NonPublic from {0}. Taking a dependency on a private member increases the chance of a breaking change in the future.</source>
        <target state="translated">Remova a chamada para System.Type.InvokeMember com BindingFlags.NonPublic de {0}. Usar uma dependência em um membro privado aumenta a chance de haver uma alteração interruptiva no futuro.</target>
        <note />
      </trans-unit>
      <trans-unit id="AvoidCallingProblematicMethodsMessageCoInitializeSecurity">
        <source>{0} is a P/Invoke declaration to an OLE32 API that cannot be reliably called after the runtime has been initialized. The workaround is to write an unmanaged shim that will call the routine and then activate and call into managed code. You can do this using an export from a mixed-mode C++ DLL, by registering a managed component for use by COM, or by using the runtime hosting API.</source>
        <target state="translated">{0} é uma declaração P/Invoke para uma API OLE32 que não pode ser chamada de forma confiável após a inicialização do tempo de execução. A solução alternativa é gravar um shim não gerenciado que chamará a rotina e ativará e chamará o código gerenciado. É possível fazer isso usando uma exportação de uma DLL C++ de modo misto ao registrar um componente gerenciado para uso pelo COM ou ao usar a API de hospedagem do tempo de execução.</target>
        <note />
      </trans-unit>
      <trans-unit id="AvoidCallingProblematicMethodsMessageCoSetProxyBlanket">
        <source>{0} is a P/Invoke declaration to an OLE32 API that cannot be reliably called against a runtime callable wrapper (a managed object wrapping a COM object). Runtime callable wrappers dynamically fetch interface pointers so the effect of the call might be arbitrarily lost. Runtime callable wrappers for a given COM object are also shared across an application domain so the call could possibly affect other users. Replace this call with a native wrapper COM object for the interface pointer that does the appropriate CoSetProxyBlanket calls.</source>
        <target state="translated">{0} é uma declaração P/Invoke para uma API OLE32 que não pode ser chamada de forma confiável com relação a um runtime callable wrapper (um objeto gerenciado que encapsula um objeto COM). Runtime callable wrappers buscam ponteiros de interface dinamicamente, de modo que o efeito da chamada pode ser arbitrariamente perdido. Runtime callable wrappers para um determinado objeto COM também são compartilhados ao longo de um domínio de aplicativos. Assim, a chamada poderia afetar outros usuários. Substitua esta chamada por um objeto COM wrapper nativo para o ponteiro de interface que faz as chamadas CoSetProxyBlanket apropriadas.</target>
        <note />
      </trans-unit>
      <trans-unit id="AvoidCallingProblematicMethodsMessageSystemRuntimeInteropServicesSafeHandleDangerousGetHandle">
        <source>Remove the call to SafeHandle.DangerousGetHandle from {0}.</source>
        <target state="translated">Remova a chamada para SafeHandle.DangerousGetHandle de {0}.</target>
        <note />
      </trans-unit>
      <trans-unit id="AvoidCallingProblematicMethodsMessageSystemReflectionAssemblyLoadFrom">
        <source>Remove the call to Assembly.LoadFrom from {0}.</source>
        <target state="translated">Remova a chamada para Assembly.LoadFrom de {0}.</target>
        <note />
      </trans-unit>
      <trans-unit id="AvoidCallingProblematicMethodsMessageSystemReflectionAssemblyLoadFile">
        <source>Remove the call to Assembly.LoadFile from {0}.</source>
        <target state="translated">Remova a chamada para Assembly.LoadFile de {0}.</target>
        <note />
      </trans-unit>
      <trans-unit id="AvoidCallingProblematicMethodsMessageSystemReflectionAssemblyLoadWithPartialName">
        <source>Remove the call to Assembly.LoadWithPartialName from {0}.</source>
        <target state="translated">Remova a chamada para Assembly.LoadWithPartialName de {0}.</target>
        <note />
      </trans-unit>
      <trans-unit id="CategoryReliability">
        <source>Reliability</source>
        <target state="translated">Confiabilidade</target>
        <note />
      </trans-unit>
      <trans-unit id="AvoidUsingCrefTagsWithAPrefixTitle">
        <source>Avoid using cref tags with a prefix</source>
        <target state="translated">Evitar usar tags cref com um prefixo</target>
        <note />
      </trans-unit>
      <trans-unit id="AvoidUsingCrefTagsWithAPrefixDescription">
        <source>Use of cref tags with prefixes should be avoided, since it prevents the compiler from verifying references and the IDE from updating references during refactorings. It is permissible to suppress this error at a single documentation site if the cref must use a prefix because the type being mentioned is not findable by the compiler. For example, if a cref is mentioning a special attribute in the full framework but you're in a file that compiles against the portable framework, or if you want to reference a type at higher layer of Roslyn, you should suppress the error. You should not suppress the error just because you want to take a shortcut and avoid using the full syntax.</source>
        <target state="translated">Deve-se evitar usar marcas cref com prefixos, pois isso impede o compilador de verificar as referências e o IDE de atualizar as referências durante as refatorações. É permitido suprimir este erro em um único site de documentação se o cref deve usar um prefixo devido ao tipo que está sendo mencionado não ser localizável pelo compilador. Por exemplo, se um cref estiver mencionando um atributo especial na estrutura completa, mas você estiver em um arquivo compilado com relação à estrutura portátil ou desejar referenciar um tipo em uma camada maior do Roslyn, você deverá suprimir o erro. Você não deve suprimir o erro só porque você deseja pegar um atalho e evitar usar a sintaxe completa.</target>
        <note />
      </trans-unit>
      <trans-unit id="AvoidUsingCrefTagsWithAPrefixMessage">
        <source>Avoid using cref tags with a prefix</source>
        <target state="translated">Evite usar tags cref com um prefixo</target>
        <note />
      </trans-unit>
      <trans-unit id="AvoidDeadConditionalCodeAlwaysTruFalseOrNullMessage">
        <source>'{0}' is always '{1}'. Remove or refactor the condition(s) to avoid dead code.</source>
        <target state="translated">'{0}' é sempre '{1}'. Remova ou refatore as condições para evitar um código morto.</target>
        <note />
      </trans-unit>
      <trans-unit id="AvoidDeadConditionalCodeNeverNullMessage">
        <source>'{0}' is never '{1}'. Remove or refactor the condition(s) to avoid dead code.</source>
        <target state="translated">'{0}' nunca é '{1}'. Remova ou refatore as condições para evitar um código morto.</target>
        <note />
      </trans-unit>
      <trans-unit id="AvoidDeadConditionalCodeTitle">
        <source>Avoid dead conditional code</source>
        <target state="translated">Evite um código condicional morto</target>
        <note />
      </trans-unit>
      <trans-unit id="AvoidExcessiveClassCouplingDescription">
        <source>This rule measures class coupling by counting the number of unique type references that a symbol contains. Symbols that have a high degree of class coupling can be difficult to maintain. It is a good practice to have types and methods that exhibit low coupling and high cohesion. To fix this violation, try to redesign the code to reduce the number of types to which it is coupled.</source>
        <target state="translated">Esta regra mede o acoplamento de classes pela contagem do número de referências de tipo único que um símbolo contém. Símbolos que têm um alto grau de acoplamento de classe podem ser difíceis de manter. É uma prática recomendada ter tipos e métodos que apresentam baixo acoplamento e alta coesão. Para corrigir essa violação, tente reprojetar o código para reduzir o número de tipos para aos quais ela está acoplada.</target>
        <note />
      </trans-unit>
      <trans-unit id="AvoidExcessiveClassCouplingMessage">
        <source>'{0}' is coupled with '{1}' different types from '{2}' different namespaces. Rewrite or refactor the code to decrease its class coupling below '{3}'.</source>
        <target state="translated">'{0}' está acoplado a tipos diferentes de '{1}' de '{2}' namespaces diferentes. Reescreva ou refatore o código para diminuir o acoplamento abaixo '{3}'.</target>
        <note />
      </trans-unit>
      <trans-unit id="AvoidExcessiveClassCouplingTitle">
        <source>Avoid excessive class coupling</source>
        <target state="translated">Evite o acoplamento de classes em excesso</target>
        <note />
      </trans-unit>
      <trans-unit id="AvoidExcessiveComplexityDescription">
        <source>Cyclomatic complexity measures the number of linearly independent paths through the method, which is determined by the number and complexity of conditional branches. A low cyclomatic complexity generally indicates a method that is easy to understand, test, and maintain. The cyclomatic complexity is calculated from a control flow graph of the method and is given as follows: `cyclomatic complexity = the number of edges - the number of nodes + 1`, where a node represents a logic branch point and an edge represents a line between nodes.</source>
        <target state="translated">A complexidade ciclomática mede o número de caminhos linearmente independentes no método, que é determinado pelo número e a complexidade dos branches condicionais. Uma complexidade ciclomática baixa geralmente indica um método fácil de entender, testar e manter. Ela é calculada usando um grafo de fluxo de controle do método, da seguinte forma: 'complexidade ciclomática = o número de bordas - o número de nós + 1', em que um nó representa um ponto do branch lógico e uma borda representa uma linha entre os nós.</target>
        <note />
      </trans-unit>
      <trans-unit id="AvoidExcessiveComplexityMessage">
        <source>'{0}' has a cyclomatic complexity of '{1}'. Rewrite or refactor the code to decrease its complexity below '{2}'.</source>
        <target state="translated">'{0}' tem uma complexidade ciclomática de '{1}'. Reescreva ou refatore o código para diminuir sua complexidade abaixo de '{2}'.</target>
        <note />
      </trans-unit>
      <trans-unit id="AvoidExcessiveComplexityTitle">
        <source>Avoid excessive complexity</source>
        <target state="translated">Evitar complexidade excessiva</target>
        <note />
      </trans-unit>
      <trans-unit id="AvoidExcessiveInheritanceDescription">
        <source>Deeply nested type hierarchies can be difficult to follow, understand, and maintain. This rule limits analysis to hierarchies in the same module. To fix a violation of this rule, derive the type from a base type that is less deep in the inheritance hierarchy or eliminate some of the intermediate base types.</source>
        <target state="translated">Hierarquias de tipo profundamente aninhadas podem ser difíceis de seguir, entender e manter. Esta regra limita a análise a hierarquias no mesmo módulo. Para corrigir uma violação desta regra, derive o tipo de um tipo básico menos profundo na hierarquia de herança ou elimine alguns dos tipos básicos intermediários.</target>
        <note />
      </trans-unit>
      <trans-unit id="AvoidExcessiveInheritanceMessage">
        <source>'{0}' has an object hierarchy '{1}' levels deep within the defining module. If possible, eliminate base classes within the hierarchy to decrease its hierarchy level below '{2}': '{3}'</source>
        <target state="translated">'{0}' tem uma hierarquia de objetos com '{1}' níveis no módulo de definição. Se possível, elimine as classes base na hierarquia para diminuir seu nível de hierarquia abaixo '{2}': '{3}'</target>
        <note />
      </trans-unit>
      <trans-unit id="AvoidExcessiveInheritanceTitle">
        <source>Avoid excessive inheritance</source>
        <target state="translated">Evitar herança excessiva</target>
        <note />
      </trans-unit>
      <trans-unit id="AvoidUnmantainableCodeDescription">
        <source>The maintainability index is calculated by using the following metrics: lines of code, program volume, and cyclomatic complexity. Program volume is a measure of the difficulty of understanding of a symbol that is based on the number of operators and operands in the code. Cyclomatic complexity is a measure of the structural complexity of the type or method. A low maintainability index indicates that code is probably difficult to maintain and would be a good candidate to redesign.</source>
        <target state="translated">O índice de facilidade de manutenção é calculado usando as seguintes métricas: linhas de código, volume do programa e complexidade ciclomática. O volume do programa é uma medida da dificuldade de entender um símbolo baseado no número de operadores e operandos no código. A complexidade ciclomática é uma medida da complexidade estrutural do tipo ou do método. Um índice de facilidade de manutenção baixo indica que, provavelmente, o código é difícil de ser mantido e seria um bom candidato para a reformulação.</target>
        <note />
      </trans-unit>
      <trans-unit id="AvoidUnmantainableCodeMessage">
        <source>'{0}' has a maintainability index of '{1}'. Rewrite or refactor the code to increase its maintainability index (MI) above '{2}'.</source>
        <target state="translated">'{0}' tem um índice de manutenção de '{1}'. Reescreva ou refatore o código para aumentar o seu índice de manutenção (MI) acima de '{2}'.</target>
        <note />
      </trans-unit>
      <trans-unit id="AvoidUnmantainableCodeTitle">
        <source>Avoid unmaintainable code</source>
        <target state="translated">Evitar código de difícil manutenção</target>
        <note />
      </trans-unit>
      <trans-unit id="InvalidEntryInCodeMetricsConfigFileDescription">
        <source>Invalid entry in code metrics rule specification file</source>
        <target state="translated">Entrada inválida no arquivo de especificação de regra de medição de código</target>
        <note />
      </trans-unit>
      <trans-unit id="InvalidEntryInCodeMetricsConfigFileMessage">
        <source>Invalid entry '{0}' in code metrics rule specification file '{1}'</source>
        <target state="translated">Entrada inválida '{0}' no arquivo de especificação de medição de código '{1}'</target>
        <note />
      </trans-unit>
      <trans-unit id="InvalidEntryInCodeMetricsConfigFileTitle">
        <source>Invalid entry in code metrics rule specification file</source>
        <target state="translated">Entrada inválida no arquivo de especificação de regra de métricas de código</target>
        <note />
      </trans-unit>
      <trans-unit id="VariableNamesShouldNotMatchFieldNamesTitle">
        <source>Variable names should not match field names</source>
        <target state="translated">Nomes de variáveis não devem corresponder a nomes de campos</target>
        <note />
      </trans-unit>
      <trans-unit id="VariableNamesShouldNotMatchFieldNamesDescription">
        <source>An instance method declares a parameter or a local variable whose name matches an instance field of the declaring type, leading to errors.</source>
        <target state="translated">Um método de instância declara um parâmetro ou uma variável local cujo nome corresponde a um campo de instância do tipo declarativo, ocasionando erros.</target>
        <note />
      </trans-unit>
      <trans-unit id="VariableNamesShouldNotMatchFieldNamesMessageLocal">
        <source>{0}, a variable declared in {1}, has the same name as an instance field on the type. Change the name of one of these items.</source>
        <target state="translated">{0}, uma variável declarada em {1}, tem o mesmo nome de um campo de instância no tipo. Altere o nome de um desses itens.</target>
        <note />
      </trans-unit>
      <trans-unit id="VariableNamesShouldNotMatchFieldNamesMessageParameter">
        <source>{0}, a parameter declared in {1}, has the same name as an instance field on the type. Change the name of one of these items.</source>
        <target state="translated">{0}, um parâmetro declarado em {1}, tem o mesmo nome de um campo de instância no tipo. Altere o nome de um desses itens.</target>
        <note />
      </trans-unit>
      <trans-unit id="ReviewUnusedParametersTitle">
        <source>Review unused parameters</source>
        <target state="translated">Examinar parâmetros não utilizados</target>
        <note />
      </trans-unit>
      <trans-unit id="ReviewUnusedParametersDescription">
        <source>Avoid unused paramereters in your code. If the parameter cannot be removed, then change its name so it starts with an underscore and is optionally followed by an integer, such as '_', '_1', '_2', etc. These are treated as special discard symbol names.</source>
        <target state="translated">Evite parâmetros não usados no código. Se o parâmetro não puder ser removido, altere seu nome para que ele comece com um sublinhado e seja seguido opcionalmente por um inteiro, como '_', '_1', '_2' etc. Esses nomes são tratados como nomes de símbolo de descarte especiais.</target>
        <note />
      </trans-unit>
      <trans-unit id="ReviewUnusedParametersMessage">
        <source>Parameter {0} of method {1} is never used. Remove the parameter or use it in the method body.</source>
        <target state="translated">O parâmetro {0} do método {1} nunca é usado. Remova o parâmetro ou use-o no corpo do método.</target>
        <note />
      </trans-unit>
      <trans-unit id="RemoveUnusedParameterMessage">
        <source>Remove unused parameter</source>
        <target state="translated">Remover o parâmetro não utilizado</target>
        <note />
      </trans-unit>
      <trans-unit id="DoNotIgnoreMethodResultsTitle">
        <source>Do not ignore method results</source>
        <target state="translated">Não ignorar resultados de métodos</target>
        <note />
      </trans-unit>
      <trans-unit id="DoNotIgnoreMethodResultsDescription">
        <source>A new object is created but never used; or a method that creates and returns a new string is called and the new string is never used; or a COM or P/Invoke method returns an HRESULT or error code that is never used.</source>
        <target state="translated">Um novo objeto é criado, mas nunca usado; ou um método que cria e retorna uma nova cadeia de caracteres é chamado e a nova cadeia de caracteres nunca é usada; ou um método COM ou P/Invoke retorna um HRESULT ou um código de erro que nunca é usado.</target>
        <note />
      </trans-unit>
      <trans-unit id="DoNotIgnoreMethodResultsMessageObjectCreation">
        <source>{0} creates a new instance of {1} which is never used. Pass the instance as an argument to another method, assign the instance to a variable, or remove the object creation if it is unnecessary.</source>
        <target state="translated">{0} cria uma nova instância de {1} que nunca é usada. Passe a instância como argumento para outro método, atribua a instância a uma variável ou remova a criação do objeto se ela for desnecessária.</target>
        <note />
      </trans-unit>
      <trans-unit id="DoNotIgnoreMethodResultsMessageStringCreation">
        <source>{0} calls {1} but does not use the new string instance that the method returns. Pass the instance as an argument to another method, assign the instance to a variable, or remove the call if it is unnecessary.</source>
        <target state="translated">{0} chama {1}, mas não usa a instância da nova cadeia de caracteres retornada pelo método. Passe a instância como argumento para outro método, atribua a instância a uma variável ou remova a chamada se ela for desnecessária.</target>
        <note />
      </trans-unit>
      <trans-unit id="DoNotIgnoreMethodResultsMessageHResultOrErrorCode">
        <source>{0} calls {1} but does not use the HRESULT or error code that the method returns. This could lead to unexpected behavior in error conditions or low-resource situations. Use the result in a conditional statement, assign the result to a variable, or pass it as an argument to another method.</source>
        <target state="translated">{0} chama {1}, mas não usa HRESULT ou o código do erro retornado pelo método. Isso poderia levar a um comportamento inesperado em condições de erro ou situações de poucos recursos. Use o resultado em uma instrução condicional, atribua o resultado a uma variável ou passe-o como argumento para outro método.</target>
        <note />
      </trans-unit>
      <trans-unit id="DoNotIgnoreMethodResultsMessageTryParse">
        <source>{0} calls {1} but does not explicitly check whether the conversion succeeded. Either use the return value in a conditional statement or verify that the call site expects that the out argument will be set to the default value when the conversion fails.</source>
        <target state="translated">{0} chama {1}, mas não verifica explicitamente se a conversão foi bem-sucedida. Use o valor retornado em uma instrução condicional ou verifique se o local da chamada espera que o argumento de saída seja definido como o valor padrão quando a conversão falha.</target>
        <note />
      </trans-unit>
      <trans-unit id="AvoidUninstantiatedInternalClassesTitle">
        <source>Avoid uninstantiated internal classes</source>
        <target state="translated">Evite classes internas sem instâncias</target>
        <note />
      </trans-unit>
      <trans-unit id="AvoidUninstantiatedInternalClassesDescription">
        <source>An instance of an assembly-level type is not created by code in the assembly.</source>
        <target state="translated">Uma instância de um tipo de nível de assembly não é criada pelo código no assembly.</target>
        <note />
      </trans-unit>
      <trans-unit id="AvoidUninstantiatedInternalClassesMessage">
        <source>{0} is an internal class that is apparently never instantiated. If so, remove the code from the assembly. If this class is intended to contain only static members, make it static (Shared in Visual Basic).</source>
        <target state="translated">{0} é uma classe interna cuja instância aparentemente nunca é criada. Caso seja, remova o código do assembly. Se essa classe destina-se a conter apenas membros estáticos, torne-a estática (Shared no Visual Basic).</target>
        <note />
      </trans-unit>
      <trans-unit id="AvoidUnusedPrivateFieldsTitle">
        <source>Avoid unused private fields</source>
        <target state="translated">Evite campos particulares não utilizados</target>
        <note />
      </trans-unit>
      <trans-unit id="AvoidUnusedPrivateFieldsDescription">
        <source>Private fields were detected that do not appear to be accessed in the assembly.</source>
        <target state="translated">Foram detectados campos particulares que não parecem ser acessados dentro do assembly.</target>
        <note />
      </trans-unit>
      <trans-unit id="AvoidUnusedPrivateFieldsMessage">
        <source>Unused field '{0}'.</source>
        <target state="translated">Campo '{0}' não utilizado.</target>
        <note />
      </trans-unit>
      <trans-unit id="DoNotIgnoreMethodResultsMessagePureMethod">
        <source>{0} calls {1} but does not use the value the method returns. Because {1} is marked as a Pure method, it cannot have side effects. Use the result in a conditional statement, assign the result to a variable, or pass it as an argument to another method.</source>
        <target state="translated">{0} chama {1}, mas não usa o valor retornado pelo método. Como {1} é marcado como um método Pure, ele não pode ter efeitos colaterais. Use o resultado em uma instrução condicional, atribua o resultado a uma variável ou passe-o como argumento para outro método.</target>
        <note />
      </trans-unit>
      <trans-unit id="UseNameOfInPlaceOfStringDescription">
        <source>Using nameof helps keep your code valid when refactoring.</source>
        <target state="translated">Usar nameof ajuda a manter seu código válido ao refatorar.</target>
        <note />
      </trans-unit>
      <trans-unit id="UseNameOfInPlaceOfStringMessage">
        <source>Use nameof in place of string literal '{0}'</source>
        <target state="translated">Usar nameof em lugar do literal de cadeia de caracteres '{0}'</target>
        <note />
      </trans-unit>
      <trans-unit id="UseNameOfInPlaceOfStringTitle">
        <source>Use nameof to express symbol names</source>
        <target state="translated">Usar nameof para expressar nomes de símbolo</target>
        <note />
      </trans-unit>
      <trans-unit id="AvoidPropertySelfAssignmentMessage">
        <source>The property {0} should not be assigned to itself.</source>
        <target state="translated">A propriedade {0} não deve ser atribuída a si mesmo.</target>
        <note />
      </trans-unit>
      <trans-unit id="AvoidPropertySelfAssignmentTitle">
        <source>Do not assign a property to itself.</source>
        <target state="translated">Não atribua uma propriedade a si mesmo.</target>
        <note />
      </trans-unit>
      <trans-unit id="MarkMembersAsStaticCodeFix">
        <source>Make static</source>
        <target state="translated">Tornar estático</target>
        <note />
      </trans-unit>
      <trans-unit id="MarkMembersAsStaticCodeFix_WarningAnnotation">
        <source>Some references to '{0}' could not be fixed, they should be fixed manually.</source>
        <target state="translated">Algumas referências a '{0}' não puderam ser corrigidas, elas devem ser corrigidas manualmente.</target>
        <note />
      </trans-unit>
      <trans-unit id="UseLiteralsWhereAppropriateTitle">
        <source>Use literals where appropriate</source>
        <target state="translated">Usar literais sempre que apropriado</target>
        <note />
      </trans-unit>
      <trans-unit id="UseLiteralsWhereAppropriateDescription">
        <source>A field is declared static and read-only (Shared and ReadOnly in Visual Basic), and is initialized by using a value that is computable at compile time. Because the value that is assigned to the targeted field is computable at compile time, change the declaration to a const (Const in Visual Basic) field so that the value is computed at compile time instead of at run?time.</source>
        <target state="translated">Um campo é declarado como estático e somente leitura (Shared e ReadOnly no Visual Basic) e inicializado usando um valor que pode ser computado no tempo de compilação. Como o valor atribuído ao campo direcionado pode ser computado no tempo de compilação, altere a declaração para um campo const (Const no Visual Basic) para que o valor seja computado no tempo de compilação em vez de no tempo de execução.</target>
        <note />
      </trans-unit>
      <trans-unit id="UseLiteralsWhereAppropriateMessageDefault">
        <source>Field '{0}' is declared as 'readonly' but is initialized with a constant value. Mark this field as 'const' instead.</source>
        <target state="translated">O campo '{0}' está declarado como 'readonly', mas foi inicializado com um valor constante. Nesse caso, marque esse campo como 'const'.</target>
        <note />
      </trans-unit>
      <trans-unit id="UseLiteralsWhereAppropriateMessageEmptyString">
        <source>Field '{0}' is declared as 'readonly' but is initialized with an empty string (""). Mark this field as 'const' instead.</source>
        <target state="translated">O campo '{0}' está declarado como 'readonly', mas foi inicializado com uma cadeia de caracteres vazia (""). Nesse caso, marque esse campo como 'const'.</target>
        <note />
      </trans-unit>
      <trans-unit id="DoNotInitializeUnnecessarilyTitle">
        <source>Do not initialize unnecessarily</source>
        <target state="translated">Não inicializar desnecessariamente</target>
        <note />
      </trans-unit>
      <trans-unit id="DoNotInitializeUnnecessarilyDescription">
        <source>The common language runtime initializes all fields to their default values before running the constructor. In most cases, initializing a field to its default value in a constructor is redundant, which degrades performance and adds to maintenance costs. One case where it is not redundant occurs when the constructor calls another constructor of the same class or a base class constructor and that constructor initializes the field to a non-default value. In this case, changing the value of the field back to its default value can be appropriate.</source>
        <target state="translated">O Common Language Runtime inicializa todos os campos para seus valores padrão antes de executar o construtor. Na maioria dos casos, inicializar um campo para seu valor padrão em um construtor é redundante, o que prejudica o desempenho e aumenta os custos de manutenção. Um caso em que isso não é redundante ocorre quando o construtor chama outro construtor da mesma classe ou um construtor de classe base e esse construtor inicializa o campo para um valor não padrão. Nesse caso, alterar o valor do campo de volta para seu valor padrão pode ser apropriado.</target>
        <note />
      </trans-unit>
      <trans-unit id="DoNotInitializeUnnecessarilyMessage">
        <source>Do not initialize unnecessarily</source>
        <target state="translated">Não inicializar desnecessariamente</target>
        <note />
      </trans-unit>
      <trans-unit id="PreferJaggedArraysOverMultidimensionalTitle">
        <source>Prefer jagged arrays over multidimensional</source>
        <target state="translated">Prefira matrizes denteadas a matrizes multidimensionais</target>
        <note />
      </trans-unit>
      <trans-unit id="PreferJaggedArraysOverMultidimensionalDescription">
        <source>A jagged array is an array whose elements are arrays. The arrays that make up the elements can be of different sizes, leading to less wasted space for some sets of data.</source>
        <target state="translated">Uma matriz denteada é uma matriz cujos elementos são matrizes. As matrizes que compõem os elementos podem ser de tamanhos diferentes, levando a menos espaço perdido para alguns conjuntos de dados.</target>
        <note />
      </trans-unit>
      <trans-unit id="PreferJaggedArraysOverMultidimensionalMessageDefault">
        <source>{0} is a multidimensional array. Replace it with a jagged array if possible.</source>
        <target state="translated">{0} é uma matriz multidimensional. Se possível, substitua-a por uma matriz denteada.</target>
        <note />
      </trans-unit>
      <trans-unit id="PreferJaggedArraysOverMultidimensionalMessageReturn">
        <source>{0} returns a multidimensional array of {1}. Replace it with a jagged array if possible.</source>
        <target state="translated">{0} retorna uma matriz multidimensional de {1}. Se possível, substitua-a por uma matriz denteada.</target>
        <note />
      </trans-unit>
      <trans-unit id="PreferJaggedArraysOverMultidimensionalMessageBody">
        <source>{0} uses a multidimensional array of {1}. Replace it with a jagged array if possible.</source>
        <target state="translated">{0} usa uma matriz multidimensional de {1}. Se possível, substitua-a por uma matriz denteada.</target>
        <note />
      </trans-unit>
      <trans-unit id="MarkMembersAsStaticTitle">
        <source>Mark members as static</source>
        <target state="translated">Marcar membros como estáticos</target>
        <note />
      </trans-unit>
      <trans-unit id="MarkMembersAsStaticDescription">
        <source>Members that do not access instance data or call instance methods can be marked as static. After you mark the methods as static, the compiler will emit nonvirtual call sites to these members. This can give you a measurable performance gain for performance-sensitive code.</source>
        <target state="translated">Os membros que não acessam os dados da instância nem chamam os métodos da instância podem ser marcados como estáticos. Depois que você marcar os métodos como estáticos, o compilador emitirá os sites de chamada não virtuais para esses membros. Isso pode oferecer um ganho de desempenho mensurável para códigos sensíveis ao desempenho.</target>
        <note />
      </trans-unit>
      <trans-unit id="MarkMembersAsStaticMessage">
        <source>Member '{0}' does not access instance data and can be marked as static</source>
        <target state="translated">O membro '{0}' não acessa os dados da instância e pode ser marcado como estático</target>
        <note />
      </trans-unit>
      <trans-unit id="ReviewVisibleEventHandlersTitle">
        <source>Review visible event handlers</source>
        <target state="translated">Examinar manipuladores de eventos visíveis</target>
        <note />
      </trans-unit>
      <trans-unit id="ReviewVisibleEventHandlersDescription">
        <source>A public or protected event-handling method was detected. Event-handling methods should not be exposed unless absolutely necessary.</source>
        <target state="translated">Foi detectado um método de manipulação de eventos público ou protegido. Os métodos de manipulação de eventos não devem ser expostos, a menos que absolutamente necessário.</target>
        <note />
      </trans-unit>
      <trans-unit id="ReviewVisibleEventHandlersMessageSecurity">
        <source>Consider making {0} not externally visible or ensure that it is benign code.</source>
        <target state="translated">Considere fazer {0} não visível externamente ou garantir que seja código benigno.</target>
        <note />
      </trans-unit>
      <trans-unit id="ReviewVisibleEventHandlersMessageDefault">
        <source>Consider making {0} not externally visible.</source>
        <target state="translated">Considere tornar {0} não visível externamente.</target>
        <note />
      </trans-unit>
      <trans-unit id="SealMethodsThatSatisfyPrivateInterfacesTitle">
        <source>Seal methods that satisfy private interfaces</source>
        <target state="translated">Métodos de lacre que satisfazem interfaces privadas</target>
        <note />
      </trans-unit>
      <trans-unit id="SealMethodsThatSatisfyPrivateInterfacesDescription">
        <source>An inheritable public type provides an overridable method implementation of an internal (Friend in Visual Basic) interface. To fix a violation of this rule, prevent the method from being overridden outside the assembly.</source>
        <target state="translated">Um tipo público herdável oferece uma implementação de método substituível de uma interface interna (Friend no Visual Basic). Para corrigir uma violação dessa regra, impeça o método de ser substituído fora do assembly.</target>
        <note />
      </trans-unit>
      <trans-unit id="SealMethodsThatSatisfyPrivateInterfacesMessage">
        <source>Seal methods that satisfy private interfaces</source>
        <target state="translated">Métodos de lacre que satisfazem interfaces privadas</target>
        <note />
      </trans-unit>
      <trans-unit id="RemoveEmptyFinalizers">
        <source>Remove empty Finalizers</source>
        <target state="translated">Remover finalizadores vazios</target>
        <note />
      </trans-unit>
      <trans-unit id="RemoveEmptyFinalizersDescription">
        <source>Finalizers should be avoided where possible, to avoid the additional performance overhead involved in tracking object lifetime.</source>
        <target state="translated">Os finalizadores devem ser evitados sempre que possível, para evitar a sobrecarga adicional de desempenho envolvida no acompanhamento do tempo de vida do objeto.</target>
        <note />
      </trans-unit>
      <trans-unit id="DoNotCallOverridableMethodsInConstructors">
        <source>Do not call overridable methods in constructors</source>
        <target state="translated">Não chamar métodos substituíveis em construtores</target>
        <note />
      </trans-unit>
      <trans-unit id="DoNotCallOverridableMethodsInConstructorsDescription">
        <source>Virtual methods defined on the class should not be called from constructors. If a derived class has overridden the method, the derived class version will be called (before the derived class constructor is called).</source>
        <target state="translated">Os métodos virtuais definidos na classe não devem ser chamados de construtores. Se uma classe derivada tiver substituído o método, a versão da classe derivada será chamada (antes que o construtor da classe derivada seja chamado).</target>
        <note />
      </trans-unit>
      <trans-unit id="RethrowToPreserveStackDetailsMessage">
        <source>Re-throwing caught exception changes stack information.</source>
        <target state="translated">Gerar novamente uma exceção detectada altera as informações de pilha.</target>
        <note />
      </trans-unit>
      <trans-unit id="RethrowToPreserveStackDetailsTitle">
        <source>Rethrow to preserve stack details.</source>
        <target state="translated">Gere novamente para preservar os detalhes da pilha.</target>
        <note />
      </trans-unit>
      <trans-unit id="MakeDeclaringTypeInternal">
        <source>Make declaring type internal.</source>
        <target state="translated">Torne o tipo declarativo interno.</target>
        <note />
      </trans-unit>
      <trans-unit id="MakeDeclaringTypeSealed">
        <source>Make declaring type sealed.</source>
        <target state="translated">Torne o tipo declarativo selado.</target>
        <note />
      </trans-unit>
      <trans-unit id="MakeMemberNotOverridable">
        <source>Make member not overridable.</source>
        <target state="translated">Torne o membro não substituível.</target>
        <note />
      </trans-unit>
      <trans-unit id="DoNotRaiseExceptionsInExceptionClausesDescription">
        <source>When an exception is raised in a finally clause, the new exception hides the active exception. This makes the original error difficult to detect and debug.</source>
        <target state="translated">Quando uma exceção é gerada em uma cláusula finally, a nova exceção oculta a exceção ativa. Isso torna o erro original difícil de ser detectado e depurado.</target>
        <note />
      </trans-unit>
      <trans-unit id="DoNotRaiseExceptionsInExceptionClausesMessageFinally">
        <source>Do not raise an exception from within a finally clause. </source>
        <target state="translated">Não gere uma exceção de dentro de uma cláusula finally. </target>
        <note />
      </trans-unit>
      <trans-unit id="DoNotRaiseExceptionsInExceptionClausesTitle">
        <source>Do not raise exceptions in finally clauses</source>
        <target state="translated">Não gerar exceções em cláusulas finally</target>
        <note />
      </trans-unit>
      <trans-unit id="UseLiteralsWhereAppropriateCodeActionTitle">
        <source>Change to constant</source>
        <target state="translated">Alterar para constante</target>
        <note />
      </trans-unit>
      <trans-unit id="AvoidDuplicateElementInitializationDescription">
        <source>Indexed elements in objects initializers must initialize unique elements. A duplicate index might overwrite a previous element initialization.</source>
        <target state="translated">Os elementos indexados em inicializadores de objetos devem inicializar elementos únicos. Um índice duplicado pode substituir uma inicialização do elemento anterior.</target>
        <note />
      </trans-unit>
      <trans-unit id="AvoidDuplicateElementInitializationMessage">
        <source>The element at index [{0}] has already been initialized. Previous initializations of this element may be overwritten.</source>
        <target state="translated">O elemento no índice [{0}] já foi inicializado. As inicializações anteriores desse elemento podem ser substituídas.</target>
        <note />
      </trans-unit>
      <trans-unit id="AvoidDuplicateElementInitializationTitle">
        <source>Do not duplicate indexed element initializations</source>
        <target state="translated">Não duplicar inicializações de elementos indexados</target>
        <note />
      </trans-unit>
      <trans-unit id="ValidateArgumentsOfPublicMethodsDescription">
        <source>An externally visible method dereferences one of its reference arguments without verifying whether that argument is null (Nothing in Visual Basic). All reference arguments that are passed to externally visible methods should be checked against null. If appropriate, throw an ArgumentNullException when the argument is null or add a Code Contract precondition asserting non-null argument. If the method is designed to be called only by known assemblies, you should make the method internal.</source>
        <target state="translated">Um método visível externamente desreferencia um de seus argumentos de referência sem verificar se esse argumento é nulo (Nothing no Visual Basic). É necessário verificar se cada argumento de referência passado aos métodos visíveis externamente é nulo. Se necessário, gere uma exceção ArgumentNullException quando o argumento for nulo ou adicione uma pré-condição de Contrato de Código declarando o argumento como não nulo. Se o método for criado para ser chamado somente por assemblies conhecidos, faça com que ele seja interno.</target>
        <note />
      </trans-unit>
      <trans-unit id="ValidateArgumentsOfPublicMethodsMessage">
        <source>In externally visible method '{0}', validate parameter '{1}' is non-null before using it. If appropriate, throw an ArgumentNullException when the argument is null or add a Code Contract precondition asserting non-null argument.</source>
        <target state="translated">No método visível externamente '{0}', valide se o parâmetro '{1}' não é nulo antes de usá-lo. Se necessário, gere uma exceção ArgumentNullException quando o argumento for nulo ou adicione uma pré-condição de Contrato de Código declarando o argumento como não nulo.</target>
        <note />
      </trans-unit>
      <trans-unit id="ValidateArgumentsOfPublicMethodsTitle">
        <source>Validate arguments of public methods</source>
        <target state="translated">Validar argumentos de métodos públicos</target>
        <note />
      </trans-unit>
    </body>
  </file>
</xliff><|MERGE_RESOLUTION|>--- conflicted
+++ resolved
@@ -112,7 +112,26 @@
         <target state="translated">Não capturar exceptions de tipos genéricos</target>
         <note />
       </trans-unit>
-<<<<<<< HEAD
+      <trans-unit id="DoNotIgnoreMethodResultsMessageLinqMethod">
+        <source>'{0}' calls '{1}' but does not use the value the method returns. Linq methods are known to not have side effects. Use the result in a conditional statement, assign the result to a variable, or pass it as an argument to another method.</source>
+        <target state="new">'{0}' calls '{1}' but does not use the value the method returns. Linq methods are known to not have side effects. Use the result in a conditional statement, assign the result to a variable, or pass it as an argument to another method.</target>
+        <note />
+      </trans-unit>
+      <trans-unit id="DoNotNameEnumValuesReservedDescription">
+        <source>This rule assumes that an enumeration member that has a name that contains "reserved" is not currently used but is a placeholder to be renamed or removed in a future version. Renaming or removing a member is a breaking change.</source>
+        <target state="new">This rule assumes that an enumeration member that has a name that contains "reserved" is not currently used but is a placeholder to be renamed or removed in a future version. Renaming or removing a member is a breaking change.</target>
+        <note />
+      </trans-unit>
+      <trans-unit id="DoNotNameEnumValuesReservedMessage">
+        <source>If '{0}.{1}' is not used in the current implementation, remove it. Otherwise give it a meaningful name.</source>
+        <target state="new">If '{0}.{1}' is not used in the current implementation, remove it. Otherwise give it a meaningful name.</target>
+        <note />
+      </trans-unit>
+      <trans-unit id="DoNotNameEnumValuesReservedTitle">
+        <source>Do not name enum values 'Reserved'</source>
+        <target state="new">Do not name enum values 'Reserved'</target>
+        <note />
+      </trans-unit>
       <trans-unit id="DoNotOverloadOperatorEqualsOnReferenceTypesDescription">
         <source>For reference types, the default implementation of the equality operator is almost always correct. By default, two references are equal only if they point to the same object.</source>
         <target state="new">For reference types, the default implementation of the equality operator is almost always correct. By default, two references are equal only if they point to the same object.</target>
@@ -126,26 +145,6 @@
       <trans-unit id="DoNotOverloadOperatorEqualsOnReferenceTypesTitle">
         <source>Do not overload operator '==' on reference types</source>
         <target state="new">Do not overload operator '==' on reference types</target>
-=======
-      <trans-unit id="DoNotIgnoreMethodResultsMessageLinqMethod">
-        <source>'{0}' calls '{1}' but does not use the value the method returns. Linq methods are known to not have side effects. Use the result in a conditional statement, assign the result to a variable, or pass it as an argument to another method.</source>
-        <target state="new">'{0}' calls '{1}' but does not use the value the method returns. Linq methods are known to not have side effects. Use the result in a conditional statement, assign the result to a variable, or pass it as an argument to another method.</target>
-        <note />
-      </trans-unit>
-      <trans-unit id="DoNotNameEnumValuesReservedDescription">
-        <source>This rule assumes that an enumeration member that has a name that contains "reserved" is not currently used but is a placeholder to be renamed or removed in a future version. Renaming or removing a member is a breaking change.</source>
-        <target state="new">This rule assumes that an enumeration member that has a name that contains "reserved" is not currently used but is a placeholder to be renamed or removed in a future version. Renaming or removing a member is a breaking change.</target>
-        <note />
-      </trans-unit>
-      <trans-unit id="DoNotNameEnumValuesReservedMessage">
-        <source>If '{0}.{1}' is not used in the current implementation, remove it. Otherwise give it a meaningful name.</source>
-        <target state="new">If '{0}.{1}' is not used in the current implementation, remove it. Otherwise give it a meaningful name.</target>
-        <note />
-      </trans-unit>
-      <trans-unit id="DoNotNameEnumValuesReservedTitle">
-        <source>Do not name enum values 'Reserved'</source>
-        <target state="new">Do not name enum values 'Reserved'</target>
->>>>>>> 00e0da5e
         <note />
       </trans-unit>
       <trans-unit id="DoNotPassAsyncLambdasAsVoidReturningDelegateTypesTitle">

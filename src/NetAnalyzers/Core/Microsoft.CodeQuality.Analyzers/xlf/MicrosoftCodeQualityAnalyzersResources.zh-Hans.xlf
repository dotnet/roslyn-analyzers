﻿<?xml version="1.0" encoding="utf-8"?>
<xliff xmlns="urn:oasis:names:tc:xliff:document:1.2" xmlns:xsi="http://www.w3.org/2001/XMLSchema-instance" version="1.2" xsi:schemaLocation="urn:oasis:names:tc:xliff:document:1.2 xliff-core-1.2-transitional.xsd">
  <file datatype="xml" source-language="en" target-language="zh-HANS" original="../MicrosoftCodeQualityAnalyzersResources.resx">
    <body>
      <trans-unit id="AppendConfigureAwaitTrue">
        <source>Append .ConfigureAwait(true)</source>
        <target state="translated">附加 .ConfigureAwait(true)</target>
        <note />
      </trans-unit>
      <trans-unit id="AssigningSymbolAndItsMemberInSameStatementDescription">
        <source>Assigning to a symbol and its member (field/property) in the same statement is not recommended. It is not clear if the member access was intended to use symbol's old value prior to the assignment or new value from the assignment in this statement. For clarity, consider splitting the assignments into separate statements.</source>
        <target state="translated">建议不要在同一语句中分配符号及其成员(字段/属性)。因为不清楚此语句中成员访问要使用分配前的符号旧值还是由分配得来的新值。为清楚起见，请考虑将分配拆分到独立语句中。</target>
        <note />
      </trans-unit>
      <trans-unit id="AssigningSymbolAndItsMemberInSameStatementMessage">
        <source>Symbol '{0}' and its member '{1}' are both assigned in the same statement. You are at risk of assigning the member of an unintended object.</source>
        <target state="translated">在同一语句中分配了符号 "{0}" 及其成员 "{1}"。可能为该成员分配意外的对象。</target>
        <note />
      </trans-unit>
      <trans-unit id="AssigningSymbolAndItsMemberInSameStatementTitle">
        <source>Assigning symbol and its member in the same statement</source>
        <target state="translated">在同一语句中分配符号及其成员</target>
        <note />
      </trans-unit>
<<<<<<< HEAD
      <trans-unit id="AvoidAsyncVoidTitle">
        <source>Avoid 'async void'.</source>
        <target state="needs-review-translation">避免使用 Async Void</target>
        <note />
      </trans-unit>
      <trans-unit id="AvoidAsyncVoidDescription">
        <source>#N/A</source>
        <target state="translated">#N/A</target>
        <note />
      </trans-unit>
      <trans-unit id="AvoidAsyncVoidMessage">
        <source>Avoid 'async void'.</source>
        <target state="needs-review-translation">避免使用 Async Void</target>
        <note />
      </trans-unit>
      <trans-unit id="AsyncMethodNamesShouldEndInAsyncTitle">
        <source>Async method names should end in 'Async'</source>
        <target state="needs-review-translation">异步方法名称应以 Async 结尾</target>
        <note />
      </trans-unit>
      <trans-unit id="AsyncMethodNamesShouldEndInAsyncDescription">
        <source>#N/A</source>
        <target state="translated">#N/A</target>
        <note />
      </trans-unit>
      <trans-unit id="AsyncMethodNamesShouldEndInAsyncMessage">
        <source>Async method names should end in 'Async'</source>
        <target state="needs-review-translation">异步方法名称应以 Async 结尾</target>
        <note />
      </trans-unit>
=======
>>>>>>> 91acb998
      <trans-unit id="AvoidExcessiveParametersOnGenericTypesDescription">
        <source>The more type parameters a generic type contains, the more difficult it is to know and remember what each type parameter represents.</source>
        <target state="translated">泛型类型包含的类型参数越多，就越难了解和记住每个类型参数表示的内容。</target>
        <note />
      </trans-unit>
      <trans-unit id="AvoidExcessiveParametersOnGenericTypesMessage">
        <source>Consider a design where '{0}' has no more than '{1}' type parameters</source>
        <target state="needs-review-translation">考虑使用“{0}”所含类型参数不超过 {1} 个的设计</target>
        <note />
      </trans-unit>
      <trans-unit id="AvoidExcessiveParametersOnGenericTypesTitle">
        <source>Avoid excessive parameters on generic types</source>
        <target state="translated">避免泛型类型的参数过多</target>
        <note />
      </trans-unit>
      <trans-unit id="AvoidInfiniteRecursionMessageMaybe">
        <source>Do not assign the property within its setter. This call might result in an infinite recursion.</source>
        <target state="translated">请勿在资源库中分配该属性。此调用可能导致无限递归。</target>
        <note />
      </trans-unit>
      <trans-unit id="AvoidInfiniteRecursionMessageSure">
        <source>Do not assign the property within its setter. This call will result in an infinite recursion.</source>
        <target state="translated">请勿在资源库中分配该属性。此调用将导致无限递归。</target>
        <note />
      </trans-unit>
      <trans-unit id="AvoidInfiniteRecursionTitle">
        <source>Avoid infinite recursion</source>
        <target state="translated">避免无限递归</target>
        <note />
      </trans-unit>
      <trans-unit id="AvoidOutParametersDescription">
        <source>Passing types by reference (using 'out' or 'ref') requires experience with pointers, understanding how value types and reference types differ, and handling methods with multiple return values. Also, the difference between 'out' and 'ref' parameters is not widely understood.</source>
        <target state="translated">按引用(使用 "out" 或 "ref")传递类型需要使用指针，了解值类型和引用类型有何不同，以及处理具有多个返回值的方法。此外，"out" 和 "ref" 参数之间的差异不太容易理解。</target>
        <note />
      </trans-unit>
      <trans-unit id="AvoidOutParametersMessage">
        <source>Avoid 'out' parameters as they are not designed for general audience</source>
        <target state="translated">请避免使用 "out" 参数，因为它们不是针对一般受众设计的</target>
        <note />
      </trans-unit>
      <trans-unit id="AvoidOutParametersTitle">
        <source>Avoid 'out' parameters</source>
        <target state="needs-review-translation">避免使用 out 参数</target>
        <note />
      </trans-unit>
      <trans-unit id="DoNotCatchGeneralExceptionTypesDescription">
        <source>A general exception such as System.Exception or System.SystemException or a disallowed exception type is caught in a catch statement, or a general catch clause is used. General and disallowed exceptions should not be caught.</source>
        <target state="translated">在 catch 语句中捕获到了 System.Exception 或 System.SystemException 等常规异常或不允许的异常类型，或者已使用常规 catch 子句。不应捕获常规异常和不允许的异常。</target>
        <note />
      </trans-unit>
      <trans-unit id="DoNotCatchGeneralExceptionTypesMessage">
        <source>Modify '{0}' to catch a more specific allowed exception type, or rethrow the exception</source>
        <target state="translated">请修改“{0}”以捕获更具体的允许异常类型，或者重新抛出该异常</target>
        <note />
      </trans-unit>
      <trans-unit id="DoNotCatchGeneralExceptionTypesTitle">
        <source>Do not catch general exception types</source>
        <target state="translated">不捕获常规异常类型</target>
        <note />
      </trans-unit>
      <trans-unit id="DoNotDeclareProtectedMembersInSealedTypesDescription">
        <source>Types declare protected members so that inheriting types can access or override the member. By definition, you cannot inherit from a sealed type, which means that protected methods on sealed types cannot be called.</source>
        <target state="translated">类型声明受保护的成员，以便继承类型可以访问或重写成员。根据定义，不能从密封类型继承，这意味着不能调用密封类型上的受保护方法。</target>
        <note />
      </trans-unit>
      <trans-unit id="DoNotDeclareProtectedMembersInSealedTypesMessage">
        <source>'{0}' is a new protected member in the 'NonInheritable' class '{1}'</source>
        <target state="translated">“{0}” 是 NonInheritable 类 "{1}” 中新的受保护成员</target>
        <note />
      </trans-unit>
      <trans-unit id="DoNotDeclareProtectedMembersInSealedTypesTitle">
        <source>Do not declare protected member in sealed type</source>
        <target state="translated">不要在密封类型中声明受保护的成员</target>
        <note />
      </trans-unit>
      <trans-unit id="DoNotIgnoreMethodResultsMessageLinqMethod">
        <source>'{0}' calls '{1}' but does not use the value the method returns. Linq methods are known to not have side effects. Use the result in a conditional statement, assign the result to a variable, or pass it as an argument to another method.</source>
        <target state="translated">“{0}”会调用“{1}”，但不使用方法返回的值。据了解，Linq 方法没有负面影响。在条件语句中使用结果，将结果赋给变量，或将其作为实参传递给另一个方法。</target>
        <note />
      </trans-unit>
      <trans-unit id="DoNotIgnoreMethodResultsMessageUserDefinedMethod">
        <source>'{0}' calls '{1}' but does not use the value the method returns. This method is defined as a user-option. Use the result in a conditional statement, assign the result to a variable, or pass it as an argument to another method.</source>
        <target state="translated">“{0}”调用“{1}”，但不使用方法返回的值。此方法被定义为用户选项。请使用条件语句中的结果，并将结果赋给变量或将其作为自变量传递给另一个方法。</target>
        <note />
      </trans-unit>
      <trans-unit id="DoNotInitializeUnnecessarilyFix">
        <source>Remove the unnecessary assignment.</source>
        <target state="translated">删除不必要的分配。</target>
        <note />
      </trans-unit>
      <trans-unit id="DoNotNameEnumValuesReservedDescription">
        <source>This rule assumes that an enumeration member that has a name that contains "reserved" is not currently used but is a placeholder to be renamed or removed in a future version. Renaming or removing a member is a breaking change.</source>
        <target state="translated">此规则假设当前未使用名称中包含 "reserved" 的枚举成员，且该成员是要在未来版本中重命名或删除的占位符。重命名或删除成员是一个中断性变更。</target>
        <note />
      </trans-unit>
      <trans-unit id="DoNotNameEnumValuesReservedMessage">
        <source>If '{0}.{1}' is not used in the current implementation, remove it. Otherwise give it a meaningful name.</source>
        <target state="translated">如果未在当前实现中使用“{0}.{1}”，请将它移除。否则，请为它指定一个有意义的名称。</target>
        <note />
      </trans-unit>
      <trans-unit id="DoNotNameEnumValuesReservedTitle">
        <source>Do not name enum values 'Reserved'</source>
        <target state="translated">不要命名“Reserved”枚举值</target>
        <note />
      </trans-unit>
      <trans-unit id="DoNotExposeGenericListsDescription">
        <source>'System.Collections.Generic.List&lt;T&gt;' is a generic collection that's designed for performance and not inheritance. 'List&lt;T&gt;' does not contain virtual members that make it easier to change the behavior of an inherited class.</source>
        <target state="needs-review-translation">System.Collections.Generic.List&lt;T&gt; 是设计用于性能和非继承的泛型集合。List&lt;T&gt; 不包含可使更改继承类的行为变得更容易的虚拟成员。</target>
        <note />
      </trans-unit>
      <trans-unit id="DoNotExposeGenericListsMessage">
        <source>Change '{0}' in '{1}' to use 'Collection&lt;T&gt;', 'ReadOnlyCollection&lt;T&gt;' or 'KeyedCollection&lt;K,V&gt;'</source>
        <target state="translated">更改 {1} 中的 {0} 以使用 "Collection&lt;T&gt;"、"ReadOnlyCollection&lt;T&gt;" 或 "KeyedCollection&lt;K,V&gt;"</target>
        <note />
      </trans-unit>
      <trans-unit id="DoNotExposeGenericListsTitle">
        <source>Do not expose generic lists</source>
        <target state="translated">不要公开泛型列表</target>
        <note />
      </trans-unit>
      <trans-unit id="DoNotDeclareEventFieldsAsVirtualDescription">
        <source>Do not declare virtual events in a base class. Overridden events in a derived class have undefined behavior. The C# compiler does not handle this correctly and it is unpredictable whether a subscriber to the derived event will actually be subscribing to the base class event.</source>
        <target state="translated">不要在基类中声明虚拟事件。派生类中已替代的事件具有未定义的行为。C# 编译器没有正确处理此内容，而且无法预测出派生事件的订阅者实际上是否将订阅基类事件。</target>
        <note />
      </trans-unit>
      <trans-unit id="DoNotDeclareEventFieldsAsVirtualMessage">
        <source>Event '{0}' should not be declared virtual</source>
        <target state="translated">不得将事件“{0}”声明为虚拟事件</target>
        <note />
      </trans-unit>
      <trans-unit id="DoNotDeclareEventFieldsAsVirtualTitle">
        <source>Do not declare event fields as virtual</source>
        <target state="translated">不要将事件字段声明为“虚拟”</target>
        <note />
      </trans-unit>
      <trans-unit id="DoNotOverloadOperatorEqualsOnReferenceTypesDescription">
        <source>For reference types, the default implementation of the equality operator is almost always correct. By default, two references are equal only if they point to the same object. If the operator is providing meaningful value equality, the type should implement the generic 'System.IEquatable' interface.</source>
        <target state="translated">对于引用类型，相等运算符的默认实现几乎总是正确的。默认情况下，仅当两个引用指向同一个对象时，它们才相等。如果运算符提供有意义的值相等，则该类型应实现泛型 "System.iequatable" 接口。</target>
        <note />
      </trans-unit>
      <trans-unit id="DoNotOverloadOperatorEqualsOnReferenceTypesMessage">
        <source>'{0}' should not overload the equality operator</source>
        <target state="translated">“{0}”不应重载相等运算符</target>
        <note />
      </trans-unit>
      <trans-unit id="DoNotOverloadOperatorEqualsOnReferenceTypesTitle">
        <source>Do not overload equality operator on reference types</source>
        <target state="translated">不要对引用类型重载相等运算符</target>
        <note />
      </trans-unit>
<<<<<<< HEAD
      <trans-unit id="DoNotPassAsyncLambdasAsVoidReturningDelegateTypesTitle">
        <source>Don't pass async lambdas as void returning delegate types</source>
        <target state="needs-review-translation">不要将异步 Lambda 作为 Void 返回委托类型传递</target>
        <note />
      </trans-unit>
      <trans-unit id="DoNotPassAsyncLambdasAsVoidReturningDelegateTypesDescription">
        <source>#N/A</source>
        <target state="translated">#N/A</target>
        <note />
      </trans-unit>
      <trans-unit id="DoNotPassAsyncLambdasAsVoidReturningDelegateTypesMessage">
        <source>Don't pass async lambdas as void returning delegate types</source>
        <target state="needs-review-translation">不要将异步 Lambda 作为 Void 返回委托类型传递</target>
        <note />
      </trans-unit>
=======
>>>>>>> 91acb998
      <trans-unit id="DoNotPassTypesByReferenceDescription">
        <source>Passing types by reference (using 'out' or 'ref') requires experience with pointers, understanding how value types and reference types differ, and handling methods that have multiple return values. Also, the difference between 'out' and 'ref' parameters is not widely understood.</source>
        <target state="needs-review-translation">要按引用传递类型(使用 out 或 ref)，需具备指针方面的经验、了解值类型和引用类型之间的区别，并处理具有多个返回值的方法。此外，out 和 ref 参数之间的差异未被广泛理解。</target>
        <note />
      </trans-unit>
      <trans-unit id="DoNotPassTypesByReferenceMessage">
        <source>Consider a design that does not require that '{0}' be a reference parameter</source>
        <target state="translated">请考虑使用不要求将“{0}”用作引用参数的设计</target>
        <note />
      </trans-unit>
      <trans-unit id="DoNotPassTypesByReferenceTitle">
        <source>Do not pass types by reference</source>
        <target state="translated">不要通过引用来传递类型</target>
        <note />
      </trans-unit>
      <trans-unit id="DoNotPrefixEnumValuesWithTypeNameDescription">
        <source>An enumeration's values should not start with the type name of the enumeration.</source>
        <target state="translated">枚举的值不应以枚举的类型名称开头。</target>
        <note />
      </trans-unit>
      <trans-unit id="DoNotPrefixEnumValuesWithTypeNameMessage">
        <source>Do not prefix enum values with the name of the enum type '{0}'</source>
        <target state="translated">不要将枚举类型为“{0}”的名称用作枚举值的前缀</target>
        <note />
      </trans-unit>
      <trans-unit id="DoNotPrefixEnumValuesWithTypeNameTitle">
        <source>Do not prefix enum values with type name</source>
        <target state="translated">不要对枚举值使用类名作为前缀</target>
        <note />
      </trans-unit>
<<<<<<< HEAD
      <trans-unit id="DoNotStoreAsyncLambdasAsVoidReturningDelegateTypesTitle">
        <source>Don't store async lambdas as void returning delegate types</source>
        <target state="needs-review-translation">不要将异步 Lambda 作为 Void 返回委托类型存储</target>
        <note />
      </trans-unit>
      <trans-unit id="DoNotStoreAsyncLambdasAsVoidReturningDelegateTypesDescription">
        <source>#N/A</source>
        <target state="translated">#N/A</target>
        <note />
      </trans-unit>
      <trans-unit id="DoNotStoreAsyncLambdasAsVoidReturningDelegateTypesMessage">
        <source>Don't store async lambdas as void returning delegate types</source>
        <target state="needs-review-translation">不要将异步 Lambda 作为 Void 返回委托类型存储</target>
        <note />
      </trans-unit>
=======
>>>>>>> 91acb998
      <trans-unit id="EnumShouldNotHaveDuplicatedValuesMessageDuplicatedBitwiseValuePart">
        <source>The field reference '{0}' is duplicated in this bitwise initialization</source>
        <target state="translated">此按位初始化中的字段引用 "{0}" 重复</target>
        <note />
      </trans-unit>
      <trans-unit id="EnumShouldNotHaveDuplicatedValuesMessageDuplicatedValue">
        <source>The enum member '{0}' has the same constant value '{1}' as member '{2}'</source>
        <target state="translated">枚举成员 "{0}" 具有与成员 "{2}" 相同的常量值 "{1}"</target>
        <note />
      </trans-unit>
      <trans-unit id="EnumShouldNotHaveDuplicatedValuesTitle">
        <source>Enums values should not be duplicated</source>
        <target state="translated">不应复制枚举值</target>
        <note />
      </trans-unit>
      <trans-unit id="EventsShouldNotHaveBeforeOrAfterPrefixDescription">
        <source>Event names should describe the action that raises the event. To name related events that are raised in a specific sequence, use the present or past tense to indicate the relative position in the sequence of actions. For example, when naming a pair of events that is raised when closing a resource, you might name it 'Closing' and 'Closed', instead of 'BeforeClose' and 'AfterClose'.</source>
        <target state="translated">事件名称应描述引发该事件的操作。要对按特定序列引发的相关事件命名，请使用现在时或过去时来指示在操作序列中的相对位置。例如，在对关闭资源时引发的一对事件进行命名时，可将其命名为 "Closing" 和 "Closed"，而不是 "BeforeClose" 和 "AfterClose"。</target>
        <note />
      </trans-unit>
      <trans-unit id="EventsShouldNotHaveBeforeOrAfterPrefixMessage">
        <source>Events should not have 'Before' or 'After' prefix</source>
        <target state="translated">事件不应具有 "Before" 或 "After" 前缀</target>
        <note />
      </trans-unit>
      <trans-unit id="EventsShouldNotHaveBeforeOrAfterPrefixTitle">
        <source>Events should not have 'Before' or 'After' prefix</source>
        <target state="translated">事件不应具有 "Before" 或 "After" 前缀</target>
        <note />
      </trans-unit>
      <trans-unit id="ImplementIDisposableCorrectlyMessageFinalizeOverride">
        <source>Remove the finalizer from type '{0}', override 'Dispose(bool disposing)', and put the finalization logic in the code path where 'disposing' is false. Otherwise, it might lead to duplicate Dispose invocations as the Base type '{1}' also provides a finalizer.</source>
        <target state="needs-review-translation">从类型“{0}”中删除终结器，替代 Dispose(bool disposing)，并在 "disposing" 为 false 的代码路径中放置终结逻辑。否则，它可能导致出现重复的 Dispose 调用，因为基类型“{1}”也提供终结器。</target>
        <note />
      </trans-unit>
      <trans-unit id="MarkAttributesWithAttributeUsageCodeFix">
        <source>Apply 'AttributeUsageAttribute'</source>
        <target state="translated">应用 "AttributeUsageAttribute"</target>
        <note />
      </trans-unit>
<<<<<<< HEAD
      <trans-unit id="PropagateCancellationTokensWhenPossibleTitle">
        <source>Propagate 'CancellationToken's when possible</source>
        <target state="needs-review-translation">如有可能，传播 CancellationTokens</target>
        <note />
      </trans-unit>
      <trans-unit id="PropagateCancellationTokensWhenPossibleDescription">
        <source>#N/A</source>
        <target state="translated">#N/A</target>
        <note />
      </trans-unit>
      <trans-unit id="PropagateCancellationTokensWhenPossibleMessage">
        <source>Propagate 'CancellationToken's when possible</source>
        <target state="needs-review-translation">如有可能，传播 CancellationTokens</target>
        <note />
      </trans-unit>
      <trans-unit id="DoNotMixBlockingAndAsyncTitle">
        <source>Don't mix blocking and async</source>
        <target state="needs-review-translation">不要混合阻止和异步</target>
        <note />
      </trans-unit>
      <trans-unit id="DoNotMixBlockingAndAsyncDescription">
        <source>#N/A</source>
        <target state="translated">#N/A</target>
        <note />
      </trans-unit>
      <trans-unit id="DoNotMixBlockingAndAsyncMessage">
        <source>Don't mix blocking and async</source>
        <target state="needs-review-translation">不要混合阻止和异步</target>
=======
      <trans-unit id="OperatorOverloadsHaveNamedAlternatesCodeFixTitle">
        <source>Add operator overload named alternate</source>
        <target state="new">Add operator overload named alternate</target>
>>>>>>> 91acb998
        <note />
      </trans-unit>
      <trans-unit id="RemoveRedundantElementInitializationCodeFixTitle">
        <source>Remove redundant element initializer</source>
        <target state="translated">删除冗余的元素初始值设定项</target>
        <note />
      </trans-unit>
      <trans-unit id="TypesThatOwnDisposableFieldsShouldBeDisposableTitle">
        <source>Types that own disposable fields should be disposable</source>
        <target state="translated">具有可释放字段的类型应该是可释放的</target>
        <note />
      </trans-unit>
      <trans-unit id="TypesThatOwnDisposableFieldsShouldBeDisposableDescription">
        <source>A class declares and implements an instance field that is a System.IDisposable type, and the class does not implement IDisposable. A class that declares an IDisposable field indirectly owns an unmanaged resource and should implement the IDisposable interface.</source>
        <target state="translated">一个类，它声明和实现 System.IDisposable 类型的实例字段，且它不实现 IDisposable。声明 IDisposable 字段的类间接拥有非托管资源，并且应该实现 IDisposable 接口。</target>
        <note />
      </trans-unit>
      <trans-unit id="TypesThatOwnDisposableFieldsShouldBeDisposableMessageNonBreaking">
        <source>Type '{0}' owns disposable field(s) '{1}' but is not disposable</source>
        <target state="translated">类型“{0}”具有可释放的字段“{1}”，但该类型是不可释放的</target>
        <note />
      </trans-unit>
      <trans-unit id="UseGenericEventHandlerInstancesTitle">
        <source>Use generic event handler instances</source>
        <target state="translated">使用泛型事件处理程序实例</target>
        <note />
      </trans-unit>
      <trans-unit id="EnumsShouldHaveZeroValueTitle">
        <source>Enums should have zero value</source>
        <target state="translated">枚举应具有零值</target>
        <note />
      </trans-unit>
      <trans-unit id="EnumsShouldHaveZeroValueDescription">
        <source>The default value of an uninitialized enumeration, just as other value types, is zero. A nonflags-attributed enumeration should define a member by using the value of zero so that the default value is a valid value of the enumeration. If an enumeration that has the FlagsAttribute attribute applied defines a zero-valued member, its name should be ""None"" to indicate that no values have been set in the enumeration.</source>
        <target state="translated">与其他值类型一样，未初始化的枚举的默认值为零。无标记、带属性的枚举应使用零值来定义成员，使默认值为枚举的有效值。如果应用 FlagsAttribute 属性的枚举定义了一个零值成员，该枚举的名称应为 "None"，指示尚未在枚举中设置任何值。</target>
        <note />
      </trans-unit>
      <trans-unit id="EnumsShouldHaveZeroValueMessageFlagsRename">
        <source>In enum '{0}', change the name of '{1}' to 'None'</source>
        <target state="needs-review-translation">在枚举 {0} 中，将 {1} 的名称改为 "None"</target>
        <note />
      </trans-unit>
      <trans-unit id="EnumsShouldHaveZeroValueMessageFlagsMultipleZeros">
        <source>Remove all members that have the value zero from '{0}' except for one member that is named 'None'</source>
        <target state="needs-review-translation">从 {0} 中删除所有值为零的成员(名为 "None" 的成员除外)</target>
        <note />
      </trans-unit>
      <trans-unit id="EnumsShouldHaveZeroValueMessageNotFlagsNoZeroValue">
        <source>Add a member to '{0}' that has a value of zero with a suggested name of 'None'</source>
        <target state="needs-review-translation">将一个值为零且建议名称为 "None" 的成员添加到 {0} 中</target>
        <note />
      </trans-unit>
      <trans-unit id="AbstractTypesShouldNotHaveConstructorsTitle">
        <source>Abstract types should not have public constructors</source>
        <target state="translated">抽象类型不应具有公共构造函数</target>
        <note />
      </trans-unit>
      <trans-unit id="AbstractTypesShouldNotHaveConstructorsDescription">
        <source>Constructors on abstract types can be called only by derived types. Because public constructors create instances of a type, and you cannot create instances of an abstract type, an abstract type that has a public constructor is incorrectly designed.</source>
        <target state="translated">抽象类型的构造函数只能由派生类型调用。由于公共构造函数创建某一类型的实例，而你不能创建抽象类型的实例，因此具有公共构造函数的抽象类型的设计是错误的。</target>
        <note />
      </trans-unit>
      <trans-unit id="AbstractTypesShouldNotHaveConstructorsMessage">
        <source>Abstract type '{0}' should not have public constructors</source>
        <target state="translated">抽象类型 {0} 不应具有公共构造函数</target>
        <note />
      </trans-unit>
      <trans-unit id="MarkAssembliesWithClsCompliantTitle">
        <source>Mark assemblies with CLSCompliant</source>
        <target state="translated">用 CLSCompliant 标记程序集</target>
        <note />
      </trans-unit>
      <trans-unit id="MarkAssembliesWithClsCompliantDescription">
        <source>The Common Language Specification (CLS) defines naming restrictions, data types, and rules to which assemblies must conform if they will be used across programming languages. Good design dictates that all assemblies explicitly indicate CLS compliance by using 'CLSCompliantAttribute' . If this attribute is not present on an assembly, the assembly is not compliant.</source>
        <target state="needs-review-translation">公共语言规范 (CLS) 定义命名限制、数据类型和跨编程语言使用程序集时程序集必须遵循的规则。好的设计要求所有程序集使用 CLSCompliantAttribute 显式指示 CLS 符合性。如果程序集上不存在此属性，则程序集不符合。</target>
        <note />
      </trans-unit>
      <trans-unit id="MarkAssembliesWithClsCompliantMessage">
        <source>Mark assemblies with 'CLSCompliant'</source>
        <target state="needs-review-translation">用 CLSCompliant 标记程序集</target>
        <note />
      </trans-unit>
      <trans-unit id="MarkAssembliesWithAssemblyVersionTitle">
        <source>Mark assemblies with assembly version</source>
        <target state="translated">用程序集版本标记程序集</target>
        <note />
      </trans-unit>
      <trans-unit id="MarkAssembliesWithAssemblyVersionDescription">
        <source>The .NET Framework uses the version number to uniquely identify an assembly, and to bind to types in strongly named assemblies. The version number is used together with version and publisher policy. By default, applications run only with the assembly version with which they were built.</source>
        <target state="translated">.NET Framework 使用版本号来唯一标识程序集，并绑定到强命名程序集中的类型。版本号与版本和发布服务器策略一起使用。默认情况下，应用程序只与生成它们的程序集版本一起运行。</target>
        <note />
      </trans-unit>
      <trans-unit id="MarkAssembliesWithAssemblyVersionMessage">
        <source>Mark assemblies with assembly version</source>
        <target state="translated">用程序集版本标记程序集</target>
        <note />
      </trans-unit>
      <trans-unit id="MarkAssembliesWithComVisibleTitle">
        <source>Mark assemblies with 'ComVisible'</source>
        <target state="needs-review-translation">用 ComVisible 标记程序集</target>
        <note />
      </trans-unit>
      <trans-unit id="MarkAssembliesWithComVisibleDescription">
        <source>ComVisibleAttribute determines how COM clients access managed code. Good design dictates that assemblies explicitly indicate COM visibility. COM visibility can be set for the whole assembly and then overridden for individual types and type members. If this attribute is not present, the contents of the assembly are visible to COM clients.</source>
        <target state="translated">ComVisibleAttribute 确定 COM 客户端访问托管代码的方法。好的设计要求程序集显式指示 COM 可见性。可为整个程序集设置 COM 可见性，然后为单个类型和类型成员重写。如果此属性不存在，则程序集的内容对 COM 客户端可见。</target>
        <note />
      </trans-unit>
      <trans-unit id="MarkAssembliesWithComVisibleMessageNoAttribute">
        <source>Because '{0}' exposes externally visible types, mark it with 'ComVisible(false)' at the assembly level and then mark all types within the assembly that should be exposed to COM clients with 'ComVisible(true)'.</source>
        <target state="needs-review-translation">因为 {0} 公开外部可见的类型，请在程序集级别使用 ComVisible(false) 来标记它，然后使用 ComVisible(true) 来标记该程序集内应当向 COM 客户端公开的所有类型。</target>
        <note />
      </trans-unit>
      <trans-unit id="MarkAssembliesWithComVisibleMessageAttributeTrue">
        <source>Consider changing the ComVisible attribute on {0} to false, and opting in at the type level.</source>
        <target state="translated">考虑将 {0} 的 ComVisible 属性改为 false，然后在类型级别进行选择。</target>
        <note />
      </trans-unit>
      <trans-unit id="MarkAttributesWithAttributeUsageTitle">
        <source>Mark attributes with 'AttributeUsageAttribute'</source>
        <target state="needs-review-translation">用 AttributeUsageAttribute 标记属性</target>
        <note />
      </trans-unit>
      <trans-unit id="MarkAttributesWithAttributeUsageDescription">
        <source>When you define a custom attribute, mark it by using 'AttributeUsageAttribute' to indicate where in the source code the custom attribute can be applied. The meaning and intended usage of an attribute will determine its valid locations in code.</source>
        <target state="needs-review-translation">定义自定义属性时，使用 AttributeUsageAttribute 标记该属性，指示可在源代码中应用该自定义属性的位置。属性的含义和目标用途确定其在代码中的有效位置。</target>
        <note />
      </trans-unit>
      <trans-unit id="MarkAttributesWithAttributeUsageMessageDefault">
        <source>Specify AttributeUsage on '{0}'</source>
        <target state="needs-review-translation">在 {0} 上指定 AttributeUsage</target>
        <note />
      </trans-unit>
      <trans-unit id="MarkAttributesWithAttributeUsageMessageInherited">
        <source>Even though attribute '{0}' inherits 'AttributeUsage' from its base type, you should consider explicitly specifying 'AttributeUsage' on the type to improve code readability and documentation.</source>
        <target state="needs-review-translation">虽然属性 {0} 从其基类型继承了 AttributeUsage 属性，但你还是应该考虑在该类型中显式指定 AttributeUsage 属性，以便提高代码可读性和便于文档制作。</target>
        <note />
      </trans-unit>
      <trans-unit id="DefineAccessorsForAttributeArgumentsTitle">
        <source>Define accessors for attribute arguments</source>
        <target state="translated">定义属性参数的访问器</target>
        <note />
      </trans-unit>
      <trans-unit id="DefineAccessorsForAttributeArgumentsDescription">
        <source>Attributes can define mandatory arguments that must be specified when you apply the attribute to a target. These are also known as positional arguments because they are supplied to attribute constructors as positional parameters. For every mandatory argument, the attribute should also provide a corresponding read-only property so that the value of the argument can be retrieved at execution time. Attributes can also define optional arguments, which are also known as named arguments. These arguments are supplied to attribute constructors by name and should have a corresponding read/write property.</source>
        <target state="translated">属性可以定义必需参数(在向目标应用属性时，必须指定这些参数)。这些参数也称为位置参数，因为它们被作为位置参数提供给属性构造函数。对于每个必需参数，属性还应提供相应的只读属性，以便可以在执行时检索参数值。属性还可以定义可选参数，这些参数也称为命名参数。这些参数按名称提供给属性构造函数，且应具有相应的读/写属性。</target>
        <note />
      </trans-unit>
      <trans-unit id="DefineAccessorsForAttributeArgumentsMessageDefault">
        <source>Add a public read-only property accessor for positional argument '{0}' of Attribute '{1}'</source>
        <target state="needs-review-translation">为特性 {1} 的位置参数 {0} 添加一个公共的只读属性访问器</target>
        <note />
      </trans-unit>
      <trans-unit id="DefineAccessorsForAttributeArgumentsMessageRemoveSetter">
        <source>Remove the property setter from '{0}' or reduce its accessibility because it corresponds to positional argument '{1}'</source>
        <target state="needs-review-translation">由于属性 setter 对应于位置参数 {1}，因此请将它从 {0} 中删除或者降低它的可访问性</target>
        <note />
      </trans-unit>
      <trans-unit id="DefineAccessorsForAttributeArgumentsMessageIncreaseVisibility">
        <source>If '{0}' is the property accessor for positional argument '{1}', make it public</source>
        <target state="needs-review-translation">如果 {0} 是位置参数 {1} 的属性访问器，请使它成为公共访问器</target>
        <note />
      </trans-unit>
      <trans-unit id="UsePropertiesWhereAppropriateTitle">
        <source>Use properties where appropriate</source>
        <target state="translated">在适用处使用属性</target>
        <note />
      </trans-unit>
      <trans-unit id="UsePropertiesWhereAppropriateDescription">
        <source>A public or protected method has a name that starts with 'Get', takes no parameters, and returns a value that is not an array. The method might be a good candidate to become a property.</source>
        <target state="needs-review-translation">公共或受保护的方法具有以 "Get" 开头的名称，不包含参数，并返回非数组的值。该方法可能是成为属性的不错选择。</target>
        <note />
      </trans-unit>
      <trans-unit id="UsePropertiesWhereAppropriateMessage">
        <source>Use properties where appropriate</source>
        <target state="translated">在适用处使用属性</target>
        <note />
      </trans-unit>
      <trans-unit id="MarkEnumsWithFlagsTitle">
        <source>Mark enums with 'FlagsAttribute'</source>
        <target state="needs-review-translation">用 FlagsAttribute 标记枚举</target>
        <note />
      </trans-unit>
      <trans-unit id="MarkEnumsWithFlagsDescription">
        <source>An enumeration is a value type that defines a set of related named constants. Apply 'FlagsAttribute' to an enumeration when its named constants can be meaningfully combined.</source>
        <target state="needs-review-translation">枚举是一种值类型，它定义一组相关的命名常量。可以有意地合并 FlagsAttribute 的命名常量时，将其应用于枚举。</target>
        <note />
      </trans-unit>
      <trans-unit id="MarkEnumsWithFlagsMessage">
        <source>Mark enums with 'FlagsAttribute'</source>
        <target state="needs-review-translation">用 FlagsAttribute 标记枚举</target>
        <note />
      </trans-unit>
      <trans-unit id="InterfaceMethodsShouldBeCallableByChildTypesTitle">
        <source>Interface methods should be callable by child types</source>
        <target state="translated">接口方法应可由子类型调用</target>
        <note />
      </trans-unit>
      <trans-unit id="InterfaceMethodsShouldBeCallableByChildTypesDescription">
        <source>An unsealed externally visible type provides an explicit method implementation of a public interface and does not provide an alternative externally visible method that has the same name.</source>
        <target state="translated">外部可见的非密封类型提供公共接口的显式方法实现，不提供外部可见的同名备用方法。</target>
        <note />
      </trans-unit>
      <trans-unit id="InterfaceMethodsShouldBeCallableByChildTypesMessage">
        <source>Make '{0}' sealed (a breaking change if this class has previously shipped), implement the method non-explicitly, or implement a new method that exposes the functionality of '{1}' and is visible to derived classes</source>
        <target state="translated">将“{0}”设置为密封(如果以前提供过此类，则属于重大更改)，非显式实现该方法，或实现一个公开“{1}”的功能且对派生类可见的新方法</target>
        <note />
      </trans-unit>
      <trans-unit id="OverrideMethodsOnComparableTypesTitle">
        <source>Override methods on comparable types</source>
        <target state="translated">重写可比较类型中的方法</target>
        <note />
      </trans-unit>
      <trans-unit id="OverrideMethodsOnComparableTypesDescription">
        <source>A public or protected type implements the 'System.IComparable' interface. It does not override 'Object.Equals' nor does it overload the language-specific operator for equality, inequality, less than, less than or equal, greater than or greater than or equal.</source>
        <target state="needs-review-translation">公共类型或受保护的类型实现 System.IComparable 接口。它不重写 Object.Equals，也不重载用于等式、不等式、小于、小于等于、大于或大于等于的语言特定的运算符。</target>
        <note />
      </trans-unit>
      <trans-unit id="OverrideMethodsOnComparableTypesMessageEquals">
        <source>'{0}' should override 'Equals' since it implements 'IComparable'</source>
        <target state="needs-review-translation">由于 {0} 实现 IComparable，因此，它应重写等于运算符</target>
        <note />
      </trans-unit>
      <trans-unit id="OverrideMethodsOnComparableTypesMessageOperator">
        <source>'{0}' should define operator(s) '{1}' since it implements 'IComparable'</source>
        <target state="needs-review-translation">由于 {0} 实现 IComparable，因此它应定义“{1}”运算符</target>
        <note>1 is a comma-separated list</note>
      </trans-unit>
      <trans-unit id="MovePInvokesToNativeMethodsClassTitle">
        <source>Move pinvokes to native methods class</source>
        <target state="translated">将 pinvoke 移到本机方法类</target>
        <note />
      </trans-unit>
      <trans-unit id="MovePInvokesToNativeMethodsClassDescription">
        <source>Platform Invocation methods, such as those that are marked by using the System.Runtime.InteropServices.DllImportAttribute attribute, or methods that are defined by using the Declare keyword in Visual Basic, access unmanaged code. These methods should be of the NativeMethods, SafeNativeMethods, or UnsafeNativeMethods class.</source>
        <target state="translated">平台调用方法(例如，使用 System.Runtime.InteropServices.DllImportAttribute 属性标记的方法)，或在 Visual Basic 中使用 Declare 关键字定义的方法，它们均访问非托管代码。这些方法应为 NativeMethods、SafeNativeMethods 或 UnsafeNativeMethods 类。</target>
        <note />
      </trans-unit>
      <trans-unit id="MovePInvokesToNativeMethodsClassMessage">
        <source>Move pinvokes to native methods class</source>
        <target state="translated">将 pinvoke 移到本机方法类</target>
        <note />
      </trans-unit>
      <trans-unit id="IdentifiersShouldDifferByMoreThanCaseTitle">
        <source>Identifiers should differ by more than case</source>
        <target state="translated">标识符应以大小写之外的差别进行区分</target>
        <note />
      </trans-unit>
      <trans-unit id="IdentifiersShouldDifferByMoreThanCaseDescription">
        <source>Identifiers for namespaces, types, members, and parameters cannot differ only by case because languages that target the common language runtime are not required to be case-sensitive.</source>
        <target state="translated">只通过大小写无法区分命名空间、类型、成员和参数的标识符，因为目标为公共语言运行时的语言不需要区分大小写。</target>
        <note />
      </trans-unit>
      <trans-unit id="IdentifiersShouldDifferByMoreThanCaseMessage">
        <source>Names of '{0}' and '{1}' should differ by more than case</source>
        <target state="translated">“{0}”和“{1}”名称应以大小写之外的差别进行区分</target>
        <note />
      </trans-unit>
      <trans-unit id="IdentifiersShouldHaveCorrectPrefixTitle">
        <source>Identifiers should have correct prefix</source>
        <target state="translated">标识符应具有正确的前缀</target>
        <note />
      </trans-unit>
      <trans-unit id="IdentifiersShouldHaveCorrectPrefixDescription">
        <source>The name of an externally visible interface does not start with an uppercase 'I'. The name of a generic type parameter on an externally visible type or method does not start with an uppercase 'T'.</source>
        <target state="needs-review-translation">外部可见的接口的名称不以大写字母 "I" 开头。外部可见的类型或方法上的泛型类型参数的名称不以大写字母 "T" 开头。</target>
        <note />
      </trans-unit>
      <trans-unit id="IdentifiersShouldHaveCorrectPrefixMessageInterface">
        <source>Prefix interface name '{0}' with 'I'</source>
        <target state="needs-review-translation">为接口名称 {0} 加上前缀 "I"</target>
        <note />
      </trans-unit>
      <trans-unit id="IdentifiersShouldHaveCorrectPrefixMessageTypeParameter">
        <source>Prefix generic type parameter name '{0}' with 'T'</source>
        <target state="needs-review-translation">为泛型类型参数名称 {0} 加上前缀 "T"</target>
        <note />
      </trans-unit>
      <trans-unit id="NonConstantFieldsShouldNotBeVisibleTitle">
        <source>Non-constant fields should not be visible</source>
        <target state="translated">非常量字段应当不可见</target>
        <note />
      </trans-unit>
      <trans-unit id="NonConstantFieldsShouldNotBeVisibleDescription">
        <source>Static fields that are neither constants nor read-only are not thread-safe. Access to such a field must be carefully controlled and requires advanced programming techniques to synchronize access to the class object.</source>
        <target state="translated">既不是常量也不是只读的静态字段不是线程安全的字段。必须谨慎控制对此类字段的访问，并且需要高级编程技术来同步对类对象的访问。</target>
        <note />
      </trans-unit>
      <trans-unit id="NonConstantFieldsShouldNotBeVisibleMessage">
        <source>Non-constant fields should not be visible</source>
        <target state="translated">非常量字段应当不可见</target>
        <note />
      </trans-unit>
      <trans-unit id="DoNotMarkEnumsWithFlagsTitle">
        <source>Do not mark enums with 'FlagsAttribute'</source>
        <target state="needs-review-translation">不要使用 FlagsAttribute 标记枚举</target>
        <note />
      </trans-unit>
      <trans-unit id="DoNotMarkEnumsWithFlagsDescription">
        <source>An externally visible enumeration is marked by using 'FlagsAttribute', and it has one or more values that are not powers of two or a combination of the other defined values on the enumeration.</source>
        <target state="needs-review-translation">外部可见的枚举通过 FlagsAttribute 标记，并且它的一个或多个值不是 2 的幂或枚举上定义的其他值的组合。</target>
        <note />
      </trans-unit>
      <trans-unit id="DoNotMarkEnumsWithFlagsMessage">
        <source>Do not mark enums with 'FlagsAttribute'</source>
        <target state="needs-review-translation">不要使用 FlagsAttribute 标记枚举</target>
        <note />
      </trans-unit>
      <trans-unit id="OperatorOverloadsHaveNamedAlternatesTitle">
        <source>Operator overloads have named alternates</source>
        <target state="translated">运算符重载具有命名的备用项</target>
        <note />
      </trans-unit>
      <trans-unit id="OperatorOverloadsHaveNamedAlternatesDescription">
        <source>An operator overload was detected, and the expected named alternative method was not found. The named alternative member provides access to the same functionality as the operator and is provided for developers who program in languages that do not support overloaded operators.</source>
        <target state="translated">检测到运算符重载，但未找到预期的命名备用方法。命名备选成员提供对与运算符相同的功能的访问，并供以不支持重载运算符的语言编程的开发人员使用。</target>
        <note />
      </trans-unit>
      <trans-unit id="OperatorOverloadsHaveNamedAlternatesMessageDefault">
        <source>Provide a method named '{0}' as a friendly alternate for operator '{1}'</source>
        <target state="needs-review-translation">提供名为“{0}”的方法作为运算符 {1} 的友好备用项</target>
        <note />
      </trans-unit>
      <trans-unit id="OperatorOverloadsHaveNamedAlternatesMessageProperty">
        <source>Provide a property named '{0}' as a friendly alternate for operator '{1}'</source>
        <target state="needs-review-translation">提供名为“{0}”的属性作为运算符 {1} 的友好备用项</target>
        <note />
      </trans-unit>
      <trans-unit id="OperatorOverloadsHaveNamedAlternatesMessageMultiple">
        <source>Provide a method named '{0}' or '{1}' as an alternate for operator '{2}'</source>
        <target state="needs-review-translation">提供名为“{0}”或“{1}”的方法作为运算符 {2} 的备用项</target>
        <note />
      </trans-unit>
      <trans-unit id="OperatorOverloadsHaveNamedAlternatesMessageVisibility">
        <source>Mark '{0}' as public because it is a friendly alternate for operator '{1}'</source>
        <target state="needs-review-translation">将 {0} 标记为 public，因为它是运算符 {1} 的友好备用项</target>
        <note />
      </trans-unit>
      <trans-unit id="OperatorsShouldHaveSymmetricalOverloadsTitle">
        <source>Operators should have symmetrical overloads</source>
        <target state="translated">运算符应有对称重载</target>
        <note />
      </trans-unit>
      <trans-unit id="OperatorsShouldHaveSymmetricalOverloadsDescription">
        <source>A type implements the equality or inequality operator and does not implement the opposite operator.</source>
        <target state="translated">类型实现相等运算符或不相等运算符，但不实现相反运算符。</target>
        <note />
      </trans-unit>
      <trans-unit id="OperatorsShouldHaveSymmetricalOverloadsMessage">
        <source>Operators should have symmetrical overloads</source>
        <target state="translated">运算符应有对称重载</target>
        <note />
      </trans-unit>
      <trans-unit id="CollectionPropertiesShouldBeReadOnlyTitle">
        <source>Collection properties should be read only</source>
        <target state="translated">集合属性应为只读</target>
        <note />
      </trans-unit>
      <trans-unit id="CollectionPropertiesShouldBeReadOnlyDescription">
        <source>A writable collection property allows a user to replace the collection with a different collection. A read-only property stops the collection from being replaced but still allows the individual members to be set.</source>
        <target state="translated">通过可写集合属性，用户可将集合替换为不同集合。只读属性阻止替换集合，但仍允许设置单个成员。</target>
        <note />
      </trans-unit>
      <trans-unit id="CollectionPropertiesShouldBeReadOnlyMessage">
        <source>Change '{0}' to be read-only by removing the property setter</source>
        <target state="translated">通过移除属性 setter 将“{0}”更改为只读</target>
        <note />
      </trans-unit>
      <trans-unit id="OverloadOperatorEqualsOnOverridingValueTypeEqualsTitle">
        <source>Overload operator equals on overriding value type Equals</source>
        <target state="translated">重写值类型的 Equals 方法时应重载相等运算符</target>
        <note />
      </trans-unit>
      <trans-unit id="OverloadOperatorEqualsOnOverridingValueTypeEqualsDescription">
        <source>In most programming languages there is no default implementation of the equality operator (==) for value types. If your programming language supports operator overloads, you should consider implementing the equality operator. Its behavior should be identical to that of Equals.</source>
        <target state="translated">在大多数编程语言中，对于值类型并无相等运算符 (==) 的默认实现。如果编程语言支持运算符重载，则应考虑实现相等运算符。其行为应与 Equals 相同。</target>
        <note />
      </trans-unit>
      <trans-unit id="OverloadOperatorEqualsOnOverridingValueTypeEqualsMessage">
        <source>Implement the equality operators and make their behavior identical to that of the Equals method</source>
        <target state="translated">实现相等运算符，并使其行为与 Equals 方法的行为相同</target>
        <note />
      </trans-unit>
      <trans-unit id="PassSystemUriObjectsInsteadOfStringsTitle">
        <source>Pass system uri objects instead of strings</source>
        <target state="translated">传递系统 URI 对象而不是字符串</target>
        <note />
      </trans-unit>
      <trans-unit id="PassSystemUriObjectsInsteadOfStringsDescription">
        <source>A call is made to a method that has a string parameter whose name contains "uri", "URI", "urn", "URN", "url", or "URL". The declaring type of the method contains a corresponding method overload that has a System.Uri parameter.</source>
        <target state="translated">已调用具有字符串参数的方法，该字符串参数的名称包含 "uri"、"URI"、"urn"、"URN"、"url" 或 "URL"。该方法的声明类型包含一个具有 System.Uri 参数的相应方法重载。</target>
        <note />
      </trans-unit>
      <trans-unit id="PassSystemUriObjectsInsteadOfStringsMessage">
        <source>Modify '{0}' to call '{1}' instead of '{2}'</source>
        <target state="translated">修改“{0}”以调用“{1}”而非“{2}”</target>
        <note />
      </trans-unit>
      <trans-unit id="ImplementIEquatableWhenOverridingObjectEqualsTitle">
        <source>Implement 'IEquatable' when overriding 'Object.Equals'</source>
        <target state="needs-review-translation">重写 Object.Equals 时实现 IEquatable</target>
        <note />
      </trans-unit>
      <trans-unit id="ImplementIEquatableWhenOverridingObjectEqualsMessage">
        <source>Type '{0}' should implement 'IEquatable&lt;T&gt;' because it overrides Equals</source>
        <target state="needs-review-translation">类型 {0} 应实现 IEquatable&lt;T&gt; ，因为它将替代 Equals</target>
        <note />
      </trans-unit>
      <trans-unit id="CancellationTokenParametersMustComeLastTitle">
        <source>'CancellationToken' parameters must come last</source>
        <target state="needs-review-translation">CancellationToken 参数必须最后出现</target>
        <note />
      </trans-unit>
      <trans-unit id="CancellationTokenParametersMustComeLastMessage">
        <source>Method '{0}' should take CancellationToken as the last parameter</source>
        <target state="translated">方法“{0}”应将 CancellationToken 作为最后一个参数</target>
        <note />
      </trans-unit>
      <trans-unit id="IdentifiersShouldNotContainTypeNamesTitle">
        <source>Identifier contains type name</source>
        <target state="translated">标识符包含类型名称</target>
        <note />
      </trans-unit>
      <trans-unit id="IdentifiersShouldNotContainTypeNamesDescription">
        <source>Names of parameters and members are better used to communicate their meaning than to describe their type, which is expected to be provided by development tools. For names of members, if a data type name must be used, use a language-independent name instead of a language-specific one.</source>
        <target state="translated">参数和成员的名称用于交流其意义优于用于描述其类型，该类型预期由开发工具提供。对于成员的名称，如果必须使用数据类型名称，请使用与语言无关的名称，而不要使用语言特定的名称。</target>
        <note />
      </trans-unit>
      <trans-unit id="IdentifiersShouldNotContainTypeNamesMessage">
        <source>Identifier '{0}' contains type name</source>
        <target state="translated">标识符“{0}”包含类型名称</target>
        <note />
      </trans-unit>
      <trans-unit id="CreatePropertyAccessorForParameter">
        <source>Create a property accessor.</source>
        <target state="translated">创建属性访问器。</target>
        <note />
      </trans-unit>
      <trans-unit id="MakeGetterPublic">
        <source>Make the getter of the property public</source>
        <target state="translated">使属性 getter 公开</target>
        <note />
      </trans-unit>
      <trans-unit id="MakeSetterNonPublic">
        <source>Make the setter of the property non-public</source>
        <target state="translated">使属性 setter 不公开</target>
        <note />
      </trans-unit>
      <trans-unit id="AddAssemblyLevelComVisibleFalse">
        <source>Because '{0}' exposes externally visible types, mark it with ComVisible(false) at the assembly level and then mark all types within the assembly that should be exposed to COM clients with ComVisible(true)</source>
        <target state="needs-review-translation">因为 {0} 公开外部可见的类型，请在程序集级别使用 ComVisible(false) 来标记它，然后使用 ComVisible(true) 来标记该程序集内应当向 COM 客户端公开的所有类型</target>
        <note />
      </trans-unit>
      <trans-unit id="ChangeAssemblyLevelComVisibleToFalse">
        <source>Consider changing the 'ComVisible' attribute on '{0}' to false, and opting in at the type level</source>
        <target state="needs-review-translation">考虑将 {0} 的 ComVisible 属性改为 false，然后在类型级别进行选择</target>
        <note />
      </trans-unit>
      <trans-unit id="ImplementComparable">
        <source>Implement Equality and Comparison methods and operators</source>
        <target state="translated">实现相等和比较方法和运算符</target>
        <note />
      </trans-unit>
      <trans-unit id="ImplementEquatable">
        <source>Implement 'IEquatable'</source>
        <target state="needs-review-translation">实现 IEquatable</target>
        <note />
      </trans-unit>
      <trans-unit id="ImplementIDisposableInterface">
        <source>Implement 'IDisposable' Interface</source>
        <target state="needs-review-translation">实现 IDisposable 接口</target>
        <note />
      </trans-unit>
      <trans-unit id="DoNotMarkEnumsWithFlagsCodeFix">
        <source>Remove 'FlagsAttribute' from enum.</source>
        <target state="needs-review-translation">从枚举中删除 FlagsAttribute。</target>
        <note />
      </trans-unit>
      <trans-unit id="MarkEnumsWithFlagsCodeFix">
        <source>Apply 'FlagsAttribute' to enum.</source>
        <target state="needs-review-translation">向枚举应用 FlagsAttribute。</target>
        <note />
      </trans-unit>
      <trans-unit id="EnumsShouldZeroValueFlagsMultipleZeroCodeFix">
        <source>Remove all members that have the value zero except for one member that is named 'None'.</source>
        <target state="translated">删除所有值为零的成员(名为 "None" 的成员除外)。</target>
        <note />
      </trans-unit>
      <trans-unit id="EnumsShouldZeroValueFlagsRenameCodeFix">
        <source>Rename zero-valued enum field to 'None'.</source>
        <target state="translated">将值为零的枚举字段重命名为 "None"。</target>
        <note />
      </trans-unit>
      <trans-unit id="EnumsShouldZeroValueNotFlagsNoZeroValueCodeFix">
        <source>Add a zero-valued member 'None' to enum.</source>
        <target state="translated">向枚举添加值为零的成员 "None"。</target>
        <note />
      </trans-unit>
      <trans-unit id="AbstractTypesShouldNotHavePublicConstructorsCodeFix">
        <source>Change the accessibility of public constructors to protected.</source>
        <target state="translated">将公共构造函数的可访问性更改为受保护。</target>
        <note />
      </trans-unit>
      <trans-unit id="DoNotDeclareStaticMembersOnGenericTypesTitle">
        <source>Do not declare static members on generic types</source>
        <target state="translated">不要在泛型类型中声明静态成员</target>
        <note />
      </trans-unit>
      <trans-unit id="DoNotDeclareStaticMembersOnGenericTypesDescription">
        <source>When a static member of a generic type is called, the type argument must be specified for the type. When a generic instance member that does not support inference is called, the type argument must be specified for the member. In these two cases, the syntax for specifying the type argument is different and easily confused.</source>
        <target state="translated">调用泛型类型的静态成员时，必须为该类型指定类型参数。调用不支持推断的泛型实例成员时，必须为该成员指定类型参数。在这两种情况下，用于指定类型参数的语法不同且容易混淆。</target>
        <note />
      </trans-unit>
      <trans-unit id="DoNotDeclareStaticMembersOnGenericTypesMessage">
        <source>Do not declare static members on generic types</source>
        <target state="translated">不要在泛型类型中声明静态成员</target>
        <note />
      </trans-unit>
      <trans-unit id="CollectionsShouldImplementGenericInterfaceTitle">
        <source>Generic interface should also be implemented</source>
        <target state="translated">还应实现泛型接口</target>
        <note />
      </trans-unit>
      <trans-unit id="CollectionsShouldImplementGenericInterfaceDescription">
        <source>To broaden the usability of a type, implement one of the generic interfaces. This is especially true for collections as they can then be used to populate generic collection types.</source>
        <target state="translated">若要扩大类型的可用性，请实现其中一个泛型接口。对于集合尤其如此，因为它们随后可用于填充泛型集合类型。</target>
        <note />
      </trans-unit>
      <trans-unit id="CollectionsShouldImplementGenericInterfaceMessage">
        <source>Type '{0}' directly or indirectly inherits '{1}' without implementing '{2}'. Publicly-visible types should implement the generic version to broaden usability.</source>
        <target state="translated">类型“{0}”直接或间接继承“{1}”，而不实现“{2}”。公共可见的类型应实现通用版本以扩大可用性。</target>
        <note />
      </trans-unit>
      <trans-unit id="EnumStorageShouldBeInt32Title">
        <source>Enum Storage should be 'Int32'</source>
        <target state="needs-review-translation">枚举存储应为 Int32</target>
        <note />
      </trans-unit>
      <trans-unit id="EnumStorageShouldBeInt32Description">
        <source>An enumeration is a value type that defines a set of related named constants. By default, the System.Int32 data type is used to store the constant value. Although you can change this underlying type, it is not required or recommended for most scenarios.</source>
        <target state="translated">枚举是一种值类型，它定义一组相关的命名常量。默认情况下，System.Int32 数据类型用于存储常量值。虽然你可以更改此基础类型，但在大多情况下，不需要或不建议这样做。</target>
        <note />
      </trans-unit>
      <trans-unit id="EnumStorageShouldBeInt32Message">
        <source>If possible, make the underlying type of '{0}' 'System.Int32' instead of '{1}'</source>
        <target state="needs-review-translation">如有可能，请将 {0} 的基础类型设为 System.Int32，而不是 {1}</target>
        <note />
      </trans-unit>
      <trans-unit id="UseEventsWhereAppropriateTitle">
        <source>Use events where appropriate</source>
        <target state="translated">在适用处使用事件</target>
        <note />
      </trans-unit>
      <trans-unit id="UseEventsWhereAppropriateDescription">
        <source>This rule detects methods that have names that ordinarily would be used for events. If a method is called in response to a clearly defined state change, the method should be invoked by an event handler. Objects that call the method should raise events instead of calling the method directly.</source>
        <target state="translated">此规则检测具有通常用于事件的名称的方法。如果调用某一方法来响应明确定义的状态更改，此方法应由事件处理程序调用。调用方法的对象应引发事件，而不是直接调用方法。</target>
        <note />
      </trans-unit>
      <trans-unit id="UseEventsWhereAppropriateMessage">
        <source>Consider making '{0}' an event</source>
        <target state="translated">考虑将“{0}”设置为事件</target>
        <note />
      </trans-unit>
      <trans-unit id="ImplementStandardExceptionConstructorsTitle">
        <source>Implement standard exception constructors</source>
        <target state="translated">实现标准异常构造函数</target>
        <note />
      </trans-unit>
      <trans-unit id="ImplementStandardExceptionConstructorsDescription">
        <source>Failure to provide the full set of constructors can make it difficult to correctly handle exceptions.</source>
        <target state="translated">未能提供完整的构造函数集会导致难以正确处理异常。</target>
        <note />
      </trans-unit>
      <trans-unit id="ImplementStandardExceptionConstructorsMessageMissingConstructor">
        <source>Add the following constructor to '{0}': '{1}'</source>
        <target state="needs-review-translation">将下列构造函数添加到 {0}: {1}</target>
        <note />
      </trans-unit>
      <trans-unit id="ImplementStandardExceptionConstructorsMessageAccessibility">
        <source>Change the accessibility of '{0}' to '{1}.'</source>
        <target state="needs-review-translation">将 {0} 的可访问性更改为 {1}。</target>
        <note />
      </trans-unit>
      <trans-unit id="NestedTypesShouldNotBeVisibleTitle">
        <source>Nested types should not be visible</source>
        <target state="translated">嵌套类型应不可见</target>
        <note />
      </trans-unit>
      <trans-unit id="NestedTypesShouldNotBeVisibleDescription">
        <source>A nested type is a type that is declared in the scope of another type. Nested types are useful to encapsulate private implementation details of the containing type. Used for this purpose, nested types should not be externally visible.</source>
        <target state="translated">嵌套类型是在另一种类型的范围内声明的类型。嵌套类型对于封装包含类型的私有实现详细信息非常有用。出于此目的，嵌套类型不应在外部可见。</target>
        <note />
      </trans-unit>
      <trans-unit id="NestedTypesShouldNotBeVisibleMessageDefault">
        <source>Do not nest type '{0}'. Alternatively, change its accessibility so that it is not externally visible.</source>
        <target state="needs-review-translation">不要嵌套类型 {0}。或者，更改其可访问性，使它在外部不可见。</target>
        <note />
      </trans-unit>
      <trans-unit id="NestedTypesShouldNotBeVisibleMessageVisualBasicModule">
        <source>Do not nest type '{0}'. Alternatively, change its accessibility so that it is not externally visible. If this type is defined in a Visual Basic Module, it will be considered a nested type to other .NET languages. In that case, consider moving the type outside of the Module.</source>
        <target state="needs-review-translation">不要嵌套类型 {0}。或者，更改其可访问性，使它在外部不可见。如果此类型是在 Visual Basic 模块中定义的，则其他 .NET 语言会将其视为嵌套类型。在这种情况下，请考虑将该类型移出 Visual Basic 模块。</target>
        <note />
      </trans-unit>
      <trans-unit id="AvoidEmptyInterfacesTitle">
        <source>Avoid empty interfaces</source>
        <target state="translated">避免使用空接口</target>
        <note />
      </trans-unit>
      <trans-unit id="AvoidEmptyInterfacesDescription">
        <source>Interfaces define members that provide a behavior or usage contract. The functionality that is described by the interface can be adopted by any type, regardless of where the type appears in the inheritance hierarchy. A type implements an interface by providing implementations for the members of the interface. An empty interface does not define any members; therefore, it does not define a contract that can be implemented.</source>
        <target state="translated">接口定义提供行为或使用协定的成员。接口所描述的功能可由任何类型采用，而不管该类型在继承层次结构中的何处出现。类型通过提供接口成员的实现来实现接口。空接口不定义任何成员；因此，它不定义可以实现的协定。</target>
        <note />
      </trans-unit>
      <trans-unit id="AvoidEmptyInterfacesMessage">
        <source>Avoid empty interfaces</source>
        <target state="translated">避免使用空接口</target>
        <note />
      </trans-unit>
      <trans-unit id="ProvideObsoleteAttributeMessageTitle">
        <source>Provide 'ObsoleteAttribute' message</source>
        <target state="needs-review-translation">提供 ObsoleteAttribute 消息</target>
        <note />
      </trans-unit>
      <trans-unit id="ProvideObsoleteAttributeMessageDescription">
        <source>A type or member is marked by using a 'System.ObsoleteAttribute' attribute that does not have its 'ObsoleteAttribute.Message' property specified. When a type or member that is marked by using 'ObsoleteAttribute' is compiled, the 'Message' property of the attribute is displayed. This gives the user information about the obsolete type or member.</source>
        <target state="needs-review-translation">使用 System.ObsoleteAttribute 特性标记类型或成员，该特性的 ObsoleteAttribute.Message 属性尚未指定。编译使用 ObsoleteAttribute 标记的类型或成员时，将显示该特性的消息属性。这为用户提供有关过时的类型或成员的信息。</target>
        <note />
      </trans-unit>
      <trans-unit id="ProvideObsoleteAttributeMessageMessage">
        <source>Provide a message for the 'ObsoleteAttribute' that marks '{0}' as 'Obsolete'</source>
        <target state="needs-review-translation">为将 {0} 标记为过时的 ObsoleteAttribute 提供消息</target>
        <note />
      </trans-unit>
      <trans-unit id="PropertiesShouldNotBeWriteOnlyTitle">
        <source>Properties should not be write only</source>
        <target state="translated">属性不应是只写的</target>
        <note />
      </trans-unit>
      <trans-unit id="PropertiesShouldNotBeWriteOnlyDescription">
        <source>Although it is acceptable and often necessary to have a read-only property, the design guidelines prohibit the use of write-only properties. This is because letting a user set a value, and then preventing the user from viewing that value, does not provide any security. Also, without read access, the state of shared objects cannot be viewed, which limits their usefulness.</source>
        <target state="translated">虽然具有只读属性是可接受的，且常常是必需的，但设计指南禁止使用只写属性。这是因为让用户设置一个值，然后阻止用户查看该值，这种做法不安全。另外，如果没有读取访问权限，则不能查看共享对象的状态，这会限制对这些对象的作用。</target>
        <note />
      </trans-unit>
      <trans-unit id="PropertiesShouldNotBeWriteOnlyMessageAddGetter">
        <source>Because property '{0}' is write-only, either add a property getter with an accessibility that is greater than or equal to its setter or convert this property into a method</source>
        <target state="needs-review-translation">由于属性 {0} 是只写的，因此，要么添加一个可访问性高于或等于 setter 的 getter 属性，要么将该属性转换为方法</target>
        <note />
      </trans-unit>
      <trans-unit id="PropertiesShouldNotBeWriteOnlyMessageMakeMoreAccessible">
        <source>Because the property getter for '{0}' is less visible than its setter, either increase the accessibility of its getter or decrease the accessibility of its setter</source>
        <target state="needs-review-translation">由于 {0} 的属性 getter 的可见性低于 setter，因此，要么提高 getter 的可访问性，要么降低 getter 的可访问性</target>
        <note />
      </trans-unit>
      <trans-unit id="DeclareTypesInNamespacesTitle">
        <source>Declare types in namespaces</source>
        <target state="translated">在命名空间中声明类型</target>
        <note />
      </trans-unit>
      <trans-unit id="DeclareTypesInNamespacesDescription">
        <source>Types are declared in namespaces to prevent name collisions and as a way to organize related types in an object hierarchy.</source>
        <target state="translated">在命名空间中声明类型以防止名称冲突，并作为一种组织对象层次结构中相关类型的方式。</target>
        <note />
      </trans-unit>
      <trans-unit id="DeclareTypesInNamespacesMessage">
        <source>Declare types in namespaces</source>
        <target state="translated">在命名空间中声明类型</target>
        <note />
      </trans-unit>
      <trans-unit id="DoNotDeclareVisibleInstanceFieldsTitle">
        <source>Do not declare visible instance fields</source>
        <target state="translated">不要声明可见实例字段</target>
        <note />
      </trans-unit>
      <trans-unit id="DoNotDeclareVisibleInstanceFieldsDescription">
        <source>The primary use of a field should be as an implementation detail. Fields should be private or internal and should be exposed by using properties.</source>
        <target state="translated">字段应主要用作实现详细信息。字段应为私有字段或内部字段，并且应使用属性来公开。</target>
        <note />
      </trans-unit>
      <trans-unit id="DoNotDeclareVisibleInstanceFieldsMessage">
        <source>Do not declare visible instance fields</source>
        <target state="translated">不要声明可见实例字段</target>
        <note />
      </trans-unit>
      <trans-unit id="UriParametersShouldNotBeStringsTitle">
        <source>URI-like parameters should not be strings</source>
        <target state="translated">类 URI 参数不应为字符串</target>
        <note />
      </trans-unit>
      <trans-unit id="UriParametersShouldNotBeStringsDescription">
        <source>This rule assumes that the parameter represents a Uniform Resource Identifier (URI). A string representation or a URI is prone to parsing and encoding errors, and can lead to security vulnerabilities. 'System.Uri' class provides these services in a safe and secure manner.</source>
        <target state="translated">此规则假定参数表示统一资源标识符(URI)。字符串表示形式或 URI 易解析且易出现编码错误，并可能导致安全漏洞。"System.Uri" 类以安全可靠方式提供这些服务。</target>
        <note />
      </trans-unit>
      <trans-unit id="UriParametersShouldNotBeStringsMessage">
        <source>Change the type of parameter '{0}' of method '{1}' from 'string' to 'System.Uri', or provide an overload to '{1}' that allows '{0}' to be passed as a 'System.Uri' object</source>
        <target state="translated">将方法“{1}”的参数“{0}”的类型从 "string" 改为 "System.Uri"，或者提供“{1}”的重载，允许将“{0}”作为 "System.Uri" 对象来传递</target>
        <note />
      </trans-unit>
      <trans-unit id="UriReturnValuesShouldNotBeStringsTitle">
        <source>URI-like return values should not be strings</source>
        <target state="translated">类 URI 返回值不应是字符串</target>
        <note />
      </trans-unit>
      <trans-unit id="UriReturnValuesShouldNotBeStringsDescription">
        <source>This rule assumes that the method returns a URI. A string representation of a URI is prone to parsing and encoding errors, and can lead to security vulnerabilities. The System.Uri class provides these services in a safe and secure manner.</source>
        <target state="translated">此规则假定方法返回一个 URI。URI 的字符串表示形式易解析且易出现编码错误，并可能导致安全漏洞。System.Uri 类以安全可靠方式提供这些服务。</target>
        <note />
      </trans-unit>
      <trans-unit id="UriReturnValuesShouldNotBeStringsMessage">
        <source>Change the return type of method '{0}' from 'string' to 'System.Uri'</source>
        <target state="translated">将方法“{0}”的返回类型从 "string" 更改为 "System.Uri"</target>
        <note />
      </trans-unit>
      <trans-unit id="UriPropertiesShouldNotBeStringsTitle">
        <source>URI-like properties should not be strings</source>
        <target state="translated">类 URI 属性不应是字符串</target>
        <note />
      </trans-unit>
      <trans-unit id="UriPropertiesShouldNotBeStringsDescription">
        <source>This rule assumes that the property represents a Uniform Resource Identifier (URI). A string representation of a URI is prone to parsing and encoding errors, and can lead to security vulnerabilities. The System.Uri class provides these services in a safe and secure manner.</source>
        <target state="translated">此规则假定属性表示统一资源标识符(URI)。URI 的字符串表示形式易解析且易出现编码错误，并可能导致安全漏洞。System.Uri 类以安全可靠方式提供这些服务。</target>
        <note />
      </trans-unit>
      <trans-unit id="UriPropertiesShouldNotBeStringsMessage">
        <source>Change the type of property '{0}' from 'string' to 'System.Uri'</source>
        <target state="translated">将属性“{0}”的类型从 "string" 更改为 "System.Uri"</target>
        <note />
      </trans-unit>
      <trans-unit id="ImplementIDisposableCorrectlyTitle">
        <source>Implement 'IDisposable' Correctly</source>
        <target state="needs-review-translation">正确实现 IDisposable</target>
        <note />
      </trans-unit>
      <trans-unit id="ImplementIDisposableCorrectlyDescription">
        <source>All 'IDisposable' types should implement the Dispose pattern correctly.</source>
        <target state="needs-review-translation">所有 IDisposable 类型都应正确实现 Dispose 模式。</target>
        <note />
      </trans-unit>
      <trans-unit id="ImplementIDisposableCorrectlyMessageIDisposableReimplementation">
        <source>Remove 'IDisposable' from the list of interfaces implemented by '{0}' as it is already implemented by base type '{1}'</source>
        <target state="needs-review-translation">从“{0}”实现的接口列表中删除 IDisposable，因为它已由基类型“{1}”实现</target>
        <note />
      </trans-unit>
      <trans-unit id="ImplementIDisposableCorrectlyMessageDisposeOverride">
        <source>Remove '{0}', override 'Dispose(bool disposing)', and put the dispose logic in the code path where 'disposing' is true</source>
        <target state="needs-review-translation">删除“{0}”，替代 Dispose(bool disposing)，并在 "disposing" 为 true 的代码路径中加入释放逻辑</target>
        <note />
      </trans-unit>
      <trans-unit id="ImplementIDisposableCorrectlyMessageDisposeSignature">
        <source>Ensure that '{0}' is declared as public and sealed</source>
        <target state="translated">确保“{0}”声明为公开且已密封</target>
        <note />
      </trans-unit>
      <trans-unit id="ImplementIDisposableCorrectlyMessageRenameDispose">
        <source>Rename '{0}' to 'Dispose' and ensure that it is declared as public and sealed</source>
        <target state="translated">将“{0}”重命名为 "Dispose"，并确保其声明为公共且已密封</target>
        <note />
      </trans-unit>
      <trans-unit id="ImplementIDisposableCorrectlyMessageDisposeBoolSignature">
        <source>Ensure that '{0}' is declared as protected, virtual, and unsealed</source>
        <target state="translated">确保将“{0}”声明为受保护、虚拟和未密封</target>
        <note />
      </trans-unit>
      <trans-unit id="ImplementIDisposableCorrectlyMessageDisposeImplementation">
        <source>Modify '{0}' so that it calls 'Dispose(true)', then calls 'GC.SuppressFinalize' on the current object instance ('this' or 'Me' in Visual Basic), and then returns</source>
        <target state="needs-review-translation">修改“{0}”，使其调用 Dispose(true)，再对当前对象实例调用 GC.SuppressFinalize (Visual Basic 中的“此项”或“我”)，然后返回</target>
        <note />
      </trans-unit>
      <trans-unit id="ImplementIDisposableCorrectlyMessageFinalizeImplementation">
        <source>Modify '{0}' so that it calls 'Dispose(false)' and then returns</source>
        <target state="needs-review-translation">修改“{0}”，使其调用 Dispose(false)，然后再返回</target>
        <note />
      </trans-unit>
      <trans-unit id="ImplementIDisposableCorrectlyMessageProvideDisposeBool">
        <source>Provide an overridable implementation of 'Dispose(bool)' on '{0}' or mark the type as sealed. A call to 'Dispose(false)' should only clean up native resources. A call to 'Dispose(true)' should clean up both managed and native resources.</source>
        <target state="needs-review-translation">对 {0} 提供 Dispose(bool) 的可重写实现或将该类型标记为“已密封”。对 Dispose(false) 的调用应仅清理本机资源。对 Dispose(true) 的调用应同时清理托管资源和本机资源。</target>
        <note />
      </trans-unit>
      <trans-unit id="ExceptionsShouldBePublicTitle">
        <source>Exceptions should be public</source>
        <target state="translated">异常应该是公共的</target>
        <note />
      </trans-unit>
      <trans-unit id="ExceptionsShouldBePublicDescription">
        <source>An internal exception is visible only inside its own internal scope. After the exception falls outside the internal scope, only the base exception can be used to catch the exception. If the internal exception is inherited from 'System.Exception', 'System.SystemException', or 'System.ApplicationException', the external code will not have sufficient information to know what to do with the exception.</source>
        <target state="needs-review-translation">内部异常仅在其内部范围内可见。在异常超出内部范围后，只能使用基异常来捕获异常。如果内部异常继承自 T:System.Exception、T:System.SystemException 或 T:System.ApplicationException，则外部代码将不具有足够的信息用于处理异常。</target>
        <note />
      </trans-unit>
      <trans-unit id="ExceptionsShouldBePublicMessage">
        <source>Exceptions should be public</source>
        <target state="translated">异常应该是公共的</target>
        <note />
      </trans-unit>
      <trans-unit id="DoNotRaiseExceptionsInUnexpectedLocationsTitle">
        <source>Do not raise exceptions in unexpected locations</source>
        <target state="translated">不要在意外的位置引发异常</target>
        <note />
      </trans-unit>
      <trans-unit id="DoNotRaiseExceptionsInUnexpectedLocationsDescription">
        <source>A method that is not expected to throw exceptions throws an exception.</source>
        <target state="translated">预计不会引发异常的方法引发了异常。</target>
        <note />
      </trans-unit>
      <trans-unit id="DoNotRaiseExceptionsInUnexpectedLocationsMessagePropertyGetter">
        <source>'{0}' creates an exception of type '{1}', an exception type that should not be raised in a property. If this exception instance might be raised, use a different exception type, convert this property into a method, or change this property's logic so that it no longer raises an exception.</source>
        <target state="needs-review-translation">{0} 创建 {1} 类型的异常，该异常类型不应当在属性中引发。如果有可能会引发此异常实例，请使用其他异常类型，将该属性转换为方法，或者更改该属性的逻辑，使它不再引发异常。</target>
        <note />
      </trans-unit>
      <trans-unit id="DoNotRaiseExceptionsInUnexpectedLocationsMessageHasAllowedExceptions">
        <source>'{0}' creates an exception of type '{1}', an exception type that should not be raised in this type of method. If this exception instance might be raised, either use a different exception type or change this method's logic so that it no longer raises an exception.</source>
        <target state="needs-review-translation">{0} 创建 {1} 类型的异常，该异常类型不应当在这种类型的方法中引发。如果有可能会引发此异常实例，请使用其他异常类型，或者更改该方法的逻辑，使它不再引发异常。</target>
        <note />
      </trans-unit>
      <trans-unit id="DoNotRaiseExceptionsInUnexpectedLocationsMessageNoAllowedExceptions">
        <source>'{0}' creates an exception of type '{1}'. Exceptions should not be raised in this type of method. If this exception instance might be raised, change this method's logic so it no longer raises an exception.</source>
        <target state="needs-review-translation">{0} 创建 {1} 类型的异常。不应在这种类型的方法中引发异常。如果有可能会引发此异常实例，请更改该方法的逻辑，使它不再引发异常。</target>
        <note />
      </trans-unit>
      <trans-unit id="IdentifiersShouldNotContainUnderscoresTitle">
        <source>Identifiers should not contain underscores</source>
        <target state="translated">标识符不应包含下划线</target>
        <note />
      </trans-unit>
      <trans-unit id="IdentifiersShouldNotContainUnderscoresDescription">
        <source>By convention, identifier names do not contain the underscore '_' character. This rule checks namespaces, types, members, and parameters.</source>
        <target state="needs-review-translation">按照惯例，标识符名称不包含下划线(_)字符。此规则检查命名空间、类型、成员和参数。</target>
        <note />
      </trans-unit>
      <trans-unit id="IdentifiersShouldNotContainUnderscoresMessageAssembly">
        <source>Remove the underscores from assembly name '{0}'</source>
        <target state="needs-review-translation">从程序集名称 {0} 中删除下划线</target>
        <note />
      </trans-unit>
      <trans-unit id="IdentifiersShouldNotContainUnderscoresMessageNamespace">
        <source>Remove the underscores from namespace name '{0}'</source>
        <target state="translated">从命名空间名称“{0}”中删除下划线</target>
        <note />
      </trans-unit>
      <trans-unit id="IdentifiersShouldNotContainUnderscoresMessageType">
        <source>Remove the underscores from type name '{0}'</source>
        <target state="needs-review-translation">从类型名称 {0} 中删除下划线</target>
        <note />
      </trans-unit>
      <trans-unit id="IdentifiersShouldNotContainUnderscoresMessageMember">
        <source>Remove the underscores from member name '{0}'</source>
        <target state="needs-review-translation">从成员名称 {0} 中删除下划线</target>
        <note />
      </trans-unit>
      <trans-unit id="IdentifiersShouldNotContainUnderscoresMessageTypeTypeParameter">
        <source>On type '{0}', remove the underscores from generic type parameter name '{1}'</source>
        <target state="needs-review-translation">在类型 {0} 上，从泛型类型参数名称 {1} 中删除下划线</target>
        <note />
      </trans-unit>
      <trans-unit id="IdentifiersShouldNotContainUnderscoresMessageMethodTypeParameter">
        <source>On method '{0}', remove the underscores from generic type parameter name '{1}'</source>
        <target state="needs-review-translation">在方法 {0} 上，从泛型类型参数名称 {1} 中删除下划线</target>
        <note />
      </trans-unit>
      <trans-unit id="IdentifiersShouldNotContainUnderscoresMessageMemberParameter">
        <source>In member '{0}', remove the underscores from parameter name '{1}'</source>
        <target state="needs-review-translation">在成员 {0} 中，从参数名称 {1} 中删除下划线</target>
        <note />
      </trans-unit>
      <trans-unit id="IdentifiersShouldNotContainUnderscoresMessageDelegateParameter">
        <source>In delegate '{0}', remove the underscores from parameter name '{1}'</source>
        <target state="needs-review-translation">在委托 {0} 中，从参数名称 {1} 中删除下划线</target>
        <note />
      </trans-unit>
      <trans-unit id="IdentifiersShouldHaveCorrectSuffixTitle">
        <source>Identifiers should have correct suffix</source>
        <target state="translated">标识符应具有正确的后缀</target>
        <note />
      </trans-unit>
      <trans-unit id="IdentifiersShouldHaveCorrectSuffixDescription">
        <source>By convention, the names of types that extend certain base types or that implement certain interfaces, or types that are derived from these types, have a suffix that is associated with the base type or interface.</source>
        <target state="translated">按照惯例，扩展某些基类型或实现某些接口的类型，或者派生自这些类型的类型，其名称都具有一个与基类型或接口相关的后缀。</target>
        <note />
      </trans-unit>
      <trans-unit id="IdentifiersShouldHaveCorrectSuffixMessageDefault">
        <source>Rename '{0}' to end in '{1}'</source>
        <target state="needs-review-translation">重命名 {0}，使其以“{1}”结尾</target>
        <note />
      </trans-unit>
      <trans-unit id="IdentifiersShouldHaveCorrectSuffixMessageSpecialCollection">
        <source>Rename '{0}' to end in either 'Collection' or '{1}'</source>
        <target state="needs-review-translation">重命名 {0}，使其以 "Collection" 或“{1}”结尾</target>
        <note />
      </trans-unit>
      <trans-unit id="IdentifiersShouldNotHaveIncorrectSuffixTitle">
        <source>Identifiers should not have incorrect suffix</source>
        <target state="translated">标识符应采用正确的后缀</target>
        <note />
      </trans-unit>
      <trans-unit id="IdentifiersShouldNotHaveIncorrectSuffixDescription">
        <source>By convention, only the names of types that extend certain base types or that implement certain interfaces, or types that are derived from these types, should end with specific reserved suffixes. Other type names should not use these reserved suffixes.</source>
        <target state="translated">按照惯例，只有扩展某些基类型或实现某些接口的类型，或者派生自这些类型的类型，其名称才应以保留的特定后缀结尾。其他类型名称不应使用这些保留的后缀。</target>
        <note />
      </trans-unit>
      <trans-unit id="IdentifiersShouldNotHaveIncorrectSuffixMessageTypeNoAlternate">
        <source>Rename type name '{0}' so that it does not end in '{1}'</source>
        <target state="needs-review-translation">重命名类型名称 {0}，使其不以“{1}”结尾</target>
        <note />
      </trans-unit>
      <trans-unit id="IdentifiersShouldNotHaveIncorrectSuffixMessageMemberNewerVersion">
        <source>Either replace the suffix '{0}' in member name '{1}' with the suggested numeric alternate '2' or provide a more meaningful suffix that distinguishes it from the member it replaces</source>
        <target state="needs-review-translation">要么将成员名称 {1} 中的后缀“{0}”替换为所建议的数值“2”，要么提供一个更能体现其意义的后缀，将它与它所替换的成员区分开来</target>
        <note />
      </trans-unit>
      <trans-unit id="IdentifiersShouldNotHaveIncorrectSuffixMessageTypeNewerVersion">
        <source>Either replace the suffix '{0}' in type name '{1}' with the suggested numeric alternate '2' or provide a more meaningful suffix that distinguishes it from the type it replaces</source>
        <target state="needs-review-translation">要么将类型名称 {1} 中的后缀“{0}”替换为所建议的数值“2”，要么提供一个更能体现其意义的后缀，将它与它所替换的类型区分开来</target>
        <note />
      </trans-unit>
      <trans-unit id="IdentifiersShouldNotHaveIncorrectSuffixMessageMemberWithAlternate">
        <source>Either replace the suffix '{0}' in member name '{1}' with the suggested alternate '{2}' or remove the suffix completely</source>
        <target state="translated">要么将成员名称“{1}”中的后缀“{0}”替换为所建议的数值“{2}”，要么完全删除后缀</target>
        <note />
      </trans-unit>
      <trans-unit id="IdentifiersShouldNotMatchKeywordsTitle">
        <source>Identifiers should not match keywords</source>
        <target state="translated">标识符不应与关键字匹配</target>
        <note />
      </trans-unit>
      <trans-unit id="IdentifiersShouldNotMatchKeywordsDescription">
        <source>A namespace name or a type name matches a reserved keyword in a programming language. Identifiers for namespaces and types should not match keywords that are defined by languages that target the common language runtime.</source>
        <target state="translated">命名空间名称或类型名称与编程语言中保留的关键字相匹配。命名空间和类型的标识符不应与目标为公共语言运行时的语言所定义的关键字相匹配。</target>
        <note />
      </trans-unit>
      <trans-unit id="IdentifiersShouldNotMatchKeywordsMessageMemberParameter">
        <source>In virtual/interface member '{0}', rename parameter '{1}' so that it no longer conflicts with the reserved language keyword '{2}'. Using a reserved keyword as the name of a parameter on a virtual/interface member makes it harder for consumers in other languages to override/implement the member.</source>
        <target state="needs-review-translation">在虚拟/接口成员 {0} 中，重命名参数 {1}，使它不再与保留的语言关键字“{2}”冲突。如果使用保留的关键字作为虚拟/接口成员上参数的名称，则会使其他语言的使用者很难重写/实现该成员。</target>
        <note />
      </trans-unit>
      <trans-unit id="IdentifiersShouldNotMatchKeywordsMessageMember">
        <source>Rename virtual/interface member '{0}' so that it no longer conflicts with the reserved language keyword '{1}'. Using a reserved keyword as the name of a virtual/interface member makes it harder for consumers in other languages to override/implement the member.</source>
        <target state="needs-review-translation">重命名虚拟/接口成员 {0}，使它不再与保留的语言关键字“{1}”冲突。如果使用保留的关键字作为虚拟/接口成员的名称，则会使其他语言的使用者很难重写/实现该成员。</target>
        <note />
      </trans-unit>
      <trans-unit id="IdentifiersShouldNotMatchKeywordsMessageType">
        <source>Rename type '{0}' so that it no longer conflicts with the reserved language keyword '{1}'. Using a reserved keyword as the name of a type makes it harder for consumers in other languages to use the type.</source>
        <target state="needs-review-translation">重命名类型 {0}，使它不再与保留的语言关键字“{1}”冲突。如果使用保留的关键字作为类型的名称，则会使其他语言的使用者很难使用该类型。</target>
        <note />
      </trans-unit>
      <trans-unit id="IdentifiersShouldNotMatchKeywordsMessageNamespace">
        <source>Rename namespace '{0}' so that it no longer conflicts with the reserved language keyword '{1}'. Using a reserved keyword as the name of a namespace makes it harder for consumers in other languages to use the namespace.</source>
        <target state="needs-review-translation">重命名命名空间 {0}，使它不再与保留的语言关键字“{1}”冲突。如果使用保留的关键字作为命名空间的名称，则会使其他语言的使用者很难使用该命名空间。</target>
        <note />
      </trans-unit>
      <trans-unit id="PropertyNamesShouldNotMatchGetMethodsTitle">
        <source>Property names should not match get methods</source>
        <target state="translated">属性名不应与 get 方法匹配</target>
        <note />
      </trans-unit>
      <trans-unit id="PropertyNamesShouldNotMatchGetMethodsDescription">
        <source>The name of a public or protected member starts with 'Get' and otherwise matches the name of a public or protected property. 'Get' methods and properties should have names that clearly distinguish their function.</source>
        <target state="needs-review-translation">公共或受保护成员的名称以 "Get" 开头，否则与公共或受保护属性的名称相匹配。"Get" 方法和属性应具有明确区分其功能的名称。</target>
        <note />
      </trans-unit>
      <trans-unit id="PropertyNamesShouldNotMatchGetMethodsMessage">
        <source>The property name '{0}' is confusing given the existence of method '{1}'. Rename or remove one of these members.</source>
        <target state="translated">由于存在方法“{1}”，属性名“{0}”会造成混淆。请重命名或删除这二者之一。</target>
        <note />
      </trans-unit>
      <trans-unit id="TypeNamesShouldNotMatchNamespacesTitle">
        <source>Type names should not match namespaces</source>
        <target state="translated">类型名不应与命名空间匹配</target>
        <note />
      </trans-unit>
      <trans-unit id="TypeNamesShouldNotMatchNamespacesDescription">
        <source>Type names should not match the names of namespaces that are defined in the .NET Framework class library. Violating this rule can reduce the usability of the library.</source>
        <target state="translated">类型名不应与在 .NET Framework 类库中定义的命名空间名称相匹配。违背此规则会降低库的可用性。</target>
        <note />
      </trans-unit>
      <trans-unit id="TypeNamesShouldNotMatchNamespacesMessageDefault">
        <source>The type name '{0}' conflicts in whole or in part with the namespace name '{1}'. Change either name to eliminate the conflict.</source>
        <target state="needs-review-translation">类型名 {0} 与命名空间名称“{1}”整体或部分冲突。请更改其中任一名称以消除冲突。</target>
        <note />
      </trans-unit>
      <trans-unit id="TypeNamesShouldNotMatchNamespacesMessageSystem">
        <source>The type name '{0}' conflicts in whole or in part with the namespace name '{1}' defined in the .NET Framework. Rename the type to eliminate the conflict.</source>
        <target state="needs-review-translation">类型名 {0} 与在 .NET Framework 中定义的命名空间名称“{1}”整体或部分冲突。请重命名该类型以消除冲突。</target>
        <note />
      </trans-unit>
      <trans-unit id="ParameterNamesShouldMatchBaseDeclarationTitle">
        <source>Parameter names should match base declaration</source>
        <target state="translated">参数名应与基声明保持一致</target>
        <note />
      </trans-unit>
      <trans-unit id="ParameterNamesShouldMatchBaseDeclarationDescription">
        <source>Consistent naming of parameters in an override hierarchy increases the usability of the method overrides. A parameter name in a derived method that differs from the name in the base declaration can cause confusion about whether the method is an override of the base method or a new overload of the method.</source>
        <target state="translated">在重写层次结构中对参数进行一致命名会增加方法重写的可用性。派生方法中的参数名与基声明中的名称不同，可能在该方法是基方法的重写还是方法的新重载方面产生混淆。</target>
        <note />
      </trans-unit>
      <trans-unit id="ParameterNamesShouldMatchBaseDeclarationMessage">
        <source>In member '{0}', change parameter name '{1}' to '{2}' in order to match the identifier as it has been declared in '{3}'</source>
        <target state="needs-review-translation">在成员 {0} 中，将参数名 {1} 改为 {2}，使其与已在 {3} 中声明的标识符匹配</target>
        <note />
      </trans-unit>
<<<<<<< HEAD
      <trans-unit id="UsePreferredTermsTitle">
        <source>Use preferred terms</source>
        <target state="translated">使用首选词条</target>
        <note />
      </trans-unit>
      <trans-unit id="UsePreferredTermsDescription">
        <source>The name of an externally visible identifier includes a term for which an alternative, preferred term exists. Alternatively, the name includes the term ""Flag"" or ""Flags"".</source>
        <target state="translated">外部可见的标识符的名称包含一个词条，并且存在该词条的备选首选词条。或者，该名称包含词条 "Flag" 或 "Flags"。</target>
        <note />
      </trans-unit>
      <trans-unit id="UsePreferredTermsMessageAssembly">
        <source>Replace the term '{0}' in assembly name '{1}' with the preferred alternate '{2}'</source>
        <target state="needs-review-translation">将程序集名称 {1} 中的词条“{0}”替换为首选替代项“{2}”</target>
        <note />
      </trans-unit>
      <trans-unit id="UsePreferredTermsMessageNamespace">
        <source>Replace the term '{0}' in namespace name '{1}' with the preferred alternate '{2}'</source>
        <target state="translated">将命名空间名称“{1}”中的词条“{0}”替换为首选替代项“{2}”</target>
        <note />
      </trans-unit>
      <trans-unit id="UsePreferredTermsMessageMemberParameter">
        <source>In member '{0}', replace the term '{1}' in parameter name '{2}' with the preferred alternate '{3}'</source>
        <target state="needs-review-translation">在成员 {0} 中，将参数名称 {2} 中的词条“{1}”替换为首选替代项“{3}”</target>
        <note />
      </trans-unit>
      <trans-unit id="UsePreferredTermsMessageDelegateParameter">
        <source>In delegate '{0}', replace the term '{1}' in parameter name '{2}' with the preferred alternate '{3}'</source>
        <target state="needs-review-translation">在委托 {0} 中，将参数名称 {2} 中的词条“{1}”替换为首选替代项“{3}”</target>
        <note />
      </trans-unit>
      <trans-unit id="UsePreferredTermsMessageTypeTypeParameter">
        <source>On type '{0}', replace the term '{1}' in generic type parameter name '{2}' with the preferred alternate '{3}'</source>
        <target state="needs-review-translation">在类型 {0} 中，将泛型类型参数名称 {2} 中的词条“{1}”替换为首选替代项“{3}”</target>
        <note />
      </trans-unit>
      <trans-unit id="UsePreferredTermsMessageMethodTypeParameter">
        <source>On method '{0}', replace the term '{1}' in generic type parameter name '{2}' with the preferred alternate '{3}'</source>
        <target state="needs-review-translation">在方法 {0} 中，将泛型类型参数名称 {2} 中的词条“{1}”替换为首选替代项“{3}”</target>
        <note />
      </trans-unit>
      <trans-unit id="UsePreferredTermsMessageType">
        <source>Replace the term '{0}' in type name '{1}' with the preferred alternate '{2}'</source>
        <target state="needs-review-translation">将类型名称 {1} 中的词条“{0}”替换为首选替代项“{2}”</target>
        <note />
      </trans-unit>
      <trans-unit id="UsePreferredTermsMessageMember">
        <source>Replace the term '{0}' in member name '{1}' with the preferred alternate '{2}'</source>
        <target state="needs-review-translation">将成员名称 {1} 中的词条“{0}”替换为首选替代项“{2}”</target>
        <note />
      </trans-unit>
      <trans-unit id="UsePreferredTermsMessageAssemblyNoAlternate">
        <source>Replace the term '{0}' in assembly name '{1}' with an appropriate alternate or remove it entirely</source>
        <target state="needs-review-translation">将程序集名称 {1} 中的词条“{0}”替换为相应的替代项或者完全删除</target>
        <note />
      </trans-unit>
      <trans-unit id="UsePreferredTermsMessageNamespaceNoAlternate">
        <source>Replace the term '{0}' in namespace name '{1}' with an appropriate alternate or remove it entirely</source>
        <target state="translated">将命名空间名称“{1}”中的词条“{0}”替换为相应的替代项或者完全删除</target>
        <note />
      </trans-unit>
      <trans-unit id="UsePreferredTermsMessageMemberParameterNoAlternate">
        <source>In member '{0}', replace the term '{1}' in parameter name '{2}' with an appropriate alternate or remove it entirely</source>
        <target state="needs-review-translation">在成员 {0} 中，将参数名称 {2} 中的词条“{1}”替换为相应的替代项或者完全删除</target>
        <note />
      </trans-unit>
      <trans-unit id="UsePreferredTermsMessageDelegateParameterNoAlternate">
        <source>In delegate '{0}', replace the term '{1}' in parameter name '{2}' with an appropriate alternate or remove it entirely</source>
        <target state="needs-review-translation">在委托 {0} 中，将参数名称 {2} 中的词条“{1}”替换为相应的替代项或者完全删除</target>
        <note />
      </trans-unit>
      <trans-unit id="UsePreferredTermsMessageTypeTypeParameterNoAlternate">
        <source>On type '{0}', replace the term '{1}' in generic type parameter name '{2}' with an appropriate alternate or remove it entirely</source>
        <target state="needs-review-translation">在类型 {0} 中，将泛型类型参数名称 {2} 中的词条“{1}”替换为相应的替代项或者完全删除</target>
        <note />
      </trans-unit>
      <trans-unit id="UsePreferredTermsMessageMethodTypeParameterNoAlternate">
        <source>On method '{0}', replace the term '{1}' in generic type parameter name '{2}' with an appropriate alternate or remove it entirely</source>
        <target state="needs-review-translation">在方法 {0} 中，将泛型类型参数名称 {2} 中的词条“{1}”替换为合适的替代项或者完全删除</target>
        <note />
      </trans-unit>
      <trans-unit id="UsePreferredTermsMessageTypeNoAlternate">
        <source>Replace the term '{0}' in type name '{1}' with an appropriate alternate or remove it entirely</source>
        <target state="needs-review-translation">将类型名称 {1} 中的词条“{0}”替换为相应的替代项或者完全删除</target>
        <note />
      </trans-unit>
      <trans-unit id="UsePreferredTermsMessageMemberNoAlternate">
        <source>Replace the term '{0}' in member name '{1}' with an appropriate alternate or remove it entirely</source>
        <target state="needs-review-translation">将成员名称 {1} 中的词条“{0}”替换为合适的替代项或者完全删除</target>
        <note />
      </trans-unit>
=======
>>>>>>> 91acb998
      <trans-unit id="OverrideEqualsAndOperatorEqualsOnValueTypesTitle">
        <source>Override equals and operator equals on value types</source>
        <target state="translated">重写值类型上的 Equals 和相等运算符</target>
        <note />
      </trans-unit>
      <trans-unit id="OverrideEqualsAndOperatorEqualsOnValueTypesDescription">
        <source>For value types, the inherited implementation of Equals uses the Reflection library and compares the contents of all fields. Reflection is computationally expensive, and comparing every field for equality might be unnecessary. If you expect users to compare or sort instances, or to use instances as hash table keys, your value type should implement Equals.</source>
        <target state="translated">对于值类型，Equals 的继承实现使用反射库，并比较所有字段的内容。计算反射价格昂贵，而比较每个字段是否相等可能并无必要。如果希望用户对实例进行比较或排序，或将实例用作哈希表键，则值类型应实现 Equals。</target>
        <note />
      </trans-unit>
      <trans-unit id="OverrideEqualsAndOperatorEqualsOnValueTypesMessageEquals">
        <source>'{0}' should override 'Equals'</source>
        <target state="needs-review-translation">{0} 应重写 Equals</target>
        <note />
      </trans-unit>
      <trans-unit id="OverrideEqualsAndOperatorEqualsOnValueTypesMessageOpEquality">
        <source>'{0}' should override the equality (==) and inequality (!=) operators</source>
        <target state="needs-review-translation">{0} 应重写相等(==)和不相等(!=)运算符</target>
        <note />
      </trans-unit>
      <trans-unit id="PropertiesShouldNotReturnArraysTitle">
        <source>Properties should not return arrays</source>
        <target state="translated">属性不应返回数组</target>
        <note />
      </trans-unit>
      <trans-unit id="PropertiesShouldNotReturnArraysDescription">
        <source>Arrays that are returned by properties are not write-protected, even when the property is read-only. To keep the array tamper-proof, the property must return a copy of the array. Typically, users will not understand the adverse performance implications of calling such a property.</source>
        <target state="translated">即使属性为只读时，由属性返回的数组也没有写保护。为了防止篡改数组，属性必须返回数组的副本。通常，用户不会理解调用这种属性所产生的不利性能影响。</target>
        <note />
      </trans-unit>
      <trans-unit id="PropertiesShouldNotReturnArraysMessage">
        <source>Properties should not return arrays</source>
        <target state="translated">属性不应返回数组</target>
        <note />
      </trans-unit>
<<<<<<< HEAD
      <trans-unit id="AssembliesShouldHaveValidStrongNamesTitle">
        <source>Assemblies should have valid strong names</source>
        <target state="translated">程序集应具有有效的强名称</target>
        <note />
      </trans-unit>
      <trans-unit id="AssembliesShouldHaveValidStrongNamesDescription">
        <source>The strong name protects clients from unknowingly loading an assembly that has been tampered with. Assemblies without strong names should not be deployed outside very limited scenarios. If you share or distribute assemblies that are not correctly signed, the assembly can be tampered with, the common language runtime might not load the assembly, or the user might have to disable verification on his or her computer.</source>
        <target state="translated">强名称防止客户端无意加载已被篡改的程序集。除了极少数情况下，应避免部署没有强名称的程序集。如果共享或分发未正确签名的程序集，程序集可能会被篡改，公共语言运行时可能无法加载程序集，或者用户可能不得不禁用其计算机上的验证。</target>
        <note />
      </trans-unit>
      <trans-unit id="AssembliesShouldHaveValidStrongNamesMessageNoStrongName">
        <source>Sign '{0}' with a strong name key.</source>
        <target state="needs-review-translation">用强名称密钥对 {0} 进行签名。</target>
        <note />
      </trans-unit>
      <trans-unit id="AssembliesShouldHaveValidStrongNamesMessageNotValid">
        <source>Verify that '{0}' has a valid strong name before deploying.</source>
        <target state="needs-review-translation">在部署前验证 {0} 是否具有有效的强名称。</target>
        <note />
      </trans-unit>
=======
>>>>>>> 91acb998
      <trans-unit id="OverrideGetHashCodeOnOverridingEqualsTitle">
        <source>Override 'GetHashCode' on overriding 'Equals'</source>
        <target state="needs-review-translation">重写 Equals 时重写 GetHashCode</target>
        <note />
      </trans-unit>
      <trans-unit id="OverrideGetHashCodeOnOverridingEqualsDescription">
        <source>'GetHashCode' returns a value, based on the current instance, that is suited for hashing algorithms and data structures such as a hash table. Two objects that are the same type and are equal must return the same hash code.</source>
        <target state="needs-review-translation">GetHashCode 基于当前实例返回一个值，该值适用于哈希算法和数据结构(如哈希表)。类型相同且相等的两个对象必须返回相同哈希代码。</target>
        <note />
      </trans-unit>
      <trans-unit id="OverrideGetHashCodeOnOverridingEqualsMessage">
        <source>Override 'GetHashCode' on overriding 'Equals'</source>
        <target state="needs-review-translation">重写 Equals 时重写 GetHashCode</target>
        <note />
      </trans-unit>
      <trans-unit id="OverrideEqualsOnOverloadingOperatorEqualsTitle">
        <source>Override 'Equals' on overloading operator equals</source>
        <target state="needs-review-translation">重载相等运算符时重写 Equals 方法</target>
        <note />
      </trans-unit>
      <trans-unit id="OverrideEqualsOnOverloadingOperatorEqualsDescription">
        <source>A public type implements the equality operator but does not override 'Object.Equals'.</source>
        <target state="needs-review-translation">公共类型实现相等运算符但不重写 Object.Equals。</target>
        <note />
      </trans-unit>
      <trans-unit id="OverrideEqualsOnOverloadingOperatorEqualsMessage">
        <source>Override 'Equals' on overloading operator equals</source>
        <target state="needs-review-translation">重载相等运算符时重写 Equals 方法</target>
        <note />
      </trans-unit>
      <trans-unit id="Since_0_redefines_operator_1_it_should_also_redefine_operator_2">
        <source>Since '{0}' redefines operator '{1}', it should also redefine operator '{2}'</source>
        <target state="translated">由于“{0}”重定义运算符“{1}”，因此它还应该重定义运算符“{2}”</target>
        <note />
      </trans-unit>
      <trans-unit id="Generate_missing_operators">
        <source>Generate missing operators</source>
        <target state="translated">生成丢失的运算符</target>
        <note />
      </trans-unit>
      <trans-unit id="OverrideEqualsOnOverloadingOperatorEqualsCodeActionTitle">
        <source>Override 'object.Equals'</source>
        <target state="needs-review-translation">重写 object.Equals</target>
        <note />
      </trans-unit>
      <trans-unit id="OverrideEqualsOnImplementingIEquatableCodeActionTitle">
        <source>Override 'object.Equals'</source>
        <target state="needs-review-translation">重写 object.Equals</target>
        <note />
      </trans-unit>
      <trans-unit id="OverrideGetHashCodeOnOverridingEqualsCodeActionTitle">
        <source>Override 'object.GetHashCode'</source>
        <target state="needs-review-translation">重写 object.GetHashCode</target>
        <note />
      </trans-unit>
      <trans-unit id="MakeExceptionPublic">
        <source>Make exception public</source>
        <target state="translated">使异常公开</target>
        <note />
      </trans-unit>
      <trans-unit id="InterfaceMethodsShouldBeCallableByChildTypesFix1">
        <source>Make '{0}' protected.</source>
        <target state="translated">使“{0}”受保护。</target>
        <note />
      </trans-unit>
      <trans-unit id="InterfaceMethodsShouldBeCallableByChildTypesFix2">
        <source>Change '{0}' to a public interface implementation.</source>
        <target state="translated">将“{0}”更改为公共接口实现。</target>
        <note />
      </trans-unit>
      <trans-unit id="InterfaceMethodsShouldBeCallableByChildTypesFix3">
        <source>Make the containing type '{0}' sealed.</source>
        <target state="translated">使包含类型“{0}”为密封。</target>
        <note />
      </trans-unit>
      <trans-unit id="StaticHolderTypeIsNotStatic">
        <source>Type '{0}' is a static holder type but is neither static nor NotInheritable</source>
        <target state="translated">类型“{0}”是一个静态容器类型，但既非 static 又非 NotInheritable</target>
        <note />
      </trans-unit>
      <trans-unit id="StaticHolderTypesShouldBeStaticOrNotInheritable">
        <source>Static holder types should be Static or NotInheritable</source>
        <target state="translated">静态容器类型应为 Static 或 NotInheritable</target>
        <note />
      </trans-unit>
      <trans-unit id="MakeClassStatic">
        <source>Make class static</source>
        <target state="needs-review-translation">使类变为静态</target>
        <note />
      </trans-unit>
      <trans-unit id="OverrideObjectEqualsMessage">
        <source>Type '{0}' should override 'Equals' because it implements 'IEquatable&lt;T&gt;'</source>
        <target state="needs-review-translation">类型 {0} 应替代 Equals，因为它实现 IEquatable&lt;T&gt;</target>
        <note />
      </trans-unit>
      <trans-unit id="OverrideObjectEqualsTitle">
        <source>Override 'Object.Equals(object)' when implementing 'IEquatable&lt;T&gt;'</source>
        <target state="needs-review-translation">在实现 IEquatable&lt;T&gt; 时替代 Object.Equals(object)</target>
        <note />
      </trans-unit>
      <trans-unit id="UseIntegralOrStringArgumentForIndexersDescription">
        <source>Indexers, that is, indexed properties, should use integer or string types for the index. These types are typically used for indexing data structures and increase the usability of the library. Use of the Object type should be restricted to those cases where the specific integer or string type cannot be specified at design time. If the design requires other types for the index, reconsider whether the type represents a logical data store. If it does not represent a logical data store, use a method.</source>
        <target state="translated">索引器(即索引属性)应使用索引的整数或字符串类型。这些类型通常用于对数据结构编制索引，并增加库的可用性。对象类型的使用应局限于在设计时不能指定特定整数或字符串类型的情况。如果设计需要索引的其他类型，请重新考虑该类型是否代表逻辑数据存储。如果它不代表逻辑数据存储，请使用方法。</target>
        <note />
      </trans-unit>
      <trans-unit id="UseIntegralOrStringArgumentForIndexersMessage">
        <source>Use Integral Or String Argument For Indexers</source>
        <target state="translated">将整型或字符串参数用于索引器</target>
        <note />
      </trans-unit>
      <trans-unit id="UseIntegralOrStringArgumentForIndexersTitle">
        <source>Use Integral Or String Argument For Indexers</source>
        <target state="translated">将整型或字符串参数用于索引器</target>
        <note />
      </trans-unit>
      <trans-unit id="DoNotDirectlyAwaitATaskDescription">
        <source>When an asynchronous method awaits a 'Task' directly, continuation occurs in the same thread that created the task. Consider calling 'Task.ConfigureAwait(Boolean)' to signal your intention for continuation. Call ConfigureAwait(false) on the task to schedule continuations to the thread pool, thereby avoiding a deadlock on the UI thread. Passing false is a good option for app-independent libraries. Calling 'ConfigureAwait(true)' on the task has the same behavior as not explicitly calling ConfigureAwait. By explicitly calling this method, you're letting readers know you intentionally want to perform the continuation on the original synchronization context.</source>
        <target state="needs-review-translation">当异步方法直接等待任务时，在创建该任务的同一线程中执行继续操作。请考虑调用 Task.ConfigureAwait(Boolean)以告知你打算继续。对任务调用 ConfigureAwait(false)以将继续操作安排到线程池，从而避免 UI 线程上出现死锁。对于独立于应用的库，最好选择传递 false。对任务调用 ConfigureAwait(true) 的行为与不显式调用 ConfigureAwait 相同。通过显式调用此方法，可以让读者知道你有意要对原始同步上下文执行继续操作。</target>
        <note />
      </trans-unit>
      <trans-unit id="DoNotDirectlyAwaitATaskMessage">
        <source>Consider calling 'ConfigureAwait' on the awaited task</source>
        <target state="needs-review-translation">考虑对等待的任务调用 ConfigureAwait</target>
        <note />
      </trans-unit>
      <trans-unit id="DoNotDirectlyAwaitATaskTitle">
        <source>Consider calling 'ConfigureAwait' on the awaited task</source>
        <target state="needs-review-translation">考虑对等待的任务调用 ConfigureAwait</target>
        <note />
      </trans-unit>
      <trans-unit id="AppendConfigureAwaitFalse">
        <source>Append .ConfigureAwait(false)</source>
        <target state="translated">追加 .ConfigureAwait(false)</target>
        <note />
      </trans-unit>
      <trans-unit id="ImplementIEquatableWhenOverridingObjectEqualsDescription">
        <source>When a type T overrides 'Object.Equals(object)', the implementation must cast the object argument to the correct type T before performing the comparison. If the type implements 'IEquatable&lt;T&gt;', and therefore offers the method 'T.Equals(T)', and if the argument is known at compile time to be of type 'T', then the compiler can call 'IEquatable&lt;T&gt;.Equals(T)' instead of 'Object.Equals(object)', and no cast is necessary, improving performance.</source>
        <target state="needs-review-translation">当类型 T 替代 Object.Equals(object) 时，该实现必须在执行比较前将 object 参数强制转换为正确的类型 T。如果该类型实现了 IEquatable&lt;T&gt;，并因此提供了方法 T.Equals(T)，如果在编译时已知参数为类型 T，则编译器可以调用 IEquatable&lt;T&gt;.Equals(T) 而不是 Object.Equals(object) 来提高性能，并且无需强制转换。</target>
        <note />
      </trans-unit>
      <trans-unit id="OverrideObjectEqualsDescription">
        <source>When a type T implements the interface IEquatable&lt;T&gt;, it suggests to a user who sees a call to the Equals method in source code that an instance of the type can be equated with an instance of any other type. The user might be confused if their attempt to equate the type with an instance of another type fails to compile. This violates the "principle of least surprise".</source>
        <target state="translated">当类型 T 实现接口 IEquatable&lt;T&gt; 时，它向在源代码中看到对 Equals 方法进行调用的用户表明，该类型的实例可以等同于任何其他类型的实例。如果用户尝试将此类型与另一种类型的实例等同，但此尝试无法编译，则用户会感觉困惑。这违反了“意外最少原则”。</target>
        <note />
      </trans-unit>
      <trans-unit id="RenameToTitle">
        <source>Rename to '{0}'</source>
        <target state="translated">重命名为“{0}”</target>
        <note />
      </trans-unit>
      <trans-unit id="DoNotHideBaseClassMethodsDescription">
        <source>A method in a base type is hidden by an identically named method in a derived type when the parameter signature of the derived method differs only by types that are more weakly derived than the corresponding types in the parameter signature of the base method.</source>
        <target state="translated">当派生方法的参数签名与基方法的参数签名之间的差异仅在于其派生类型比相应类型更弱时，基类型中的方法被派生类型中的同名方法隐藏。</target>
        <note />
      </trans-unit>
      <trans-unit id="DoNotHideBaseClassMethodsMessage">
        <source>Change or remove '{0}' because it hides a more specific base class method: '{1}'</source>
        <target state="translated">更改或删除“{0}”，因为它会隐藏更具体的基类方法:“{1}”</target>
        <note />
      </trans-unit>
      <trans-unit id="DoNotHideBaseClassMethodsTitle">
        <source>Do not hide base class methods</source>
        <target state="translated">不要隐藏基类方法</target>
        <note />
      </trans-unit>
      <trans-unit id="UseGenericEventHandlerInstancesForDelegateMessage">
        <source>Remove '{0}' and replace its usage with a generic EventHandler, for example EventHandler&lt;T&gt;, where T is a valid EventArgs</source>
        <target state="translated">删除“{0}”并将其用法替换为泛型的 EventHandler，例如 EventHandler&lt;T&gt;，其中 T 是有效的 EventArgs</target>
        <note />
      </trans-unit>
      <trans-unit id="UseGenericEventHandlerInstancesForDelegateDescription">
        <source>A type contains a delegate that returns void, whose signature contains two parameters (the first an object and the second a type that is assignable to EventArgs), and the containing assembly targets Microsoft .NET Framework?2.0.</source>
        <target state="translated">类型包含返回 void 的委托，其签名包含两个参数(第一个参数为对象，第二个参数为分配给 EventArgs 的类型)，且包含程序集的目标为 Microsoft .NET Framework 2.0。</target>
        <note />
      </trans-unit>
      <trans-unit id="UseGenericEventHandlerInstancesForEventMessage">
        <source>Change the event '{0}' to replace the type '{1}' with a generic EventHandler, for example EventHandler&lt;T&gt;, where T is a valid EventArgs</source>
        <target state="translated">更改事件“{0}”以将类型“{1}”替换为泛型 EventHandler，例如 EventHandler&lt;T&gt;，其中 T 是有效的 EventArgs</target>
        <note />
      </trans-unit>
      <trans-unit id="UseGenericEventHandlerInstancesForEventDescription">
        <source>A delegate that handles a public or protected event does not have the correct signature, return type, or parameter names.</source>
        <target state="translated">处理公开或受保护事件的委托不具有正确的签名、返回类型或参数名称。</target>
        <note />
      </trans-unit>
      <trans-unit id="UseGenericEventHandlerInstancesForEvent2Message">
        <source>Change the event '{0}' to use a generic EventHandler by defining the event type explicitly, for e.g. Event MyEvent As EventHandler(Of MyEventArgs).</source>
        <target state="translated">通过显式定义事件类型，将事件“{0}”更改为使用泛型 EventHandler，例如 Event MyEvent As EventHandler(Of MyEventArgs)。</target>
        <note />
      </trans-unit>
      <trans-unit id="UseGenericEventHandlerInstancesForEvent2Description">
        <source>A type contains an event that declares an EventHandler delegate that returns void, whose signature contains two parameters (the first an object and the second a type that is assignable to EventArgs), and the containing assembly targets Microsoft .NET Framework?2.0.</source>
        <target state="translated">类型包含一个声明 EventHandler 委托返回 void 的事件，其签名包含两个参数(第一个参数为对象，第二个参数为分配给 EventArgs 的类型)，且包含程序集的目标为 Microsoft .NET Framework 2.0。</target>
        <note />
      </trans-unit>
      <trans-unit id="OverrideMethodsOnComparableTypesMessageBoth">
        <source>'{0}' should define operator(s) '{1}' and 'Equals' since it implements 'IComparable'</source>
        <target state="needs-review-translation">由于 {0} 实现 IComparable，因此它应定义“{1}”运算符和等于运算符</target>
        <note>1 is a comma-separated list</note>
      </trans-unit>
<<<<<<< HEAD
      <trans-unit id="AvoidCallingProblematicMethodsTitle">
        <source>Avoid calling problematic methods</source>
        <target state="translated">避免调用有问题的方法</target>
        <note />
      </trans-unit>
      <trans-unit id="AvoidCallingProblematicMethodsDescription">
        <source>A member calls a potentially dangerous or problematic method.</source>
        <target state="translated">成员调用可能存在危险或有问题的方法。</target>
        <note />
      </trans-unit>
      <trans-unit id="AvoidCallingProblematicMethodsMessageSystemGCCollect">
        <source>Remove the call to GC.Collect from '{0}'. It is usually unnecessary to force garbage collection, and doing so can severely degrade performance.</source>
        <target state="needs-review-translation">从 {0} 中删除对 GC.Collect 的调用。通常不必强制进行垃圾回收，强制进行垃圾回收可能会严重降低性能。</target>
        <note />
      </trans-unit>
      <trans-unit id="AvoidCallingProblematicMethodsMessageSystemThreadingThreadResume">
        <source>Remove the call to 'Thread.Resume' from '{0}'. Suspending and resuming threads can be dangerous if the system is in the middle of a critical operation such as executing a class constructor of an important system type or resolving security for a shared assembly.</source>
        <target state="needs-review-translation">从 {0} 中删除对 Thread.Resume 的调用。如果系统正在进行关键操作(例如，正在执行重要系统类型的类构造函数或正在解析共享程序集的安全性)，挂起和恢复线程可能十分危险。</target>
        <note />
      </trans-unit>
      <trans-unit id="AvoidCallingProblematicMethodsMessageSystemThreadingThreadSuspend">
        <source>Remove the call to 'Thread.Suspend' from '{0}'. Suspending and resuming threads can be dangerous if the system is in the middle of a critical operation such as executing a class constructor of an important system type or resolving security for a shared assembly.</source>
        <target state="needs-review-translation">从 {0} 中移除对 Thread.Suspend 的调用。如果系统正在进行关键操作(例如，正在执行重要系统类型的类构造函数或正在解析共享程序集的安全性)，挂起和恢复线程可能十分危险。</target>
        <note />
      </trans-unit>
      <trans-unit id="AvoidCallingProblematicMethodsMessageSystemTypeInvokeMember">
        <source>Remove the call to 'System.Type.InvokeMember' with 'BindingFlags.NonPublic' from '{0}'. Taking a dependency on a private member increases the chance of a breaking change in the future.</source>
        <target state="needs-review-translation">从 {0} 中删除对带有 BindingFlags.NonPublic 的 System.Type.InvokeMember 的调用。依赖私有成员会增加以后进行重大更改的可能性。</target>
        <note />
      </trans-unit>
      <trans-unit id="AvoidCallingProblematicMethodsMessageCoInitializeSecurity">
        <source>'{0}' is a P/Invoke declaration to an OLE32 API that cannot be reliably called after the runtime has been initialized. The workaround is to write an unmanaged shim that will call the routine and then activate and call into managed code. You can do this using an export from a mixed-mode C++ DLL, by registering a managed component for use by COM, or by using the runtime hosting API.</source>
        <target state="needs-review-translation">{0} 是对 OLE32 API 的 P/Invoke 声明，在运行时初始化后无法可靠地调用该声明。解决方法是写入一个非托管程序，该程序调用例程，然后激活并调入托管代码。通过注册供 COM 使用的托管组件或使用运行时承载 API，就可以使用混合模式 C++ DLL 的导出内容实现上述功能。</target>
        <note />
      </trans-unit>
      <trans-unit id="AvoidCallingProblematicMethodsMessageCoSetProxyBlanket">
        <source>'{0}' is a P/Invoke declaration to an OLE32 API that cannot be reliably called against a runtime callable wrapper (a managed object wrapping a COM object). Runtime callable wrappers dynamically fetch interface pointers so the effect of the call might be arbitrarily lost. Runtime callable wrappers for a given COM object are also shared across an application domain so the call could possibly affect other users. Replace this call with a native wrapper COM object for the interface pointer that does the appropriate CoSetProxyBlanket calls.</source>
        <target state="needs-review-translation">{0} 是对 OLE32 API 的 P/Invoke 声明，无法针对运行时可调用包装器(用于包装 COM 对象的托管对象)可靠地调用该声明。运行时可调用包装器动态提取接口指针，因此调用的效果可能会无故丢失。还可跨应用程序域共享给定 COM 对象的运行时可调用包装器，因此该调用可能会影响其他用户。用执行相应 CoSetProxyBlanket 调用的接口指针的本机包装器 COM 对象替换此调用。</target>
        <note />
      </trans-unit>
      <trans-unit id="AvoidCallingProblematicMethodsMessageSystemRuntimeInteropServicesSafeHandleDangerousGetHandle">
        <source>Remove the call to 'SafeHandle.DangerousGetHandle' from '{0}'</source>
        <target state="needs-review-translation">从 {0} 中删除对 SafeHandle.DangerousGetHandle 的调用</target>
        <note />
      </trans-unit>
      <trans-unit id="AvoidCallingProblematicMethodsMessageSystemReflectionAssemblyLoadFrom">
        <source>Remove the call to 'Assembly.LoadFile' from '{0}'</source>
        <target state="needs-review-translation">从 {0} 中删除对 Assembly.LoadFrom 的调用</target>
        <note />
      </trans-unit>
      <trans-unit id="AvoidCallingProblematicMethodsMessageSystemReflectionAssemblyLoadFile">
        <source>Remove the call to 'Assembly.LoadFile' from '{0}'</source>
        <target state="needs-review-translation">从 {0} 中删除对 Assembly.LoadFile 的调用</target>
        <note />
      </trans-unit>
      <trans-unit id="AvoidCallingProblematicMethodsMessageSystemReflectionAssemblyLoadWithPartialName">
        <source>Remove the call to 'Assembly.LoadWithPartialName' from '{0}'</source>
        <target state="needs-review-translation">从 {0} 中删除对 Assembly.LoadWithPartialName 的调用</target>
        <note />
      </trans-unit>
      <trans-unit id="CategoryReliability">
        <source>Reliability</source>
        <target state="translated">可靠性</target>
        <note />
      </trans-unit>
=======
>>>>>>> 91acb998
      <trans-unit id="AvoidUsingCrefTagsWithAPrefixTitle">
        <source>Avoid using cref tags with a prefix</source>
        <target state="translated">避免将 cref 标记与前缀结合使用</target>
        <note />
      </trans-unit>
      <trans-unit id="AvoidUsingCrefTagsWithAPrefixDescription">
        <source>Use of cref tags with prefixes should be avoided, since it prevents the compiler from verifying references and the IDE from updating references during refactorings. It is permissible to suppress this error at a single documentation site if the cref must use a prefix because the type being mentioned is not findable by the compiler. For example, if a cref is mentioning a special attribute in the full framework but you're in a file that compiles against the portable framework, or if you want to reference a type at higher layer of Roslyn, you should suppress the error. You should not suppress the error just because you want to take a shortcut and avoid using the full syntax.</source>
        <target state="translated">应避免将 cref 标记与前缀结合使用，因为在重构过程中，这种做法会阻止编译器验证引用并阻止 IDE 更新引用。如果由于编译器无法找到所提到的类型而导致 cref 必须使用前缀，则可以在一个文档站点取消此错误。例如，如果 cref 在完整框架中提到某一特殊属性，但你位于使用可移植框架编译的文件中，或者要在更高的 Roslyn 层引用某个类型，则应取消此错误。但不应仅因为想走捷径和避免使用完整语法而取消此错误。</target>
        <note />
      </trans-unit>
      <trans-unit id="AvoidUsingCrefTagsWithAPrefixMessage">
        <source>Avoid using cref tags with a prefix</source>
        <target state="translated">避免将 cref 标记与前缀结合使用</target>
        <note />
      </trans-unit>
      <trans-unit id="AvoidDeadConditionalCodeAlwaysTruFalseOrNullMessage">
        <source>'{0}' is always '{1}'. Remove or refactor the condition(s) to avoid dead code.</source>
        <target state="translated">“{0}”始终是“{1}”。删除或重构条件以避免死代码。</target>
        <note />
      </trans-unit>
      <trans-unit id="AvoidDeadConditionalCodeNeverNullMessage">
        <source>'{0}' is never '{1}'. Remove or refactor the condition(s) to avoid dead code.</source>
        <target state="translated">“{0}”永远不会是“{1}”。删除或重构条件以避免死代码。</target>
        <note />
      </trans-unit>
      <trans-unit id="AvoidDeadConditionalCodeTitle">
        <source>Avoid dead conditional code</source>
        <target state="translated">避免死条件代码</target>
        <note />
      </trans-unit>
      <trans-unit id="AvoidExcessiveClassCouplingDescription">
        <source>This rule measures class coupling by counting the number of unique type references that a symbol contains. Symbols that have a high degree of class coupling can be difficult to maintain. It is a good practice to have types and methods that exhibit low coupling and high cohesion. To fix this violation, try to redesign the code to reduce the number of types to which it is coupled.</source>
        <target state="translated">该规则通过计算符号包含的唯一类型引用的数量来度量类耦合。具有高度类耦合的符号很难维护。一种好的做法是采用耦合性低且内聚性高的类型和方法。要纠正该违反行为，请尝试重新设计代码，以减少耦合类型的数量。</target>
        <note />
      </trans-unit>
      <trans-unit id="AvoidExcessiveClassCouplingMessage">
        <source>'{0}' is coupled with '{1}' different types from '{2}' different namespaces. Rewrite or refactor the code to decrease its class coupling below '{3}'.</source>
        <target state="translated">“{0}”与“{2}”不同命名空间中的“{1}”不同类型相耦合。请重写或重构代码，将其类耦合数降低到“{3}”之下。</target>
        <note />
      </trans-unit>
      <trans-unit id="AvoidExcessiveClassCouplingTitle">
        <source>Avoid excessive class coupling</source>
        <target state="translated">避免过度的类耦合</target>
        <note />
      </trans-unit>
      <trans-unit id="AvoidExcessiveComplexityDescription">
        <source>Cyclomatic complexity measures the number of linearly independent paths through the method, which is determined by the number and complexity of conditional branches. A low cyclomatic complexity generally indicates a method that is easy to understand, test, and maintain. The cyclomatic complexity is calculated from a control flow graph of the method and is given as follows: `cyclomatic complexity = the number of edges - the number of nodes + 1`, where a node represents a logic branch point and an edge represents a line between nodes.</source>
        <target state="translated">圈复杂度通过此方法测量线性独立路径的数量，它由条件分支的数量和复杂度决定。低圈复杂度通常表示易于理解、测试和维护的方法。圈复杂度是由该方法的控制流图形计算得出，并如下给出:“圈复杂度 = 边缘数 - 节点数 + 1”，其中节点表示逻辑分支点，边缘表示节点之间的行。</target>
        <note />
      </trans-unit>
      <trans-unit id="AvoidExcessiveComplexityMessage">
        <source>'{0}' has a cyclomatic complexity of '{1}'. Rewrite or refactor the code to decrease its complexity below '{2}'.</source>
        <target state="translated">“{0}”的圈复杂度为“{1}”。请重写或重构代码以将其复杂度降低到“{2}”以下。</target>
        <note />
      </trans-unit>
      <trans-unit id="AvoidExcessiveComplexityTitle">
        <source>Avoid excessive complexity</source>
        <target state="translated">避免过度复杂性</target>
        <note />
      </trans-unit>
      <trans-unit id="AvoidExcessiveInheritanceDescription">
        <source>Deeply nested type hierarchies can be difficult to follow, understand, and maintain. This rule limits analysis to hierarchies in the same module. To fix a violation of this rule, derive the type from a base type that is less deep in the inheritance hierarchy or eliminate some of the intermediate base types.</source>
        <target state="translated">很难跟踪、理解和维护深度嵌套的类型层次结构。该规则将分析限制在同一模块内的层次结构中。要纠正违反此规则的情况，请从继承层次结构中不太深入的基类中派生类型，或者删除部分中间基类型。</target>
        <note />
      </trans-unit>
      <trans-unit id="AvoidExcessiveInheritanceMessage">
        <source>'{0}' has an object hierarchy '{1}' levels deep within the defining module. If possible, eliminate base classes within the hierarchy to decrease its hierarchy level below '{2}': '{3}'.</source>
        <target state="translated">“{0}”的对象层次结构在定义模块内的深度为“{1}” 层。如有可能，请消除层次结构中的基类，将其层次结构级别降到“{2}”以下:“{3}”。</target>
        <note />
      </trans-unit>
      <trans-unit id="AvoidExcessiveInheritanceTitle">
        <source>Avoid excessive inheritance</source>
        <target state="translated">避免过度继承</target>
        <note />
      </trans-unit>
      <trans-unit id="AvoidUnmantainableCodeDescription">
        <source>The maintainability index is calculated by using the following metrics: lines of code, program volume, and cyclomatic complexity. Program volume is a measure of the difficulty of understanding of a symbol that is based on the number of operators and operands in the code. Cyclomatic complexity is a measure of the structural complexity of the type or method. A low maintainability index indicates that code is probably difficult to maintain and would be a good candidate to redesign.</source>
        <target state="translated">使用以下指标计算可维护性指数: 行代码、程序量和圈复杂度。程序量是基于代码中的运算符和操作数数量来理解符号的难度的度量值。圈复杂度是类型或方法的结构化复杂度的度量值。可维护性指数低表示代码可能难以维护，适合重新设计。</target>
        <note />
      </trans-unit>
      <trans-unit id="AvoidUnmantainableCodeMessage">
        <source>'{0}' has a maintainability index of '{1}'. Rewrite or refactor the code to increase its maintainability index (MI) above '{2}'.</source>
        <target state="translated">“{0}”具有可维护性指数“{1}”。请重新编写或重构代码，将其可维护性指数(MI)增加到“{2}”以上。</target>
        <note />
      </trans-unit>
      <trans-unit id="AvoidUnmantainableCodeTitle">
        <source>Avoid unmaintainable code</source>
        <target state="translated">避免使用无法维护的代码</target>
        <note />
      </trans-unit>
      <trans-unit id="InvalidEntryInCodeMetricsConfigFileDescription">
        <source>Invalid entry in code metrics rule specification file.</source>
        <target state="translated">代码度量规则规范文件中的条目无效。</target>
        <note />
      </trans-unit>
      <trans-unit id="InvalidEntryInCodeMetricsConfigFileMessage">
        <source>Invalid entry '{0}' in code metrics rule specification file '{1}'</source>
        <target state="translated">代码度量规则规范文件“{1}”中的“{0}”条目无效</target>
        <note />
      </trans-unit>
      <trans-unit id="InvalidEntryInCodeMetricsConfigFileTitle">
        <source>Invalid entry in code metrics rule specification file</source>
        <target state="translated">代码度量规则规范文件中的条目无效</target>
        <note />
      </trans-unit>
<<<<<<< HEAD
      <trans-unit id="VariableNamesShouldNotMatchFieldNamesTitle">
        <source>Variable names should not match field names</source>
        <target state="translated">变量名不应与字段名相同</target>
        <note />
      </trans-unit>
      <trans-unit id="VariableNamesShouldNotMatchFieldNamesDescription">
        <source>An instance method declares a parameter or a local variable whose name matches an instance field of the declaring type, leading to errors.</source>
        <target state="translated">实例方法声明参数或局部变量，该参数或变量的名称与声明类型的实例字段匹配，从而导致错误。</target>
        <note />
      </trans-unit>
      <trans-unit id="VariableNamesShouldNotMatchFieldNamesMessageLocal">
        <source>'{0}', a variable declared in '{1}', has the same name as an instance field on the type. Change the name of one of these items.</source>
        <target state="needs-review-translation">{0} ({1} 中声明的变量)与该类型的某一实例字段同名。请更改其中一项的名称。</target>
        <note />
      </trans-unit>
      <trans-unit id="VariableNamesShouldNotMatchFieldNamesMessageParameter">
        <source>'{0}', a parameter declared in '{1}', has the same name as an instance field on the type. Change the name of one of these items.</source>
        <target state="needs-review-translation">{0} ({1} 中声明的参数)与该类型的某一实例字段同名。请更改其中一项的名称。</target>
        <note />
      </trans-unit>
=======
>>>>>>> 91acb998
      <trans-unit id="ReviewUnusedParametersTitle">
        <source>Review unused parameters</source>
        <target state="translated">检查未使用的参数</target>
        <note />
      </trans-unit>
      <trans-unit id="ReviewUnusedParametersDescription">
        <source>Avoid unused paramereters in your code. If the parameter cannot be removed, then change its name so it starts with an underscore and is optionally followed by an integer, such as '_', '_1', '_2', etc. These are treated as special discard symbol names.</source>
        <target state="translated">请避免在代码中使用未使用的参数。如果无法删除该参数，请更改其名称，使其以下划线开头，也可在下划线后面跟一个整数(如 "_"、"_1"、"_2" 等)。这些被视为特殊丢弃符号名。</target>
        <note />
      </trans-unit>
      <trans-unit id="ReviewUnusedParametersMessage">
        <source>Parameter '{0}' of method '{1}' is never used. Remove the parameter or use it in the method body.</source>
        <target state="needs-review-translation">从未用过方法 {1} 的参数 {0}。请删除该参数或在方法体中使用它。</target>
        <note />
      </trans-unit>
      <trans-unit id="RemoveUnusedParameterMessage">
        <source>Remove unused parameter</source>
        <target state="translated">删除未使用的参数</target>
        <note />
      </trans-unit>
      <trans-unit id="DoNotIgnoreMethodResultsTitle">
        <source>Do not ignore method results</source>
        <target state="translated">不要忽略方法结果</target>
        <note />
      </trans-unit>
      <trans-unit id="DoNotIgnoreMethodResultsDescription">
        <source>A new object is created but never used; or a method that creates and returns a new string is called and the new string is never used; or a COM or P/Invoke method returns an HRESULT or error code that is never used.</source>
        <target state="translated">已创建新对象，但未使用过该对象；或已调用创建并返回新字符串的方法，但未使用过该新字符串；或 COM 或 P/Invoke 方法返回从未使用过的 HRESULT 或错误代码。</target>
        <note />
      </trans-unit>
      <trans-unit id="DoNotIgnoreMethodResultsMessageObjectCreation">
        <source>'{0}' creates a new instance of '{1}' which is never used. Pass the instance as an argument to another method, assign the instance to a variable, or remove the object creation if it is unnecessary.</source>
        <target state="needs-review-translation">{0} 创建 {1} 的新实例，但该实例从未使用过。如果不需要此实例，请将它作为参数传递给另一个方法，将此实例赋给变量或删除对象创建。</target>
        <note />
      </trans-unit>
      <trans-unit id="DoNotIgnoreMethodResultsMessageStringCreation">
        <source>'{0}' calls '{1}' but does not use the new string instance that the method returns. Pass the instance as an argument to another method, assign the instance to a variable, or remove the call if it is unnecessary.</source>
        <target state="needs-review-translation">{0} 调用 {1}，但不使用该方法返回的新字符串实例。如果不需要此实例，请将它作为参数传递给另一个方法，将此实例赋给变量或删除调用。</target>
        <note />
      </trans-unit>
      <trans-unit id="DoNotIgnoreMethodResultsMessageHResultOrErrorCode">
        <source>'{0}' calls '{1}' but does not use the HRESULT or error code that the method returns. This could lead to unexpected behavior in error conditions or low-resource situations. Use the result in a conditional statement, assign the result to a variable, or pass it as an argument to another method.</source>
        <target state="needs-review-translation">{0} 调用 {1}，但不使用该方法返回的 HRESULT 或错误代码。这可能会导致在出错或资源较少的情况下出现意外行为。请使用条件语句中的结果，并将结果赋给变量或将其作为自变量传递给另一个方法。</target>
        <note />
      </trans-unit>
      <trans-unit id="DoNotIgnoreMethodResultsMessageTryParse">
        <source>'{0}' calls '{1}' but does not explicitly check whether the conversion succeeded. Either use the return value in a conditional statement or verify that the call site expects that the out argument will be set to the default value when the conversion fails.</source>
        <target state="needs-review-translation">{0} 调用 {1}，但不显式检查转换是否成功。请使用条件语句中的返回值，或验证在转换失败时调用站点是否希望将 out 参数设置为默认值。</target>
        <note />
      </trans-unit>
      <trans-unit id="AvoidUninstantiatedInternalClassesTitle">
        <source>Avoid uninstantiated internal classes</source>
        <target state="translated">避免未实例化的内部类</target>
        <note />
      </trans-unit>
      <trans-unit id="AvoidUninstantiatedInternalClassesDescription">
        <source>An instance of an assembly-level type is not created by code in the assembly.</source>
        <target state="translated">程序集级别类型的实例不由程序集中的代码创建。</target>
        <note />
      </trans-unit>
      <trans-unit id="AvoidUninstantiatedInternalClassesMessage">
        <source>'{0}' is an internal class that is apparently never instantiated. If so, remove the code from the assembly. If this class is intended to contain only static members, make it static (Shared in Visual Basic).</source>
        <target state="needs-review-translation">{0} 是显然从未实例化过的内部类。如果是这样，请从程序集中删除该代码。如果此内部类只用于包含静态成员，请使其成为静态类(在 Visual Basic 中为 Shared)。</target>
        <note />
      </trans-unit>
      <trans-unit id="AvoidUnusedPrivateFieldsTitle">
        <source>Avoid unused private fields</source>
        <target state="translated">避免未使用的私有字段</target>
        <note />
      </trans-unit>
      <trans-unit id="AvoidUnusedPrivateFieldsDescription">
        <source>Private fields were detected that do not appear to be accessed in the assembly.</source>
        <target state="translated">检测到程序集内似乎有未访问过的私有字段。</target>
        <note />
      </trans-unit>
      <trans-unit id="AvoidUnusedPrivateFieldsMessage">
        <source>Unused field '{0}'</source>
        <target state="translated">未使用的字段“{0}”</target>
        <note />
      </trans-unit>
      <trans-unit id="DoNotIgnoreMethodResultsMessagePureMethod">
        <source>'{0}' calls '{1}' but does not use the value the method returns. Because '{1}' is marked as a 'Pure' method, it cannot have side effects. Use the result in a conditional statement, assign the result to a variable, or pass it as an argument to another method.</source>
        <target state="needs-review-translation">{0} 调用 {1}，但不使用方法返回的值。{1} 被标记为纯方法，所以不会有副作用。请使用条件语句中的结果，并将结果赋给变量或将其作为自变量传递给另一个方法。</target>
        <note />
      </trans-unit>
      <trans-unit id="UseNameOfInPlaceOfStringDescription">
        <source>Using nameof helps keep your code valid when refactoring.</source>
        <target state="translated">在重构时使用 nameof 帮助代码保持有效性。</target>
        <note />
      </trans-unit>
      <trans-unit id="UseNameOfInPlaceOfStringMessage">
        <source>Use nameof in place of string literal '{0}'</source>
        <target state="translated">使用 nameof 代替字符串文本“{0}”</target>
        <note />
      </trans-unit>
      <trans-unit id="UseNameOfInPlaceOfStringTitle">
        <source>Use nameof to express symbol names</source>
        <target state="translated">使用 nameof 表达符号名称</target>
        <note />
      </trans-unit>
      <trans-unit id="AvoidPropertySelfAssignmentMessage">
        <source>The property '{0}' should not be assigned to itself</source>
        <target state="needs-review-translation">不得将属性 {0} 分配给其自身</target>
        <note />
      </trans-unit>
      <trans-unit id="AvoidPropertySelfAssignmentTitle">
        <source>Do not assign a property to itself</source>
        <target state="translated">请勿将属性分配给其自身</target>
        <note />
      </trans-unit>
      <trans-unit id="MarkMembersAsStaticCodeFix">
        <source>Make static</source>
        <target state="translated">设为静态</target>
        <note />
      </trans-unit>
      <trans-unit id="MarkMembersAsStaticCodeFix_WarningAnnotation">
        <source>Some references to '{0}' could not be fixed, they should be fixed manually.</source>
        <target state="translated">无法修复对“{0}”的部分引用，应手动修复它们。</target>
        <note />
      </trans-unit>
      <trans-unit id="UseLiteralsWhereAppropriateTitle">
        <source>Use literals where appropriate</source>
        <target state="translated">在合适的位置使用文本</target>
        <note />
      </trans-unit>
      <trans-unit id="UseLiteralsWhereAppropriateDescription">
        <source>A field is declared static and read-only (Shared and ReadOnly in Visual Basic), and is initialized by using a value that is computable at compile time. Because the value that is assigned to the targeted field is computable at compile time, change the declaration to a const (Const in Visual Basic) field so that the value is computed at compile time instead of at run?time.</source>
        <target state="translated">字段声明为 static 和 read-only (在 Visual Basic 中为 Shared 和 ReadOnly)，并且使用编译时可计算的值进行初始化。由于分配给目标字段的值在编译时是可计算的，因此将声明更改为常量(在 Visual Basic 中为 Const)，以便在编译时而非运行时计算值。</target>
        <note />
      </trans-unit>
      <trans-unit id="UseLiteralsWhereAppropriateMessageDefault">
        <source>Field '{0}' is declared as 'readonly' but is initialized with a constant value. Mark this field as 'const' instead.</source>
        <target state="translated">字段“{0}”声明为 "readonly"，但它是用常量值初始化的。请将此字段标记为 "const"。</target>
        <note />
      </trans-unit>
      <trans-unit id="UseLiteralsWhereAppropriateMessageEmptyString">
        <source>Field '{0}' is declared as 'readonly' but is initialized with an empty string (""). Mark this field as 'const' instead.</source>
        <target state="translated">字段“{0}”声明为 "readonly"，但它是用空字符串("")初始化的。请将此字段标记为 "const"。</target>
        <note />
      </trans-unit>
      <trans-unit id="DoNotInitializeUnnecessarilyTitle">
        <source>Do not initialize unnecessarily</source>
        <target state="translated">避免进行不必要的初始化</target>
        <note />
      </trans-unit>
      <trans-unit id="DoNotInitializeUnnecessarilyDescription">
        <source>The .NET runtime initializes all fields of reference types to their default values before running the constructor. In most cases, explicitly initializing a field to its default value in a constructor is redundant, adding maintenance costs and potentially degrading performance (such as with increased assembly size), and the explicit initialization can be removed.  In some cases, such as with static readonly fields that permanently retain their default value, consider instead changing them to be constants or properties.</source>
        <target state="translated">在运行构造函数之前，.NET 运行时会将引用类型的所有字段初始化为它们的默认值。在大多数情况下，在构造函数中将字段显式初始化为其默认值这个操作是多余的，这增加了维护成本并可能降低性能(例如随着程序集大小的增加)，而显式初始化是可被删除的。在某些情况下(例如使用永久保留其默认值的静态只读字段时)，考虑将它们改为常量或属性。</target>
        <note />
      </trans-unit>
      <trans-unit id="DoNotInitializeUnnecessarilyMessage">
        <source>Member '{0}' is explicitly initialized to its default value</source>
        <target state="translated">成员“{0}”已显式初始化为其默认值</target>
        <note />
      </trans-unit>
      <trans-unit id="PreferJaggedArraysOverMultidimensionalTitle">
        <source>Prefer jagged arrays over multidimensional</source>
        <target state="translated">与多维数组相比，首选使用交错数组</target>
        <note />
      </trans-unit>
      <trans-unit id="PreferJaggedArraysOverMultidimensionalDescription">
        <source>A jagged array is an array whose elements are arrays. The arrays that make up the elements can be of different sizes, leading to less wasted space for some sets of data.</source>
        <target state="translated">交错数组的元素为数组。构成元素的数组可以大小不同，使某些数据集的浪费空间减少。</target>
        <note />
      </trans-unit>
      <trans-unit id="PreferJaggedArraysOverMultidimensionalMessageDefault">
        <source>'{0}' is a multidimensional array. Replace it with a jagged array if possible.</source>
        <target state="needs-review-translation">{0} 是多维数组。如有可能，请使用交错数组来替代它。</target>
        <note />
      </trans-unit>
      <trans-unit id="PreferJaggedArraysOverMultidimensionalMessageReturn">
        <source>'{0}' returns a multidimensional array of '{1}'. Replace it with a jagged array if possible.</source>
        <target state="needs-review-translation">{0} 返回多维数组 {1}。如有可能，请使用交错数组来替代它。</target>
        <note />
      </trans-unit>
      <trans-unit id="PreferJaggedArraysOverMultidimensionalMessageBody">
        <source>'{0}' uses a multidimensional array of '{1}'. Replace it with a jagged array if possible.</source>
        <target state="needs-review-translation">{0} 使用多维数组 {1}。如有可能，请使用交错数组来替代它。</target>
        <note />
      </trans-unit>
      <trans-unit id="MarkMembersAsStaticTitle">
        <source>Mark members as static</source>
        <target state="translated">将成员标记为 static</target>
        <note />
      </trans-unit>
      <trans-unit id="MarkMembersAsStaticDescription">
        <source>Members that do not access instance data or call instance methods can be marked as static. After you mark the methods as static, the compiler will emit nonvirtual call sites to these members. This can give you a measurable performance gain for performance-sensitive code.</source>
        <target state="translated">不访问实例数据或调用实例方法的成员可标记为 static。将方法标记为 static 后，编译器将向这些成员发出非虚拟调用站点。这样可使对性能比较敏感的代码获得显著的性能提升。</target>
        <note />
      </trans-unit>
      <trans-unit id="MarkMembersAsStaticMessage">
        <source>Member '{0}' does not access instance data and can be marked as static</source>
        <target state="translated">成员“{0}”不访问实例数据，可标记为 static</target>
        <note />
      </trans-unit>
      <trans-unit id="ReviewVisibleEventHandlersTitle">
        <source>Review visible event handlers</source>
        <target state="translated">检查可见的事件处理程序</target>
        <note />
      </trans-unit>
      <trans-unit id="ReviewVisibleEventHandlersDescription">
        <source>A public or protected event-handling method was detected. Event-handling methods should not be exposed unless absolutely necessary.</source>
        <target state="translated">检测到公共或受保护的事件处理方法。除非绝对必要，否则不应公开事件处理方法。</target>
        <note />
      </trans-unit>
      <trans-unit id="ReviewVisibleEventHandlersMessageDefault">
        <source>Consider making '{0}' not externally visible</source>
        <target state="translated">请考虑将“{0}”设为对外部不可见</target>
        <note />
      </trans-unit>
      <trans-unit id="SealMethodsThatSatisfyPrivateInterfacesTitle">
        <source>Seal methods that satisfy private interfaces</source>
        <target state="translated">密封满足私有接口的方法</target>
        <note />
      </trans-unit>
      <trans-unit id="SealMethodsThatSatisfyPrivateInterfacesDescription">
        <source>An inheritable public type provides an overridable method implementation of an internal (Friend in Visual Basic) interface. To fix a violation of this rule, prevent the method from being overridden outside the assembly.</source>
        <target state="translated">可继承的公共类型提供内部(在 Visual Basic 中为 Friend)接口的可重写方法实现。若要修复与该规则的冲突，请阻止在程序集外部重写该方法。</target>
        <note />
      </trans-unit>
      <trans-unit id="SealMethodsThatSatisfyPrivateInterfacesMessage">
        <source>Seal methods that satisfy private interfaces</source>
        <target state="translated">密封满足私有接口的方法</target>
        <note />
      </trans-unit>
      <trans-unit id="RemoveEmptyFinalizers">
        <source>Remove empty Finalizers</source>
        <target state="translated">移除空终结器</target>
        <note />
      </trans-unit>
      <trans-unit id="RemoveEmptyFinalizersDescription">
        <source>Finalizers should be avoided where possible, to avoid the additional performance overhead involved in tracking object lifetime.</source>
        <target state="translated">应尽可能避免使用终结器，避免跟踪对象生存期时产生额外的性能开销。</target>
        <note />
      </trans-unit>
      <trans-unit id="DoNotCallOverridableMethodsInConstructors">
        <source>Do not call overridable methods in constructors</source>
        <target state="translated">不要在构造函数中调用可重写的方法</target>
        <note />
      </trans-unit>
      <trans-unit id="DoNotCallOverridableMethodsInConstructorsDescription">
        <source>Virtual methods defined on the class should not be called from constructors. If a derived class has overridden the method, the derived class version will be called (before the derived class constructor is called).</source>
        <target state="translated">不应通过构造函数调用类中定义的虚方法。如果某个派生类已重写该虚方法，则将在调用派生类的构造函数前，调用此派生类重写后的方法。</target>
        <note />
      </trans-unit>
      <trans-unit id="RethrowToPreserveStackDetailsMessage">
        <source>Re-throwing caught exception changes stack information</source>
        <target state="translated">再次引发捕获到的异常会更改堆栈信息</target>
        <note />
      </trans-unit>
      <trans-unit id="RethrowToPreserveStackDetailsTitle">
        <source>Rethrow to preserve stack details</source>
        <target state="translated">再次引发以保留堆栈详细信息</target>
        <note />
      </trans-unit>
      <trans-unit id="MakeDeclaringTypeInternal">
        <source>Make declaring type internal.</source>
        <target state="translated">使声明类型为 internal。</target>
        <note />
      </trans-unit>
      <trans-unit id="MakeDeclaringTypeSealed">
        <source>Make declaring type sealed.</source>
        <target state="translated">使声明类型为密封。</target>
        <note />
      </trans-unit>
      <trans-unit id="MakeMemberNotOverridable">
        <source>Make member not overridable.</source>
        <target state="translated">使成员不可重写。</target>
        <note />
      </trans-unit>
      <trans-unit id="DoNotRaiseExceptionsInExceptionClausesDescription">
        <source>When an exception is raised in a finally clause, the new exception hides the active exception. This makes the original error difficult to detect and debug.</source>
        <target state="translated">在 finally 子句中引发异常时，新异常将隐藏活动异常。这样会使原来的错误难以检测和调试。</target>
        <note />
      </trans-unit>
      <trans-unit id="DoNotRaiseExceptionsInExceptionClausesMessageFinally">
        <source>Do not raise an exception from within a finally clause</source>
        <target state="translated">不要在 finally 子句中引发异常。</target>
        <note />
      </trans-unit>
      <trans-unit id="DoNotRaiseExceptionsInExceptionClausesTitle">
        <source>Do not raise exceptions in finally clauses</source>
        <target state="translated">不要在 finally 子句中引发异常</target>
        <note />
      </trans-unit>
      <trans-unit id="UseLiteralsWhereAppropriateCodeActionTitle">
        <source>Change to constant</source>
        <target state="translated">更改为常量</target>
        <note />
      </trans-unit>
      <trans-unit id="AvoidDuplicateElementInitializationDescription">
        <source>Indexed elements in objects initializers must initialize unique elements. A duplicate index might overwrite a previous element initialization.</source>
        <target state="translated">对象初始值设定项中已索引的元素必须初始化唯一元素。重复索引可能覆盖先前的元素初始值设定项。</target>
        <note />
      </trans-unit>
      <trans-unit id="AvoidDuplicateElementInitializationMessage">
        <source>Redundant element initialization at index '{0}'. Object initializer has another element initializer with the same index that overwrites this value.</source>
        <target state="translated">索引“{0}”处的元素初始化冗余。对象初始值设定项还有一个元素初始值设定项具有相同索引，它会覆盖此值。</target>
        <note />
      </trans-unit>
      <trans-unit id="AvoidDuplicateElementInitializationTitle">
        <source>Do not duplicate indexed element initializations</source>
        <target state="translated">不要复制已索引的元素初始值设定项</target>
        <note />
      </trans-unit>
      <trans-unit id="ValidateArgumentsOfPublicMethodsDescription">
        <source>An externally visible method dereferences one of its reference arguments without verifying whether that argument is null (Nothing in Visual Basic). All reference arguments that are passed to externally visible methods should be checked against null. If appropriate, throw an ArgumentNullException when the argument is null or add a Code Contract precondition asserting non-null argument. If the method is designed to be called only by known assemblies, you should make the method internal.</source>
        <target state="translated">外部可见方法在不验证该参数是否为 null (Visual Basic 中为 Nothing)的情况下取消引用其某个引用参数。应检查传递给外部可见方法的所有引用参数中是否有参数为 null。如果适用，在参数为 null 时引发 ArgumentNullException，或添加断言非 null 参数的代码协定前提条件。如果该方法应仅由已知程序集调用，则应将该方法设置为在内部。</target>
        <note />
      </trans-unit>
      <trans-unit id="ValidateArgumentsOfPublicMethodsMessage">
        <source>In externally visible method '{0}', validate parameter '{1}' is non-null before using it. If appropriate, throw an ArgumentNullException when the argument is null or add a Code Contract precondition asserting non-null argument.</source>
        <target state="translated">在外部可见方法“{0}”中，先验证参数“{1}”为非 null，然后再使用。如果适用，在参数为 null 时引发 ArgumentNullException，或添加断言非 null 参数的代码协定前提条件。</target>
        <note />
      </trans-unit>
      <trans-unit id="ValidateArgumentsOfPublicMethodsTitle">
        <source>Validate arguments of public methods</source>
        <target state="translated">验证公共方法的参数</target>
        <note />
      </trans-unit>
    </body>
  </file>
</xliff><|MERGE_RESOLUTION|>--- conflicted
+++ resolved
@@ -22,39 +22,6 @@
         <target state="translated">在同一语句中分配符号及其成员</target>
         <note />
       </trans-unit>
-<<<<<<< HEAD
-      <trans-unit id="AvoidAsyncVoidTitle">
-        <source>Avoid 'async void'.</source>
-        <target state="needs-review-translation">避免使用 Async Void</target>
-        <note />
-      </trans-unit>
-      <trans-unit id="AvoidAsyncVoidDescription">
-        <source>#N/A</source>
-        <target state="translated">#N/A</target>
-        <note />
-      </trans-unit>
-      <trans-unit id="AvoidAsyncVoidMessage">
-        <source>Avoid 'async void'.</source>
-        <target state="needs-review-translation">避免使用 Async Void</target>
-        <note />
-      </trans-unit>
-      <trans-unit id="AsyncMethodNamesShouldEndInAsyncTitle">
-        <source>Async method names should end in 'Async'</source>
-        <target state="needs-review-translation">异步方法名称应以 Async 结尾</target>
-        <note />
-      </trans-unit>
-      <trans-unit id="AsyncMethodNamesShouldEndInAsyncDescription">
-        <source>#N/A</source>
-        <target state="translated">#N/A</target>
-        <note />
-      </trans-unit>
-      <trans-unit id="AsyncMethodNamesShouldEndInAsyncMessage">
-        <source>Async method names should end in 'Async'</source>
-        <target state="needs-review-translation">异步方法名称应以 Async 结尾</target>
-        <note />
-      </trans-unit>
-=======
->>>>>>> 91acb998
       <trans-unit id="AvoidExcessiveParametersOnGenericTypesDescription">
         <source>The more type parameters a generic type contains, the more difficult it is to know and remember what each type parameter represents.</source>
         <target state="translated">泛型类型包含的类型参数越多，就越难了解和记住每个类型参数表示的内容。</target>
@@ -205,24 +172,6 @@
         <target state="translated">不要对引用类型重载相等运算符</target>
         <note />
       </trans-unit>
-<<<<<<< HEAD
-      <trans-unit id="DoNotPassAsyncLambdasAsVoidReturningDelegateTypesTitle">
-        <source>Don't pass async lambdas as void returning delegate types</source>
-        <target state="needs-review-translation">不要将异步 Lambda 作为 Void 返回委托类型传递</target>
-        <note />
-      </trans-unit>
-      <trans-unit id="DoNotPassAsyncLambdasAsVoidReturningDelegateTypesDescription">
-        <source>#N/A</source>
-        <target state="translated">#N/A</target>
-        <note />
-      </trans-unit>
-      <trans-unit id="DoNotPassAsyncLambdasAsVoidReturningDelegateTypesMessage">
-        <source>Don't pass async lambdas as void returning delegate types</source>
-        <target state="needs-review-translation">不要将异步 Lambda 作为 Void 返回委托类型传递</target>
-        <note />
-      </trans-unit>
-=======
->>>>>>> 91acb998
       <trans-unit id="DoNotPassTypesByReferenceDescription">
         <source>Passing types by reference (using 'out' or 'ref') requires experience with pointers, understanding how value types and reference types differ, and handling methods that have multiple return values. Also, the difference between 'out' and 'ref' parameters is not widely understood.</source>
         <target state="needs-review-translation">要按引用传递类型(使用 out 或 ref)，需具备指针方面的经验、了解值类型和引用类型之间的区别，并处理具有多个返回值的方法。此外，out 和 ref 参数之间的差异未被广泛理解。</target>
@@ -253,24 +202,6 @@
         <target state="translated">不要对枚举值使用类名作为前缀</target>
         <note />
       </trans-unit>
-<<<<<<< HEAD
-      <trans-unit id="DoNotStoreAsyncLambdasAsVoidReturningDelegateTypesTitle">
-        <source>Don't store async lambdas as void returning delegate types</source>
-        <target state="needs-review-translation">不要将异步 Lambda 作为 Void 返回委托类型存储</target>
-        <note />
-      </trans-unit>
-      <trans-unit id="DoNotStoreAsyncLambdasAsVoidReturningDelegateTypesDescription">
-        <source>#N/A</source>
-        <target state="translated">#N/A</target>
-        <note />
-      </trans-unit>
-      <trans-unit id="DoNotStoreAsyncLambdasAsVoidReturningDelegateTypesMessage">
-        <source>Don't store async lambdas as void returning delegate types</source>
-        <target state="needs-review-translation">不要将异步 Lambda 作为 Void 返回委托类型存储</target>
-        <note />
-      </trans-unit>
-=======
->>>>>>> 91acb998
       <trans-unit id="EnumShouldNotHaveDuplicatedValuesMessageDuplicatedBitwiseValuePart">
         <source>The field reference '{0}' is duplicated in this bitwise initialization</source>
         <target state="translated">此按位初始化中的字段引用 "{0}" 重复</target>
@@ -311,40 +242,9 @@
         <target state="translated">应用 "AttributeUsageAttribute"</target>
         <note />
       </trans-unit>
-<<<<<<< HEAD
-      <trans-unit id="PropagateCancellationTokensWhenPossibleTitle">
-        <source>Propagate 'CancellationToken's when possible</source>
-        <target state="needs-review-translation">如有可能，传播 CancellationTokens</target>
-        <note />
-      </trans-unit>
-      <trans-unit id="PropagateCancellationTokensWhenPossibleDescription">
-        <source>#N/A</source>
-        <target state="translated">#N/A</target>
-        <note />
-      </trans-unit>
-      <trans-unit id="PropagateCancellationTokensWhenPossibleMessage">
-        <source>Propagate 'CancellationToken's when possible</source>
-        <target state="needs-review-translation">如有可能，传播 CancellationTokens</target>
-        <note />
-      </trans-unit>
-      <trans-unit id="DoNotMixBlockingAndAsyncTitle">
-        <source>Don't mix blocking and async</source>
-        <target state="needs-review-translation">不要混合阻止和异步</target>
-        <note />
-      </trans-unit>
-      <trans-unit id="DoNotMixBlockingAndAsyncDescription">
-        <source>#N/A</source>
-        <target state="translated">#N/A</target>
-        <note />
-      </trans-unit>
-      <trans-unit id="DoNotMixBlockingAndAsyncMessage">
-        <source>Don't mix blocking and async</source>
-        <target state="needs-review-translation">不要混合阻止和异步</target>
-=======
       <trans-unit id="OperatorOverloadsHaveNamedAlternatesCodeFixTitle">
         <source>Add operator overload named alternate</source>
         <target state="new">Add operator overload named alternate</target>
->>>>>>> 91acb998
         <note />
       </trans-unit>
       <trans-unit id="RemoveRedundantElementInitializationCodeFixTitle">
@@ -1342,99 +1242,6 @@
         <target state="needs-review-translation">在成员 {0} 中，将参数名 {1} 改为 {2}，使其与已在 {3} 中声明的标识符匹配</target>
         <note />
       </trans-unit>
-<<<<<<< HEAD
-      <trans-unit id="UsePreferredTermsTitle">
-        <source>Use preferred terms</source>
-        <target state="translated">使用首选词条</target>
-        <note />
-      </trans-unit>
-      <trans-unit id="UsePreferredTermsDescription">
-        <source>The name of an externally visible identifier includes a term for which an alternative, preferred term exists. Alternatively, the name includes the term ""Flag"" or ""Flags"".</source>
-        <target state="translated">外部可见的标识符的名称包含一个词条，并且存在该词条的备选首选词条。或者，该名称包含词条 "Flag" 或 "Flags"。</target>
-        <note />
-      </trans-unit>
-      <trans-unit id="UsePreferredTermsMessageAssembly">
-        <source>Replace the term '{0}' in assembly name '{1}' with the preferred alternate '{2}'</source>
-        <target state="needs-review-translation">将程序集名称 {1} 中的词条“{0}”替换为首选替代项“{2}”</target>
-        <note />
-      </trans-unit>
-      <trans-unit id="UsePreferredTermsMessageNamespace">
-        <source>Replace the term '{0}' in namespace name '{1}' with the preferred alternate '{2}'</source>
-        <target state="translated">将命名空间名称“{1}”中的词条“{0}”替换为首选替代项“{2}”</target>
-        <note />
-      </trans-unit>
-      <trans-unit id="UsePreferredTermsMessageMemberParameter">
-        <source>In member '{0}', replace the term '{1}' in parameter name '{2}' with the preferred alternate '{3}'</source>
-        <target state="needs-review-translation">在成员 {0} 中，将参数名称 {2} 中的词条“{1}”替换为首选替代项“{3}”</target>
-        <note />
-      </trans-unit>
-      <trans-unit id="UsePreferredTermsMessageDelegateParameter">
-        <source>In delegate '{0}', replace the term '{1}' in parameter name '{2}' with the preferred alternate '{3}'</source>
-        <target state="needs-review-translation">在委托 {0} 中，将参数名称 {2} 中的词条“{1}”替换为首选替代项“{3}”</target>
-        <note />
-      </trans-unit>
-      <trans-unit id="UsePreferredTermsMessageTypeTypeParameter">
-        <source>On type '{0}', replace the term '{1}' in generic type parameter name '{2}' with the preferred alternate '{3}'</source>
-        <target state="needs-review-translation">在类型 {0} 中，将泛型类型参数名称 {2} 中的词条“{1}”替换为首选替代项“{3}”</target>
-        <note />
-      </trans-unit>
-      <trans-unit id="UsePreferredTermsMessageMethodTypeParameter">
-        <source>On method '{0}', replace the term '{1}' in generic type parameter name '{2}' with the preferred alternate '{3}'</source>
-        <target state="needs-review-translation">在方法 {0} 中，将泛型类型参数名称 {2} 中的词条“{1}”替换为首选替代项“{3}”</target>
-        <note />
-      </trans-unit>
-      <trans-unit id="UsePreferredTermsMessageType">
-        <source>Replace the term '{0}' in type name '{1}' with the preferred alternate '{2}'</source>
-        <target state="needs-review-translation">将类型名称 {1} 中的词条“{0}”替换为首选替代项“{2}”</target>
-        <note />
-      </trans-unit>
-      <trans-unit id="UsePreferredTermsMessageMember">
-        <source>Replace the term '{0}' in member name '{1}' with the preferred alternate '{2}'</source>
-        <target state="needs-review-translation">将成员名称 {1} 中的词条“{0}”替换为首选替代项“{2}”</target>
-        <note />
-      </trans-unit>
-      <trans-unit id="UsePreferredTermsMessageAssemblyNoAlternate">
-        <source>Replace the term '{0}' in assembly name '{1}' with an appropriate alternate or remove it entirely</source>
-        <target state="needs-review-translation">将程序集名称 {1} 中的词条“{0}”替换为相应的替代项或者完全删除</target>
-        <note />
-      </trans-unit>
-      <trans-unit id="UsePreferredTermsMessageNamespaceNoAlternate">
-        <source>Replace the term '{0}' in namespace name '{1}' with an appropriate alternate or remove it entirely</source>
-        <target state="translated">将命名空间名称“{1}”中的词条“{0}”替换为相应的替代项或者完全删除</target>
-        <note />
-      </trans-unit>
-      <trans-unit id="UsePreferredTermsMessageMemberParameterNoAlternate">
-        <source>In member '{0}', replace the term '{1}' in parameter name '{2}' with an appropriate alternate or remove it entirely</source>
-        <target state="needs-review-translation">在成员 {0} 中，将参数名称 {2} 中的词条“{1}”替换为相应的替代项或者完全删除</target>
-        <note />
-      </trans-unit>
-      <trans-unit id="UsePreferredTermsMessageDelegateParameterNoAlternate">
-        <source>In delegate '{0}', replace the term '{1}' in parameter name '{2}' with an appropriate alternate or remove it entirely</source>
-        <target state="needs-review-translation">在委托 {0} 中，将参数名称 {2} 中的词条“{1}”替换为相应的替代项或者完全删除</target>
-        <note />
-      </trans-unit>
-      <trans-unit id="UsePreferredTermsMessageTypeTypeParameterNoAlternate">
-        <source>On type '{0}', replace the term '{1}' in generic type parameter name '{2}' with an appropriate alternate or remove it entirely</source>
-        <target state="needs-review-translation">在类型 {0} 中，将泛型类型参数名称 {2} 中的词条“{1}”替换为相应的替代项或者完全删除</target>
-        <note />
-      </trans-unit>
-      <trans-unit id="UsePreferredTermsMessageMethodTypeParameterNoAlternate">
-        <source>On method '{0}', replace the term '{1}' in generic type parameter name '{2}' with an appropriate alternate or remove it entirely</source>
-        <target state="needs-review-translation">在方法 {0} 中，将泛型类型参数名称 {2} 中的词条“{1}”替换为合适的替代项或者完全删除</target>
-        <note />
-      </trans-unit>
-      <trans-unit id="UsePreferredTermsMessageTypeNoAlternate">
-        <source>Replace the term '{0}' in type name '{1}' with an appropriate alternate or remove it entirely</source>
-        <target state="needs-review-translation">将类型名称 {1} 中的词条“{0}”替换为相应的替代项或者完全删除</target>
-        <note />
-      </trans-unit>
-      <trans-unit id="UsePreferredTermsMessageMemberNoAlternate">
-        <source>Replace the term '{0}' in member name '{1}' with an appropriate alternate or remove it entirely</source>
-        <target state="needs-review-translation">将成员名称 {1} 中的词条“{0}”替换为合适的替代项或者完全删除</target>
-        <note />
-      </trans-unit>
-=======
->>>>>>> 91acb998
       <trans-unit id="OverrideEqualsAndOperatorEqualsOnValueTypesTitle">
         <source>Override equals and operator equals on value types</source>
         <target state="translated">重写值类型上的 Equals 和相等运算符</target>
@@ -1470,29 +1277,6 @@
         <target state="translated">属性不应返回数组</target>
         <note />
       </trans-unit>
-<<<<<<< HEAD
-      <trans-unit id="AssembliesShouldHaveValidStrongNamesTitle">
-        <source>Assemblies should have valid strong names</source>
-        <target state="translated">程序集应具有有效的强名称</target>
-        <note />
-      </trans-unit>
-      <trans-unit id="AssembliesShouldHaveValidStrongNamesDescription">
-        <source>The strong name protects clients from unknowingly loading an assembly that has been tampered with. Assemblies without strong names should not be deployed outside very limited scenarios. If you share or distribute assemblies that are not correctly signed, the assembly can be tampered with, the common language runtime might not load the assembly, or the user might have to disable verification on his or her computer.</source>
-        <target state="translated">强名称防止客户端无意加载已被篡改的程序集。除了极少数情况下，应避免部署没有强名称的程序集。如果共享或分发未正确签名的程序集，程序集可能会被篡改，公共语言运行时可能无法加载程序集，或者用户可能不得不禁用其计算机上的验证。</target>
-        <note />
-      </trans-unit>
-      <trans-unit id="AssembliesShouldHaveValidStrongNamesMessageNoStrongName">
-        <source>Sign '{0}' with a strong name key.</source>
-        <target state="needs-review-translation">用强名称密钥对 {0} 进行签名。</target>
-        <note />
-      </trans-unit>
-      <trans-unit id="AssembliesShouldHaveValidStrongNamesMessageNotValid">
-        <source>Verify that '{0}' has a valid strong name before deploying.</source>
-        <target state="needs-review-translation">在部署前验证 {0} 是否具有有效的强名称。</target>
-        <note />
-      </trans-unit>
-=======
->>>>>>> 91acb998
       <trans-unit id="OverrideGetHashCodeOnOverridingEqualsTitle">
         <source>Override 'GetHashCode' on overriding 'Equals'</source>
         <target state="needs-review-translation">重写 Equals 时重写 GetHashCode</target>
@@ -1693,74 +1477,6 @@
         <target state="needs-review-translation">由于 {0} 实现 IComparable，因此它应定义“{1}”运算符和等于运算符</target>
         <note>1 is a comma-separated list</note>
       </trans-unit>
-<<<<<<< HEAD
-      <trans-unit id="AvoidCallingProblematicMethodsTitle">
-        <source>Avoid calling problematic methods</source>
-        <target state="translated">避免调用有问题的方法</target>
-        <note />
-      </trans-unit>
-      <trans-unit id="AvoidCallingProblematicMethodsDescription">
-        <source>A member calls a potentially dangerous or problematic method.</source>
-        <target state="translated">成员调用可能存在危险或有问题的方法。</target>
-        <note />
-      </trans-unit>
-      <trans-unit id="AvoidCallingProblematicMethodsMessageSystemGCCollect">
-        <source>Remove the call to GC.Collect from '{0}'. It is usually unnecessary to force garbage collection, and doing so can severely degrade performance.</source>
-        <target state="needs-review-translation">从 {0} 中删除对 GC.Collect 的调用。通常不必强制进行垃圾回收，强制进行垃圾回收可能会严重降低性能。</target>
-        <note />
-      </trans-unit>
-      <trans-unit id="AvoidCallingProblematicMethodsMessageSystemThreadingThreadResume">
-        <source>Remove the call to 'Thread.Resume' from '{0}'. Suspending and resuming threads can be dangerous if the system is in the middle of a critical operation such as executing a class constructor of an important system type or resolving security for a shared assembly.</source>
-        <target state="needs-review-translation">从 {0} 中删除对 Thread.Resume 的调用。如果系统正在进行关键操作(例如，正在执行重要系统类型的类构造函数或正在解析共享程序集的安全性)，挂起和恢复线程可能十分危险。</target>
-        <note />
-      </trans-unit>
-      <trans-unit id="AvoidCallingProblematicMethodsMessageSystemThreadingThreadSuspend">
-        <source>Remove the call to 'Thread.Suspend' from '{0}'. Suspending and resuming threads can be dangerous if the system is in the middle of a critical operation such as executing a class constructor of an important system type or resolving security for a shared assembly.</source>
-        <target state="needs-review-translation">从 {0} 中移除对 Thread.Suspend 的调用。如果系统正在进行关键操作(例如，正在执行重要系统类型的类构造函数或正在解析共享程序集的安全性)，挂起和恢复线程可能十分危险。</target>
-        <note />
-      </trans-unit>
-      <trans-unit id="AvoidCallingProblematicMethodsMessageSystemTypeInvokeMember">
-        <source>Remove the call to 'System.Type.InvokeMember' with 'BindingFlags.NonPublic' from '{0}'. Taking a dependency on a private member increases the chance of a breaking change in the future.</source>
-        <target state="needs-review-translation">从 {0} 中删除对带有 BindingFlags.NonPublic 的 System.Type.InvokeMember 的调用。依赖私有成员会增加以后进行重大更改的可能性。</target>
-        <note />
-      </trans-unit>
-      <trans-unit id="AvoidCallingProblematicMethodsMessageCoInitializeSecurity">
-        <source>'{0}' is a P/Invoke declaration to an OLE32 API that cannot be reliably called after the runtime has been initialized. The workaround is to write an unmanaged shim that will call the routine and then activate and call into managed code. You can do this using an export from a mixed-mode C++ DLL, by registering a managed component for use by COM, or by using the runtime hosting API.</source>
-        <target state="needs-review-translation">{0} 是对 OLE32 API 的 P/Invoke 声明，在运行时初始化后无法可靠地调用该声明。解决方法是写入一个非托管程序，该程序调用例程，然后激活并调入托管代码。通过注册供 COM 使用的托管组件或使用运行时承载 API，就可以使用混合模式 C++ DLL 的导出内容实现上述功能。</target>
-        <note />
-      </trans-unit>
-      <trans-unit id="AvoidCallingProblematicMethodsMessageCoSetProxyBlanket">
-        <source>'{0}' is a P/Invoke declaration to an OLE32 API that cannot be reliably called against a runtime callable wrapper (a managed object wrapping a COM object). Runtime callable wrappers dynamically fetch interface pointers so the effect of the call might be arbitrarily lost. Runtime callable wrappers for a given COM object are also shared across an application domain so the call could possibly affect other users. Replace this call with a native wrapper COM object for the interface pointer that does the appropriate CoSetProxyBlanket calls.</source>
-        <target state="needs-review-translation">{0} 是对 OLE32 API 的 P/Invoke 声明，无法针对运行时可调用包装器(用于包装 COM 对象的托管对象)可靠地调用该声明。运行时可调用包装器动态提取接口指针，因此调用的效果可能会无故丢失。还可跨应用程序域共享给定 COM 对象的运行时可调用包装器，因此该调用可能会影响其他用户。用执行相应 CoSetProxyBlanket 调用的接口指针的本机包装器 COM 对象替换此调用。</target>
-        <note />
-      </trans-unit>
-      <trans-unit id="AvoidCallingProblematicMethodsMessageSystemRuntimeInteropServicesSafeHandleDangerousGetHandle">
-        <source>Remove the call to 'SafeHandle.DangerousGetHandle' from '{0}'</source>
-        <target state="needs-review-translation">从 {0} 中删除对 SafeHandle.DangerousGetHandle 的调用</target>
-        <note />
-      </trans-unit>
-      <trans-unit id="AvoidCallingProblematicMethodsMessageSystemReflectionAssemblyLoadFrom">
-        <source>Remove the call to 'Assembly.LoadFile' from '{0}'</source>
-        <target state="needs-review-translation">从 {0} 中删除对 Assembly.LoadFrom 的调用</target>
-        <note />
-      </trans-unit>
-      <trans-unit id="AvoidCallingProblematicMethodsMessageSystemReflectionAssemblyLoadFile">
-        <source>Remove the call to 'Assembly.LoadFile' from '{0}'</source>
-        <target state="needs-review-translation">从 {0} 中删除对 Assembly.LoadFile 的调用</target>
-        <note />
-      </trans-unit>
-      <trans-unit id="AvoidCallingProblematicMethodsMessageSystemReflectionAssemblyLoadWithPartialName">
-        <source>Remove the call to 'Assembly.LoadWithPartialName' from '{0}'</source>
-        <target state="needs-review-translation">从 {0} 中删除对 Assembly.LoadWithPartialName 的调用</target>
-        <note />
-      </trans-unit>
-      <trans-unit id="CategoryReliability">
-        <source>Reliability</source>
-        <target state="translated">可靠性</target>
-        <note />
-      </trans-unit>
-=======
->>>>>>> 91acb998
       <trans-unit id="AvoidUsingCrefTagsWithAPrefixTitle">
         <source>Avoid using cref tags with a prefix</source>
         <target state="translated">避免将 cref 标记与前缀结合使用</target>
@@ -1866,29 +1582,6 @@
         <target state="translated">代码度量规则规范文件中的条目无效</target>
         <note />
       </trans-unit>
-<<<<<<< HEAD
-      <trans-unit id="VariableNamesShouldNotMatchFieldNamesTitle">
-        <source>Variable names should not match field names</source>
-        <target state="translated">变量名不应与字段名相同</target>
-        <note />
-      </trans-unit>
-      <trans-unit id="VariableNamesShouldNotMatchFieldNamesDescription">
-        <source>An instance method declares a parameter or a local variable whose name matches an instance field of the declaring type, leading to errors.</source>
-        <target state="translated">实例方法声明参数或局部变量，该参数或变量的名称与声明类型的实例字段匹配，从而导致错误。</target>
-        <note />
-      </trans-unit>
-      <trans-unit id="VariableNamesShouldNotMatchFieldNamesMessageLocal">
-        <source>'{0}', a variable declared in '{1}', has the same name as an instance field on the type. Change the name of one of these items.</source>
-        <target state="needs-review-translation">{0} ({1} 中声明的变量)与该类型的某一实例字段同名。请更改其中一项的名称。</target>
-        <note />
-      </trans-unit>
-      <trans-unit id="VariableNamesShouldNotMatchFieldNamesMessageParameter">
-        <source>'{0}', a parameter declared in '{1}', has the same name as an instance field on the type. Change the name of one of these items.</source>
-        <target state="needs-review-translation">{0} ({1} 中声明的参数)与该类型的某一实例字段同名。请更改其中一项的名称。</target>
-        <note />
-      </trans-unit>
-=======
->>>>>>> 91acb998
       <trans-unit id="ReviewUnusedParametersTitle">
         <source>Review unused parameters</source>
         <target state="translated">检查未使用的参数</target>

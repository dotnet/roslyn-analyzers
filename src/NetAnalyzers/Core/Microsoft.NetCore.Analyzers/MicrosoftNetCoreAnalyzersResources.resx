--- conflicted
+++ resolved
@@ -1534,7 +1534,6 @@
     <value>and all other platforms</value>
     <comment>This call site is reachable on: 'windows' 10.0.2000 and later, and all other platforms</comment>
   </data>
-<<<<<<< HEAD
   <data name="PreferDictionaryContainsKeyCodeFixTitle" xml:space="preserve">
     <value>Use 'ContainsKey'</value>
   </data>
@@ -1555,7 +1554,6 @@
   </data>
   <data name="PreferDictionaryContainsValueMessage" xml:space="preserve">
     <value>Prefer 'ContainsValue' over 'Values.Contains' for dictionary type '{0}'</value>
-=======
   <data name="UseValidPlatformStringDescription" xml:space="preserve">
     <value>Platform compatibility analyzer requires a valid platform name and version.</value>
   </data>
@@ -1571,6 +1569,5 @@
   </data>
   <data name="UseValidPlatformStringNoVersion" xml:space="preserve">
     <value>Version '{0}' is not valid for platform '{1}'. Do not use versions for this platform.</value>
->>>>>>> 157932fd
   </data>
 </root>
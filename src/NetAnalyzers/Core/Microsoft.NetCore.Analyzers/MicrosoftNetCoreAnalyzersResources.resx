﻿<?xml version="1.0" encoding="utf-8"?>
<root>
  <!-- 
    Microsoft ResX Schema 
    
    Version 2.0
    
    The primary goals of this format is to allow a simple XML format 
    that is mostly human readable. The generation and parsing of the 
    various data types are done through the TypeConverter classes 
    associated with the data types.
    
    Example:
    
    ... ado.net/XML headers & schema ...
    <resheader name="resmimetype">text/microsoft-resx</resheader>
    <resheader name="version">2.0</resheader>
    <resheader name="reader">System.Resources.ResXResourceReader, System.Windows.Forms, ...</resheader>
    <resheader name="writer">System.Resources.ResXResourceWriter, System.Windows.Forms, ...</resheader>
    <data name="Name1"><value>this is my long string</value><comment>this is a comment</comment></data>
    <data name="Color1" type="System.Drawing.Color, System.Drawing">Blue</data>
    <data name="Bitmap1" mimetype="application/x-microsoft.net.object.binary.base64">
        <value>[base64 mime encoded serialized .NET Framework object]</value>
    </data>
    <data name="Icon1" type="System.Drawing.Icon, System.Drawing" mimetype="application/x-microsoft.net.object.bytearray.base64">
        <value>[base64 mime encoded string representing a byte array form of the .NET Framework object]</value>
        <comment>This is a comment</comment>
    </data>
                
    There are any number of "resheader" rows that contain simple 
    name/value pairs.
    
    Each data row contains a name, and value. The row also contains a 
    type or mimetype. Type corresponds to a .NET class that support 
    text/value conversion through the TypeConverter architecture. 
    Classes that don't support this are serialized and stored with the 
    mimetype set.
    
    The mimetype is used for serialized objects, and tells the 
    ResXResourceReader how to depersist the object. This is currently not 
    extensible. For a given mimetype the value must be set accordingly:
    
    Note - application/x-microsoft.net.object.binary.base64 is the format 
    that the ResXResourceWriter will generate, however the reader can 
    read any of the formats listed below.
    
    mimetype: application/x-microsoft.net.object.binary.base64
    value   : The object must be serialized with 
            : System.Runtime.Serialization.Formatters.Binary.BinaryFormatter
            : and then encoded with base64 encoding.
    
    mimetype: application/x-microsoft.net.object.soap.base64
    value   : The object must be serialized with 
            : System.Runtime.Serialization.Formatters.Soap.SoapFormatter
            : and then encoded with base64 encoding.

    mimetype: application/x-microsoft.net.object.bytearray.base64
    value   : The object must be serialized into a byte array 
            : using a System.ComponentModel.TypeConverter
            : and then encoded with base64 encoding.
    -->
  <xsd:schema id="root" xmlns="" xmlns:xsd="http://www.w3.org/2001/XMLSchema" xmlns:msdata="urn:schemas-microsoft-com:xml-msdata">
    <xsd:import namespace="http://www.w3.org/XML/1998/namespace" />
    <xsd:element name="root" msdata:IsDataSet="true">
      <xsd:complexType>
        <xsd:choice maxOccurs="unbounded">
          <xsd:element name="metadata">
            <xsd:complexType>
              <xsd:sequence>
                <xsd:element name="value" type="xsd:string" minOccurs="0" />
              </xsd:sequence>
              <xsd:attribute name="name" use="required" type="xsd:string" />
              <xsd:attribute name="type" type="xsd:string" />
              <xsd:attribute name="mimetype" type="xsd:string" />
              <xsd:attribute ref="xml:space" />
            </xsd:complexType>
          </xsd:element>
          <xsd:element name="assembly">
            <xsd:complexType>
              <xsd:attribute name="alias" type="xsd:string" />
              <xsd:attribute name="name" type="xsd:string" />
            </xsd:complexType>
          </xsd:element>
          <xsd:element name="data">
            <xsd:complexType>
              <xsd:sequence>
                <xsd:element name="value" type="xsd:string" minOccurs="0" msdata:Ordinal="1" />
                <xsd:element name="comment" type="xsd:string" minOccurs="0" msdata:Ordinal="2" />
              </xsd:sequence>
              <xsd:attribute name="name" type="xsd:string" use="required" msdata:Ordinal="1" />
              <xsd:attribute name="type" type="xsd:string" msdata:Ordinal="3" />
              <xsd:attribute name="mimetype" type="xsd:string" msdata:Ordinal="4" />
              <xsd:attribute ref="xml:space" />
            </xsd:complexType>
          </xsd:element>
          <xsd:element name="resheader">
            <xsd:complexType>
              <xsd:sequence>
                <xsd:element name="value" type="xsd:string" minOccurs="0" msdata:Ordinal="1" />
              </xsd:sequence>
              <xsd:attribute name="name" type="xsd:string" use="required" />
            </xsd:complexType>
          </xsd:element>
        </xsd:choice>
      </xsd:complexType>
    </xsd:element>
  </xsd:schema>
  <resheader name="resmimetype">
    <value>text/microsoft-resx</value>
  </resheader>
  <resheader name="version">
    <value>2.0</value>
  </resheader>
  <resheader name="reader">
    <value>System.Resources.ResXResourceReader, System.Windows.Forms, Version=4.0.0.0, Culture=neutral, PublicKeyToken=b77a5c561934e089</value>
  </resheader>
  <resheader name="writer">
    <value>System.Resources.ResXResourceWriter, System.Windows.Forms, Version=4.0.0.0, Culture=neutral, PublicKeyToken=b77a5c561934e089</value>
  </resheader>
  <data name="ReviewSQLQueriesForSecurityVulnerabilitiesDescription" xml:space="preserve">
    <value>SQL queries that directly use user input can be vulnerable to SQL injection attacks. Review this SQL query for potential vulnerabilities, and consider using a parameterized SQL query.</value>
  </data>
  <data name="ReviewSQLQueriesForSecurityVulnerabilitiesMessageNoNonLiterals" xml:space="preserve">
    <value>Review if the query string passed to '{0}' in '{1}', accepts any user input</value>
  </data>
  <data name="ReviewSQLQueriesForSecurityVulnerabilitiesTitle" xml:space="preserve">
    <value>Review SQL queries for security vulnerabilities</value>
  </data>
  <data name="DoNotCallToImmutableCollectionOnAnImmutableCollectionValueTitle" xml:space="preserve">
    <value>Do not call ToImmutableCollection on an ImmutableCollection value</value>
  </data>
  <data name="DoNotCallToImmutableCollectionOnAnImmutableCollectionValueMessage" xml:space="preserve">
    <value>Do not call {0} on an {1} value</value>
  </data>
  <data name="RemoveRedundantCall" xml:space="preserve">
    <value>Remove redundant call</value>
  </data>
  <data name="PInvokesShouldNotBeVisibleTitle" xml:space="preserve">
    <value>P/Invokes should not be visible</value>
  </data>
  <data name="PInvokesShouldNotBeVisibleDescription" xml:space="preserve">
    <value>A public or protected method in a public type has the System.Runtime.InteropServices.DllImportAttribute attribute (also implemented by the Declare keyword in Visual Basic). Such methods should not be exposed.</value>
  </data>
  <data name="PInvokesShouldNotBeVisibleMessage" xml:space="preserve">
    <value>P/Invoke method '{0}' should not be visible</value>
  </data>
  <data name="SpecifyMarshalingForPInvokeStringArgumentsTitle" xml:space="preserve">
    <value>Specify marshaling for P/Invoke string arguments</value>
  </data>
  <data name="SpecifyMarshalingForPInvokeStringArgumentsDescription" xml:space="preserve">
    <value>A platform invoke member allows partially trusted callers, has a string parameter, and does not explicitly marshal the string. This can cause a potential security vulnerability.</value>
  </data>
  <data name="UseManagedEquivalentsOfWin32ApiTitle" xml:space="preserve">
    <value>Use managed equivalents of win32 api</value>
  </data>
  <data name="UseManagedEquivalentsOfWin32ApiDescription" xml:space="preserve">
    <value>An operating system invoke method is defined and a method that has the equivalent functionality is located in the .NET Framework class library.</value>
  </data>
  <data name="UseManagedEquivalentsOfWin32ApiMessage" xml:space="preserve">
    <value>Use managed equivalents of win32 api</value>
  </data>
  <data name="MarkBooleanPInvokeArgumentsWithMarshalAsTitle" xml:space="preserve">
    <value>Mark boolean PInvoke arguments with MarshalAs</value>
  </data>
  <data name="MarkBooleanPInvokeArgumentsWithMarshalAsDescription" xml:space="preserve">
    <value>The Boolean data type has multiple representations in unmanaged code.</value>
  </data>
  <data name="MarkBooleanPInvokeArgumentsWithMarshalAsMessageDefault" xml:space="preserve">
    <value>Add the MarshalAsAttribute to parameter {0} of P/Invoke {1}. If the corresponding unmanaged parameter is a 4-byte Win32 'BOOL', use [MarshalAs(UnmanagedType.Bool)]. For a 1-byte C++ 'bool', use MarshalAs(UnmanagedType.U1).</value>
  </data>
  <data name="MarkBooleanPInvokeArgumentsWithMarshalAsMessageReturn" xml:space="preserve">
    <value>Add the MarshalAsAttribute to the return type of P/Invoke {0}. If the corresponding unmanaged return type is a 4-byte Win32 'BOOL', use MarshalAs(UnmanagedType.Bool). For a 1-byte C++ 'bool', use MarshalAs(UnmanagedType.U1).</value>
  </data>
  <data name="MarkAssembliesWithNeutralResourcesLanguageTitle" xml:space="preserve">
    <value>Mark assemblies with NeutralResourcesLanguageAttribute</value>
  </data>
  <data name="MarkAssembliesWithNeutralResourcesLanguageDescription" xml:space="preserve">
    <value>The NeutralResourcesLanguage attribute informs the ResourceManager of the language that was used to display the resources of a neutral culture for an assembly. This improves lookup performance for the first resource that you load and can reduce your working set.</value>
  </data>
  <data name="MarkAssembliesWithNeutralResourcesLanguageMessage" xml:space="preserve">
    <value>Mark assemblies with NeutralResourcesLanguageAttribute</value>
  </data>
  <data name="UseOrdinalStringComparisonTitle" xml:space="preserve">
    <value>Use ordinal string comparison</value>
  </data>
  <data name="UseOrdinalStringComparisonDescription" xml:space="preserve">
    <value>A string comparison operation that is nonlinguistic does not set the StringComparison parameter to either Ordinal or OrdinalIgnoreCase. By explicitly setting the parameter to either StringComparison.Ordinal or StringComparison.OrdinalIgnoreCase, your code often gains speed, becomes more correct, and becomes more reliable.</value>
  </data>
  <data name="DoNotUseCountWhenAnyCanBeUsedDescription" xml:space="preserve">
    <value>For non-empty collections, Count() and LongCount() enumerate the entire sequence, while Any() stops at the first item or the first item that satisfies a condition.</value>
  </data>
  <data name="DoNotUseCountWhenAnyCanBeUsedMessage" xml:space="preserve">
    <value>{0}() is used where Any() could be used instead to improve performance</value>
  </data>
  <data name="DoNotUseCountWhenAnyCanBeUsedTitle" xml:space="preserve">
    <value>Do not use Count() or LongCount() when Any() can be used</value>
  </data>
  <data name="DoNotUseTimersThatPreventPowerStateChangesTitle" xml:space="preserve">
    <value>Do not use timers that prevent power state changes</value>
  </data>
  <data name="DoNotUseTimersThatPreventPowerStateChangesDescription" xml:space="preserve">
    <value>Higher-frequency periodic activity will keep the CPU busy and interfere with power-saving idle timers that turn off the display and hard disks.</value>
  </data>
  <data name="DoNotUseTimersThatPreventPowerStateChangesMessage" xml:space="preserve">
    <value>Do not use timers that prevent power state changes</value>
  </data>
  <data name="AvoidUnsealedAttributesTitle" xml:space="preserve">
    <value>Avoid unsealed attributes</value>
  </data>
  <data name="AvoidUnsealedAttributesDescription" xml:space="preserve">
    <value>The .NET Framework class library provides methods for retrieving custom attributes. By default, these methods search the attribute inheritance hierarchy. Sealing the attribute eliminates the search through the inheritance hierarchy and can improve performance.</value>
  </data>
  <data name="AvoidUnsealedAttributesMessage" xml:space="preserve">
    <value>Avoid unsealed attributes</value>
  </data>
  <data name="AvoidConstArraysTitle" xml:space="preserve">
    <value>Avoid constant arrays as arguments</value>
  </data>
  <data name="AvoidConstArraysCodeFixTitle" xml:space="preserve">
    <value>Extract to static readonly field</value>
  </data>
  <data name="AvoidConstArraysDescription" xml:space="preserve">
    <value>Constant arrays passed as arguments are not reused when called repeatedly, which implies a new array is created each time. Consider extracting them to 'static readonly' fields to improve performance if the passed array is not mutated within the called method.</value>
    <comment>{Locked="static readonly"}</comment>
  </data>
  <data name="AvoidConstArraysMessage" xml:space="preserve">
    <value>Prefer 'static readonly' fields over constant array arguments if the called method is called repeatedly and is not mutating the passed array</value>
    <comment>{Locked="static readonly"}</comment>
  </data>
  <data name="TestForEmptyStringsUsingStringLengthTitle" xml:space="preserve">
    <value>Test for empty strings using string length</value>
  </data>
  <data name="TestForEmptyStringsUsingStringLengthDescription" xml:space="preserve">
    <value>Comparing strings by using the String.Length property or the String.IsNullOrEmpty method is significantly faster than using Equals.</value>
  </data>
  <data name="TestForEmptyStringsUsingStringLengthMessage" xml:space="preserve">
    <value>Test for empty strings using 'string.Length' property or 'string.IsNullOrEmpty' method instead of an Equality check</value>
  </data>
  <data name="DoNotLockOnObjectsWithWeakIdentityTitle" xml:space="preserve">
    <value>Do not lock on objects with weak identity</value>
  </data>
  <data name="DoNotLockOnObjectsWithWeakIdentityDescription" xml:space="preserve">
    <value>An object is said to have a weak identity when it can be directly accessed across application domain boundaries. A thread that tries to acquire a lock on an object that has a weak identity can be blocked by a second thread in a different application domain that has a lock on the same object.</value>
  </data>
  <data name="DoNotLockOnObjectsWithWeakIdentityMessage" xml:space="preserve">
    <value>Do not lock on objects with weak identity</value>
  </data>
  <data name="DoNotRaiseReservedExceptionTypesTitle" xml:space="preserve">
    <value>Do not raise reserved exception types</value>
  </data>
  <data name="DoNotRaiseReservedExceptionTypesDescription" xml:space="preserve">
    <value>An exception of type that is not sufficiently specific or reserved by the runtime should never be raised by user code. This makes the original error difficult to detect and debug. If this exception instance might be thrown, use a different exception type.</value>
  </data>
  <data name="DoNotRaiseReservedExceptionTypesMessageTooGeneric" xml:space="preserve">
    <value>Exception type {0} is not sufficiently specific</value>
  </data>
  <data name="DoNotRaiseReservedExceptionTypesMessageReserved" xml:space="preserve">
    <value>Exception type {0} is reserved by the runtime</value>
  </data>
  <data name="InitializeValueTypeStaticFieldsInlineTitle" xml:space="preserve">
    <value>Initialize value type static fields inline</value>
  </data>
  <data name="InitializeReferenceTypeStaticFieldsInlineTitle" xml:space="preserve">
    <value>Initialize reference type static fields inline</value>
  </data>
  <data name="InitializeValueTypeStaticFieldsInlineDescription" xml:space="preserve">
    <value>A value type declares an explicit static constructor. To fix a violation of this rule, initialize all static data when it is declared and remove the static constructor.</value>
  </data>
  <data name="InitializeReferenceTypeStaticFieldsInlineDescription" xml:space="preserve">
    <value>A reference type declares an explicit static constructor. To fix a violation of this rule, initialize all static data when it is declared and remove the static constructor.</value>
  </data>
  <data name="InitializeStaticFieldsInlineMessage" xml:space="preserve">
    <value>Initialize all static fields in '{0}' when those fields are declared and remove the explicit static constructor</value>
  </data>
  <data name="DisposableTypesShouldDeclareFinalizerTitle" xml:space="preserve">
    <value>Disposable types should declare finalizer</value>
  </data>
  <data name="DisposableTypesShouldDeclareFinalizerDescription" xml:space="preserve">
    <value>A type that implements System.IDisposable and has fields that suggest the use of unmanaged resources does not implement a finalizer, as described by Object.Finalize.</value>
  </data>
  <data name="DisposableTypesShouldDeclareFinalizerMessage" xml:space="preserve">
    <value>Disposable types should declare finalizer</value>
  </data>
  <data name="ProvideCorrectArgumentsToFormattingMethodsTitle" xml:space="preserve">
    <value>Provide correct arguments to formatting methods</value>
  </data>
  <data name="ProvideCorrectArgumentsToFormattingMethodsDescription" xml:space="preserve">
    <value>The format argument that is passed to System.String.Format does not contain a format item that corresponds to each object argument, or vice versa.</value>
  </data>
  <data name="ProvideCorrectArgumentsToFormattingMethodsMessage" xml:space="preserve">
    <value>Provide correct arguments to formatting methods</value>
  </data>
  <data name="TestForNaNCorrectlyTitle" xml:space="preserve">
    <value>Test for NaN correctly</value>
  </data>
  <data name="TestForNaNCorrectlyDescription" xml:space="preserve">
    <value>This expression tests a value against Single.Nan or Double.Nan. Use Single.IsNan(Single) or Double.IsNan(Double) to test the value.</value>
  </data>
  <data name="TestForNaNCorrectlyMessage" xml:space="preserve">
    <value>Test for NaN correctly</value>
  </data>
  <data name="AttributeStringLiteralsShouldParseCorrectlyTitle" xml:space="preserve">
    <value>Attribute string literals should parse correctly</value>
  </data>
  <data name="AttributeStringLiteralsShouldParseCorrectlyDescription" xml:space="preserve">
    <value>The string literal parameter of an attribute does not parse correctly for a URL, a GUID, or a version.</value>
  </data>
  <data name="AttributeStringLiteralsShouldParseCorrectlyMessageDefault" xml:space="preserve">
    <value>In the constructor of '{0}', change the value of argument '{1}', which is currently "{2}", to something that can be correctly parsed as '{3}'</value>
  </data>
  <data name="AttributeStringLiteralsShouldParseCorrectlyMessageEmpty" xml:space="preserve">
    <value>In the constructor of '{0}', change the value of argument '{1}', which is currently an empty string (""), to something that can be correctly parsed as '{2}'</value>
  </data>
  <data name="AvoidZeroLengthArrayAllocationsTitle" xml:space="preserve">
    <value>Avoid zero-length array allocations</value>
  </data>
  <data name="AvoidZeroLengthArrayAllocationsMessage" xml:space="preserve">
    <value>Avoid unnecessary zero-length array allocations.  Use {0} instead.</value>
  </data>
  <data name="DoNotUseEnumerableMethodsOnIndexableCollectionsInsteadUseTheCollectionDirectlyTitle" xml:space="preserve">
    <value>Do not use Enumerable methods on indexable collections</value>
  </data>
  <data name="DoNotUseEnumerableMethodsOnIndexableCollectionsInsteadUseTheCollectionDirectlyDescription" xml:space="preserve">
    <value>This collection is directly indexable. Going through LINQ here causes unnecessary allocations and CPU work.</value>
  </data>
  <data name="DoNotUseEnumerableMethodsOnIndexableCollectionsInsteadUseTheCollectionDirectlyMessage" xml:space="preserve">
    <value>Do not use Enumerable methods on indexable collections. Instead use the collection directly.</value>
  </data>
  <data name="SpecifyCultureInfoTitle" xml:space="preserve">
    <value>Specify CultureInfo</value>
  </data>
  <data name="SpecifyCultureInfoDescription" xml:space="preserve">
    <value>A method or constructor calls a member that has an overload that accepts a System.Globalization.CultureInfo parameter, and the method or constructor does not call the overload that takes the CultureInfo parameter. When a CultureInfo or System.IFormatProvider object is not supplied, the default value that is supplied by the overloaded member might not have the effect that you want in all locales. If the result will be displayed to the user, specify 'CultureInfo.CurrentCulture' as the 'CultureInfo' parameter. Otherwise, if the result will be stored and accessed by software, such as when it is persisted to disk or to a database, specify 'CultureInfo.InvariantCulture'.</value>
  </data>
  <data name="SpecifyCultureInfoMessage" xml:space="preserve">
    <value>The behavior of '{0}' could vary based on the current user's locale settings. Replace this call in '{1}' with a call to '{2}'.</value>
  </data>
  <data name="SpecifyIFormatProviderTitle" xml:space="preserve">
    <value>Specify IFormatProvider</value>
  </data>
  <data name="SpecifyIFormatProviderDescription" xml:space="preserve">
    <value>A method or constructor calls one or more members that have overloads that accept a System.IFormatProvider parameter, and the method or constructor does not call the overload that takes the IFormatProvider parameter. When a System.Globalization.CultureInfo or IFormatProvider object is not supplied, the default value that is supplied by the overloaded member might not have the effect that you want in all locales. If the result will be based on the input from/output displayed to the user, specify 'CultureInfo.CurrentCulture' as the 'IFormatProvider'. Otherwise, if the result will be stored and accessed by software, such as when it is loaded from disk/database and when it is persisted to disk/database, specify 'CultureInfo.InvariantCulture'.</value>
  </data>
  <data name="SpecifyIFormatProviderMessageIFormatProviderAlternateString" xml:space="preserve">
    <value>The behavior of '{0}' could vary based on the current user's locale settings. Replace this call in '{1}' with a call to '{2}'.</value>
  </data>
  <data name="SpecifyIFormatProviderMessageIFormatProviderAlternate" xml:space="preserve">
    <value>The behavior of '{0}' could vary based on the current user's locale settings. Replace this call in '{1}' with a call to '{2}'.</value>
  </data>
  <data name="SpecifyIFormatProviderMessageUICultureString" xml:space="preserve">
    <value>'{0}' passes '{1}' as the 'IFormatProvider' parameter to '{2}'. This property returns a culture that is inappropriate for formatting methods.</value>
  </data>
  <data name="SpecifyIFormatProviderMessageUICulture" xml:space="preserve">
    <value>'{0}' passes '{1}' as the 'IFormatProvider' parameter to '{2}'. This property returns a culture that is inappropriate for formatting methods.</value>
  </data>
  <data name="SpecifyStringComparisonCA1307Title" xml:space="preserve">
    <value>Specify StringComparison for clarity</value>
  </data>
  <data name="SpecifyStringComparisonCA1307Description" xml:space="preserve">
    <value>A string comparison operation uses a method overload that does not set a StringComparison parameter. It is recommended to use the overload with StringComparison parameter for clarity of intent. If the result will be displayed to the user, such as when sorting a list of items for display in a list box, specify 'StringComparison.CurrentCulture' or 'StringComparison.CurrentCultureIgnoreCase' as the 'StringComparison' parameter. If comparing case-insensitive identifiers, such as file paths, environment variables, or registry keys and values, specify 'StringComparison.OrdinalIgnoreCase'. Otherwise, if comparing case-sensitive identifiers, specify 'StringComparison.Ordinal'.</value>
  </data>
  <data name="SpecifyStringComparisonCA1307Message" xml:space="preserve">
    <value>'{0}' has a method overload that takes a 'StringComparison' parameter. Replace this call in '{1}' with a call to '{2}' for clarity of intent.</value>
  </data>
  <data name="SpecifyStringComparisonCA1310Title" xml:space="preserve">
    <value>Specify StringComparison for correctness</value>
  </data>
  <data name="SpecifyStringComparisonCA1310Description" xml:space="preserve">
    <value>A string comparison operation uses a method overload that does not set a StringComparison parameter, hence its behavior could vary based on the current user's locale settings. It is strongly recommended to use the overload with StringComparison parameter for correctness and clarity of intent. If the result will be displayed to the user, such as when sorting a list of items for display in a list box, specify 'StringComparison.CurrentCulture' or 'StringComparison.CurrentCultureIgnoreCase' as the 'StringComparison' parameter. If comparing case-insensitive identifiers, such as file paths, environment variables, or registry keys and values, specify 'StringComparison.OrdinalIgnoreCase'. Otherwise, if comparing case-sensitive identifiers, specify 'StringComparison.Ordinal'.</value>
  </data>
  <data name="SpecifyStringComparisonCA1310Message" xml:space="preserve">
    <value>The behavior of '{0}' could vary based on the current user's locale settings. Replace this call in '{1}' with a call to '{2}'.</value>
  </data>
  <data name="NormalizeStringsToUppercaseTitle" xml:space="preserve">
    <value>Normalize strings to uppercase</value>
  </data>
  <data name="NormalizeStringsToUppercaseDescription" xml:space="preserve">
    <value>Strings should be normalized to uppercase. A small group of characters cannot make a round trip when they are converted to lowercase. To make a round trip means to convert the characters from one locale to another locale that represents character data differently, and then to accurately retrieve the original characters from the converted characters.</value>
  </data>
  <data name="NormalizeStringsToUppercaseMessageToUpper" xml:space="preserve">
    <value>In method '{0}', replace the call to '{1}' with '{2}'</value>
  </data>
  <data name="CallGCSuppressFinalizeCorrectlyTitle" xml:space="preserve">
    <value>Dispose methods should call SuppressFinalize</value>
  </data>
  <data name="CallGCSuppressFinalizeCorrectlyDescription" xml:space="preserve">
    <value>A method that is an implementation of Dispose does not call GC.SuppressFinalize; or a method that is not an implementation of Dispose calls GC.SuppressFinalize; or a method calls GC.SuppressFinalize and passes something other than this (Me in Visual Basic).</value>
  </data>
  <data name="CallGCSuppressFinalizeCorrectlyMessageNotCalledWithFinalizer" xml:space="preserve">
    <value>Change {0} to call {1}. This will prevent unnecessary finalization of the object once it has been disposed and it has fallen out of scope.</value>
  </data>
  <data name="CallGCSuppressFinalizeCorrectlyMessageNotCalled" xml:space="preserve">
    <value>Change {0} to call {1}. This will prevent derived types that introduce a finalizer from needing to re-implement 'IDisposable' to call it.</value>
  </data>
  <data name="CallGCSuppressFinalizeCorrectlyMessageNotPassedThis" xml:space="preserve">
    <value>{0} calls {1} on something other than itself. Change the call site to pass 'this' ('Me' in Visual Basic) instead.</value>
  </data>
  <data name="CallGCSuppressFinalizeCorrectlyMessageOutsideDispose" xml:space="preserve">
    <value>{0} calls {1}, a method that is typically only called within an implementation of 'IDisposable.Dispose'. Refer to the IDisposable pattern for more information.</value>
  </data>
  <data name="InstantiateArgumentExceptionsCorrectlyTitle" xml:space="preserve">
    <value>Instantiate argument exceptions correctly</value>
  </data>
  <data name="InstantiateArgumentExceptionsCorrectlyDescription" xml:space="preserve">
    <value>A call is made to the default (parameterless) constructor of an exception type that is or derives from ArgumentException, or an incorrect string argument is passed to a parameterized constructor of an exception type that is or derives from ArgumentException.</value>
  </data>
  <data name="InstantiateArgumentExceptionsCorrectlyMessageNoArguments" xml:space="preserve">
    <value>Call the {0} constructor that contains a message and/or paramName parameter</value>
  </data>
  <data name="InstantiateArgumentExceptionsCorrectlyMessageIncorrectMessage" xml:space="preserve">
    <value>Method {0} passes parameter name '{1}' as the {2} argument to a {3} constructor. Replace this argument with a descriptive message and pass the parameter name in the correct position.</value>
  </data>
  <data name="InstantiateArgumentExceptionsCorrectlyMessageIncorrectParameterName" xml:space="preserve">
    <value>Method {0} passes '{1}' as the {2} argument to a {3} constructor. Replace this argument with one of the method's parameter names. Note that the provided parameter name should have the exact casing as declared on the method.</value>
  </data>
  <data name="UseArrayEmpty" xml:space="preserve">
    <value>Use Array.Empty</value>
  </data>
  <data name="UseIndexer" xml:space="preserve">
    <value>Use indexer</value>
  </data>
  <data name="DisposableFieldsShouldBeDisposedDescription" xml:space="preserve">
    <value>A type that implements System.IDisposable declares fields that are of types that also implement IDisposable. The Dispose method of the field is not called by the Dispose method of the declaring type. To fix a violation of this rule, call Dispose on fields that are of types that implement IDisposable if you are responsible for allocating and releasing the unmanaged resources held by the field.</value>
  </data>
  <data name="DisposableFieldsShouldBeDisposedMessage" xml:space="preserve">
    <value>'{0}' contains field '{1}' that is of IDisposable type '{2}', but it is never disposed. Change the Dispose method on '{0}' to call Close or Dispose on this field.</value>
  </data>
  <data name="DisposableFieldsShouldBeDisposedTitle" xml:space="preserve">
    <value>Disposable fields should be disposed</value>
  </data>
  <data name="DisposeMethodsShouldCallBaseClassDisposeDescription" xml:space="preserve">
    <value>A type that implements System.IDisposable inherits from a type that also implements IDisposable. The Dispose method of the inheriting type does not call the Dispose method of the parent type. To fix a violation of this rule, call base.Dispose in your Dispose method.</value>
  </data>
  <data name="DisposeMethodsShouldCallBaseClassDisposeMessage" xml:space="preserve">
    <value>Ensure that method '{0}' calls '{1}' in all possible control flow paths</value>
  </data>
  <data name="DisposeMethodsShouldCallBaseClassDisposeTitle" xml:space="preserve">
    <value>Dispose methods should call base class dispose</value>
  </data>
  <data name="DisposeObjectsBeforeLosingScopeDescription" xml:space="preserve">
    <value>If a disposable object is not explicitly disposed before all references to it are out of scope, the object will be disposed at some indeterminate time when the garbage collector runs the finalizer of the object. Because an exceptional event might occur that will prevent the finalizer of the object from running, the object should be explicitly disposed instead.</value>
  </data>
  <data name="DisposeObjectsBeforeLosingScopeNotDisposedMessage" xml:space="preserve">
    <value>Call System.IDisposable.Dispose on object created by '{0}' before all references to it are out of scope</value>
  </data>
  <data name="DisposeObjectsBeforeLosingScopeMayBeDisposedMessage" xml:space="preserve">
    <value>Use recommended dispose pattern to ensure that object created by '{0}' is disposed on all paths. If possible, wrap the creation within a 'using' statement or a 'using' declaration. Otherwise, use a try-finally pattern, with a dedicated local variable declared before the try region and an unconditional Dispose invocation on non-null value in the 'finally' region, say 'x?.Dispose()'. If the object is explicitly disposed within the try region or the dispose ownership is transfered to another object or method, assign 'null' to the local variable just after such an operation to prevent double dispose in 'finally'.</value>
  </data>
  <data name="DisposeObjectsBeforeLosingScopeNotDisposedOnExceptionPathsMessage" xml:space="preserve">
    <value>Object created by '{0}' is not disposed along all exception paths. Call System.IDisposable.Dispose on the object before all references to it are out of scope.</value>
  </data>
  <data name="DisposeObjectsBeforeLosingScopeMayBeDisposedOnExceptionPathsMessage" xml:space="preserve">
    <value>Use recommended dispose pattern to ensure that object created by '{0}' is disposed on all exception paths. If possible, wrap the creation within a 'using' statement or a 'using' declaration. Otherwise, use a try-finally pattern, with a dedicated local variable declared before the try region and an unconditional Dispose invocation on non-null value in the 'finally' region, say 'x?.Dispose()'. If the object is explicitly disposed within the try region or the dispose ownership is transfered to another object or method, assign 'null' to the local variable just after such an operation to prevent double dispose in 'finally'.</value>
  </data>
  <data name="DisposeObjectsBeforeLosingScopeTitle" xml:space="preserve">
    <value>Dispose objects before losing scope</value>
  </data>
  <data name="DoNotPassLiteralsAsLocalizedParametersDescription" xml:space="preserve">
    <value>A method passes a string literal as a parameter to a constructor or method in the .NET Framework class library and that string should be localizable. To fix a violation of this rule, replace the string literal with a string retrieved through an instance of the ResourceManager class.</value>
  </data>
  <data name="DoNotPassLiteralsAsLocalizedParametersMessage" xml:space="preserve">
    <value>Method '{0}' passes a literal string as parameter '{1}' of a call to '{2}'. Retrieve the following string(s) from a resource table instead: "{3}".</value>
  </data>
  <data name="DoNotPassLiteralsAsLocalizedParametersTitle" xml:space="preserve">
    <value>Do not pass literals as localized parameters</value>
  </data>
  <data name="AddNonSerializedAttributeCodeActionTitle" xml:space="preserve">
    <value>Add the 'NonSerialized' attribute to this field.</value>
  </data>
  <data name="AddSerializableAttributeCodeActionTitle" xml:space="preserve">
    <value>Add Serializable attribute</value>
  </data>
  <data name="ImplementSerializationConstructorsCodeActionTitle" xml:space="preserve">
    <value>Implement Serialization constructor</value>
  </data>
  <data name="ImplementSerializationConstructorsDescription" xml:space="preserve">
    <value>To fix a violation of this rule, implement the serialization constructor. For a sealed class, make the constructor private; otherwise, make it protected.</value>
  </data>
  <data name="ImplementSerializationConstructorsMessageCreateMagicConstructor" xml:space="preserve">
    <value>Add a constructor to {0} with the following signature: 'protected {0}(SerializationInfo info, StreamingContext context)'.</value>
  </data>
  <data name="ImplementSerializationConstructorsMessageMakeSealedMagicConstructorPrivate" xml:space="preserve">
    <value>Declare the serialization constructor of {0}, a sealed type, as private.</value>
  </data>
  <data name="ImplementSerializationConstructorsMessageMakeUnsealedMagicConstructorFamily" xml:space="preserve">
    <value>Declare the serialization constructor of {0}, an unsealed type, as protected.</value>
  </data>
  <data name="ImplementSerializationConstructorsTitle" xml:space="preserve">
    <value>Implement serialization constructors</value>
  </data>
  <data name="MarkAllNonSerializableFieldsDescription" xml:space="preserve">
    <value>An instance field of a type that is not serializable is declared in a type that is serializable.</value>
  </data>
  <data name="MarkAllNonSerializableFieldsMessage" xml:space="preserve">
    <value>Field {0} is a member of type {1} which is serializable but is of type {2} which is not serializable</value>
  </data>
  <data name="MarkAllNonSerializableFieldsTitle" xml:space="preserve">
    <value>Mark all non-serializable fields</value>
  </data>
  <data name="MarkISerializableTypesWithSerializableDescription" xml:space="preserve">
    <value>To be recognized by the common language runtime as serializable, types must be marked by using the SerializableAttribute attribute even when the type uses a custom serialization routine through implementation of the ISerializable interface.</value>
  </data>
  <data name="MarkISerializableTypesWithSerializableMessage" xml:space="preserve">
    <value>Add [Serializable] to {0} as this type implements ISerializable</value>
  </data>
  <data name="MarkISerializableTypesWithSerializableTitle" xml:space="preserve">
    <value>Mark ISerializable types with serializable</value>
  </data>
  <data name="ImplementISerializableCorrectlyDescription" xml:space="preserve">
    <value>To fix a violation of this rule, make the GetObjectData method visible and overridable, and make sure that all instance fields are included in the serialization process or explicitly marked by using the NonSerializedAttribute attribute.</value>
  </data>
  <data name="ImplementISerializableCorrectlyMessageDefault" xml:space="preserve">
    <value>Add an implementation of GetObjectData to type {0}</value>
  </data>
  <data name="ImplementISerializableCorrectlyMessageMakeOverridable" xml:space="preserve">
    <value>Make {0}.GetObjectData virtual and overridable</value>
  </data>
  <data name="ImplementISerializableCorrectlyMessageMakeVisible" xml:space="preserve">
    <value>Increase the accessibility of {0}.GetObjectData so that it is visible to derived types</value>
  </data>
  <data name="ImplementISerializableCorrectlyTitle" xml:space="preserve">
    <value>Implement ISerializable correctly</value>
  </data>
  <data name="ImplementSerializationMethodsCorrectlyDescription" xml:space="preserve">
    <value>A method that handles a serialization event does not have the correct signature, return type, or visibility.</value>
  </data>
  <data name="ImplementSerializationMethodsCorrectlyMessageGeneric" xml:space="preserve">
    <value>Because {0} is marked with OnSerializing, OnSerialized, OnDeserializing, or OnDeserialized, change its signature so that it is no longer generic</value>
  </data>
  <data name="ImplementSerializationMethodsCorrectlyMessageParameters" xml:space="preserve">
    <value>Because {0} is marked with OnSerializing, OnSerialized, OnDeserializing, or OnDeserialized, change its signature so that it takes a single parameter of type 'System.Runtime.Serialization.StreamingContext'</value>
  </data>
  <data name="ImplementSerializationMethodsCorrectlyMessageReturnType" xml:space="preserve">
    <value>Because {0} is marked with OnSerializing, OnSerialized, OnDeserializing, or OnDeserialized, change its return type from {1} to void (Sub in Visual Basic)</value>
  </data>
  <data name="ImplementSerializationMethodsCorrectlyMessageStatic" xml:space="preserve">
    <value>Because {0} is marked with OnSerializing, OnSerialized, OnDeserializing, or OnDeserialized, change it from static (Shared in Visual Basic) to an instance method</value>
  </data>
  <data name="ImplementSerializationMethodsCorrectlyMessageVisibility" xml:space="preserve">
    <value>Because {0} is marked with OnSerializing, OnSerialized, OnDeserializing, or OnDeserialized, change its accessibility to private</value>
  </data>
  <data name="ImplementSerializationMethodsCorrectlyTitle" xml:space="preserve">
    <value>Implement serialization methods correctly</value>
  </data>
  <data name="ProvideDeserializationMethodsForOptionalFieldsDescription" xml:space="preserve">
    <value>A type has a field that is marked by using the System.Runtime.Serialization.OptionalFieldAttribute attribute, and the type does not provide deserialization event handling methods.</value>
  </data>
  <data name="ProvideDeserializationMethodsForOptionalFieldsMessageOnDeserialized" xml:space="preserve">
    <value>Add a 'private void OnDeserialized(StreamingContext)' method to type {0} and attribute it with the System.Runtime.Serialization.OnDeserializedAttribute</value>
  </data>
  <data name="ProvideDeserializationMethodsForOptionalFieldsMessageOnDeserializing" xml:space="preserve">
    <value>Add a 'private void OnDeserializing(StreamingContext)' method to type {0} and attribute it with the System.Runtime.Serialization.OnDeserializingAttribute</value>
  </data>
  <data name="ProvideDeserializationMethodsForOptionalFieldsTitle" xml:space="preserve">
    <value>Provide deserialization methods for optional fields</value>
  </data>
  <data name="ReviewCodeForSqlInjectionVulnerabilitiesMessage" xml:space="preserve">
    <value>Potential SQL injection vulnerability was found where '{0}' in method '{1}' may be tainted by user-controlled data from '{2}' in method '{3}'.</value>
  </data>
  <data name="ReviewCodeForSqlInjectionVulnerabilitiesTitle" xml:space="preserve">
    <value>Review code for SQL injection vulnerabilities</value>
  </data>
  <data name="BinaryFormatterDeserializeMaybeWithoutBinderSetMessage" xml:space="preserve">
    <value>The method '{0}' is insecure when deserializing untrusted data without a SerializationBinder to restrict the type of objects in the deserialized object graph.</value>
  </data>
  <data name="BinaryFormatterDeserializeMaybeWithoutBinderSetTitle" xml:space="preserve">
    <value>Ensure BinaryFormatter.Binder is set before calling BinaryFormatter.Deserialize</value>
  </data>
  <data name="BinaryFormatterDeserializeWithoutBinderSetMessage" xml:space="preserve">
    <value>The method '{0}' is insecure when deserializing untrusted data without a SerializationBinder to restrict the type of objects in the deserialized object graph.</value>
  </data>
  <data name="BinaryFormatterDeserializeWithoutBinderSetTitle" xml:space="preserve">
    <value>Do not call BinaryFormatter.Deserialize without first setting BinaryFormatter.Binder</value>
  </data>
  <data name="BinaryFormatterMethodUsedDescription" xml:space="preserve">
    <value>The method '{0}' is insecure when deserializing untrusted data.  If you need to instead detect BinaryFormatter deserialization without a SerializationBinder set, then disable rule CA2300, and enable rules CA2301 and CA2302.</value>
  </data>
  <data name="BinaryFormatterMethodUsedMessage" xml:space="preserve">
    <value>The method '{0}' is insecure when deserializing untrusted data.</value>
  </data>
  <data name="BinaryFormatterMethodUsedTitle" xml:space="preserve">
    <value>Do not use insecure deserializer BinaryFormatter</value>
  </data>
  <data name="LosFormatterMethodUsedMessage" xml:space="preserve">
    <value>The method '{0}' is insecure when deserializing untrusted data.</value>
  </data>
  <data name="LosFormatterMethodUsedTitle" xml:space="preserve">
    <value>Do not use insecure deserializer LosFormatter</value>
  </data>
  <data name="ReviewCodeForDllInjectionVulnerabilitiesMessage" xml:space="preserve">
    <value>Potential DLL injection vulnerability was found where '{0}' in method '{1}' may be tainted by user-controlled data from '{2}' in method '{3}'.</value>
  </data>
  <data name="ReviewCodeForDllInjectionVulnerabilitiesTitle" xml:space="preserve">
    <value>Review code for DLL injection vulnerabilities</value>
  </data>
  <data name="ReviewCodeForInformationDisclosureVulnerabilitiesMessage" xml:space="preserve">
    <value>Potential information disclosure vulnerability was found where '{0}' in method '{1}' may contain unintended information from '{2}' in method '{3}'.</value>
  </data>
  <data name="ReviewCodeForInformationDisclosureVulnerabilitiesTitle" xml:space="preserve">
    <value>Review code for information disclosure vulnerabilities</value>
  </data>
  <data name="ReviewCodeForFilePathInjectionVulnerabilitiesMessage" xml:space="preserve">
    <value>Potential file path injection vulnerability was found where '{0}' in method '{1}' may be tainted by user-controlled data from '{2}' in method '{3}'.</value>
  </data>
  <data name="ReviewCodeForFilePathInjectionVulnerabilitiesTitle" xml:space="preserve">
    <value>Review code for file path injection vulnerabilities</value>
  </data>
  <data name="ReviewCodeForProcessCommandInjectionVulnerabilitiesMessage" xml:space="preserve">
    <value>Potential process command injection vulnerability was found where '{0}' in method '{1}' may be tainted by user-controlled data from '{2}' in method '{3}'.</value>
  </data>
  <data name="ReviewCodeForProcessCommandInjectionVulnerabilitiesTitle" xml:space="preserve">
    <value>Review code for process command injection vulnerabilities</value>
  </data>
  <data name="ReviewCodeForRegexInjectionVulnerabilitiesMessage" xml:space="preserve">
    <value>Potential regex injection vulnerability was found where '{0}' in method '{1}' may be tainted by user-controlled data from '{2}' in method '{3}'.</value>
  </data>
  <data name="ReviewCodeForRegexInjectionVulnerabilitiesTitle" xml:space="preserve">
    <value>Review code for regex injection vulnerabilities</value>
  </data>
  <data name="NetDataContractSerializerDeserializeMaybeWithoutBinderSetMessage" xml:space="preserve">
    <value>The method '{0}' is insecure when deserializing untrusted data without a SerializationBinder to restrict the type of objects in the deserialized object graph.</value>
  </data>
  <data name="NetDataContractSerializerDeserializeMaybeWithoutBinderSetTitle" xml:space="preserve">
    <value>Ensure NetDataContractSerializer.Binder is set before deserializing</value>
  </data>
  <data name="NetDataContractSerializerDeserializeWithoutBinderSetMessage" xml:space="preserve">
    <value>The method '{0}' is insecure when deserializing untrusted data without a SerializationBinder to restrict the type of objects in the deserialized object graph.</value>
  </data>
  <data name="NetDataContractSerializerDeserializeWithoutBinderSetTitle" xml:space="preserve">
    <value>Do not deserialize without first setting NetDataContractSerializer.Binder</value>
  </data>
  <data name="NetDataContractSerializerMethodUsedDescription" xml:space="preserve">
    <value>The method '{0}' is insecure when deserializing untrusted data.  If you need to instead detect NetDataContractSerializer deserialization without a SerializationBinder set, then disable rule CA2310, and enable rules CA2311 and CA2312.</value>
  </data>
  <data name="NetDataContractSerializerMethodUsedMessage" xml:space="preserve">
    <value>The method '{0}' is insecure when deserializing untrusted data.</value>
  </data>
  <data name="NetDataContractSerializerMethodUsedTitle" xml:space="preserve">
    <value>Do not use insecure deserializer NetDataContractSerializer</value>
  </data>
  <data name="ObjectStateFormatterMethodUsedMessage" xml:space="preserve">
    <value>The method '{0}' is insecure when deserializing untrusted data.</value>
  </data>
  <data name="ObjectStateFormatterMethodUsedTitle" xml:space="preserve">
    <value>Do not use insecure deserializer ObjectStateFormatter</value>
  </data>
  <data name="ReviewCodeForXssVulnerabilitiesMessage" xml:space="preserve">
    <value>Potential cross-site scripting (XSS) vulnerability was found where '{0}' in method '{1}' may be tainted by user-controlled data from '{2}' in method '{3}'.</value>
  </data>
  <data name="ReviewCodeForXssVulnerabilitiesTitle" xml:space="preserve">
    <value>Review code for XSS vulnerabilities</value>
  </data>
  <data name="ReviewCodeForLdapInjectionVulnerabilitiesMessage" xml:space="preserve">
    <value>Potential LDAP injection vulnerability was found where '{0}' in method '{1}' may be tainted by user-controlled data from '{2}' in method '{3}'.</value>
  </data>
  <data name="ReviewCodeForLdapInjectionVulnerabilitiesTitle" xml:space="preserve">
    <value>Review code for LDAP injection vulnerabilities</value>
  </data>
  <data name="JavaScriptSerializerMaybeWithSimpleTypeResolverMessage" xml:space="preserve">
    <value>The method '{0}' is insecure when deserializing untrusted data with a JavaScriptSerializer initialized with a SimpleTypeResolver. Ensure that the JavaScriptSerializer is initialized without a JavaScriptTypeResolver specified, or initialized with a JavaScriptTypeResolver that limits the types of objects in the deserialized object graph.</value>
  </data>
  <data name="JavaScriptSerializerMaybeWithSimpleTypeResolverTitle" xml:space="preserve">
    <value>Ensure JavaScriptSerializer is not initialized with SimpleTypeResolver before deserializing</value>
  </data>
  <data name="JavaScriptSerializerWithSimpleTypeResolverMessage" xml:space="preserve">
    <value>The method '{0}' is insecure when deserializing untrusted data with a JavaScriptSerializer initialized with a SimpleTypeResolver. Initialize JavaScriptSerializer without a JavaScriptTypeResolver specified, or initialize with a JavaScriptTypeResolver that limits the types of objects in the deserialized object graph.</value>
  </data>
  <data name="JavaScriptSerializerWithSimpleTypeResolverTitle" xml:space="preserve">
    <value>Do not deserialize with JavaScriptSerializer using a SimpleTypeResolver</value>
  </data>
  <data name="ReviewCodeForOpenRedirectVulnerabilitiesMessage" xml:space="preserve">
    <value>Potential open redirect vulnerability was found where '{0}' in method '{1}' may be tainted by user-controlled data from '{2}' in method '{3}'.</value>
  </data>
  <data name="ReviewCodeForOpenRedirectVulnerabilitiesTitle" xml:space="preserve">
    <value>Review code for open redirect vulnerabilities</value>
  </data>
  <data name="ReviewCodeForXPathInjectionVulnerabilitiesMessage" xml:space="preserve">
    <value>Potential XPath injection vulnerability was found where '{0}' in method '{1}' may be tainted by user-controlled data from '{2}' in method '{3}'.</value>
  </data>
  <data name="ReviewCodeForXPathInjectionVulnerabilitiesTitle" xml:space="preserve">
    <value>Review code for XPath injection vulnerabilities</value>
  </data>
  <data name="ReviewCodeForXmlInjectionVulnerabilitiesMessage" xml:space="preserve">
    <value>Potential XML injection vulnerability was found where '{0}' in method '{1}' may be tainted by user-controlled data from '{2}' in method '{3}'.</value>
  </data>
  <data name="ReviewCodeForXmlInjectionVulnerabilitiesTitle" xml:space="preserve">
    <value>Review code for XML injection vulnerabilities</value>
  </data>
  <data name="ReviewCodeForXamlInjectionVulnerabilitiesMessage" xml:space="preserve">
    <value>Potential XAML injection vulnerability was found where '{0}' in method '{1}' may be tainted by user-controlled data from '{2}' in method '{3}'.</value>
  </data>
  <data name="ReviewCodeForXamlInjectionVulnerabilitiesTitle" xml:space="preserve">
    <value>Review code for XAML injection vulnerabilities</value>
  </data>
  <data name="JsonNetInsecureSettingsMessage" xml:space="preserve">
    <value>When deserializing untrusted input, allowing arbitrary types to be deserialized is insecure.  When using JsonSerializerSettings, use TypeNameHandling.None, or for values other than None, restrict deserialized types with a SerializationBinder.</value>
  </data>
  <data name="JsonNetInsecureSettingsTitle" xml:space="preserve">
    <value>Do not use insecure JsonSerializerSettings</value>
  </data>
  <data name="JsonNetMaybeInsecureSettingsMessage" xml:space="preserve">
    <value>When deserializing untrusted input, allowing arbitrary types to be deserialized is insecure.  When using JsonSerializerSettings, ensure TypeNameHandling.None is specified, or for values other than None, ensure a SerializationBinder is specified to restrict deserialized types.</value>
  </data>
  <data name="JsonNetMaybeInsecureSettingsTitle" xml:space="preserve">
    <value>Ensure that JsonSerializerSettings are secure</value>
  </data>
  <data name="DoNotDisableUsingServicePointManagerSecurityProtocolsMessage" xml:space="preserve">
    <value>Do not set Switch.System.ServiceModel.DisableUsingServicePointManagerSecurityProtocols to true.  Setting this switch limits Windows Communication Framework (WCF) to using Transport Layer Security (TLS) 1.0, which is insecure and obsolete.</value>
  </data>
  <data name="DoNotDisableUsingServicePointManagerSecurityProtocolsTitle" xml:space="preserve">
    <value>Do not disable ServicePointManagerSecurityProtocols</value>
  </data>
  <data name="JsonNetTypeNameHandlingDescription" xml:space="preserve">
    <value>Deserializing JSON when using a TypeNameHandling value other than None can be insecure.  If you need to instead detect Json.NET deserialization when a SerializationBinder isn't specified, then disable rule CA2326, and enable rules CA2327, CA2328, CA2329, and CA2330.</value>
  </data>
  <data name="JsonNetTypeNameHandlingMessage" xml:space="preserve">
    <value>Deserializing JSON when using a TypeNameHandling value other than None can be insecure.</value>
  </data>
  <data name="JsonNetTypeNameHandlingTitle" xml:space="preserve">
    <value>Do not use TypeNameHandling values other than None</value>
  </data>
  <data name="ApprovedCipherMode" xml:space="preserve">
    <value>Review cipher mode usage with cryptography experts</value>
  </data>
  <data name="ApprovedCipherModeDescription" xml:space="preserve">
    <value>These cipher modes might be vulnerable to attacks. Consider using recommended modes (CBC, CTS).</value>
  </data>
  <data name="ApprovedCipherModeMessage" xml:space="preserve">
    <value>Review the usage of cipher mode '{0}' with cryptography experts. Consider using recommended modes (CBC, CTS).</value>
  </data>
  <data name="DefinitelyInstallRootCert" xml:space="preserve">
    <value>Do Not Add Certificates To Root Store</value>
  </data>
  <data name="DefinitelyInstallRootCertMessage" xml:space="preserve">
    <value>Adding certificates to the operating system's trusted root certificates increases the risk of incorrectly authenticating an illegitimate certificate</value>
  </data>
  <data name="DefinitelyUseSecureCookiesASPNetCore" xml:space="preserve">
    <value>Use Secure Cookies In ASP.NET Core</value>
  </data>
  <data name="DefinitelyUseSecureCookiesASPNetCoreMessage" xml:space="preserve">
    <value>Set CookieOptions.Secure = true when setting a cookie</value>
  </data>
  <data name="DoNotAddSchemaByURL" xml:space="preserve">
    <value>Do Not Add Schema By URL</value>
  </data>
  <data name="DoNotAddSchemaByURLDescription" xml:space="preserve">
    <value>This overload of XmlSchemaCollection.Add method internally enables DTD processing on the XML reader instance used, and uses UrlResolver for resolving external XML entities. The outcome is information disclosure. Content from file system or network shares for the machine processing the XML can be exposed to attacker. In addition, an attacker can use this as a DoS vector.</value>
  </data>
  <data name="DoNotAddSchemaByURLMessage" xml:space="preserve">
    <value>This overload of the Add method is potentially unsafe because it may resolve dangerous external references</value>
  </data>
  <data name="DoNotCallDangerousMethodsInDeserializationTitle" xml:space="preserve">
    <value>Do Not Call Dangerous Methods In Deserialization</value>
  </data>
  <data name="DoNotCallDangerousMethodsInDeserializationDescription" xml:space="preserve">
    <value>Insecure Deserialization is a vulnerability which occurs when untrusted data is used to abuse the logic of an application, inflict a Denial-of-Service (DoS) attack, or even execute arbitrary code upon it being deserialized. It’s frequently possible for malicious users to abuse these deserialization features when the application is deserializing untrusted data which is under their control. Specifically, invoke dangerous methods in the process of deserialization. Successful insecure deserialization attacks could allow an attacker to carry out attacks such as DoS attacks, authentication bypasses, and remote code execution.</value>
  </data>
  <data name="DoNotCallDangerousMethodsInDeserializationMessage" xml:space="preserve">
    <value>When deserializing an instance of class '{0}', method '{1}' can directly or indirectly call dangerous method '{2}'</value>
  </data>
  <data name="DoNotDisableCertificateValidation" xml:space="preserve">
    <value>Do Not Disable Certificate Validation</value>
  </data>
  <data name="DoNotDisableCertificateValidationDescription" xml:space="preserve">
    <value>A certificate can help authenticate the identity of the server. Clients should validate the server certificate to ensure requests are sent to the intended server. If the ServerCertificateValidationCallback always returns 'true', any certificate will pass validation.</value>
  </data>
  <data name="DoNotDisableCertificateValidationMessage" xml:space="preserve">
    <value>The ServerCertificateValidationCallback is set to a function that accepts any server certificate, by always returning true. Ensure that server certificates are validated to verify the identity of the server receiving requests.</value>
  </data>
  <data name="DoNotDisableHTTPHeaderChecking" xml:space="preserve">
    <value>Do Not Disable HTTP Header Checking</value>
  </data>
  <data name="DoNotDisableHTTPHeaderCheckingDescription" xml:space="preserve">
    <value>HTTP header checking enables encoding of the carriage return and newline characters, \r and \n, that are found in response headers. This encoding can help to avoid injection attacks that exploit an application that echoes untrusted data contained by the header.</value>
  </data>
  <data name="DoNotDisableHTTPHeaderCheckingMessage" xml:space="preserve">
    <value>Do not disable HTTP header checking</value>
  </data>
  <data name="DoNotDisableRequestValidation" xml:space="preserve">
    <value>Do Not Disable Request Validation</value>
  </data>
  <data name="DoNotDisableRequestValidationDescription" xml:space="preserve">
    <value>Request validation is a feature in ASP.NET that examines HTTP requests and determines whether they contain potentially dangerous content. This check adds protection from markup or code in the URL query string, cookies, or posted form values that might have been added for malicious purposes. So, it is generally desirable and should be left enabled for defense in depth.</value>
  </data>
  <data name="DoNotDisableRequestValidationMessage" xml:space="preserve">
    <value>{0} has request validation disabled</value>
  </data>
  <data name="DoNotDisableSchUseStrongCrypto" xml:space="preserve">
    <value>Do Not Disable SChannel Use of Strong Crypto</value>
  </data>
  <data name="DoNotDisableSchUseStrongCryptoDescription" xml:space="preserve">
    <value>Starting with the .NET Framework 4.6, the System.Net.ServicePointManager and System.Net.Security.SslStream classes are recommended to use new protocols. The old ones have protocol weaknesses and are not supported. Setting Switch.System.Net.DontEnableSchUseStrongCrypto with true will use the old weak crypto check and opt out of the protocol migration.</value>
  </data>
  <data name="DoNotDisableSchUseStrongCryptoMessage" xml:space="preserve">
    <value>{0} disables TLS 1.2 and enables SSLv3</value>
  </data>
  <data name="DoNotHardCodeEncryptionKey" xml:space="preserve">
    <value>Do not hard-code encryption key</value>
  </data>
  <data name="DoNotHardCodeEncryptionKeyDescription" xml:space="preserve">
    <value>SymmetricAlgorithm's .Key property, or a method's rgbKey parameter, should never be a hard-coded value.</value>
  </data>
  <data name="DoNotHardCodeEncryptionKeyMessage" xml:space="preserve">
    <value>Potential security vulnerability was found where '{0}' in method '{1}' may be tainted by hard-coded key from '{2}' in method '{3}'</value>
  </data>
  <data name="DoNotInstallRootCertDescription" xml:space="preserve">
    <value>By default, the Trusted Root Certification Authorities certificate store is configured with a set of public CAs that has met the requirements of the Microsoft Root Certificate Program. Since all trusted root CAs can issue certificates for any domain, an attacker can pick a weak or coercible CA that you install by yourself to target for an attack - and a single vulnerable, malicious or coercible CA undermines the security of the entire system. To make matters worse, these attacks can go unnoticed quite easily.</value>
  </data>
  <data name="PotentialReferenceCycleInDeserializedObjectGraphTitle" xml:space="preserve">
    <value>Potential reference cycle in deserialized object graph</value>
  </data>
  <data name="PotentialReferenceCycleInDeserializedObjectGraphDescription" xml:space="preserve">
    <value>Review code that processes untrusted deserialized data for handling of unexpected reference cycles. An unexpected reference cycle should not cause the code to enter an infinite loop. Otherwise, an unexpected reference cycle can allow an attacker to DOS or exhaust the memory of the process when deserializing untrusted data.</value>
  </data>
  <data name="PotentialReferenceCycleInDeserializedObjectGraphMessage" xml:space="preserve">
    <value>{0} participates in a potential reference cycle</value>
  </data>
  <data name="DoNotSerializeTypesWithPointerFields" xml:space="preserve">
    <value>Do Not Serialize Types With Pointer Fields</value>
  </data>
  <data name="DoNotSerializeTypesWithPointerFieldsDescription" xml:space="preserve">
    <value>Pointers are not "type safe" in the sense that you cannot guarantee the correctness of the memory they point at. So, serializing types with pointer fields is dangerous, as it may allow an attacker to control the pointer.</value>
  </data>
  <data name="DoNotSerializeTypesWithPointerFieldsMessage" xml:space="preserve">
    <value>Pointer field {0} on serializable type</value>
  </data>
  <data name="DoNotUseAccountSAS" xml:space="preserve">
    <value>Do Not Use Account Shared Access Signature</value>
  </data>
  <data name="DoNotUseAccountSASDescription" xml:space="preserve">
    <value>Shared Access Signatures(SAS) are a vital part of the security model for any application using Azure Storage, they should provide limited and safe permissions to your storage account to clients that don't have the account key. All of the operations available via a service SAS are also available via an account SAS, that is, account SAS is too powerful. So it is recommended to use Service SAS to delegate access more carefully.</value>
  </data>
  <data name="DoNotUseAccountSASMessage" xml:space="preserve">
    <value>Use Service SAS instead of Account SAS for fine grained access control and container-level access policy</value>
  </data>
  <data name="DoNotUseBrokenCryptographicAlgorithms" xml:space="preserve">
    <value>Do Not Use Broken Cryptographic Algorithms</value>
  </data>
  <data name="DoNotUseBrokenCryptographicAlgorithmsDescription" xml:space="preserve">
    <value>An attack making it computationally feasible to break this algorithm exists. This allows attackers to break the cryptographic guarantees it is designed to provide. Depending on the type and application of this cryptographic algorithm, this may allow attackers to read enciphered messages, tamper with enciphered  messages, forge digital signatures, tamper with hashed content, or otherwise compromise any cryptosystem based on this algorithm. Replace encryption uses with the AES algorithm (AES-256, AES-192 and AES-128 are acceptable) with a key length greater than or equal to 128 bits. Replace hashing uses with a hashing function in the SHA-2 family, such as SHA512, SHA384, or SHA256. Replace digital signature uses with RSA with a key length greater than or equal to 2048-bits, or ECDSA with a key length greater than or equal to 256 bits.</value>
  </data>
  <data name="DoNotUseBrokenCryptographicAlgorithmsMessage" xml:space="preserve">
    <value>{0} uses a broken cryptographic algorithm {1}</value>
  </data>
  <data name="DoNotUseDeprecatedSecurityProtocols" xml:space="preserve">
    <value>Do Not Use Deprecated Security Protocols</value>
  </data>
  <data name="DoNotUseDeprecatedSecurityProtocolsDescription" xml:space="preserve">
    <value>Using a deprecated security protocol rather than the system default is risky.</value>
  </data>
  <data name="DoNotUseDeprecatedSecurityProtocolsMessage" xml:space="preserve">
    <value>Hard-coded use of deprecated security protocol {0}</value>
  </data>
  <data name="DoNotUseDSA" xml:space="preserve">
    <value>Do Not Use Digital Signature Algorithm (DSA)</value>
  </data>
  <data name="DoNotUseDSADescription" xml:space="preserve">
    <value>DSA is too weak to use.</value>
  </data>
  <data name="DoNotUseDSAMessage" xml:space="preserve">
    <value>Asymmetric encryption algorithm {0} is weak. Switch to an RSA with at least 2048 key size, ECDH or ECDSA algorithm instead.</value>
  </data>
  <data name="DoNotUseObsoleteKDFAlgorithm" xml:space="preserve">
    <value>Do not use obsolete key derivation function</value>
  </data>
  <data name="DoNotUseObsoleteKDFAlgorithmDescription" xml:space="preserve">
    <value>Password-based key derivation should use PBKDF2 with SHA-2. Avoid using PasswordDeriveBytes since it generates a PBKDF1 key. Avoid using Rfc2898DeriveBytes.CryptDeriveKey since it doesn't use the iteration count or salt.</value>
  </data>
  <data name="DoNotUseObsoleteKDFAlgorithmMessage" xml:space="preserve">
    <value>Call to obsolete key derivation function {0}.{1}</value>
  </data>
  <data name="DoNotUseReferenceEqualsWithValueTypesDescription" xml:space="preserve">
    <value>Value type typed arguments are uniquely boxed for each call to this method, therefore the result can be unexpected.</value>
  </data>
  <data name="DoNotUseReferenceEqualsWithValueTypesComparerMessage" xml:space="preserve">
    <value>Do not pass an argument with value type '{0}' to the 'Equals' method on 'ReferenceEqualityComparer'. Due to value boxing, this call to 'Equals' can return an unexpected result. Consider using 'EqualityComparer' instead, or pass reference type arguments if you intend to use 'ReferenceEqualityComparer'.</value>
  </data>
  <data name="DoNotUseReferenceEqualsWithValueTypesMethodMessage" xml:space="preserve">
    <value>Do not pass an argument with value type '{0}' to 'ReferenceEquals'. Due to value boxing, this call to 'ReferenceEquals' can return an unexpected result. Consider using 'Equals' instead, or pass reference type arguments if you intend to use 'ReferenceEquals'.</value>
  </data>
  <data name="DoNotUseReferenceEqualsWithValueTypesTitle" xml:space="preserve">
    <value>Do not use ReferenceEquals with value types</value>
  </data>
  <data name="DoNotUseWeakCryptographicAlgorithms" xml:space="preserve">
    <value>Do Not Use Weak Cryptographic Algorithms</value>
  </data>
  <data name="DoNotUseWeakCryptographicAlgorithmsDescription" xml:space="preserve">
    <value>Cryptographic algorithms degrade over time as attacks become for advances to attacker get access to more computation. Depending on the type and application of this cryptographic algorithm, further degradation of the cryptographic strength of it may allow attackers to read enciphered messages, tamper with enciphered  messages, forge digital signatures, tamper with hashed content, or otherwise compromise any cryptosystem based on this algorithm. Replace encryption uses with the AES algorithm (AES-256, AES-192 and AES-128 are acceptable) with a key length greater than or equal to 128 bits. Replace hashing uses with a hashing function in the SHA-2 family, such as SHA-2 512, SHA-2 384, or SHA-2 256.</value>
  </data>
  <data name="DoNotUseWeakCryptographicAlgorithmsMessage" xml:space="preserve">
    <value>{0} uses a weak cryptographic algorithm {1}</value>
  </data>
  <data name="DoNotUseWeakKDFAlgorithm" xml:space="preserve">
    <value>Ensure Key Derivation Function algorithm is sufficiently strong</value>
  </data>
  <data name="DoNotUseWeakKDFAlgorithmDescription" xml:space="preserve">
    <value>Some implementations of the Rfc2898DeriveBytes class allow for a hash algorithm to be specified in a constructor parameter or overwritten in the HashAlgorithm property. If a hash algorithm is specified, then it should be SHA-256 or higher.</value>
  </data>
  <data name="DoNotUseWeakKDFAlgorithmMessage" xml:space="preserve">
    <value>{0} might be using a weak hash algorithm. Use SHA256, SHA384, or SHA512 to create a strong key from a password.</value>
  </data>
  <data name="DoNotUseXslTransform" xml:space="preserve">
    <value>Do Not Use XslTransform</value>
  </data>
  <data name="DoNotUseXslTransformMessage" xml:space="preserve">
    <value>Do not use XslTransform. It does not restrict potentially dangerous external references.</value>
  </data>
  <data name="HardCodedSecurityProtocolMessage" xml:space="preserve">
    <value>Avoid hardcoding SecurityProtocolType {0}, and instead use SecurityProtocolType.SystemDefault to allow the operating system to choose the best Transport Layer Security protocol to use.</value>
  </data>
  <data name="HardCodedSecurityProtocolTitle" xml:space="preserve">
    <value>Avoid hardcoding SecurityProtocolType value</value>
  </data>
  <data name="MaybeInstallRootCert" xml:space="preserve">
    <value>Ensure Certificates Are Not Added To Root Store</value>
  </data>
  <data name="MaybeInstallRootCertMessage" xml:space="preserve">
    <value>Adding certificates to the operating system's trusted root certificates is insecure. Ensure that the target store is not root store.</value>
  </data>
  <data name="MaybeUseSecureCookiesASPNetCore" xml:space="preserve">
    <value>Ensure Use Secure Cookies In ASP.NET Core</value>
  </data>
  <data name="MaybeUseSecureCookiesASPNetCoreMessage" xml:space="preserve">
    <value>Ensure that CookieOptions.Secure = true when setting a cookie</value>
  </data>
  <data name="SetViewStateUserKey" xml:space="preserve">
    <value>Set ViewStateUserKey For Classes Derived From Page</value>
  </data>
  <data name="SetViewStateUserKeyDescription" xml:space="preserve">
    <value>Setting the ViewStateUserKey property can help you prevent attacks on your application by allowing you to assign an identifier to the view-state variable for individual users so that they cannot use the variable to generate an attack. Otherwise, there will be cross-site request forgery vulnerabilities.</value>
  </data>
  <data name="SetViewStateUserKeyMessage" xml:space="preserve">
    <value>The class {0} derived from System.Web.UI.Page does not set the ViewStateUserKey property in the OnInit method or Page_Init method</value>
  </data>
  <data name="UseAsSpanInsteadOfArrayRangeIndexerDescription" xml:space="preserve">
    <value>The Range-based indexer on array values produces a copy of requested portion of the array. This copy is often unwanted when it is implicitly used as a Span or Memory value. Use the AsSpan method to avoid the copy.</value>
  </data>
  <data name="UseAsSpanInsteadOfStringRangeIndexerDescription" xml:space="preserve">
    <value>The Range-based indexer on string values produces a copy of requested portion of the string. This copy is usually unnecessary when it is implicitly used as a ReadOnlySpan or ReadOnlyMemory value. Use the AsSpan method to avoid the unnecessary copy.</value>
  </data>
  <data name="UseAsSpanInsteadOfRangeIndexerMessage" xml:space="preserve">
    <value>Use '{0}' instead of the '{1}'-based indexer on '{2}' to avoid creating unnecessary data copies</value>
  </data>
  <data name="UseAsSpanInsteadOfRangeIndexerTitle" xml:space="preserve">
    <value>Use AsSpan or AsMemory instead of Range-based indexers when appropriate</value>
  </data>
  <data name="UseAsSpanReadOnlyInsteadOfArrayRangeIndexerDescription" xml:space="preserve">
    <value>The Range-based indexer on array values produces a copy of requested portion of the array. This copy is usually unnecessary when it is implicitly used as a ReadOnlySpan or ReadOnlyMemory value. Use the AsSpan method to avoid the unnecessary copy.</value>
  </data>
  <data name="UseContainerLevelAccessPolicy" xml:space="preserve">
    <value>Use Container Level Access Policy</value>
  </data>
  <data name="UseContainerLevelAccessPolicyDescription" xml:space="preserve">
    <value>No access policy identifier is specified, making tokens non-revocable.</value>
  </data>
  <data name="UseContainerLevelAccessPolicyMessage" xml:space="preserve">
    <value>Consider using Azure's role-based access control instead of a Shared Access Signature (SAS) if possible. If you still need to use a SAS, use a container-level access policy when creating a SAS.</value>
  </data>
  <data name="UseSecureCookiesASPNetCoreDescription" xml:space="preserve">
    <value>Applications available over HTTPS must use secure cookies.</value>
  </data>
  <data name="UseSharedAccessProtocolHttpsOnly" xml:space="preserve">
    <value>Use SharedAccessProtocol HttpsOnly</value>
  </data>
  <data name="UseSharedAccessProtocolHttpsOnlyDescription" xml:space="preserve">
    <value>HTTPS encrypts network traffic. Use HttpsOnly, rather than HttpOrHttps, to ensure network traffic is always encrypted to help prevent disclosure of sensitive data.</value>
  </data>
  <data name="UseSharedAccessProtocolHttpsOnlyMessage" xml:space="preserve">
    <value>Consider using Azure's role-based access control instead of a Shared Access Signature (SAS) if possible. If you still need to use a SAS, specify SharedAccessProtocol.HttpsOnly.</value>
  </data>
  <data name="UseXmlReaderDescription" xml:space="preserve">
    <value>Processing XML from untrusted data may load dangerous external references, which should be restricted by using an XmlReader with a secure resolver or with DTD processing disabled.</value>
  </data>
  <data name="UseXmlReaderForDataSetReadXml" xml:space="preserve">
    <value>Use XmlReader for 'DataSet.ReadXml()'</value>
  </data>
  <data name="UseXmlReaderForDeserialize" xml:space="preserve">
    <value>Use XmlReader for 'XmlSerializer.Deserialize()'</value>
  </data>
  <data name="UseXmlReaderForSchemaRead" xml:space="preserve">
    <value>Use XmlReader for 'XmlSchema.Read()'</value>
  </data>
  <data name="UseXmlReaderForValidatingReader" xml:space="preserve">
    <value>Use XmlReader for XmlValidatingReader constructor</value>
  </data>
  <data name="UseXmlReaderForXPathDocument" xml:space="preserve">
    <value>Use XmlReader for XPathDocument constructor</value>
  </data>
  <data name="UseXmlReaderMessage" xml:space="preserve">
    <value>This overload of the '{0}.{1}' method is potentially unsafe. It may enable Document Type Definition (DTD) which can be vulnerable to denial of service attacks, or might use an XmlResolver which can be vulnerable to information disclosure. Use an overload that takes a XmlReader instance instead, with DTD processing disabled and no XmlResolver.</value>
  </data>
  <data name="UseRSAWithSufficientKeySize" xml:space="preserve">
    <value>Use Rivest-Shamir-Adleman (RSA) Algorithm With Sufficient Key Size</value>
  </data>
  <data name="UseRSAWithSufficientKeySizeDescription" xml:space="preserve">
    <value>Encryption algorithms are vulnerable to brute force attacks when too small a key size is used.</value>
  </data>
  <data name="UseRSAWithSufficientKeySizeMessage" xml:space="preserve">
    <value>Asymmetric encryption algorithm {0}'s key size is less than 2048. Switch to an RSA with at least 2048 key size, ECDH or ECDSA algorithm instead.</value>
  </data>
  <data name="DefinitelyUseWeakKDFInsufficientIterationCount" xml:space="preserve">
    <value>Do Not Use Weak Key Derivation Function With Insufficient Iteration Count</value>
  </data>
  <data name="DefinitelyUseWeakKDFInsufficientIterationCountMessage" xml:space="preserve">
    <value>Use at least {0} iterations when deriving a cryptographic key from a password. By default, Rfc2898DeriveByte's IterationCount is only 1000</value>
  </data>
  <data name="DoNotUseWeakKDFInsufficientIterationCountDescription" xml:space="preserve">
    <value>When deriving cryptographic keys from user-provided inputs such as password, use sufficient iteration count (at least 100k).</value>
  </data>
  <data name="MaybeUseWeakKDFInsufficientIterationCount" xml:space="preserve">
    <value>Ensure Sufficient Iteration Count When Using Weak Key Derivation Function</value>
  </data>
  <data name="MaybeUseWeakKDFInsufficientIterationCountMessage" xml:space="preserve">
    <value>Ensure that the iteration count is at least {0} when deriving a cryptographic key from a password. By default, Rfc2898DeriveByte's IterationCount is only 1000</value>
  </data>
  <data name="DoNotAddArchiveItemPathToTheTargetFileSystemPath" xml:space="preserve">
    <value>Do Not Add Archive Item's Path To The Target File System Path</value>
  </data>
  <data name="DoNotAddArchiveItemPathToTheTargetFileSystemPathDescription" xml:space="preserve">
    <value>When extracting files from an archive and using the archive item's path, check if the path is safe. Archive path can be relative and can lead to file system access outside of the expected file system target path, leading to malicious config changes and remote code execution via lay-and-wait technique.</value>
  </data>
  <data name="DoNotAddArchiveItemPathToTheTargetFileSystemPathMessage" xml:space="preserve">
    <value>When creating path for '{0} in method {1}' from relative archive item path to extract file and the source is an untrusted zip archive, make sure to sanitize relative archive item path '{2} in method {3}'</value>
  </data>
  <data name="DoNotCallEnumerableCastOrOfTypeWithIncompatibleTypesTitle" xml:space="preserve">
    <value>Do not call Enumerable.Cast&lt;T&gt; or Enumerable.OfType&lt;T&gt; with incompatible types</value>
  </data>
  <data name="DoNotCallEnumerableCastOrOfTypeWithIncompatibleTypesMessageOfType" xml:space="preserve">
    <value>This call will always result in an empty sequence because type '{0}' is incompatible with type '{1}'</value>
  </data>
  <data name="DoNotCreateTasksWithoutPassingATaskSchedulerTitle" xml:space="preserve">
    <value>Do not create tasks without passing a TaskScheduler</value>
  </data>
  <data name="DoNotCreateTasksWithoutPassingATaskSchedulerDescription" xml:space="preserve">
    <value>Do not create tasks unless you are using one of the overloads that takes a TaskScheduler. The default is to schedule on TaskScheduler.Current, which would lead to deadlocks. Either use TaskScheduler.Default to schedule on the thread pool, or explicitly pass TaskScheduler.Current to make your intentions clear.</value>
  </data>
  <data name="DoNotCreateTasksWithoutPassingATaskSchedulerMessage" xml:space="preserve">
    <value>Do not create tasks without passing a TaskScheduler</value>
  </data>
  <data name="DoNotDefineFinalizersForTypesDerivedFromMemoryManagerDescription" xml:space="preserve">
    <value>Adding a finalizer to a type derived from MemoryManager&lt;T&gt; may permit memory to be freed while it is still in use by a Span&lt;T&gt;.</value>
  </data>
  <data name="DoNotDefineFinalizersForTypesDerivedFromMemoryManagerMessage" xml:space="preserve">
    <value>Adding a finalizer to a type derived from MemoryManager&lt;T&gt; may permit memory to be freed while it is still in use by a Span&lt;T&gt;</value>
  </data>
  <data name="DoNotDefineFinalizersForTypesDerivedFromMemoryManagerTitle" xml:space="preserve">
    <value>Do not define finalizers for types derived from MemoryManager&lt;T&gt;</value>
  </data>
  <data name="UseValueTasksCorrectlyTitle" xml:space="preserve">
    <value>Use ValueTasks correctly</value>
  </data>
  <data name="UseValueTasksCorrectlyDescription" xml:space="preserve">
    <value>ValueTasks returned from member invocations are intended to be directly awaited.  Attempts to consume a ValueTask multiple times or to directly access one's result before it's known to be completed may result in an exception or corruption.  Ignoring such a ValueTask is likely an indication of a functional bug and may degrade performance.</value>
  </data>
  <data name="UseValueTasksCorrectlyMessage_General" xml:space="preserve">
    <value>ValueTask instances returned from method calls should be directly awaited, returned, or passed as an argument to another method call. Other usage, such as storing an instance into a local or a field, is likely an indication of a bug, as ValueTask instances must only ever be consumed once.</value>
  </data>
  <data name="UseValueTasksCorrectlyMessage_Unconsumed" xml:space="preserve">
    <value>ValueTask instances returned from method calls should always be used, typically awaited. Not doing so often represents a functional bug, but even if it doesn't, it can result in degraded performance if the target method pools objects for use with ValueTasks.</value>
  </data>
  <data name="UseValueTasksCorrectlyMessage_DoubleConsumption" xml:space="preserve">
    <value>ValueTask instances should only be consumed once, such as via an await. Consuming the same ValueTask instance multiple times can result in exceptions and data corruption.</value>
  </data>
  <data name="UseValueTasksCorrectlyMessage_AccessingIncompleteResult" xml:space="preserve">
    <value>ValueTask instances should not have their result directly accessed unless the instance has already completed. Unlike Tasks, calling Result or GetAwaiter().GetResult() on a ValueTask is not guaranteed to block until the operation completes. If you can't simply await the instance, consider first checking its IsCompleted property (or asserting it's true if you know that to be the case).</value>
  </data>
  <data name="DoNotUseConfigureAwaitWithSuppressThrowingTitle" xml:space="preserve">
    <value>Do not use ConfigureAwaitOptions.SuppressThrowing with Task&lt;TResult&gt;</value>
  </data>
  <data name="DoNotUseConfigureAwaitWithSuppressThrowingMessage" xml:space="preserve">
    <value>The ConfigureAwaitOptions.SuppressThrowing is only supported with the non-generic Task</value>
  </data>
  <data name="DoNotUseConfigureAwaitWithSuppressThrowingDescription" xml:space="preserve">
    <value>The ConfigureAwaitOptions.SuppressThrowing is only supported with the non-generic Task, not a Task&lt;TResult&gt;.  To use it with a Task&lt;TResult&gt;, first cast to the base Task.</value>
  </data>
  <data name="DoNotCreateTaskCompletionSourceWithWrongArgumentsTitle" xml:space="preserve">
    <value>Argument passed to TaskCompletionSource constructor should be TaskCreationOptions enum instead of TaskContinuationOptions enum</value>
  </data>
  <data name="DoNotCreateTaskCompletionSourceWithWrongArgumentsDescription" xml:space="preserve">
    <value>TaskCompletionSource has constructors that take TaskCreationOptions that control the underlying Task, and constructors that take object state that's stored in the task.  Accidentally passing a TaskContinuationOptions instead of a TaskCreationOptions will result in the call treating the options as state.</value>
  </data>
  <data name="DoNotCreateTaskCompletionSourceWithWrongArgumentsMessage" xml:space="preserve">
    <value>Argument contains TaskContinuationsOptions enum instead of TaskCreationOptions enum</value>
  </data>
  <data name="DoNotCreateTaskCompletionSourceWithWrongArgumentsFix" xml:space="preserve">
    <value>Replace TaskContinuationOptions with TaskCreationOptions.</value>
  </data>
  <data name="JsonNetInsecureSerializerMessage" xml:space="preserve">
    <value>When deserializing untrusted input, allowing arbitrary types to be deserialized is insecure. When using deserializing JsonSerializer, use TypeNameHandling.None, or for values other than None, restrict deserialized types with a SerializationBinder.</value>
  </data>
  <data name="JsonNetInsecureSerializerTitle" xml:space="preserve">
    <value>Do not deserialize with JsonSerializer using an insecure configuration</value>
  </data>
  <data name="JsonNetMaybeInsecureSerializerMessage" xml:space="preserve">
    <value>When deserializing untrusted input, allowing arbitrary types to be deserialized is insecure. When using deserializing JsonSerializer, use TypeNameHandling.None, or for values other than None, restrict deserialized types with a SerializationBinder.</value>
  </data>
  <data name="JsonNetMaybeInsecureSerializerTitle" xml:space="preserve">
    <value>Ensure that JsonSerializer has a secure configuration when deserializing</value>
  </data>
  <data name="UseDefaultDllImportSearchPathsAttribute" xml:space="preserve">
    <value>Use DefaultDllImportSearchPaths attribute for P/Invokes</value>
  </data>
  <data name="UseDefaultDllImportSearchPathsAttributeDescription" xml:space="preserve">
    <value>By default, P/Invokes using DllImportAttribute probe a number of directories, including the current working directory for the library to load. This can be a security issue for certain applications, leading to DLL hijacking.</value>
  </data>
  <data name="UseDefaultDllImportSearchPathsAttributeMessage" xml:space="preserve">
    <value>The method {0} didn't use DefaultDllImportSearchPaths attribute for P/Invokes.</value>
  </data>
  <data name="DoNotUseUnsafeDllImportSearchPath" xml:space="preserve">
    <value>Do not use unsafe DllImportSearchPath value</value>
  </data>
  <data name="DoNotUseUnsafeDllImportSearchPathDescription" xml:space="preserve">
    <value>There could be a malicious DLL in the default DLL search directories. Or, depending on where your application is run from, there could be a malicious DLL in the application's directory. Use a DllImportSearchPath value that specifies an explicit search path instead. The DllImportSearchPath flags that this rule looks for can be configured in .editorconfig.</value>
  </data>
  <data name="DoNotUseUnsafeDllImportSearchPathMessage" xml:space="preserve">
    <value>Use of unsafe DllImportSearchPath value {0}</value>
  </data>
  <data name="UseAutoValidateAntiforgeryToken" xml:space="preserve">
    <value>Use antiforgery tokens in ASP.NET Core MVC controllers</value>
  </data>
  <data name="UseAutoValidateAntiforgeryTokenDescription" xml:space="preserve">
    <value>Handling a POST, PUT, PATCH, or DELETE request without validating an antiforgery token may be vulnerable to cross-site request forgery attacks. A cross-site request forgery attack can send malicious requests from an authenticated user to your ASP.NET Core MVC controller.</value>
  </data>
  <data name="UseAutoValidateAntiforgeryTokenMessage" xml:space="preserve">
    <value>Method {0} handles a {1} request without performing antiforgery token validation. You also need to ensure that your HTML form sends an antiforgery token.</value>
  </data>
  <data name="MissHttpVerbAttribute" xml:space="preserve">
    <value>Miss HttpVerb attribute for action methods</value>
  </data>
  <data name="MissHttpVerbAttributeMessage" xml:space="preserve">
    <value>Action method {0} needs to specify the HTTP request kind explicitly</value>
  </data>
  <data name="DoNotUseInsecureRandomness" xml:space="preserve">
    <value>Do not use insecure randomness</value>
  </data>
  <data name="DoNotUseInsecureRandomnessMessage" xml:space="preserve">
    <value>{0} is an insecure random number generator. Use cryptographically secure random number generators when randomness is required for security.</value>
  </data>
  <data name="DoNotUseInsecureRandomnessDescription" xml:space="preserve">
    <value>Using a cryptographically weak pseudo-random number generator may allow an attacker to predict what security-sensitive value will be generated. Use a cryptographically strong random number generator if an unpredictable value is required, or ensure that weak pseudo-random numbers aren't used in a security-sensitive manner.</value>
  </data>
  <data name="DoNotUseCountAsyncWhenAnyAsyncCanBeUsedDescription" xml:space="preserve">
    <value>For non-empty collections, CountAsync() and LongCountAsync() enumerate the entire sequence, while AnyAsync() stops at the first item or the first item that satisfies a condition.</value>
  </data>
  <data name="DoNotUseCountAsyncWhenAnyAsyncCanBeUsedMessage" xml:space="preserve">
    <value>{0}() is used where AnyAsync() could be used instead to improve performance</value>
  </data>
  <data name="DoNotUseCountAsyncWhenAnyAsyncCanBeUsedTitle" xml:space="preserve">
    <value>Do not use CountAsync() or LongCountAsync() when AnyAsync() can be used</value>
  </data>
  <data name="UsePropertyInsteadOfCountMethodWhenAvailableDescription" xml:space="preserve">
    <value>Enumerable.Count() potentially enumerates the sequence while a Length/Count property is a direct access.</value>
  </data>
  <data name="UsePropertyInsteadOfCountMethodWhenAvailableMessage" xml:space="preserve">
    <value>Use the "{0}" property instead of Enumerable.Count()</value>
  </data>
  <data name="UsePropertyInsteadOfCountMethodWhenAvailableTitle" xml:space="preserve">
    <value>Use Length/Count property instead of Count() when available</value>
  </data>
  <data name="SetHttpOnlyForHttpCookie" xml:space="preserve">
    <value>Set HttpOnly to true for HttpCookie</value>
  </data>
  <data name="SetHttpOnlyForHttpCookieDescription" xml:space="preserve">
    <value>As a defense in depth measure, ensure security sensitive HTTP cookies are marked as HttpOnly. This indicates web browsers should disallow scripts from accessing the cookies. Injected malicious scripts are a common way of stealing cookies.</value>
  </data>
  <data name="SetHttpOnlyForHttpCookieMessage" xml:space="preserve">
    <value>HttpCookie.HttpOnly is set to false or not set at all when using an HttpCookie. Ensure security sensitive cookies are marked as HttpOnly to prevent malicious scripts from stealing the cookies</value>
  </data>
  <data name="DeprecatedSslProtocolsDescription" xml:space="preserve">
    <value>Older protocol versions of Transport Layer Security (TLS) are less secure than TLS 1.2 and TLS 1.3, and are more likely to have new vulnerabilities. Avoid older protocol versions to minimize risk.</value>
  </data>
  <data name="DeprecatedSslProtocolsMessage" xml:space="preserve">
    <value>Transport Layer Security protocol version '{0}' is deprecated.  Use 'None' to let the Operating System choose a version.</value>
  </data>
  <data name="DeprecatedSslProtocolsTitle" xml:space="preserve">
    <value>Do not use deprecated SslProtocols values</value>
  </data>
  <data name="HardcodedSslProtocolsDescription" xml:space="preserve">
    <value>Current Transport Layer Security protocol versions may become deprecated if vulnerabilities are found. Avoid hardcoding SslProtocols values to keep your application secure. Use 'None' to let the Operating System choose a version.</value>
  </data>
  <data name="HardcodedSslProtocolsMessage" xml:space="preserve">
    <value>Avoid hardcoding SslProtocols '{0}' to ensure your application remains secure in the future. Use 'None' to let the Operating System choose a version.</value>
  </data>
  <data name="HardcodedSslProtocolsTitle" xml:space="preserve">
    <value>Avoid hardcoded SslProtocols values</value>
  </data>
  <data name="MissHttpVerbAttributeDescription" xml:space="preserve">
    <value>All the methods that create, edit, delete, or otherwise modify data do so in the [HttpPost] overload of the method, which needs to be protected with the anti forgery attribute from request forgery. Performing a GET operation should be a safe operation that has no side effects and doesn't modify your persisted data.</value>
  </data>
  <data name="DefinitelyDisableHttpClientCRLCheck" xml:space="preserve">
    <value>HttpClients should enable certificate revocation list checks</value>
  </data>
  <data name="DefinitelyDisableHttpClientCRLCheckMessage" xml:space="preserve">
    <value>HttpClient is created without enabling CheckCertificateRevocationList</value>
  </data>
  <data name="DoNotDisableHttpClientCRLCheckDescription" xml:space="preserve">
    <value>Using HttpClient without providing a platform specific handler (WinHttpHandler or CurlHandler or HttpClientHandler) where the CheckCertificateRevocationList property is set to true, will allow revoked certificates to be accepted by the HttpClient as valid.</value>
  </data>
  <data name="MaybeDisableHttpClientCRLCheck" xml:space="preserve">
    <value>Ensure HttpClient certificate revocation list check is not disabled</value>
  </data>
  <data name="MaybeDisableHttpClientCRLCheckMessage" xml:space="preserve">
    <value>HttpClient may be created without enabling CheckCertificateRevocationList</value>
  </data>
  <data name="DoNotHardCodeCertificate" xml:space="preserve">
    <value>Do not hard-code certificate</value>
  </data>
  <data name="DoNotHardCodeCertificateDescription" xml:space="preserve">
    <value>Hard-coded certificates in source code are vulnerable to being exploited.</value>
  </data>
  <data name="DoNotHardCodeCertificateMessage" xml:space="preserve">
    <value>Potential security vulnerability was found where '{0}' in method '{1}' may be tainted by hard-coded certificate from '{2}' in method '{3}'</value>
  </data>
  <data name="DefinitelyUseCreateEncryptorWithNonDefaultIV" xml:space="preserve">
    <value>Do not use CreateEncryptor with non-default IV</value>
  </data>
  <data name="DefinitelyUseCreateEncryptorWithNonDefaultIVMessage" xml:space="preserve">
    <value>Symmetric encryption uses non-default initialization vector, which could be potentially repeatable</value>
  </data>
  <data name="MaybeUseCreateEncryptorWithNonDefaultIV" xml:space="preserve">
    <value>Use CreateEncryptor with the default IV </value>
  </data>
  <data name="MaybeUseCreateEncryptorWithNonDefaultIVMessage" xml:space="preserve">
    <value>The non-default initialization vector, which can be potentially repeatable, is used in the encryption. Ensure use the default one.</value>
  </data>
  <data name="DoNotUseCreateEncryptorWithNonDefaultIVDescription" xml:space="preserve">
    <value>Symmetric encryption should always use a non-repeatable initialization vector to prevent dictionary attacks.</value>
  </data>
  <data name="DataTableReadXmlMessage" xml:space="preserve">
    <value>The method '{0}' is insecure when deserializing untrusted data</value>
  </data>
  <data name="DataTableReadXmlTitle" xml:space="preserve">
    <value>Do not use DataTable.ReadXml() with untrusted data</value>
  </data>
  <data name="DataSetDataTableInSerializableTypeMessage" xml:space="preserve">
    <value>When deserializing untrusted input, deserializing a {0} object is insecure. '{1}' either is or derives from {0}</value>
  </data>
  <data name="DataSetDataTableInWebDeserializableObjectGraphMessage" xml:space="preserve">
    <value>When deserializing untrusted input, deserializing a {0} object is insecure. '{1}' either is or derives from {0}</value>
  </data>
  <data name="DataSetDataTableInWebDeserializableObjectGraphTitle" xml:space="preserve">
    <value>Unsafe DataSet or DataTable type in web deserializable object graph</value>
  </data>
  <data name="DataSetReadXmlMessage" xml:space="preserve">
    <value>The method '{0}' is insecure when deserializing untrusted data</value>
  </data>
  <data name="DataSetReadXmlTitle" xml:space="preserve">
    <value>Do not use DataSet.ReadXml() with untrusted data</value>
  </data>
  <data name="DataSetDataTableInRceSerializableTypeMessage" xml:space="preserve">
    <value>When deserializing untrusted input with an IFormatter-based serializer, deserializing a {0} object is insecure. '{1}' either is or derives from {0}.</value>
  </data>
  <data name="DataSetDataTableInDeserializableObjectGraphMessage" xml:space="preserve">
    <value>When deserializing untrusted input, deserializing a {0} object is insecure. '{1}' either is or derives from {0}</value>
  </data>
  <data name="DataSetDataTableInDeserializableObjectGraphTitle" xml:space="preserve">
    <value>Unsafe DataSet or DataTable type found in deserializable object graph</value>
  </data>
  <data name="DataSetDataTableInRceDeserializableObjectGraphMessage" xml:space="preserve">
    <value>When deserializing untrusted input, deserializing a {0} object is insecure. '{1}' either is or derives from {0}</value>
  </data>
  <data name="DataSetDataTableInRceDeserializableObjectGraphTitle" xml:space="preserve">
    <value>Unsafe DataSet or DataTable in deserialized object graph can be vulnerable to remote code execution attacks</value>
  </data>
  <data name="DataSetDataTableInRceAutogeneratedSerializableTypeMessage" xml:space="preserve">
    <value>When deserializing untrusted input with an IFormatter-based serializer, deserializing a {0} object is insecure. '{1}' either is or derives from {0}. Ensure that the auto-generated type is never deserialized with untrusted data.</value>
  </data>
  <data name="DataSetDataTableInRceAutogeneratedSerializableTypeTitle" xml:space="preserve">
    <value>Unsafe DataSet or DataTable in auto-generated serializable type can be vulnerable to remote code execution attacks</value>
  </data>
  <data name="DataSetDataTableInRceSerializableTypeTitle" xml:space="preserve">
    <value>Unsafe DataSet or DataTable in serializable type can be vulnerable to remote code execution attacks</value>
  </data>
  <data name="DataSetDataTableInSerializableTypeTitle" xml:space="preserve">
    <value>Unsafe DataSet or DataTable in serializable type</value>
  </data>
  <data name="DataSetReadXmlAutogeneratedMessage" xml:space="preserve">
    <value>The method '{0}' is insecure when deserializing untrusted data. Make sure that auto-generated class containing the '{0}' call is not deserialized with untrusted data.</value>
  </data>
  <data name="DataSetReadXmlAutogeneratedTitle" xml:space="preserve">
    <value>Ensure auto-generated class containing DataSet.ReadXml() is not used with untrusted data</value>
  </data>
  <data name="DoNotUseStackallocInLoopsTitle" xml:space="preserve">
    <value>Do not use stackalloc in loops</value>
  </data>
  <data name="DoNotUseStackallocInLoopsDescription" xml:space="preserve">
    <value>Stack space allocated by a stackalloc is only released at the end of the current method's invocation.  Using it in a loop can result in unbounded stack growth and eventual stack overflow conditions.</value>
  </data>
  <data name="DoNotUseStackallocInLoopsMessage" xml:space="preserve">
    <value>Potential stack overflow. Move the stackalloc out of the loop.</value>
  </data>
  <data name="PreferStreamAsyncMemoryOverloadsTitle" xml:space="preserve">
    <value>Prefer the 'Memory'-based overloads for 'ReadAsync' and 'WriteAsync'</value>
  </data>
  <data name="PreferStreamAsyncMemoryOverloadsDescription" xml:space="preserve">
    <value>'Stream' has a 'ReadAsync' overload that takes a 'Memory&lt;Byte&gt;' as the first argument, and a 'WriteAsync' overload that takes a 'ReadOnlyMemory&lt;Byte&gt;' as the first argument. Prefer calling the memory based overloads, which are more efficient.</value>
  </data>
  <data name="PreferStreamAsyncMemoryOverloadsMessage" xml:space="preserve">
    <value>Change the '{0}' method call to use the '{1}' overload</value>
  </data>
  <data name="ForwardCancellationTokenToInvocationsDescription" xml:space="preserve">
    <value>Forward the 'CancellationToken' parameter to methods to ensure the operation cancellation notifications gets properly propagated, or pass in 'CancellationToken.None' explicitly to indicate intentionally not propagating the token.</value>
  </data>
  <data name="ForwardCancellationTokenToInvocationsMessage" xml:space="preserve">
    <value>Forward the '{0}' parameter to the '{1}' method or pass in 'CancellationToken.None' explicitly to indicate intentionally not propagating the token</value>
  </data>
  <data name="ForwardCancellationTokenToInvocationsTitle" xml:space="preserve">
    <value>Forward the 'CancellationToken' parameter to methods</value>
  </data>
  <data name="InstantiateArgumentExceptionsCorrectlyChangeToTwoArgumentCodeFixTitle" xml:space="preserve">
    <value>Change to call the two argument constructor, pass null for the message.</value>
  </data>
  <data name="InstantiateArgumentExceptionsCorrectlyFlipArgumentOrderCodeFixTitle" xml:space="preserve">
    <value>Swap the arguments order</value>
  </data>
  <data name="PreferTypedStringBuilderAppendOverloadsTitle" xml:space="preserve">
    <value>Prefer strongly-typed Append and Insert method overloads on StringBuilder</value>
  </data>
  <data name="PreferTypedStringBuilderAppendOverloadsDescription" xml:space="preserve">
    <value>StringBuilder.Append and StringBuilder.Insert provide overloads for multiple types beyond System.String.  When possible, prefer the strongly-typed overloads over using ToString() and the string-based overload.</value>
  </data>
  <data name="PreferTypedStringBuilderAppendOverloadsMessage" xml:space="preserve">
    <value>Remove the ToString call in order to use a strongly-typed StringBuilder overload</value>
  </data>
  <data name="PreferTypedStringBuilderAppendOverloadsRemoveToString" xml:space="preserve">
    <value>Remove the ToString call</value>
  </data>
  <data name="PreferStringContainsOverIndexOfDescription" xml:space="preserve">
    <value>Calls to 'string.IndexOf' where the result is used to check for the presence/absence of a substring can be replaced by 'string.Contains'.</value>
  </data>
  <data name="PreferStringContainsOverIndexOfMessage" xml:space="preserve">
    <value>Use 'string.Contains' instead of 'string.IndexOf' to improve readability</value>
  </data>
  <data name="PreferStringContainsOverIndexOfTitle" xml:space="preserve">
    <value>Consider using 'string.Contains' instead of 'string.IndexOf'</value>
  </data>
  <data name="PreferConstCharOverConstUnitStringInStringBuilderDescription" xml:space="preserve">
    <value>'StringBuilder.Append(char)' is more efficient than 'StringBuilder.Append(string)' when the string is a single character. When calling 'Append' with a constant, prefer using a constant char rather than a constant string containing one character.</value>
  </data>
  <data name="PreferConstCharOverConstUnitStringInStringBuilderMessage" xml:space="preserve">
    <value>Use 'StringBuilder.Append(char)' instead of 'StringBuilder.Append(string)' when the input is a constant unit string</value>
  </data>
  <data name="PreferConstCharOverConstUnitStringInStringBuilderTitle" xml:space="preserve">
    <value>Consider using 'StringBuilder.Append(char)' when applicable</value>
  </data>
  <data name="ProvideCorrectArgumentToEnumHasFlagDescription" xml:space="preserve">
    <value>'Enum.HasFlag' method expects the 'enum' argument to be of the same 'enum' type as the instance on which the method is invoked and that this 'enum' is marked with 'System.FlagsAttribute'. If these are different 'enum' types, an unhandled exception will be thrown at runtime. If the 'enum' type is not marked with 'System.FlagsAttribute' the call will always return 'false' at runtime.</value>
  </data>
  <data name="ProvideCorrectArgumentToEnumHasFlagMessageDifferentType" xml:space="preserve">
    <value>The argument type, '{0}', must be the same as the enum type '{1}'</value>
  </data>
  <data name="ProvideCorrectArgumentToEnumHasFlagTitle" xml:space="preserve">
    <value>Provide correct 'enum' argument to 'Enum.HasFlag'</value>
  </data>
  <data name="PreferIsEmptyOverCountDescription" xml:space="preserve">
    <value>For determining whether the object contains or not any items, prefer using 'IsEmpty' property rather than retrieving the number of items from the 'Count' property and comparing it to 0 or 1.</value>
  </data>
  <data name="PreferIsEmptyOverCountMessage" xml:space="preserve">
    <value>Prefer 'IsEmpty' over 'Count' to determine whether the object is empty</value>
  </data>
  <data name="PreferIsEmptyOverCountTitle" xml:space="preserve">
    <value>Prefer IsEmpty over Count</value>
  </data>
  <data name="UseEnvironmentProcessIdDescription" xml:space="preserve">
    <value>'Environment.ProcessId' is simpler and faster than 'Process.GetCurrentProcess().Id'.</value>
  </data>
  <data name="UseEnvironmentProcessIdMessage" xml:space="preserve">
    <value>Use 'Environment.ProcessId' instead of 'Process.GetCurrentProcess().Id'</value>
  </data>
  <data name="UseEnvironmentProcessIdTitle" xml:space="preserve">
    <value>Use 'Environment.ProcessId'</value>
  </data>
  <data name="UseEnvironmentProcessIdFix" xml:space="preserve">
    <value>Use 'Environment.ProcessId'</value>
  </data>
  <data name="UseEnvironmentProcessPathDescription" xml:space="preserve">
    <value>'Environment.ProcessPath' is simpler and faster than 'Process.GetCurrentProcess().MainModule.FileName'.</value>
  </data>
  <data name="UseEnvironmentProcessPathMessage" xml:space="preserve">
    <value>Use 'Environment.ProcessPath' instead of 'Process.GetCurrentProcess().MainModule.FileName'</value>
  </data>
  <data name="UseEnvironmentProcessPathTitle" xml:space="preserve">
    <value>Use 'Environment.ProcessPath'</value>
  </data>
  <data name="UseEnvironmentProcessPathFix" xml:space="preserve">
    <value>Use 'Environment.ProcessPath'</value>
  </data>
  <data name="UseEnvironmentCurrentManagedThreadIdDescription" xml:space="preserve">
    <value>'Environment.CurrentManagedThreadId' is simpler and faster than 'Thread.CurrentThread.ManagedThreadId'.</value>
  </data>
  <data name="UseEnvironmentCurrentManagedThreadIdMessage" xml:space="preserve">
    <value>Use 'Environment.CurrentManagedThreadId' instead of 'Thread.CurrentThread.ManagedThreadId'</value>
  </data>
  <data name="UseEnvironmentCurrentManagedThreadIdTitle" xml:space="preserve">
    <value>Use 'Environment.CurrentManagedThreadId'</value>
  </data>
  <data name="UseEnvironmentCurrentManagedThreadIdFix" xml:space="preserve">
    <value>Use 'Environment.CurrentManagedThreadId'</value>
  </data>
  <data name="ThreadStaticOnNonStaticFieldDescription" xml:space="preserve">
    <value>'ThreadStatic' only affects static fields. When applied to instance fields, it has no impact on behavior.</value>
  </data>
  <data name="ThreadStaticOnNonStaticFieldMessage" xml:space="preserve">
    <value>Ensure 'ThreadStatic' is only used with static fields</value>
  </data>
  <data name="ThreadStaticOnNonStaticFieldTitle" xml:space="preserve">
    <value>'ThreadStatic' only affects static fields</value>
  </data>
  <data name="ThreadStaticInitializedInlineDescription" xml:space="preserve">
    <value>'ThreadStatic' fields should be initialized lazily on use, not with inline initialization nor explicitly in a static constructor, which would only initialize the field on the thread that runs the type's static constructor.</value>
  </data>
  <data name="ThreadStaticInitializedInlineMessage" xml:space="preserve">
    <value>'ThreadStatic' fields should not use inline initialization</value>
  </data>
  <data name="ThreadStaticInitializedInlineTitle" xml:space="preserve">
    <value>Improper 'ThreadStatic' field initialization</value>
  </data>
  <data name="UseAsSpanInsteadOfRangeIndexerOnAStringCodeFixTitle" xml:space="preserve">
    <value>Use `{0}` instead of Range-based indexers on a string</value>
  </data>
  <data name="UseAsSpanInsteadOfRangeIndexerOnAnArrayCodeFixTitle" xml:space="preserve">
    <value>Use `{0}` instead of Range-based indexers on an array</value>
  </data>
  <data name="PlatformCompatibilityTitle" xml:space="preserve">
    <value>Validate platform compatibility</value>
  </data>
  <data name="PlatformCompatibilityDescription" xml:space="preserve">
    <value>Using platform dependent API on a component makes the code no longer work across all platforms.</value>
  </data>
  <data name="PlatformCompatibilityOnlySupportedCsUnreachableMessage" xml:space="preserve">
    <value>This call site is unreachable on: {2}. '{0}' is only supported on: {1}.</value>
    <comment>This call site is unreachable on: 'browser'. 'SupportedOnWindowsAndBrowser()' is only supported on: 'browser', 'windows'.</comment>
  </data>
  <data name="PlatformCompatibilityUnsupportedCsAllPlatformMessage" xml:space="preserve">
    <value>This call site is reachable on all platforms. '{0}' is unsupported on: {1}.</value>
    <comment>This call site is reachable on all platforms. 'UnsupportedOnWindows()' is unsupported on: 'windows'</comment>
  </data>
  <data name="DoNotUseOutAttributeStringPInvokeParametersDescription" xml:space="preserve">
    <value>String parameters passed by value with the 'OutAttribute' can destabilize the runtime if the string is an interned string.</value>
  </data>
  <data name="DoNotUseOutAttributeStringPInvokeParametersMessage" xml:space="preserve">
    <value>Do not use the 'OutAttribute' for string parameter '{0}' which is passed by value. If marshalling of modified data back to the caller is required, use the 'out' keyword to pass the string by reference instead.</value>
  </data>
  <data name="DoNotUseOutAttributeStringPInvokeParametersTitle" xml:space="preserve">
    <value>Do not use 'OutAttribute' on string parameters for P/Invokes</value>
  </data>
  <data name="AvoidStringBuilderPInvokeParametersDescription" xml:space="preserve">
    <value>Marshalling of 'StringBuilder' always creates a native buffer copy, resulting in multiple allocations for one marshalling operation.</value>
  </data>
  <data name="AvoidStringBuilderPInvokeParametersMessage" xml:space="preserve">
    <value>Avoid 'StringBuilder' parameters for P/Invokes. Consider using a character buffer instead.</value>
  </data>
  <data name="AvoidStringBuilderPInvokeParametersTitle" xml:space="preserve">
    <value>Avoid 'StringBuilder' parameters for P/Invokes</value>
  </data>
  <data name="PlatformCompatibilityOnlySupportedCsReachableMessage" xml:space="preserve">
    <value>This call site is reachable on: {2}. '{0}' is only supported on: {1}.</value>
    <comment>This call site is reachable on: 'windows' all versions.'SupportedOnWindowsUnsupportedFromWindows2004()' is only supported on: 'windows' 10.0.2004 and before</comment>
  </data>
  <data name="PlatformCompatibilityOnlySupportedCsAllPlatformMessage" xml:space="preserve">
    <value>This call site is reachable on all platforms. '{0}' is only supported on: {1}.</value>
    <comment>This call site is reachable on all platforms. 'SupportedOnWindowsAndBrowser()' is only supported on: 'windows', 'browser' .</comment>
  </data>
  <data name="PreferStringContainsOverIndexOfCodeFixTitle" xml:space="preserve">
    <value>Replace with 'string.Contains'</value>
  </data>
  <data name="CommaSeparator" xml:space="preserve">
    <value>, </value>
    <comment>Separator used for separating list of platform names: {API} is only supported on: {‘windows’, ‘browser’, ‘linux’}</comment>
  </data>
  <data name="PlatformCompatibilityFromVersionToVersion" xml:space="preserve">
    <value>'{0}' from version {1} to {2}</value>
    <comment>'SupportedOnWindows1903UnsupportedOn2004()' is supported on: 'windows' from version 10.0.1903 to 10.0.2004.</comment>
  </data>
  <data name="PlatformCompatibilitySupportedCsAllPlatformMessage" xml:space="preserve">
    <value>This call site is reachable on all platforms. '{0}' is supported on: {1}.</value>
    <comment>This call site is reachable on all platforms. 'SupportedOnWindows1903UnsupportedFrom2004()' is supported on: 'windows' from version 10.0.1903 to 10.0.2004.</comment>
  </data>
  <data name="PlatformCompatibilitySupportedCsReachableMessage" xml:space="preserve">
    <value>This call site is reachable on: {2}. '{0}' is supported on: {1}.</value>
    <comment>This call site is reachable on: 'windows' 10.0.2000 and before. 'UnsupportedOnWindowsSupportedOn1903()' is supported on: 'windows' 10.0.1903 and later.</comment>
  </data>
  <data name="PlatformCompatibilityUnsupportedCsReachableMessage" xml:space="preserve">
    <value>This call site is reachable on: {2}. '{0}' is unsupported on: {1}.</value>
    <comment>This call site is reachable on: 'windows', 'browser'. 'UnsupportedOnBrowser()' is unsupported on: 'browser'.</comment>
  </data>
  <data name="PlatformCompatibilityVersionAndBefore" xml:space="preserve">
    <value>'{0}' {1} and before</value>
    <comment>'SupportedOnWindowsUnsupportedFromWindows2004()' is only supported on: 'windows' 10.0.2004 and before.</comment>
  </data>
  <data name="PlatformCompatibilityVersionAndLater" xml:space="preserve">
    <value>'{0}' {1} and later</value>
    <comment>'SupportedOnWindows10()' is only supported on: 'windows' 10.0 and later.</comment>
  </data>
  <data name="PlatformCompatibilityAllVersions" xml:space="preserve">
    <value>'{0}' all versions</value>
    <comment>This call site is reachable on: 'Windows' all versions.</comment>
  </data>
  <data name="PlatformCompatibilityAllPlatforms" xml:space="preserve">
    <value>and all other platforms</value>
    <comment>This call site is reachable on: 'windows' 10.0.2000 and later, and all other platforms</comment>
  </data>
  <data name="DoNotGuardDictionaryRemoveByContainsKeyDescription" xml:space="preserve">
    <value>Do not guard 'Dictionary.Remove(key)' with 'Dictionary.ContainsKey(key)'. The former already checks whether the key exists, and will not throw if it does not.</value>
  </data>
  <data name="DoNotGuardDictionaryRemoveByContainsKeyMessage" xml:space="preserve">
    <value>Do not guard 'Dictionary.Remove(key)' with 'Dictionary.ContainsKey(key)'</value>
  </data>
  <data name="DoNotGuardDictionaryRemoveByContainsKeyTitle" xml:space="preserve">
    <value>Unnecessary call to 'Dictionary.ContainsKey(key)'</value>
  </data>
  <data name="RemoveRedundantGuardCallCodeFixTitle" xml:space="preserve">
    <value>Remove unnecessary call</value>
  </data>
  <data name="BufferBlockCopyLengthMessage" xml:space="preserve">
    <value>'Buffer.BlockCopy' expects the number of bytes to be copied for the 'count' argument. Using 'Array.Length' may not match the number of bytes that needs to be copied.</value>
  </data>
  <data name="BufferBlockCopyLengthTitle" xml:space="preserve">
    <value>'Buffer.BlockCopy' expects the number of bytes to be copied for the 'count' argument</value>
  </data>
  <data name="BufferBlockCopyDescription" xml:space="preserve">
    <value>'Buffer.BlockCopy' expects the number of bytes to be copied for the 'count' argument. Using 'Array.Length' may not match the number of bytes that needs to be copied.</value>
  </data>
  <data name="PreferAsSpanOverSubstringDescription" xml:space="preserve">
    <value>'AsSpan' is more efficient then 'Substring'. 'Substring' performs an O(n) string copy, while 'AsSpan' does not and has a constant cost.</value>
  </data>
  <data name="PreferAsSpanOverSubstringMessage" xml:space="preserve">
    <value>Prefer 'AsSpan' over 'Substring' when span-based overloads are available</value>
  </data>
  <data name="PreferAsSpanOverSubstringTitle" xml:space="preserve">
    <value>Prefer 'AsSpan' over 'Substring'</value>
  </data>
  <data name="PreferAsSpanOverSubstringCodefixTitle" xml:space="preserve">
    <value>Replace 'Substring' with 'AsSpan'</value>
  </data>
  <data name="UseCancellationTokenThrowIfCancellationRequestedDescription" xml:space="preserve">
    <value>'ThrowIfCancellationRequested' automatically checks whether the token has been canceled, and throws an 'OperationCanceledException' if it has.</value>
  </data>
  <data name="UseCancellationTokenThrowIfCancellationRequestedMessage" xml:space="preserve">
    <value>Use 'ThrowIfCancellationRequested' instead of checking 'IsCancellationRequested' and throwing 'OperationCanceledException'</value>
  </data>
  <data name="UseCancellationTokenThrowIfCancellationRequestedTitle" xml:space="preserve">
    <value>Use 'ThrowIfCancellationRequested'</value>
  </data>
  <data name="UseCancellationTokenThrowIfCancellationRequestedCodeFixTitle" xml:space="preserve">
    <value>Replace with 'CancellationToken.ThrowIfCancellationRequested'</value>
  </data>
  <data name="ProvideStreamMemoryBasedAsyncOverridesDescription" xml:space="preserve">
    <value>To improve performance, override the memory-based async methods when subclassing 'Stream'. Then implement the array-based methods in terms of the memory-based methods.</value>
  </data>
  <data name="ProvideStreamMemoryBasedAsyncOverridesMessage" xml:space="preserve">
    <value>'{0}' overrides array-based '{1}' but does not override memory-based '{2}'. Consider overriding memory-based '{2}' to improve performance.</value>
    <comment>0 = type that subclasses Stream directly, 1 = array-based method, 2 = memory-based method</comment>
  </data>
  <data name="ProvideStreamMemoryBasedAsyncOverridesTitle" xml:space="preserve">
    <value>Provide memory-based overrides of async methods when subclassing 'Stream'</value>
  </data>
  <data name="UseSpanBasedStringConcatDescription" xml:space="preserve">
    <value>It is more efficient to use 'AsSpan' and 'string.Concat', instead of 'Substring' and a concatenation operator.</value>
  </data>
  <data name="UseSpanBasedStringConcatMessage" xml:space="preserve">
    <value>Use span-based 'string.Concat' and 'AsSpan' instead of 'Substring'</value>
  </data>
  <data name="UseSpanBasedStringConcatTitle" xml:space="preserve">
    <value>Use span-based 'string.Concat'</value>
  </data>
  <data name="UseSpanBasedStringConcatCodeFixTitle" xml:space="preserve">
    <value>Use 'AsSpan' with 'string.Concat'</value>
  </data>
  <data name="PreferDictionaryContainsKeyCodeFixTitle" xml:space="preserve">
    <value>Use 'ContainsKey'</value>
  </data>
  <data name="PreferDictionaryContainsKeyDescription" xml:space="preserve">
    <value>'ContainsKey' is usually O(1), while 'Keys.Contains' may be O(n) in some cases. Additionally, many dictionary implementations lazily initialize the Keys collection to cut back on allocations.</value>
  </data>
  <data name="PreferDictionaryContainsKeyMessage" xml:space="preserve">
    <value>Prefer 'ContainsKey' over 'Keys.Contains' for dictionary type '{0}'</value>
  </data>
  <data name="PreferDictionaryContainsMethodsTitle" xml:space="preserve">
    <value>Prefer Dictionary.Contains methods</value>
  </data>
  <data name="PreferDictionaryContainsValueCodeFixTitle" xml:space="preserve">
    <value>Use 'ContainsValue'</value>
  </data>
  <data name="PreferDictionaryContainsValueDescription" xml:space="preserve">
    <value>Many dictionary implementations lazily initialize the Values collection. To avoid unnecessary allocations, prefer 'ContainsValue' over 'Values.Contains'.</value>
  </data>
  <data name="PreferDictionaryContainsValueMessage" xml:space="preserve">
    <value>Prefer 'ContainsValue' over 'Values.Contains' for dictionary type '{0}'</value>
  </data>
  <data name="UseValidPlatformStringDescription" xml:space="preserve">
    <value>Platform compatibility analyzer requires a valid platform name and version.</value>
  </data>
  <data name="UseValidPlatformStringTitle" xml:space="preserve">
    <value>Use valid platform string</value>
  </data>
  <data name="UseValidPlatformStringUnknownPlatform" xml:space="preserve">
    <value>The platform '{0}' is not a known platform name</value>
  </data>
  <data name="UseValidPlatformStringInvalidVersion" xml:space="preserve">
    <value>Version '{0}' is not valid for platform '{1}'. Use a version with 2{2} parts for this platform.</value>
    <comment>Version '7' is not valid for platform 'windows'. Use a version with 2-4 parts for this platform.</comment>
  </data>
  <data name="UseValidPlatformStringNoVersion" xml:space="preserve">
    <value>Version '{0}' is not valid for platform '{1}'. Do not use versions for this platform.</value>
  </data>
  <data name="DoNotUseWaitAllWithSingleTaskDescription" xml:space="preserve">
    <value>Using 'WaitAll' with a single task may result in performance loss, await or return the task instead.</value>
  </data>
  <data name="DoNotUseWaitAllWithSingleTaskTitle" xml:space="preserve">
    <value>Do not use 'WaitAll' with a single task</value>
  </data>
  <data name="DoNotUseWhenAllWithSingleTaskDescription" xml:space="preserve">
    <value>Using 'WhenAll' with a single task may result in performance loss, await or return the task instead.</value>
  </data>
  <data name="DoNotUseWhenAllWithSingleTaskTitle" xml:space="preserve">
    <value>Do not use 'WhenAll' with a single task</value>
  </data>
  <data name="DoNotUseWaitAllWithSingleTaskFix" xml:space="preserve">
    <value>Replace 'WaitAll' with single 'Wait'</value>
  </data>
  <data name="DoNotUseWhenAllWithSingleTaskFix" xml:space="preserve">
    <value>Replace 'WhenAll' call with argument</value>
  </data>
  <data name="UseStringEqualsOverStringCompareCodeFixTitle" xml:space="preserve">
    <value>Use 'string.Equals'</value>
  </data>
  <data name="UseStringEqualsOverStringCompareDescription" xml:space="preserve">
    <value>It is both clearer and likely faster to use 'string.Equals' instead of comparing the result of 'string.Compare' to zero.</value>
  </data>
  <data name="UseStringEqualsOverStringCompareMessage" xml:space="preserve">
    <value>Use 'string.Equals' instead of comparing the result of 'string.Compare' to 0</value>
  </data>
  <data name="UseStringEqualsOverStringCompareTitle" xml:space="preserve">
    <value>Use 'string.Equals'</value>
  </data>
  <data name="ProvidePublicParameterlessSafeHandleConstructorDescription" xml:space="preserve">
    <value>Providing a parameterless constructor that is as visible as the containing type for a type derived from 'System.Runtime.InteropServices.SafeHandle' enables better performance and usage with source-generated interop solutions.</value>
  </data>
  <data name="ProvidePublicParameterlessSafeHandleConstructorMessage" xml:space="preserve">
    <value>Provide a parameterless constructor that is as visible as the containing type for the '{0}' type that is derived from 'System.Runtime.InteropServices.SafeHandle'</value>
  </data>
  <data name="ProvidePublicParameterlessSafeHandleConstructorTitle" xml:space="preserve">
    <value>Provide a parameterless constructor that is as visible as the containing type for concrete types derived from 'System.Runtime.InteropServices.SafeHandle'</value>
  </data>
  <data name="MakeParameterlessConstructorPublic" xml:space="preserve">
    <value>Make the constructor that takes zero parameters 'public'</value>
  </data>
  <data name="DynamicInterfaceCastableImplementationUnsupportedDescription" xml:space="preserve">
    <value>Providing a functional 'DynamicInterfaceCastableImplementationAttribute'-attributed interface requires the Default Interface Members feature, which is unsupported in Visual Basic.</value>
  </data>
  <data name="DynamicInterfaceCastableImplementationUnsupportedMessage" xml:space="preserve">
    <value>Providing a 'DynamicInterfaceCastableImplementation' interface in Visual Basic is unsupported</value>
  </data>
  <data name="DynamicInterfaceCastableImplementationUnsupportedTitle" xml:space="preserve">
    <value>Providing a 'DynamicInterfaceCastableImplementation' interface in Visual Basic is unsupported</value>
  </data>
  <data name="ImplementInterfacesOnDynamicCastableImplementation" xml:space="preserve">
    <value>Implement inherited interfaces</value>
  </data>
  <data name="InterfaceMembersMissingImplementationDescription" xml:space="preserve">
    <value>Types attributed with 'DynamicInterfaceCastableImplementationAttribute' act as an interface implementation for a type that implements the 'IDynamicInterfaceCastable' type. As a result, it must provide an implementation of all of the members defined in the inherited interfaces, because the type that implements 'IDynamicInterfaceCastable' will not provide them otherwise.</value>
  </data>
  <data name="InterfaceMembersMissingImplementationMessage" xml:space="preserve">
    <value>Type '{0}' has the 'DynamicInterfaceCastableImplementationAttribute' applied to it but does not provide an implementation of all interface members defined in inherited interfaces</value>
  </data>
  <data name="InterfaceMembersMissingImplementationTitle" xml:space="preserve">
    <value>All members declared in parent interfaces must have an implementation in a DynamicInterfaceCastableImplementation-attributed interface</value>
  </data>
  <data name="MembersDeclaredOnImplementationTypeMustBeStaticDescription" xml:space="preserve">
    <value>Since a type that implements 'IDynamicInterfaceCastable' may not implement a dynamic interface in metadata, calls to an instance interface member that is not an explicit implementation defined on this type are likely to fail at runtime. Mark new interface members 'static' to avoid runtime errors.</value>
  </data>
  <data name="MembersDeclaredOnImplementationTypeMustBeStaticMessage" xml:space="preserve">
    <value>The '{0}' member on the '{1}' type should be marked 'static' as '{1}' has the 'DynamicInterfaceImplementationAttribute' applied</value>
  </data>
  <data name="MembersDeclaredOnImplementationTypeMustBeStaticTitle" xml:space="preserve">
    <value>Members defined on an interface with the 'DynamicInterfaceCastableImplementationAttribute' should be 'static'</value>
  </data>
  <data name="MakeMethodDeclaredOnImplementationTypeStatic" xml:space="preserve">
    <value>Convert to static method</value>
  </data>
  <data name="UseStringContainsCharOverloadWithSingleCharactersDescription" xml:space="preserve">
    <value>'string.Contains(char)' is available as a better performing overload for single char lookup.</value>
  </data>
  <data name="UseStringContainsCharOverloadWithSingleCharactersMessage" xml:space="preserve">
    <value>Use 'string.Contains(char)' instead of 'string.Contains(string)' when searching for a single character</value>
  </data>
  <data name="UseStringContainsCharOverloadWithSingleCharactersTitle" xml:space="preserve">
    <value>Use char literal for a single character lookup</value>
  </data>
  <data name="ReplaceStringLiteralWithCharLiteralCodeActionTitle" xml:space="preserve">
    <value>Replace string literal with char literal</value>
  </data>
  <data name="PreferHashDataOverComputeHashAnalyzerTitle" xml:space="preserve">
    <value>Prefer static 'HashData' method over 'ComputeHash'</value>
  </data>
  <data name="PreferHashDataOverComputeHashAnalyzerDescription" xml:space="preserve">
    <value>It is more efficient to use the static 'HashData' method over creating and managing a HashAlgorithm instance to call 'ComputeHash'.</value>
  </data>
  <data name="PreferHashDataOverComputeHashAnalyzerMessage" xml:space="preserve">
    <value>Prefer static '{0}.HashData' method over 'ComputeHash'</value>
  </data>
  <data name="PreferHashDataCodefixTitle" xml:space="preserve">
    <value>Replace with 'HashData' method</value>
  </data>
  <data name="DetectPreviewFeaturesDescription" xml:space="preserve">
    <value>An assembly has to opt into preview features before using them.</value>
  </data>
  <data name="DetectPreviewFeaturesMessageWithCustomMessagePlaceholder" xml:space="preserve">
    <value>{2} Using '{0}' requires opting into preview features. See {1} for more information.</value>
  </data>
  <data name="DetectPreviewFeaturesTitle" xml:space="preserve">
    <value>This API requires opting into preview features</value>
  </data>
  <data name="StaticAndAbstractRequiresPreviewFeatures" xml:space="preserve">
    <value>Using both 'static' and 'abstract' modifiers requires opting into preview features. See https://aka.ms/dotnet-warnings/preview-features for more information.</value>
  </data>
  <data name="MakeMethodDeclaredOnImplementationTypeStaticMayProduceInvalidCode" xml:space="preserve">
    <value>Converting an instance method to a static method may produce invalid code</value>
  </data>
  <data name="DerivesFromPreviewClassMessageWithCustomMessagePlaceholder" xml:space="preserve">
    <value>{3} '{0}' derives from preview class '{1}' and therefore needs to opt into preview features. See {2} for more information.</value>
  </data>
  <data name="ImplementsPreviewInterfaceMessageWithCustomMessagePlaceholder" xml:space="preserve">
    <value>{3} '{0}' implements the preview interface '{1}' and therefore needs to opt into preview features. See {2} for more information.</value>
  </data>
  <data name="ImplementsPreviewMethodMessageWithCustomMessagePlaceholder" xml:space="preserve">
    <value>{3} '{0}' implements the preview method '{1}' and therefore needs to opt into preview features. See {2} for more information.</value>
  </data>
  <data name="MethodReturnsPreviewTypeMessageWithCustomMessagePlaceholder" xml:space="preserve">
    <value>{3} '{0}' returns the preview type '{1}' and therefore needs to opt into preview features. See {2} for more information.</value>
  </data>
  <data name="MethodUsesPreviewTypeAsParameterMessageWithCustomMessagePlaceholder" xml:space="preserve">
    <value>{3} '{0}' takes in a preview parameter of type '{1}' and needs to opt into preview features. See {2} for more information.</value>
  </data>
  <data name="OverridesPreviewMethodMessageWithCustomMessagePlaceholder" xml:space="preserve">
    <value>{3} '{0}' overrides the preview method '{1}' and therefore needs to opt into preview features. See {2} for more information.</value>
  </data>
  <data name="UsesPreviewTypeParameterMessageWithCustomMessagePlaceholder" xml:space="preserve">
    <value>{3} '{0}' uses the preview type '{1}' and needs to opt into preview features. See {2} for more information.</value>
  </data>
  <data name="FieldIsPreviewTypeMessageWithCustomMessagePlaceholder" xml:space="preserve">
    <value>{3} '{0}''s type contains the preview type '{1}' and requires opting into preview features. See {2} for more information.</value>
  </data>
  <data name="ModuleInitializerAttributeShouldNotBeUsedInLibrariesDescription" xml:space="preserve">
    <value>Module initializers are intended to be used by application code to ensure an application's components are initialized before the application code begins executing. If library code declares a method with the 'ModuleInitializerAttribute', it can interfere with application initialization and also lead to limitations in that application's trimming abilities. Instead of using methods marked with 'ModuleInitializerAttribute', the library should expose methods that can be used to initialize any components within the library and allow the application to invoke the method during application initialization.</value>
  </data>
  <data name="ModuleInitializerAttributeShouldNotBeUsedInLibrariesMessage" xml:space="preserve">
    <value>The 'ModuleInitializer' attribute is only intended to be used in application code or advanced source generator scenarios</value>
  </data>
  <data name="ModuleInitializerAttributeShouldNotBeUsedInLibrariesTitle" xml:space="preserve">
    <value>The 'ModuleInitializer' attribute should not be used in libraries</value>
  </data>
  <data name="DoNotCallEnumerableCastOrOfTypeWithIncompatibleTypesDescription" xml:space="preserve">
    <value>Enumerable.Cast&lt;T&gt; and Enumerable.OfType&lt;T&gt; require compatible types to function expectedly.  
The generic cast (IL 'unbox.any') used by the sequence returned by Enumerable.Cast&lt;T&gt; will throw InvalidCastException at runtime on elements of the types specified.  
The generic type check (C# 'is' operator/IL 'isinst') used by Enumerable.OfType&lt;T&gt; will never succeed with elements of types specified, resulting in an empty sequence.  
Widening and user defined conversions are not supported with generic types.</value>
  </data>
  <data name="DoNotCallEnumerableCastOrOfTypeWithIncompatibleTypesMessageCast" xml:space="preserve">
    <value>Type '{0}' is incompatible with type '{1}' and cast attempts will throw InvalidCastException at runtime</value>
  </data>
  <data name="UseAsyncMethodInAsyncContextMessage" xml:space="preserve">
    <value>'{0}' synchronously blocks. Await '{1}' instead.</value>
  </data>
  <data name="UseAsyncMethodInAsyncContextTitle" xml:space="preserve">
    <value>Call async methods when in an async method</value>
  </data>
  <data name="UseAsyncMethodInAsyncContextMessage_NoAlternative" xml:space="preserve">
    <value>'{0}' synchronously blocks. Use await instead.</value>
  </data>
  <data name="UseAsyncMethodInAsyncContextDescription" xml:space="preserve">
    <value>When inside a Task-returning method, use the async version of methods, if they exist.</value>
    <comment>{Locked="Task"}</comment>
  </data>
  <data name="DoNotDisableTokenValidationChecksTitle" xml:space="preserve">
    <value>Do not disable token validation checks</value>
  </data>
  <data name="DoNotDisableTokenValidationChecksDescription" xml:space="preserve">
    <value>Token validation checks ensure that while validating tokens, all aspects are analyzed and verified. Turning off validation can lead to security holes by allowing untrusted tokens to make it through validation.</value>
  </data>
  <data name="DoNotDisableTokenValidationChecksMessage" xml:space="preserve">
    <value>TokenValidationParameters.{0} should not be set to false as it disables important validation</value>
  </data>
  <data name="DoNotAlwaysSkipTokenValidationInDelegatesTitle" xml:space="preserve">
    <value>Do not always skip token validation in delegates</value>
  </data>
  <data name="DoNotAlwaysSkipTokenValidationInDelegatesDescription" xml:space="preserve">
    <value>By setting critical TokenValidationParameter validation delegates to true, important authentication safeguards are disabled which can lead to tokens from any issuer or expired tokens being wrongly validated.</value>
  </data>
  <data name="DoNotAlwaysSkipTokenValidationInDelegatesMessage" xml:space="preserve">
    <value>The {0} is set to a function that is always returning true. By setting the validation delegate, you are overriding default validation and by always returning true, this validation is completely disabled.</value>
  </data>
  <data name="DerivesFromPreviewClassMessage" xml:space="preserve">
    <value>'{0}' derives from preview class '{1}' and therefore needs to opt into preview features. See {2} for more information.</value>
  </data>
  <data name="DetectPreviewFeaturesMessage" xml:space="preserve">
    <value>Using '{0}' requires opting into preview features. See {1} for more information.</value>
  </data>
  <data name="FieldIsPreviewTypeMessage" xml:space="preserve">
    <value>'{0}''s type contains the preview type '{1}' and requires opting into preview features. See {2} for more information.</value>
  </data>
  <data name="ImplementsPreviewInterfaceMessage" xml:space="preserve">
    <value>'{0}' implements the preview interface '{1}' and therefore needs to opt into preview features. See {2} for more information.</value>
  </data>
  <data name="ImplementsPreviewMethodMessage" xml:space="preserve">
    <value>'{0}' implements the preview method '{1}' and therefore needs to opt into preview features. See {2} for more information.</value>
  </data>
  <data name="MethodReturnsPreviewTypeMessage" xml:space="preserve">
    <value>'{0}' returns the preview type '{1}' and therefore needs to opt into preview features. See {2} for more information.</value>
  </data>
  <data name="MethodUsesPreviewTypeAsParameterMessage" xml:space="preserve">
    <value>'{0}' takes in a preview parameter of type '{1}' and needs to opt into preview features. See {2} for more information.</value>
  </data>
  <data name="OverridesPreviewMethodMessage" xml:space="preserve">
    <value>'{0}' overrides the preview method '{1}' and therefore needs to opt into preview features. See {2} for more information.</value>
  </data>
  <data name="UsesPreviewTypeParameterMessage" xml:space="preserve">
    <value>'{0}' uses the preview type '{1}' and needs to opt into preview features. See {2} for more information.</value>
  </data>
  <data name="ConstantExpectedApplicationTitle" xml:space="preserve">
    <value>Incorrect usage of ConstantExpected attribute</value>
  </data>
  <data name="ConstantExpectedApplicationDescription" xml:space="preserve">
    <value>ConstantExpected attribute is not applied correctly on the parameter.</value>
  </data>
  <data name="ConstantExpectedUsageTitle" xml:space="preserve">
    <value>A constant is expected for the parameter</value>
  </data>
  <data name="ConstantExpectedUsageDescription" xml:space="preserve">
    <value>The parameter expects a constant for optimal performance.</value>
  </data>
  <data name="ConstantExpectedNotSupportedMessage" xml:space="preserve">
    <value>The '{0}' type is not supported for ConstantExpected attribute</value>
  </data>
  <data name="ConstantExpectedIncompatibleConstantTypeMessage" xml:space="preserve">
    <value>The '{0}' value is not compatible with parameter type of '{1}'</value>
  </data>
  <data name="ConstantExpectedInvalidBoundsMessage" xml:space="preserve">
    <value>The '{0}' value does not fit within the parameter value bounds of '{1}' to '{2}'</value>
  </data>
  <data name="ConstantExpectedInvertedRangeMessage" xml:space="preserve">
    <value>The Min and Max values are inverted</value>
  </data>
  <data name="ConstantExpectedOutOfBoundsMessage" xml:space="preserve">
    <value>The constant does not fit within the value bounds of '{0}' to '{1}'</value>
  </data>
  <data name="ConstantExpectedInvalidMessage" xml:space="preserve">
    <value>The constant is not of the same '{0}' type as the parameter</value>
  </data>
  <data name="ConstantExpectedNotConstantMessage" xml:space="preserve">
    <value>The argument should be a constant for optimal performance</value>
  </data>
  <data name="ConstantExpectedAttributExpectedMessage" xml:space="preserve">
    <value>The ConstantExpected attribute is required for the parameter due to the parent method annotation</value>
  </data>
  <data name="SpecifyCultureForToLowerAndToUpperTitle" xml:space="preserve">
    <value>Specify a culture or use an invariant version</value>
  </data>
  <data name="SpecifyCultureForToLowerAndToUpperDescription" xml:space="preserve">
    <value>Specify culture to help avoid accidental implicit dependency on current culture. Using an invariant version yields consistent results regardless of the culture of an application.</value>
  </data>
  <data name="SpecifyCultureForToLowerAndToUpperMessage" xml:space="preserve">
    <value>Specify a culture or use an invariant version to avoid implicit dependency on current culture</value>
  </data>
  <data name="SpecifyCurrentCulture" xml:space="preserve">
    <value>Specify current culture</value>
  </data>
  <data name="UseInvariantVersion" xml:space="preserve">
    <value>Use an invariant version</value>
  </data>
  <data name="FeatureUnsupportedWhenRuntimeMarshallingDisabledDescription" xml:space="preserve">
    <value>Using features that require runtime marshalling when runtime marshalling is disabled will result in runtime exceptions.</value>
  </data>
  <data name="FeatureUnsupportedWhenRuntimeMarshallingDisabledTitle" xml:space="preserve">
    <value>Property, type, or attribute requires runtime marshalling</value>
  </data>
  <data name="MethodUsesRuntimeMarshallingEvenWhenMarshallingDisabledDescription" xml:space="preserve">
    <value>This method uses runtime marshalling even when runtime marshalling is disabled, which can cause unexpected behavior differences at runtime due to different expectations of a type's native layout.</value>
  </data>
  <data name="MethodUsesRuntimeMarshallingEvenWhenMarshallingDisabledMessage" xml:space="preserve">
    <value>'{0}' uses runtime marshalling even when 'DisableRuntimeMarshallingAttribute' is applied. Use features like 'sizeof' and pointers directly to ensure accurate results.</value>
  </data>
  <data name="MethodUsesRuntimeMarshallingEvenWhenMarshallingDisabledTitle" xml:space="preserve">
    <value>This method uses runtime marshalling even when the 'DisableRuntimeMarshallingAttribute' is applied</value>
  </data>
  <data name="UseDisabledMarshallingEquivalentCodeFix" xml:space="preserve">
    <value>Use equivalent code that works when marshalling is disabled</value>
  </data>
  <data name="FeatureUnsupportedWhenRuntimeMarshallingDisabledMessageAutoLayoutTypes" xml:space="preserve">
    <value>Types with '[StructLayout(LayoutKind.Auto)]' require runtime marshalling to be enabled</value>
  </data>
  <data name="FeatureUnsupportedWhenRuntimeMarshallingDisabledMessageByRefParameters" xml:space="preserve">
    <value>By-ref parameters require runtime marshalling to be enabled</value>
  </data>
  <data name="FeatureUnsupportedWhenRuntimeMarshallingDisabledMessageHResultSwapping" xml:space="preserve">
    <value>HResult-swapping requires runtime marshalling to be enabled</value>
  </data>
  <data name="FeatureUnsupportedWhenRuntimeMarshallingDisabledMessageLCIDConversionAttribute" xml:space="preserve">
    <value>Using 'LCIDConversionAttribute' requires runtime marshalling to be enabled</value>
  </data>
  <data name="FeatureUnsupportedWhenRuntimeMarshallingDisabledMessageManagedParameterOrReturnTypes" xml:space="preserve">
    <value>Managed parameter or return types require runtime marshalling to be enabled</value>
  </data>
  <data name="FeatureUnsupportedWhenRuntimeMarshallingDisabledMessageSetLastError" xml:space="preserve">
    <value>Setting SetLastError to 'true' requires runtime marshalling to be enabled</value>
  </data>
  <data name="FeatureUnsupportedWhenRuntimeMarshallingDisabledMessageVarargPInvokes" xml:space="preserve">
    <value>Varadic P/Invoke signatures require runtime marshalling to be enabled</value>
  </data>
  <data name="SealInternalTypesDescription" xml:space="preserve">
    <value>When a type is not accessible outside its assembly and has no subtypes within its containing assembly, it can be safely sealed. Sealing types can improve performance.</value>
  </data>
  <data name="SealInternalTypesMessage" xml:space="preserve">
    <value>Type '{0}' can be sealed because it has no subtypes in its containing assembly and is not externally visible</value>
  </data>
  <data name="SealInternalTypesTitle" xml:space="preserve">
    <value>Seal internal types</value>
  </data>
  <data name="SealInternalTypesCodeFixTitle" xml:space="preserve">
    <value>Seal class</value>
  </data>
  <data name="FeatureUnsupportedWhenRuntimeMarshallingDisabledMessageDelegateUsage" xml:space="preserve">
    <value>Delegates with managed types as parameters or the return type require runtime marshalling to be enabled in the assembly where the delegate is defined</value>
  </data>
  <data name="PreferDictionaryTryGetValueCodeFixTitle" xml:space="preserve">
    <value>Use 'TryGetValue(TKey, out TValue)'</value>
  </data>
  <data name="PreferDictionaryTryGetValueTitle" xml:space="preserve">
    <value>Prefer the 'IDictionary.TryGetValue(TKey, out TValue)' method</value>
  </data>
  <data name="PreferDictionaryTryGetValueMessage" xml:space="preserve">
    <value>Prefer a 'TryGetValue' call over a Dictionary indexer access guarded by a 'ContainsKey' check to avoid double lookup</value>
  </data>
  <data name="PreferDictionaryTryGetValueDescription" xml:space="preserve">
    <value>Prefer a 'TryGetValue' call over a Dictionary indexer access guarded by a 'ContainsKey' check. 'ContainsKey' and the indexer both would lookup the key under the hood, so using 'TryGetValue' removes the extra lookup.</value>
  </data>
  <data name="SpecifyIFormatProviderMessageIFormatProviderOptional" xml:space="preserve">
    <value>The behavior of '{0}' could vary based on the current user's locale settings. Provide a value for the 'IFormatProvider' argument.</value>
  </data>
  <data name="PlatformCompatibilityObsoletedCsAllPlatformMessage" xml:space="preserve">
    <value>This call site is reachable on all platforms. '{0}' is obsoleted on: {1}.</value>
    <comment>This call site is reachable on all platforms. 'OboletedOnMacOS()' is obsoleted on: 'macos'.</comment>
  </data>
  <data name="PlatformCompatibilityObsoletedCsReachableMessage" xml:space="preserve">
    <value>This call site is reachable on: {2}. '{0}' is obsoleted on: {1}.</value>
    <comment>This call site is reachable on 'macos', 'linux'. 'OboletedOnMacOS()' is obsoleted on: 'macos'.</comment>
  </data>
  <data name="ParenthesisWithPlaceHolder" xml:space="preserve">
    <value> ({0})</value>
  </data>
  <data name="ImplementGenericMathInterfacesCorrectlyDescription" xml:space="preserve">
    <value>Generic math interfaces require the derived type itself to be used for the self recurring type parameter.</value>
  </data>
  <data name="ImplementGenericMathInterfacesCorrectlyMessage" xml:space="preserve">
    <value>The '{0}' requires the '{1}' type parameter to be filled with the derived type '{2}'</value>
  </data>
  <data name="ImplementGenericMathInterfacesCorrectlyTitle" xml:space="preserve">
    <value>Use correct type parameter</value>
  </data>
  <data name="UseSpanClearInsteadOfFillCodeFixTitle" xml:space="preserve">
    <value>Use 'Clear()'</value>
  </data>
  <data name="UseSpanClearInsteadOfFillDescription" xml:space="preserve">
    <value>It is more efficient to use 'Clear', instead of 'Fill' with default value.</value>
  </data>
  <data name="UseSpanClearInsteadOfFillMessage" xml:space="preserve">
    <value>Prefer 'Span&lt;T&gt;.Clear()' instead of 'Span&lt;T&gt;.Fill(default)'</value>
  </data>
  <data name="UseSpanClearInsteadOfFillTitle" xml:space="preserve">
    <value>Prefer 'Clear' over 'Fill'</value>
  </data>
  <data name="PreventNumericIntPtrUIntPtrBehavioralChangesDescription" xml:space="preserve">
    <value>Some built-in operators added in .NET 7 behave differently when overflowing than did the corresponding user-defined operators in .NET 6 and earlier versions. Some operators that previously threw in an unchecked context now don't throw unless wrapped within a checked context. Also, some operators that did not previously throw in a checked context now throw unless wrapped in an unchecked context.</value>
  </data>
  <data name="PreventNumericIntPtrUIntPtrBehavioralChangesConversionNotThrowMessage" xml:space="preserve">
    <value>Starting with .NET 7 the explicit conversion '{0}' will not throw when overflowing in an unchecked context. Wrap the expression with a 'checked' statement to restore the .NET 6 behavior.</value>
  </data>
  <data name="PreventNumericIntPtrUIntPtrBehavioralChangesOperatorThrowsMessage" xml:space="preserve">
    <value>Starting with .NET 7 the operator '{0}' will throw when overflowing in a checked context. Wrap the expression with an 'unchecked' statement to restore the .NET 6 behavior.</value>
  </data>
  <data name="PreventNumericIntPtrUIntPtrBehavioralChangesTitle" xml:space="preserve">
    <value>Prevent behavioral change</value>
  </data>
  <data name="PreventNumericIntPtrUIntPtrBehavioralChangesConversionThrowsMessage" xml:space="preserve">
    <value>Starting with .NET 7 the explicit conversion '{0}' will throw when overflowing in a checked context. Wrap the expression with an 'unchecked' statement to restore the .NET 6 behavior.</value>
  </data>
  <data name="UseStartsWithInsteadOfIndexOfComparisonWithZeroCodeFixTitle" xml:space="preserve">
    <value>Use 'StartsWith'</value>
  </data>
  <data name="UseStartsWithInsteadOfIndexOfComparisonWithZeroDescription" xml:space="preserve">
    <value>It is both clearer and faster to use 'StartsWith' instead of comparing the result of 'IndexOf' to zero.</value>
  </data>
  <data name="UseStartsWithInsteadOfIndexOfComparisonWithZeroMessage" xml:space="preserve">
    <value>Use 'StartsWith' instead of comparing the result of 'IndexOf' to 0</value>
  </data>
  <data name="UseStartsWithInsteadOfIndexOfComparisonWithZeroTitle" xml:space="preserve">
    <value>Use 'StartsWith' instead of 'IndexOf'</value>
  </data>
  <data name="UseArgumentNullExceptionThrowHelperTitle" xml:space="preserve">
    <value>Use ArgumentNullException throw helper</value>
  </data>
  <data name="UseArgumentExceptionThrowHelperTitle" xml:space="preserve">
    <value>Use ArgumentException throw helper</value>
  </data>
  <data name="UseArgumentOutOfRangeExceptionThrowHelperTitle" xml:space="preserve">
    <value>Use ArgumentOutOfRangeException throw helper</value>
  </data>
  <data name="UseObjectDisposedExceptionThrowHelperTitle" xml:space="preserve">
    <value>Use ObjectDisposedException throw helper</value>
  </data>
  <data name="UseThrowHelperMessage" xml:space="preserve">
    <value>Use '{0}.{1}' instead of explicitly throwing a new exception instance</value>
  </data>
  <data name="UseThrowHelperDescription" xml:space="preserve">
    <value>Throw helpers are simpler and more efficient than an if block constructing a new exception instance.</value>
  </data>
  <data name="UseThrowHelperFix" xml:space="preserve">
    <value>Use '{0}.{1}'</value>
  </data>
  <data name="UseConcreteTypeDescription" xml:space="preserve">
    <value>Using concrete types avoids virtual or interface call overhead and enables inlining.</value>
  </data>
  <data name="UseConcreteTypeForFieldMessage" xml:space="preserve">
    <value>Change type of field '{0}' from '{1}' to '{2}' for improved performance</value>
  </data>
  <data name="UseConcreteTypeTitle" xml:space="preserve">
    <value>Use concrete types when possible for improved performance</value>
  </data>
  <data name="UseConcreteTypeForLocalMessage" xml:space="preserve">
    <value>Change type of variable '{0}' from '{1}' to '{2}' for improved performance</value>
  </data>
  <data name="UseConcreteTypeForMethodReturnMessage" xml:space="preserve">
    <value>Change return type of method '{0}' from '{1}' to '{2}' for improved performance</value>
  </data>
  <data name="UseConcreteTypeForPropertyMessage" xml:space="preserve">
    <value>Change type of property '{0}' from '{1}' to '{2}' for improved performance</value>
  </data>
  <data name="UseConcreteTypeForParameterMessage" xml:space="preserve">
    <value>Change type of parameter '{0}' from '{1}' to '{2}' for improved performance</value>
  </data>
  <data name="PreferLengthOverAnyCodeFixTitle" xml:space="preserve">
    <value>Use 'Length' check instead of 'Any()'</value>
  </data>
  <data name="PreferLengthOverAnyMessage" xml:space="preserve">
    <value>Prefer comparing 'Length' to 0 rather than using 'Any()', both for clarity and for performance</value>
  </data>
  <data name="PreferCountOverAnyCodeFixTitle" xml:space="preserve">
    <value>Use 'Count' check instead of 'Any()'</value>
  </data>
  <data name="PreferLengthCountIsEmptyOverAnyTitle" xml:space="preserve">
    <value>Avoid using 'Enumerable.Any()' extension method</value>
  </data>
  <data name="PreferCountOverAnyMessage" xml:space="preserve">
    <value>Prefer comparing 'Count' to 0 rather than using 'Any()', both for clarity and for performance</value>
  </data>
  <data name="PreferLengthCountIsEmptyOverAnyDescription" xml:space="preserve">
    <value>Prefer using 'IsEmpty', 'Count' or 'Length' properties whichever available, rather than calling 'Enumerable.Any()'. The intent is clearer and it is more performant than using 'Enumerable.Any()' extension method.</value>
  </data>
  <data name="PreferIsEmptyOverAnyCodeFixTitle" xml:space="preserve">
    <value>Use 'IsEmpty' check instead of 'Any()'</value>
  </data>
  <data name="PreferIsEmptyOverAnyMessage" xml:space="preserve">
    <value>Prefer an 'IsEmpty' check rather than using 'Any()', both for clarity and for performance</value>
  </data>
  <data name="RecommendCaseInsensitiveStringComparerStringComparisonCodeFixTitle" xml:space="preserve">
    <value>Use the 'string.{0}(string, StringComparison)' overload</value>
  </data>
  <data name="RecommendCaseInsensitiveStringComparerTitle" xml:space="preserve">
    <value>Prefer using 'StringComparer' to perform case-insensitive string comparisons</value>
  </data>
  <data name="RecommendCaseInsensitiveStringComparerDescription" xml:space="preserve">
    <value>Avoid calling 'ToLower', 'ToUpper', 'ToLowerInvariant' and 'ToUpperInvariant' to perform case-insensitive string comparisons when using 'CompareTo', because they lead to an allocation. Instead, use 'StringComparer' to perform case-insensitive comparisons.</value>
  </data>
  <data name="RecommendCaseInsensitiveStringComparerMessage" xml:space="preserve">
    <value>Prefer using 'StringComparer' to perform a case-insensitive comparison</value>
  </data>
  <data name="RecommendCaseInsensitiveStringComparisonTitle" xml:space="preserve">
    <value>Prefer the 'StringComparison' method overloads to perform case-insensitive string comparisons</value>
  </data>
  <data name="RecommendCaseInsensitiveStringComparisonDescription" xml:space="preserve">
    <value>Avoid calling 'ToLower', 'ToUpper', 'ToLowerInvariant' and 'ToUpperInvariant' to perform case-insensitive string comparisons because they lead to an allocation. Instead, prefer calling the method overloads of 'Contains', 'IndexOf' and 'StartsWith' that take a 'StringComparison' enum value to perform case-insensitive comparisons.</value>
  </data>
  <data name="RecommendCaseInsensitiveStringComparisonMessage" xml:space="preserve">
    <value>Prefer the string comparison method overload of '{0}' that takes a 'StringComparison' enum value to perform a case-insensitive comparison</value>
  </data>
<<<<<<< HEAD
  <data name="PreferDictionaryTryAddValueCodeFixTitle" xml:space="preserve">
    <value>Use 'TryAdd(TKey, TValue)'</value>
  </data>
  <data name="PreferDictionaryTryAddTitle" xml:space="preserve">
    <value>Prefer the 'IDictionary.TryAdd(TKey, TValue)' method</value>
  </data>
  <data name="PreferDictionaryTryAddMessage" xml:space="preserve">
    <value>To avoid double lookup, call 'TryAdd' instead of calling 'Add' with a 'ContainsKey' guard</value>
  </data>
  <data name="PreferDictionaryTryAddDescription" xml:space="preserve">
    <value>Prefer a 'TryAdd' call over an 'Add' call guarded by a 'ContainsKey' check. 'TryAdd' behaves the same as 'Add', except that when the specified key already exists, it returns 'false' instead of throwing an exception.</value>
=======
  <data name="UseCompositeFormatTitle" xml:space="preserve">
    <value>Use 'CompositeFormat'</value>
  </data>
  <data name="UseCompositeFormatMessage" xml:space="preserve">
    <value>Cache a 'CompositeFormat' for repeated use in this formatting operation</value>
  </data>
  <data name="UseCompositeFormatDescription" xml:space="preserve">
    <value>Cache and use a 'CompositeFormat' instance as the argument to this formatting operation, rather than passing in the original format string. This reduces the cost of the formatting operation.</value>
>>>>>>> 1951bd1f
  </data>
</root><|MERGE_RESOLUTION|>--- conflicted
+++ resolved
@@ -2084,7 +2084,6 @@
   <data name="RecommendCaseInsensitiveStringComparisonMessage" xml:space="preserve">
     <value>Prefer the string comparison method overload of '{0}' that takes a 'StringComparison' enum value to perform a case-insensitive comparison</value>
   </data>
-<<<<<<< HEAD
   <data name="PreferDictionaryTryAddValueCodeFixTitle" xml:space="preserve">
     <value>Use 'TryAdd(TKey, TValue)'</value>
   </data>
@@ -2096,7 +2095,7 @@
   </data>
   <data name="PreferDictionaryTryAddDescription" xml:space="preserve">
     <value>Prefer a 'TryAdd' call over an 'Add' call guarded by a 'ContainsKey' check. 'TryAdd' behaves the same as 'Add', except that when the specified key already exists, it returns 'false' instead of throwing an exception.</value>
-=======
+  </data>
   <data name="UseCompositeFormatTitle" xml:space="preserve">
     <value>Use 'CompositeFormat'</value>
   </data>
@@ -2105,6 +2104,5 @@
   </data>
   <data name="UseCompositeFormatDescription" xml:space="preserve">
     <value>Cache and use a 'CompositeFormat' instance as the argument to this formatting operation, rather than passing in the original format string. This reduces the cost of the formatting operation.</value>
->>>>>>> 1951bd1f
   </data>
 </root>
--- conflicted
+++ resolved
@@ -1798,11 +1798,7 @@
     <value>{3} '{0}''s type contains the preview type '{1}' and requires opting into preview features. See {2} for more information.</value>
   </data>
   <data name="ModuleInitializerAttributeShouldNotBeUsedInLibrariesDescription" xml:space="preserve">
-<<<<<<< HEAD
-    <value>Module initializers are intended to be used by application code to ensure an application's components are initialized before the application code begins executing. If library code declares a method with the 'ModuleInitializerAttribute', it can interfere with application initialization and also lead to limitations in that application's trimming abilities. Library code should therefore not utilize the 'ModuleInitializerAttribute'. Instead of using `ModuleInitializerAttribute` methods, the library should expose methods that can be used to initialize any components within the library and allow the application to invoke the method during application initialization.</value>
-=======
     <value>Module initializers are intended to be used by application code to ensure an application's components are initialized before the application code begins executing. If library code declares a method with the 'ModuleInitializerAttribute', it can interfere with application initialization and also lead to limitations in that application's trimming abilities. Library code should therefore not utilize the 'ModuleInitializerAttribute'. Instead of using 'ModuleInitializerAttribute' methods, the library should expose methods that can be used to initialize any components within the library and allow the application to invoke the method during application initialization.</value>
->>>>>>> 9e1ce28d
   </data>
   <data name="ModuleInitializerAttributeShouldNotBeUsedInLibrariesMessage" xml:space="preserve">
     <value>The 'ModuleInitializer' attribute is only intended to be used in application code or advanced source generator scenarios</value>

﻿<?xml version="1.0" encoding="utf-8"?>
<root>
  <!-- 
    Microsoft ResX Schema 
    
    Version 2.0
    
    The primary goals of this format is to allow a simple XML format 
    that is mostly human readable. The generation and parsing of the 
    various data types are done through the TypeConverter classes 
    associated with the data types.
    
    Example:
    
    ... ado.net/XML headers & schema ...
    <resheader name="resmimetype">text/microsoft-resx</resheader>
    <resheader name="version">2.0</resheader>
    <resheader name="reader">System.Resources.ResXResourceReader, System.Windows.Forms, ...</resheader>
    <resheader name="writer">System.Resources.ResXResourceWriter, System.Windows.Forms, ...</resheader>
    <data name="Name1"><value>this is my long string</value><comment>this is a comment</comment></data>
    <data name="Color1" type="System.Drawing.Color, System.Drawing">Blue</data>
    <data name="Bitmap1" mimetype="application/x-microsoft.net.object.binary.base64">
        <value>[base64 mime encoded serialized .NET Framework object]</value>
    </data>
    <data name="Icon1" type="System.Drawing.Icon, System.Drawing" mimetype="application/x-microsoft.net.object.bytearray.base64">
        <value>[base64 mime encoded string representing a byte array form of the .NET Framework object]</value>
        <comment>This is a comment</comment>
    </data>
                
    There are any number of "resheader" rows that contain simple 
    name/value pairs.
    
    Each data row contains a name, and value. The row also contains a 
    type or mimetype. Type corresponds to a .NET class that support 
    text/value conversion through the TypeConverter architecture. 
    Classes that don't support this are serialized and stored with the 
    mimetype set.
    
    The mimetype is used for serialized objects, and tells the 
    ResXResourceReader how to depersist the object. This is currently not 
    extensible. For a given mimetype the value must be set accordingly:
    
    Note - application/x-microsoft.net.object.binary.base64 is the format 
    that the ResXResourceWriter will generate, however the reader can 
    read any of the formats listed below.
    
    mimetype: application/x-microsoft.net.object.binary.base64
    value   : The object must be serialized with 
            : System.Runtime.Serialization.Formatters.Binary.BinaryFormatter
            : and then encoded with base64 encoding.
    
    mimetype: application/x-microsoft.net.object.soap.base64
    value   : The object must be serialized with 
            : System.Runtime.Serialization.Formatters.Soap.SoapFormatter
            : and then encoded with base64 encoding.

    mimetype: application/x-microsoft.net.object.bytearray.base64
    value   : The object must be serialized into a byte array 
            : using a System.ComponentModel.TypeConverter
            : and then encoded with base64 encoding.
    -->
  <xsd:schema id="root" xmlns="" xmlns:xsd="http://www.w3.org/2001/XMLSchema" xmlns:msdata="urn:schemas-microsoft-com:xml-msdata">
    <xsd:import namespace="http://www.w3.org/XML/1998/namespace" />
    <xsd:element name="root" msdata:IsDataSet="true">
      <xsd:complexType>
        <xsd:choice maxOccurs="unbounded">
          <xsd:element name="metadata">
            <xsd:complexType>
              <xsd:sequence>
                <xsd:element name="value" type="xsd:string" minOccurs="0" />
              </xsd:sequence>
              <xsd:attribute name="name" use="required" type="xsd:string" />
              <xsd:attribute name="type" type="xsd:string" />
              <xsd:attribute name="mimetype" type="xsd:string" />
              <xsd:attribute ref="xml:space" />
            </xsd:complexType>
          </xsd:element>
          <xsd:element name="assembly">
            <xsd:complexType>
              <xsd:attribute name="alias" type="xsd:string" />
              <xsd:attribute name="name" type="xsd:string" />
            </xsd:complexType>
          </xsd:element>
          <xsd:element name="data">
            <xsd:complexType>
              <xsd:sequence>
                <xsd:element name="value" type="xsd:string" minOccurs="0" msdata:Ordinal="1" />
                <xsd:element name="comment" type="xsd:string" minOccurs="0" msdata:Ordinal="2" />
              </xsd:sequence>
              <xsd:attribute name="name" type="xsd:string" use="required" msdata:Ordinal="1" />
              <xsd:attribute name="type" type="xsd:string" msdata:Ordinal="3" />
              <xsd:attribute name="mimetype" type="xsd:string" msdata:Ordinal="4" />
              <xsd:attribute ref="xml:space" />
            </xsd:complexType>
          </xsd:element>
          <xsd:element name="resheader">
            <xsd:complexType>
              <xsd:sequence>
                <xsd:element name="value" type="xsd:string" minOccurs="0" msdata:Ordinal="1" />
              </xsd:sequence>
              <xsd:attribute name="name" type="xsd:string" use="required" />
            </xsd:complexType>
          </xsd:element>
        </xsd:choice>
      </xsd:complexType>
    </xsd:element>
  </xsd:schema>
  <resheader name="resmimetype">
    <value>text/microsoft-resx</value>
  </resheader>
  <resheader name="version">
    <value>2.0</value>
  </resheader>
  <resheader name="reader">
    <value>System.Resources.ResXResourceReader, System.Windows.Forms, Version=4.0.0.0, Culture=neutral, PublicKeyToken=b77a5c561934e089</value>
  </resheader>
  <resheader name="writer">
    <value>System.Resources.ResXResourceWriter, System.Windows.Forms, Version=4.0.0.0, Culture=neutral, PublicKeyToken=b77a5c561934e089</value>
  </resheader>
  <data name="ReviewSQLQueriesForSecurityVulnerabilitiesDescription" xml:space="preserve">
    <value>SQL queries that directly use user input can be vulnerable to SQL injection attacks. Review this SQL query for potential vulnerabilities, and consider using a parameterized SQL query.</value>
  </data>
  <data name="ReviewSQLQueriesForSecurityVulnerabilitiesMessageNoNonLiterals" xml:space="preserve">
    <value>Review if the query string passed to '{0}' in '{1}', accepts any user input</value>
  </data>
  <data name="ReviewSQLQueriesForSecurityVulnerabilitiesTitle" xml:space="preserve">
    <value>Review SQL queries for security vulnerabilities</value>
  </data>
  <data name="DoNotCallToImmutableCollectionOnAnImmutableCollectionValueTitle" xml:space="preserve">
    <value>Do not call ToImmutableCollection on an ImmutableCollection value</value>
  </data>
  <data name="DoNotCallToImmutableCollectionOnAnImmutableCollectionValueMessage" xml:space="preserve">
    <value>Do not call {0} on an {1} value</value>
  </data>
  <data name="CategoryReliability" xml:space="preserve">
    <value>Reliability</value>
  </data>
  <data name="RemoveRedundantCall" xml:space="preserve">
    <value>Remove redundant call</value>
  </data>
  <data name="PInvokesShouldNotBeVisibleTitle" xml:space="preserve">
    <value>P/Invokes should not be visible</value>
  </data>
  <data name="PInvokesShouldNotBeVisibleDescription" xml:space="preserve">
    <value>A public or protected method in a public type has the System.Runtime.InteropServices.DllImportAttribute attribute (also implemented by the Declare keyword in Visual Basic). Such methods should not be exposed.</value>
  </data>
  <data name="PInvokesShouldNotBeVisibleMessage" xml:space="preserve">
    <value>P/Invoke method '{0}' should not be visible</value>
  </data>
  <data name="PInvokeDeclarationsShouldBePortableTitle" xml:space="preserve">
    <value>PInvoke declarations should be portable</value>
  </data>
  <data name="PInvokeDeclarationsShouldBePortableDescription" xml:space="preserve">
    <value>This rule evaluates the size of each parameter and the return value of a P/Invoke, and verifies that the size of the parameter is correct when marshaled to unmanaged code on 32-bit and 64-bit operating systems.</value>
  </data>
  <data name="PInvokeDeclarationsShouldBePortableMessageParameter" xml:space="preserve">
    <value>As it is declared in your code, parameter {0} of P/Invoke {1} will be {2} bytes wide on {3} platforms. This is not correct, as the actual native declaration of this API indicates it should be {4} bytes wide on {3} platforms. Consult the MSDN Platform SDK documentation for help determining what data type should be used instead of {5}.</value>
  </data>
  <data name="PInvokeDeclarationsShouldBePortableMessageReturn" xml:space="preserve">
    <value>As it is declared in your code, the return type of P/Invoke {0} will be {1} bytes wide on {2} platforms. This is not correct, as the actual native declaration of this API indicates it should be {3} bytes wide on {2} platforms. Consult the MSDN Platform SDK documentation for help determining what data type should be used instead of {4}.</value>
  </data>
  <data name="SpecifyMarshalingForPInvokeStringArgumentsTitle" xml:space="preserve">
    <value>Specify marshaling for P/Invoke string arguments</value>
  </data>
  <data name="SpecifyMarshalingForPInvokeStringArgumentsDescription" xml:space="preserve">
    <value>A platform invoke member allows partially trusted callers, has a string parameter, and does not explicitly marshal the string. This can cause a potential security vulnerability.</value>
  </data>
  <data name="SpecifyMarshalingForPInvokeStringArgumentsMessageParameter" xml:space="preserve">
    <value>To reduce security risk, marshal parameter {0} as Unicode, by setting DllImport.CharSet to CharSet.Unicode, or by explicitly marshaling the parameter as UnmanagedType.LPWStr. If you need to marshal this string as ANSI or system-dependent, set BestFitMapping=false; for added security, also set ThrowOnUnmappableChar=true.</value>
  </data>
  <data name="SpecifyMarshalingForPInvokeStringArgumentsMessageField" xml:space="preserve">
    <value>To reduce security risk, marshal field {0} as Unicode, by setting StructLayout.CharSet on {1} to CharSet.Unicode, or by explicitly marshaling the field as UnmanagedType.LPWStr. If you need to marshal this string as ANSI or system-dependent, use the BestFitMapping attribute to turn best-fit mapping off, and for added security, ensure ThrowOnUnmappableChar is on.</value>
  </data>
  <data name="SpecifyMarshalingForPInvokeStringArgumentsMessageParameterImplicitAnsi" xml:space="preserve">
    <value>To reduce security risk, marshal parameter {0} as Unicode, by setting DllImport.CharSet to CharSet.Unicode, or by explicitly marshaling the parameter as UnmanagedType.LPWStr. If you need to marshal this string as ANSI or system-dependent, specify MarshalAs explicitly, and set BestFitMapping=false; for added security, also set ThrowOnUnmappableChar=true.</value>
  </data>
  <data name="SpecifyMarshalingForPInvokeStringArgumentsMessageFieldImplicitAnsi" xml:space="preserve">
    <value>To reduce security risk, marshal field {0} as Unicode, by setting StructLayout.CharSet on {1} to CharSet.Unicode, or by explicitly marshaling the field as UnmanagedType.LPWStr. If you need to marshal this string as ANSI or system-dependent, specify MarshalAs explicitly, use the BestFitMapping attribute to turn best-fit mapping off, and for added security, to turn ThrowOnUnmappableChar on.</value>
  </data>
  <data name="UseManagedEquivalentsOfWin32ApiTitle" xml:space="preserve">
    <value>Use managed equivalents of win32 api</value>
  </data>
  <data name="UseManagedEquivalentsOfWin32ApiDescription" xml:space="preserve">
    <value>An operating system invoke method is defined and a method that has the equivalent functionality is located in the .NET Framework class library.</value>
  </data>
  <data name="UseManagedEquivalentsOfWin32ApiMessage" xml:space="preserve">
    <value>Use managed equivalents of win32 api</value>
  </data>
  <data name="MarkBooleanPInvokeArgumentsWithMarshalAsTitle" xml:space="preserve">
    <value>Mark boolean PInvoke arguments with MarshalAs</value>
  </data>
  <data name="MarkBooleanPInvokeArgumentsWithMarshalAsDescription" xml:space="preserve">
    <value>The Boolean data type has multiple representations in unmanaged code.</value>
  </data>
  <data name="MarkBooleanPInvokeArgumentsWithMarshalAsMessageDefault" xml:space="preserve">
    <value>Add the MarshalAsAttribute to parameter {0} of P/Invoke {1}. If the corresponding unmanaged parameter is a 4-byte Win32 'BOOL', use [MarshalAs(UnmanagedType.Bool)]. For a 1-byte C++ 'bool', use MarshalAs(UnmanagedType.U1).</value>
  </data>
  <data name="MarkBooleanPInvokeArgumentsWithMarshalAsMessageReturn" xml:space="preserve">
    <value>Add the MarshalAsAttribute to the return type of P/Invoke {0}. If the corresponding unmanaged return type is a 4-byte Win32 'BOOL', use MarshalAs(UnmanagedType.Bool). For a 1-byte C++ 'bool', use MarshalAs(UnmanagedType.U1).</value>
  </data>
  <data name="MarkAssembliesWithNeutralResourcesLanguageTitle" xml:space="preserve">
    <value>Mark assemblies with NeutralResourcesLanguageAttribute</value>
  </data>
  <data name="MarkAssembliesWithNeutralResourcesLanguageDescription" xml:space="preserve">
    <value>The NeutralResourcesLanguage attribute informs the ResourceManager of the language that was used to display the resources of a neutral culture for an assembly. This improves lookup performance for the first resource that you load and can reduce your working set.</value>
  </data>
  <data name="MarkAssembliesWithNeutralResourcesLanguageMessage" xml:space="preserve">
    <value>Mark assemblies with NeutralResourcesLanguageAttribute</value>
  </data>
  <data name="UseOrdinalStringComparisonTitle" xml:space="preserve">
    <value>Use ordinal string comparison</value>
  </data>
  <data name="UseOrdinalStringComparisonDescription" xml:space="preserve">
    <value>A string comparison operation that is nonlinguistic does not set the StringComparison parameter to either Ordinal or OrdinalIgnoreCase. By explicitly setting the parameter to either StringComparison.Ordinal or StringComparison.OrdinalIgnoreCase, your code often gains speed, becomes more correct, and becomes more reliable.</value>
  </data>
  <data name="UseOrdinalStringComparisonMessageStringComparison" xml:space="preserve">
    <value>{0} passes '{1}' as the 'StringComparison' parameter to {2}. To perform a non-linguistic comparison, specify 'StringComparison.Ordinal' or 'StringComparison.OrdinalIgnoreCase' instead.</value>
  </data>
  <data name="UseOrdinalStringComparisonMessageStringComparer" xml:space="preserve">
    <value>{0} passes '{1}' as the 'StringComparer' parameter to {2}. To perform a non-linguistic comparison, specify 'StringComparer.Ordinal' or 'StringComparer.OrdinalIgnoreCase' instead.</value>
  </data>
  <data name="DoNotUseCountWhenAnyCanBeUsedDescription" xml:space="preserve">
    <value>For non-empty collections, Count() and LongCount() enumerate the entire sequence, while Any() stops at the first item or the first item that satisfies a condition.</value>
  </data>
  <data name="DoNotUseCountWhenAnyCanBeUsedMessage" xml:space="preserve">
    <value>{0}() is used where Any() could be used instead to improve performance</value>
  </data>
  <data name="DoNotUseCountWhenAnyCanBeUsedTitle" xml:space="preserve">
    <value>Do not use Count() or LongCount() when Any() can be used</value>
  </data>
  <data name="DoNotUseTimersThatPreventPowerStateChangesTitle" xml:space="preserve">
    <value>Do not use timers that prevent power state changes</value>
  </data>
  <data name="DoNotUseTimersThatPreventPowerStateChangesDescription" xml:space="preserve">
    <value>Higher-frequency periodic activity will keep the CPU busy and interfere with power-saving idle timers that turn off the display and hard disks.</value>
  </data>
  <data name="DoNotUseTimersThatPreventPowerStateChangesMessage" xml:space="preserve">
    <value>Do not use timers that prevent power state changes</value>
  </data>
  <data name="AvoidUnsealedAttributesTitle" xml:space="preserve">
    <value>Avoid unsealed attributes</value>
  </data>
  <data name="AvoidUnsealedAttributesDescription" xml:space="preserve">
    <value>The .NET Framework class library provides methods for retrieving custom attributes. By default, these methods search the attribute inheritance hierarchy. Sealing the attribute eliminates the search through the inheritance hierarchy and can improve performance.</value>
  </data>
  <data name="AvoidUnsealedAttributesMessage" xml:space="preserve">
    <value>Avoid unsealed attributes</value>
  </data>
  <data name="TestForEmptyStringsUsingStringLengthTitle" xml:space="preserve">
    <value>Test for empty strings using string length</value>
  </data>
  <data name="TestForEmptyStringsUsingStringLengthDescription" xml:space="preserve">
    <value>Comparing strings by using the String.Length property or the String.IsNullOrEmpty method is significantly faster than using Equals.</value>
  </data>
  <data name="TestForEmptyStringsUsingStringLengthMessage" xml:space="preserve">
    <value>Test for empty strings using 'string.Length' property or 'string.IsNullOrEmpty' method instead of an Equality check</value>
  </data>
  <data name="DoNotLockOnObjectsWithWeakIdentityTitle" xml:space="preserve">
    <value>Do not lock on objects with weak identity</value>
  </data>
  <data name="DoNotLockOnObjectsWithWeakIdentityDescription" xml:space="preserve">
    <value>An object is said to have a weak identity when it can be directly accessed across application domain boundaries. A thread that tries to acquire a lock on an object that has a weak identity can be blocked by a second thread in a different application domain that has a lock on the same object.</value>
  </data>
  <data name="DoNotLockOnObjectsWithWeakIdentityMessage" xml:space="preserve">
    <value>Do not lock on objects with weak identity</value>
  </data>
  <data name="DoNotCatchCorruptedStateExceptionsInGeneralHandlersTitle" xml:space="preserve">
    <value>Do not catch corrupted state exceptions in general handlers.</value>
  </data>
  <data name="DoNotCatchCorruptedStateExceptionsInGeneralHandlersDescription" xml:space="preserve">
    <value>Do not author general catch handlers in code that receives corrupted state exceptions.</value>
  </data>
  <data name="DoNotCatchCorruptedStateExceptionsInGeneralHandlersMessage" xml:space="preserve">
    <value>Do not catch corrupted state exceptions in general handlers.</value>
  </data>
  <data name="RethrowToPreserveStackDetailsTitle" xml:space="preserve">
    <value>Rethrow to preserve stack details</value>
  </data>
  <data name="RethrowToPreserveStackDetailsDescription" xml:space="preserve">
    <value>An exception is rethrown and the exception is explicitly specified in the throw statement. If an exception is rethrown by specifying the exception in the throw statement, the list of method calls between the original method that threw the exception and the current method is lost.</value>
  </data>
  <data name="RethrowToPreserveStackDetailsMessage" xml:space="preserve">
    <value>Rethrow to preserve stack details</value>
  </data>
  <data name="DoNotRaiseReservedExceptionTypesTitle" xml:space="preserve">
    <value>Do not raise reserved exception types</value>
  </data>
  <data name="DoNotRaiseReservedExceptionTypesDescription" xml:space="preserve">
    <value>An exception of type that is not sufficiently specific or reserved by the runtime should never be raised by user code. This makes the original error difficult to detect and debug. If this exception instance might be thrown, use a different exception type.</value>
  </data>
  <data name="DoNotRaiseReservedExceptionTypesMessageTooGeneric" xml:space="preserve">
    <value>Exception type {0} is not sufficiently specific</value>
  </data>
  <data name="DoNotRaiseReservedExceptionTypesMessageReserved" xml:space="preserve">
    <value>Exception type {0} is reserved by the runtime</value>
  </data>
  <data name="InitializeValueTypeStaticFieldsInlineTitle" xml:space="preserve">
    <value>Initialize value type static fields inline</value>
  </data>
  <data name="InitializeReferenceTypeStaticFieldsInlineTitle" xml:space="preserve">
    <value>Initialize reference type static fields inline</value>
  </data>
  <data name="InitializeValueTypeStaticFieldsInlineDescription" xml:space="preserve">
    <value>A value type declares an explicit static constructor. To fix a violation of this rule, initialize all static data when it is declared and remove the static constructor.</value>
  </data>
  <data name="InitializeReferenceTypeStaticFieldsInlineDescription" xml:space="preserve">
    <value>A reference type declares an explicit static constructor. To fix a violation of this rule, initialize all static data when it is declared and remove the static constructor.</value>
  </data>
  <data name="InitializeStaticFieldsInlineMessage" xml:space="preserve">
    <value>Initialize all static fields in '{0}' when those fields are declared and remove the explicit static constructor</value>
  </data>
  <data name="DoNotCallOverridableMethodsInConstructorsTitle" xml:space="preserve">
    <value>Do not call overridable methods in constructors</value>
  </data>
  <data name="DoNotCallOverridableMethodsInConstructorsDescription" xml:space="preserve">
    <value>When a constructor calls a virtual method, the constructor for the instance that invokes the method may not have executed.</value>
  </data>
  <data name="DoNotCallOverridableMethodsInConstructorsMessage" xml:space="preserve">
    <value>Do not call overridable methods in constructors</value>
  </data>
  <data name="DisposableTypesShouldDeclareFinalizerTitle" xml:space="preserve">
    <value>Disposable types should declare finalizer</value>
  </data>
  <data name="DisposableTypesShouldDeclareFinalizerDescription" xml:space="preserve">
    <value>A type that implements System.IDisposable and has fields that suggest the use of unmanaged resources does not implement a finalizer, as described by Object.Finalize.</value>
  </data>
  <data name="DisposableTypesShouldDeclareFinalizerMessage" xml:space="preserve">
    <value>Disposable types should declare finalizer</value>
  </data>
  <data name="FinalizersShouldCallBaseClassFinalizerTitle" xml:space="preserve">
    <value>Finalizers should call base class finalizer</value>
  </data>
  <data name="FinalizersShouldCallBaseClassFinalizerDescription" xml:space="preserve">
    <value>Finalization must be propagated through the inheritance hierarchy. To guarantee this, types must call their base class Finalize method in their own Finalize method.</value>
  </data>
  <data name="FinalizersShouldCallBaseClassFinalizerMessage" xml:space="preserve">
    <value>Finalizers should call base class finalizer</value>
  </data>
  <data name="ProvideCorrectArgumentsToFormattingMethodsTitle" xml:space="preserve">
    <value>Provide correct arguments to formatting methods</value>
  </data>
  <data name="ProvideCorrectArgumentsToFormattingMethodsDescription" xml:space="preserve">
    <value>The format argument that is passed to System.String.Format does not contain a format item that corresponds to each object argument, or vice versa.</value>
  </data>
  <data name="ProvideCorrectArgumentsToFormattingMethodsMessage" xml:space="preserve">
    <value>Provide correct arguments to formatting methods</value>
  </data>
  <data name="TestForNaNCorrectlyTitle" xml:space="preserve">
    <value>Test for NaN correctly</value>
  </data>
  <data name="TestForNaNCorrectlyDescription" xml:space="preserve">
    <value>This expression tests a value against Single.Nan or Double.Nan. Use Single.IsNan(Single) or Double.IsNan(Double) to test the value.</value>
  </data>
  <data name="TestForNaNCorrectlyMessage" xml:space="preserve">
    <value>Test for NaN correctly</value>
  </data>
  <data name="AttributeStringLiteralsShouldParseCorrectlyTitle" xml:space="preserve">
    <value>Attribute string literals should parse correctly</value>
  </data>
  <data name="AttributeStringLiteralsShouldParseCorrectlyDescription" xml:space="preserve">
    <value>The string literal parameter of an attribute does not parse correctly for a URL, a GUID, or a version.</value>
  </data>
  <data name="AttributeStringLiteralsShouldParseCorrectlyMessageDefault" xml:space="preserve">
    <value>In the constructor of '{0}', change the value of argument '{1}', which is currently "{2}", to something that can be correctly parsed as '{3}'</value>
  </data>
  <data name="AttributeStringLiteralsShouldParseCorrectlyMessageEmpty" xml:space="preserve">
    <value>In the constructor of '{0}', change the value of argument '{1}', which is currently an empty string (""), to something that can be correctly parsed as '{2}'</value>
  </data>
  <data name="AvoidZeroLengthArrayAllocationsTitle" xml:space="preserve">
    <value>Avoid zero-length array allocations</value>
  </data>
  <data name="AvoidZeroLengthArrayAllocationsMessage" xml:space="preserve">
    <value>Avoid unnecessary zero-length array allocations.  Use {0} instead.</value>
  </data>
  <data name="DoNotUseEnumerableMethodsOnIndexableCollectionsInsteadUseTheCollectionDirectlyTitle" xml:space="preserve">
    <value>Do not use Enumerable methods on indexable collections</value>
  </data>
  <data name="DoNotUseEnumerableMethodsOnIndexableCollectionsInsteadUseTheCollectionDirectlyDescription" xml:space="preserve">
    <value>This collection is directly indexable. Going through LINQ here causes unnecessary allocations and CPU work.</value>
  </data>
  <data name="DoNotUseEnumerableMethodsOnIndexableCollectionsInsteadUseTheCollectionDirectlyMessage" xml:space="preserve">
    <value>Do not use Enumerable methods on indexable collections. Instead use the collection directly.</value>
  </data>
  <data name="SpecifyCultureInfoTitle" xml:space="preserve">
    <value>Specify CultureInfo</value>
  </data>
  <data name="SpecifyCultureInfoDescription" xml:space="preserve">
    <value>A method or constructor calls a member that has an overload that accepts a System.Globalization.CultureInfo parameter, and the method or constructor does not call the overload that takes the CultureInfo parameter. When a CultureInfo or System.IFormatProvider object is not supplied, the default value that is supplied by the overloaded member might not have the effect that you want in all locales. If the result will be displayed to the user, specify 'CultureInfo.CurrentCulture' as the 'CultureInfo' parameter. Otherwise, if the result will be stored and accessed by software, such as when it is persisted to disk or to a database, specify 'CultureInfo.InvariantCulture'.</value>
  </data>
  <data name="SpecifyCultureInfoMessage" xml:space="preserve">
    <value>The behavior of '{0}' could vary based on the current user's locale settings. Replace this call in '{1}' with a call to '{2}'.</value>
  </data>
  <data name="SpecifyIFormatProviderTitle" xml:space="preserve">
    <value>Specify IFormatProvider</value>
  </data>
  <data name="SpecifyIFormatProviderDescription" xml:space="preserve">
    <value>A method or constructor calls one or more members that have overloads that accept a System.IFormatProvider parameter, and the method or constructor does not call the overload that takes the IFormatProvider parameter. When a System.Globalization.CultureInfo or IFormatProvider object is not supplied, the default value that is supplied by the overloaded member might not have the effect that you want in all locales. If the result will be based on the input from/output displayed to the user, specify 'CultureInfo.CurrentCulture' as the 'IFormatProvider'. Otherwise, if the result will be stored and accessed by software, such as when it is loaded from disk/database and when it is persisted to disk/database, specify 'CultureInfo.InvariantCulture'.</value>
  </data>
  <data name="SpecifyIFormatProviderMessageIFormatProviderAlternateString" xml:space="preserve">
    <value>The behavior of '{0}' could vary based on the current user's locale settings. Replace this call in '{1}' with a call to '{2}'.</value>
  </data>
  <data name="SpecifyIFormatProviderMessageIFormatProviderAlternate" xml:space="preserve">
    <value>The behavior of '{0}' could vary based on the current user's locale settings. Replace this call in '{1}' with a call to '{2}'.</value>
  </data>
  <data name="SpecifyIFormatProviderMessageUICultureString" xml:space="preserve">
    <value>'{0}' passes '{1}' as the 'IFormatProvider' parameter to '{2}'. This property returns a culture that is inappropriate for formatting methods.</value>
  </data>
  <data name="SpecifyIFormatProviderMessageUICulture" xml:space="preserve">
    <value>'{0}' passes '{1}' as the 'IFormatProvider' parameter to '{2}'. This property returns a culture that is inappropriate for formatting methods.</value>
  </data>
  <data name="SpecifyStringComparisonCA1307Title" xml:space="preserve">
    <value>Specify StringComparison for clarity</value>
  </data>
  <data name="SpecifyStringComparisonCA1307Description" xml:space="preserve">
    <value>A string comparison operation uses a method overload that does not set a StringComparison parameter. It is recommended to use the overload with StringComparison parameter for clarity of intent. If the result will be displayed to the user, such as when sorting a list of items for display in a list box, specify 'StringComparison.CurrentCulture' or 'StringComparison.CurrentCultureIgnoreCase' as the 'StringComparison' parameter. If comparing case-insensitive identifiers, such as file paths, environment variables, or registry keys and values, specify 'StringComparison.OrdinalIgnoreCase'. Otherwise, if comparing case-sensitive identifiers, specify 'StringComparison.Ordinal'.</value>
  </data>
  <data name="SpecifyStringComparisonCA1307Message" xml:space="preserve">
    <value>'{0}' has a method overload that takes a 'StringComparison' parameter. Replace this call in '{1}' with a call to '{2}' for clarity of intent.</value>
  </data>
  <data name="SpecifyStringComparisonCA1310Title" xml:space="preserve">
    <value>Specify StringComparison for correctness</value>
  </data>
  <data name="SpecifyStringComparisonCA1310Description" xml:space="preserve">
    <value>A string comparison operation uses a method overload that does not set a StringComparison parameter, hence its behavior could vary based on the current user's locale settings. It is strongly recommended to use the overload with StringComparison parameter for correctness and clarity of intent. If the result will be displayed to the user, such as when sorting a list of items for display in a list box, specify 'StringComparison.CurrentCulture' or 'StringComparison.CurrentCultureIgnoreCase' as the 'StringComparison' parameter. If comparing case-insensitive identifiers, such as file paths, environment variables, or registry keys and values, specify 'StringComparison.OrdinalIgnoreCase'. Otherwise, if comparing case-sensitive identifiers, specify 'StringComparison.Ordinal'.</value>
  </data>
  <data name="SpecifyStringComparisonCA1310Message" xml:space="preserve">
    <value>The behavior of '{0}' could vary based on the current user's locale settings. Replace this call in '{1}' with a call to '{2}'.</value>
  </data>
  <data name="NormalizeStringsToUppercaseTitle" xml:space="preserve">
    <value>Normalize strings to uppercase</value>
  </data>
  <data name="NormalizeStringsToUppercaseDescription" xml:space="preserve">
    <value>Strings should be normalized to uppercase. A small group of characters cannot make a round trip when they are converted to lowercase. To make a round trip means to convert the characters from one locale to another locale that represents character data differently, and then to accurately retrieve the original characters from the converted characters.</value>
  </data>
  <data name="NormalizeStringsToUppercaseMessageToUpper" xml:space="preserve">
    <value>In method '{0}', replace the call to '{1}' with '{2}'</value>
  </data>
  <data name="CallGCSuppressFinalizeCorrectlyTitle" xml:space="preserve">
    <value>Dispose methods should call SuppressFinalize</value>
  </data>
  <data name="CallGCSuppressFinalizeCorrectlyDescription" xml:space="preserve">
    <value>A method that is an implementation of Dispose does not call GC.SuppressFinalize; or a method that is not an implementation of Dispose calls GC.SuppressFinalize; or a method calls GC.SuppressFinalize and passes something other than this (Me in Visual Basic).</value>
  </data>
  <data name="CallGCSuppressFinalizeCorrectlyMessageNotCalledWithFinalizer" xml:space="preserve">
    <value>Change {0} to call {1}. This will prevent unnecessary finalization of the object once it has been disposed and it has fallen out of scope.</value>
  </data>
  <data name="CallGCSuppressFinalizeCorrectlyMessageNotCalled" xml:space="preserve">
    <value>Change {0} to call {1}. This will prevent derived types that introduce a finalizer from needing to re-implement 'IDisposable' to call it.</value>
  </data>
  <data name="CallGCSuppressFinalizeCorrectlyMessageNotPassedThis" xml:space="preserve">
    <value>{0} calls {1} on something other than itself. Change the call site to pass 'this' ('Me' in Visual Basic) instead.</value>
  </data>
  <data name="CallGCSuppressFinalizeCorrectlyMessageOutsideDispose" xml:space="preserve">
    <value>{0} calls {1}, a method that is typically only called within an implementation of 'IDisposable.Dispose'. Refer to the IDisposable pattern for more information.</value>
  </data>
  <data name="InstantiateArgumentExceptionsCorrectlyTitle" xml:space="preserve">
    <value>Instantiate argument exceptions correctly</value>
  </data>
  <data name="InstantiateArgumentExceptionsCorrectlyDescription" xml:space="preserve">
    <value>A call is made to the default (parameterless) constructor of an exception type that is or derives from ArgumentException, or an incorrect string argument is passed to a parameterized constructor of an exception type that is or derives from ArgumentException.</value>
  </data>
  <data name="InstantiateArgumentExceptionsCorrectlyMessageNoArguments" xml:space="preserve">
    <value>Call the {0} constructor that contains a message and/or paramName parameter</value>
  </data>
  <data name="InstantiateArgumentExceptionsCorrectlyMessageIncorrectMessage" xml:space="preserve">
    <value>Method {0} passes parameter name '{1}' as the {2} argument to a {3} constructor. Replace this argument with a descriptive message and pass the parameter name in the correct position.</value>
  </data>
  <data name="InstantiateArgumentExceptionsCorrectlyMessageIncorrectParameterName" xml:space="preserve">
    <value>Method {0} passes '{1}' as the {2} argument to a {3} constructor. Replace this argument with one of the method's parameter names. Note that the provided parameter name should have the exact casing as declared on the method.</value>
  </data>
  <data name="UseArrayEmpty" xml:space="preserve">
    <value>Use Array.Empty</value>
  </data>
  <data name="UseIndexer" xml:space="preserve">
    <value>Use indexer</value>
  </data>
  <data name="DisposableFieldsShouldBeDisposedDescription" xml:space="preserve">
    <value>A type that implements System.IDisposable declares fields that are of types that also implement IDisposable. The Dispose method of the field is not called by the Dispose method of the declaring type. To fix a violation of this rule, call Dispose on fields that are of types that implement IDisposable if you are responsible for allocating and releasing the unmanaged resources held by the field.</value>
  </data>
  <data name="DisposableFieldsShouldBeDisposedMessage" xml:space="preserve">
    <value>'{0}' contains field '{1}' that is of IDisposable type '{2}', but it is never disposed. Change the Dispose method on '{0}' to call Close or Dispose on this field.</value>
  </data>
  <data name="DisposableFieldsShouldBeDisposedTitle" xml:space="preserve">
    <value>Disposable fields should be disposed</value>
  </data>
  <data name="DisposeMethodsShouldCallBaseClassDisposeDescription" xml:space="preserve">
    <value>A type that implements System.IDisposable inherits from a type that also implements IDisposable. The Dispose method of the inheriting type does not call the Dispose method of the parent type. To fix a violation of this rule, call base.Dispose in your Dispose method.</value>
  </data>
  <data name="DisposeMethodsShouldCallBaseClassDisposeMessage" xml:space="preserve">
    <value>Ensure that method '{0}' calls '{1}' in all possible control flow paths</value>
  </data>
  <data name="DisposeMethodsShouldCallBaseClassDisposeTitle" xml:space="preserve">
    <value>Dispose methods should call base class dispose</value>
  </data>
  <data name="DisposeObjectsBeforeLosingScopeDescription" xml:space="preserve">
    <value>If a disposable object is not explicitly disposed before all references to it are out of scope, the object will be disposed at some indeterminate time when the garbage collector runs the finalizer of the object. Because an exceptional event might occur that will prevent the finalizer of the object from running, the object should be explicitly disposed instead.</value>
  </data>
  <data name="DisposeObjectsBeforeLosingScopeNotDisposedMessage" xml:space="preserve">
    <value>Call System.IDisposable.Dispose on object created by '{0}' before all references to it are out of scope</value>
  </data>
  <data name="DisposeObjectsBeforeLosingScopeMayBeDisposedMessage" xml:space="preserve">
    <value>Use recommended dispose pattern to ensure that object created by '{0}' is disposed on all paths. If possible, wrap the creation within a 'using' statement or a 'using' declaration. Otherwise, use a try-finally pattern, with a dedicated local variable declared before the try region and an unconditional Dispose invocation on non-null value in the 'finally' region, say 'x?.Dispose()'. If the object is explicitly disposed within the try region or the dispose ownership is transfered to another object or method, assign 'null' to the local variable just after such an operation to prevent double dispose in 'finally'.</value>
  </data>
  <data name="DisposeObjectsBeforeLosingScopeNotDisposedOnExceptionPathsMessage" xml:space="preserve">
    <value>Object created by '{0}' is not disposed along all exception paths. Call System.IDisposable.Dispose on the object before all references to it are out of scope.</value>
  </data>
  <data name="DisposeObjectsBeforeLosingScopeMayBeDisposedOnExceptionPathsMessage" xml:space="preserve">
    <value>Use recommended dispose pattern to ensure that object created by '{0}' is disposed on all exception paths. If possible, wrap the creation within a 'using' statement or a 'using' declaration. Otherwise, use a try-finally pattern, with a dedicated local variable declared before the try region and an unconditional Dispose invocation on non-null value in the 'finally' region, say 'x?.Dispose()'. If the object is explicitly disposed within the try region or the dispose ownership is transfered to another object or method, assign 'null' to the local variable just after such an operation to prevent double dispose in 'finally'.</value>
  </data>
  <data name="DisposeObjectsBeforeLosingScopeTitle" xml:space="preserve">
    <value>Dispose objects before losing scope</value>
  </data>
  <data name="DoNotPassLiteralsAsLocalizedParametersDescription" xml:space="preserve">
    <value>A method passes a string literal as a parameter to a constructor or method in the .NET Framework class library and that string should be localizable. To fix a violation of this rule, replace the string literal with a string retrieved through an instance of the ResourceManager class.</value>
  </data>
  <data name="DoNotPassLiteralsAsLocalizedParametersMessage" xml:space="preserve">
    <value>Method '{0}' passes a literal string as parameter '{1}' of a call to '{2}'. Retrieve the following string(s) from a resource table instead: "{3}".</value>
  </data>
  <data name="DoNotPassLiteralsAsLocalizedParametersTitle" xml:space="preserve">
    <value>Do not pass literals as localized parameters</value>
  </data>
  <data name="AddNonSerializedAttributeCodeActionTitle" xml:space="preserve">
    <value>Add the 'NonSerialized' attribute to this field.</value>
  </data>
  <data name="AddSerializableAttributeCodeActionTitle" xml:space="preserve">
    <value>Add Serializable attribute</value>
  </data>
  <data name="ImplementSerializationConstructorsCodeActionTitle" xml:space="preserve">
    <value>Implement Serialization constructor</value>
  </data>
  <data name="ImplementSerializationConstructorsDescription" xml:space="preserve">
    <value>To fix a violation of this rule, implement the serialization constructor. For a sealed class, make the constructor private; otherwise, make it protected.</value>
  </data>
  <data name="ImplementSerializationConstructorsMessageCreateMagicConstructor" xml:space="preserve">
    <value>Add a constructor to {0} with the following signature: 'protected {0}(SerializationInfo info, StreamingContext context)'.</value>
  </data>
  <data name="ImplementSerializationConstructorsMessageMakeSealedMagicConstructorPrivate" xml:space="preserve">
    <value>Declare the serialization constructor of {0}, a sealed type, as private.</value>
  </data>
  <data name="ImplementSerializationConstructorsMessageMakeUnsealedMagicConstructorFamily" xml:space="preserve">
    <value>Declare the serialization constructor of {0}, an unsealed type, as protected.</value>
  </data>
  <data name="ImplementSerializationConstructorsTitle" xml:space="preserve">
    <value>Implement serialization constructors</value>
  </data>
  <data name="MarkAllNonSerializableFieldsDescription" xml:space="preserve">
    <value>An instance field of a type that is not serializable is declared in a type that is serializable.</value>
  </data>
  <data name="MarkAllNonSerializableFieldsMessage" xml:space="preserve">
    <value>Field {0} is a member of type {1} which is serializable but is of type {2} which is not serializable</value>
  </data>
  <data name="MarkAllNonSerializableFieldsTitle" xml:space="preserve">
    <value>Mark all non-serializable fields</value>
  </data>
  <data name="MarkISerializableTypesWithSerializableDescription" xml:space="preserve">
    <value>To be recognized by the common language runtime as serializable, types must be marked by using the SerializableAttribute attribute even when the type uses a custom serialization routine through implementation of the ISerializable interface.</value>
  </data>
  <data name="MarkISerializableTypesWithSerializableMessage" xml:space="preserve">
    <value>Add [Serializable] to {0} as this type implements ISerializable</value>
  </data>
  <data name="MarkISerializableTypesWithSerializableTitle" xml:space="preserve">
    <value>Mark ISerializable types with serializable</value>
  </data>
  <data name="ImplementISerializableCorrectlyDescription" xml:space="preserve">
    <value>To fix a violation of this rule, make the GetObjectData method visible and overridable, and make sure that all instance fields are included in the serialization process or explicitly marked by using the NonSerializedAttribute attribute.</value>
  </data>
  <data name="ImplementISerializableCorrectlyMessageDefault" xml:space="preserve">
    <value>Add an implementation of GetObjectData to type {0}</value>
  </data>
  <data name="ImplementISerializableCorrectlyMessageMakeOverridable" xml:space="preserve">
    <value>Make {0}.GetObjectData virtual and overridable</value>
  </data>
  <data name="ImplementISerializableCorrectlyMessageMakeVisible" xml:space="preserve">
    <value>Increase the accessibility of {0}.GetObjectData so that it is visible to derived types</value>
  </data>
  <data name="ImplementISerializableCorrectlyTitle" xml:space="preserve">
    <value>Implement ISerializable correctly</value>
  </data>
  <data name="ImplementSerializationMethodsCorrectlyDescription" xml:space="preserve">
    <value>A method that handles a serialization event does not have the correct signature, return type, or visibility.</value>
  </data>
  <data name="ImplementSerializationMethodsCorrectlyMessageGeneric" xml:space="preserve">
    <value>Because {0} is marked with OnSerializing, OnSerialized, OnDeserializing, or OnDeserialized, change its signature so that it is no longer generic</value>
  </data>
  <data name="ImplementSerializationMethodsCorrectlyMessageParameters" xml:space="preserve">
    <value>Because {0} is marked with OnSerializing, OnSerialized, OnDeserializing, or OnDeserialized, change its signature so that it takes a single parameter of type 'System.Runtime.Serialization.StreamingContext'</value>
  </data>
  <data name="ImplementSerializationMethodsCorrectlyMessageReturnType" xml:space="preserve">
    <value>Because {0} is marked with OnSerializing, OnSerialized, OnDeserializing, or OnDeserialized, change its return type from {1} to void (Sub in Visual Basic)</value>
  </data>
  <data name="ImplementSerializationMethodsCorrectlyMessageStatic" xml:space="preserve">
    <value>Because {0} is marked with OnSerializing, OnSerialized, OnDeserializing, or OnDeserialized, change it from static (Shared in Visual Basic) to an instance method</value>
  </data>
  <data name="ImplementSerializationMethodsCorrectlyMessageVisibility" xml:space="preserve">
    <value>Because {0} is marked with OnSerializing, OnSerialized, OnDeserializing, or OnDeserialized, change its accessibility to private</value>
  </data>
  <data name="ImplementSerializationMethodsCorrectlyTitle" xml:space="preserve">
    <value>Implement serialization methods correctly</value>
  </data>
  <data name="ProvideDeserializationMethodsForOptionalFieldsDescription" xml:space="preserve">
    <value>A type has a field that is marked by using the System.Runtime.Serialization.OptionalFieldAttribute attribute, and the type does not provide deserialization event handling methods.</value>
  </data>
  <data name="ProvideDeserializationMethodsForOptionalFieldsMessageOnDeserialized" xml:space="preserve">
    <value>Add a 'private void OnDeserialized(StreamingContext)' method to type {0} and attribute it with the System.Runtime.Serialization.OnDeserializedAttribute</value>
  </data>
  <data name="ProvideDeserializationMethodsForOptionalFieldsMessageOnDeserializing" xml:space="preserve">
    <value>Add a 'private void OnDeserializing(StreamingContext)' method to type {0} and attribute it with the System.Runtime.Serialization.OnDeserializingAttribute</value>
  </data>
  <data name="ProvideDeserializationMethodsForOptionalFieldsTitle" xml:space="preserve">
    <value>Provide deserialization methods for optional fields</value>
  </data>
  <data name="ReviewCodeForSqlInjectionVulnerabilitiesMessage" xml:space="preserve">
    <value>Potential SQL injection vulnerability was found where '{0}' in method '{1}' may be tainted by user-controlled data from '{2}' in method '{3}'.</value>
  </data>
  <data name="ReviewCodeForSqlInjectionVulnerabilitiesTitle" xml:space="preserve">
    <value>Review code for SQL injection vulnerabilities</value>
  </data>
  <data name="BinaryFormatterDeserializeMaybeWithoutBinderSetMessage" xml:space="preserve">
    <value>The method '{0}' is insecure when deserializing untrusted data without a SerializationBinder to restrict the type of objects in the deserialized object graph.</value>
  </data>
  <data name="BinaryFormatterDeserializeMaybeWithoutBinderSetTitle" xml:space="preserve">
    <value>Ensure BinaryFormatter.Binder is set before calling BinaryFormatter.Deserialize</value>
  </data>
  <data name="BinaryFormatterDeserializeWithoutBinderSetMessage" xml:space="preserve">
    <value>The method '{0}' is insecure when deserializing untrusted data without a SerializationBinder to restrict the type of objects in the deserialized object graph.</value>
  </data>
  <data name="BinaryFormatterDeserializeWithoutBinderSetTitle" xml:space="preserve">
    <value>Do not call BinaryFormatter.Deserialize without first setting BinaryFormatter.Binder</value>
  </data>
  <data name="BinaryFormatterMethodUsedDescription" xml:space="preserve">
    <value>The method '{0}' is insecure when deserializing untrusted data.  If you need to instead detect BinaryFormatter deserialization without a SerializationBinder set, then disable rule CA2300, and enable rules CA2301 and CA2302.</value>
  </data>
  <data name="BinaryFormatterMethodUsedMessage" xml:space="preserve">
    <value>The method '{0}' is insecure when deserializing untrusted data.</value>
  </data>
  <data name="BinaryFormatterMethodUsedTitle" xml:space="preserve">
    <value>Do not use insecure deserializer BinaryFormatter</value>
  </data>
  <data name="LosFormatterMethodUsedMessage" xml:space="preserve">
    <value>The method '{0}' is insecure when deserializing untrusted data.</value>
  </data>
  <data name="LosFormatterMethodUsedTitle" xml:space="preserve">
    <value>Do not use insecure deserializer LosFormatter</value>
  </data>
  <data name="ReviewCodeForDllInjectionVulnerabilitiesMessage" xml:space="preserve">
    <value>Potential DLL injection vulnerability was found where '{0}' in method '{1}' may be tainted by user-controlled data from '{2}' in method '{3}'.</value>
  </data>
  <data name="ReviewCodeForDllInjectionVulnerabilitiesTitle" xml:space="preserve">
    <value>Review code for DLL injection vulnerabilities</value>
  </data>
  <data name="ReviewCodeForInformationDisclosureVulnerabilitiesMessage" xml:space="preserve">
    <value>Potential information disclosure vulnerability was found where '{0}' in method '{1}' may contain unintended information from '{2}' in method '{3}'.</value>
  </data>
  <data name="ReviewCodeForInformationDisclosureVulnerabilitiesTitle" xml:space="preserve">
    <value>Review code for information disclosure vulnerabilities</value>
  </data>
  <data name="ReviewCodeForFilePathInjectionVulnerabilitiesMessage" xml:space="preserve">
    <value>Potential file path injection vulnerability was found where '{0}' in method '{1}' may be tainted by user-controlled data from '{2}' in method '{3}'.</value>
  </data>
  <data name="ReviewCodeForFilePathInjectionVulnerabilitiesTitle" xml:space="preserve">
    <value>Review code for file path injection vulnerabilities</value>
  </data>
  <data name="ReviewCodeForProcessCommandInjectionVulnerabilitiesMessage" xml:space="preserve">
    <value>Potential process command injection vulnerability was found where '{0}' in method '{1}' may be tainted by user-controlled data from '{2}' in method '{3}'.</value>
  </data>
  <data name="ReviewCodeForProcessCommandInjectionVulnerabilitiesTitle" xml:space="preserve">
    <value>Review code for process command injection vulnerabilities</value>
  </data>
  <data name="ReviewCodeForRegexInjectionVulnerabilitiesMessage" xml:space="preserve">
    <value>Potential regex injection vulnerability was found where '{0}' in method '{1}' may be tainted by user-controlled data from '{2}' in method '{3}'.</value>
  </data>
  <data name="ReviewCodeForRegexInjectionVulnerabilitiesTitle" xml:space="preserve">
    <value>Review code for regex injection vulnerabilities</value>
  </data>
  <data name="NetDataContractSerializerDeserializeMaybeWithoutBinderSetMessage" xml:space="preserve">
    <value>The method '{0}' is insecure when deserializing untrusted data without a SerializationBinder to restrict the type of objects in the deserialized object graph.</value>
  </data>
  <data name="NetDataContractSerializerDeserializeMaybeWithoutBinderSetTitle" xml:space="preserve">
    <value>Ensure NetDataContractSerializer.Binder is set before deserializing</value>
  </data>
  <data name="NetDataContractSerializerDeserializeWithoutBinderSetMessage" xml:space="preserve">
    <value>The method '{0}' is insecure when deserializing untrusted data without a SerializationBinder to restrict the type of objects in the deserialized object graph.</value>
  </data>
  <data name="NetDataContractSerializerDeserializeWithoutBinderSetTitle" xml:space="preserve">
    <value>Do not deserialize without first setting NetDataContractSerializer.Binder</value>
  </data>
  <data name="NetDataContractSerializerMethodUsedDescription" xml:space="preserve">
    <value>The method '{0}' is insecure when deserializing untrusted data.  If you need to instead detect NetDataContractSerializer deserialization without a SerializationBinder set, then disable rule CA2310, and enable rules CA2311 and CA2312.</value>
  </data>
  <data name="NetDataContractSerializerMethodUsedMessage" xml:space="preserve">
    <value>The method '{0}' is insecure when deserializing untrusted data.</value>
  </data>
  <data name="NetDataContractSerializerMethodUsedTitle" xml:space="preserve">
    <value>Do not use insecure deserializer NetDataContractSerializer</value>
  </data>
  <data name="ObjectStateFormatterMethodUsedMessage" xml:space="preserve">
    <value>The method '{0}' is insecure when deserializing untrusted data.</value>
  </data>
  <data name="ObjectStateFormatterMethodUsedTitle" xml:space="preserve">
    <value>Do not use insecure deserializer ObjectStateFormatter</value>
  </data>
  <data name="ReviewCodeForXssVulnerabilitiesMessage" xml:space="preserve">
    <value>Potential cross-site scripting (XSS) vulnerability was found where '{0}' in method '{1}' may be tainted by user-controlled data from '{2}' in method '{3}'.</value>
  </data>
  <data name="ReviewCodeForXssVulnerabilitiesTitle" xml:space="preserve">
    <value>Review code for XSS vulnerabilities</value>
  </data>
  <data name="ReviewCodeForLdapInjectionVulnerabilitiesMessage" xml:space="preserve">
    <value>Potential LDAP injection vulnerability was found where '{0}' in method '{1}' may be tainted by user-controlled data from '{2}' in method '{3}'.</value>
  </data>
  <data name="ReviewCodeForLdapInjectionVulnerabilitiesTitle" xml:space="preserve">
    <value>Review code for LDAP injection vulnerabilities</value>
  </data>
  <data name="JavaScriptSerializerMaybeWithSimpleTypeResolverMessage" xml:space="preserve">
    <value>The method '{0}' is insecure when deserializing untrusted data with a JavaScriptSerializer initialized with a SimpleTypeResolver. Ensure that the JavaScriptSerializer is initialized without a JavaScriptTypeResolver specified, or initialized with a JavaScriptTypeResolver that limits the types of objects in the deserialized object graph.</value>
  </data>
  <data name="JavaScriptSerializerMaybeWithSimpleTypeResolverTitle" xml:space="preserve">
    <value>Ensure JavaScriptSerializer is not initialized with SimpleTypeResolver before deserializing</value>
  </data>
  <data name="JavaScriptSerializerWithSimpleTypeResolverMessage" xml:space="preserve">
    <value>The method '{0}' is insecure when deserializing untrusted data with a JavaScriptSerializer initialized with a SimpleTypeResolver. Initialize JavaScriptSerializer without a JavaScriptTypeResolver specified, or initialize with a JavaScriptTypeResolver that limits the types of objects in the deserialized object graph.</value>
  </data>
  <data name="JavaScriptSerializerWithSimpleTypeResolverTitle" xml:space="preserve">
    <value>Do not deserialize with JavaScriptSerializer using a SimpleTypeResolver</value>
  </data>
  <data name="ReviewCodeForOpenRedirectVulnerabilitiesMessage" xml:space="preserve">
    <value>Potential open redirect vulnerability was found where '{0}' in method '{1}' may be tainted by user-controlled data from '{2}' in method '{3}'.</value>
  </data>
  <data name="ReviewCodeForOpenRedirectVulnerabilitiesTitle" xml:space="preserve">
    <value>Review code for open redirect vulnerabilities</value>
  </data>
  <data name="ReviewCodeForXPathInjectionVulnerabilitiesMessage" xml:space="preserve">
    <value>Potential XPath injection vulnerability was found where '{0}' in method '{1}' may be tainted by user-controlled data from '{2}' in method '{3}'.</value>
  </data>
  <data name="ReviewCodeForXPathInjectionVulnerabilitiesTitle" xml:space="preserve">
    <value>Review code for XPath injection vulnerabilities</value>
  </data>
  <data name="ReviewCodeForXmlInjectionVulnerabilitiesMessage" xml:space="preserve">
    <value>Potential XML injection vulnerability was found where '{0}' in method '{1}' may be tainted by user-controlled data from '{2}' in method '{3}'.</value>
  </data>
  <data name="ReviewCodeForXmlInjectionVulnerabilitiesTitle" xml:space="preserve">
    <value>Review code for XML injection vulnerabilities</value>
  </data>
  <data name="ReviewCodeForXamlInjectionVulnerabilitiesMessage" xml:space="preserve">
    <value>Potential XAML injection vulnerability was found where '{0}' in method '{1}' may be tainted by user-controlled data from '{2}' in method '{3}'.</value>
  </data>
  <data name="ReviewCodeForXamlInjectionVulnerabilitiesTitle" xml:space="preserve">
    <value>Review code for XAML injection vulnerabilities</value>
  </data>
  <data name="JsonNetInsecureSettingsMessage" xml:space="preserve">
    <value>When deserializing untrusted input, allowing arbitrary types to be deserialized is insecure.  When using JsonSerializerSettings, use TypeNameHandling.None, or for values other than None, restrict deserialized types with a SerializationBinder.</value>
  </data>
  <data name="JsonNetInsecureSettingsTitle" xml:space="preserve">
    <value>Do not use insecure JsonSerializerSettings</value>
  </data>
  <data name="JsonNetMaybeInsecureSettingsMessage" xml:space="preserve">
    <value>When deserializing untrusted input, allowing arbitrary types to be deserialized is insecure.  When using JsonSerializerSettings, ensure TypeNameHandling.None is specified, or for values other than None, ensure a SerializationBinder is specified to restrict deserialized types.</value>
  </data>
  <data name="JsonNetMaybeInsecureSettingsTitle" xml:space="preserve">
    <value>Ensure that JsonSerializerSettings are secure</value>
  </data>
  <data name="DoNotDisableUsingServicePointManagerSecurityProtocolsMessage" xml:space="preserve">
    <value>Do not set Switch.System.ServiceModel.DisableUsingServicePointManagerSecurityProtocols to true.  Setting this switch limits Windows Communication Framework (WCF) to using Transport Layer Security (TLS) 1.0, which is insecure and obsolete.</value>
  </data>
  <data name="DoNotDisableUsingServicePointManagerSecurityProtocolsTitle" xml:space="preserve">
    <value>Do not disable ServicePointManagerSecurityProtocols</value>
  </data>
  <data name="JsonNetTypeNameHandlingDescription" xml:space="preserve">
    <value>Deserializing JSON when using a TypeNameHandling value other than None can be insecure.  If you need to instead detect Json.NET deserialization when a SerializationBinder isn't specified, then disable rule CA2326, and enable rules CA2327, CA2328, CA2329, and CA2330.</value>
  </data>
  <data name="JsonNetTypeNameHandlingMessage" xml:space="preserve">
    <value>Deserializing JSON when using a TypeNameHandling value other than None can be insecure.</value>
  </data>
  <data name="JsonNetTypeNameHandlingTitle" xml:space="preserve">
    <value>Do not use TypeNameHandling values other than None</value>
  </data>
  <data name="ApprovedCipherMode" xml:space="preserve">
    <value>Review cipher mode usage with cryptography experts</value>
  </data>
  <data name="ApprovedCipherModeDescription" xml:space="preserve">
    <value>These cipher modes might be vulnerable to attacks. Consider using recommended modes (CBC, CTS).</value>
  </data>
  <data name="ApprovedCipherModeMessage" xml:space="preserve">
    <value>Review the usage of cipher mode '{0}' with cryptography experts. Consider using recommended modes (CBC, CTS).</value>
  </data>
  <data name="DefinitelyInstallRootCert" xml:space="preserve">
    <value>Do Not Add Certificates To Root Store</value>
  </data>
  <data name="DefinitelyInstallRootCertMessage" xml:space="preserve">
    <value>Adding certificates to the operating system's trusted root certificates increases the risk of incorrectly authenticating an illegitimate certificate</value>
  </data>
  <data name="DefinitelyUseSecureCookiesASPNetCore" xml:space="preserve">
    <value>Use Secure Cookies In ASP.NET Core</value>
  </data>
  <data name="DefinitelyUseSecureCookiesASPNetCoreMessage" xml:space="preserve">
    <value>Set CookieOptions.Secure = true when setting a cookie</value>
  </data>
  <data name="DoNotAddSchemaByURL" xml:space="preserve">
    <value>Do Not Add Schema By URL</value>
  </data>
  <data name="DoNotAddSchemaByURLDescription" xml:space="preserve">
    <value>This overload of XmlSchemaCollection.Add method internally enables DTD processing on the XML reader instance used, and uses UrlResolver for resolving external XML entities. The outcome is information disclosure. Content from file system or network shares for the machine processing the XML can be exposed to attacker. In addition, an attacker can use this as a DoS vector.</value>
  </data>
  <data name="DoNotAddSchemaByURLMessage" xml:space="preserve">
    <value>This overload of the Add method is potentially unsafe because it may resolve dangerous external references</value>
  </data>
  <data name="DoNotCallDangerousMethodsInDeserialization" xml:space="preserve">
    <value>Do Not Call Dangerous Methods In Deserialization</value>
  </data>
  <data name="DoNotCallDangerousMethodsInDeserializationDescription" xml:space="preserve">
    <value>Insecure Deserialization is a vulnerability which occurs when untrusted data is used to abuse the logic of an application, inflict a Denial-of-Service (DoS) attack, or even execute arbitrary code upon it being deserialized. It’s frequently possible for malicious users to abuse these deserialization features when the application is deserializing untrusted data which is under their control. Specifically, invoke dangerous methods in the process of deserialization. Successful insecure deserialization attacks could allow an attacker to carry out attacks such as DoS attacks, authentication bypasses, and remote code execution.</value>
  </data>
  <data name="DoNotCallDangerousMethodsInDeserializationMessage" xml:space="preserve">
    <value>When deserializing an instance of class {0}, method {1} can call dangerous method {2}. The potential method invocations are: {3}.</value>
  </data>
  <data name="DoNotDisableCertificateValidation" xml:space="preserve">
    <value>Do Not Disable Certificate Validation</value>
  </data>
  <data name="DoNotDisableCertificateValidationDescription" xml:space="preserve">
    <value>A certificate can help authenticate the identity of the server. Clients should validate the server certificate to ensure requests are sent to the intended server. If the ServerCertificateValidationCallback always returns 'true', any certificate will pass validation.</value>
  </data>
  <data name="DoNotDisableCertificateValidationMessage" xml:space="preserve">
    <value>The ServerCertificateValidationCallback is set to a function that accepts any server certificate, by always returning true. Ensure that server certificates are validated to verify the identity of the server receiving requests.</value>
  </data>
  <data name="DoNotDisableHTTPHeaderChecking" xml:space="preserve">
    <value>Do Not Disable HTTP Header Checking</value>
  </data>
  <data name="DoNotDisableHTTPHeaderCheckingDescription" xml:space="preserve">
    <value>HTTP header checking enables encoding of the carriage return and newline characters, \r and \n, that are found in response headers. This encoding can help to avoid injection attacks that exploit an application that echoes untrusted data contained by the header.</value>
  </data>
  <data name="DoNotDisableHTTPHeaderCheckingMessage" xml:space="preserve">
    <value>Do not disable HTTP header checking</value>
  </data>
  <data name="DoNotDisableRequestValidation" xml:space="preserve">
    <value>Do Not Disable Request Validation</value>
  </data>
  <data name="DoNotDisableRequestValidationDescription" xml:space="preserve">
    <value>Request validation is a feature in ASP.NET that examines HTTP requests and determines whether they contain potentially dangerous content. This check adds protection from markup or code in the URL query string, cookies, or posted form values that might have been added for malicious purposes. So, it is generally desirable and should be left enabled for defense in depth.</value>
  </data>
  <data name="DoNotDisableRequestValidationMessage" xml:space="preserve">
    <value>{0} has request validation disabled</value>
  </data>
  <data name="DoNotDisableSchUseStrongCrypto" xml:space="preserve">
    <value>Do Not Disable SChannel Use of Strong Crypto</value>
  </data>
  <data name="DoNotDisableSchUseStrongCryptoDescription" xml:space="preserve">
    <value>Starting with the .NET Framework 4.6, the System.Net.ServicePointManager and System.Net.Security.SslStream classes are recommended to use new protocols. The old ones have protocol weaknesses and are not supported. Setting Switch.System.Net.DontEnableSchUseStrongCrypto with true will use the old weak crypto check and opt out of the protocol migration.</value>
  </data>
  <data name="DoNotDisableSchUseStrongCryptoMessage" xml:space="preserve">
    <value>{0} disables TLS 1.2 and enables SSLv3</value>
  </data>
  <data name="DoNotHardCodeEncryptionKey" xml:space="preserve">
    <value>Do not hard-code encryption key</value>
  </data>
  <data name="DoNotHardCodeEncryptionKeyDescription" xml:space="preserve">
    <value>SymmetricAlgorithm's .Key property, or a method's rgbKey parameter, should never be a hard-coded value.</value>
  </data>
  <data name="DoNotHardCodeEncryptionKeyMessage" xml:space="preserve">
    <value>Potential security vulnerability was found where '{0}' in method '{1}' may be tainted by hard-coded key from '{2}' in method '{3}'</value>
  </data>
  <data name="DoNotInstallRootCertDescription" xml:space="preserve">
    <value>By default, the Trusted Root Certification Authorities certificate store is configured with a set of public CAs that has met the requirements of the Microsoft Root Certificate Program. Since all trusted root CAs can issue certificates for any domain, an attacker can pick a weak or coercible CA that you install by yourself to target for an attack – and a single vulnerable, malicious or coercible CA undermines the security of the entire system. To make matters worse, these attacks can go unnoticed quite easily.</value>
  </data>
  <data name="PotentialReferenceCycleInDeserializedObjectGraphTitle" xml:space="preserve">
    <value>Potential reference cycle in deserialized object graph</value>
  </data>
  <data name="PotentialReferenceCycleInDeserializedObjectGraphDescription" xml:space="preserve">
    <value>Review code that processes untrusted deserialized data for handling of unexpected reference cycles. An unexpected reference cycle should not cause the code to enter an infinite loop. Otherwise, an unexpected reference cycle can allow an attacker to DOS or exhaust the memory of the process when deserializing untrusted data.</value>
  </data>
  <data name="PotentialReferenceCycleInDeserializedObjectGraphMessage" xml:space="preserve">
    <value>{0} participates in a potential reference cycle</value>
  </data>
  <data name="DoNotSerializeTypesWithPointerFields" xml:space="preserve">
    <value>Do Not Serialize Types With Pointer Fields</value>
  </data>
  <data name="DoNotSerializeTypesWithPointerFieldsDescription" xml:space="preserve">
    <value>Pointers are not "type safe" in the sense that you cannot guarantee the correctness of the memory they point at. So, serializing types with pointer fields is dangerous, as it may allow an attacker to control the pointer.</value>
  </data>
  <data name="DoNotSerializeTypesWithPointerFieldsMessage" xml:space="preserve">
    <value>Pointer field {0} on serializable type</value>
  </data>
  <data name="DoNotUseAccountSAS" xml:space="preserve">
    <value>Do Not Use Account Shared Access Signature</value>
  </data>
  <data name="DoNotUseAccountSASDescription" xml:space="preserve">
    <value>Shared Access Signatures(SAS) are a vital part of the security model for any application using Azure Storage, they should provide limited and safe permissions to your storage account to clients that don't have the account key. All of the operations available via a service SAS are also available via an account SAS, that is, account SAS is too powerful. So it is recommended to use Service SAS to delegate access more carefully.</value>
  </data>
  <data name="DoNotUseAccountSASMessage" xml:space="preserve">
    <value>Use Service SAS instead of Account SAS for fine grained access control and container-level access policy</value>
  </data>
  <data name="DoNotUseBrokenCryptographicAlgorithms" xml:space="preserve">
    <value>Do Not Use Broken Cryptographic Algorithms</value>
  </data>
  <data name="DoNotUseBrokenCryptographicAlgorithmsDescription" xml:space="preserve">
    <value>An attack making it computationally feasible to break this algorithm exists. This allows attackers to break the cryptographic guarantees it is designed to provide. Depending on the type and application of this cryptographic algorithm, this may allow attackers to read enciphered messages, tamper with enciphered  messages, forge digital signatures, tamper with hashed content, or otherwise compromise any cryptosystem based on this algorithm. Replace encryption uses with the AES algorithm (AES-256, AES-192 and AES-128 are acceptable) with a key length greater than or equal to 128 bits. Replace hashing uses with a hashing function in the SHA-2 family, such as SHA512, SHA384, or SHA256. Replace digital signature uses with RSA with a key length greater than or equal to 2048-bits, or ECDSA with a key length greater than or equal to 256 bits.</value>
  </data>
  <data name="DoNotUseBrokenCryptographicAlgorithmsMessage" xml:space="preserve">
    <value>{0} uses a broken cryptographic algorithm {1}</value>
  </data>
  <data name="DoNotUseDeprecatedSecurityProtocols" xml:space="preserve">
    <value>Do Not Use Deprecated Security Protocols</value>
  </data>
  <data name="DoNotUseDeprecatedSecurityProtocolsDescription" xml:space="preserve">
    <value>Using a deprecated security protocol rather than the system default is risky.</value>
  </data>
  <data name="DoNotUseDeprecatedSecurityProtocolsMessage" xml:space="preserve">
    <value>Hard-coded use of deprecated security protocol {0}</value>
  </data>
  <data name="DoNotUseDSA" xml:space="preserve">
    <value>Do Not Use Digital Signature Algorithm (DSA)</value>
  </data>
  <data name="DoNotUseDSADescription" xml:space="preserve">
    <value>DSA is too weak to use.</value>
  </data>
  <data name="DoNotUseDSAMessage" xml:space="preserve">
    <value>Asymmetric encryption algorithm {0} is weak. Switch to an RSA with at least 2048 key size, ECDH or ECDSA algorithm instead.</value>
  </data>
  <data name="DoNotUseMD5" xml:space="preserve">
    <value>Do not use insecure cryptographic algorithm MD5.</value>
  </data>
  <data name="DoNotUseMD5Description" xml:space="preserve">
    <value>This type implements MD5, a cryptographically insecure hashing function. Hash collisions are computationally feasible for the MD5 and HMACMD5 algorithms. Replace this usage with a SHA-2 family hash algorithm (SHA512, SHA384, SHA256).</value>
  </data>
  <data name="DoNotUseObsoleteKDFAlgorithm" xml:space="preserve">
    <value>Do not use obsolete key derivation function</value>
  </data>
  <data name="DoNotUseObsoleteKDFAlgorithmDescription" xml:space="preserve">
    <value>Password-based key derivation should use PBKDF2 with SHA-2. Avoid using PasswordDeriveBytes since it generates a PBKDF1 key. Avoid using Rfc2898DeriveBytes.CryptDeriveKey since it doesn't use the iteration count or salt.</value>
  </data>
  <data name="DoNotUseObsoleteKDFAlgorithmMessage" xml:space="preserve">
    <value>Call to obsolete key derivation function {0}.{1}</value>
  </data>
  <data name="DoNotUseReferenceEqualsWithValueTypesDescription" xml:space="preserve">
    <value>Value type typed arguments are uniquely boxed for each call to this method, therefore the result is always false.</value>
  </data>
  <data name="DoNotUseReferenceEqualsWithValueTypesComparerMessage" xml:space="preserve">
    <value>Do not pass an argument with value type '{0}' to the 'Equals' method on 'ReferenceEqualityComparer'. Due to value boxing, this call to 'Equals' will always return 'false'.</value>
  </data>
  <data name="DoNotUseReferenceEqualsWithValueTypesMethodMessage" xml:space="preserve">
    <value>Do not pass an argument with value type '{0}' to 'ReferenceEquals'. Due to value boxing, this call to 'ReferenceEquals' will always return 'false'.</value>
  </data>
  <data name="DoNotUseReferenceEqualsWithValueTypesTitle" xml:space="preserve">
    <value>Do not use ReferenceEquals with value types</value>
  </data>
  <data name="DoNotUseSHA1" xml:space="preserve">
    <value>Do not use insecure cryptographic algorithm SHA1.</value>
  </data>
  <data name="DoNotUseSHA1Description" xml:space="preserve">
    <value>This type implements SHA1, a cryptographically insecure hashing function. Hash collisions are computationally feasible for the SHA-1 and SHA-0 algorithms. Replace this usage with a SHA-2 family hash algorithm (SHA512, SHA384, SHA256).</value>
  </data>
  <data name="DoNotUseWeakCryptographicAlgorithms" xml:space="preserve">
    <value>Do Not Use Weak Cryptographic Algorithms</value>
  </data>
  <data name="DoNotUseWeakCryptographicAlgorithmsDescription" xml:space="preserve">
    <value>Cryptographic algorithms degrade over time as attacks become for advances to attacker get access to more computation. Depending on the type and application of this cryptographic algorithm, further degradation of the cryptographic strength of it may allow attackers to read enciphered messages, tamper with enciphered  messages, forge digital signatures, tamper with hashed content, or otherwise compromise any cryptosystem based on this algorithm. Replace encryption uses with the AES algorithm (AES-256, AES-192 and AES-128 are acceptable) with a key length greater than or equal to 128 bits. Replace hashing uses with a hashing function in the SHA-2 family, such as SHA-2 512, SHA-2 384, or SHA-2 256.</value>
  </data>
  <data name="DoNotUseWeakCryptographicAlgorithmsMessage" xml:space="preserve">
    <value>{0} uses a weak cryptographic algorithm {1}</value>
  </data>
  <data name="DoNotUseWeakKDFAlgorithm" xml:space="preserve">
    <value>Ensure Key Derivation Function algorithm is sufficiently strong</value>
  </data>
  <data name="DoNotUseWeakKDFAlgorithmDescription" xml:space="preserve">
    <value>Some implementations of the Rfc2898DeriveBytes class allow for a hash algorithm to be specified in a constructor parameter or overwritten in the HashAlgorithm property. If a hash algorithm is specified, then it should be SHA-256 or higher.</value>
  </data>
  <data name="DoNotUseWeakKDFAlgorithmMessage" xml:space="preserve">
    <value>{0} might be using a weak hash algorithm. Use SHA256, SHA384, or SHA512 to create a strong key from a password.</value>
  </data>
  <data name="DoNotUseXslTransform" xml:space="preserve">
    <value>Do Not Use XslTransform</value>
  </data>
  <data name="DoNotUseXslTransformMessage" xml:space="preserve">
    <value>Do not use XslTransform. It does not restrict potentially dangerous external references.</value>
  </data>
  <data name="HardCodedSecurityProtocolMessage" xml:space="preserve">
    <value>Avoid hardcoding SecurityProtocolType {0}, and instead use SecurityProtocolType.SystemDefault to allow the operating system to choose the best Transport Layer Security protocol to use.</value>
  </data>
  <data name="HardCodedSecurityProtocolTitle" xml:space="preserve">
    <value>Avoid hardcoding SecurityProtocolType value</value>
  </data>
  <data name="MaybeInstallRootCert" xml:space="preserve">
    <value>Ensure Certificates Are Not Added To Root Store</value>
  </data>
  <data name="MaybeInstallRootCertMessage" xml:space="preserve">
    <value>Adding certificates to the operating system's trusted root certificates is insecure. Ensure that the target store is not root store.</value>
  </data>
  <data name="MaybeUseSecureCookiesASPNetCore" xml:space="preserve">
    <value>Ensure Use Secure Cookies In ASP.NET Core</value>
  </data>
  <data name="MaybeUseSecureCookiesASPNetCoreMessage" xml:space="preserve">
    <value>Ensure that CookieOptions.Secure = true when setting a cookie</value>
  </data>
  <data name="SetViewStateUserKey" xml:space="preserve">
    <value>Set ViewStateUserKey For Classes Derived From Page</value>
  </data>
  <data name="SetViewStateUserKeyDescription" xml:space="preserve">
    <value>Setting the ViewStateUserKey property can help you prevent attacks on your application by allowing you to assign an identifier to the view-state variable for individual users so that they cannot use the variable to generate an attack. Otherwise, there will be cross-site request forgery vulnerabilities.</value>
  </data>
  <data name="SetViewStateUserKeyMessage" xml:space="preserve">
    <value>The class {0} derived from System.Web.UI.Page does not set the ViewStateUserKey property in the OnInit method or Page_Init method</value>
  </data>
  <data name="UseAsSpanInsteadOfArrayRangeIndexerDescription" xml:space="preserve">
    <value>The Range-based indexer on array values produces a copy of requested portion of the array. This copy is often unwanted when it is implicitly used as a Span or Memory value. Use the AsSpan method to avoid the copy.</value>
  </data>
  <data name="UseAsSpanInsteadOfStringRangeIndexerDescription" xml:space="preserve">
    <value>The Range-based indexer on string values produces a copy of requested portion of the string. This copy is usually unnecessary when it is implicitly used as a ReadOnlySpan or ReadOnlyMemory value. Use the AsSpan method to avoid the unnecessary copy.</value>
  </data>
  <data name="UseAsSpanInsteadOfRangeIndexerMessage" xml:space="preserve">
    <value>Use '{0}' instead of the '{1}'-based indexer on '{2}' to avoid creating unnecessary data copies</value>
  </data>
  <data name="UseAsSpanInsteadOfRangeIndexerTitle" xml:space="preserve">
    <value>Use AsSpan or AsMemory instead of Range-based indexers when appropriate</value>
  </data>
  <data name="UseAsSpanReadOnlyInsteadOfArrayRangeIndexerDescription" xml:space="preserve">
    <value>The Range-based indexer on array values produces a copy of requested portion of the array. This copy is usually unnecessary when it is implicitly used as a ReadOnlySpan or ReadOnlyMemory value. Use the AsSpan method to avoid the unnecessary copy.</value>
  </data>
  <data name="UseContainerLevelAccessPolicy" xml:space="preserve">
    <value>Use Container Level Access Policy</value>
  </data>
  <data name="UseContainerLevelAccessPolicyDescription" xml:space="preserve">
    <value>No access policy identifier is specified, making tokens non-revocable.</value>
  </data>
  <data name="UseContainerLevelAccessPolicyMessage" xml:space="preserve">
    <value>Consider using Azure's role-based access control instead of a Shared Access Signature (SAS) if possible. If you still need to use a SAS, use a container-level access policy when creating a SAS.</value>
  </data>
  <data name="UseSecureCookiesASPNetCoreDescription" xml:space="preserve">
    <value>Applications available over HTTPS must use secure cookies.</value>
  </data>
  <data name="UseSharedAccessProtocolHttpsOnly" xml:space="preserve">
    <value>Use SharedAccessProtocol HttpsOnly</value>
  </data>
  <data name="UseSharedAccessProtocolHttpsOnlyDescription" xml:space="preserve">
    <value>HTTPS encrypts network traffic. Use HttpsOnly, rather than HttpOrHttps, to ensure network traffic is always encrypted to help prevent disclosure of sensitive data.</value>
  </data>
  <data name="UseSharedAccessProtocolHttpsOnlyMessage" xml:space="preserve">
    <value>Consider using Azure's role-based access control instead of a Shared Access Signature (SAS) if possible. If you still need to use a SAS, specify SharedAccessProtocol.HttpsOnly.</value>
  </data>
  <data name="UseXmlReaderDescription" xml:space="preserve">
    <value>Processing XML from untrusted data may load dangerous external references, which should be restricted by using an XmlReader with a secure resolver or with DTD processing disabled.</value>
  </data>
  <data name="UseXmlReaderForDataSetReadXml" xml:space="preserve">
    <value>Use XmlReader for 'DataSet.ReadXml()'</value>
  </data>
  <data name="UseXmlReaderForDeserialize" xml:space="preserve">
    <value>Use XmlReader for 'XmlSerializer.Deserialize()'</value>
  </data>
  <data name="UseXmlReaderForSchemaRead" xml:space="preserve">
    <value>Use XmlReader for 'XmlSchema.Read()'</value>
  </data>
  <data name="UseXmlReaderForValidatingReader" xml:space="preserve">
    <value>Use XmlReader for XmlValidatingReader constructor</value>
  </data>
  <data name="UseXmlReaderForXPathDocument" xml:space="preserve">
    <value>Use XmlReader for XPathDocument constructor</value>
  </data>
  <data name="UseXmlReaderMessage" xml:space="preserve">
    <value>This overload of the '{0}.{1}' method is potentially unsafe. It may enable Document Type Definition (DTD) which can be vulnerable to denial of service attacks, or might use an XmlResolver which can be vulnerable to information disclosure. Use an overload that takes a XmlReader instance instead, with DTD processing disabled and no XmlResolver.</value>
  </data>
  <data name="UseRSAWithSufficientKeySize" xml:space="preserve">
    <value>Use Rivest–Shamir–Adleman (RSA) Algorithm With Sufficient Key Size</value>
  </data>
  <data name="UseRSAWithSufficientKeySizeDescription" xml:space="preserve">
    <value>Encryption algorithms are vulnerable to brute force attacks when too small a key size is used.</value>
  </data>
  <data name="UseRSAWithSufficientKeySizeMessage" xml:space="preserve">
    <value>Asymmetric encryption algorithm {0}'s key size is less than 2048. Switch to an RSA with at least 2048 key size, ECDH or ECDSA algorithm instead.</value>
  </data>
  <data name="DefinitelyUseWeakKDFInsufficientIterationCount" xml:space="preserve">
    <value>Do Not Use Weak Key Derivation Function With Insufficient Iteration Count</value>
  </data>
  <data name="DefinitelyUseWeakKDFInsufficientIterationCountMessage" xml:space="preserve">
    <value>Use at least {0} iterations when deriving a cryptographic key from a password. By default, Rfc2898DeriveByte's IterationCount is only 1000</value>
  </data>
  <data name="DoNotUseWeakKDFInsufficientIterationCountDescription" xml:space="preserve">
    <value>When deriving cryptographic keys from user-provided inputs such as password, use sufficient iteration count (at least 100k).</value>
  </data>
  <data name="MaybeUseWeakKDFInsufficientIterationCount" xml:space="preserve">
    <value>Ensure Sufficient Iteration Count When Using Weak Key Derivation Function</value>
  </data>
  <data name="MaybeUseWeakKDFInsufficientIterationCountMessage" xml:space="preserve">
    <value>Ensure that the iteration count is at least {0} when deriving a cryptographic key from a password. By default, Rfc2898DeriveByte's IterationCount is only 1000</value>
  </data>
  <data name="DoNotAddArchiveItemPathToTheTargetFileSystemPath" xml:space="preserve">
    <value>Do Not Add Archive Item's Path To The Target File System Path</value>
  </data>
  <data name="DoNotAddArchiveItemPathToTheTargetFileSystemPathDescription" xml:space="preserve">
    <value>When extracting files from an archive and using the archive item's path, check if the path is safe. Archive path can be relative and can lead to file system access outside of the expected file system target path, leading to malicious config changes and remote code execution via lay-and-wait technique.</value>
  </data>
  <data name="DoNotAddArchiveItemPathToTheTargetFileSystemPathMessage" xml:space="preserve">
    <value>When creating path for '{0} in method {1}' from relative archive item path to extract file and the source is an untrusted zip archive, make sure to sanitize relative archive item path '{2} in method {3}'</value>
  </data>
  <data name="DoNotCreateTasksWithoutPassingATaskSchedulerTitle" xml:space="preserve">
    <value>Do not create tasks without passing a TaskScheduler</value>
  </data>
  <data name="DoNotCreateTasksWithoutPassingATaskSchedulerDescription" xml:space="preserve">
    <value>Do not create tasks unless you are using one of the overloads that takes a TaskScheduler. The default is to schedule on TaskScheduler.Current, which would lead to deadlocks. Either use TaskScheduler.Default to schedule on the thread pool, or explicitly pass TaskScheduler.Current to make your intentions clear.</value>
  </data>
  <data name="DoNotCreateTasksWithoutPassingATaskSchedulerMessage" xml:space="preserve">
    <value>Do not create tasks without passing a TaskScheduler</value>
  </data>
  <data name="DoNotDefineFinalizersForTypesDerivedFromMemoryManagerDescription" xml:space="preserve">
    <value>Adding a finalizer to a type derived from MemoryManager&lt;T&gt; may permit memory to be freed while it is still in use by a Span&lt;T&gt;.</value>
  </data>
  <data name="DoNotDefineFinalizersForTypesDerivedFromMemoryManagerMessage" xml:space="preserve">
    <value>Adding a finalizer to a type derived from MemoryManager&lt;T&gt; may permit memory to be freed while it is still in use by a Span&lt;T&gt;</value>
  </data>
  <data name="DoNotDefineFinalizersForTypesDerivedFromMemoryManagerTitle" xml:space="preserve">
    <value>Do not define finalizers for types derived from MemoryManager&lt;T&gt;</value>
  </data>
  <data name="UseValueTasksCorrectlyTitle" xml:space="preserve">
    <value>Use ValueTasks correctly</value>
  </data>
  <data name="UseValueTasksCorrectlyDescription" xml:space="preserve">
    <value>ValueTasks returned from member invocations are intended to be directly awaited.  Attempts to consume a ValueTask multiple times or to directly access one's result before it's known to be completed may result in an exception or corruption.  Ignoring such a ValueTask is likely an indication of a functional bug and may degrade performance.</value>
  </data>
  <data name="UseValueTasksCorrectlyMessage_General" xml:space="preserve">
    <value>ValueTask instances returned from method calls should be directly awaited, returned, or passed as an argument to another method call. Other usage, such as storing an instance into a local or a field, is likely an indication of a bug, as ValueTask instances must only ever be consumed once.</value>
  </data>
  <data name="UseValueTasksCorrectlyMessage_Unconsumed" xml:space="preserve">
    <value>ValueTask instances returned from method calls should always be used, typically awaited. Not doing so often represents a functional bug, but even if it doesn't, it can result in degraded performance if the target method pools objects for use with ValueTasks.</value>
  </data>
  <data name="UseValueTasksCorrectlyMessage_DoubleConsumption" xml:space="preserve">
    <value>ValueTask instances should only be consumed once, such as via an await. Consuming the same ValueTask instance multiple times can result in exceptions and data corruption.</value>
  </data>
  <data name="UseValueTasksCorrectlyMessage_AccessingIncompleteResult" xml:space="preserve">
    <value>ValueTask instances should not have their result directly accessed unless the instance has already completed. Unlike Tasks, calling Result or GetAwaiter().GetResult() on a ValueTask is not guaranteed to block until the operation completes. If you can't simply await the instance, consider first checking its IsCompleted property (or asserting it's true if you know that to be the case).</value>
  </data>
  <data name="DoNotCreateTaskCompletionSourceWithWrongArgumentsTitle" xml:space="preserve">
    <value>Argument passed to TaskCompletionSource constructor should be TaskCreationOptions enum instead of TaskContinuationOptions enum</value>
  </data>
  <data name="DoNotCreateTaskCompletionSourceWithWrongArgumentsDescription" xml:space="preserve">
    <value>TaskCompletionSource has constructors that take TaskCreationOptions that control the underlying Task, and constructors that take object state that's stored in the task.  Accidentally passing a TaskContinuationOptions instead of a TaskCreationOptions will result in the call treating the options as state.</value>
  </data>
  <data name="DoNotCreateTaskCompletionSourceWithWrongArgumentsMessage" xml:space="preserve">
    <value>Argument contains TaskContinuationsOptions enum instead of TaskCreationOptions enum</value>
  </data>
  <data name="DoNotCreateTaskCompletionSourceWithWrongArgumentsFix" xml:space="preserve">
    <value>Replace TaskContinuationOptions with TaskCreationOptions.</value>
  </data>
  <data name="JsonNetInsecureSerializerMessage" xml:space="preserve">
    <value>When deserializing untrusted input, allowing arbitrary types to be deserialized is insecure. When using deserializing JsonSerializer, use TypeNameHandling.None, or for values other than None, restrict deserialized types with a SerializationBinder.</value>
  </data>
  <data name="JsonNetInsecureSerializerTitle" xml:space="preserve">
    <value>Do not deserialize with JsonSerializer using an insecure configuration</value>
  </data>
  <data name="JsonNetMaybeInsecureSerializerMessage" xml:space="preserve">
    <value>When deserializing untrusted input, allowing arbitrary types to be deserialized is insecure. When using deserializing JsonSerializer, use TypeNameHandling.None, or for values other than None, restrict deserialized types with a SerializationBinder.</value>
  </data>
  <data name="JsonNetMaybeInsecureSerializerTitle" xml:space="preserve">
    <value>Ensure that JsonSerializer has a secure configuration when deserializing</value>
  </data>
  <data name="UseDefaultDllImportSearchPathsAttribute" xml:space="preserve">
    <value>Use DefaultDllImportSearchPaths attribute for P/Invokes</value>
  </data>
  <data name="UseDefaultDllImportSearchPathsAttributeDescription" xml:space="preserve">
    <value>By default, P/Invokes using DllImportAttribute probe a number of directories, including the current working directory for the library to load. This can be a security issue for certain applications, leading to DLL hijacking.</value>
  </data>
  <data name="UseDefaultDllImportSearchPathsAttributeMessage" xml:space="preserve">
    <value>The method {0} didn't use DefaultDllImportSearchPaths attribute for P/Invokes.</value>
  </data>
  <data name="DoNotUseUnsafeDllImportSearchPath" xml:space="preserve">
    <value>Do not use unsafe DllImportSearchPath value</value>
  </data>
  <data name="DoNotUseUnsafeDllImportSearchPathDescription" xml:space="preserve">
    <value>There could be a malicious DLL in the default DLL search directories. Or, depending on where your application is run from, there could be a malicious DLL in the application's directory. Use a DllImportSearchPath value that specifies an explicit search path instead. The DllImportSearchPath flags that this rule looks for can be configured in .editorconfig.</value>
  </data>
  <data name="DoNotUseUnsafeDllImportSearchPathMessage" xml:space="preserve">
    <value>Use of unsafe DllImportSearchPath value {0}</value>
  </data>
  <data name="UseAutoValidateAntiforgeryToken" xml:space="preserve">
    <value>Use antiforgery tokens in ASP.NET Core MVC controllers</value>
  </data>
  <data name="UseAutoValidateAntiforgeryTokenDescription" xml:space="preserve">
    <value>Handling a POST, PUT, PATCH, or DELETE request without validating an antiforgery token may be vulnerable to cross-site request forgery attacks. A cross-site request forgery attack can send malicious requests from an authenticated user to your ASP.NET Core MVC controller.</value>
  </data>
  <data name="UseAutoValidateAntiforgeryTokenMessage" xml:space="preserve">
    <value>Method {0} handles a {1} request without performing antiforgery token validation. You also need to ensure that your HTML form sends an antiforgery token.</value>
  </data>
  <data name="MissHttpVerbAttribute" xml:space="preserve">
    <value>Miss HttpVerb attribute for action methods</value>
  </data>
  <data name="MissHttpVerbAttributeMessage" xml:space="preserve">
    <value>Action method {0} needs to specify the HTTP request kind explicitly</value>
  </data>
  <data name="DoNotUseInsecureRandomness" xml:space="preserve">
    <value>Do not use insecure randomness</value>
  </data>
  <data name="DoNotUseInsecureRandomnessMessage" xml:space="preserve">
    <value>{0} is an insecure random number generator. Use cryptographically secure random number generators when randomness is required for security.</value>
  </data>
  <data name="DoNotUseInsecureRandomnessDescription" xml:space="preserve">
    <value>Using a cryptographically weak pseudo-random number generator may allow an attacker to predict what security-sensitive value will be generated. Use a cryptographically strong random number generator if an unpredictable value is required, or ensure that weak pseudo-random numbers aren't used in a security-sensitive manner.</value>
  </data>
  <data name="DoNotUseCountAsyncWhenAnyAsyncCanBeUsedDescription" xml:space="preserve">
    <value>For non-empty collections, CountAsync() and LongCountAsync() enumerate the entire sequence, while AnyAsync() stops at the first item or the first item that satisfies a condition.</value>
  </data>
  <data name="DoNotUseCountAsyncWhenAnyAsyncCanBeUsedMessage" xml:space="preserve">
    <value>{0}() is used where AnyAsync() could be used instead to improve performance</value>
  </data>
  <data name="DoNotUseCountAsyncWhenAnyAsyncCanBeUsedTitle" xml:space="preserve">
    <value>Do not use CountAsync() or LongCountAsync() when AnyAsync() can be used</value>
  </data>
  <data name="UsePropertyInsteadOfCountMethodWhenAvailableDescription" xml:space="preserve">
    <value>Enumerable.Count() potentially enumerates the sequence while a Length/Count property is a direct access.</value>
  </data>
  <data name="UsePropertyInsteadOfCountMethodWhenAvailableMessage" xml:space="preserve">
    <value>Use the "{0}" property instead of Enumerable.Count()</value>
  </data>
  <data name="UsePropertyInsteadOfCountMethodWhenAvailableTitle" xml:space="preserve">
    <value>Use Length/Count property instead of Count() when available</value>
  </data>
  <data name="SetHttpOnlyForHttpCookie" xml:space="preserve">
    <value>Set HttpOnly to true for HttpCookie</value>
  </data>
  <data name="SetHttpOnlyForHttpCookieDescription" xml:space="preserve">
    <value>As a defense in depth measure, ensure security sensitive HTTP cookies are marked as HttpOnly. This indicates web browsers should disallow scripts from accessing the cookies. Injected malicious scripts are a common way of stealing cookies.</value>
  </data>
  <data name="SetHttpOnlyForHttpCookieMessage" xml:space="preserve">
    <value>HttpCookie.HttpOnly is set to false or not set at all when using an HttpCookie. Ensure security sensitive cookies are marked as HttpOnly to prevent malicious scripts from stealing the cookies</value>
  </data>
  <data name="DeprecatedSslProtocolsDescription" xml:space="preserve">
    <value>Older protocol versions of Transport Layer Security (TLS) are less secure than TLS 1.2 and TLS 1.3, and are more likely to have new vulnerabilities. Avoid older protocol versions to minimize risk.</value>
  </data>
  <data name="DeprecatedSslProtocolsMessage" xml:space="preserve">
    <value>Transport Layer Security protocol version '{0}' is deprecated.  Use 'None' to let the Operating System choose a version.</value>
  </data>
  <data name="DeprecatedSslProtocolsTitle" xml:space="preserve">
    <value>Do not use deprecated SslProtocols values</value>
  </data>
  <data name="HardcodedSslProtocolsDescription" xml:space="preserve">
    <value>Current Transport Layer Security protocol versions may become deprecated if vulnerabilities are found. Avoid hardcoding SslProtocols values to keep your application secure. Use 'None' to let the Operating System choose a version.</value>
  </data>
  <data name="HardcodedSslProtocolsMessage" xml:space="preserve">
    <value>Avoid hardcoding SslProtocols '{0}' to ensure your application remains secure in the future. Use 'None' to let the Operating System choose a version.</value>
  </data>
  <data name="HardcodedSslProtocolsTitle" xml:space="preserve">
    <value>Avoid hardcoded SslProtocols values</value>
  </data>
  <data name="MissHttpVerbAttributeDescription" xml:space="preserve">
    <value>All the methods that create, edit, delete, or otherwise modify data do so in the [HttpPost] overload of the method, which needs to be protected with the anti forgery attribute from request forgery. Performing a GET operation should be a safe operation that has no side effects and doesn't modify your persisted data.</value>
  </data>
  <data name="DefinitelyDisableHttpClientCRLCheck" xml:space="preserve">
    <value>HttpClients should enable certificate revocation list checks</value>
  </data>
  <data name="DefinitelyDisableHttpClientCRLCheckMessage" xml:space="preserve">
    <value>HttpClient is created without enabling CheckCertificateRevocationList</value>
  </data>
  <data name="DoNotDisableHttpClientCRLCheckDescription" xml:space="preserve">
    <value>Using HttpClient without providing a platform specific handler (WinHttpHandler or CurlHandler or HttpClientHandler) where the CheckCertificateRevocationList property is set to true, will allow revoked certificates to be accepted by the HttpClient as valid.</value>
  </data>
  <data name="MaybeDisableHttpClientCRLCheck" xml:space="preserve">
    <value>Ensure HttpClient certificate revocation list check is not disabled</value>
  </data>
  <data name="MaybeDisableHttpClientCRLCheckMessage" xml:space="preserve">
    <value>HttpClient may be created without enabling CheckCertificateRevocationList</value>
  </data>
  <data name="DoNotHardCodeCertificate" xml:space="preserve">
    <value>Do not hard-code certificate</value>
  </data>
  <data name="DoNotHardCodeCertificateDescription" xml:space="preserve">
    <value>Hard-coded certificates in source code are vulnerable to being exploited.</value>
  </data>
  <data name="DoNotHardCodeCertificateMessage" xml:space="preserve">
    <value>Potential security vulnerability was found where '{0}' in method '{1}' may be tainted by hard-coded certificate from '{2}' in method '{3}'</value>
  </data>
  <data name="DefinitelyUseCreateEncryptorWithNonDefaultIV" xml:space="preserve">
    <value>Do not use CreateEncryptor with non-default IV</value>
  </data>
  <data name="DefinitelyUseCreateEncryptorWithNonDefaultIVMessage" xml:space="preserve">
    <value>Symmetric encryption uses non-default initialization vector, which could be potentially repeatable</value>
  </data>
  <data name="MaybeUseCreateEncryptorWithNonDefaultIV" xml:space="preserve">
    <value>Use CreateEncryptor with the default IV </value>
  </data>
  <data name="MaybeUseCreateEncryptorWithNonDefaultIVMessage" xml:space="preserve">
    <value>The non-default initialization vector, which can be potentially repeatable, is used in the encryption. Ensure use the default one.</value>
  </data>
  <data name="DoNotUseCreateEncryptorWithNonDefaultIVDescription" xml:space="preserve">
    <value>Symmetric encryption should always use a non-repeatable initialization vector to prevent dictionary attacks.</value>
  </data>
  <data name="DataTableReadXmlMessage" xml:space="preserve">
    <value>The method '{0}' is insecure when deserializing untrusted data</value>
  </data>
  <data name="DataTableReadXmlTitle" xml:space="preserve">
    <value>Do not use DataTable.ReadXml() with untrusted data</value>
  </data>
  <data name="DataSetDataTableInSerializableTypeMessage" xml:space="preserve">
    <value>When deserializing untrusted input, deserializing a {0} object is insecure. '{1}' either is or derives from {0}</value>
  </data>
  <data name="DataSetDataTableInWebDeserializableObjectGraphMessage" xml:space="preserve">
    <value>When deserializing untrusted input, deserializing a {0} object is insecure. '{1}' either is or derives from {0}</value>
  </data>
  <data name="DataSetDataTableInWebDeserializableObjectGraphTitle" xml:space="preserve">
    <value>Unsafe DataSet or DataTable type in web deserializable object graph</value>
  </data>
  <data name="DataSetReadXmlMessage" xml:space="preserve">
    <value>The method '{0}' is insecure when deserializing untrusted data</value>
  </data>
  <data name="DataSetReadXmlTitle" xml:space="preserve">
    <value>Do not use DataSet.ReadXml() with untrusted data</value>
  </data>
  <data name="DataSetDataTableInRceSerializableTypeMessage" xml:space="preserve">
    <value>When deserializing untrusted input with an IFormatter-based serializer, deserializing a {0} object is insecure. '{1}' either is or derives from {0}.</value>
  </data>
  <data name="DataSetDataTableInDeserializableObjectGraphMessage" xml:space="preserve">
    <value>When deserializing untrusted input, deserializing a {0} object is insecure. '{1}' either is or derives from {0}</value>
  </data>
  <data name="DataSetDataTableInDeserializableObjectGraphTitle" xml:space="preserve">
    <value>Unsafe DataSet or DataTable type found in deserializable object graph</value>
  </data>
  <data name="DataSetDataTableInRceDeserializableObjectGraphMessage" xml:space="preserve">
    <value>When deserializing untrusted input, deserializing a {0} object is insecure. '{1}' either is or derives from {0}</value>
  </data>
  <data name="DataSetDataTableInRceDeserializableObjectGraphTitle" xml:space="preserve">
    <value>Unsafe DataSet or DataTable in deserialized object graph can be vulnerable to remote code execution attacks</value>
  </data>
  <data name="DataSetDataTableInRceAutogeneratedSerializableTypeMessage" xml:space="preserve">
    <value>When deserializing untrusted input with an IFormatter-based serializer, deserializing a {0} object is insecure. '{1}' either is or derives from {0}. Ensure that the auto-generated type is never deserialized with untrusted data.</value>
  </data>
  <data name="DataSetDataTableInRceAutogeneratedSerializableTypeTitle" xml:space="preserve">
    <value>Unsafe DataSet or DataTable in auto-generated serializable type can be vulnerable to remote code execution attacks</value>
  </data>
  <data name="DataSetDataTableInRceSerializableTypeTitle" xml:space="preserve">
    <value>Unsafe DataSet or DataTable in serializable type can be vulnerable to remote code execution attacks</value>
  </data>
  <data name="DataSetDataTableInSerializableTypeTitle" xml:space="preserve">
    <value>Unsafe DataSet or DataTable in serializable type</value>
  </data>
  <data name="DataSetReadXmlAutogeneratedMessage" xml:space="preserve">
    <value>The method '{0}' is insecure when deserializing untrusted data. Make sure that auto-generated class containing the '{0}' call is not deserialized with untrusted data.</value>
  </data>
  <data name="DataSetReadXmlAutogeneratedTitle" xml:space="preserve">
    <value>Ensure auto-generated class containing DataSet.ReadXml() is not used with untrusted data</value>
  </data>
  <data name="DoNotUseStackallocInLoopsTitle" xml:space="preserve">
    <value>Do not use stackalloc in loops</value>
  </data>
  <data name="DoNotUseStackallocInLoopsDescription" xml:space="preserve">
    <value>Stack space allocated by a stackalloc is only released at the end of the current method's invocation.  Using it in a loop can result in unbounded stack growth and eventual stack overflow conditions.</value>
  </data>
  <data name="DoNotUseStackallocInLoopsMessage" xml:space="preserve">
    <value>Potential stack overflow. Move the stackalloc out of the loop.</value>
  </data>
  <data name="PreferStreamAsyncMemoryOverloadsTitle" xml:space="preserve">
    <value>Prefer the 'Memory'-based overloads for 'ReadAsync' and 'WriteAsync'</value>
  </data>
  <data name="PreferStreamAsyncMemoryOverloadsDescription" xml:space="preserve">
    <value>'Stream' has a 'ReadAsync' overload that takes a 'Memory&lt;Byte&gt;' as the first argument, and a 'WriteAsync' overload that takes a 'ReadOnlyMemory&lt;Byte&gt;' as the first argument. Prefer calling the memory based overloads, which are more efficient.</value>
  </data>
  <data name="PreferStreamAsyncMemoryOverloadsMessage" xml:space="preserve">
    <value>Change the '{0}' method call to use the '{1}' overload</value>
  </data>
  <data name="ForwardCancellationTokenToInvocationsDescription" xml:space="preserve">
    <value>Forward the 'CancellationToken' parameter to methods to ensure the operation cancellation notifications gets properly propagated, or pass in 'CancellationToken.None' explicitly to indicate intentionally not propagating the token.</value>
  </data>
  <data name="ForwardCancellationTokenToInvocationsMessage" xml:space="preserve">
    <value>Forward the '{0}' parameter to the '{1}' method or pass in 'CancellationToken.None' explicitly to indicate intentionally not propagating the token</value>
  </data>
  <data name="ForwardCancellationTokenToInvocationsTitle" xml:space="preserve">
    <value>Forward the 'CancellationToken' parameter to methods</value>
  </data>
  <data name="InstantiateArgumentExceptionsCorrectlyChangeToTwoArgumentCodeFixTitle" xml:space="preserve">
    <value>Change to call the two argument constructor, pass null for the message.</value>
  </data>
  <data name="InstantiateArgumentExceptionsCorrectlyFlipArgumentOrderCodeFixTitle" xml:space="preserve">
    <value>Swap the arguments order</value>
  </data>
  <data name="PreferTypedStringBuilderAppendOverloadsTitle" xml:space="preserve">
    <value>Prefer strongly-typed Append and Insert method overloads on StringBuilder</value>
  </data>
  <data name="PreferTypedStringBuilderAppendOverloadsDescription" xml:space="preserve">
    <value>StringBuilder.Append and StringBuilder.Insert provide overloads for multiple types beyond System.String.  When possible, prefer the strongly-typed overloads over using ToString() and the string-based overload.</value>
  </data>
  <data name="PreferTypedStringBuilderAppendOverloadsMessage" xml:space="preserve">
    <value>Remove the ToString call in order to use a strongly-typed StringBuilder overload</value>
  </data>
  <data name="PreferTypedStringBuilderAppendOverloadsRemoveToString" xml:space="preserve">
    <value>Remove the ToString call</value>
  </data>
  <data name="PreferStringContainsOverIndexOfDescription" xml:space="preserve">
    <value>Calls to 'string.IndexOf' where the result is used to check for the presence/absence of a substring can be replaced by 'string.Contains'.</value>
  </data>
  <data name="PreferStringContainsOverIndexOfMessage" xml:space="preserve">
    <value>Use 'string.Contains' instead of 'string.IndexOf' to improve readability</value>
  </data>
  <data name="PreferStringContainsOverIndexOfTitle" xml:space="preserve">
    <value>Consider using 'string.Contains' instead of 'string.IndexOf'</value>
  </data>
  <data name="PreferConstCharOverConstUnitStringInStringBuilderDescription" xml:space="preserve">
    <value>'StringBuilder.Append(char)' is more efficient than 'StringBuilder.Append(string)' when the string is a single character. When calling 'Append' with a constant, prefer using a constant char rather than a constant string containing one character.</value>
  </data>
  <data name="PreferConstCharOverConstUnitStringInStringBuilderMessage" xml:space="preserve">
    <value>Use 'StringBuilder.Append(char)' instead of 'StringBuilder.Append(string)' when the input is a constant unit string</value>
  </data>
  <data name="PreferConstCharOverConstUnitStringInStringBuilderTitle" xml:space="preserve">
    <value>Consider using 'StringBuilder.Append(char)' when applicable</value>
  </data>
  <data name="ProvideCorrectArgumentToEnumHasFlagDescription" xml:space="preserve">
    <value>'Enum.HasFlag' method expects the 'enum' argument to be of the same 'enum' type as the instance on which the method is invoked and that this 'enum' is marked with 'System.FlagsAttribute'. If these are different 'enum' types, an unhandled exception will be thrown at runtime. If the 'enum' type is not marked with 'System.FlagsAttribute' the call will always return 'false' at runtime.</value>
  </data>
  <data name="ProvideCorrectArgumentToEnumHasFlagMessageDifferentType" xml:space="preserve">
    <value>The argument type, '{0}', must be the same as the enum type '{1}'</value>
  </data>
  <data name="ProvideCorrectArgumentToEnumHasFlagTitle" xml:space="preserve">
    <value>Provide correct 'enum' argument to 'Enum.HasFlag'</value>
  </data>
  <data name="PreferIsEmptyOverCountDescription" xml:space="preserve">
    <value>For determining whether the object contains or not any items, prefer using 'IsEmpty' property rather than retrieving the number of items from the 'Count' property and comparing it to 0 or 1.</value>
  </data>
  <data name="PreferIsEmptyOverCountMessage" xml:space="preserve">
    <value>Prefer 'IsEmpty' over 'Count' to determine whether the object is empty</value>
  </data>
  <data name="PreferIsEmptyOverCountTitle" xml:space="preserve">
    <value>Prefer IsEmpty over Count</value>
  </data>
  <data name="UseEnvironmentProcessIdDescription" xml:space="preserve">
    <value>'Environment.ProcessId' is simpler and faster than 'Process.GetCurrentProcess().Id'.</value>
  </data>
  <data name="UseEnvironmentProcessIdMessage" xml:space="preserve">
    <value>Use 'Environment.ProcessId' instead of 'Process.GetCurrentProcess().Id'</value>
  </data>
  <data name="UseEnvironmentProcessIdTitle" xml:space="preserve">
    <value>Use 'Environment.ProcessId'</value>
  </data>
  <data name="UseEnvironmentProcessIdFix" xml:space="preserve">
    <value>Use 'Environment.ProcessId'</value>
  </data>
  <data name="UseEnvironmentProcessPathDescription" xml:space="preserve">
    <value>'Environment.ProcessPath' is simpler and faster than 'Process.GetCurrentProcess().MainModule.FileName'.</value>
  </data>
  <data name="UseEnvironmentProcessPathMessage" xml:space="preserve">
    <value>Use 'Environment.ProcessPath' instead of 'Process.GetCurrentProcess().MainModule.FileName'</value>
  </data>
  <data name="UseEnvironmentProcessPathTitle" xml:space="preserve">
    <value>Use 'Environment.ProcessPath'</value>
  </data>
  <data name="UseEnvironmentProcessPathFix" xml:space="preserve">
    <value>Use 'Environment.ProcessPath'</value>
  </data>
  <data name="UseEnvironmentCurrentManagedThreadIdDescription" xml:space="preserve">
    <value>'Environment.CurrentManagedThreadId' is simpler and faster than 'Thread.CurrentThread.ManagedThreadId'.</value>
  </data>
  <data name="UseEnvironmentCurrentManagedThreadIdMessage" xml:space="preserve">
    <value>Use 'Environment.CurrentManagedThreadId' instead of 'Thread.CurrentThread.ManagedThreadId'</value>
  </data>
  <data name="UseEnvironmentCurrentManagedThreadIdTitle" xml:space="preserve">
    <value>Use 'Environment.CurrentManagedThreadId'</value>
  </data>
  <data name="UseEnvironmentCurrentManagedThreadIdFix" xml:space="preserve">
    <value>Use 'Environment.CurrentManagedThreadId'</value>
  </data>
  <data name="UseAsSpanInsteadOfRangeIndexerOnAStringCodeFixTitle" xml:space="preserve">
    <value>Use `{0}` instead of Range-based indexers on a string</value>
  </data>
  <data name="UseAsSpanInsteadOfRangeIndexerOnAnArrayCodeFixTitle" xml:space="preserve">
    <value>Use `{0}` instead of Range-based indexers on an array</value>
  </data>
  <data name="PlatformCompatibilityTitle" xml:space="preserve">
    <value>Validate platform compatibility</value>
  </data>
  <data name="PlatformCompatibilityDescription" xml:space="preserve">
    <value>Using platform dependent API on a component makes the code no longer work across all platforms.</value>
  </data>
  <data name="PlatformCompatibilityOnlySupportedCsUnreachableMessage" xml:space="preserve">
    <value>This call site is unreachable on: {2}. '{0}' is only supported on: {1}.</value>
    <comment>This call site is unreachable on: 'browser'. 'SupportedOnWindowsAndBrowser()' is only supported on: 'browser', 'windows'.</comment>
  </data>
  <data name="PlatformCompatibilityUnsupportedCsAllPlatformMessage" xml:space="preserve">
    <value>This call site is reachable on all platforms. '{0}' is unsupported on: {1}.</value>
    <comment>This call site is reachable on all platforms. 'UnsupportedOnWindows()' is unsupported on: 'windows'</comment>
  </data>
  <data name="DoNotUseOutAttributeStringPInvokeParametersDescription" xml:space="preserve">
    <value>String parameters passed by value with the 'OutAttribute' can destabilize the runtime if the string is an interned string.</value>
  </data>
  <data name="DoNotUseOutAttributeStringPInvokeParametersMessage" xml:space="preserve">
    <value>Do not use the 'OutAttribute' for string parameter '{0}' which is passed by value. If marshalling of modified data back to the caller is required, use the 'out' keyword to pass the string by reference instead.</value>
  </data>
  <data name="DoNotUseOutAttributeStringPInvokeParametersTitle" xml:space="preserve">
    <value>Do not use 'OutAttribute' on string parameters for P/Invokes</value>
  </data>
  <data name="AvoidStringBuilderPInvokeParametersDescription" xml:space="preserve">
    <value>Marshalling of 'StringBuilder' always creates a native buffer copy, resulting in multiple allocations for one marshalling operation.</value>
  </data>
  <data name="AvoidStringBuilderPInvokeParametersMessage" xml:space="preserve">
    <value>Avoid 'StringBuilder' parameters for P/Invokes. Consider using a character buffer instead.</value>
  </data>
  <data name="AvoidStringBuilderPInvokeParametersTitle" xml:space="preserve">
    <value>Avoid 'StringBuilder' parameters for P/Invokes</value>
  </data>
  <data name="PlatformCompatibilityOnlySupportedCsReachableMessage" xml:space="preserve">
    <value>This call site is reachable on: {2}. '{0}' is only supported on: {1}.</value>
    <comment>This call site is reachable on: 'windows' all versions.'SupportedOnWindowsUnsupportedFromWindows2004()' is only supported on: 'windows' 10.0.2004 and before</comment>
  </data>
  <data name="PlatformCompatibilityOnlySupportedCsAllPlatformMessage" xml:space="preserve">
    <value>This call site is reachable on all platforms. '{0}' is only supported on: {1}.</value>
    <comment>This call site is reachable on all platforms. 'SupportedOnWindowsAndBrowser()' is only supported on: 'windows', 'browser' .</comment>
  </data>
  <data name="PreferStringContainsOverIndexOfCodeFixTitle" xml:space="preserve">
    <value>Replace with 'string.Contains'</value>
  </data>
  <data name="CommaSeparator" xml:space="preserve">
    <value>, </value>
    <comment>Separator used for separating list of platform names: {API} is only supported on: {‘windows’, ‘browser’, ‘linux’}</comment>
  </data>
  <data name="PlatformCompatibilityFromVersionToVersion" xml:space="preserve">
    <value>'{0}' from version {1} to {2}</value>
    <comment>'SupportedOnWindows1903UnsupportedOn2004()' is supported on: 'windows' from version 10.0.1903 to 10.0.2004.</comment>
  </data>
  <data name="PlatformCompatibilitySupportedCsAllPlatformMessage" xml:space="preserve">
    <value>This call site is reachable on all platforms. '{0}' is supported on: {1}.</value>
    <comment>This call site is reachable on all platforms. 'SupportedOnWindows1903UnsupportedFrom2004()' is supported on: 'windows' from version 10.0.1903 to 10.0.2004.</comment>
  </data>
  <data name="PlatformCompatibilitySupportedCsReachableMessage" xml:space="preserve">
    <value>This call site is reachable on: {2}. '{0}' is supported on: {1}.</value>
    <comment>This call site is reachable on: 'windows' 10.0.2000 and before. 'UnsupportedOnWindowsSupportedOn1903()' is supported on: 'windows' 10.0.1903 and later.</comment>
  </data>
  <data name="PlatformCompatibilityUnsupportedCsReachableMessage" xml:space="preserve">
    <value>This call site is reachable on: {2}. '{0}' is unsupported on: {1}.</value>
    <comment>This call site is reachable on: 'windows', 'browser'. 'UnsupportedOnBrowser()' is unsupported on: 'browser'.</comment>
  </data>
  <data name="PlatformCompatibilityVersionAndBefore" xml:space="preserve">
    <value>'{0}' {1} and before</value>
    <comment>'SupportedOnWindowsUnsupportedFromWindows2004()' is only supported on: 'windows' 10.0.2004 and before.</comment>
  </data>
  <data name="PlatformCompatibilityVersionAndLater" xml:space="preserve">
    <value>'{0}' {1} and later</value>
    <comment>'SupportedOnWindows10()' is only supported on: 'windows' 10.0 and later.</comment>
  </data>
  <data name="PlatformCompatibilityAllVersions" xml:space="preserve">
    <value>'{0}' all versions</value>
    <comment>This call site is reachable on: 'Windows' all versions.</comment>
  </data>
  <data name="PlatformCompatibilityAllPlatforms" xml:space="preserve">
    <value>and all other platforms</value>
    <comment>This call site is reachable on: 'windows' 10.0.2000 and later, and all other platforms</comment>
  </data>
<<<<<<< HEAD
  <data name="BufferBlockCopyLengthMessage" xml:space="preserve">
    <value>'Buffer.BlockCopy' expects the number of bytes to be copied for the 'count' argument. Using '.Length' on an array returns the length of the array.</value>
  </data>
  <data name="BufferBlockCopyLengthTitle" xml:space="preserve">
    <value>'Buffer.BlockCopy' expects the number of bytes to be copied for the 'count' argument</value>
  </data>
  <data name="BufferBlockCopyDescription" xml:space="preserve">
    <value>'Buffer.BlockCopy' expects the number of bytes to be copied for the 'count' argument. Using '.Length' on an array returns the length of the array.</value>
=======
  <data name="PreferAsSpanOverSubstringDescription" xml:space="preserve">
    <value>'AsSpan' is more efficient then 'Substring'. 'Substring' performs an O(n) string copy, while 'AsSpan' does not and has a constant cost.</value>
  </data>
  <data name="PreferAsSpanOverSubstringMessage" xml:space="preserve">
    <value>Prefer 'AsSpan' over 'Substring' when span-based overloads are available</value>
  </data>
  <data name="PreferAsSpanOverSubstringTitle" xml:space="preserve">
    <value>Prefer 'AsSpan' over 'Substring'</value>
  </data>
  <data name="PreferAsSpanOverSubstringCodefixTitle" xml:space="preserve">
    <value>Replace 'Substring' with 'AsSpan'</value>
  </data>
  <data name="UseCancellationTokenThrowIfCancellationRequestedDescription" xml:space="preserve">
    <value>'ThrowIfCancellationRequested' automatically checks whether the token has been canceled, and throws an 'OperationCanceledException' if it has.</value>
  </data>
  <data name="UseCancellationTokenThrowIfCancellationRequestedMessage" xml:space="preserve">
    <value>Use 'ThrowIfCancellationRequested' instead of checking 'IsCancellationRequested' and throwing 'OperationCanceledException'</value>
  </data>
  <data name="UseCancellationTokenThrowIfCancellationRequestedTitle" xml:space="preserve">
    <value>Use 'ThrowIfCancellationRequested'</value>
  </data>
  <data name="UseCancellationTokenThrowIfCancellationRequestedCodeFixTitle" xml:space="preserve">
    <value>Replace with 'CancellationToken.ThrowIfCancellationRequested'</value>
  </data>
  <data name="ProvideStreamMemoryBasedAsyncOverridesDescription" xml:space="preserve">
    <value>To improve performance, override the memory-based async methods when subclassing 'Stream'. Then implement the array-based methods in terms of the memory-based methods.</value>
  </data>
  <data name="ProvideStreamMemoryBasedAsyncOverridesMessage" xml:space="preserve">
    <value>'{0}' overrides array-based '{1}' but does not override memory-based '{2}'. Consider overriding memory-based '{2}' to improve performance.</value>
    <comment>0 = type that subclasses Stream directly, 1 = array-based method, 2 = memory-based method</comment>
  </data>
  <data name="ProvideStreamMemoryBasedAsyncOverridesTitle" xml:space="preserve">
    <value>Provide memory-based overrides of async methods when subclassing 'Stream'</value>
  </data>
  <data name="UseSpanBasedStringConcatDescription" xml:space="preserve">
    <value>It is more efficient to use 'AsSpan' and 'string.Concat', instead of 'Substring' and a concatenation operator.</value>
  </data>
  <data name="UseSpanBasedStringConcatMessage" xml:space="preserve">
    <value>Use span-based 'string.Concat' and 'AsSpan' instead of 'Substring'</value>
  </data>
  <data name="UseSpanBasedStringConcatTitle" xml:space="preserve">
    <value>Use span-based 'string.Concat'</value>
  </data>
  <data name="UseSpanBasedStringConcatCodeFixTitle" xml:space="preserve">
    <value>Use 'AsSpan' with 'string.Concat'</value>
  </data>
  <data name="PreferDictionaryContainsKeyCodeFixTitle" xml:space="preserve">
    <value>Use 'ContainsKey'</value>
  </data>
  <data name="PreferDictionaryContainsKeyDescription" xml:space="preserve">
    <value>'ContainsKey' is usually O(1), while 'Keys.Contains' may be O(n) in some cases. Additionally, many dictionary implementations lazily initialize the Keys collection to cut back on allocations.</value>
  </data>
  <data name="PreferDictionaryContainsKeyMessage" xml:space="preserve">
    <value>Prefer 'ContainsKey' over 'Keys.Contains' for dictionary type '{0}'</value>
  </data>
  <data name="PreferDictionaryContainsMethodsTitle" xml:space="preserve">
    <value>Prefer Dictionary.Contains methods</value>
  </data>
  <data name="PreferDictionaryContainsValueCodeFixTitle" xml:space="preserve">
    <value>Use 'ContainsValue'</value>
  </data>
  <data name="PreferDictionaryContainsValueDescription" xml:space="preserve">
    <value>Many dictionary implementations lazily initialize the Values collection. To avoid unnecessary allocations, prefer 'ContainsValue' over 'Values.Contains'.</value>
  </data>
  <data name="PreferDictionaryContainsValueMessage" xml:space="preserve">
    <value>Prefer 'ContainsValue' over 'Values.Contains' for dictionary type '{0}'</value>
  </data>
  <data name="UseValidPlatformStringDescription" xml:space="preserve">
    <value>Platform compatibility analyzer requires a valid platform name and version.</value>
  </data>
  <data name="UseValidPlatformStringTitle" xml:space="preserve">
    <value>Use valid platform string</value>
  </data>
  <data name="UseValidPlatformStringUnknownPlatform" xml:space="preserve">
    <value>The platform '{0}' is not a known platform name</value>
  </data>
  <data name="UseValidPlatformStringInvalidVersion" xml:space="preserve">
    <value>Version '{0}' is not valid for platform '{1}'. Use a version with 2{2} parts for this platform.</value>
    <comment>Version '7' is not valid for platform 'windows'. Use a version with 2-4 parts for this platform.</comment>
  </data>
  <data name="UseValidPlatformStringNoVersion" xml:space="preserve">
    <value>Version '{0}' is not valid for platform '{1}'. Do not use versions for this platform.</value>
  </data>
  <data name="DoNotUseWaitAllWithSingleTaskDescription" xml:space="preserve">
    <value>Using 'WaitAll' with a single task may result in performance loss, await or return the task instead.</value>
  </data>
  <data name="DoNotUseWaitAllWithSingleTaskTitle" xml:space="preserve">
    <value>Do not use 'WaitAll' with a single task</value>
  </data>
  <data name="DoNotUseWhenAllWithSingleTaskDescription" xml:space="preserve">
    <value>Using 'WhenAll' with a single task may result in performance loss, await or return the task instead.</value>
  </data>
  <data name="DoNotUseWhenAllWithSingleTaskTitle" xml:space="preserve">
    <value>Do not use 'WhenAll' with a single task</value>
  </data>
  <data name="DoNotUseWaitAllWithSingleTaskFix" xml:space="preserve">
    <value>Replace 'WaitAll' with single 'Wait'</value>
  </data>
  <data name="DoNotUseWhenAllWithSingleTaskFix" xml:space="preserve">
    <value>Replace 'WhenAll' call with argument</value>
  </data>
  <data name="UseStringEqualsOverStringCompareCodeFixTitle" xml:space="preserve">
    <value>Use 'string.Equals'</value>
  </data>
  <data name="UseStringEqualsOverStringCompareDescription" xml:space="preserve">
    <value>It is both clearer and likely faster to use 'string.Equals' instead of comparing the result of 'string.Compare' to zero.</value>
  </data>
  <data name="UseStringEqualsOverStringCompareMessage" xml:space="preserve">
    <value>Use 'string.Equals' instead of comparing the result of 'string.Compare' to 0</value>
  </data>
  <data name="UseStringEqualsOverStringCompareTitle" xml:space="preserve">
    <value>Use 'string.Equals'</value>
  </data>
  <data name="ProvidePublicParameterlessSafeHandleConstructorDescription" xml:space="preserve">
    <value>Providing a public parameterless constructor for a type derived from 'System.Runtime.InteropServices.SafeHandle' enables better performance and usage with source-generated interop solutions.</value>
  </data>
  <data name="ProvidePublicParameterlessSafeHandleConstructorMessage" xml:space="preserve">
    <value>Provide a public parameterless constructor for the '{0}' type that is derived from 'System.Runtime.InteropServices.SafeHandle'</value>
  </data>
  <data name="ProvidePublicParameterlessSafeHandleConstructorTitle" xml:space="preserve">
    <value>Provide a public parameterless constructor for concrete types derived from 'System.Runtime.InteropServices.SafeHandle'</value>
  </data>
  <data name="AddPublicParameterlessConstructor" xml:space="preserve">
    <value>Add a public constructor that takes zero parameters</value>
  </data>
  <data name="MakeParameterlessConstructorPublic" xml:space="preserve">
    <value>Make the constructor that takes zero parameters 'public'</value>
  </data>
  <data name="UseStringContainsCharOverloadWithSingleCharactersDescription" xml:space="preserve">
    <value>'string.Contains(char)' is available as a better performing overload for single char lookup.</value>
  </data>
  <data name="UseStringContainsCharOverloadWithSingleCharactersMessage" xml:space="preserve">
    <value>Use 'string.Contains(char)' instead of 'string.Contains(string)' when searching for a single character</value>
  </data>
  <data name="UseStringContainsCharOverloadWithSingleCharactersTitle" xml:space="preserve">
    <value>Use char literal for a single character lookup</value>
  </data>
  <data name="ReplaceStringLiteralWithCharLiteralCodeActionTitle" xml:space="preserve">
    <value>Replace string literal with char literal</value>
  </data>
  <data name="DetectPreviewFeaturesDescription" xml:space="preserve">
    <value>An assembly has to opt into preview features before using them.</value>
  </data>
  <data name="DetectPreviewFeaturesMessage" xml:space="preserve">
    <value>Using '{0}' requires opting into preview features. See https://aka.ms/dotnet-warnings/preview-features for more information.</value>
  </data>
  <data name="DetectPreviewFeaturesTitle" xml:space="preserve">
    <value>This API requires opting into preview features</value>
  </data>
  <data name="ImplementsEmptyPreviewInterfaceMessage" xml:space="preserve">
    <value>'{0}' implements a preview interface. See https://aka.ms/dotnet-warnings/preview-features for more information.</value>
  </data>
  <data name="StaticAndAbstractRequiresPreviewFeatures" xml:space="preserve">
    <value>Using both 'static' and 'abstract' modifiers requires opting into preview features. See https://aka.ms/dotnet-warnings/preview-features for more information.</value>
>>>>>>> 7e822403
  </data>
</root><|MERGE_RESOLUTION|>--- conflicted
+++ resolved
@@ -1534,7 +1534,6 @@
     <value>and all other platforms</value>
     <comment>This call site is reachable on: 'windows' 10.0.2000 and later, and all other platforms</comment>
   </data>
-<<<<<<< HEAD
   <data name="BufferBlockCopyLengthMessage" xml:space="preserve">
     <value>'Buffer.BlockCopy' expects the number of bytes to be copied for the 'count' argument. Using '.Length' on an array returns the length of the array.</value>
   </data>
@@ -1543,7 +1542,7 @@
   </data>
   <data name="BufferBlockCopyDescription" xml:space="preserve">
     <value>'Buffer.BlockCopy' expects the number of bytes to be copied for the 'count' argument. Using '.Length' on an array returns the length of the array.</value>
-=======
+  </data>
   <data name="PreferAsSpanOverSubstringDescription" xml:space="preserve">
     <value>'AsSpan' is more efficient then 'Substring'. 'Substring' performs an O(n) string copy, while 'AsSpan' does not and has a constant cost.</value>
   </data>
@@ -1698,6 +1697,5 @@
   </data>
   <data name="StaticAndAbstractRequiresPreviewFeatures" xml:space="preserve">
     <value>Using both 'static' and 'abstract' modifiers requires opting into preview features. See https://aka.ms/dotnet-warnings/preview-features for more information.</value>
->>>>>>> 7e822403
   </data>
 </root>
--- conflicted
+++ resolved
@@ -1534,7 +1534,6 @@
     <value>and all other platforms</value>
     <comment>This call site is reachable on: 'windows' 10.0.2000 and later, and all other platforms</comment>
   </data>
-<<<<<<< HEAD
   <data name="ProvideStreamMemoryBasedAsyncOverridesDescription" xml:space="preserve">
     <value>To improve performance, override the memory-based async methods when subclassing 'Stream'.</value>
   </data>
@@ -1544,7 +1543,7 @@
   </data>
   <data name="ProvideStreamMemoryBasedAsyncOverridesTitle" xml:space="preserve">
     <value>Provide memory-based overrides of async methods when subclassing 'Stream'</value>
-=======
+  </data>
   <data name="PreferDictionaryContainsKeyCodeFixTitle" xml:space="preserve">
     <value>Use 'ContainsKey'</value>
   </data>
@@ -1565,7 +1564,6 @@
   </data>
   <data name="PreferDictionaryContainsValueMessage" xml:space="preserve">
     <value>Prefer 'ContainsValue' over 'Values.Contains' for dictionary type '{0}'</value>
->>>>>>> 138ab766
   </data>
   <data name="UseValidPlatformStringDescription" xml:space="preserve">
     <value>Platform compatibility analyzer requires a valid platform name and version.</value>

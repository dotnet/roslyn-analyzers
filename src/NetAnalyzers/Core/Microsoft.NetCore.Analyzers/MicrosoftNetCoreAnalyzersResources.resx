--- conflicted
+++ resolved
@@ -2120,7 +2120,15 @@
   <data name="UseCompositeFormatDescription" xml:space="preserve">
     <value>Cache and use a 'CompositeFormat' instance as the argument to this formatting operation, rather than passing in the original format string. This reduces the cost of the formatting operation.</value>
   </data>
-<<<<<<< HEAD
+  <data name="UseStringMethodCharOverloadWithSingleCharactersDescription" xml:space="preserve">
+    <value>The char overload is a better performing overload than a string with a single char.</value>
+  </data>
+  <data name="UseStringMethodCharOverloadWithSingleCharactersMessage" xml:space="preserve">
+    <value>Use 'string.{0}(char)' instead of 'string.{0}(string)' when you have a string with a single char</value>
+  </data>
+  <data name="UseStringMethodCharOverloadWithSingleCharactersTitle" xml:space="preserve">
+    <value>Use char overload</value>
+  </data>
   <data name="DoNotPassNonNullableStructToArgumentNullExceptionThrowIfNullTitle" xml:space="preserve">
     <value>Do not pass a struct to 'ArgumentNullException.ThrowIfNull'</value>
   </data>
@@ -2141,15 +2149,5 @@
   </data>
   <data name="DoNotPassNullableStructToArgumentNullExceptionThrowIfNullCodeFixTitle" xml:space="preserve">
     <value>Do not call 'ArgumentNullException.ThrowIfNull' with a struct.</value>
-=======
-  <data name="UseStringMethodCharOverloadWithSingleCharactersDescription" xml:space="preserve">
-    <value>The char overload is a better performing overload than a string with a single char.</value>
-  </data>
-  <data name="UseStringMethodCharOverloadWithSingleCharactersMessage" xml:space="preserve">
-    <value>Use 'string.{0}(char)' instead of 'string.{0}(string)' when you have a string with a single char</value>
-  </data>
-  <data name="UseStringMethodCharOverloadWithSingleCharactersTitle" xml:space="preserve">
-    <value>Use char overload</value>
->>>>>>> 1479680b
   </data>
 </root>
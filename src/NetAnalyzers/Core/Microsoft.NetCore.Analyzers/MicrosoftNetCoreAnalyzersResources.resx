--- conflicted
+++ resolved
@@ -2132,24 +2132,22 @@
   <data name="DoNotPassNullableStructToArgumentNullExceptionThrowIfNullCodeFixTitle" xml:space="preserve">
     <value>Replace the 'ArgumentNullException.ThrowIfNull' call with a conditional</value>
   </data>
-<<<<<<< HEAD
+  <data name="DoNotCompareSpanToNullOrDefaultDescription" xml:space="preserve">
+    <value>Comparing a span to 'null' or 'default' might not do what you intended. 'default' and the 'null' literal are implicitly converted to 'Span&lt;T&gt;.Empty'. Remove the redundant comparison or make the code more explicit by using 'IsEmpty'.</value>
+  </data>
+  <data name="DoNotCompareSpanToNullMessage" xml:space="preserve">
+    <value>Comparing a span to 'null' might be redundant, the 'null' literal will be implicitly converted to a 'Span&lt;T&gt;.Empty'</value>
+  </data>
+  <data name="DoNotCompareSpanToDefaultMessage" xml:space="preserve">
+    <value>Comparing a span to 'default' might not do what you intended, make the code more explicit by checking 'IsEmpty'</value>
+  </data>
+  <data name="DoNotCompareSpanToNullOrDefaultTitle" xml:space="preserve">
+    <value>Do not compare Span&lt;T&gt; to 'null' or 'default'</value>
+  </data>
+  <data name="DoNotCompareSpanToNullIsEmptyCodeFixTitle" xml:space="preserve">
+    <value>Use 'IsEmpty'</value>
+  </data>
   <data name="DoNotUseThreadVolatileReadWriteCodeFixTitle" xml:space="preserve">
     <value>Replace obsolete call</value>
-=======
-  <data name="DoNotCompareSpanToNullOrDefaultDescription" xml:space="preserve">
-    <value>Comparing a span to 'null' or 'default' might not do what you intended. 'default' and the 'null' literal are implicitly converted to 'Span&lt;T&gt;.Empty'. Remove the redundant comparison or make the code more explicit by using 'IsEmpty'.</value>
-  </data>
-  <data name="DoNotCompareSpanToNullMessage" xml:space="preserve">
-    <value>Comparing a span to 'null' might be redundant, the 'null' literal will be implicitly converted to a 'Span&lt;T&gt;.Empty'</value>
-  </data>
-  <data name="DoNotCompareSpanToDefaultMessage" xml:space="preserve">
-    <value>Comparing a span to 'default' might not do what you intended, make the code more explicit by checking 'IsEmpty'</value>
-  </data>
-  <data name="DoNotCompareSpanToNullOrDefaultTitle" xml:space="preserve">
-    <value>Do not compare Span&lt;T&gt; to 'null' or 'default'</value>
-  </data>
-  <data name="DoNotCompareSpanToNullIsEmptyCodeFixTitle" xml:space="preserve">
-    <value>Use 'IsEmpty'</value>
->>>>>>> 7b1f39d7
   </data>
 </root>
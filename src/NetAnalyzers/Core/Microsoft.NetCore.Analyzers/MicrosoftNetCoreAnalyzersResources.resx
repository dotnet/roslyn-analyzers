﻿<?xml version="1.0" encoding="utf-8"?>
<root>
  <!-- 
    Microsoft ResX Schema 
    
    Version 2.0
    
    The primary goals of this format is to allow a simple XML format 
    that is mostly human readable. The generation and parsing of the 
    various data types are done through the TypeConverter classes 
    associated with the data types.
    
    Example:
    
    ... ado.net/XML headers & schema ...
    <resheader name="resmimetype">text/microsoft-resx</resheader>
    <resheader name="version">2.0</resheader>
    <resheader name="reader">System.Resources.ResXResourceReader, System.Windows.Forms, ...</resheader>
    <resheader name="writer">System.Resources.ResXResourceWriter, System.Windows.Forms, ...</resheader>
    <data name="Name1"><value>this is my long string</value><comment>this is a comment</comment></data>
    <data name="Color1" type="System.Drawing.Color, System.Drawing">Blue</data>
    <data name="Bitmap1" mimetype="application/x-microsoft.net.object.binary.base64">
        <value>[base64 mime encoded serialized .NET Framework object]</value>
    </data>
    <data name="Icon1" type="System.Drawing.Icon, System.Drawing" mimetype="application/x-microsoft.net.object.bytearray.base64">
        <value>[base64 mime encoded string representing a byte array form of the .NET Framework object]</value>
        <comment>This is a comment</comment>
    </data>
                
    There are any number of "resheader" rows that contain simple 
    name/value pairs.
    
    Each data row contains a name, and value. The row also contains a 
    type or mimetype. Type corresponds to a .NET class that support 
    text/value conversion through the TypeConverter architecture. 
    Classes that don't support this are serialized and stored with the 
    mimetype set.
    
    The mimetype is used for serialized objects, and tells the 
    ResXResourceReader how to depersist the object. This is currently not 
    extensible. For a given mimetype the value must be set accordingly:
    
    Note - application/x-microsoft.net.object.binary.base64 is the format 
    that the ResXResourceWriter will generate, however the reader can 
    read any of the formats listed below.
    
    mimetype: application/x-microsoft.net.object.binary.base64
    value   : The object must be serialized with 
            : System.Runtime.Serialization.Formatters.Binary.BinaryFormatter
            : and then encoded with base64 encoding.
    
    mimetype: application/x-microsoft.net.object.soap.base64
    value   : The object must be serialized with 
            : System.Runtime.Serialization.Formatters.Soap.SoapFormatter
            : and then encoded with base64 encoding.

    mimetype: application/x-microsoft.net.object.bytearray.base64
    value   : The object must be serialized into a byte array 
            : using a System.ComponentModel.TypeConverter
            : and then encoded with base64 encoding.
    -->
  <xsd:schema id="root" xmlns="" xmlns:xsd="http://www.w3.org/2001/XMLSchema" xmlns:msdata="urn:schemas-microsoft-com:xml-msdata">
    <xsd:import namespace="http://www.w3.org/XML/1998/namespace" />
    <xsd:element name="root" msdata:IsDataSet="true">
      <xsd:complexType>
        <xsd:choice maxOccurs="unbounded">
          <xsd:element name="metadata">
            <xsd:complexType>
              <xsd:sequence>
                <xsd:element name="value" type="xsd:string" minOccurs="0" />
              </xsd:sequence>
              <xsd:attribute name="name" use="required" type="xsd:string" />
              <xsd:attribute name="type" type="xsd:string" />
              <xsd:attribute name="mimetype" type="xsd:string" />
              <xsd:attribute ref="xml:space" />
            </xsd:complexType>
          </xsd:element>
          <xsd:element name="assembly">
            <xsd:complexType>
              <xsd:attribute name="alias" type="xsd:string" />
              <xsd:attribute name="name" type="xsd:string" />
            </xsd:complexType>
          </xsd:element>
          <xsd:element name="data">
            <xsd:complexType>
              <xsd:sequence>
                <xsd:element name="value" type="xsd:string" minOccurs="0" msdata:Ordinal="1" />
                <xsd:element name="comment" type="xsd:string" minOccurs="0" msdata:Ordinal="2" />
              </xsd:sequence>
              <xsd:attribute name="name" type="xsd:string" use="required" msdata:Ordinal="1" />
              <xsd:attribute name="type" type="xsd:string" msdata:Ordinal="3" />
              <xsd:attribute name="mimetype" type="xsd:string" msdata:Ordinal="4" />
              <xsd:attribute ref="xml:space" />
            </xsd:complexType>
          </xsd:element>
          <xsd:element name="resheader">
            <xsd:complexType>
              <xsd:sequence>
                <xsd:element name="value" type="xsd:string" minOccurs="0" msdata:Ordinal="1" />
              </xsd:sequence>
              <xsd:attribute name="name" type="xsd:string" use="required" />
            </xsd:complexType>
          </xsd:element>
        </xsd:choice>
      </xsd:complexType>
    </xsd:element>
  </xsd:schema>
  <resheader name="resmimetype">
    <value>text/microsoft-resx</value>
  </resheader>
  <resheader name="version">
    <value>2.0</value>
  </resheader>
  <resheader name="reader">
    <value>System.Resources.ResXResourceReader, System.Windows.Forms, Version=4.0.0.0, Culture=neutral, PublicKeyToken=b77a5c561934e089</value>
  </resheader>
  <resheader name="writer">
    <value>System.Resources.ResXResourceWriter, System.Windows.Forms, Version=4.0.0.0, Culture=neutral, PublicKeyToken=b77a5c561934e089</value>
  </resheader>
  <data name="ReviewSQLQueriesForSecurityVulnerabilitiesDescription" xml:space="preserve">
    <value>SQL queries that directly use user input can be vulnerable to SQL injection attacks. Review this SQL query for potential vulnerabilities, and consider using a parameterized SQL query.</value>
  </data>
  <data name="ReviewSQLQueriesForSecurityVulnerabilitiesMessageNoNonLiterals" xml:space="preserve">
    <value>Review if the query string passed to '{0}' in '{1}', accepts any user input</value>
  </data>
  <data name="ReviewSQLQueriesForSecurityVulnerabilitiesTitle" xml:space="preserve">
    <value>Review SQL queries for security vulnerabilities</value>
  </data>
  <data name="DoNotCallToImmutableCollectionOnAnImmutableCollectionValueTitle" xml:space="preserve">
    <value>Do not call ToImmutableCollection on an ImmutableCollection value</value>
  </data>
  <data name="DoNotCallToImmutableCollectionOnAnImmutableCollectionValueMessage" xml:space="preserve">
    <value>Do not call {0} on an {1} value</value>
  </data>
  <data name="RemoveRedundantCall" xml:space="preserve">
    <value>Remove redundant call</value>
  </data>
  <data name="PInvokesShouldNotBeVisibleTitle" xml:space="preserve">
    <value>P/Invokes should not be visible</value>
  </data>
  <data name="PInvokesShouldNotBeVisibleDescription" xml:space="preserve">
    <value>A public or protected method in a public type has the System.Runtime.InteropServices.DllImportAttribute attribute (also implemented by the Declare keyword in Visual Basic). Such methods should not be exposed.</value>
  </data>
  <data name="PInvokesShouldNotBeVisibleMessage" xml:space="preserve">
    <value>P/Invoke method '{0}' should not be visible</value>
  </data>
  <data name="SpecifyMarshalingForPInvokeStringArgumentsTitle" xml:space="preserve">
    <value>Specify marshaling for P/Invoke string arguments</value>
  </data>
  <data name="SpecifyMarshalingForPInvokeStringArgumentsDescription" xml:space="preserve">
    <value>A platform invoke member allows partially trusted callers, has a string parameter, and does not explicitly marshal the string. This can cause a potential security vulnerability.</value>
  </data>
  <data name="UseManagedEquivalentsOfWin32ApiTitle" xml:space="preserve">
    <value>Use managed equivalents of win32 api</value>
  </data>
  <data name="UseManagedEquivalentsOfWin32ApiDescription" xml:space="preserve">
    <value>An operating system invoke method is defined and a method that has the equivalent functionality is located in the .NET Framework class library.</value>
  </data>
  <data name="UseManagedEquivalentsOfWin32ApiMessage" xml:space="preserve">
    <value>Use managed equivalents of win32 api</value>
  </data>
  <data name="MarkBooleanPInvokeArgumentsWithMarshalAsTitle" xml:space="preserve">
    <value>Mark boolean PInvoke arguments with MarshalAs</value>
  </data>
  <data name="MarkBooleanPInvokeArgumentsWithMarshalAsDescription" xml:space="preserve">
    <value>The Boolean data type has multiple representations in unmanaged code.</value>
  </data>
  <data name="MarkBooleanPInvokeArgumentsWithMarshalAsMessageDefault" xml:space="preserve">
    <value>Add the MarshalAsAttribute to parameter {0} of P/Invoke {1}. If the corresponding unmanaged parameter is a 4-byte Win32 'BOOL', use [MarshalAs(UnmanagedType.Bool)]. For a 1-byte C++ 'bool', use MarshalAs(UnmanagedType.U1).</value>
  </data>
  <data name="MarkBooleanPInvokeArgumentsWithMarshalAsMessageReturn" xml:space="preserve">
    <value>Add the MarshalAsAttribute to the return type of P/Invoke {0}. If the corresponding unmanaged return type is a 4-byte Win32 'BOOL', use MarshalAs(UnmanagedType.Bool). For a 1-byte C++ 'bool', use MarshalAs(UnmanagedType.U1).</value>
  </data>
  <data name="MarkAssembliesWithNeutralResourcesLanguageTitle" xml:space="preserve">
    <value>Mark assemblies with NeutralResourcesLanguageAttribute</value>
  </data>
  <data name="MarkAssembliesWithNeutralResourcesLanguageDescription" xml:space="preserve">
    <value>The NeutralResourcesLanguage attribute informs the ResourceManager of the language that was used to display the resources of a neutral culture for an assembly. This improves lookup performance for the first resource that you load and can reduce your working set.</value>
  </data>
  <data name="MarkAssembliesWithNeutralResourcesLanguageMessage" xml:space="preserve">
    <value>Mark assemblies with NeutralResourcesLanguageAttribute</value>
  </data>
  <data name="UseOrdinalStringComparisonTitle" xml:space="preserve">
    <value>Use ordinal string comparison</value>
  </data>
  <data name="UseOrdinalStringComparisonDescription" xml:space="preserve">
    <value>A string comparison operation that is nonlinguistic does not set the StringComparison parameter to either Ordinal or OrdinalIgnoreCase. By explicitly setting the parameter to either StringComparison.Ordinal or StringComparison.OrdinalIgnoreCase, your code often gains speed, becomes more correct, and becomes more reliable.</value>
  </data>
  <data name="DoNotUseCountWhenAnyCanBeUsedDescription" xml:space="preserve">
    <value>For non-empty collections, Count() and LongCount() enumerate the entire sequence, while Any() stops at the first item or the first item that satisfies a condition.</value>
  </data>
  <data name="DoNotUseCountWhenAnyCanBeUsedMessage" xml:space="preserve">
    <value>{0}() is used where Any() could be used instead to improve performance</value>
  </data>
  <data name="DoNotUseCountWhenAnyCanBeUsedTitle" xml:space="preserve">
    <value>Do not use Count() or LongCount() when Any() can be used</value>
  </data>
  <data name="DoNotUseTimersThatPreventPowerStateChangesTitle" xml:space="preserve">
    <value>Do not use timers that prevent power state changes</value>
  </data>
  <data name="DoNotUseTimersThatPreventPowerStateChangesDescription" xml:space="preserve">
    <value>Higher-frequency periodic activity will keep the CPU busy and interfere with power-saving idle timers that turn off the display and hard disks.</value>
  </data>
  <data name="DoNotUseTimersThatPreventPowerStateChangesMessage" xml:space="preserve">
    <value>Do not use timers that prevent power state changes</value>
  </data>
  <data name="AvoidUnsealedAttributesTitle" xml:space="preserve">
    <value>Avoid unsealed attributes</value>
  </data>
  <data name="AvoidUnsealedAttributesDescription" xml:space="preserve">
    <value>The .NET Framework class library provides methods for retrieving custom attributes. By default, these methods search the attribute inheritance hierarchy. Sealing the attribute eliminates the search through the inheritance hierarchy and can improve performance.</value>
  </data>
  <data name="AvoidUnsealedAttributesMessage" xml:space="preserve">
    <value>Avoid unsealed attributes</value>
  </data>
  <data name="AvoidConstArraysTitle" xml:space="preserve">
    <value>Avoid constant arrays as arguments</value>
  </data>
  <data name="AvoidConstArraysCodeFixTitle" xml:space="preserve">
    <value>Extract to static readonly field</value>
  </data>
  <data name="AvoidConstArraysDescription" xml:space="preserve">
    <value>Constant arrays passed as arguments are not reused when called repeatedly, which implies a new array is created each time. Consider extracting them to 'static readonly' fields to improve performance if the passed array is not mutated within the called method.</value>
    <comment>{Locked="static readonly"}</comment>
  </data>
  <data name="AvoidConstArraysMessage" xml:space="preserve">
    <value>Prefer 'static readonly' fields over constant array arguments if the called method is called repeatedly and is not mutating the passed array</value>
    <comment>{Locked="static readonly"}</comment>
  </data>
  <data name="TestForEmptyStringsUsingStringLengthTitle" xml:space="preserve">
    <value>Test for empty strings using string length</value>
  </data>
  <data name="TestForEmptyStringsUsingStringLengthDescription" xml:space="preserve">
    <value>Comparing strings by using the String.Length property or the String.IsNullOrEmpty method is significantly faster than using Equals.</value>
  </data>
  <data name="TestForEmptyStringsUsingStringLengthMessage" xml:space="preserve">
    <value>Test for empty strings using 'string.Length' property or 'string.IsNullOrEmpty' method instead of an Equality check</value>
  </data>
  <data name="DoNotLockOnObjectsWithWeakIdentityTitle" xml:space="preserve">
    <value>Do not lock on objects with weak identity</value>
  </data>
  <data name="DoNotLockOnObjectsWithWeakIdentityDescription" xml:space="preserve">
    <value>An object is said to have a weak identity when it can be directly accessed across application domain boundaries. A thread that tries to acquire a lock on an object that has a weak identity can be blocked by a second thread in a different application domain that has a lock on the same object.</value>
  </data>
  <data name="DoNotLockOnObjectsWithWeakIdentityMessage" xml:space="preserve">
    <value>Do not lock on objects with weak identity</value>
  </data>
  <data name="DoNotRaiseReservedExceptionTypesTitle" xml:space="preserve">
    <value>Do not raise reserved exception types</value>
  </data>
  <data name="DoNotRaiseReservedExceptionTypesDescription" xml:space="preserve">
    <value>An exception of type that is not sufficiently specific or reserved by the runtime should never be raised by user code. This makes the original error difficult to detect and debug. If this exception instance might be thrown, use a different exception type.</value>
  </data>
  <data name="DoNotRaiseReservedExceptionTypesMessageTooGeneric" xml:space="preserve">
    <value>Exception type {0} is not sufficiently specific</value>
  </data>
  <data name="DoNotRaiseReservedExceptionTypesMessageReserved" xml:space="preserve">
    <value>Exception type {0} is reserved by the runtime</value>
  </data>
  <data name="InitializeValueTypeStaticFieldsInlineTitle" xml:space="preserve">
    <value>Initialize value type static fields inline</value>
  </data>
  <data name="InitializeReferenceTypeStaticFieldsInlineTitle" xml:space="preserve">
    <value>Initialize reference type static fields inline</value>
  </data>
  <data name="InitializeValueTypeStaticFieldsInlineDescription" xml:space="preserve">
    <value>A value type declares an explicit static constructor. To fix a violation of this rule, initialize all static data when it is declared and remove the static constructor.</value>
  </data>
  <data name="InitializeReferenceTypeStaticFieldsInlineDescription" xml:space="preserve">
    <value>A reference type declares an explicit static constructor. To fix a violation of this rule, initialize all static data when it is declared and remove the static constructor.</value>
  </data>
  <data name="InitializeStaticFieldsInlineMessage" xml:space="preserve">
    <value>Initialize all static fields in '{0}' when those fields are declared and remove the explicit static constructor</value>
  </data>
  <data name="DisposableTypesShouldDeclareFinalizerTitle" xml:space="preserve">
    <value>Disposable types should declare finalizer</value>
  </data>
  <data name="DisposableTypesShouldDeclareFinalizerDescription" xml:space="preserve">
    <value>A type that implements System.IDisposable and has fields that suggest the use of unmanaged resources does not implement a finalizer, as described by Object.Finalize.</value>
  </data>
  <data name="DisposableTypesShouldDeclareFinalizerMessage" xml:space="preserve">
    <value>Disposable types should declare finalizer</value>
  </data>
  <data name="ProvideCorrectArgumentsToFormattingMethodsTitle" xml:space="preserve">
    <value>Provide correct arguments to formatting methods</value>
  </data>
  <data name="ProvideCorrectArgumentsToFormattingMethodsDescription" xml:space="preserve">
    <value>The format argument that is passed to System.String.Format does not contain a format item that corresponds to each object argument, or vice versa.</value>
  </data>
  <data name="ProvideCorrectArgumentsToFormattingMethodsMessage" xml:space="preserve">
    <value>Provide correct arguments to formatting methods</value>
  </data>
  <data name="ProvideCorrectArgumentsToFormattingMethodsInvalidFormatMessage" xml:space="preserve">
    <value>The format argument is not a valid format string</value>
  </data>
  <data name="TestForNaNCorrectlyTitle" xml:space="preserve">
    <value>Test for NaN correctly</value>
  </data>
  <data name="TestForNaNCorrectlyDescription" xml:space="preserve">
    <value>This expression tests a value against Single.Nan or Double.Nan. Use Single.IsNan(Single) or Double.IsNan(Double) to test the value.</value>
  </data>
  <data name="TestForNaNCorrectlyMessage" xml:space="preserve">
    <value>Test for NaN correctly</value>
  </data>
  <data name="AttributeStringLiteralsShouldParseCorrectlyTitle" xml:space="preserve">
    <value>Attribute string literals should parse correctly</value>
  </data>
  <data name="AttributeStringLiteralsShouldParseCorrectlyDescription" xml:space="preserve">
    <value>The string literal parameter of an attribute does not parse correctly for a URL, a GUID, or a version.</value>
  </data>
  <data name="AttributeStringLiteralsShouldParseCorrectlyMessageDefault" xml:space="preserve">
    <value>In the constructor of '{0}', change the value of argument '{1}', which is currently "{2}", to something that can be correctly parsed as '{3}'</value>
  </data>
  <data name="AttributeStringLiteralsShouldParseCorrectlyMessageEmpty" xml:space="preserve">
    <value>In the constructor of '{0}', change the value of argument '{1}', which is currently an empty string (""), to something that can be correctly parsed as '{2}'</value>
  </data>
  <data name="AvoidZeroLengthArrayAllocationsTitle" xml:space="preserve">
    <value>Avoid zero-length array allocations</value>
  </data>
  <data name="AvoidZeroLengthArrayAllocationsMessage" xml:space="preserve">
    <value>Avoid unnecessary zero-length array allocations.  Use {0} instead.</value>
  </data>
  <data name="DoNotUseEnumerableMethodsOnIndexableCollectionsInsteadUseTheCollectionDirectlyTitle" xml:space="preserve">
    <value>Do not use Enumerable methods on indexable collections</value>
  </data>
  <data name="DoNotUseEnumerableMethodsOnIndexableCollectionsInsteadUseTheCollectionDirectlyDescription" xml:space="preserve">
    <value>This collection is directly indexable. Going through LINQ here causes unnecessary allocations and CPU work.</value>
  </data>
  <data name="DoNotUseEnumerableMethodsOnIndexableCollectionsInsteadUseTheCollectionDirectlyMessage" xml:space="preserve">
    <value>Do not use Enumerable methods on indexable collections. Instead use the collection directly.</value>
  </data>
  <data name="SpecifyCultureInfoTitle" xml:space="preserve">
    <value>Specify CultureInfo</value>
  </data>
  <data name="SpecifyCultureInfoDescription" xml:space="preserve">
    <value>A method or constructor calls a member that has an overload that accepts a System.Globalization.CultureInfo parameter, and the method or constructor does not call the overload that takes the CultureInfo parameter. When a CultureInfo or System.IFormatProvider object is not supplied, the default value that is supplied by the overloaded member might not have the effect that you want in all locales. If the result will be displayed to the user, specify 'CultureInfo.CurrentCulture' as the 'CultureInfo' parameter. Otherwise, if the result will be stored and accessed by software, such as when it is persisted to disk or to a database, specify 'CultureInfo.InvariantCulture'.</value>
  </data>
  <data name="SpecifyCultureInfoMessage" xml:space="preserve">
    <value>The behavior of '{0}' could vary based on the current user's locale settings. Replace this call in '{1}' with a call to '{2}'.</value>
  </data>
  <data name="SpecifyIFormatProviderTitle" xml:space="preserve">
    <value>Specify IFormatProvider</value>
  </data>
  <data name="SpecifyIFormatProviderDescription" xml:space="preserve">
    <value>A method or constructor calls one or more members that have overloads that accept a System.IFormatProvider parameter, and the method or constructor does not call the overload that takes the IFormatProvider parameter. When a System.Globalization.CultureInfo or IFormatProvider object is not supplied, the default value that is supplied by the overloaded member might not have the effect that you want in all locales. If the result will be based on the input from/output displayed to the user, specify 'CultureInfo.CurrentCulture' as the 'IFormatProvider'. Otherwise, if the result will be stored and accessed by software, such as when it is loaded from disk/database and when it is persisted to disk/database, specify 'CultureInfo.InvariantCulture'.</value>
  </data>
  <data name="SpecifyIFormatProviderMessageIFormatProviderAlternateString" xml:space="preserve">
    <value>The behavior of '{0}' could vary based on the current user's locale settings. Replace this call in '{1}' with a call to '{2}'.</value>
  </data>
  <data name="SpecifyIFormatProviderMessageIFormatProviderAlternate" xml:space="preserve">
    <value>The behavior of '{0}' could vary based on the current user's locale settings. Replace this call in '{1}' with a call to '{2}'.</value>
  </data>
  <data name="SpecifyIFormatProviderMessageUICultureString" xml:space="preserve">
    <value>'{0}' passes '{1}' as the 'IFormatProvider' parameter to '{2}'. This property returns a culture that is inappropriate for formatting methods.</value>
  </data>
  <data name="SpecifyIFormatProviderMessageUICulture" xml:space="preserve">
    <value>'{0}' passes '{1}' as the 'IFormatProvider' parameter to '{2}'. This property returns a culture that is inappropriate for formatting methods.</value>
  </data>
  <data name="SpecifyStringComparisonCA1307Title" xml:space="preserve">
    <value>Specify StringComparison for clarity</value>
  </data>
  <data name="SpecifyStringComparisonCA1307Description" xml:space="preserve">
    <value>A string comparison operation uses a method overload that does not set a StringComparison parameter. It is recommended to use the overload with StringComparison parameter for clarity of intent. If the result will be displayed to the user, such as when sorting a list of items for display in a list box, specify 'StringComparison.CurrentCulture' or 'StringComparison.CurrentCultureIgnoreCase' as the 'StringComparison' parameter. If comparing case-insensitive identifiers, such as file paths, environment variables, or registry keys and values, specify 'StringComparison.OrdinalIgnoreCase'. Otherwise, if comparing case-sensitive identifiers, specify 'StringComparison.Ordinal'.</value>
  </data>
  <data name="SpecifyStringComparisonCA1307Message" xml:space="preserve">
    <value>'{0}' has a method overload that takes a 'StringComparison' parameter. Replace this call in '{1}' with a call to '{2}' for clarity of intent.</value>
  </data>
  <data name="SpecifyStringComparisonCA1310Title" xml:space="preserve">
    <value>Specify StringComparison for correctness</value>
  </data>
  <data name="SpecifyStringComparisonCA1310Description" xml:space="preserve">
    <value>A string comparison operation uses a method overload that does not set a StringComparison parameter, hence its behavior could vary based on the current user's locale settings. It is strongly recommended to use the overload with StringComparison parameter for correctness and clarity of intent. If the result will be displayed to the user, such as when sorting a list of items for display in a list box, specify 'StringComparison.CurrentCulture' or 'StringComparison.CurrentCultureIgnoreCase' as the 'StringComparison' parameter. If comparing case-insensitive identifiers, such as file paths, environment variables, or registry keys and values, specify 'StringComparison.OrdinalIgnoreCase'. Otherwise, if comparing case-sensitive identifiers, specify 'StringComparison.Ordinal'.</value>
  </data>
  <data name="SpecifyStringComparisonCA1310Message" xml:space="preserve">
    <value>The behavior of '{0}' could vary based on the current user's locale settings. Replace this call in '{1}' with a call to '{2}'.</value>
  </data>
  <data name="NormalizeStringsToUppercaseTitle" xml:space="preserve">
    <value>Normalize strings to uppercase</value>
  </data>
  <data name="NormalizeStringsToUppercaseDescription" xml:space="preserve">
    <value>Strings should be normalized to uppercase. A small group of characters cannot make a round trip when they are converted to lowercase. To make a round trip means to convert the characters from one locale to another locale that represents character data differently, and then to accurately retrieve the original characters from the converted characters.</value>
  </data>
  <data name="NormalizeStringsToUppercaseMessageToUpper" xml:space="preserve">
    <value>In method '{0}', replace the call to '{1}' with '{2}'</value>
  </data>
  <data name="CallGCSuppressFinalizeCorrectlyTitle" xml:space="preserve">
    <value>Dispose methods should call SuppressFinalize</value>
  </data>
  <data name="CallGCSuppressFinalizeCorrectlyDescription" xml:space="preserve">
    <value>A method that is an implementation of Dispose does not call GC.SuppressFinalize; or a method that is not an implementation of Dispose calls GC.SuppressFinalize; or a method calls GC.SuppressFinalize and passes something other than this (Me in Visual Basic).</value>
  </data>
  <data name="CallGCSuppressFinalizeCorrectlyMessageNotCalledWithFinalizer" xml:space="preserve">
    <value>Change {0} to call {1}. This will prevent unnecessary finalization of the object once it has been disposed and it has fallen out of scope.</value>
  </data>
  <data name="CallGCSuppressFinalizeCorrectlyMessageNotCalled" xml:space="preserve">
    <value>Change {0} to call {1}. This will prevent derived types that introduce a finalizer from needing to re-implement 'IDisposable' to call it.</value>
  </data>
  <data name="CallGCSuppressFinalizeCorrectlyMessageNotPassedThis" xml:space="preserve">
    <value>{0} calls {1} on something other than itself. Change the call site to pass 'this' ('Me' in Visual Basic) instead.</value>
  </data>
  <data name="CallGCSuppressFinalizeCorrectlyMessageOutsideDispose" xml:space="preserve">
    <value>{0} calls {1}, a method that is typically only called within an implementation of 'IDisposable.Dispose'. Refer to the IDisposable pattern for more information.</value>
  </data>
  <data name="InstantiateArgumentExceptionsCorrectlyTitle" xml:space="preserve">
    <value>Instantiate argument exceptions correctly</value>
  </data>
  <data name="InstantiateArgumentExceptionsCorrectlyDescription" xml:space="preserve">
    <value>A call is made to the default (parameterless) constructor of an exception type that is or derives from ArgumentException, or an incorrect string argument is passed to a parameterized constructor of an exception type that is or derives from ArgumentException.</value>
  </data>
  <data name="InstantiateArgumentExceptionsCorrectlyMessageNoArguments" xml:space="preserve">
    <value>Call the {0} constructor that contains a message and/or paramName parameter</value>
  </data>
  <data name="InstantiateArgumentExceptionsCorrectlyMessageIncorrectMessage" xml:space="preserve">
    <value>Method {0} passes parameter name '{1}' as the {2} argument to a {3} constructor. Replace this argument with a descriptive message and pass the parameter name in the correct position.</value>
  </data>
  <data name="InstantiateArgumentExceptionsCorrectlyMessageIncorrectParameterName" xml:space="preserve">
    <value>Method {0} passes '{1}' as the {2} argument to a {3} constructor. Replace this argument with one of the method's parameter names. Note that the provided parameter name should have the exact casing as declared on the method.</value>
  </data>
  <data name="UseArrayEmpty" xml:space="preserve">
    <value>Use Array.Empty</value>
  </data>
  <data name="UseIndexer" xml:space="preserve">
    <value>Use indexer</value>
  </data>
  <data name="DisposableFieldsShouldBeDisposedDescription" xml:space="preserve">
    <value>A type that implements System.IDisposable declares fields that are of types that also implement IDisposable. The Dispose method of the field is not called by the Dispose method of the declaring type. To fix a violation of this rule, call Dispose on fields that are of types that implement IDisposable if you are responsible for allocating and releasing the unmanaged resources held by the field.</value>
  </data>
  <data name="DisposableFieldsShouldBeDisposedMessage" xml:space="preserve">
    <value>'{0}' contains field '{1}' that is of IDisposable type '{2}', but it is never disposed. Change the Dispose method on '{0}' to call Close or Dispose on this field.</value>
  </data>
  <data name="DisposableFieldsShouldBeDisposedTitle" xml:space="preserve">
    <value>Disposable fields should be disposed</value>
  </data>
  <data name="DisposeMethodsShouldCallBaseClassDisposeDescription" xml:space="preserve">
    <value>A type that implements System.IDisposable inherits from a type that also implements IDisposable. The Dispose method of the inheriting type does not call the Dispose method of the parent type. To fix a violation of this rule, call base.Dispose in your Dispose method.</value>
  </data>
  <data name="DisposeMethodsShouldCallBaseClassDisposeMessage" xml:space="preserve">
    <value>Ensure that method '{0}' calls '{1}' in all possible control flow paths</value>
  </data>
  <data name="DisposeMethodsShouldCallBaseClassDisposeTitle" xml:space="preserve">
    <value>Dispose methods should call base class dispose</value>
  </data>
  <data name="DisposeObjectsBeforeLosingScopeDescription" xml:space="preserve">
    <value>If a disposable object is not explicitly disposed before all references to it are out of scope, the object will be disposed at some indeterminate time when the garbage collector runs the finalizer of the object. Because an exceptional event might occur that will prevent the finalizer of the object from running, the object should be explicitly disposed instead.</value>
  </data>
  <data name="DisposeObjectsBeforeLosingScopeNotDisposedMessage" xml:space="preserve">
    <value>Call System.IDisposable.Dispose on object created by '{0}' before all references to it are out of scope</value>
  </data>
  <data name="DisposeObjectsBeforeLosingScopeMayBeDisposedMessage" xml:space="preserve">
    <value>Use recommended dispose pattern to ensure that object created by '{0}' is disposed on all paths. If possible, wrap the creation within a 'using' statement or a 'using' declaration. Otherwise, use a try-finally pattern, with a dedicated local variable declared before the try region and an unconditional Dispose invocation on non-null value in the 'finally' region, say 'x?.Dispose()'. If the object is explicitly disposed within the try region or the dispose ownership is transfered to another object or method, assign 'null' to the local variable just after such an operation to prevent double dispose in 'finally'.</value>
  </data>
  <data name="DisposeObjectsBeforeLosingScopeNotDisposedOnExceptionPathsMessage" xml:space="preserve">
    <value>Object created by '{0}' is not disposed along all exception paths. Call System.IDisposable.Dispose on the object before all references to it are out of scope.</value>
  </data>
  <data name="DisposeObjectsBeforeLosingScopeMayBeDisposedOnExceptionPathsMessage" xml:space="preserve">
    <value>Use recommended dispose pattern to ensure that object created by '{0}' is disposed on all exception paths. If possible, wrap the creation within a 'using' statement or a 'using' declaration. Otherwise, use a try-finally pattern, with a dedicated local variable declared before the try region and an unconditional Dispose invocation on non-null value in the 'finally' region, say 'x?.Dispose()'. If the object is explicitly disposed within the try region or the dispose ownership is transfered to another object or method, assign 'null' to the local variable just after such an operation to prevent double dispose in 'finally'.</value>
  </data>
  <data name="DisposeObjectsBeforeLosingScopeTitle" xml:space="preserve">
    <value>Dispose objects before losing scope</value>
  </data>
  <data name="DoNotPassLiteralsAsLocalizedParametersDescription" xml:space="preserve">
    <value>A method passes a string literal as a parameter to a constructor or method in the .NET Framework class library and that string should be localizable. To fix a violation of this rule, replace the string literal with a string retrieved through an instance of the ResourceManager class.</value>
  </data>
  <data name="DoNotPassLiteralsAsLocalizedParametersMessage" xml:space="preserve">
    <value>Method '{0}' passes a literal string as parameter '{1}' of a call to '{2}'. Retrieve the following string(s) from a resource table instead: "{3}".</value>
  </data>
  <data name="DoNotPassLiteralsAsLocalizedParametersTitle" xml:space="preserve">
    <value>Do not pass literals as localized parameters</value>
  </data>
  <data name="AddNonSerializedAttributeCodeActionTitle" xml:space="preserve">
    <value>Add the 'NonSerialized' attribute to this field.</value>
  </data>
  <data name="AddSerializableAttributeCodeActionTitle" xml:space="preserve">
    <value>Add Serializable attribute</value>
  </data>
  <data name="MarkAllNonSerializableFieldsDescription" xml:space="preserve">
    <value>An instance field of a type that is not serializable is declared in a type that is serializable.</value>
  </data>
  <data name="MarkAllNonSerializableFieldsMessage" xml:space="preserve">
    <value>Field {0} is a member of type {1} which is serializable but is of type {2} which is not serializable</value>
  </data>
  <data name="MarkAllNonSerializableFieldsTitle" xml:space="preserve">
    <value>Mark all non-serializable fields</value>
  </data>
  <data name="MarkISerializableTypesWithSerializableDescription" xml:space="preserve">
    <value>To be recognized by the common language runtime as serializable, types must be marked by using the SerializableAttribute attribute even when the type uses a custom serialization routine through implementation of the ISerializable interface.</value>
  </data>
  <data name="MarkISerializableTypesWithSerializableMessage" xml:space="preserve">
    <value>Add [Serializable] to {0} as this type implements ISerializable</value>
  </data>
  <data name="MarkISerializableTypesWithSerializableTitle" xml:space="preserve">
    <value>Mark ISerializable types with serializable</value>
  </data>
  <data name="ReviewCodeForSqlInjectionVulnerabilitiesMessage" xml:space="preserve">
    <value>Potential SQL injection vulnerability was found where '{0}' in method '{1}' may be tainted by user-controlled data from '{2}' in method '{3}'.</value>
  </data>
  <data name="ReviewCodeForSqlInjectionVulnerabilitiesTitle" xml:space="preserve">
    <value>Review code for SQL injection vulnerabilities</value>
  </data>
  <data name="BinaryFormatterDeserializeMaybeWithoutBinderSetMessage" xml:space="preserve">
    <value>The method '{0}' is insecure when deserializing untrusted data without a SerializationBinder to restrict the type of objects in the deserialized object graph.</value>
  </data>
  <data name="BinaryFormatterDeserializeMaybeWithoutBinderSetTitle" xml:space="preserve">
    <value>Ensure BinaryFormatter.Binder is set before calling BinaryFormatter.Deserialize</value>
  </data>
  <data name="BinaryFormatterDeserializeWithoutBinderSetMessage" xml:space="preserve">
    <value>The method '{0}' is insecure when deserializing untrusted data without a SerializationBinder to restrict the type of objects in the deserialized object graph.</value>
  </data>
  <data name="BinaryFormatterDeserializeWithoutBinderSetTitle" xml:space="preserve">
    <value>Do not call BinaryFormatter.Deserialize without first setting BinaryFormatter.Binder</value>
  </data>
  <data name="BinaryFormatterMethodUsedDescription" xml:space="preserve">
    <value>The method '{0}' is insecure when deserializing untrusted data.  If you need to instead detect BinaryFormatter deserialization without a SerializationBinder set, then disable rule CA2300, and enable rules CA2301 and CA2302.</value>
  </data>
  <data name="BinaryFormatterMethodUsedMessage" xml:space="preserve">
    <value>The method '{0}' is insecure when deserializing untrusted data.</value>
  </data>
  <data name="BinaryFormatterMethodUsedTitle" xml:space="preserve">
    <value>Do not use insecure deserializer BinaryFormatter</value>
  </data>
  <data name="LosFormatterMethodUsedMessage" xml:space="preserve">
    <value>The method '{0}' is insecure when deserializing untrusted data.</value>
  </data>
  <data name="LosFormatterMethodUsedTitle" xml:space="preserve">
    <value>Do not use insecure deserializer LosFormatter</value>
  </data>
  <data name="ReviewCodeForDllInjectionVulnerabilitiesMessage" xml:space="preserve">
    <value>Potential DLL injection vulnerability was found where '{0}' in method '{1}' may be tainted by user-controlled data from '{2}' in method '{3}'.</value>
  </data>
  <data name="ReviewCodeForDllInjectionVulnerabilitiesTitle" xml:space="preserve">
    <value>Review code for DLL injection vulnerabilities</value>
  </data>
  <data name="ReviewCodeForInformationDisclosureVulnerabilitiesMessage" xml:space="preserve">
    <value>Potential information disclosure vulnerability was found where '{0}' in method '{1}' may contain unintended information from '{2}' in method '{3}'.</value>
  </data>
  <data name="ReviewCodeForInformationDisclosureVulnerabilitiesTitle" xml:space="preserve">
    <value>Review code for information disclosure vulnerabilities</value>
  </data>
  <data name="ReviewCodeForFilePathInjectionVulnerabilitiesMessage" xml:space="preserve">
    <value>Potential file path injection vulnerability was found where '{0}' in method '{1}' may be tainted by user-controlled data from '{2}' in method '{3}'.</value>
  </data>
  <data name="ReviewCodeForFilePathInjectionVulnerabilitiesTitle" xml:space="preserve">
    <value>Review code for file path injection vulnerabilities</value>
  </data>
  <data name="ReviewCodeForProcessCommandInjectionVulnerabilitiesMessage" xml:space="preserve">
    <value>Potential process command injection vulnerability was found where '{0}' in method '{1}' may be tainted by user-controlled data from '{2}' in method '{3}'.</value>
  </data>
  <data name="ReviewCodeForProcessCommandInjectionVulnerabilitiesTitle" xml:space="preserve">
    <value>Review code for process command injection vulnerabilities</value>
  </data>
  <data name="ReviewCodeForRegexInjectionVulnerabilitiesMessage" xml:space="preserve">
    <value>Potential regex injection vulnerability was found where '{0}' in method '{1}' may be tainted by user-controlled data from '{2}' in method '{3}'.</value>
  </data>
  <data name="ReviewCodeForRegexInjectionVulnerabilitiesTitle" xml:space="preserve">
    <value>Review code for regex injection vulnerabilities</value>
  </data>
  <data name="NetDataContractSerializerDeserializeMaybeWithoutBinderSetMessage" xml:space="preserve">
    <value>The method '{0}' is insecure when deserializing untrusted data without a SerializationBinder to restrict the type of objects in the deserialized object graph.</value>
  </data>
  <data name="NetDataContractSerializerDeserializeMaybeWithoutBinderSetTitle" xml:space="preserve">
    <value>Ensure NetDataContractSerializer.Binder is set before deserializing</value>
  </data>
  <data name="NetDataContractSerializerDeserializeWithoutBinderSetMessage" xml:space="preserve">
    <value>The method '{0}' is insecure when deserializing untrusted data without a SerializationBinder to restrict the type of objects in the deserialized object graph.</value>
  </data>
  <data name="NetDataContractSerializerDeserializeWithoutBinderSetTitle" xml:space="preserve">
    <value>Do not deserialize without first setting NetDataContractSerializer.Binder</value>
  </data>
  <data name="NetDataContractSerializerMethodUsedDescription" xml:space="preserve">
    <value>The method '{0}' is insecure when deserializing untrusted data.  If you need to instead detect NetDataContractSerializer deserialization without a SerializationBinder set, then disable rule CA2310, and enable rules CA2311 and CA2312.</value>
  </data>
  <data name="NetDataContractSerializerMethodUsedMessage" xml:space="preserve">
    <value>The method '{0}' is insecure when deserializing untrusted data.</value>
  </data>
  <data name="NetDataContractSerializerMethodUsedTitle" xml:space="preserve">
    <value>Do not use insecure deserializer NetDataContractSerializer</value>
  </data>
  <data name="ObjectStateFormatterMethodUsedMessage" xml:space="preserve">
    <value>The method '{0}' is insecure when deserializing untrusted data.</value>
  </data>
  <data name="ObjectStateFormatterMethodUsedTitle" xml:space="preserve">
    <value>Do not use insecure deserializer ObjectStateFormatter</value>
  </data>
  <data name="ReviewCodeForXssVulnerabilitiesMessage" xml:space="preserve">
    <value>Potential cross-site scripting (XSS) vulnerability was found where '{0}' in method '{1}' may be tainted by user-controlled data from '{2}' in method '{3}'.</value>
  </data>
  <data name="ReviewCodeForXssVulnerabilitiesTitle" xml:space="preserve">
    <value>Review code for XSS vulnerabilities</value>
  </data>
  <data name="ReviewCodeForLdapInjectionVulnerabilitiesMessage" xml:space="preserve">
    <value>Potential LDAP injection vulnerability was found where '{0}' in method '{1}' may be tainted by user-controlled data from '{2}' in method '{3}'.</value>
  </data>
  <data name="ReviewCodeForLdapInjectionVulnerabilitiesTitle" xml:space="preserve">
    <value>Review code for LDAP injection vulnerabilities</value>
  </data>
  <data name="JavaScriptSerializerMaybeWithSimpleTypeResolverMessage" xml:space="preserve">
    <value>The method '{0}' is insecure when deserializing untrusted data with a JavaScriptSerializer initialized with a SimpleTypeResolver. Ensure that the JavaScriptSerializer is initialized without a JavaScriptTypeResolver specified, or initialized with a JavaScriptTypeResolver that limits the types of objects in the deserialized object graph.</value>
  </data>
  <data name="JavaScriptSerializerMaybeWithSimpleTypeResolverTitle" xml:space="preserve">
    <value>Ensure JavaScriptSerializer is not initialized with SimpleTypeResolver before deserializing</value>
  </data>
  <data name="JavaScriptSerializerWithSimpleTypeResolverMessage" xml:space="preserve">
    <value>The method '{0}' is insecure when deserializing untrusted data with a JavaScriptSerializer initialized with a SimpleTypeResolver. Initialize JavaScriptSerializer without a JavaScriptTypeResolver specified, or initialize with a JavaScriptTypeResolver that limits the types of objects in the deserialized object graph.</value>
  </data>
  <data name="JavaScriptSerializerWithSimpleTypeResolverTitle" xml:space="preserve">
    <value>Do not deserialize with JavaScriptSerializer using a SimpleTypeResolver</value>
  </data>
  <data name="ReviewCodeForOpenRedirectVulnerabilitiesMessage" xml:space="preserve">
    <value>Potential open redirect vulnerability was found where '{0}' in method '{1}' may be tainted by user-controlled data from '{2}' in method '{3}'.</value>
  </data>
  <data name="ReviewCodeForOpenRedirectVulnerabilitiesTitle" xml:space="preserve">
    <value>Review code for open redirect vulnerabilities</value>
  </data>
  <data name="ReviewCodeForXPathInjectionVulnerabilitiesMessage" xml:space="preserve">
    <value>Potential XPath injection vulnerability was found where '{0}' in method '{1}' may be tainted by user-controlled data from '{2}' in method '{3}'.</value>
  </data>
  <data name="ReviewCodeForXPathInjectionVulnerabilitiesTitle" xml:space="preserve">
    <value>Review code for XPath injection vulnerabilities</value>
  </data>
  <data name="ReviewCodeForXmlInjectionVulnerabilitiesMessage" xml:space="preserve">
    <value>Potential XML injection vulnerability was found where '{0}' in method '{1}' may be tainted by user-controlled data from '{2}' in method '{3}'.</value>
  </data>
  <data name="ReviewCodeForXmlInjectionVulnerabilitiesTitle" xml:space="preserve">
    <value>Review code for XML injection vulnerabilities</value>
  </data>
  <data name="ReviewCodeForXamlInjectionVulnerabilitiesMessage" xml:space="preserve">
    <value>Potential XAML injection vulnerability was found where '{0}' in method '{1}' may be tainted by user-controlled data from '{2}' in method '{3}'.</value>
  </data>
  <data name="ReviewCodeForXamlInjectionVulnerabilitiesTitle" xml:space="preserve">
    <value>Review code for XAML injection vulnerabilities</value>
  </data>
  <data name="JsonNetInsecureSettingsMessage" xml:space="preserve">
    <value>When deserializing untrusted input, allowing arbitrary types to be deserialized is insecure.  When using JsonSerializerSettings, use TypeNameHandling.None, or for values other than None, restrict deserialized types with a SerializationBinder.</value>
  </data>
  <data name="JsonNetInsecureSettingsTitle" xml:space="preserve">
    <value>Do not use insecure JsonSerializerSettings</value>
  </data>
  <data name="JsonNetMaybeInsecureSettingsMessage" xml:space="preserve">
    <value>When deserializing untrusted input, allowing arbitrary types to be deserialized is insecure.  When using JsonSerializerSettings, ensure TypeNameHandling.None is specified, or for values other than None, ensure a SerializationBinder is specified to restrict deserialized types.</value>
  </data>
  <data name="JsonNetMaybeInsecureSettingsTitle" xml:space="preserve">
    <value>Ensure that JsonSerializerSettings are secure</value>
  </data>
  <data name="DoNotDisableUsingServicePointManagerSecurityProtocolsMessage" xml:space="preserve">
    <value>Do not set Switch.System.ServiceModel.DisableUsingServicePointManagerSecurityProtocols to true.  Setting this switch limits Windows Communication Framework (WCF) to using Transport Layer Security (TLS) 1.0, which is insecure and obsolete.</value>
  </data>
  <data name="DoNotDisableUsingServicePointManagerSecurityProtocolsTitle" xml:space="preserve">
    <value>Do not disable ServicePointManagerSecurityProtocols</value>
  </data>
  <data name="JsonNetTypeNameHandlingDescription" xml:space="preserve">
    <value>Deserializing JSON when using a TypeNameHandling value other than None can be insecure.  If you need to instead detect Json.NET deserialization when a SerializationBinder isn't specified, then disable rule CA2326, and enable rules CA2327, CA2328, CA2329, and CA2330.</value>
  </data>
  <data name="JsonNetTypeNameHandlingMessage" xml:space="preserve">
    <value>Deserializing JSON when using a TypeNameHandling value other than None can be insecure.</value>
  </data>
  <data name="JsonNetTypeNameHandlingTitle" xml:space="preserve">
    <value>Do not use TypeNameHandling values other than None</value>
  </data>
  <data name="ApprovedCipherMode" xml:space="preserve">
    <value>Review cipher mode usage with cryptography experts</value>
  </data>
  <data name="ApprovedCipherModeDescription" xml:space="preserve">
    <value>These cipher modes might be vulnerable to attacks. Consider using recommended modes (CBC, CTS).</value>
  </data>
  <data name="ApprovedCipherModeMessage" xml:space="preserve">
    <value>Review the usage of cipher mode '{0}' with cryptography experts. Consider using recommended modes (CBC, CTS).</value>
  </data>
  <data name="DefinitelyInstallRootCert" xml:space="preserve">
    <value>Do Not Add Certificates To Root Store</value>
  </data>
  <data name="DefinitelyInstallRootCertMessage" xml:space="preserve">
    <value>Adding certificates to the operating system's trusted root certificates increases the risk of incorrectly authenticating an illegitimate certificate</value>
  </data>
  <data name="DefinitelyUseSecureCookiesASPNetCore" xml:space="preserve">
    <value>Use Secure Cookies In ASP.NET Core</value>
  </data>
  <data name="DefinitelyUseSecureCookiesASPNetCoreMessage" xml:space="preserve">
    <value>Set CookieOptions.Secure = true when setting a cookie</value>
  </data>
  <data name="DoNotAddSchemaByURL" xml:space="preserve">
    <value>Do Not Add Schema By URL</value>
  </data>
  <data name="DoNotAddSchemaByURLDescription" xml:space="preserve">
    <value>This overload of XmlSchemaCollection.Add method internally enables DTD processing on the XML reader instance used, and uses UrlResolver for resolving external XML entities. The outcome is information disclosure. Content from file system or network shares for the machine processing the XML can be exposed to attacker. In addition, an attacker can use this as a DoS vector.</value>
  </data>
  <data name="DoNotAddSchemaByURLMessage" xml:space="preserve">
    <value>This overload of the Add method is potentially unsafe because it may resolve dangerous external references</value>
  </data>
  <data name="DoNotCallDangerousMethodsInDeserializationTitle" xml:space="preserve">
    <value>Do Not Call Dangerous Methods In Deserialization</value>
  </data>
  <data name="DoNotCallDangerousMethodsInDeserializationDescription" xml:space="preserve">
    <value>Insecure Deserialization is a vulnerability which occurs when untrusted data is used to abuse the logic of an application, inflict a Denial-of-Service (DoS) attack, or even execute arbitrary code upon it being deserialized. It’s frequently possible for malicious users to abuse these deserialization features when the application is deserializing untrusted data which is under their control. Specifically, invoke dangerous methods in the process of deserialization. Successful insecure deserialization attacks could allow an attacker to carry out attacks such as DoS attacks, authentication bypasses, and remote code execution.</value>
  </data>
  <data name="DoNotCallDangerousMethodsInDeserializationMessage" xml:space="preserve">
    <value>When deserializing an instance of class '{0}', method '{1}' can directly or indirectly call dangerous method '{2}'</value>
  </data>
  <data name="DoNotDisableCertificateValidation" xml:space="preserve">
    <value>Do Not Disable Certificate Validation</value>
  </data>
  <data name="DoNotDisableCertificateValidationDescription" xml:space="preserve">
    <value>A certificate can help authenticate the identity of the server. Clients should validate the server certificate to ensure requests are sent to the intended server. If the ServerCertificateValidationCallback always returns 'true', any certificate will pass validation.</value>
  </data>
  <data name="DoNotDisableCertificateValidationMessage" xml:space="preserve">
    <value>The ServerCertificateValidationCallback is set to a function that accepts any server certificate, by always returning true. Ensure that server certificates are validated to verify the identity of the server receiving requests.</value>
  </data>
  <data name="DoNotDisableHTTPHeaderChecking" xml:space="preserve">
    <value>Do Not Disable HTTP Header Checking</value>
  </data>
  <data name="DoNotDisableHTTPHeaderCheckingDescription" xml:space="preserve">
    <value>HTTP header checking enables encoding of the carriage return and newline characters, \r and \n, that are found in response headers. This encoding can help to avoid injection attacks that exploit an application that echoes untrusted data contained by the header.</value>
  </data>
  <data name="DoNotDisableHTTPHeaderCheckingMessage" xml:space="preserve">
    <value>Do not disable HTTP header checking</value>
  </data>
  <data name="DoNotDisableRequestValidation" xml:space="preserve">
    <value>Do Not Disable Request Validation</value>
  </data>
  <data name="DoNotDisableRequestValidationDescription" xml:space="preserve">
    <value>Request validation is a feature in ASP.NET that examines HTTP requests and determines whether they contain potentially dangerous content. This check adds protection from markup or code in the URL query string, cookies, or posted form values that might have been added for malicious purposes. So, it is generally desirable and should be left enabled for defense in depth.</value>
  </data>
  <data name="DoNotDisableRequestValidationMessage" xml:space="preserve">
    <value>{0} has request validation disabled</value>
  </data>
  <data name="DoNotDisableSchUseStrongCrypto" xml:space="preserve">
    <value>Do Not Disable SChannel Use of Strong Crypto</value>
  </data>
  <data name="DoNotDisableSchUseStrongCryptoDescription" xml:space="preserve">
    <value>Starting with the .NET Framework 4.6, the System.Net.ServicePointManager and System.Net.Security.SslStream classes are recommended to use new protocols. The old ones have protocol weaknesses and are not supported. Setting Switch.System.Net.DontEnableSchUseStrongCrypto with true will use the old weak crypto check and opt out of the protocol migration.</value>
  </data>
  <data name="DoNotDisableSchUseStrongCryptoMessage" xml:space="preserve">
    <value>{0} disables TLS 1.2 and enables SSLv3</value>
  </data>
  <data name="DoNotHardCodeEncryptionKey" xml:space="preserve">
    <value>Do not hard-code encryption key</value>
  </data>
  <data name="DoNotHardCodeEncryptionKeyDescription" xml:space="preserve">
    <value>SymmetricAlgorithm's .Key property, or a method's rgbKey parameter, should never be a hard-coded value.</value>
  </data>
  <data name="DoNotHardCodeEncryptionKeyMessage" xml:space="preserve">
    <value>Potential security vulnerability was found where '{0}' in method '{1}' may be tainted by hard-coded key from '{2}' in method '{3}'</value>
  </data>
  <data name="DoNotInstallRootCertDescription" xml:space="preserve">
    <value>By default, the Trusted Root Certification Authorities certificate store is configured with a set of public CAs that has met the requirements of the Microsoft Root Certificate Program. Since all trusted root CAs can issue certificates for any domain, an attacker can pick a weak or coercible CA that you install by yourself to target for an attack - and a single vulnerable, malicious or coercible CA undermines the security of the entire system. To make matters worse, these attacks can go unnoticed quite easily.</value>
  </data>
  <data name="PotentialReferenceCycleInDeserializedObjectGraphTitle" xml:space="preserve">
    <value>Potential reference cycle in deserialized object graph</value>
  </data>
  <data name="PotentialReferenceCycleInDeserializedObjectGraphDescription" xml:space="preserve">
    <value>Review code that processes untrusted deserialized data for handling of unexpected reference cycles. An unexpected reference cycle should not cause the code to enter an infinite loop. Otherwise, an unexpected reference cycle can allow an attacker to DOS or exhaust the memory of the process when deserializing untrusted data.</value>
  </data>
  <data name="PotentialReferenceCycleInDeserializedObjectGraphMessage" xml:space="preserve">
    <value>{0} participates in a potential reference cycle</value>
  </data>
  <data name="DoNotSerializeTypesWithPointerFields" xml:space="preserve">
    <value>Do Not Serialize Types With Pointer Fields</value>
  </data>
  <data name="DoNotSerializeTypesWithPointerFieldsDescription" xml:space="preserve">
    <value>Pointers are not "type safe" in the sense that you cannot guarantee the correctness of the memory they point at. So, serializing types with pointer fields is dangerous, as it may allow an attacker to control the pointer.</value>
  </data>
  <data name="DoNotSerializeTypesWithPointerFieldsMessage" xml:space="preserve">
    <value>Pointer field {0} on serializable type</value>
  </data>
  <data name="DoNotUseAccountSAS" xml:space="preserve">
    <value>Do Not Use Account Shared Access Signature</value>
  </data>
  <data name="DoNotUseAccountSASDescription" xml:space="preserve">
    <value>Shared Access Signatures(SAS) are a vital part of the security model for any application using Azure Storage, they should provide limited and safe permissions to your storage account to clients that don't have the account key. All of the operations available via a service SAS are also available via an account SAS, that is, account SAS is too powerful. So it is recommended to use Service SAS to delegate access more carefully.</value>
  </data>
  <data name="DoNotUseAccountSASMessage" xml:space="preserve">
    <value>Use Service SAS instead of Account SAS for fine grained access control and container-level access policy</value>
  </data>
  <data name="DoNotUseBrokenCryptographicAlgorithms" xml:space="preserve">
    <value>Do Not Use Broken Cryptographic Algorithms</value>
  </data>
  <data name="DoNotUseBrokenCryptographicAlgorithmsDescription" xml:space="preserve">
    <value>An attack making it computationally feasible to break this algorithm exists. This allows attackers to break the cryptographic guarantees it is designed to provide. Depending on the type and application of this cryptographic algorithm, this may allow attackers to read enciphered messages, tamper with enciphered  messages, forge digital signatures, tamper with hashed content, or otherwise compromise any cryptosystem based on this algorithm. Replace encryption uses with the AES algorithm (AES-256, AES-192 and AES-128 are acceptable) with a key length greater than or equal to 128 bits. Replace hashing uses with a hashing function in the SHA-2 family, such as SHA512, SHA384, or SHA256. Replace digital signature uses with RSA with a key length greater than or equal to 2048-bits, or ECDSA with a key length greater than or equal to 256 bits.</value>
  </data>
  <data name="DoNotUseBrokenCryptographicAlgorithmsMessage" xml:space="preserve">
    <value>{0} uses a broken cryptographic algorithm {1}</value>
  </data>
  <data name="DoNotUseDeprecatedSecurityProtocols" xml:space="preserve">
    <value>Do Not Use Deprecated Security Protocols</value>
  </data>
  <data name="DoNotUseDeprecatedSecurityProtocolsDescription" xml:space="preserve">
    <value>Using a deprecated security protocol rather than the system default is risky.</value>
  </data>
  <data name="DoNotUseDeprecatedSecurityProtocolsMessage" xml:space="preserve">
    <value>Hard-coded use of deprecated security protocol {0}</value>
  </data>
  <data name="DoNotUseDSA" xml:space="preserve">
    <value>Do Not Use Digital Signature Algorithm (DSA)</value>
  </data>
  <data name="DoNotUseDSADescription" xml:space="preserve">
    <value>DSA is too weak to use.</value>
  </data>
  <data name="DoNotUseDSAMessage" xml:space="preserve">
    <value>Asymmetric encryption algorithm {0} is weak. Switch to an RSA with at least 2048 key size, ECDH or ECDSA algorithm instead.</value>
  </data>
  <data name="DoNotUseObsoleteKDFAlgorithm" xml:space="preserve">
    <value>Do not use obsolete key derivation function</value>
  </data>
  <data name="DoNotUseObsoleteKDFAlgorithmDescription" xml:space="preserve">
    <value>Password-based key derivation should use PBKDF2 with SHA-2. Avoid using PasswordDeriveBytes since it generates a PBKDF1 key. Avoid using Rfc2898DeriveBytes.CryptDeriveKey since it doesn't use the iteration count or salt.</value>
  </data>
  <data name="DoNotUseObsoleteKDFAlgorithmMessage" xml:space="preserve">
    <value>Call to obsolete key derivation function {0}.{1}</value>
  </data>
  <data name="DoNotUseReferenceEqualsWithValueTypesDescription" xml:space="preserve">
    <value>Value type typed arguments are uniquely boxed for each call to this method, therefore the result can be unexpected.</value>
  </data>
  <data name="DoNotUseReferenceEqualsWithValueTypesComparerMessage" xml:space="preserve">
    <value>Do not pass an argument with value type '{0}' to the 'Equals' method on 'ReferenceEqualityComparer'. Due to value boxing, this call to 'Equals' can return an unexpected result. Consider using 'EqualityComparer' instead, or pass reference type arguments if you intend to use 'ReferenceEqualityComparer'.</value>
  </data>
  <data name="DoNotUseReferenceEqualsWithValueTypesMethodMessage" xml:space="preserve">
    <value>Do not pass an argument with value type '{0}' to 'ReferenceEquals'. Due to value boxing, this call to 'ReferenceEquals' can return an unexpected result. Consider using 'Equals' instead, or pass reference type arguments if you intend to use 'ReferenceEquals'.</value>
  </data>
  <data name="DoNotUseReferenceEqualsWithValueTypesTitle" xml:space="preserve">
    <value>Do not use ReferenceEquals with value types</value>
  </data>
  <data name="DoNotUseWeakCryptographicAlgorithms" xml:space="preserve">
    <value>Do Not Use Weak Cryptographic Algorithms</value>
  </data>
  <data name="DoNotUseWeakCryptographicAlgorithmsDescription" xml:space="preserve">
    <value>Cryptographic algorithms degrade over time as attacks become for advances to attacker get access to more computation. Depending on the type and application of this cryptographic algorithm, further degradation of the cryptographic strength of it may allow attackers to read enciphered messages, tamper with enciphered  messages, forge digital signatures, tamper with hashed content, or otherwise compromise any cryptosystem based on this algorithm. Replace encryption uses with the AES algorithm (AES-256, AES-192 and AES-128 are acceptable) with a key length greater than or equal to 128 bits. Replace hashing uses with a hashing function in the SHA-2 family, such as SHA-2 512, SHA-2 384, or SHA-2 256.</value>
  </data>
  <data name="DoNotUseWeakCryptographicAlgorithmsMessage" xml:space="preserve">
    <value>{0} uses a weak cryptographic algorithm {1}</value>
  </data>
  <data name="DoNotUseWeakKDFAlgorithm" xml:space="preserve">
    <value>Ensure Key Derivation Function algorithm is sufficiently strong</value>
  </data>
  <data name="DoNotUseWeakKDFAlgorithmDescription" xml:space="preserve">
    <value>Some implementations of the Rfc2898DeriveBytes class allow for a hash algorithm to be specified in a constructor parameter or overwritten in the HashAlgorithm property. If a hash algorithm is specified, then it should be SHA-256 or higher.</value>
  </data>
  <data name="DoNotUseWeakKDFAlgorithmMessage" xml:space="preserve">
    <value>{0} might be using a weak hash algorithm. Use SHA256, SHA384, or SHA512 to create a strong key from a password.</value>
  </data>
  <data name="DoNotUseXslTransform" xml:space="preserve">
    <value>Do Not Use XslTransform</value>
  </data>
  <data name="DoNotUseXslTransformMessage" xml:space="preserve">
    <value>Do not use XslTransform. It does not restrict potentially dangerous external references.</value>
  </data>
  <data name="HardCodedSecurityProtocolMessage" xml:space="preserve">
    <value>Avoid hardcoding SecurityProtocolType {0}, and instead use SecurityProtocolType.SystemDefault to allow the operating system to choose the best Transport Layer Security protocol to use.</value>
  </data>
  <data name="HardCodedSecurityProtocolTitle" xml:space="preserve">
    <value>Avoid hardcoding SecurityProtocolType value</value>
  </data>
  <data name="MaybeInstallRootCert" xml:space="preserve">
    <value>Ensure Certificates Are Not Added To Root Store</value>
  </data>
  <data name="MaybeInstallRootCertMessage" xml:space="preserve">
    <value>Adding certificates to the operating system's trusted root certificates is insecure. Ensure that the target store is not root store.</value>
  </data>
  <data name="MaybeUseSecureCookiesASPNetCore" xml:space="preserve">
    <value>Ensure Use Secure Cookies In ASP.NET Core</value>
  </data>
  <data name="MaybeUseSecureCookiesASPNetCoreMessage" xml:space="preserve">
    <value>Ensure that CookieOptions.Secure = true when setting a cookie</value>
  </data>
  <data name="SetViewStateUserKey" xml:space="preserve">
    <value>Set ViewStateUserKey For Classes Derived From Page</value>
  </data>
  <data name="SetViewStateUserKeyDescription" xml:space="preserve">
    <value>Setting the ViewStateUserKey property can help you prevent attacks on your application by allowing you to assign an identifier to the view-state variable for individual users so that they cannot use the variable to generate an attack. Otherwise, there will be cross-site request forgery vulnerabilities.</value>
  </data>
  <data name="SetViewStateUserKeyMessage" xml:space="preserve">
    <value>The class {0} derived from System.Web.UI.Page does not set the ViewStateUserKey property in the OnInit method or Page_Init method</value>
  </data>
  <data name="UseAsSpanInsteadOfArrayRangeIndexerDescription" xml:space="preserve">
    <value>The Range-based indexer on array values produces a copy of requested portion of the array. This copy is often unwanted when it is implicitly used as a Span or Memory value. Use the AsSpan method to avoid the copy.</value>
  </data>
  <data name="UseAsSpanInsteadOfStringRangeIndexerDescription" xml:space="preserve">
    <value>The Range-based indexer on string values produces a copy of requested portion of the string. This copy is usually unnecessary when it is implicitly used as a ReadOnlySpan or ReadOnlyMemory value. Use the AsSpan method to avoid the unnecessary copy.</value>
  </data>
  <data name="UseAsSpanInsteadOfRangeIndexerMessage" xml:space="preserve">
    <value>Use '{0}' instead of the '{1}'-based indexer on '{2}' to avoid creating unnecessary data copies</value>
  </data>
  <data name="UseAsSpanInsteadOfRangeIndexerTitle" xml:space="preserve">
    <value>Use AsSpan or AsMemory instead of Range-based indexers when appropriate</value>
  </data>
  <data name="UseAsSpanReadOnlyInsteadOfArrayRangeIndexerDescription" xml:space="preserve">
    <value>The Range-based indexer on array values produces a copy of requested portion of the array. This copy is usually unnecessary when it is implicitly used as a ReadOnlySpan or ReadOnlyMemory value. Use the AsSpan method to avoid the unnecessary copy.</value>
  </data>
  <data name="UseContainerLevelAccessPolicy" xml:space="preserve">
    <value>Use Container Level Access Policy</value>
  </data>
  <data name="UseContainerLevelAccessPolicyDescription" xml:space="preserve">
    <value>No access policy identifier is specified, making tokens non-revocable.</value>
  </data>
  <data name="UseContainerLevelAccessPolicyMessage" xml:space="preserve">
    <value>Consider using Azure's role-based access control instead of a Shared Access Signature (SAS) if possible. If you still need to use a SAS, use a container-level access policy when creating a SAS.</value>
  </data>
  <data name="UseSecureCookiesASPNetCoreDescription" xml:space="preserve">
    <value>Applications available over HTTPS must use secure cookies.</value>
  </data>
  <data name="UseSharedAccessProtocolHttpsOnly" xml:space="preserve">
    <value>Use SharedAccessProtocol HttpsOnly</value>
  </data>
  <data name="UseSharedAccessProtocolHttpsOnlyDescription" xml:space="preserve">
    <value>HTTPS encrypts network traffic. Use HttpsOnly, rather than HttpOrHttps, to ensure network traffic is always encrypted to help prevent disclosure of sensitive data.</value>
  </data>
  <data name="UseSharedAccessProtocolHttpsOnlyMessage" xml:space="preserve">
    <value>Consider using Azure's role-based access control instead of a Shared Access Signature (SAS) if possible. If you still need to use a SAS, specify SharedAccessProtocol.HttpsOnly.</value>
  </data>
  <data name="UseXmlReaderDescription" xml:space="preserve">
    <value>Processing XML from untrusted data may load dangerous external references, which should be restricted by using an XmlReader with a secure resolver or with DTD processing disabled.</value>
  </data>
  <data name="UseXmlReaderForDataSetReadXml" xml:space="preserve">
    <value>Use XmlReader for 'DataSet.ReadXml()'</value>
  </data>
  <data name="UseXmlReaderForDeserialize" xml:space="preserve">
    <value>Use XmlReader for 'XmlSerializer.Deserialize()'</value>
  </data>
  <data name="UseXmlReaderForSchemaRead" xml:space="preserve">
    <value>Use XmlReader for 'XmlSchema.Read()'</value>
  </data>
  <data name="UseXmlReaderForValidatingReader" xml:space="preserve">
    <value>Use XmlReader for XmlValidatingReader constructor</value>
  </data>
  <data name="UseXmlReaderForXPathDocument" xml:space="preserve">
    <value>Use XmlReader for XPathDocument constructor</value>
  </data>
  <data name="UseXmlReaderMessage" xml:space="preserve">
    <value>This overload of the '{0}.{1}' method is potentially unsafe. It may enable Document Type Definition (DTD) which can be vulnerable to denial of service attacks, or might use an XmlResolver which can be vulnerable to information disclosure. Use an overload that takes a XmlReader instance instead, with DTD processing disabled and no XmlResolver.</value>
  </data>
  <data name="UseRSAWithSufficientKeySize" xml:space="preserve">
    <value>Use Rivest-Shamir-Adleman (RSA) Algorithm With Sufficient Key Size</value>
  </data>
  <data name="UseRSAWithSufficientKeySizeDescription" xml:space="preserve">
    <value>Encryption algorithms are vulnerable to brute force attacks when too small a key size is used.</value>
  </data>
  <data name="UseRSAWithSufficientKeySizeMessage" xml:space="preserve">
    <value>Asymmetric encryption algorithm {0}'s key size is less than 2048. Switch to an RSA with at least 2048 key size, ECDH or ECDSA algorithm instead.</value>
  </data>
  <data name="DefinitelyUseWeakKDFInsufficientIterationCount" xml:space="preserve">
    <value>Do Not Use Weak Key Derivation Function With Insufficient Iteration Count</value>
  </data>
  <data name="DefinitelyUseWeakKDFInsufficientIterationCountMessage" xml:space="preserve">
    <value>Use at least {0} iterations when deriving a cryptographic key from a password. By default, Rfc2898DeriveByte's IterationCount is only 1000</value>
  </data>
  <data name="DoNotUseWeakKDFInsufficientIterationCountDescription" xml:space="preserve">
    <value>When deriving cryptographic keys from user-provided inputs such as password, use sufficient iteration count (at least 100k).</value>
  </data>
  <data name="MaybeUseWeakKDFInsufficientIterationCount" xml:space="preserve">
    <value>Ensure Sufficient Iteration Count When Using Weak Key Derivation Function</value>
  </data>
  <data name="MaybeUseWeakKDFInsufficientIterationCountMessage" xml:space="preserve">
    <value>Ensure that the iteration count is at least {0} when deriving a cryptographic key from a password. By default, Rfc2898DeriveByte's IterationCount is only 1000</value>
  </data>
  <data name="DoNotAddArchiveItemPathToTheTargetFileSystemPath" xml:space="preserve">
    <value>Do Not Add Archive Item's Path To The Target File System Path</value>
  </data>
  <data name="DoNotAddArchiveItemPathToTheTargetFileSystemPathDescription" xml:space="preserve">
    <value>When extracting files from an archive and using the archive item's path, check if the path is safe. Archive path can be relative and can lead to file system access outside of the expected file system target path, leading to malicious config changes and remote code execution via lay-and-wait technique.</value>
  </data>
  <data name="DoNotAddArchiveItemPathToTheTargetFileSystemPathMessage" xml:space="preserve">
    <value>When creating path for '{0} in method {1}' from relative archive item path to extract file and the source is an untrusted zip archive, make sure to sanitize relative archive item path '{2} in method {3}'</value>
  </data>
  <data name="DoNotCallEnumerableCastOrOfTypeWithIncompatibleTypesTitle" xml:space="preserve">
    <value>Do not call Enumerable.Cast&lt;T&gt; or Enumerable.OfType&lt;T&gt; with incompatible types</value>
  </data>
  <data name="DoNotCallEnumerableCastOrOfTypeWithIncompatibleTypesMessageOfType" xml:space="preserve">
    <value>This call will always result in an empty sequence because type '{0}' is incompatible with type '{1}'</value>
  </data>
  <data name="DoNotCreateTasksWithoutPassingATaskSchedulerTitle" xml:space="preserve">
    <value>Do not create tasks without passing a TaskScheduler</value>
  </data>
  <data name="DoNotCreateTasksWithoutPassingATaskSchedulerDescription" xml:space="preserve">
    <value>Do not create tasks unless you are using one of the overloads that takes a TaskScheduler. The default is to schedule on TaskScheduler.Current, which would lead to deadlocks. Either use TaskScheduler.Default to schedule on the thread pool, or explicitly pass TaskScheduler.Current to make your intentions clear.</value>
  </data>
  <data name="DoNotCreateTasksWithoutPassingATaskSchedulerMessage" xml:space="preserve">
    <value>Do not create tasks without passing a TaskScheduler</value>
  </data>
  <data name="DoNotDefineFinalizersForTypesDerivedFromMemoryManagerDescription" xml:space="preserve">
    <value>Adding a finalizer to a type derived from MemoryManager&lt;T&gt; may permit memory to be freed while it is still in use by a Span&lt;T&gt;.</value>
  </data>
  <data name="DoNotDefineFinalizersForTypesDerivedFromMemoryManagerMessage" xml:space="preserve">
    <value>Adding a finalizer to a type derived from MemoryManager&lt;T&gt; may permit memory to be freed while it is still in use by a Span&lt;T&gt;</value>
  </data>
  <data name="DoNotDefineFinalizersForTypesDerivedFromMemoryManagerTitle" xml:space="preserve">
    <value>Do not define finalizers for types derived from MemoryManager&lt;T&gt;</value>
  </data>
  <data name="UseValueTasksCorrectlyTitle" xml:space="preserve">
    <value>Use ValueTasks correctly</value>
  </data>
  <data name="UseValueTasksCorrectlyDescription" xml:space="preserve">
    <value>ValueTasks returned from member invocations are intended to be directly awaited.  Attempts to consume a ValueTask multiple times or to directly access one's result before it's known to be completed may result in an exception or corruption.  Ignoring such a ValueTask is likely an indication of a functional bug and may degrade performance.</value>
  </data>
  <data name="UseValueTasksCorrectlyMessage_General" xml:space="preserve">
    <value>ValueTask instances returned from method calls should be directly awaited, returned, or passed as an argument to another method call. Other usage, such as storing an instance into a local or a field, is likely an indication of a bug, as ValueTask instances must only ever be consumed once.</value>
  </data>
  <data name="UseValueTasksCorrectlyMessage_Unconsumed" xml:space="preserve">
    <value>ValueTask instances returned from method calls should always be used, typically awaited. Not doing so often represents a functional bug, but even if it doesn't, it can result in degraded performance if the target method pools objects for use with ValueTasks.</value>
  </data>
  <data name="UseValueTasksCorrectlyMessage_DoubleConsumption" xml:space="preserve">
    <value>ValueTask instances should only be consumed once, such as via an await. Consuming the same ValueTask instance multiple times can result in exceptions and data corruption.</value>
  </data>
  <data name="UseValueTasksCorrectlyMessage_AccessingIncompleteResult" xml:space="preserve">
    <value>ValueTask instances should not have their result directly accessed unless the instance has already completed. Unlike Tasks, calling Result or GetAwaiter().GetResult() on a ValueTask is not guaranteed to block until the operation completes. If you can't simply await the instance, consider first checking its IsCompleted property (or asserting it's true if you know that to be the case).</value>
  </data>
  <data name="DoNotUseConfigureAwaitWithSuppressThrowingTitle" xml:space="preserve">
    <value>Do not use ConfigureAwaitOptions.SuppressThrowing with Task&lt;TResult&gt;</value>
  </data>
  <data name="DoNotUseConfigureAwaitWithSuppressThrowingMessage" xml:space="preserve">
    <value>The ConfigureAwaitOptions.SuppressThrowing is only supported with the non-generic Task</value>
  </data>
  <data name="DoNotUseConfigureAwaitWithSuppressThrowingDescription" xml:space="preserve">
    <value>The ConfigureAwaitOptions.SuppressThrowing is only supported with the non-generic Task, not a Task&lt;TResult&gt;.  To use it with a Task&lt;TResult&gt;, first cast to the base Task.</value>
  </data>
  <data name="DoNotCreateTaskCompletionSourceWithWrongArgumentsTitle" xml:space="preserve">
    <value>Argument passed to TaskCompletionSource constructor should be TaskCreationOptions enum instead of TaskContinuationOptions enum</value>
  </data>
  <data name="DoNotCreateTaskCompletionSourceWithWrongArgumentsDescription" xml:space="preserve">
    <value>TaskCompletionSource has constructors that take TaskCreationOptions that control the underlying Task, and constructors that take object state that's stored in the task.  Accidentally passing a TaskContinuationOptions instead of a TaskCreationOptions will result in the call treating the options as state.</value>
  </data>
  <data name="DoNotCreateTaskCompletionSourceWithWrongArgumentsMessage" xml:space="preserve">
    <value>Argument contains TaskContinuationsOptions enum instead of TaskCreationOptions enum</value>
  </data>
  <data name="DoNotCreateTaskCompletionSourceWithWrongArgumentsFix" xml:space="preserve">
    <value>Replace TaskContinuationOptions with TaskCreationOptions.</value>
  </data>
  <data name="JsonNetInsecureSerializerMessage" xml:space="preserve">
    <value>When deserializing untrusted input, allowing arbitrary types to be deserialized is insecure. When using deserializing JsonSerializer, use TypeNameHandling.None, or for values other than None, restrict deserialized types with a SerializationBinder.</value>
  </data>
  <data name="JsonNetInsecureSerializerTitle" xml:space="preserve">
    <value>Do not deserialize with JsonSerializer using an insecure configuration</value>
  </data>
  <data name="JsonNetMaybeInsecureSerializerMessage" xml:space="preserve">
    <value>When deserializing untrusted input, allowing arbitrary types to be deserialized is insecure. When using deserializing JsonSerializer, use TypeNameHandling.None, or for values other than None, restrict deserialized types with a SerializationBinder.</value>
  </data>
  <data name="JsonNetMaybeInsecureSerializerTitle" xml:space="preserve">
    <value>Ensure that JsonSerializer has a secure configuration when deserializing</value>
  </data>
  <data name="UseDefaultDllImportSearchPathsAttribute" xml:space="preserve">
    <value>Use DefaultDllImportSearchPaths attribute for P/Invokes</value>
  </data>
  <data name="UseDefaultDllImportSearchPathsAttributeDescription" xml:space="preserve">
    <value>By default, P/Invokes using DllImportAttribute probe a number of directories, including the current working directory for the library to load. This can be a security issue for certain applications, leading to DLL hijacking.</value>
  </data>
  <data name="UseDefaultDllImportSearchPathsAttributeMessage" xml:space="preserve">
    <value>The method {0} didn't use DefaultDllImportSearchPaths attribute for P/Invokes.</value>
  </data>
  <data name="DoNotUseUnsafeDllImportSearchPath" xml:space="preserve">
    <value>Do not use unsafe DllImportSearchPath value</value>
  </data>
  <data name="DoNotUseUnsafeDllImportSearchPathDescription" xml:space="preserve">
    <value>There could be a malicious DLL in the default DLL search directories. Or, depending on where your application is run from, there could be a malicious DLL in the application's directory. Use a DllImportSearchPath value that specifies an explicit search path instead. The DllImportSearchPath flags that this rule looks for can be configured in .editorconfig.</value>
  </data>
  <data name="DoNotUseUnsafeDllImportSearchPathMessage" xml:space="preserve">
    <value>Use of unsafe DllImportSearchPath value {0}</value>
  </data>
  <data name="UseAutoValidateAntiforgeryToken" xml:space="preserve">
    <value>Use antiforgery tokens in ASP.NET Core MVC controllers</value>
  </data>
  <data name="UseAutoValidateAntiforgeryTokenDescription" xml:space="preserve">
    <value>Handling a POST, PUT, PATCH, or DELETE request without validating an antiforgery token may be vulnerable to cross-site request forgery attacks. A cross-site request forgery attack can send malicious requests from an authenticated user to your ASP.NET Core MVC controller.</value>
  </data>
  <data name="UseAutoValidateAntiforgeryTokenMessage" xml:space="preserve">
    <value>Method {0} handles a {1} request without performing antiforgery token validation. You also need to ensure that your HTML form sends an antiforgery token.</value>
  </data>
  <data name="MissHttpVerbAttribute" xml:space="preserve">
    <value>Miss HttpVerb attribute for action methods</value>
  </data>
  <data name="MissHttpVerbAttributeMessage" xml:space="preserve">
    <value>Action method {0} needs to specify the HTTP request kind explicitly</value>
  </data>
  <data name="DoNotUseInsecureRandomness" xml:space="preserve">
    <value>Do not use insecure randomness</value>
  </data>
  <data name="DoNotUseInsecureRandomnessMessage" xml:space="preserve">
    <value>{0} is an insecure random number generator. Use cryptographically secure random number generators when randomness is required for security.</value>
  </data>
  <data name="DoNotUseInsecureRandomnessDescription" xml:space="preserve">
    <value>Using a cryptographically weak pseudo-random number generator may allow an attacker to predict what security-sensitive value will be generated. Use a cryptographically strong random number generator if an unpredictable value is required, or ensure that weak pseudo-random numbers aren't used in a security-sensitive manner.</value>
  </data>
  <data name="DoNotUseCountAsyncWhenAnyAsyncCanBeUsedDescription" xml:space="preserve">
    <value>For non-empty collections, CountAsync() and LongCountAsync() enumerate the entire sequence, while AnyAsync() stops at the first item or the first item that satisfies a condition.</value>
  </data>
  <data name="DoNotUseCountAsyncWhenAnyAsyncCanBeUsedMessage" xml:space="preserve">
    <value>{0}() is used where AnyAsync() could be used instead to improve performance</value>
  </data>
  <data name="DoNotUseCountAsyncWhenAnyAsyncCanBeUsedTitle" xml:space="preserve">
    <value>Do not use CountAsync() or LongCountAsync() when AnyAsync() can be used</value>
  </data>
  <data name="UsePropertyInsteadOfCountMethodWhenAvailableDescription" xml:space="preserve">
    <value>Enumerable.Count() potentially enumerates the sequence while a Length/Count property is a direct access.</value>
  </data>
  <data name="UsePropertyInsteadOfCountMethodWhenAvailableMessage" xml:space="preserve">
    <value>Use the "{0}" property instead of Enumerable.Count()</value>
  </data>
  <data name="UsePropertyInsteadOfCountMethodWhenAvailableTitle" xml:space="preserve">
    <value>Use Length/Count property instead of Count() when available</value>
  </data>
  <data name="SetHttpOnlyForHttpCookie" xml:space="preserve">
    <value>Set HttpOnly to true for HttpCookie</value>
  </data>
  <data name="SetHttpOnlyForHttpCookieDescription" xml:space="preserve">
    <value>As a defense in depth measure, ensure security sensitive HTTP cookies are marked as HttpOnly. This indicates web browsers should disallow scripts from accessing the cookies. Injected malicious scripts are a common way of stealing cookies.</value>
  </data>
  <data name="SetHttpOnlyForHttpCookieMessage" xml:space="preserve">
    <value>HttpCookie.HttpOnly is set to false or not set at all when using an HttpCookie. Ensure security sensitive cookies are marked as HttpOnly to prevent malicious scripts from stealing the cookies</value>
  </data>
  <data name="DeprecatedSslProtocolsDescription" xml:space="preserve">
    <value>Older protocol versions of Transport Layer Security (TLS) are less secure than TLS 1.2 and TLS 1.3, and are more likely to have new vulnerabilities. Avoid older protocol versions to minimize risk.</value>
  </data>
  <data name="DeprecatedSslProtocolsMessage" xml:space="preserve">
    <value>Transport Layer Security protocol version '{0}' is deprecated.  Use 'None' to let the Operating System choose a version.</value>
  </data>
  <data name="DeprecatedSslProtocolsTitle" xml:space="preserve">
    <value>Do not use deprecated SslProtocols values</value>
  </data>
  <data name="HardcodedSslProtocolsDescription" xml:space="preserve">
    <value>Current Transport Layer Security protocol versions may become deprecated if vulnerabilities are found. Avoid hardcoding SslProtocols values to keep your application secure. Use 'None' to let the Operating System choose a version.</value>
  </data>
  <data name="HardcodedSslProtocolsMessage" xml:space="preserve">
    <value>Avoid hardcoding SslProtocols '{0}' to ensure your application remains secure in the future. Use 'None' to let the Operating System choose a version.</value>
  </data>
  <data name="HardcodedSslProtocolsTitle" xml:space="preserve">
    <value>Avoid hardcoded SslProtocols values</value>
  </data>
  <data name="MissHttpVerbAttributeDescription" xml:space="preserve">
    <value>All the methods that create, edit, delete, or otherwise modify data do so in the [HttpPost] overload of the method, which needs to be protected with the anti forgery attribute from request forgery. Performing a GET operation should be a safe operation that has no side effects and doesn't modify your persisted data.</value>
  </data>
  <data name="DefinitelyDisableHttpClientCRLCheck" xml:space="preserve">
    <value>HttpClients should enable certificate revocation list checks</value>
  </data>
  <data name="DefinitelyDisableHttpClientCRLCheckMessage" xml:space="preserve">
    <value>HttpClient is created without enabling CheckCertificateRevocationList</value>
  </data>
  <data name="DoNotDisableHttpClientCRLCheckDescription" xml:space="preserve">
    <value>Using HttpClient without providing a platform specific handler (WinHttpHandler or CurlHandler or HttpClientHandler) where the CheckCertificateRevocationList property is set to true, will allow revoked certificates to be accepted by the HttpClient as valid.</value>
  </data>
  <data name="MaybeDisableHttpClientCRLCheck" xml:space="preserve">
    <value>Ensure HttpClient certificate revocation list check is not disabled</value>
  </data>
  <data name="MaybeDisableHttpClientCRLCheckMessage" xml:space="preserve">
    <value>HttpClient may be created without enabling CheckCertificateRevocationList</value>
  </data>
  <data name="DoNotHardCodeCertificate" xml:space="preserve">
    <value>Do not hard-code certificate</value>
  </data>
  <data name="DoNotHardCodeCertificateDescription" xml:space="preserve">
    <value>Hard-coded certificates in source code are vulnerable to being exploited.</value>
  </data>
  <data name="DoNotHardCodeCertificateMessage" xml:space="preserve">
    <value>Potential security vulnerability was found where '{0}' in method '{1}' may be tainted by hard-coded certificate from '{2}' in method '{3}'</value>
  </data>
  <data name="DefinitelyUseCreateEncryptorWithNonDefaultIV" xml:space="preserve">
    <value>Do not use CreateEncryptor with non-default IV</value>
  </data>
  <data name="DefinitelyUseCreateEncryptorWithNonDefaultIVMessage" xml:space="preserve">
    <value>Symmetric encryption uses non-default initialization vector, which could be potentially repeatable</value>
  </data>
  <data name="MaybeUseCreateEncryptorWithNonDefaultIV" xml:space="preserve">
    <value>Use CreateEncryptor with the default IV </value>
  </data>
  <data name="MaybeUseCreateEncryptorWithNonDefaultIVMessage" xml:space="preserve">
    <value>The non-default initialization vector, which can be potentially repeatable, is used in the encryption. Ensure use the default one.</value>
  </data>
  <data name="DoNotUseCreateEncryptorWithNonDefaultIVDescription" xml:space="preserve">
    <value>Symmetric encryption should always use a non-repeatable initialization vector to prevent dictionary attacks.</value>
  </data>
  <data name="DataTableReadXmlMessage" xml:space="preserve">
    <value>The method '{0}' is insecure when deserializing untrusted data</value>
  </data>
  <data name="DataTableReadXmlTitle" xml:space="preserve">
    <value>Do not use DataTable.ReadXml() with untrusted data</value>
  </data>
  <data name="DataSetDataTableInSerializableTypeMessage" xml:space="preserve">
    <value>When deserializing untrusted input, deserializing a {0} object is insecure. '{1}' either is or derives from {0}</value>
  </data>
  <data name="DataSetDataTableInWebDeserializableObjectGraphMessage" xml:space="preserve">
    <value>When deserializing untrusted input, deserializing a {0} object is insecure. '{1}' either is or derives from {0}</value>
  </data>
  <data name="DataSetDataTableInWebDeserializableObjectGraphTitle" xml:space="preserve">
    <value>Unsafe DataSet or DataTable type in web deserializable object graph</value>
  </data>
  <data name="DataSetReadXmlMessage" xml:space="preserve">
    <value>The method '{0}' is insecure when deserializing untrusted data</value>
  </data>
  <data name="DataSetReadXmlTitle" xml:space="preserve">
    <value>Do not use DataSet.ReadXml() with untrusted data</value>
  </data>
  <data name="DataSetDataTableInRceSerializableTypeMessage" xml:space="preserve">
    <value>When deserializing untrusted input with an IFormatter-based serializer, deserializing a {0} object is insecure. '{1}' either is or derives from {0}.</value>
  </data>
  <data name="DataSetDataTableInDeserializableObjectGraphMessage" xml:space="preserve">
    <value>When deserializing untrusted input, deserializing a {0} object is insecure. '{1}' either is or derives from {0}</value>
  </data>
  <data name="DataSetDataTableInDeserializableObjectGraphTitle" xml:space="preserve">
    <value>Unsafe DataSet or DataTable type found in deserializable object graph</value>
  </data>
  <data name="DataSetDataTableInRceDeserializableObjectGraphMessage" xml:space="preserve">
    <value>When deserializing untrusted input, deserializing a {0} object is insecure. '{1}' either is or derives from {0}</value>
  </data>
  <data name="DataSetDataTableInRceDeserializableObjectGraphTitle" xml:space="preserve">
    <value>Unsafe DataSet or DataTable in deserialized object graph can be vulnerable to remote code execution attacks</value>
  </data>
  <data name="DataSetDataTableInRceAutogeneratedSerializableTypeMessage" xml:space="preserve">
    <value>When deserializing untrusted input with an IFormatter-based serializer, deserializing a {0} object is insecure. '{1}' either is or derives from {0}. Ensure that the auto-generated type is never deserialized with untrusted data.</value>
  </data>
  <data name="DataSetDataTableInRceAutogeneratedSerializableTypeTitle" xml:space="preserve">
    <value>Unsafe DataSet or DataTable in auto-generated serializable type can be vulnerable to remote code execution attacks</value>
  </data>
  <data name="DataSetDataTableInRceSerializableTypeTitle" xml:space="preserve">
    <value>Unsafe DataSet or DataTable in serializable type can be vulnerable to remote code execution attacks</value>
  </data>
  <data name="DataSetDataTableInSerializableTypeTitle" xml:space="preserve">
    <value>Unsafe DataSet or DataTable in serializable type</value>
  </data>
  <data name="DataSetReadXmlAutogeneratedMessage" xml:space="preserve">
    <value>The method '{0}' is insecure when deserializing untrusted data. Make sure that auto-generated class containing the '{0}' call is not deserialized with untrusted data.</value>
  </data>
  <data name="DataSetReadXmlAutogeneratedTitle" xml:space="preserve">
    <value>Ensure auto-generated class containing DataSet.ReadXml() is not used with untrusted data</value>
  </data>
  <data name="DoNotUseStackallocInLoopsTitle" xml:space="preserve">
    <value>Do not use stackalloc in loops</value>
  </data>
  <data name="DoNotUseStackallocInLoopsDescription" xml:space="preserve">
    <value>Stack space allocated by a stackalloc is only released at the end of the current method's invocation.  Using it in a loop can result in unbounded stack growth and eventual stack overflow conditions.</value>
  </data>
  <data name="DoNotUseStackallocInLoopsMessage" xml:space="preserve">
    <value>Potential stack overflow. Move the stackalloc out of the loop.</value>
  </data>
  <data name="PreferStreamAsyncMemoryOverloadsTitle" xml:space="preserve">
    <value>Prefer the 'Memory'-based overloads for 'ReadAsync' and 'WriteAsync'</value>
  </data>
  <data name="PreferStreamAsyncMemoryOverloadsDescription" xml:space="preserve">
    <value>'Stream' has a 'ReadAsync' overload that takes a 'Memory&lt;Byte&gt;' as the first argument, and a 'WriteAsync' overload that takes a 'ReadOnlyMemory&lt;Byte&gt;' as the first argument. Prefer calling the memory based overloads, which are more efficient.</value>
  </data>
  <data name="PreferStreamAsyncMemoryOverloadsMessage" xml:space="preserve">
    <value>Change the '{0}' method call to use the '{1}' overload</value>
  </data>
  <data name="ForwardCancellationTokenToInvocationsDescription" xml:space="preserve">
    <value>Forward the 'CancellationToken' parameter to methods to ensure the operation cancellation notifications gets properly propagated, or pass in 'CancellationToken.None' explicitly to indicate intentionally not propagating the token.</value>
  </data>
  <data name="ForwardCancellationTokenToInvocationsMessage" xml:space="preserve">
    <value>Forward the '{0}' parameter to the '{1}' method or pass in 'CancellationToken.None' explicitly to indicate intentionally not propagating the token</value>
  </data>
  <data name="ForwardCancellationTokenToInvocationsTitle" xml:space="preserve">
    <value>Forward the 'CancellationToken' parameter to methods</value>
  </data>
  <data name="InstantiateArgumentExceptionsCorrectlyChangeToTwoArgumentCodeFixTitle" xml:space="preserve">
    <value>Change to call the two argument constructor, pass null for the message.</value>
  </data>
  <data name="InstantiateArgumentExceptionsCorrectlyFlipArgumentOrderCodeFixTitle" xml:space="preserve">
    <value>Swap the arguments order</value>
  </data>
  <data name="PreferTypedStringBuilderAppendOverloadsTitle" xml:space="preserve">
    <value>Prefer strongly-typed Append and Insert method overloads on StringBuilder</value>
  </data>
  <data name="PreferTypedStringBuilderAppendOverloadsDescription" xml:space="preserve">
    <value>StringBuilder.Append and StringBuilder.Insert provide overloads for multiple types beyond System.String.  When possible, prefer the strongly-typed overloads over using ToString() and the string-based overload.</value>
  </data>
  <data name="PreferTypedStringBuilderAppendOverloadsMessage" xml:space="preserve">
    <value>Remove the ToString call in order to use a strongly-typed StringBuilder overload</value>
  </data>
  <data name="PreferTypedStringBuilderAppendOverloadsRemoveToString" xml:space="preserve">
    <value>Remove the ToString call</value>
  </data>
  <data name="PreferStringContainsOverIndexOfDescription" xml:space="preserve">
    <value>Calls to 'string.IndexOf' where the result is used to check for the presence/absence of a substring can be replaced by 'string.Contains'.</value>
  </data>
  <data name="PreferStringContainsOverIndexOfMessage" xml:space="preserve">
    <value>Use 'string.Contains' instead of 'string.IndexOf' to improve readability</value>
  </data>
  <data name="PreferStringContainsOverIndexOfTitle" xml:space="preserve">
    <value>Consider using 'string.Contains' instead of 'string.IndexOf'</value>
  </data>
  <data name="PreferConstCharOverConstUnitStringInStringBuilderDescription" xml:space="preserve">
    <value>'StringBuilder.Append(char)' is more efficient than 'StringBuilder.Append(string)' when the string is a single character. When calling 'Append' with a constant, prefer using a constant char rather than a constant string containing one character.</value>
  </data>
  <data name="PreferConstCharOverConstUnitStringInStringBuilderMessage" xml:space="preserve">
    <value>Use 'StringBuilder.Append(char)' instead of 'StringBuilder.Append(string)' when the input is a constant unit string</value>
  </data>
  <data name="PreferConstCharOverConstUnitStringInStringBuilderTitle" xml:space="preserve">
    <value>Consider using 'StringBuilder.Append(char)' when applicable</value>
  </data>
  <data name="ProvideCorrectArgumentToEnumHasFlagDescription" xml:space="preserve">
    <value>'Enum.HasFlag' method expects the 'enum' argument to be of the same 'enum' type as the instance on which the method is invoked and that this 'enum' is marked with 'System.FlagsAttribute'. If these are different 'enum' types, an unhandled exception will be thrown at runtime. If the 'enum' type is not marked with 'System.FlagsAttribute' the call will always return 'false' at runtime.</value>
  </data>
  <data name="ProvideCorrectArgumentToEnumHasFlagMessageDifferentType" xml:space="preserve">
    <value>The argument type, '{0}', must be the same as the enum type '{1}'</value>
  </data>
  <data name="ProvideCorrectArgumentToEnumHasFlagTitle" xml:space="preserve">
    <value>Provide correct 'enum' argument to 'Enum.HasFlag'</value>
  </data>
  <data name="PreferIsEmptyOverCountDescription" xml:space="preserve">
    <value>For determining whether the object contains or not any items, prefer using 'IsEmpty' property rather than retrieving the number of items from the 'Count' property and comparing it to 0 or 1.</value>
  </data>
  <data name="PreferIsEmptyOverCountMessage" xml:space="preserve">
    <value>Prefer 'IsEmpty' over 'Count' to determine whether the object is empty</value>
  </data>
  <data name="PreferIsEmptyOverCountTitle" xml:space="preserve">
    <value>Prefer IsEmpty over Count</value>
  </data>
  <data name="UseEnvironmentProcessIdDescription" xml:space="preserve">
    <value>'Environment.ProcessId' is simpler and faster than 'Process.GetCurrentProcess().Id'.</value>
  </data>
  <data name="UseEnvironmentProcessIdMessage" xml:space="preserve">
    <value>Use 'Environment.ProcessId' instead of 'Process.GetCurrentProcess().Id'</value>
  </data>
  <data name="UseEnvironmentProcessIdTitle" xml:space="preserve">
    <value>Use 'Environment.ProcessId'</value>
  </data>
  <data name="UseEnvironmentProcessIdFix" xml:space="preserve">
    <value>Use 'Environment.ProcessId'</value>
  </data>
  <data name="UseEnvironmentProcessPathDescription" xml:space="preserve">
    <value>'Environment.ProcessPath' is simpler and faster than 'Process.GetCurrentProcess().MainModule.FileName'.</value>
  </data>
  <data name="UseEnvironmentProcessPathMessage" xml:space="preserve">
    <value>Use 'Environment.ProcessPath' instead of 'Process.GetCurrentProcess().MainModule.FileName'</value>
  </data>
  <data name="UseEnvironmentProcessPathTitle" xml:space="preserve">
    <value>Use 'Environment.ProcessPath'</value>
  </data>
  <data name="UseEnvironmentProcessPathFix" xml:space="preserve">
    <value>Use 'Environment.ProcessPath'</value>
  </data>
  <data name="UseEnvironmentCurrentManagedThreadIdDescription" xml:space="preserve">
    <value>'Environment.CurrentManagedThreadId' is simpler and faster than 'Thread.CurrentThread.ManagedThreadId'.</value>
  </data>
  <data name="UseEnvironmentCurrentManagedThreadIdMessage" xml:space="preserve">
    <value>Use 'Environment.CurrentManagedThreadId' instead of 'Thread.CurrentThread.ManagedThreadId'</value>
  </data>
  <data name="UseEnvironmentCurrentManagedThreadIdTitle" xml:space="preserve">
    <value>Use 'Environment.CurrentManagedThreadId'</value>
  </data>
  <data name="UseEnvironmentCurrentManagedThreadIdFix" xml:space="preserve">
    <value>Use 'Environment.CurrentManagedThreadId'</value>
  </data>
  <data name="ThreadStaticOnNonStaticFieldDescription" xml:space="preserve">
    <value>'ThreadStatic' only affects static fields. When applied to instance fields, it has no impact on behavior.</value>
  </data>
  <data name="ThreadStaticOnNonStaticFieldMessage" xml:space="preserve">
    <value>Ensure 'ThreadStatic' is only used with static fields</value>
  </data>
  <data name="ThreadStaticOnNonStaticFieldTitle" xml:space="preserve">
    <value>'ThreadStatic' only affects static fields</value>
  </data>
  <data name="ThreadStaticInitializedInlineDescription" xml:space="preserve">
    <value>'ThreadStatic' fields should be initialized lazily on use, not with inline initialization nor explicitly in a static constructor, which would only initialize the field on the thread that runs the type's static constructor.</value>
  </data>
  <data name="ThreadStaticInitializedInlineMessage" xml:space="preserve">
    <value>'ThreadStatic' fields should not use inline initialization</value>
  </data>
  <data name="ThreadStaticInitializedInlineTitle" xml:space="preserve">
    <value>Improper 'ThreadStatic' field initialization</value>
  </data>
  <data name="UseAsSpanInsteadOfRangeIndexerOnAStringCodeFixTitle" xml:space="preserve">
    <value>Use `{0}` instead of Range-based indexers on a string</value>
  </data>
  <data name="UseAsSpanInsteadOfRangeIndexerOnAnArrayCodeFixTitle" xml:space="preserve">
    <value>Use `{0}` instead of Range-based indexers on an array</value>
  </data>
  <data name="PlatformCompatibilityTitle" xml:space="preserve">
    <value>Validate platform compatibility</value>
  </data>
  <data name="PlatformCompatibilityDescription" xml:space="preserve">
    <value>Using platform dependent API on a component makes the code no longer work across all platforms.</value>
  </data>
  <data name="PlatformCompatibilityOnlySupportedCsUnreachableMessage" xml:space="preserve">
    <value>This call site is unreachable on: {2}. '{0}' is only supported on: {1}.</value>
    <comment>This call site is unreachable on: 'browser'. 'SupportedOnWindowsAndBrowser()' is only supported on: 'browser', 'windows'.</comment>
  </data>
  <data name="PlatformCompatibilityUnsupportedCsAllPlatformMessage" xml:space="preserve">
    <value>This call site is reachable on all platforms. '{0}' is unsupported on: {1}.</value>
    <comment>This call site is reachable on all platforms. 'UnsupportedOnWindows()' is unsupported on: 'windows'</comment>
  </data>
  <data name="DoNotUseOutAttributeStringPInvokeParametersDescription" xml:space="preserve">
    <value>String parameters passed by value with the 'OutAttribute' can destabilize the runtime if the string is an interned string.</value>
  </data>
  <data name="DoNotUseOutAttributeStringPInvokeParametersMessage" xml:space="preserve">
    <value>Do not use the 'OutAttribute' for string parameter '{0}' which is passed by value. If marshalling of modified data back to the caller is required, use the 'out' keyword to pass the string by reference instead.</value>
  </data>
  <data name="DoNotUseOutAttributeStringPInvokeParametersTitle" xml:space="preserve">
    <value>Do not use 'OutAttribute' on string parameters for P/Invokes</value>
  </data>
  <data name="AvoidStringBuilderPInvokeParametersDescription" xml:space="preserve">
    <value>Marshalling of 'StringBuilder' always creates a native buffer copy, resulting in multiple allocations for one marshalling operation.</value>
  </data>
  <data name="AvoidStringBuilderPInvokeParametersMessage" xml:space="preserve">
    <value>Avoid 'StringBuilder' parameters for P/Invokes. Consider using a character buffer instead.</value>
  </data>
  <data name="AvoidStringBuilderPInvokeParametersTitle" xml:space="preserve">
    <value>Avoid 'StringBuilder' parameters for P/Invokes</value>
  </data>
  <data name="PlatformCompatibilityOnlySupportedCsReachableMessage" xml:space="preserve">
    <value>This call site is reachable on: {2}. '{0}' is only supported on: {1}.</value>
    <comment>This call site is reachable on: 'windows' all versions.'SupportedOnWindowsUnsupportedFromWindows2004()' is only supported on: 'windows' 10.0.2004 and before</comment>
  </data>
  <data name="PlatformCompatibilityOnlySupportedCsAllPlatformMessage" xml:space="preserve">
    <value>This call site is reachable on all platforms. '{0}' is only supported on: {1}.</value>
    <comment>This call site is reachable on all platforms. 'SupportedOnWindowsAndBrowser()' is only supported on: 'windows', 'browser' .</comment>
  </data>
  <data name="PreferStringContainsOverIndexOfCodeFixTitle" xml:space="preserve">
    <value>Replace with 'string.Contains'</value>
  </data>
  <data name="CommaSeparator" xml:space="preserve">
    <value>, </value>
    <comment>Separator used for separating list of platform names: {API} is only supported on: {‘windows’, ‘browser’, ‘linux’}</comment>
  </data>
  <data name="PlatformCompatibilityFromVersionToVersion" xml:space="preserve">
    <value>'{0}' from version {1} to {2}</value>
    <comment>'SupportedOnWindows1903UnsupportedOn2004()' is supported on: 'windows' from version 10.0.1903 to 10.0.2004.</comment>
  </data>
  <data name="PlatformCompatibilitySupportedCsAllPlatformMessage" xml:space="preserve">
    <value>This call site is reachable on all platforms. '{0}' is supported on: {1}.</value>
    <comment>This call site is reachable on all platforms. 'SupportedOnWindows1903UnsupportedFrom2004()' is supported on: 'windows' from version 10.0.1903 to 10.0.2004.</comment>
  </data>
  <data name="PlatformCompatibilitySupportedCsReachableMessage" xml:space="preserve">
    <value>This call site is reachable on: {2}. '{0}' is supported on: {1}.</value>
    <comment>This call site is reachable on: 'windows' 10.0.2000 and before. 'UnsupportedOnWindowsSupportedOn1903()' is supported on: 'windows' 10.0.1903 and later.</comment>
  </data>
  <data name="PlatformCompatibilityUnsupportedCsReachableMessage" xml:space="preserve">
    <value>This call site is reachable on: {2}. '{0}' is unsupported on: {1}.</value>
    <comment>This call site is reachable on: 'windows', 'browser'. 'UnsupportedOnBrowser()' is unsupported on: 'browser'.</comment>
  </data>
  <data name="PlatformCompatibilityVersionAndBefore" xml:space="preserve">
    <value>'{0}' {1} and before</value>
    <comment>'SupportedOnWindowsUnsupportedFromWindows2004()' is only supported on: 'windows' 10.0.2004 and before.</comment>
  </data>
  <data name="PlatformCompatibilityVersionAndLater" xml:space="preserve">
    <value>'{0}' {1} and later</value>
    <comment>'SupportedOnWindows10()' is only supported on: 'windows' 10.0 and later.</comment>
  </data>
  <data name="PlatformCompatibilityAllVersions" xml:space="preserve">
    <value>'{0}' all versions</value>
    <comment>This call site is reachable on: 'Windows' all versions.</comment>
  </data>
  <data name="PlatformCompatibilityAllPlatforms" xml:space="preserve">
    <value>and all other platforms</value>
    <comment>This call site is reachable on: 'windows' 10.0.2000 and later, and all other platforms</comment>
  </data>
  <data name="DoNotGuardDictionaryRemoveByContainsKeyDescription" xml:space="preserve">
    <value>Do not guard 'Dictionary.Remove(key)' with 'Dictionary.ContainsKey(key)'. The former already checks whether the key exists, and will not throw if it does not.</value>
  </data>
  <data name="DoNotGuardDictionaryRemoveByContainsKeyMessage" xml:space="preserve">
    <value>Do not guard 'Dictionary.Remove(key)' with 'Dictionary.ContainsKey(key)'</value>
  </data>
  <data name="DoNotGuardDictionaryRemoveByContainsKeyTitle" xml:space="preserve">
    <value>Unnecessary call to 'Dictionary.ContainsKey(key)'</value>
  </data>
  <data name="DoNotGuardSetAddOrRemoveByContainsDescription" xml:space="preserve">
    <value>Do not guard 'Add(item)' or 'Remove(item)' with 'Contains(item)' for the set. The former two already check whether the item exists and will return if it was added or removed.</value>
  </data>
  <data name="DoNotGuardSetAddOrRemoveByContainsMessage" xml:space="preserve">
    <value>Do not guard '{0}' with '{1}'</value>
  </data>
  <data name="DoNotGuardSetAddOrRemoveByContainsTitle" xml:space="preserve">
    <value>Unnecessary call to 'Contains(item)'</value>
  </data>
  <data name="RemoveRedundantGuardCallCodeFixTitle" xml:space="preserve">
    <value>Remove unnecessary call</value>
  </data>
  <data name="BufferBlockCopyLengthMessage" xml:space="preserve">
    <value>'Buffer.BlockCopy' expects the number of bytes to be copied for the 'count' argument. Using 'Array.Length' may not match the number of bytes that needs to be copied.</value>
  </data>
  <data name="BufferBlockCopyLengthTitle" xml:space="preserve">
    <value>'Buffer.BlockCopy' expects the number of bytes to be copied for the 'count' argument</value>
  </data>
  <data name="BufferBlockCopyDescription" xml:space="preserve">
    <value>'Buffer.BlockCopy' expects the number of bytes to be copied for the 'count' argument. Using 'Array.Length' may not match the number of bytes that needs to be copied.</value>
  </data>
  <data name="PreferAsSpanOverSubstringDescription" xml:space="preserve">
    <value>'AsSpan' is more efficient then 'Substring'. 'Substring' performs an O(n) string copy, while 'AsSpan' does not and has a constant cost.</value>
  </data>
  <data name="PreferAsSpanOverSubstringMessage" xml:space="preserve">
    <value>Prefer 'AsSpan' over 'Substring' when span-based overloads are available</value>
  </data>
  <data name="PreferAsSpanOverSubstringTitle" xml:space="preserve">
    <value>Prefer 'AsSpan' over 'Substring'</value>
  </data>
  <data name="PreferAsSpanOverSubstringCodefixTitle" xml:space="preserve">
    <value>Replace 'Substring' with 'AsSpan'</value>
  </data>
  <data name="UseCancellationTokenThrowIfCancellationRequestedDescription" xml:space="preserve">
    <value>'ThrowIfCancellationRequested' automatically checks whether the token has been canceled, and throws an 'OperationCanceledException' if it has.</value>
  </data>
  <data name="UseCancellationTokenThrowIfCancellationRequestedMessage" xml:space="preserve">
    <value>Use 'ThrowIfCancellationRequested' instead of checking 'IsCancellationRequested' and throwing 'OperationCanceledException'</value>
  </data>
  <data name="UseCancellationTokenThrowIfCancellationRequestedTitle" xml:space="preserve">
    <value>Use 'ThrowIfCancellationRequested'</value>
  </data>
  <data name="UseCancellationTokenThrowIfCancellationRequestedCodeFixTitle" xml:space="preserve">
    <value>Replace with 'CancellationToken.ThrowIfCancellationRequested'</value>
  </data>
  <data name="ProvideStreamMemoryBasedAsyncOverridesDescription" xml:space="preserve">
    <value>To improve performance, override the memory-based async methods when subclassing 'Stream'. Then implement the array-based methods in terms of the memory-based methods.</value>
  </data>
  <data name="ProvideStreamMemoryBasedAsyncOverridesMessage" xml:space="preserve">
    <value>'{0}' overrides array-based '{1}' but does not override memory-based '{2}'. Consider overriding memory-based '{2}' to improve performance.</value>
    <comment>0 = type that subclasses Stream directly, 1 = array-based method, 2 = memory-based method</comment>
  </data>
  <data name="ProvideStreamMemoryBasedAsyncOverridesTitle" xml:space="preserve">
    <value>Provide memory-based overrides of async methods when subclassing 'Stream'</value>
  </data>
  <data name="UseSpanBasedStringConcatDescription" xml:space="preserve">
    <value>It is more efficient to use 'AsSpan' and 'string.Concat', instead of 'Substring' and a concatenation operator.</value>
  </data>
  <data name="UseSpanBasedStringConcatMessage" xml:space="preserve">
    <value>Use span-based 'string.Concat' and 'AsSpan' instead of 'Substring'</value>
  </data>
  <data name="UseSpanBasedStringConcatTitle" xml:space="preserve">
    <value>Use span-based 'string.Concat'</value>
  </data>
  <data name="UseSpanBasedStringConcatCodeFixTitle" xml:space="preserve">
    <value>Use 'AsSpan' with 'string.Concat'</value>
  </data>
  <data name="PreferDictionaryContainsKeyCodeFixTitle" xml:space="preserve">
    <value>Use 'ContainsKey'</value>
  </data>
  <data name="PreferDictionaryContainsKeyDescription" xml:space="preserve">
    <value>'ContainsKey' is usually O(1), while 'Keys.Contains' may be O(n) in some cases. Additionally, many dictionary implementations lazily initialize the Keys collection to cut back on allocations.</value>
  </data>
  <data name="PreferDictionaryContainsKeyMessage" xml:space="preserve">
    <value>Prefer 'ContainsKey' over 'Keys.Contains' for dictionary type '{0}'</value>
  </data>
  <data name="PreferDictionaryContainsMethodsTitle" xml:space="preserve">
    <value>Prefer Dictionary.Contains methods</value>
  </data>
  <data name="PreferDictionaryContainsValueCodeFixTitle" xml:space="preserve">
    <value>Use 'ContainsValue'</value>
  </data>
  <data name="PreferDictionaryContainsValueDescription" xml:space="preserve">
    <value>Many dictionary implementations lazily initialize the Values collection. To avoid unnecessary allocations, prefer 'ContainsValue' over 'Values.Contains'.</value>
  </data>
  <data name="PreferDictionaryContainsValueMessage" xml:space="preserve">
    <value>Prefer 'ContainsValue' over 'Values.Contains' for dictionary type '{0}'</value>
  </data>
  <data name="UseValidPlatformStringDescription" xml:space="preserve">
    <value>Platform compatibility analyzer requires a valid platform name and version.</value>
  </data>
  <data name="UseValidPlatformStringTitle" xml:space="preserve">
    <value>Use valid platform string</value>
  </data>
  <data name="UseValidPlatformStringUnknownPlatform" xml:space="preserve">
    <value>The platform '{0}' is not a known platform name</value>
  </data>
  <data name="UseValidPlatformStringInvalidVersion" xml:space="preserve">
    <value>Version '{0}' is not valid for platform '{1}'. Use a version with 2{2} parts for this platform.</value>
    <comment>Version '7' is not valid for platform 'windows'. Use a version with 2-4 parts for this platform.</comment>
  </data>
  <data name="UseValidPlatformStringNoVersion" xml:space="preserve">
    <value>Version '{0}' is not valid for platform '{1}'. Do not use versions for this platform.</value>
  </data>
  <data name="DoNotUseWaitAllWithSingleTaskDescription" xml:space="preserve">
    <value>Using 'WaitAll' with a single task may result in performance loss, await or return the task instead.</value>
  </data>
  <data name="DoNotUseWaitAllWithSingleTaskTitle" xml:space="preserve">
    <value>Do not use 'WaitAll' with a single task</value>
  </data>
  <data name="DoNotUseWhenAllWithSingleTaskDescription" xml:space="preserve">
    <value>Using 'WhenAll' with a single task may result in performance loss, await or return the task instead.</value>
  </data>
  <data name="DoNotUseWhenAllWithSingleTaskTitle" xml:space="preserve">
    <value>Do not use 'WhenAll' with a single task</value>
  </data>
  <data name="DoNotUseWaitAllWithSingleTaskFix" xml:space="preserve">
    <value>Replace 'WaitAll' with single 'Wait'</value>
  </data>
  <data name="DoNotUseWhenAllWithSingleTaskFix" xml:space="preserve">
    <value>Replace 'WhenAll' call with argument</value>
  </data>
  <data name="UseStringEqualsOverStringCompareCodeFixTitle" xml:space="preserve">
    <value>Use 'string.Equals'</value>
  </data>
  <data name="UseStringEqualsOverStringCompareDescription" xml:space="preserve">
    <value>It is both clearer and likely faster to use 'string.Equals' instead of comparing the result of 'string.Compare' to zero.</value>
  </data>
  <data name="UseStringEqualsOverStringCompareMessage" xml:space="preserve">
    <value>Use 'string.Equals' instead of comparing the result of 'string.Compare' to 0</value>
  </data>
  <data name="UseStringEqualsOverStringCompareTitle" xml:space="preserve">
    <value>Use 'string.Equals'</value>
  </data>
  <data name="ProvidePublicParameterlessSafeHandleConstructorDescription" xml:space="preserve">
    <value>Providing a parameterless constructor that is as visible as the containing type for a type derived from 'System.Runtime.InteropServices.SafeHandle' enables better performance and usage with source-generated interop solutions.</value>
  </data>
  <data name="ProvidePublicParameterlessSafeHandleConstructorMessage" xml:space="preserve">
    <value>Provide a parameterless constructor that is as visible as the containing type for the '{0}' type that is derived from 'System.Runtime.InteropServices.SafeHandle'</value>
  </data>
  <data name="ProvidePublicParameterlessSafeHandleConstructorTitle" xml:space="preserve">
    <value>Provide a parameterless constructor that is as visible as the containing type for concrete types derived from 'System.Runtime.InteropServices.SafeHandle'</value>
  </data>
  <data name="MakeParameterlessConstructorPublic" xml:space="preserve">
    <value>Make the constructor that takes zero parameters 'public'</value>
  </data>
  <data name="DynamicInterfaceCastableImplementationUnsupportedDescription" xml:space="preserve">
    <value>Providing a functional 'DynamicInterfaceCastableImplementationAttribute'-attributed interface requires the Default Interface Members feature, which is unsupported in Visual Basic.</value>
  </data>
  <data name="DynamicInterfaceCastableImplementationUnsupportedMessage" xml:space="preserve">
    <value>Providing a 'DynamicInterfaceCastableImplementation' interface in Visual Basic is unsupported</value>
  </data>
  <data name="DynamicInterfaceCastableImplementationUnsupportedTitle" xml:space="preserve">
    <value>Providing a 'DynamicInterfaceCastableImplementation' interface in Visual Basic is unsupported</value>
  </data>
  <data name="ImplementInterfacesOnDynamicCastableImplementation" xml:space="preserve">
    <value>Implement inherited interfaces</value>
  </data>
  <data name="InterfaceMembersMissingImplementationDescription" xml:space="preserve">
    <value>Types attributed with 'DynamicInterfaceCastableImplementationAttribute' act as an interface implementation for a type that implements the 'IDynamicInterfaceCastable' type. As a result, it must provide an implementation of all of the members defined in the inherited interfaces, because the type that implements 'IDynamicInterfaceCastable' will not provide them otherwise.</value>
  </data>
  <data name="InterfaceMembersMissingImplementationMessage" xml:space="preserve">
    <value>Type '{0}' has the 'DynamicInterfaceCastableImplementationAttribute' applied to it but does not provide an implementation of all interface members defined in inherited interfaces</value>
  </data>
  <data name="InterfaceMembersMissingImplementationTitle" xml:space="preserve">
    <value>All members declared in parent interfaces must have an implementation in a DynamicInterfaceCastableImplementation-attributed interface</value>
  </data>
  <data name="MembersDeclaredOnImplementationTypeMustBeStaticDescription" xml:space="preserve">
    <value>Since a type that implements 'IDynamicInterfaceCastable' may not implement a dynamic interface in metadata, calls to an instance interface member that is not an explicit implementation defined on this type are likely to fail at runtime. Mark new interface members 'static' to avoid runtime errors.</value>
  </data>
  <data name="MembersDeclaredOnImplementationTypeMustBeStaticMessage" xml:space="preserve">
    <value>The '{0}' member on the '{1}' type should be marked 'static' as '{1}' has the 'DynamicInterfaceImplementationAttribute' applied</value>
  </data>
  <data name="MembersDeclaredOnImplementationTypeMustBeStaticTitle" xml:space="preserve">
    <value>Members defined on an interface with the 'DynamicInterfaceCastableImplementationAttribute' should be 'static'</value>
  </data>
  <data name="MakeMethodDeclaredOnImplementationTypeStatic" xml:space="preserve">
    <value>Convert to static method</value>
  </data>
  <data name="UseStringContainsCharOverloadWithSingleCharactersDescription" xml:space="preserve">
    <value>'string.Contains(char)' is available as a better performing overload for single char lookup.</value>
  </data>
  <data name="UseStringContainsCharOverloadWithSingleCharactersMessage" xml:space="preserve">
    <value>Use 'string.Contains(char)' instead of 'string.Contains(string)' when searching for a single character</value>
  </data>
  <data name="UseStringContainsCharOverloadWithSingleCharactersTitle" xml:space="preserve">
    <value>Use char literal for a single character lookup</value>
  </data>
  <data name="ReplaceStringLiteralWithCharLiteralCodeActionTitle" xml:space="preserve">
    <value>Replace string literal with char literal</value>
  </data>
  <data name="PreferHashDataOverComputeHashAnalyzerTitle" xml:space="preserve">
    <value>Prefer static 'HashData' method over 'ComputeHash'</value>
  </data>
  <data name="PreferHashDataOverComputeHashAnalyzerDescription" xml:space="preserve">
    <value>It is more efficient to use the static 'HashData' method over creating and managing a HashAlgorithm instance to call 'ComputeHash'.</value>
  </data>
  <data name="PreferHashDataOverComputeHashAnalyzerMessage" xml:space="preserve">
    <value>Prefer static '{0}.HashData' method over 'ComputeHash'</value>
  </data>
  <data name="PreferHashDataCodefixTitle" xml:space="preserve">
    <value>Replace with 'HashData' method</value>
  </data>
  <data name="DetectPreviewFeaturesDescription" xml:space="preserve">
    <value>An assembly has to opt into preview features before using them.</value>
  </data>
  <data name="DetectPreviewFeaturesMessageWithCustomMessagePlaceholder" xml:space="preserve">
    <value>{2} Using '{0}' requires opting into preview features. See {1} for more information.</value>
  </data>
  <data name="DetectPreviewFeaturesTitle" xml:space="preserve">
    <value>This API requires opting into preview features</value>
  </data>
  <data name="StaticAndAbstractRequiresPreviewFeatures" xml:space="preserve">
    <value>Using both 'static' and 'abstract' modifiers requires opting into preview features. See https://aka.ms/dotnet-warnings/preview-features for more information.</value>
  </data>
  <data name="MakeMethodDeclaredOnImplementationTypeStaticMayProduceInvalidCode" xml:space="preserve">
    <value>Converting an instance method to a static method may produce invalid code</value>
  </data>
  <data name="DerivesFromPreviewClassMessageWithCustomMessagePlaceholder" xml:space="preserve">
    <value>{3} '{0}' derives from preview class '{1}' and therefore needs to opt into preview features. See {2} for more information.</value>
  </data>
  <data name="ImplementsPreviewInterfaceMessageWithCustomMessagePlaceholder" xml:space="preserve">
    <value>{3} '{0}' implements the preview interface '{1}' and therefore needs to opt into preview features. See {2} for more information.</value>
  </data>
  <data name="ImplementsPreviewMethodMessageWithCustomMessagePlaceholder" xml:space="preserve">
    <value>{3} '{0}' implements the preview method '{1}' and therefore needs to opt into preview features. See {2} for more information.</value>
  </data>
  <data name="MethodReturnsPreviewTypeMessageWithCustomMessagePlaceholder" xml:space="preserve">
    <value>{3} '{0}' returns the preview type '{1}' and therefore needs to opt into preview features. See {2} for more information.</value>
  </data>
  <data name="MethodUsesPreviewTypeAsParameterMessageWithCustomMessagePlaceholder" xml:space="preserve">
    <value>{3} '{0}' takes in a preview parameter of type '{1}' and needs to opt into preview features. See {2} for more information.</value>
  </data>
  <data name="OverridesPreviewMethodMessageWithCustomMessagePlaceholder" xml:space="preserve">
    <value>{3} '{0}' overrides the preview method '{1}' and therefore needs to opt into preview features. See {2} for more information.</value>
  </data>
  <data name="UsesPreviewTypeParameterMessageWithCustomMessagePlaceholder" xml:space="preserve">
    <value>{3} '{0}' uses the preview type '{1}' and needs to opt into preview features. See {2} for more information.</value>
  </data>
  <data name="FieldIsPreviewTypeMessageWithCustomMessagePlaceholder" xml:space="preserve">
    <value>{3} '{0}''s type contains the preview type '{1}' and requires opting into preview features. See {2} for more information.</value>
  </data>
  <data name="ModuleInitializerAttributeShouldNotBeUsedInLibrariesDescription" xml:space="preserve">
    <value>Module initializers are intended to be used by application code to ensure an application's components are initialized before the application code begins executing. If library code declares a method with the 'ModuleInitializerAttribute', it can interfere with application initialization and also lead to limitations in that application's trimming abilities. Instead of using methods marked with 'ModuleInitializerAttribute', the library should expose methods that can be used to initialize any components within the library and allow the application to invoke the method during application initialization.</value>
  </data>
  <data name="ModuleInitializerAttributeShouldNotBeUsedInLibrariesMessage" xml:space="preserve">
    <value>The 'ModuleInitializer' attribute is only intended to be used in application code or advanced source generator scenarios</value>
  </data>
  <data name="ModuleInitializerAttributeShouldNotBeUsedInLibrariesTitle" xml:space="preserve">
    <value>The 'ModuleInitializer' attribute should not be used in libraries</value>
  </data>
  <data name="DoNotCallEnumerableCastOrOfTypeWithIncompatibleTypesDescription" xml:space="preserve">
    <value>Enumerable.Cast&lt;T&gt; and Enumerable.OfType&lt;T&gt; require compatible types to function expectedly.  
The generic cast (IL 'unbox.any') used by the sequence returned by Enumerable.Cast&lt;T&gt; will throw InvalidCastException at runtime on elements of the types specified.  
The generic type check (C# 'is' operator/IL 'isinst') used by Enumerable.OfType&lt;T&gt; will never succeed with elements of types specified, resulting in an empty sequence.  
Widening and user defined conversions are not supported with generic types.</value>
  </data>
  <data name="DoNotCallEnumerableCastOrOfTypeWithIncompatibleTypesMessageCast" xml:space="preserve">
    <value>Type '{0}' is incompatible with type '{1}' and cast attempts will throw InvalidCastException at runtime</value>
  </data>
  <data name="UseAsyncMethodInAsyncContextMessage" xml:space="preserve">
    <value>'{0}' synchronously blocks. Await '{1}' instead.</value>
  </data>
  <data name="UseAsyncMethodInAsyncContextTitle" xml:space="preserve">
    <value>Call async methods when in an async method</value>
  </data>
  <data name="UseAsyncMethodInAsyncContextMessage_NoAlternative" xml:space="preserve">
    <value>'{0}' synchronously blocks. Use await instead.</value>
  </data>
  <data name="UseAsyncMethodInAsyncContextDescription" xml:space="preserve">
    <value>When inside a Task-returning method, use the async version of methods, if they exist.</value>
    <comment>{Locked="Task"}</comment>
  </data>
  <data name="DoNotDisableTokenValidationChecksTitle" xml:space="preserve">
    <value>Do not disable token validation checks</value>
  </data>
  <data name="DoNotDisableTokenValidationChecksDescription" xml:space="preserve">
    <value>Token validation checks ensure that while validating tokens, all aspects are analyzed and verified. Turning off validation can lead to security holes by allowing untrusted tokens to make it through validation.</value>
  </data>
  <data name="DoNotDisableTokenValidationChecksMessage" xml:space="preserve">
    <value>TokenValidationParameters.{0} should not be set to false as it disables important validation</value>
  </data>
  <data name="DoNotAlwaysSkipTokenValidationInDelegatesTitle" xml:space="preserve">
    <value>Do not always skip token validation in delegates</value>
  </data>
  <data name="DoNotAlwaysSkipTokenValidationInDelegatesDescription" xml:space="preserve">
    <value>By setting critical TokenValidationParameter validation delegates to true, important authentication safeguards are disabled which can lead to tokens from any issuer or expired tokens being wrongly validated.</value>
  </data>
  <data name="DoNotAlwaysSkipTokenValidationInDelegatesMessage" xml:space="preserve">
    <value>The {0} is set to a function that is always returning true. By setting the validation delegate, you are overriding default validation and by always returning true, this validation is completely disabled.</value>
  </data>
  <data name="DerivesFromPreviewClassMessage" xml:space="preserve">
    <value>'{0}' derives from preview class '{1}' and therefore needs to opt into preview features. See {2} for more information.</value>
  </data>
  <data name="DetectPreviewFeaturesMessage" xml:space="preserve">
    <value>Using '{0}' requires opting into preview features. See {1} for more information.</value>
  </data>
  <data name="FieldIsPreviewTypeMessage" xml:space="preserve">
    <value>'{0}''s type contains the preview type '{1}' and requires opting into preview features. See {2} for more information.</value>
  </data>
  <data name="ImplementsPreviewInterfaceMessage" xml:space="preserve">
    <value>'{0}' implements the preview interface '{1}' and therefore needs to opt into preview features. See {2} for more information.</value>
  </data>
  <data name="ImplementsPreviewMethodMessage" xml:space="preserve">
    <value>'{0}' implements the preview method '{1}' and therefore needs to opt into preview features. See {2} for more information.</value>
  </data>
  <data name="MethodReturnsPreviewTypeMessage" xml:space="preserve">
    <value>'{0}' returns the preview type '{1}' and therefore needs to opt into preview features. See {2} for more information.</value>
  </data>
  <data name="MethodUsesPreviewTypeAsParameterMessage" xml:space="preserve">
    <value>'{0}' takes in a preview parameter of type '{1}' and needs to opt into preview features. See {2} for more information.</value>
  </data>
  <data name="OverridesPreviewMethodMessage" xml:space="preserve">
    <value>'{0}' overrides the preview method '{1}' and therefore needs to opt into preview features. See {2} for more information.</value>
  </data>
  <data name="UsesPreviewTypeParameterMessage" xml:space="preserve">
    <value>'{0}' uses the preview type '{1}' and needs to opt into preview features. See {2} for more information.</value>
  </data>
  <data name="ConstantExpectedApplicationTitle" xml:space="preserve">
    <value>Incorrect usage of ConstantExpected attribute</value>
  </data>
  <data name="ConstantExpectedApplicationDescription" xml:space="preserve">
    <value>ConstantExpected attribute is not applied correctly on the parameter.</value>
  </data>
  <data name="ConstantExpectedUsageTitle" xml:space="preserve">
    <value>A constant is expected for the parameter</value>
  </data>
  <data name="ConstantExpectedUsageDescription" xml:space="preserve">
    <value>The parameter expects a constant for optimal performance.</value>
  </data>
  <data name="ConstantExpectedNotSupportedMessage" xml:space="preserve">
    <value>The '{0}' type is not supported for ConstantExpected attribute</value>
  </data>
  <data name="ConstantExpectedIncompatibleConstantTypeMessage" xml:space="preserve">
    <value>The '{0}' value is not compatible with parameter type of '{1}'</value>
  </data>
  <data name="ConstantExpectedInvalidBoundsMessage" xml:space="preserve">
    <value>The '{0}' value does not fit within the parameter value bounds of '{1}' to '{2}'</value>
  </data>
  <data name="ConstantExpectedInvertedRangeMessage" xml:space="preserve">
    <value>The Min and Max values are inverted</value>
  </data>
  <data name="ConstantExpectedOutOfBoundsMessage" xml:space="preserve">
    <value>The constant does not fit within the value bounds of '{0}' to '{1}'</value>
  </data>
  <data name="ConstantExpectedInvalidMessage" xml:space="preserve">
    <value>The constant is not of the same '{0}' type as the parameter</value>
  </data>
  <data name="ConstantExpectedNotConstantMessage" xml:space="preserve">
    <value>The argument should be a constant for optimal performance</value>
  </data>
  <data name="ConstantExpectedAttributExpectedMessage" xml:space="preserve">
    <value>The ConstantExpected attribute is required for the parameter due to the parent method annotation</value>
  </data>
  <data name="SpecifyCultureForToLowerAndToUpperTitle" xml:space="preserve">
    <value>Specify a culture or use an invariant version</value>
  </data>
  <data name="SpecifyCultureForToLowerAndToUpperDescription" xml:space="preserve">
    <value>Specify culture to help avoid accidental implicit dependency on current culture. Using an invariant version yields consistent results regardless of the culture of an application.</value>
  </data>
  <data name="SpecifyCultureForToLowerAndToUpperMessage" xml:space="preserve">
    <value>Specify a culture or use an invariant version to avoid implicit dependency on current culture</value>
  </data>
  <data name="SpecifyCurrentCulture" xml:space="preserve">
    <value>Specify current culture</value>
  </data>
  <data name="UseInvariantVersion" xml:space="preserve">
    <value>Use an invariant version</value>
  </data>
  <data name="FeatureUnsupportedWhenRuntimeMarshallingDisabledDescription" xml:space="preserve">
    <value>Using features that require runtime marshalling when runtime marshalling is disabled will result in runtime exceptions.</value>
  </data>
  <data name="FeatureUnsupportedWhenRuntimeMarshallingDisabledTitle" xml:space="preserve">
    <value>Property, type, or attribute requires runtime marshalling</value>
  </data>
  <data name="MethodUsesRuntimeMarshallingEvenWhenMarshallingDisabledDescription" xml:space="preserve">
    <value>This method uses runtime marshalling even when runtime marshalling is disabled, which can cause unexpected behavior differences at runtime due to different expectations of a type's native layout.</value>
  </data>
  <data name="MethodUsesRuntimeMarshallingEvenWhenMarshallingDisabledMessage" xml:space="preserve">
    <value>'{0}' uses runtime marshalling even when 'DisableRuntimeMarshallingAttribute' is applied. Use features like 'sizeof' and pointers directly to ensure accurate results.</value>
  </data>
  <data name="MethodUsesRuntimeMarshallingEvenWhenMarshallingDisabledTitle" xml:space="preserve">
    <value>This method uses runtime marshalling even when the 'DisableRuntimeMarshallingAttribute' is applied</value>
  </data>
  <data name="UseDisabledMarshallingEquivalentCodeFix" xml:space="preserve">
    <value>Use equivalent code that works when marshalling is disabled</value>
  </data>
  <data name="FeatureUnsupportedWhenRuntimeMarshallingDisabledMessageAutoLayoutTypes" xml:space="preserve">
    <value>Types with '[StructLayout(LayoutKind.Auto)]' require runtime marshalling to be enabled</value>
  </data>
  <data name="FeatureUnsupportedWhenRuntimeMarshallingDisabledMessageByRefParameters" xml:space="preserve">
    <value>By-ref parameters require runtime marshalling to be enabled</value>
  </data>
  <data name="FeatureUnsupportedWhenRuntimeMarshallingDisabledMessageHResultSwapping" xml:space="preserve">
    <value>HResult-swapping requires runtime marshalling to be enabled</value>
  </data>
  <data name="FeatureUnsupportedWhenRuntimeMarshallingDisabledMessageLCIDConversionAttribute" xml:space="preserve">
    <value>Using 'LCIDConversionAttribute' requires runtime marshalling to be enabled</value>
  </data>
  <data name="FeatureUnsupportedWhenRuntimeMarshallingDisabledMessageManagedParameterOrReturnTypes" xml:space="preserve">
    <value>Managed parameter or return types require runtime marshalling to be enabled</value>
  </data>
  <data name="FeatureUnsupportedWhenRuntimeMarshallingDisabledMessageSetLastError" xml:space="preserve">
    <value>Setting SetLastError to 'true' requires runtime marshalling to be enabled</value>
  </data>
  <data name="FeatureUnsupportedWhenRuntimeMarshallingDisabledMessageVarargPInvokes" xml:space="preserve">
    <value>Varadic P/Invoke signatures require runtime marshalling to be enabled</value>
  </data>
  <data name="SealInternalTypesDescription" xml:space="preserve">
    <value>When a type is not accessible outside its assembly and has no subtypes within its containing assembly, it can be safely sealed. Sealing types can improve performance.</value>
  </data>
  <data name="SealInternalTypesMessage" xml:space="preserve">
    <value>Type '{0}' can be sealed because it has no subtypes in its containing assembly and is not externally visible</value>
  </data>
  <data name="SealInternalTypesTitle" xml:space="preserve">
    <value>Seal internal types</value>
  </data>
  <data name="SealInternalTypesCodeFixTitle" xml:space="preserve">
    <value>Seal class</value>
  </data>
  <data name="FeatureUnsupportedWhenRuntimeMarshallingDisabledMessageDelegateUsage" xml:space="preserve">
    <value>Delegates with managed types as parameters or the return type require runtime marshalling to be enabled in the assembly where the delegate is defined</value>
  </data>
  <data name="PreferDictionaryTryGetValueCodeFixTitle" xml:space="preserve">
    <value>Use 'TryGetValue(TKey, out TValue)'</value>
  </data>
  <data name="PreferDictionaryTryGetValueTitle" xml:space="preserve">
    <value>Prefer the 'IDictionary.TryGetValue(TKey, out TValue)' method</value>
  </data>
  <data name="PreferDictionaryTryGetValueMessage" xml:space="preserve">
    <value>Prefer a 'TryGetValue' call over a Dictionary indexer access guarded by a 'ContainsKey' check to avoid double lookup</value>
  </data>
  <data name="PreferDictionaryTryGetValueDescription" xml:space="preserve">
    <value>Prefer a 'TryGetValue' call over a Dictionary indexer access guarded by a 'ContainsKey' check. 'ContainsKey' and the indexer both would lookup the key under the hood, so using 'TryGetValue' removes the extra lookup.</value>
  </data>
  <data name="SpecifyIFormatProviderMessageIFormatProviderOptional" xml:space="preserve">
    <value>The behavior of '{0}' could vary based on the current user's locale settings. Provide a value for the 'IFormatProvider' argument.</value>
  </data>
  <data name="PlatformCompatibilityObsoletedCsAllPlatformMessage" xml:space="preserve">
    <value>This call site is reachable on all platforms. '{0}' is obsoleted on: {1}.</value>
    <comment>This call site is reachable on all platforms. 'OboletedOnMacOS()' is obsoleted on: 'macos'.</comment>
  </data>
  <data name="PlatformCompatibilityObsoletedCsReachableMessage" xml:space="preserve">
    <value>This call site is reachable on: {2}. '{0}' is obsoleted on: {1}.</value>
    <comment>This call site is reachable on 'macos', 'linux'. 'OboletedOnMacOS()' is obsoleted on: 'macos'.</comment>
  </data>
  <data name="ParenthesisWithPlaceHolder" xml:space="preserve">
    <value> ({0})</value>
  </data>
  <data name="ImplementGenericMathInterfacesCorrectlyDescription" xml:space="preserve">
    <value>Generic math interfaces require the derived type itself to be used for the self recurring type parameter.</value>
  </data>
  <data name="ImplementGenericMathInterfacesCorrectlyMessage" xml:space="preserve">
    <value>The '{0}' requires the '{1}' type parameter to be filled with the derived type '{2}'</value>
  </data>
  <data name="ImplementGenericMathInterfacesCorrectlyTitle" xml:space="preserve">
    <value>Use correct type parameter</value>
  </data>
  <data name="UseSpanClearInsteadOfFillCodeFixTitle" xml:space="preserve">
    <value>Use 'Clear()'</value>
  </data>
  <data name="UseSpanClearInsteadOfFillDescription" xml:space="preserve">
    <value>It is more efficient to use 'Clear', instead of 'Fill' with default value.</value>
  </data>
  <data name="UseSpanClearInsteadOfFillMessage" xml:space="preserve">
    <value>Prefer 'Span&lt;T&gt;.Clear()' instead of 'Span&lt;T&gt;.Fill(default)'</value>
  </data>
  <data name="UseSpanClearInsteadOfFillTitle" xml:space="preserve">
    <value>Prefer 'Clear' over 'Fill'</value>
  </data>
  <data name="UseSearchValuesTitle" xml:space="preserve">
    <value>Use a cached 'SearchValues' instance</value>
  </data>
  <data name="UseSearchValuesMessage" xml:space="preserve">
    <value>Use a cached 'SearchValues' instance for improved searching performance</value>
  </data>
  <data name="UseSearchValuesDescription" xml:space="preserve">
    <value>Using a cached 'SearchValues' instance is more efficient than passing values to 'IndexOfAny'/'ContainsAny' directly.</value>
  </data>
  <data name="UseSearchValuesCodeFixTitle" xml:space="preserve">
    <value>Use 'SearchValues'</value>
  </data>
  <data name="PreventNumericIntPtrUIntPtrBehavioralChangesDescription" xml:space="preserve">
    <value>Some built-in operators added in .NET 7 behave differently when overflowing than did the corresponding user-defined operators in .NET 6 and earlier versions. Some operators that previously threw in an unchecked context now don't throw unless wrapped within a checked context. Also, some operators that did not previously throw in a checked context now throw unless wrapped in an unchecked context.</value>
  </data>
  <data name="PreventNumericIntPtrUIntPtrBehavioralChangesConversionNotThrowMessage" xml:space="preserve">
    <value>Starting with .NET 7 the explicit conversion '{0}' will not throw when overflowing in an unchecked context. Wrap the expression with a 'checked' statement to restore the .NET 6 behavior.</value>
  </data>
  <data name="PreventNumericIntPtrUIntPtrBehavioralChangesOperatorThrowsMessage" xml:space="preserve">
    <value>Starting with .NET 7 the operator '{0}' will throw when overflowing in a checked context. Wrap the expression with an 'unchecked' statement to restore the .NET 6 behavior.</value>
  </data>
  <data name="PreventNumericIntPtrUIntPtrBehavioralChangesTitle" xml:space="preserve">
    <value>Prevent behavioral change</value>
  </data>
  <data name="PreventNumericIntPtrUIntPtrBehavioralChangesConversionThrowsMessage" xml:space="preserve">
    <value>Starting with .NET 7 the explicit conversion '{0}' will throw when overflowing in a checked context. Wrap the expression with an 'unchecked' statement to restore the .NET 6 behavior.</value>
  </data>
  <data name="UseStartsWithInsteadOfIndexOfComparisonWithZeroCodeFixTitle" xml:space="preserve">
    <value>Use 'StartsWith'</value>
  </data>
  <data name="UseStartsWithInsteadOfIndexOfComparisonWithZeroDescription" xml:space="preserve">
    <value>It is both clearer and faster to use 'StartsWith' instead of comparing the result of 'IndexOf' to zero.</value>
  </data>
  <data name="UseStartsWithInsteadOfIndexOfComparisonWithZeroMessage" xml:space="preserve">
    <value>Use 'StartsWith' instead of comparing the result of 'IndexOf' to 0</value>
  </data>
  <data name="UseStartsWithInsteadOfIndexOfComparisonWithZeroTitle" xml:space="preserve">
    <value>Use 'StartsWith' instead of 'IndexOf'</value>
  </data>
  <data name="UseArgumentNullExceptionThrowHelperTitle" xml:space="preserve">
    <value>Use ArgumentNullException throw helper</value>
  </data>
  <data name="UseArgumentExceptionThrowHelperTitle" xml:space="preserve">
    <value>Use ArgumentException throw helper</value>
  </data>
  <data name="UseArgumentOutOfRangeExceptionThrowHelperTitle" xml:space="preserve">
    <value>Use ArgumentOutOfRangeException throw helper</value>
  </data>
  <data name="UseObjectDisposedExceptionThrowHelperTitle" xml:space="preserve">
    <value>Use ObjectDisposedException throw helper</value>
  </data>
  <data name="UseThrowHelperMessage" xml:space="preserve">
    <value>Use '{0}.{1}' instead of explicitly throwing a new exception instance</value>
  </data>
  <data name="UseThrowHelperDescription" xml:space="preserve">
    <value>Throw helpers are simpler and more efficient than an if block constructing a new exception instance.</value>
  </data>
  <data name="UseThrowHelperFix" xml:space="preserve">
    <value>Use '{0}.{1}'</value>
  </data>
  <data name="UseConcreteTypeDescription" xml:space="preserve">
    <value>Using concrete types avoids virtual or interface call overhead and enables inlining.</value>
  </data>
  <data name="UseConcreteTypeForFieldMessage" xml:space="preserve">
    <value>Change type of field '{0}' from '{1}' to '{2}' for improved performance</value>
  </data>
  <data name="UseConcreteTypeTitle" xml:space="preserve">
    <value>Use concrete types when possible for improved performance</value>
  </data>
  <data name="UseConcreteTypeForLocalMessage" xml:space="preserve">
    <value>Change type of variable '{0}' from '{1}' to '{2}' for improved performance</value>
  </data>
  <data name="UseConcreteTypeForMethodReturnMessage" xml:space="preserve">
    <value>Change return type of method '{0}' from '{1}' to '{2}' for improved performance</value>
  </data>
  <data name="UseConcreteTypeForPropertyMessage" xml:space="preserve">
    <value>Change type of property '{0}' from '{1}' to '{2}' for improved performance</value>
  </data>
  <data name="UseConcreteTypeForParameterMessage" xml:space="preserve">
    <value>Change type of parameter '{0}' from '{1}' to '{2}' for improved performance</value>
  </data>
  <data name="PreferLengthOverAnyCodeFixTitle" xml:space="preserve">
    <value>Use 'Length' check instead of 'Any()'</value>
  </data>
  <data name="PreferLengthOverAnyMessage" xml:space="preserve">
    <value>Prefer comparing 'Length' to 0 rather than using 'Any()', both for clarity and for performance</value>
  </data>
  <data name="PreferCountOverAnyCodeFixTitle" xml:space="preserve">
    <value>Use 'Count' check instead of 'Any()'</value>
  </data>
  <data name="PreferLengthCountIsEmptyOverAnyTitle" xml:space="preserve">
    <value>Avoid using 'Enumerable.Any()' extension method</value>
  </data>
  <data name="PreferCountOverAnyMessage" xml:space="preserve">
    <value>Prefer comparing 'Count' to 0 rather than using 'Any()', both for clarity and for performance</value>
  </data>
  <data name="PreferLengthCountIsEmptyOverAnyDescription" xml:space="preserve">
    <value>Prefer using 'IsEmpty', 'Count' or 'Length' properties whichever available, rather than calling 'Enumerable.Any()'. The intent is clearer and it is more performant than using 'Enumerable.Any()' extension method.</value>
  </data>
  <data name="PreferIsEmptyOverAnyCodeFixTitle" xml:space="preserve">
    <value>Use 'IsEmpty' check instead of 'Any()'</value>
  </data>
  <data name="PreferIsEmptyOverAnyMessage" xml:space="preserve">
    <value>Prefer an 'IsEmpty' check rather than using 'Any()', both for clarity and for performance</value>
  </data>
  <data name="RecommendCaseInsensitiveStringComparerStringComparisonCodeFixTitle" xml:space="preserve">
    <value>Use the 'string.{0}(string, StringComparison)' overload</value>
  </data>
  <data name="RecommendCaseInsensitiveStringComparerDescription" xml:space="preserve">
    <value>Avoid calling 'ToLower', 'ToUpper', 'ToLowerInvariant' and 'ToUpperInvariant' to perform case-insensitive string comparisons when using 'CompareTo', because they lead to an allocation. Instead, use 'StringComparer' to perform case-insensitive comparisons. Switching to using 'StringComparer' might cause subtle changes in behavior, so it's important to conduct thorough testing after applying the suggestion. Additionally, if a culturally sensitive comparison is not required, consider using 'StringComparer.OrdinalIgnoreCase'.</value>
  </data>
  <data name="RecommendCaseInsensitiveStringComparerMessage" xml:space="preserve">
    <value>Prefer using 'StringComparer' to perform a case-insensitive comparison, but keep in mind that this might cause subtle changes in behavior, so make sure to conduct thorough testing after applying the suggestion, or if culturally sensitive comparison is not required, consider using 'StringComparer.OrdinalIgnoreCase'</value>
  </data>
  <data name="RecommendCaseInsensitiveStringEqualsCodeFixTitle" xml:space="preserve">
    <value>Use 'string.Equals(string, StringComparison)'</value>
  </data>
    <data name="RecommendCaseInsensitiveStringEqualsDescription" xml:space="preserve">
    <value>Avoid calling 'ToLower', 'ToUpper', 'ToLowerInvariant' and 'ToUpperInvariant' to perform case-insensitive string comparisons, as in 'string.ToLower() == string.ToLower()', because they lead to an allocation. Instead, use 'string.Equals(string, StringComparison)' to perform case-insensitive comparisons. Switching to using an overload that takes a 'StringComparison' might cause subtle changes in behavior, so it's important to conduct thorough testing after applying the suggestion. Additionally, if a culturally sensitive comparison is not required, consider using 'StringComparison.OrdinalIgnoreCase'.</value>
  </data>
    <data name="RecommendCaseInsensitiveStringEqualsMessage" xml:space="preserve">
    <value>Prefer using 'string.Equals(string, StringComparison)' to perform a case-insensitive comparison, but keep in mind that this might cause subtle changes in behavior, so make sure to conduct thorough testing after applying the suggestion, or if culturally sensitive comparison is not required, consider using 'StringComparison.OrdinalIgnoreCase'</value>
  </data>
  <data name="RecommendCaseInsensitiveStringComparisonTitle" xml:space="preserve">
    <value>Use the 'StringComparison' method overloads to perform case-insensitive string comparisons</value>
  </data>
  <data name="RecommendCaseInsensitiveStringComparisonDescription" xml:space="preserve">
    <value>Avoid calling 'ToLower', 'ToUpper', 'ToLowerInvariant' and 'ToUpperInvariant' to perform case-insensitive string comparisons because they lead to an allocation. Instead, prefer calling the method overloads of 'Contains', 'IndexOf' and 'StartsWith' that take a 'StringComparison' enum value to perform case-insensitive comparisons. Switching to using an overload that takes a 'StringComparison' might cause subtle changes in behavior, so it's important to conduct thorough testing after applying the suggestion. Additionally, if a culturally sensitive comparison is not required, consider using 'StringComparison.OrdinalIgnoreCase'.</value>
  </data>
  <data name="RecommendCaseInsensitiveStringComparisonMessage" xml:space="preserve">
    <value>Prefer the string comparison method overload of '{0}' that takes a 'StringComparison' enum value to perform a case-insensitive comparison, but keep in mind that this might cause subtle changes in behavior, so make sure to conduct thorough testing after applying the suggestion, or if culturally sensitive comparison is not required, consider using 'StringComparison.OrdinalIgnoreCase'</value>
  </data>
  <data name="PreferDictionaryTryAddValueCodeFixTitle" xml:space="preserve">
    <value>Use 'TryAdd(TKey, TValue)'</value>
  </data>
  <data name="PreferDictionaryTryAddTitle" xml:space="preserve">
    <value>Prefer the 'IDictionary.TryAdd(TKey, TValue)' method</value>
  </data>
  <data name="PreferDictionaryTryAddMessage" xml:space="preserve">
    <value>To avoid double lookup, call 'TryAdd' instead of calling 'Add' with a 'ContainsKey' guard</value>
  </data>
  <data name="PreferDictionaryTryAddDescription" xml:space="preserve">
    <value>Prefer a 'TryAdd' call over an 'Add' call guarded by a 'ContainsKey' check. 'TryAdd' behaves the same as 'Add', except that when the specified key already exists, it returns 'false' instead of throwing an exception.</value>
  </data>
  <data name="UseCompositeFormatTitle" xml:space="preserve">
    <value>Use 'CompositeFormat'</value>
  </data>
  <data name="UseCompositeFormatMessage" xml:space="preserve">
    <value>Cache a 'CompositeFormat' for repeated use in this formatting operation</value>
  </data>
  <data name="UseCompositeFormatDescription" xml:space="preserve">
    <value>Cache and use a 'CompositeFormat' instance as the argument to this formatting operation, rather than passing in the original format string. This reduces the cost of the formatting operation.</value>
  </data>
  <data name="UseStringMethodCharOverloadWithSingleCharactersDescription" xml:space="preserve">
    <value>The char overload is a better performing overload than a string with a single char.</value>
  </data>
  <data name="UseStringMethodCharOverloadWithSingleCharactersMessage" xml:space="preserve">
    <value>Use 'string.{0}(char)' instead of 'string.{0}(string)' when you have a string with a single char</value>
  </data>
  <data name="UseStringMethodCharOverloadWithSingleCharactersTitle" xml:space="preserve">
    <value>Use char overload</value>
  </data>
<<<<<<< HEAD
  <data name="DoNotPassNonNullableValueToArgumentNullExceptionThrowIfNullTitle" xml:space="preserve">
    <value>Do not pass a non-nullable value to 'ArgumentNullException.ThrowIfNull'</value>
  </data>
  <data name="DoNotPassNonNullableValueToArgumentNullExceptionThrowIfNullMessage" xml:space="preserve">
    <value>Calling 'ArgumentNullException.ThrowIfNull' and passing a non-nullable value does nothing</value>
  </data>
  <data name="DoNotPassNonNullableValueToArgumentNullExceptionThrowIfNullDescription" xml:space="preserve">
    <value>'ArgumentNullException.ThrowIfNull' throws when the passed argument is 'null'. Certain constructs like non-nullable structs, 'nameof()' and 'new' expressions are known to never be null, so 'ArgumentNullException.ThrowIfNull' will never throw.</value>
  </data>
  <data name="DoNotPassNonNullableValueToArgumentNullExceptionThrowIfNullCodeFixTitle" xml:space="preserve">
    <value>Do not call 'ArgumentNullException.ThrowIfNull' with a non-nullable value</value>
  </data>
  <data name="DoNotPassNullableStructToArgumentNullExceptionThrowIfNullTitle" xml:space="preserve">
    <value>Do not pass a nullable struct to 'ArgumentNullException.ThrowIfNull'</value>
  </data>
  <data name="DoNotPassNullableStructToArgumentNullExceptionThrowIfNullMessage" xml:space="preserve">
    <value>Passing a nullable struct to 'ArgumentNullException.ThrowIfNull' may cause boxing</value>
  </data>
  <data name="DoNotPassNullableStructToArgumentNullExceptionThrowIfNullDescription" xml:space="preserve">
    <value>'ArgumentNullException.ThrowIfNull' accepts an 'object', so passing a nullable struct may cause the value to be boxed.</value>
  </data>
  <data name="DoNotPassNullableStructToArgumentNullExceptionThrowIfNullCodeFixTitle" xml:space="preserve">
    <value>Do not call 'ArgumentNullException.ThrowIfNull' with a struct</value>
=======
  <data name="AvoidSingleUseOfLocalJsonSerializerOptionsMessage" xml:space="preserve">
    <value>Avoid creating a new 'JsonSerializerOptions' instance for every serialization operation. Cache and reuse instances instead.</value>
  </data>
  <data name="AvoidSingleUseOfLocalJsonSerializerOptionsDescription" xml:space="preserve">
    <value>Avoid creating a new 'JsonSerializerOptions' instance for every serialization operation. Cache and reuse instances instead. Single use 'JsonSerializerOptions' instances can substantially degrade the performance of your application.</value>
  </data>
  <data name="AvoidSingleUseOfLocalJsonSerializerOptionsTitle" xml:space="preserve">
    <value>Cache and reuse 'JsonSerializerOptions' instances</value>
>>>>>>> 39ccb5b7
  </data>
</root><|MERGE_RESOLUTION|>--- conflicted
+++ resolved
@@ -2078,7 +2078,15 @@
   <data name="UseStringMethodCharOverloadWithSingleCharactersTitle" xml:space="preserve">
     <value>Use char overload</value>
   </data>
-<<<<<<< HEAD
+  <data name="AvoidSingleUseOfLocalJsonSerializerOptionsMessage" xml:space="preserve">
+    <value>Avoid creating a new 'JsonSerializerOptions' instance for every serialization operation. Cache and reuse instances instead.</value>
+  </data>
+  <data name="AvoidSingleUseOfLocalJsonSerializerOptionsDescription" xml:space="preserve">
+    <value>Avoid creating a new 'JsonSerializerOptions' instance for every serialization operation. Cache and reuse instances instead. Single use 'JsonSerializerOptions' instances can substantially degrade the performance of your application.</value>
+  </data>
+  <data name="AvoidSingleUseOfLocalJsonSerializerOptionsTitle" xml:space="preserve">
+    <value>Cache and reuse 'JsonSerializerOptions' instances</value>
+  </data>
   <data name="DoNotPassNonNullableValueToArgumentNullExceptionThrowIfNullTitle" xml:space="preserve">
     <value>Do not pass a non-nullable value to 'ArgumentNullException.ThrowIfNull'</value>
   </data>
@@ -2102,15 +2110,5 @@
   </data>
   <data name="DoNotPassNullableStructToArgumentNullExceptionThrowIfNullCodeFixTitle" xml:space="preserve">
     <value>Do not call 'ArgumentNullException.ThrowIfNull' with a struct</value>
-=======
-  <data name="AvoidSingleUseOfLocalJsonSerializerOptionsMessage" xml:space="preserve">
-    <value>Avoid creating a new 'JsonSerializerOptions' instance for every serialization operation. Cache and reuse instances instead.</value>
-  </data>
-  <data name="AvoidSingleUseOfLocalJsonSerializerOptionsDescription" xml:space="preserve">
-    <value>Avoid creating a new 'JsonSerializerOptions' instance for every serialization operation. Cache and reuse instances instead. Single use 'JsonSerializerOptions' instances can substantially degrade the performance of your application.</value>
-  </data>
-  <data name="AvoidSingleUseOfLocalJsonSerializerOptionsTitle" xml:space="preserve">
-    <value>Cache and reuse 'JsonSerializerOptions' instances</value>
->>>>>>> 39ccb5b7
   </data>
 </root>
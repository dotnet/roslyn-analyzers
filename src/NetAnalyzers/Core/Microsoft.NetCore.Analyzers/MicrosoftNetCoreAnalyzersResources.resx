--- conflicted
+++ resolved
@@ -1332,7 +1332,9 @@
   <data name="ProvideCorrectArgumentToEnumHasFlagTitle" xml:space="preserve">
     <value>Provide correct 'enum' argument to 'Enum.HasFlag'</value>
   </data>
-<<<<<<< HEAD
+  <data name="ProvideCorrectArgumentToEnumHasFlagMessageNotFlags" xml:space="preserve">
+    <value>This call will always returns 'false' because the enum type '{0}' is not marked with 'FlagsAttribute'</value>
+  </data>
   <data name="PreferIsEmptyOverCountDescription" xml:space="preserve">
     <value>For determining whether the object contains or not any items, prefer using 'IsEmpty' property rather than retrieving the number of items from the 'Count' property and comparing it to 0 or 1.</value>
   </data>
@@ -1341,9 +1343,5 @@
   </data>
   <data name="PreferIsEmptyOverCountTitle" xml:space="preserve">
     <value>Prefer IsEmpty over Count</value>
-=======
-  <data name="ProvideCorrectArgumentToEnumHasFlagMessageNotFlags" xml:space="preserve">
-    <value>This call will always returns 'false' because the enum type '{0}' is not marked with 'FlagsAttribute'</value>
->>>>>>> 1bc66b41
   </data>
 </root>
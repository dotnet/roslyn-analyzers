--- conflicted
+++ resolved
@@ -1479,8 +1479,9 @@
   <data name="PlatformCompatibilityCheckSupportedOsMessage" xml:space="preserve">
     <value>'{0}' is supported on '{1}'</value>
   </data>
-<<<<<<< HEAD
-  <data name="DetectPLINQNopsDescription" xml:space="preserve">
+  <data name="PreferStringContainsOverIndexOfCodeFixTitle" xml:space="preserve">
+    <value>Replace with 'string.Contains'</value>
+  </data>  <data name="DetectPLINQNopsDescription" xml:space="preserve">
     <value>'AsParallel' does not have an effect if it is the last Expression or the only remaining Expressions are 'ToList' or 'ToArray'.</value>
   </data>
   <data name="DetectPLINQNopsMessage" xml:space="preserve">
@@ -1488,9 +1489,5 @@
   </data>
   <data name="DetectPLINQNopsTitle" xml:space="preserve">
     <value>'AsParallel' at the end of a LINQ query does not have an effect</value>
-=======
-  <data name="PreferStringContainsOverIndexOfCodeFixTitle" xml:space="preserve">
-    <value>Replace with 'string.Contains'</value>
->>>>>>> 2272c7b4
   </data>
 </root>
﻿<?xml version="1.0" encoding="utf-8"?>
<root>
  <!-- 
    Microsoft ResX Schema 
    
    Version 2.0
    
    The primary goals of this format is to allow a simple XML format 
    that is mostly human readable. The generation and parsing of the 
    various data types are done through the TypeConverter classes 
    associated with the data types.
    
    Example:
    
    ... ado.net/XML headers & schema ...
    <resheader name="resmimetype">text/microsoft-resx</resheader>
    <resheader name="version">2.0</resheader>
    <resheader name="reader">System.Resources.ResXResourceReader, System.Windows.Forms, ...</resheader>
    <resheader name="writer">System.Resources.ResXResourceWriter, System.Windows.Forms, ...</resheader>
    <data name="Name1"><value>this is my long string</value><comment>this is a comment</comment></data>
    <data name="Color1" type="System.Drawing.Color, System.Drawing">Blue</data>
    <data name="Bitmap1" mimetype="application/x-microsoft.net.object.binary.base64">
        <value>[base64 mime encoded serialized .NET Framework object]</value>
    </data>
    <data name="Icon1" type="System.Drawing.Icon, System.Drawing" mimetype="application/x-microsoft.net.object.bytearray.base64">
        <value>[base64 mime encoded string representing a byte array form of the .NET Framework object]</value>
        <comment>This is a comment</comment>
    </data>
                
    There are any number of "resheader" rows that contain simple 
    name/value pairs.
    
    Each data row contains a name, and value. The row also contains a 
    type or mimetype. Type corresponds to a .NET class that support 
    text/value conversion through the TypeConverter architecture. 
    Classes that don't support this are serialized and stored with the 
    mimetype set.
    
    The mimetype is used for serialized objects, and tells the 
    ResXResourceReader how to depersist the object. This is currently not 
    extensible. For a given mimetype the value must be set accordingly:
    
    Note - application/x-microsoft.net.object.binary.base64 is the format 
    that the ResXResourceWriter will generate, however the reader can 
    read any of the formats listed below.
    
    mimetype: application/x-microsoft.net.object.binary.base64
    value   : The object must be serialized with 
            : System.Runtime.Serialization.Formatters.Binary.BinaryFormatter
            : and then encoded with base64 encoding.
    
    mimetype: application/x-microsoft.net.object.soap.base64
    value   : The object must be serialized with 
            : System.Runtime.Serialization.Formatters.Soap.SoapFormatter
            : and then encoded with base64 encoding.

    mimetype: application/x-microsoft.net.object.bytearray.base64
    value   : The object must be serialized into a byte array 
            : using a System.ComponentModel.TypeConverter
            : and then encoded with base64 encoding.
    -->
  <xsd:schema id="root" xmlns="" xmlns:xsd="http://www.w3.org/2001/XMLSchema" xmlns:msdata="urn:schemas-microsoft-com:xml-msdata">
    <xsd:import namespace="http://www.w3.org/XML/1998/namespace" />
    <xsd:element name="root" msdata:IsDataSet="true">
      <xsd:complexType>
        <xsd:choice maxOccurs="unbounded">
          <xsd:element name="metadata">
            <xsd:complexType>
              <xsd:sequence>
                <xsd:element name="value" type="xsd:string" minOccurs="0" />
              </xsd:sequence>
              <xsd:attribute name="name" use="required" type="xsd:string" />
              <xsd:attribute name="type" type="xsd:string" />
              <xsd:attribute name="mimetype" type="xsd:string" />
              <xsd:attribute ref="xml:space" />
            </xsd:complexType>
          </xsd:element>
          <xsd:element name="assembly">
            <xsd:complexType>
              <xsd:attribute name="alias" type="xsd:string" />
              <xsd:attribute name="name" type="xsd:string" />
            </xsd:complexType>
          </xsd:element>
          <xsd:element name="data">
            <xsd:complexType>
              <xsd:sequence>
                <xsd:element name="value" type="xsd:string" minOccurs="0" msdata:Ordinal="1" />
                <xsd:element name="comment" type="xsd:string" minOccurs="0" msdata:Ordinal="2" />
              </xsd:sequence>
              <xsd:attribute name="name" type="xsd:string" use="required" msdata:Ordinal="1" />
              <xsd:attribute name="type" type="xsd:string" msdata:Ordinal="3" />
              <xsd:attribute name="mimetype" type="xsd:string" msdata:Ordinal="4" />
              <xsd:attribute ref="xml:space" />
            </xsd:complexType>
          </xsd:element>
          <xsd:element name="resheader">
            <xsd:complexType>
              <xsd:sequence>
                <xsd:element name="value" type="xsd:string" minOccurs="0" msdata:Ordinal="1" />
              </xsd:sequence>
              <xsd:attribute name="name" type="xsd:string" use="required" />
            </xsd:complexType>
          </xsd:element>
        </xsd:choice>
      </xsd:complexType>
    </xsd:element>
  </xsd:schema>
  <resheader name="resmimetype">
    <value>text/microsoft-resx</value>
  </resheader>
  <resheader name="version">
    <value>2.0</value>
  </resheader>
  <resheader name="reader">
    <value>System.Resources.ResXResourceReader, System.Windows.Forms, Version=4.0.0.0, Culture=neutral, PublicKeyToken=b77a5c561934e089</value>
  </resheader>
  <resheader name="writer">
    <value>System.Resources.ResXResourceWriter, System.Windows.Forms, Version=4.0.0.0, Culture=neutral, PublicKeyToken=b77a5c561934e089</value>
  </resheader>
  <data name="ReviewSQLQueriesForSecurityVulnerabilitiesDescription" xml:space="preserve">
    <value>SQL queries that directly use user input can be vulnerable to SQL injection attacks. Review this SQL query for potential vulnerabilities, and consider using a parameterized SQL query.</value>
  </data>
  <data name="ReviewSQLQueriesForSecurityVulnerabilitiesMessageNoNonLiterals" xml:space="preserve">
    <value>Review if the query string passed to '{0}' in '{1}', accepts any user input</value>
  </data>
  <data name="ReviewSQLQueriesForSecurityVulnerabilitiesTitle" xml:space="preserve">
    <value>Review SQL queries for security vulnerabilities</value>
  </data>
  <data name="DoNotCallToImmutableCollectionOnAnImmutableCollectionValueTitle" xml:space="preserve">
    <value>Do not call ToImmutableCollection on an ImmutableCollection value</value>
  </data>
  <data name="DoNotCallToImmutableCollectionOnAnImmutableCollectionValueMessage" xml:space="preserve">
    <value>Do not call {0} on an {1} value</value>
  </data>
  <data name="CategoryReliability" xml:space="preserve">
    <value>Reliability</value>
  </data>
  <data name="RemoveRedundantCall" xml:space="preserve">
    <value>Remove redundant call</value>
  </data>
  <data name="PInvokesShouldNotBeVisibleTitle" xml:space="preserve">
    <value>P/Invokes should not be visible</value>
  </data>
  <data name="PInvokesShouldNotBeVisibleDescription" xml:space="preserve">
    <value>A public or protected method in a public type has the System.Runtime.InteropServices.DllImportAttribute attribute (also implemented by the Declare keyword in Visual Basic). Such methods should not be exposed.</value>
  </data>
  <data name="PInvokesShouldNotBeVisibleMessage" xml:space="preserve">
    <value>P/Invoke method '{0}' should not be visible</value>
  </data>
  <data name="PInvokeDeclarationsShouldBePortableTitle" xml:space="preserve">
    <value>PInvoke declarations should be portable</value>
  </data>
  <data name="PInvokeDeclarationsShouldBePortableDescription" xml:space="preserve">
    <value>This rule evaluates the size of each parameter and the return value of a P/Invoke, and verifies that the size of the parameter is correct when marshaled to unmanaged code on 32-bit and 64-bit operating systems.</value>
  </data>
  <data name="PInvokeDeclarationsShouldBePortableMessageParameter" xml:space="preserve">
    <value>As it is declared in your code, parameter {0} of P/Invoke {1} will be {2} bytes wide on {3} platforms. This is not correct, as the actual native declaration of this API indicates it should be {4} bytes wide on {3} platforms. Consult the MSDN Platform SDK documentation for help determining what data type should be used instead of {5}.</value>
  </data>
  <data name="PInvokeDeclarationsShouldBePortableMessageReturn" xml:space="preserve">
    <value>As it is declared in your code, the return type of P/Invoke {0} will be {1} bytes wide on {2} platforms. This is not correct, as the actual native declaration of this API indicates it should be {3} bytes wide on {2} platforms. Consult the MSDN Platform SDK documentation for help determining what data type should be used instead of {4}.</value>
  </data>
  <data name="SpecifyMarshalingForPInvokeStringArgumentsTitle" xml:space="preserve">
    <value>Specify marshaling for P/Invoke string arguments</value>
  </data>
  <data name="SpecifyMarshalingForPInvokeStringArgumentsDescription" xml:space="preserve">
    <value>A platform invoke member allows partially trusted callers, has a string parameter, and does not explicitly marshal the string. This can cause a potential security vulnerability.</value>
  </data>
  <data name="SpecifyMarshalingForPInvokeStringArgumentsMessageParameter" xml:space="preserve">
    <value>To reduce security risk, marshal parameter {0} as Unicode, by setting DllImport.CharSet to CharSet.Unicode, or by explicitly marshaling the parameter as UnmanagedType.LPWStr. If you need to marshal this string as ANSI or system-dependent, set BestFitMapping=false; for added security, also set ThrowOnUnmappableChar=true.</value>
  </data>
  <data name="SpecifyMarshalingForPInvokeStringArgumentsMessageField" xml:space="preserve">
    <value>To reduce security risk, marshal field {0} as Unicode, by setting StructLayout.CharSet on {1} to CharSet.Unicode, or by explicitly marshaling the field as UnmanagedType.LPWStr. If you need to marshal this string as ANSI or system-dependent, use the BestFitMapping attribute to turn best-fit mapping off, and for added security, ensure ThrowOnUnmappableChar is on.</value>
  </data>
  <data name="SpecifyMarshalingForPInvokeStringArgumentsMessageParameterImplicitAnsi" xml:space="preserve">
    <value>To reduce security risk, marshal parameter {0} as Unicode, by setting DllImport.CharSet to CharSet.Unicode, or by explicitly marshaling the parameter as UnmanagedType.LPWStr. If you need to marshal this string as ANSI or system-dependent, specify MarshalAs explicitly, and set BestFitMapping=false; for added security, also set ThrowOnUnmappableChar=true.</value>
  </data>
  <data name="SpecifyMarshalingForPInvokeStringArgumentsMessageFieldImplicitAnsi" xml:space="preserve">
    <value>To reduce security risk, marshal field {0} as Unicode, by setting StructLayout.CharSet on {1} to CharSet.Unicode, or by explicitly marshaling the field as UnmanagedType.LPWStr. If you need to marshal this string as ANSI or system-dependent, specify MarshalAs explicitly, use the BestFitMapping attribute to turn best-fit mapping off, and for added security, to turn ThrowOnUnmappableChar on.</value>
  </data>
  <data name="UseManagedEquivalentsOfWin32ApiTitle" xml:space="preserve">
    <value>Use managed equivalents of win32 api</value>
  </data>
  <data name="UseManagedEquivalentsOfWin32ApiDescription" xml:space="preserve">
    <value>An operating system invoke method is defined and a method that has the equivalent functionality is located in the .NET Framework class library.</value>
  </data>
  <data name="UseManagedEquivalentsOfWin32ApiMessage" xml:space="preserve">
    <value>Use managed equivalents of win32 api</value>
  </data>
  <data name="MarkBooleanPInvokeArgumentsWithMarshalAsTitle" xml:space="preserve">
    <value>Mark boolean PInvoke arguments with MarshalAs</value>
  </data>
  <data name="MarkBooleanPInvokeArgumentsWithMarshalAsDescription" xml:space="preserve">
    <value>The Boolean data type has multiple representations in unmanaged code.</value>
  </data>
  <data name="MarkBooleanPInvokeArgumentsWithMarshalAsMessageDefault" xml:space="preserve">
    <value>Add the MarshalAsAttribute to parameter {0} of P/Invoke {1}. If the corresponding unmanaged parameter is a 4-byte Win32 'BOOL', use [MarshalAs(UnmanagedType.Bool)]. For a 1-byte C++ 'bool', use MarshalAs(UnmanagedType.U1).</value>
  </data>
  <data name="MarkBooleanPInvokeArgumentsWithMarshalAsMessageReturn" xml:space="preserve">
    <value>Add the MarshalAsAttribute to the return type of P/Invoke {0}. If the corresponding unmanaged return type is a 4-byte Win32 'BOOL', use MarshalAs(UnmanagedType.Bool). For a 1-byte C++ 'bool', use MarshalAs(UnmanagedType.U1).</value>
  </data>
  <data name="MarkAssembliesWithNeutralResourcesLanguageTitle" xml:space="preserve">
    <value>Mark assemblies with NeutralResourcesLanguageAttribute</value>
  </data>
  <data name="MarkAssembliesWithNeutralResourcesLanguageDescription" xml:space="preserve">
    <value>The NeutralResourcesLanguage attribute informs the ResourceManager of the language that was used to display the resources of a neutral culture for an assembly. This improves lookup performance for the first resource that you load and can reduce your working set.</value>
  </data>
  <data name="MarkAssembliesWithNeutralResourcesLanguageMessage" xml:space="preserve">
    <value>Mark assemblies with NeutralResourcesLanguageAttribute</value>
  </data>
  <data name="UseOrdinalStringComparisonTitle" xml:space="preserve">
    <value>Use ordinal string comparison</value>
  </data>
  <data name="UseOrdinalStringComparisonDescription" xml:space="preserve">
    <value>A string comparison operation that is nonlinguistic does not set the StringComparison parameter to either Ordinal or OrdinalIgnoreCase. By explicitly setting the parameter to either StringComparison.Ordinal or StringComparison.OrdinalIgnoreCase, your code often gains speed, becomes more correct, and becomes more reliable.</value>
  </data>
  <data name="UseOrdinalStringComparisonMessageStringComparison" xml:space="preserve">
    <value>{0} passes '{1}' as the 'StringComparison' parameter to {2}. To perform a non-linguistic comparison, specify 'StringComparison.Ordinal' or 'StringComparison.OrdinalIgnoreCase' instead.</value>
  </data>
  <data name="UseOrdinalStringComparisonMessageStringComparer" xml:space="preserve">
    <value>{0} passes '{1}' as the 'StringComparer' parameter to {2}. To perform a non-linguistic comparison, specify 'StringComparer.Ordinal' or 'StringComparer.OrdinalIgnoreCase' instead.</value>
  </data>
  <data name="DoNotUseCountWhenAnyCanBeUsedDescription" xml:space="preserve">
    <value>For non-empty collections, Count() and LongCount() enumerate the entire sequence, while Any() stops at the first item or the first item that satisfies a condition.</value>
  </data>
  <data name="DoNotUseCountWhenAnyCanBeUsedMessage" xml:space="preserve">
    <value>{0}() is used where Any() could be used instead to improve performance</value>
  </data>
  <data name="DoNotUseCountWhenAnyCanBeUsedTitle" xml:space="preserve">
    <value>Do not use Count() or LongCount() when Any() can be used</value>
  </data>
  <data name="DoNotUseTimersThatPreventPowerStateChangesTitle" xml:space="preserve">
    <value>Do not use timers that prevent power state changes</value>
  </data>
  <data name="DoNotUseTimersThatPreventPowerStateChangesDescription" xml:space="preserve">
    <value>Higher-frequency periodic activity will keep the CPU busy and interfere with power-saving idle timers that turn off the display and hard disks.</value>
  </data>
  <data name="DoNotUseTimersThatPreventPowerStateChangesMessage" xml:space="preserve">
    <value>Do not use timers that prevent power state changes</value>
  </data>
  <data name="AvoidUnsealedAttributesTitle" xml:space="preserve">
    <value>Avoid unsealed attributes</value>
  </data>
  <data name="AvoidUnsealedAttributesDescription" xml:space="preserve">
    <value>The .NET Framework class library provides methods for retrieving custom attributes. By default, these methods search the attribute inheritance hierarchy. Sealing the attribute eliminates the search through the inheritance hierarchy and can improve performance.</value>
  </data>
  <data name="AvoidUnsealedAttributesMessage" xml:space="preserve">
    <value>Avoid unsealed attributes</value>
  </data>
  <data name="TestForEmptyStringsUsingStringLengthTitle" xml:space="preserve">
    <value>Test for empty strings using string length</value>
  </data>
  <data name="TestForEmptyStringsUsingStringLengthDescription" xml:space="preserve">
    <value>Comparing strings by using the String.Length property or the String.IsNullOrEmpty method is significantly faster than using Equals.</value>
  </data>
  <data name="TestForEmptyStringsUsingStringLengthMessage" xml:space="preserve">
    <value>Test for empty strings using 'string.Length' property or 'string.IsNullOrEmpty' method instead of an Equality check</value>
  </data>
  <data name="DoNotLockOnObjectsWithWeakIdentityTitle" xml:space="preserve">
    <value>Do not lock on objects with weak identity</value>
  </data>
  <data name="DoNotLockOnObjectsWithWeakIdentityDescription" xml:space="preserve">
    <value>An object is said to have a weak identity when it can be directly accessed across application domain boundaries. A thread that tries to acquire a lock on an object that has a weak identity can be blocked by a second thread in a different application domain that has a lock on the same object.</value>
  </data>
  <data name="DoNotLockOnObjectsWithWeakIdentityMessage" xml:space="preserve">
    <value>Do not lock on objects with weak identity</value>
  </data>
  <data name="DoNotCatchCorruptedStateExceptionsInGeneralHandlersTitle" xml:space="preserve">
    <value>Do not catch corrupted state exceptions in general handlers.</value>
  </data>
  <data name="DoNotCatchCorruptedStateExceptionsInGeneralHandlersDescription" xml:space="preserve">
    <value>Do not author general catch handlers in code that receives corrupted state exceptions.</value>
  </data>
  <data name="DoNotCatchCorruptedStateExceptionsInGeneralHandlersMessage" xml:space="preserve">
    <value>Do not catch corrupted state exceptions in general handlers.</value>
  </data>
  <data name="RethrowToPreserveStackDetailsTitle" xml:space="preserve">
    <value>Rethrow to preserve stack details</value>
  </data>
  <data name="RethrowToPreserveStackDetailsDescription" xml:space="preserve">
    <value>An exception is rethrown and the exception is explicitly specified in the throw statement. If an exception is rethrown by specifying the exception in the throw statement, the list of method calls between the original method that threw the exception and the current method is lost.</value>
  </data>
  <data name="RethrowToPreserveStackDetailsMessage" xml:space="preserve">
    <value>Rethrow to preserve stack details</value>
  </data>
  <data name="DoNotRaiseReservedExceptionTypesTitle" xml:space="preserve">
    <value>Do not raise reserved exception types</value>
  </data>
  <data name="DoNotRaiseReservedExceptionTypesDescription" xml:space="preserve">
    <value>An exception of type that is not sufficiently specific or reserved by the runtime should never be raised by user code. This makes the original error difficult to detect and debug. If this exception instance might be thrown, use a different exception type.</value>
  </data>
  <data name="DoNotRaiseReservedExceptionTypesMessageTooGeneric" xml:space="preserve">
    <value>Exception type {0} is not sufficiently specific</value>
  </data>
  <data name="DoNotRaiseReservedExceptionTypesMessageReserved" xml:space="preserve">
    <value>Exception type {0} is reserved by the runtime</value>
  </data>
  <data name="InitializeValueTypeStaticFieldsInlineTitle" xml:space="preserve">
    <value>Initialize value type static fields inline</value>
  </data>
  <data name="InitializeReferenceTypeStaticFieldsInlineTitle" xml:space="preserve">
    <value>Initialize reference type static fields inline</value>
  </data>
  <data name="InitializeValueTypeStaticFieldsInlineDescription" xml:space="preserve">
    <value>A value type declares an explicit static constructor. To fix a violation of this rule, initialize all static data when it is declared and remove the static constructor.</value>
  </data>
  <data name="InitializeReferenceTypeStaticFieldsInlineDescription" xml:space="preserve">
    <value>A reference type declares an explicit static constructor. To fix a violation of this rule, initialize all static data when it is declared and remove the static constructor.</value>
  </data>
  <data name="InitializeStaticFieldsInlineMessage" xml:space="preserve">
    <value>Initialize all static fields in '{0}' when those fields are declared and remove the explicit static constructor</value>
  </data>
  <data name="DoNotCallOverridableMethodsInConstructorsTitle" xml:space="preserve">
    <value>Do not call overridable methods in constructors</value>
  </data>
  <data name="DoNotCallOverridableMethodsInConstructorsDescription" xml:space="preserve">
    <value>When a constructor calls a virtual method, the constructor for the instance that invokes the method may not have executed.</value>
  </data>
  <data name="DoNotCallOverridableMethodsInConstructorsMessage" xml:space="preserve">
    <value>Do not call overridable methods in constructors</value>
  </data>
  <data name="DisposableTypesShouldDeclareFinalizerTitle" xml:space="preserve">
    <value>Disposable types should declare finalizer</value>
  </data>
  <data name="DisposableTypesShouldDeclareFinalizerDescription" xml:space="preserve">
    <value>A type that implements System.IDisposable and has fields that suggest the use of unmanaged resources does not implement a finalizer, as described by Object.Finalize.</value>
  </data>
  <data name="DisposableTypesShouldDeclareFinalizerMessage" xml:space="preserve">
    <value>Disposable types should declare finalizer</value>
  </data>
  <data name="FinalizersShouldCallBaseClassFinalizerTitle" xml:space="preserve">
    <value>Finalizers should call base class finalizer</value>
  </data>
  <data name="FinalizersShouldCallBaseClassFinalizerDescription" xml:space="preserve">
    <value>Finalization must be propagated through the inheritance hierarchy. To guarantee this, types must call their base class Finalize method in their own Finalize method.</value>
  </data>
  <data name="FinalizersShouldCallBaseClassFinalizerMessage" xml:space="preserve">
    <value>Finalizers should call base class finalizer</value>
  </data>
  <data name="ProvideCorrectArgumentsToFormattingMethodsTitle" xml:space="preserve">
    <value>Provide correct arguments to formatting methods</value>
  </data>
  <data name="ProvideCorrectArgumentsToFormattingMethodsDescription" xml:space="preserve">
    <value>The format argument that is passed to System.String.Format does not contain a format item that corresponds to each object argument, or vice versa.</value>
  </data>
  <data name="ProvideCorrectArgumentsToFormattingMethodsMessage" xml:space="preserve">
    <value>Provide correct arguments to formatting methods</value>
  </data>
  <data name="TestForNaNCorrectlyTitle" xml:space="preserve">
    <value>Test for NaN correctly</value>
  </data>
  <data name="TestForNaNCorrectlyDescription" xml:space="preserve">
    <value>This expression tests a value against Single.Nan or Double.Nan. Use Single.IsNan(Single) or Double.IsNan(Double) to test the value.</value>
  </data>
  <data name="TestForNaNCorrectlyMessage" xml:space="preserve">
    <value>Test for NaN correctly</value>
  </data>
  <data name="AttributeStringLiteralsShouldParseCorrectlyTitle" xml:space="preserve">
    <value>Attribute string literals should parse correctly</value>
  </data>
  <data name="AttributeStringLiteralsShouldParseCorrectlyDescription" xml:space="preserve">
    <value>The string literal parameter of an attribute does not parse correctly for a URL, a GUID, or a version.</value>
  </data>
  <data name="AttributeStringLiteralsShouldParseCorrectlyMessageDefault" xml:space="preserve">
    <value>In the constructor of '{0}', change the value of argument '{1}', which is currently "{2}", to something that can be correctly parsed as '{3}'</value>
  </data>
  <data name="AttributeStringLiteralsShouldParseCorrectlyMessageEmpty" xml:space="preserve">
    <value>In the constructor of '{0}', change the value of argument '{1}', which is currently an empty string (""), to something that can be correctly parsed as '{2}'</value>
  </data>
  <data name="AvoidZeroLengthArrayAllocationsTitle" xml:space="preserve">
    <value>Avoid zero-length array allocations</value>
  </data>
  <data name="AvoidZeroLengthArrayAllocationsMessage" xml:space="preserve">
    <value>Avoid unnecessary zero-length array allocations.  Use {0} instead.</value>
  </data>
  <data name="DoNotUseEnumerableMethodsOnIndexableCollectionsInsteadUseTheCollectionDirectlyTitle" xml:space="preserve">
    <value>Do not use Enumerable methods on indexable collections</value>
  </data>
  <data name="DoNotUseEnumerableMethodsOnIndexableCollectionsInsteadUseTheCollectionDirectlyDescription" xml:space="preserve">
    <value>This collection is directly indexable. Going through LINQ here causes unnecessary allocations and CPU work.</value>
  </data>
  <data name="DoNotUseEnumerableMethodsOnIndexableCollectionsInsteadUseTheCollectionDirectlyMessage" xml:space="preserve">
    <value>Do not use Enumerable methods on indexable collections. Instead use the collection directly.</value>
  </data>
  <data name="SpecifyCultureInfoTitle" xml:space="preserve">
    <value>Specify CultureInfo</value>
  </data>
  <data name="SpecifyCultureInfoDescription" xml:space="preserve">
    <value>A method or constructor calls a member that has an overload that accepts a System.Globalization.CultureInfo parameter, and the method or constructor does not call the overload that takes the CultureInfo parameter. When a CultureInfo or System.IFormatProvider object is not supplied, the default value that is supplied by the overloaded member might not have the effect that you want in all locales. If the result will be displayed to the user, specify 'CultureInfo.CurrentCulture' as the 'CultureInfo' parameter. Otherwise, if the result will be stored and accessed by software, such as when it is persisted to disk or to a database, specify 'CultureInfo.InvariantCulture'.</value>
  </data>
  <data name="SpecifyCultureInfoMessage" xml:space="preserve">
    <value>The behavior of '{0}' could vary based on the current user's locale settings. Replace this call in '{1}' with a call to '{2}'.</value>
  </data>
  <data name="SpecifyIFormatProviderTitle" xml:space="preserve">
    <value>Specify IFormatProvider</value>
  </data>
  <data name="SpecifyIFormatProviderDescription" xml:space="preserve">
    <value>A method or constructor calls one or more members that have overloads that accept a System.IFormatProvider parameter, and the method or constructor does not call the overload that takes the IFormatProvider parameter. When a System.Globalization.CultureInfo or IFormatProvider object is not supplied, the default value that is supplied by the overloaded member might not have the effect that you want in all locales. If the result will be based on the input from/output displayed to the user, specify 'CultureInfo.CurrentCulture' as the 'IFormatProvider'. Otherwise, if the result will be stored and accessed by software, such as when it is loaded from disk/database and when it is persisted to disk/database, specify 'CultureInfo.InvariantCulture'.</value>
  </data>
  <data name="SpecifyIFormatProviderMessageIFormatProviderAlternateString" xml:space="preserve">
    <value>The behavior of '{0}' could vary based on the current user's locale settings. Replace this call in '{1}' with a call to '{2}'.</value>
  </data>
  <data name="SpecifyIFormatProviderMessageIFormatProviderAlternate" xml:space="preserve">
    <value>The behavior of '{0}' could vary based on the current user's locale settings. Replace this call in '{1}' with a call to '{2}'.</value>
  </data>
  <data name="SpecifyIFormatProviderMessageUICultureString" xml:space="preserve">
    <value>'{0}' passes '{1}' as the 'IFormatProvider' parameter to '{2}'. This property returns a culture that is inappropriate for formatting methods.</value>
  </data>
  <data name="SpecifyIFormatProviderMessageUICulture" xml:space="preserve">
    <value>'{0}' passes '{1}' as the 'IFormatProvider' parameter to '{2}'. This property returns a culture that is inappropriate for formatting methods.</value>
  </data>
  <data name="SpecifyStringComparisonCA1307Title" xml:space="preserve">
    <value>Specify StringComparison for clarity</value>
  </data>
  <data name="SpecifyStringComparisonCA1307Description" xml:space="preserve">
    <value>A string comparison operation uses a method overload that does not set a StringComparison parameter. It is recommended to use the overload with StringComparison parameter for clarity of intent. If the result will be displayed to the user, such as when sorting a list of items for display in a list box, specify 'StringComparison.CurrentCulture' or 'StringComparison.CurrentCultureIgnoreCase' as the 'StringComparison' parameter. If comparing case-insensitive identifiers, such as file paths, environment variables, or registry keys and values, specify 'StringComparison.OrdinalIgnoreCase'. Otherwise, if comparing case-sensitive identifiers, specify 'StringComparison.Ordinal'.</value>
  </data>
  <data name="SpecifyStringComparisonCA1307Message" xml:space="preserve">
    <value>'{0}' has a method overload that takes a 'StringComparison' parameter. Replace this call in '{1}' with a call to '{2}' for clarity of intent.</value>
  </data>
  <data name="SpecifyStringComparisonCA1310Title" xml:space="preserve">
    <value>Specify StringComparison for correctness</value>
  </data>
  <data name="SpecifyStringComparisonCA1310Description" xml:space="preserve">
    <value>A string comparison operation uses a method overload that does not set a StringComparison parameter, hence its behavior could vary based on the current user's locale settings. It is strongly recommended to use the overload with StringComparison parameter for correctness and clarity of intent. If the result will be displayed to the user, such as when sorting a list of items for display in a list box, specify 'StringComparison.CurrentCulture' or 'StringComparison.CurrentCultureIgnoreCase' as the 'StringComparison' parameter. If comparing case-insensitive identifiers, such as file paths, environment variables, or registry keys and values, specify 'StringComparison.OrdinalIgnoreCase'. Otherwise, if comparing case-sensitive identifiers, specify 'StringComparison.Ordinal'.</value>
  </data>
  <data name="SpecifyStringComparisonCA1310Message" xml:space="preserve">
    <value>The behavior of '{0}' could vary based on the current user's locale settings. Replace this call in '{1}' with a call to '{2}'.</value>
  </data>
  <data name="NormalizeStringsToUppercaseTitle" xml:space="preserve">
    <value>Normalize strings to uppercase</value>
  </data>
  <data name="NormalizeStringsToUppercaseDescription" xml:space="preserve">
    <value>Strings should be normalized to uppercase. A small group of characters cannot make a round trip when they are converted to lowercase. To make a round trip means to convert the characters from one locale to another locale that represents character data differently, and then to accurately retrieve the original characters from the converted characters.</value>
  </data>
  <data name="NormalizeStringsToUppercaseMessageToUpper" xml:space="preserve">
    <value>In method '{0}', replace the call to '{1}' with '{2}'</value>
  </data>
  <data name="CallGCSuppressFinalizeCorrectlyTitle" xml:space="preserve">
    <value>Dispose methods should call SuppressFinalize</value>
  </data>
  <data name="CallGCSuppressFinalizeCorrectlyDescription" xml:space="preserve">
    <value>A method that is an implementation of Dispose does not call GC.SuppressFinalize; or a method that is not an implementation of Dispose calls GC.SuppressFinalize; or a method calls GC.SuppressFinalize and passes something other than this (Me in Visual Basic).</value>
  </data>
  <data name="CallGCSuppressFinalizeCorrectlyMessageNotCalledWithFinalizer" xml:space="preserve">
    <value>Change {0} to call {1}. This will prevent unnecessary finalization of the object once it has been disposed and it has fallen out of scope.</value>
  </data>
  <data name="CallGCSuppressFinalizeCorrectlyMessageNotCalled" xml:space="preserve">
    <value>Change {0} to call {1}. This will prevent derived types that introduce a finalizer from needing to re-implement 'IDisposable' to call it.</value>
  </data>
  <data name="CallGCSuppressFinalizeCorrectlyMessageNotPassedThis" xml:space="preserve">
    <value>{0} calls {1} on something other than itself. Change the call site to pass 'this' ('Me' in Visual Basic) instead.</value>
  </data>
  <data name="CallGCSuppressFinalizeCorrectlyMessageOutsideDispose" xml:space="preserve">
    <value>{0} calls {1}, a method that is typically only called within an implementation of 'IDisposable.Dispose'. Refer to the IDisposable pattern for more information.</value>
  </data>
  <data name="InstantiateArgumentExceptionsCorrectlyTitle" xml:space="preserve">
    <value>Instantiate argument exceptions correctly</value>
  </data>
  <data name="InstantiateArgumentExceptionsCorrectlyDescription" xml:space="preserve">
    <value>A call is made to the default (parameterless) constructor of an exception type that is or derives from ArgumentException, or an incorrect string argument is passed to a parameterized constructor of an exception type that is or derives from ArgumentException.</value>
  </data>
  <data name="InstantiateArgumentExceptionsCorrectlyMessageNoArguments" xml:space="preserve">
    <value>Call the {0} constructor that contains a message and/or paramName parameter</value>
  </data>
  <data name="InstantiateArgumentExceptionsCorrectlyMessageIncorrectMessage" xml:space="preserve">
    <value>Method {0} passes parameter name '{1}' as the {2} argument to a {3} constructor. Replace this argument with a descriptive message and pass the parameter name in the correct position.</value>
  </data>
  <data name="InstantiateArgumentExceptionsCorrectlyMessageIncorrectParameterName" xml:space="preserve">
    <value>Method {0} passes '{1}' as the {2} argument to a {3} constructor. Replace this argument with one of the method's parameter names. Note that the provided parameter name should have the exact casing as declared on the method.</value>
  </data>
  <data name="UseArrayEmpty" xml:space="preserve">
    <value>Use Array.Empty</value>
  </data>
  <data name="UseIndexer" xml:space="preserve">
    <value>Use indexer</value>
  </data>
  <data name="DisposableFieldsShouldBeDisposedDescription" xml:space="preserve">
    <value>A type that implements System.IDisposable declares fields that are of types that also implement IDisposable. The Dispose method of the field is not called by the Dispose method of the declaring type. To fix a violation of this rule, call Dispose on fields that are of types that implement IDisposable if you are responsible for allocating and releasing the unmanaged resources held by the field.</value>
  </data>
  <data name="DisposableFieldsShouldBeDisposedMessage" xml:space="preserve">
    <value>'{0}' contains field '{1}' that is of IDisposable type '{2}', but it is never disposed. Change the Dispose method on '{0}' to call Close or Dispose on this field.</value>
  </data>
  <data name="DisposableFieldsShouldBeDisposedTitle" xml:space="preserve">
    <value>Disposable fields should be disposed</value>
  </data>
  <data name="DisposeMethodsShouldCallBaseClassDisposeDescription" xml:space="preserve">
    <value>A type that implements System.IDisposable inherits from a type that also implements IDisposable. The Dispose method of the inheriting type does not call the Dispose method of the parent type. To fix a violation of this rule, call base.Dispose in your Dispose method.</value>
  </data>
  <data name="DisposeMethodsShouldCallBaseClassDisposeMessage" xml:space="preserve">
    <value>Ensure that method '{0}' calls '{1}' in all possible control flow paths</value>
  </data>
  <data name="DisposeMethodsShouldCallBaseClassDisposeTitle" xml:space="preserve">
    <value>Dispose methods should call base class dispose</value>
  </data>
  <data name="DisposeObjectsBeforeLosingScopeDescription" xml:space="preserve">
    <value>If a disposable object is not explicitly disposed before all references to it are out of scope, the object will be disposed at some indeterminate time when the garbage collector runs the finalizer of the object. Because an exceptional event might occur that will prevent the finalizer of the object from running, the object should be explicitly disposed instead.</value>
  </data>
  <data name="DisposeObjectsBeforeLosingScopeNotDisposedMessage" xml:space="preserve">
    <value>Call System.IDisposable.Dispose on object created by '{0}' before all references to it are out of scope</value>
  </data>
  <data name="DisposeObjectsBeforeLosingScopeMayBeDisposedMessage" xml:space="preserve">
    <value>Use recommended dispose pattern to ensure that object created by '{0}' is disposed on all paths. If possible, wrap the creation within a 'using' statement or a 'using' declaration. Otherwise, use a try-finally pattern, with a dedicated local variable declared before the try region and an unconditional Dispose invocation on non-null value in the 'finally' region, say 'x?.Dispose()'. If the object is explicitly disposed within the try region or the dispose ownership is transfered to another object or method, assign 'null' to the local variable just after such an operation to prevent double dispose in 'finally'.</value>
  </data>
  <data name="DisposeObjectsBeforeLosingScopeNotDisposedOnExceptionPathsMessage" xml:space="preserve">
    <value>Object created by '{0}' is not disposed along all exception paths. Call System.IDisposable.Dispose on the object before all references to it are out of scope.</value>
  </data>
  <data name="DisposeObjectsBeforeLosingScopeMayBeDisposedOnExceptionPathsMessage" xml:space="preserve">
    <value>Use recommended dispose pattern to ensure that object created by '{0}' is disposed on all exception paths. If possible, wrap the creation within a 'using' statement or a 'using' declaration. Otherwise, use a try-finally pattern, with a dedicated local variable declared before the try region and an unconditional Dispose invocation on non-null value in the 'finally' region, say 'x?.Dispose()'. If the object is explicitly disposed within the try region or the dispose ownership is transfered to another object or method, assign 'null' to the local variable just after such an operation to prevent double dispose in 'finally'.</value>
  </data>
  <data name="DisposeObjectsBeforeLosingScopeTitle" xml:space="preserve">
    <value>Dispose objects before losing scope</value>
  </data>
  <data name="DoNotPassLiteralsAsLocalizedParametersDescription" xml:space="preserve">
    <value>A method passes a string literal as a parameter to a constructor or method in the .NET Framework class library and that string should be localizable. To fix a violation of this rule, replace the string literal with a string retrieved through an instance of the ResourceManager class.</value>
  </data>
  <data name="DoNotPassLiteralsAsLocalizedParametersMessage" xml:space="preserve">
    <value>Method '{0}' passes a literal string as parameter '{1}' of a call to '{2}'. Retrieve the following string(s) from a resource table instead: "{3}".</value>
  </data>
  <data name="DoNotPassLiteralsAsLocalizedParametersTitle" xml:space="preserve">
    <value>Do not pass literals as localized parameters</value>
  </data>
  <data name="AddNonSerializedAttributeCodeActionTitle" xml:space="preserve">
    <value>Add the 'NonSerialized' attribute to this field.</value>
  </data>
  <data name="AddSerializableAttributeCodeActionTitle" xml:space="preserve">
    <value>Add Serializable attribute</value>
  </data>
  <data name="ImplementSerializationConstructorsCodeActionTitle" xml:space="preserve">
    <value>Implement Serialization constructor</value>
  </data>
  <data name="ImplementSerializationConstructorsDescription" xml:space="preserve">
    <value>To fix a violation of this rule, implement the serialization constructor. For a sealed class, make the constructor private; otherwise, make it protected.</value>
  </data>
  <data name="ImplementSerializationConstructorsMessageCreateMagicConstructor" xml:space="preserve">
    <value>Add a constructor to {0} with the following signature: 'protected {0}(SerializationInfo info, StreamingContext context)'.</value>
  </data>
  <data name="ImplementSerializationConstructorsMessageMakeSealedMagicConstructorPrivate" xml:space="preserve">
    <value>Declare the serialization constructor of {0}, a sealed type, as private.</value>
  </data>
  <data name="ImplementSerializationConstructorsMessageMakeUnsealedMagicConstructorFamily" xml:space="preserve">
    <value>Declare the serialization constructor of {0}, an unsealed type, as protected.</value>
  </data>
  <data name="ImplementSerializationConstructorsTitle" xml:space="preserve">
    <value>Implement serialization constructors</value>
  </data>
  <data name="MarkAllNonSerializableFieldsDescription" xml:space="preserve">
    <value>An instance field of a type that is not serializable is declared in a type that is serializable.</value>
  </data>
  <data name="MarkAllNonSerializableFieldsMessage" xml:space="preserve">
    <value>Field {0} is a member of type {1} which is serializable but is of type {2} which is not serializable</value>
  </data>
  <data name="MarkAllNonSerializableFieldsTitle" xml:space="preserve">
    <value>Mark all non-serializable fields</value>
  </data>
  <data name="MarkISerializableTypesWithSerializableDescription" xml:space="preserve">
    <value>To be recognized by the common language runtime as serializable, types must be marked by using the SerializableAttribute attribute even when the type uses a custom serialization routine through implementation of the ISerializable interface.</value>
  </data>
  <data name="MarkISerializableTypesWithSerializableMessage" xml:space="preserve">
    <value>Add [Serializable] to {0} as this type implements ISerializable</value>
  </data>
  <data name="MarkISerializableTypesWithSerializableTitle" xml:space="preserve">
    <value>Mark ISerializable types with serializable</value>
  </data>
  <data name="ImplementISerializableCorrectlyDescription" xml:space="preserve">
    <value>To fix a violation of this rule, make the GetObjectData method visible and overridable, and make sure that all instance fields are included in the serialization process or explicitly marked by using the NonSerializedAttribute attribute.</value>
  </data>
  <data name="ImplementISerializableCorrectlyMessageDefault" xml:space="preserve">
    <value>Add an implementation of GetObjectData to type {0}</value>
  </data>
  <data name="ImplementISerializableCorrectlyMessageMakeOverridable" xml:space="preserve">
    <value>Make {0}.GetObjectData virtual and overridable</value>
  </data>
  <data name="ImplementISerializableCorrectlyMessageMakeVisible" xml:space="preserve">
    <value>Increase the accessibility of {0}.GetObjectData so that it is visible to derived types</value>
  </data>
  <data name="ImplementISerializableCorrectlyTitle" xml:space="preserve">
    <value>Implement ISerializable correctly</value>
  </data>
  <data name="ImplementSerializationMethodsCorrectlyDescription" xml:space="preserve">
    <value>A method that handles a serialization event does not have the correct signature, return type, or visibility.</value>
  </data>
  <data name="ImplementSerializationMethodsCorrectlyMessageGeneric" xml:space="preserve">
    <value>Because {0} is marked with OnSerializing, OnSerialized, OnDeserializing, or OnDeserialized, change its signature so that it is no longer generic</value>
  </data>
  <data name="ImplementSerializationMethodsCorrectlyMessageParameters" xml:space="preserve">
    <value>Because {0} is marked with OnSerializing, OnSerialized, OnDeserializing, or OnDeserialized, change its signature so that it takes a single parameter of type 'System.Runtime.Serialization.StreamingContext'</value>
  </data>
  <data name="ImplementSerializationMethodsCorrectlyMessageReturnType" xml:space="preserve">
    <value>Because {0} is marked with OnSerializing, OnSerialized, OnDeserializing, or OnDeserialized, change its return type from {1} to void (Sub in Visual Basic)</value>
  </data>
  <data name="ImplementSerializationMethodsCorrectlyMessageStatic" xml:space="preserve">
    <value>Because {0} is marked with OnSerializing, OnSerialized, OnDeserializing, or OnDeserialized, change it from static (Shared in Visual Basic) to an instance method</value>
  </data>
  <data name="ImplementSerializationMethodsCorrectlyMessageVisibility" xml:space="preserve">
    <value>Because {0} is marked with OnSerializing, OnSerialized, OnDeserializing, or OnDeserialized, change its accessibility to private</value>
  </data>
  <data name="ImplementSerializationMethodsCorrectlyTitle" xml:space="preserve">
    <value>Implement serialization methods correctly</value>
  </data>
  <data name="ProvideDeserializationMethodsForOptionalFieldsDescription" xml:space="preserve">
    <value>A type has a field that is marked by using the System.Runtime.Serialization.OptionalFieldAttribute attribute, and the type does not provide deserialization event handling methods.</value>
  </data>
  <data name="ProvideDeserializationMethodsForOptionalFieldsMessageOnDeserialized" xml:space="preserve">
    <value>Add a 'private void OnDeserialized(StreamingContext)' method to type {0} and attribute it with the System.Runtime.Serialization.OnDeserializedAttribute</value>
  </data>
  <data name="ProvideDeserializationMethodsForOptionalFieldsMessageOnDeserializing" xml:space="preserve">
    <value>Add a 'private void OnDeserializing(StreamingContext)' method to type {0} and attribute it with the System.Runtime.Serialization.OnDeserializingAttribute</value>
  </data>
  <data name="ProvideDeserializationMethodsForOptionalFieldsTitle" xml:space="preserve">
    <value>Provide deserialization methods for optional fields</value>
  </data>
  <data name="ReviewCodeForSqlInjectionVulnerabilitiesMessage" xml:space="preserve">
    <value>Potential SQL injection vulnerability was found where '{0}' in method '{1}' may be tainted by user-controlled data from '{2}' in method '{3}'.</value>
  </data>
  <data name="ReviewCodeForSqlInjectionVulnerabilitiesTitle" xml:space="preserve">
    <value>Review code for SQL injection vulnerabilities</value>
  </data>
  <data name="BinaryFormatterDeserializeMaybeWithoutBinderSetMessage" xml:space="preserve">
    <value>The method '{0}' is insecure when deserializing untrusted data without a SerializationBinder to restrict the type of objects in the deserialized object graph.</value>
  </data>
  <data name="BinaryFormatterDeserializeMaybeWithoutBinderSetTitle" xml:space="preserve">
    <value>Ensure BinaryFormatter.Binder is set before calling BinaryFormatter.Deserialize</value>
  </data>
  <data name="BinaryFormatterDeserializeWithoutBinderSetMessage" xml:space="preserve">
    <value>The method '{0}' is insecure when deserializing untrusted data without a SerializationBinder to restrict the type of objects in the deserialized object graph.</value>
  </data>
  <data name="BinaryFormatterDeserializeWithoutBinderSetTitle" xml:space="preserve">
    <value>Do not call BinaryFormatter.Deserialize without first setting BinaryFormatter.Binder</value>
  </data>
  <data name="BinaryFormatterMethodUsedDescription" xml:space="preserve">
    <value>The method '{0}' is insecure when deserializing untrusted data.  If you need to instead detect BinaryFormatter deserialization without a SerializationBinder set, then disable rule CA2300, and enable rules CA2301 and CA2302.</value>
  </data>
  <data name="BinaryFormatterMethodUsedMessage" xml:space="preserve">
    <value>The method '{0}' is insecure when deserializing untrusted data.</value>
  </data>
  <data name="BinaryFormatterMethodUsedTitle" xml:space="preserve">
    <value>Do not use insecure deserializer BinaryFormatter</value>
  </data>
  <data name="LosFormatterMethodUsedMessage" xml:space="preserve">
    <value>The method '{0}' is insecure when deserializing untrusted data.</value>
  </data>
  <data name="LosFormatterMethodUsedTitle" xml:space="preserve">
    <value>Do not use insecure deserializer LosFormatter</value>
  </data>
  <data name="ReviewCodeForDllInjectionVulnerabilitiesMessage" xml:space="preserve">
    <value>Potential DLL injection vulnerability was found where '{0}' in method '{1}' may be tainted by user-controlled data from '{2}' in method '{3}'.</value>
  </data>
  <data name="ReviewCodeForDllInjectionVulnerabilitiesTitle" xml:space="preserve">
    <value>Review code for DLL injection vulnerabilities</value>
  </data>
  <data name="ReviewCodeForInformationDisclosureVulnerabilitiesMessage" xml:space="preserve">
    <value>Potential information disclosure vulnerability was found where '{0}' in method '{1}' may contain unintended information from '{2}' in method '{3}'.</value>
  </data>
  <data name="ReviewCodeForInformationDisclosureVulnerabilitiesTitle" xml:space="preserve">
    <value>Review code for information disclosure vulnerabilities</value>
  </data>
  <data name="ReviewCodeForFilePathInjectionVulnerabilitiesMessage" xml:space="preserve">
    <value>Potential file path injection vulnerability was found where '{0}' in method '{1}' may be tainted by user-controlled data from '{2}' in method '{3}'.</value>
  </data>
  <data name="ReviewCodeForFilePathInjectionVulnerabilitiesTitle" xml:space="preserve">
    <value>Review code for file path injection vulnerabilities</value>
  </data>
  <data name="ReviewCodeForProcessCommandInjectionVulnerabilitiesMessage" xml:space="preserve">
    <value>Potential process command injection vulnerability was found where '{0}' in method '{1}' may be tainted by user-controlled data from '{2}' in method '{3}'.</value>
  </data>
  <data name="ReviewCodeForProcessCommandInjectionVulnerabilitiesTitle" xml:space="preserve">
    <value>Review code for process command injection vulnerabilities</value>
  </data>
  <data name="ReviewCodeForRegexInjectionVulnerabilitiesMessage" xml:space="preserve">
    <value>Potential regex injection vulnerability was found where '{0}' in method '{1}' may be tainted by user-controlled data from '{2}' in method '{3}'.</value>
  </data>
  <data name="ReviewCodeForRegexInjectionVulnerabilitiesTitle" xml:space="preserve">
    <value>Review code for regex injection vulnerabilities</value>
  </data>
  <data name="NetDataContractSerializerDeserializeMaybeWithoutBinderSetMessage" xml:space="preserve">
    <value>The method '{0}' is insecure when deserializing untrusted data without a SerializationBinder to restrict the type of objects in the deserialized object graph.</value>
  </data>
  <data name="NetDataContractSerializerDeserializeMaybeWithoutBinderSetTitle" xml:space="preserve">
    <value>Ensure NetDataContractSerializer.Binder is set before deserializing</value>
  </data>
  <data name="NetDataContractSerializerDeserializeWithoutBinderSetMessage" xml:space="preserve">
    <value>The method '{0}' is insecure when deserializing untrusted data without a SerializationBinder to restrict the type of objects in the deserialized object graph.</value>
  </data>
  <data name="NetDataContractSerializerDeserializeWithoutBinderSetTitle" xml:space="preserve">
    <value>Do not deserialize without first setting NetDataContractSerializer.Binder</value>
  </data>
  <data name="NetDataContractSerializerMethodUsedDescription" xml:space="preserve">
    <value>The method '{0}' is insecure when deserializing untrusted data.  If you need to instead detect NetDataContractSerializer deserialization without a SerializationBinder set, then disable rule CA2310, and enable rules CA2311 and CA2312.</value>
  </data>
  <data name="NetDataContractSerializerMethodUsedMessage" xml:space="preserve">
    <value>The method '{0}' is insecure when deserializing untrusted data.</value>
  </data>
  <data name="NetDataContractSerializerMethodUsedTitle" xml:space="preserve">
    <value>Do not use insecure deserializer NetDataContractSerializer</value>
  </data>
  <data name="ObjectStateFormatterMethodUsedMessage" xml:space="preserve">
    <value>The method '{0}' is insecure when deserializing untrusted data.</value>
  </data>
  <data name="ObjectStateFormatterMethodUsedTitle" xml:space="preserve">
    <value>Do not use insecure deserializer ObjectStateFormatter</value>
  </data>
  <data name="ReviewCodeForXssVulnerabilitiesMessage" xml:space="preserve">
    <value>Potential cross-site scripting (XSS) vulnerability was found where '{0}' in method '{1}' may be tainted by user-controlled data from '{2}' in method '{3}'.</value>
  </data>
  <data name="ReviewCodeForXssVulnerabilitiesTitle" xml:space="preserve">
    <value>Review code for XSS vulnerabilities</value>
  </data>
  <data name="ReviewCodeForLdapInjectionVulnerabilitiesMessage" xml:space="preserve">
    <value>Potential LDAP injection vulnerability was found where '{0}' in method '{1}' may be tainted by user-controlled data from '{2}' in method '{3}'.</value>
  </data>
  <data name="ReviewCodeForLdapInjectionVulnerabilitiesTitle" xml:space="preserve">
    <value>Review code for LDAP injection vulnerabilities</value>
  </data>
  <data name="JavaScriptSerializerMaybeWithSimpleTypeResolverMessage" xml:space="preserve">
    <value>The method '{0}' is insecure when deserializing untrusted data with a JavaScriptSerializer initialized with a SimpleTypeResolver. Ensure that the JavaScriptSerializer is initialized without a JavaScriptTypeResolver specified, or initialized with a JavaScriptTypeResolver that limits the types of objects in the deserialized object graph.</value>
  </data>
  <data name="JavaScriptSerializerMaybeWithSimpleTypeResolverTitle" xml:space="preserve">
    <value>Ensure JavaScriptSerializer is not initialized with SimpleTypeResolver before deserializing</value>
  </data>
  <data name="JavaScriptSerializerWithSimpleTypeResolverMessage" xml:space="preserve">
    <value>The method '{0}' is insecure when deserializing untrusted data with a JavaScriptSerializer initialized with a SimpleTypeResolver. Initialize JavaScriptSerializer without a JavaScriptTypeResolver specified, or initialize with a JavaScriptTypeResolver that limits the types of objects in the deserialized object graph.</value>
  </data>
  <data name="JavaScriptSerializerWithSimpleTypeResolverTitle" xml:space="preserve">
    <value>Do not deserialize with JavaScriptSerializer using a SimpleTypeResolver</value>
  </data>
  <data name="ReviewCodeForOpenRedirectVulnerabilitiesMessage" xml:space="preserve">
    <value>Potential open redirect vulnerability was found where '{0}' in method '{1}' may be tainted by user-controlled data from '{2}' in method '{3}'.</value>
  </data>
  <data name="ReviewCodeForOpenRedirectVulnerabilitiesTitle" xml:space="preserve">
    <value>Review code for open redirect vulnerabilities</value>
  </data>
  <data name="ReviewCodeForXPathInjectionVulnerabilitiesMessage" xml:space="preserve">
    <value>Potential XPath injection vulnerability was found where '{0}' in method '{1}' may be tainted by user-controlled data from '{2}' in method '{3}'.</value>
  </data>
  <data name="ReviewCodeForXPathInjectionVulnerabilitiesTitle" xml:space="preserve">
    <value>Review code for XPath injection vulnerabilities</value>
  </data>
  <data name="ReviewCodeForXmlInjectionVulnerabilitiesMessage" xml:space="preserve">
    <value>Potential XML injection vulnerability was found where '{0}' in method '{1}' may be tainted by user-controlled data from '{2}' in method '{3}'.</value>
  </data>
  <data name="ReviewCodeForXmlInjectionVulnerabilitiesTitle" xml:space="preserve">
    <value>Review code for XML injection vulnerabilities</value>
  </data>
  <data name="ReviewCodeForXamlInjectionVulnerabilitiesMessage" xml:space="preserve">
    <value>Potential XAML injection vulnerability was found where '{0}' in method '{1}' may be tainted by user-controlled data from '{2}' in method '{3}'.</value>
  </data>
  <data name="ReviewCodeForXamlInjectionVulnerabilitiesTitle" xml:space="preserve">
    <value>Review code for XAML injection vulnerabilities</value>
  </data>
  <data name="JsonNetInsecureSettingsMessage" xml:space="preserve">
    <value>When deserializing untrusted input, allowing arbitrary types to be deserialized is insecure.  When using JsonSerializerSettings, use TypeNameHandling.None, or for values other than None, restrict deserialized types with a SerializationBinder.</value>
  </data>
  <data name="JsonNetInsecureSettingsTitle" xml:space="preserve">
    <value>Do not use insecure JsonSerializerSettings</value>
  </data>
  <data name="JsonNetMaybeInsecureSettingsMessage" xml:space="preserve">
    <value>When deserializing untrusted input, allowing arbitrary types to be deserialized is insecure.  When using JsonSerializerSettings, ensure TypeNameHandling.None is specified, or for values other than None, ensure a SerializationBinder is specified to restrict deserialized types.</value>
  </data>
  <data name="JsonNetMaybeInsecureSettingsTitle" xml:space="preserve">
    <value>Ensure that JsonSerializerSettings are secure</value>
  </data>
  <data name="DoNotDisableUsingServicePointManagerSecurityProtocolsMessage" xml:space="preserve">
    <value>Do not set Switch.System.ServiceModel.DisableUsingServicePointManagerSecurityProtocols to true.  Setting this switch limits Windows Communication Framework (WCF) to using Transport Layer Security (TLS) 1.0, which is insecure and obsolete.</value>
  </data>
  <data name="DoNotDisableUsingServicePointManagerSecurityProtocolsTitle" xml:space="preserve">
    <value>Do not disable ServicePointManagerSecurityProtocols</value>
  </data>
  <data name="JsonNetTypeNameHandlingDescription" xml:space="preserve">
    <value>Deserializing JSON when using a TypeNameHandling value other than None can be insecure.  If you need to instead detect Json.NET deserialization when a SerializationBinder isn't specified, then disable rule CA2326, and enable rules CA2327, CA2328, CA2329, and CA2330.</value>
  </data>
  <data name="JsonNetTypeNameHandlingMessage" xml:space="preserve">
    <value>Deserializing JSON when using a TypeNameHandling value other than None can be insecure.</value>
  </data>
  <data name="JsonNetTypeNameHandlingTitle" xml:space="preserve">
    <value>Do not use TypeNameHandling values other than None</value>
  </data>
  <data name="ApprovedCipherMode" xml:space="preserve">
    <value>Review cipher mode usage with cryptography experts</value>
  </data>
  <data name="ApprovedCipherModeDescription" xml:space="preserve">
    <value>These cipher modes might be vulnerable to attacks. Consider using recommended modes (CBC, CTS).</value>
  </data>
  <data name="ApprovedCipherModeMessage" xml:space="preserve">
    <value>Review the usage of cipher mode '{0}' with cryptography experts. Consider using recommended modes (CBC, CTS).</value>
  </data>
  <data name="DefinitelyInstallRootCert" xml:space="preserve">
    <value>Do Not Add Certificates To Root Store</value>
  </data>
  <data name="DefinitelyInstallRootCertMessage" xml:space="preserve">
    <value>Adding certificates to the operating system's trusted root certificates increases the risk of incorrectly authenticating an illegitimate certificate</value>
  </data>
  <data name="DefinitelyUseSecureCookiesASPNetCore" xml:space="preserve">
    <value>Use Secure Cookies In ASP.NET Core</value>
  </data>
  <data name="DefinitelyUseSecureCookiesASPNetCoreMessage" xml:space="preserve">
    <value>Set CookieOptions.Secure = true when setting a cookie</value>
  </data>
  <data name="DoNotAddSchemaByURL" xml:space="preserve">
    <value>Do Not Add Schema By URL</value>
  </data>
  <data name="DoNotAddSchemaByURLDescription" xml:space="preserve">
    <value>This overload of XmlSchemaCollection.Add method internally enables DTD processing on the XML reader instance used, and uses UrlResolver for resolving external XML entities. The outcome is information disclosure. Content from file system or network shares for the machine processing the XML can be exposed to attacker. In addition, an attacker can use this as a DoS vector.</value>
  </data>
  <data name="DoNotAddSchemaByURLMessage" xml:space="preserve">
    <value>This overload of the Add method is potentially unsafe because it may resolve dangerous external references</value>
  </data>
  <data name="DoNotCallDangerousMethodsInDeserialization" xml:space="preserve">
    <value>Do Not Call Dangerous Methods In Deserialization</value>
  </data>
  <data name="DoNotCallDangerousMethodsInDeserializationDescription" xml:space="preserve">
    <value>Insecure Deserialization is a vulnerability which occurs when untrusted data is used to abuse the logic of an application, inflict a Denial-of-Service (DoS) attack, or even execute arbitrary code upon it being deserialized. It’s frequently possible for malicious users to abuse these deserialization features when the application is deserializing untrusted data which is under their control. Specifically, invoke dangerous methods in the process of deserialization. Successful insecure deserialization attacks could allow an attacker to carry out attacks such as DoS attacks, authentication bypasses, and remote code execution.</value>
  </data>
  <data name="DoNotCallDangerousMethodsInDeserializationMessage" xml:space="preserve">
    <value>When deserializing an instance of class {0}, method {1} can call dangerous method {2}. The potential method invocations are: {3}.</value>
  </data>
  <data name="DoNotDisableCertificateValidation" xml:space="preserve">
    <value>Do Not Disable Certificate Validation</value>
  </data>
  <data name="DoNotDisableCertificateValidationDescription" xml:space="preserve">
    <value>A certificate can help authenticate the identity of the server. Clients should validate the server certificate to ensure requests are sent to the intended server. If the ServerCertificateValidationCallback always returns 'true', any certificate will pass validation.</value>
  </data>
  <data name="DoNotDisableCertificateValidationMessage" xml:space="preserve">
    <value>The ServerCertificateValidationCallback is set to a function that accepts any server certificate, by always returning true. Ensure that server certificates are validated to verify the identity of the server receiving requests.</value>
  </data>
  <data name="DoNotDisableHTTPHeaderChecking" xml:space="preserve">
    <value>Do Not Disable HTTP Header Checking</value>
  </data>
  <data name="DoNotDisableHTTPHeaderCheckingDescription" xml:space="preserve">
    <value>HTTP header checking enables encoding of the carriage return and newline characters, \r and \n, that are found in response headers. This encoding can help to avoid injection attacks that exploit an application that echoes untrusted data contained by the header.</value>
  </data>
  <data name="DoNotDisableHTTPHeaderCheckingMessage" xml:space="preserve">
    <value>Do not disable HTTP header checking</value>
  </data>
  <data name="DoNotDisableRequestValidation" xml:space="preserve">
    <value>Do Not Disable Request Validation</value>
  </data>
  <data name="DoNotDisableRequestValidationDescription" xml:space="preserve">
    <value>Request validation is a feature in ASP.NET that examines HTTP requests and determines whether they contain potentially dangerous content. This check adds protection from markup or code in the URL query string, cookies, or posted form values that might have been added for malicious purposes. So, it is generally desirable and should be left enabled for defense in depth.</value>
  </data>
  <data name="DoNotDisableRequestValidationMessage" xml:space="preserve">
    <value>{0} has request validation disabled</value>
  </data>
  <data name="DoNotDisableSchUseStrongCrypto" xml:space="preserve">
    <value>Do Not Disable SChannel Use of Strong Crypto</value>
  </data>
  <data name="DoNotDisableSchUseStrongCryptoDescription" xml:space="preserve">
    <value>Starting with the .NET Framework 4.6, the System.Net.ServicePointManager and System.Net.Security.SslStream classes are recommended to use new protocols. The old ones have protocol weaknesses and are not supported. Setting Switch.System.Net.DontEnableSchUseStrongCrypto with true will use the old weak crypto check and opt out of the protocol migration.</value>
  </data>
  <data name="DoNotDisableSchUseStrongCryptoMessage" xml:space="preserve">
    <value>{0} disables TLS 1.2 and enables SSLv3</value>
  </data>
  <data name="DoNotHardCodeEncryptionKey" xml:space="preserve">
    <value>Do not hard-code encryption key</value>
  </data>
  <data name="DoNotHardCodeEncryptionKeyDescription" xml:space="preserve">
    <value>SymmetricAlgorithm's .Key property, or a method's rgbKey parameter, should never be a hard-coded value.</value>
  </data>
  <data name="DoNotHardCodeEncryptionKeyMessage" xml:space="preserve">
    <value>Potential security vulnerability was found where '{0}' in method '{1}' may be tainted by hard-coded key from '{2}' in method '{3}'</value>
  </data>
  <data name="DoNotInstallRootCertDescription" xml:space="preserve">
    <value>By default, the Trusted Root Certification Authorities certificate store is configured with a set of public CAs that has met the requirements of the Microsoft Root Certificate Program. Since all trusted root CAs can issue certificates for any domain, an attacker can pick a weak or coercible CA that you install by yourself to target for an attack - and a single vulnerable, malicious or coercible CA undermines the security of the entire system. To make matters worse, these attacks can go unnoticed quite easily.</value>
  </data>
  <data name="PotentialReferenceCycleInDeserializedObjectGraphTitle" xml:space="preserve">
    <value>Potential reference cycle in deserialized object graph</value>
  </data>
  <data name="PotentialReferenceCycleInDeserializedObjectGraphDescription" xml:space="preserve">
    <value>Review code that processes untrusted deserialized data for handling of unexpected reference cycles. An unexpected reference cycle should not cause the code to enter an infinite loop. Otherwise, an unexpected reference cycle can allow an attacker to DOS or exhaust the memory of the process when deserializing untrusted data.</value>
  </data>
  <data name="PotentialReferenceCycleInDeserializedObjectGraphMessage" xml:space="preserve">
    <value>{0} participates in a potential reference cycle</value>
  </data>
  <data name="DoNotSerializeTypesWithPointerFields" xml:space="preserve">
    <value>Do Not Serialize Types With Pointer Fields</value>
  </data>
  <data name="DoNotSerializeTypesWithPointerFieldsDescription" xml:space="preserve">
    <value>Pointers are not "type safe" in the sense that you cannot guarantee the correctness of the memory they point at. So, serializing types with pointer fields is dangerous, as it may allow an attacker to control the pointer.</value>
  </data>
  <data name="DoNotSerializeTypesWithPointerFieldsMessage" xml:space="preserve">
    <value>Pointer field {0} on serializable type</value>
  </data>
  <data name="DoNotUseAccountSAS" xml:space="preserve">
    <value>Do Not Use Account Shared Access Signature</value>
  </data>
  <data name="DoNotUseAccountSASDescription" xml:space="preserve">
    <value>Shared Access Signatures(SAS) are a vital part of the security model for any application using Azure Storage, they should provide limited and safe permissions to your storage account to clients that don't have the account key. All of the operations available via a service SAS are also available via an account SAS, that is, account SAS is too powerful. So it is recommended to use Service SAS to delegate access more carefully.</value>
  </data>
  <data name="DoNotUseAccountSASMessage" xml:space="preserve">
    <value>Use Service SAS instead of Account SAS for fine grained access control and container-level access policy</value>
  </data>
  <data name="DoNotUseBrokenCryptographicAlgorithms" xml:space="preserve">
    <value>Do Not Use Broken Cryptographic Algorithms</value>
  </data>
  <data name="DoNotUseBrokenCryptographicAlgorithmsDescription" xml:space="preserve">
    <value>An attack making it computationally feasible to break this algorithm exists. This allows attackers to break the cryptographic guarantees it is designed to provide. Depending on the type and application of this cryptographic algorithm, this may allow attackers to read enciphered messages, tamper with enciphered  messages, forge digital signatures, tamper with hashed content, or otherwise compromise any cryptosystem based on this algorithm. Replace encryption uses with the AES algorithm (AES-256, AES-192 and AES-128 are acceptable) with a key length greater than or equal to 128 bits. Replace hashing uses with a hashing function in the SHA-2 family, such as SHA512, SHA384, or SHA256. Replace digital signature uses with RSA with a key length greater than or equal to 2048-bits, or ECDSA with a key length greater than or equal to 256 bits.</value>
  </data>
  <data name="DoNotUseBrokenCryptographicAlgorithmsMessage" xml:space="preserve">
    <value>{0} uses a broken cryptographic algorithm {1}</value>
  </data>
  <data name="DoNotUseDeprecatedSecurityProtocols" xml:space="preserve">
    <value>Do Not Use Deprecated Security Protocols</value>
  </data>
  <data name="DoNotUseDeprecatedSecurityProtocolsDescription" xml:space="preserve">
    <value>Using a deprecated security protocol rather than the system default is risky.</value>
  </data>
  <data name="DoNotUseDeprecatedSecurityProtocolsMessage" xml:space="preserve">
    <value>Hard-coded use of deprecated security protocol {0}</value>
  </data>
  <data name="DoNotUseDSA" xml:space="preserve">
    <value>Do Not Use Digital Signature Algorithm (DSA)</value>
  </data>
  <data name="DoNotUseDSADescription" xml:space="preserve">
    <value>DSA is too weak to use.</value>
  </data>
  <data name="DoNotUseDSAMessage" xml:space="preserve">
    <value>Asymmetric encryption algorithm {0} is weak. Switch to an RSA with at least 2048 key size, ECDH or ECDSA algorithm instead.</value>
  </data>
  <data name="DoNotUseMD5" xml:space="preserve">
    <value>Do not use insecure cryptographic algorithm MD5.</value>
  </data>
  <data name="DoNotUseMD5Description" xml:space="preserve">
    <value>This type implements MD5, a cryptographically insecure hashing function. Hash collisions are computationally feasible for the MD5 and HMACMD5 algorithms. Replace this usage with a SHA-2 family hash algorithm (SHA512, SHA384, SHA256).</value>
  </data>
  <data name="DoNotUseObsoleteKDFAlgorithm" xml:space="preserve">
    <value>Do not use obsolete key derivation function</value>
  </data>
  <data name="DoNotUseObsoleteKDFAlgorithmDescription" xml:space="preserve">
    <value>Password-based key derivation should use PBKDF2 with SHA-2. Avoid using PasswordDeriveBytes since it generates a PBKDF1 key. Avoid using Rfc2898DeriveBytes.CryptDeriveKey since it doesn't use the iteration count or salt.</value>
  </data>
  <data name="DoNotUseObsoleteKDFAlgorithmMessage" xml:space="preserve">
    <value>Call to obsolete key derivation function {0}.{1}</value>
  </data>
  <data name="DoNotUseReferenceEqualsWithValueTypesDescription" xml:space="preserve">
    <value>Value type typed arguments are uniquely boxed for each call to this method, therefore the result is always false.</value>
  </data>
  <data name="DoNotUseReferenceEqualsWithValueTypesComparerMessage" xml:space="preserve">
    <value>Do not pass an argument with value type '{0}' to the 'Equals' method on 'ReferenceEqualityComparer'. Due to value boxing, this call to 'Equals' will always return 'false'.</value>
  </data>
  <data name="DoNotUseReferenceEqualsWithValueTypesMethodMessage" xml:space="preserve">
    <value>Do not pass an argument with value type '{0}' to 'ReferenceEquals'. Due to value boxing, this call to 'ReferenceEquals' will always return 'false'.</value>
  </data>
  <data name="DoNotUseReferenceEqualsWithValueTypesTitle" xml:space="preserve">
    <value>Do not use ReferenceEquals with value types</value>
  </data>
  <data name="DoNotUseSHA1" xml:space="preserve">
    <value>Do not use insecure cryptographic algorithm SHA1.</value>
  </data>
  <data name="DoNotUseSHA1Description" xml:space="preserve">
    <value>This type implements SHA1, a cryptographically insecure hashing function. Hash collisions are computationally feasible for the SHA-1 and SHA-0 algorithms. Replace this usage with a SHA-2 family hash algorithm (SHA512, SHA384, SHA256).</value>
  </data>
  <data name="DoNotUseWeakCryptographicAlgorithms" xml:space="preserve">
    <value>Do Not Use Weak Cryptographic Algorithms</value>
  </data>
  <data name="DoNotUseWeakCryptographicAlgorithmsDescription" xml:space="preserve">
    <value>Cryptographic algorithms degrade over time as attacks become for advances to attacker get access to more computation. Depending on the type and application of this cryptographic algorithm, further degradation of the cryptographic strength of it may allow attackers to read enciphered messages, tamper with enciphered  messages, forge digital signatures, tamper with hashed content, or otherwise compromise any cryptosystem based on this algorithm. Replace encryption uses with the AES algorithm (AES-256, AES-192 and AES-128 are acceptable) with a key length greater than or equal to 128 bits. Replace hashing uses with a hashing function in the SHA-2 family, such as SHA-2 512, SHA-2 384, or SHA-2 256.</value>
  </data>
  <data name="DoNotUseWeakCryptographicAlgorithmsMessage" xml:space="preserve">
    <value>{0} uses a weak cryptographic algorithm {1}</value>
  </data>
  <data name="DoNotUseWeakKDFAlgorithm" xml:space="preserve">
    <value>Ensure Key Derivation Function algorithm is sufficiently strong</value>
  </data>
  <data name="DoNotUseWeakKDFAlgorithmDescription" xml:space="preserve">
    <value>Some implementations of the Rfc2898DeriveBytes class allow for a hash algorithm to be specified in a constructor parameter or overwritten in the HashAlgorithm property. If a hash algorithm is specified, then it should be SHA-256 or higher.</value>
  </data>
  <data name="DoNotUseWeakKDFAlgorithmMessage" xml:space="preserve">
    <value>{0} might be using a weak hash algorithm. Use SHA256, SHA384, or SHA512 to create a strong key from a password.</value>
  </data>
  <data name="DoNotUseXslTransform" xml:space="preserve">
    <value>Do Not Use XslTransform</value>
  </data>
  <data name="DoNotUseXslTransformMessage" xml:space="preserve">
    <value>Do not use XslTransform. It does not restrict potentially dangerous external references.</value>
  </data>
  <data name="HardCodedSecurityProtocolMessage" xml:space="preserve">
    <value>Avoid hardcoding SecurityProtocolType {0}, and instead use SecurityProtocolType.SystemDefault to allow the operating system to choose the best Transport Layer Security protocol to use.</value>
  </data>
  <data name="HardCodedSecurityProtocolTitle" xml:space="preserve">
    <value>Avoid hardcoding SecurityProtocolType value</value>
  </data>
  <data name="MaybeInstallRootCert" xml:space="preserve">
    <value>Ensure Certificates Are Not Added To Root Store</value>
  </data>
  <data name="MaybeInstallRootCertMessage" xml:space="preserve">
    <value>Adding certificates to the operating system's trusted root certificates is insecure. Ensure that the target store is not root store.</value>
  </data>
  <data name="MaybeUseSecureCookiesASPNetCore" xml:space="preserve">
    <value>Ensure Use Secure Cookies In ASP.NET Core</value>
  </data>
  <data name="MaybeUseSecureCookiesASPNetCoreMessage" xml:space="preserve">
    <value>Ensure that CookieOptions.Secure = true when setting a cookie</value>
  </data>
  <data name="SetViewStateUserKey" xml:space="preserve">
    <value>Set ViewStateUserKey For Classes Derived From Page</value>
  </data>
  <data name="SetViewStateUserKeyDescription" xml:space="preserve">
    <value>Setting the ViewStateUserKey property can help you prevent attacks on your application by allowing you to assign an identifier to the view-state variable for individual users so that they cannot use the variable to generate an attack. Otherwise, there will be cross-site request forgery vulnerabilities.</value>
  </data>
  <data name="SetViewStateUserKeyMessage" xml:space="preserve">
    <value>The class {0} derived from System.Web.UI.Page does not set the ViewStateUserKey property in the OnInit method or Page_Init method</value>
  </data>
  <data name="UseAsSpanInsteadOfArrayRangeIndexerDescription" xml:space="preserve">
    <value>The Range-based indexer on array values produces a copy of requested portion of the array. This copy is often unwanted when it is implicitly used as a Span or Memory value. Use the AsSpan method to avoid the copy.</value>
  </data>
  <data name="UseAsSpanInsteadOfStringRangeIndexerDescription" xml:space="preserve">
    <value>The Range-based indexer on string values produces a copy of requested portion of the string. This copy is usually unnecessary when it is implicitly used as a ReadOnlySpan or ReadOnlyMemory value. Use the AsSpan method to avoid the unnecessary copy.</value>
  </data>
  <data name="UseAsSpanInsteadOfRangeIndexerMessage" xml:space="preserve">
    <value>Use '{0}' instead of the '{1}'-based indexer on '{2}' to avoid creating unnecessary data copies</value>
  </data>
  <data name="UseAsSpanInsteadOfRangeIndexerTitle" xml:space="preserve">
    <value>Use AsSpan or AsMemory instead of Range-based indexers when appropriate</value>
  </data>
  <data name="UseAsSpanReadOnlyInsteadOfArrayRangeIndexerDescription" xml:space="preserve">
    <value>The Range-based indexer on array values produces a copy of requested portion of the array. This copy is usually unnecessary when it is implicitly used as a ReadOnlySpan or ReadOnlyMemory value. Use the AsSpan method to avoid the unnecessary copy.</value>
  </data>
  <data name="UseContainerLevelAccessPolicy" xml:space="preserve">
    <value>Use Container Level Access Policy</value>
  </data>
  <data name="UseContainerLevelAccessPolicyDescription" xml:space="preserve">
    <value>No access policy identifier is specified, making tokens non-revocable.</value>
  </data>
  <data name="UseContainerLevelAccessPolicyMessage" xml:space="preserve">
    <value>Consider using Azure's role-based access control instead of a Shared Access Signature (SAS) if possible. If you still need to use a SAS, use a container-level access policy when creating a SAS.</value>
  </data>
  <data name="UseSecureCookiesASPNetCoreDescription" xml:space="preserve">
    <value>Applications available over HTTPS must use secure cookies.</value>
  </data>
  <data name="UseSharedAccessProtocolHttpsOnly" xml:space="preserve">
    <value>Use SharedAccessProtocol HttpsOnly</value>
  </data>
  <data name="UseSharedAccessProtocolHttpsOnlyDescription" xml:space="preserve">
    <value>HTTPS encrypts network traffic. Use HttpsOnly, rather than HttpOrHttps, to ensure network traffic is always encrypted to help prevent disclosure of sensitive data.</value>
  </data>
  <data name="UseSharedAccessProtocolHttpsOnlyMessage" xml:space="preserve">
    <value>Consider using Azure's role-based access control instead of a Shared Access Signature (SAS) if possible. If you still need to use a SAS, specify SharedAccessProtocol.HttpsOnly.</value>
  </data>
  <data name="UseXmlReaderDescription" xml:space="preserve">
    <value>Processing XML from untrusted data may load dangerous external references, which should be restricted by using an XmlReader with a secure resolver or with DTD processing disabled.</value>
  </data>
  <data name="UseXmlReaderForDataSetReadXml" xml:space="preserve">
    <value>Use XmlReader for 'DataSet.ReadXml()'</value>
  </data>
  <data name="UseXmlReaderForDeserialize" xml:space="preserve">
    <value>Use XmlReader for 'XmlSerializer.Deserialize()'</value>
  </data>
  <data name="UseXmlReaderForSchemaRead" xml:space="preserve">
    <value>Use XmlReader for 'XmlSchema.Read()'</value>
  </data>
  <data name="UseXmlReaderForValidatingReader" xml:space="preserve">
    <value>Use XmlReader for XmlValidatingReader constructor</value>
  </data>
  <data name="UseXmlReaderForXPathDocument" xml:space="preserve">
    <value>Use XmlReader for XPathDocument constructor</value>
  </data>
  <data name="UseXmlReaderMessage" xml:space="preserve">
    <value>This overload of the '{0}.{1}' method is potentially unsafe. It may enable Document Type Definition (DTD) which can be vulnerable to denial of service attacks, or might use an XmlResolver which can be vulnerable to information disclosure. Use an overload that takes a XmlReader instance instead, with DTD processing disabled and no XmlResolver.</value>
  </data>
  <data name="UseRSAWithSufficientKeySize" xml:space="preserve">
    <value>Use Rivest-Shamir-Adleman (RSA) Algorithm With Sufficient Key Size</value>
  </data>
  <data name="UseRSAWithSufficientKeySizeDescription" xml:space="preserve">
    <value>Encryption algorithms are vulnerable to brute force attacks when too small a key size is used.</value>
  </data>
  <data name="UseRSAWithSufficientKeySizeMessage" xml:space="preserve">
    <value>Asymmetric encryption algorithm {0}'s key size is less than 2048. Switch to an RSA with at least 2048 key size, ECDH or ECDSA algorithm instead.</value>
  </data>
  <data name="DefinitelyUseWeakKDFInsufficientIterationCount" xml:space="preserve">
    <value>Do Not Use Weak Key Derivation Function With Insufficient Iteration Count</value>
  </data>
  <data name="DefinitelyUseWeakKDFInsufficientIterationCountMessage" xml:space="preserve">
    <value>Use at least {0} iterations when deriving a cryptographic key from a password. By default, Rfc2898DeriveByte's IterationCount is only 1000</value>
  </data>
  <data name="DoNotUseWeakKDFInsufficientIterationCountDescription" xml:space="preserve">
    <value>When deriving cryptographic keys from user-provided inputs such as password, use sufficient iteration count (at least 100k).</value>
  </data>
  <data name="MaybeUseWeakKDFInsufficientIterationCount" xml:space="preserve">
    <value>Ensure Sufficient Iteration Count When Using Weak Key Derivation Function</value>
  </data>
  <data name="MaybeUseWeakKDFInsufficientIterationCountMessage" xml:space="preserve">
    <value>Ensure that the iteration count is at least {0} when deriving a cryptographic key from a password. By default, Rfc2898DeriveByte's IterationCount is only 1000</value>
  </data>
  <data name="DoNotAddArchiveItemPathToTheTargetFileSystemPath" xml:space="preserve">
    <value>Do Not Add Archive Item's Path To The Target File System Path</value>
  </data>
  <data name="DoNotAddArchiveItemPathToTheTargetFileSystemPathDescription" xml:space="preserve">
    <value>When extracting files from an archive and using the archive item's path, check if the path is safe. Archive path can be relative and can lead to file system access outside of the expected file system target path, leading to malicious config changes and remote code execution via lay-and-wait technique.</value>
  </data>
  <data name="DoNotAddArchiveItemPathToTheTargetFileSystemPathMessage" xml:space="preserve">
    <value>When creating path for '{0} in method {1}' from relative archive item path to extract file and the source is an untrusted zip archive, make sure to sanitize relative archive item path '{2} in method {3}'</value>
  </data>
  <data name="DoNotCreateTasksWithoutPassingATaskSchedulerTitle" xml:space="preserve">
    <value>Do not create tasks without passing a TaskScheduler</value>
  </data>
  <data name="DoNotCreateTasksWithoutPassingATaskSchedulerDescription" xml:space="preserve">
    <value>Do not create tasks unless you are using one of the overloads that takes a TaskScheduler. The default is to schedule on TaskScheduler.Current, which would lead to deadlocks. Either use TaskScheduler.Default to schedule on the thread pool, or explicitly pass TaskScheduler.Current to make your intentions clear.</value>
  </data>
  <data name="DoNotCreateTasksWithoutPassingATaskSchedulerMessage" xml:space="preserve">
    <value>Do not create tasks without passing a TaskScheduler</value>
  </data>
  <data name="DoNotDefineFinalizersForTypesDerivedFromMemoryManagerDescription" xml:space="preserve">
    <value>Adding a finalizer to a type derived from MemoryManager&lt;T&gt; may permit memory to be freed while it is still in use by a Span&lt;T&gt;.</value>
  </data>
  <data name="DoNotDefineFinalizersForTypesDerivedFromMemoryManagerMessage" xml:space="preserve">
    <value>Adding a finalizer to a type derived from MemoryManager&lt;T&gt; may permit memory to be freed while it is still in use by a Span&lt;T&gt;</value>
  </data>
  <data name="DoNotDefineFinalizersForTypesDerivedFromMemoryManagerTitle" xml:space="preserve">
    <value>Do not define finalizers for types derived from MemoryManager&lt;T&gt;</value>
  </data>
  <data name="UseValueTasksCorrectlyTitle" xml:space="preserve">
    <value>Use ValueTasks correctly</value>
  </data>
  <data name="UseValueTasksCorrectlyDescription" xml:space="preserve">
    <value>ValueTasks returned from member invocations are intended to be directly awaited.  Attempts to consume a ValueTask multiple times or to directly access one's result before it's known to be completed may result in an exception or corruption.  Ignoring such a ValueTask is likely an indication of a functional bug and may degrade performance.</value>
  </data>
  <data name="UseValueTasksCorrectlyMessage_General" xml:space="preserve">
    <value>ValueTask instances returned from method calls should be directly awaited, returned, or passed as an argument to another method call. Other usage, such as storing an instance into a local or a field, is likely an indication of a bug, as ValueTask instances must only ever be consumed once.</value>
  </data>
  <data name="UseValueTasksCorrectlyMessage_Unconsumed" xml:space="preserve">
    <value>ValueTask instances returned from method calls should always be used, typically awaited. Not doing so often represents a functional bug, but even if it doesn't, it can result in degraded performance if the target method pools objects for use with ValueTasks.</value>
  </data>
  <data name="UseValueTasksCorrectlyMessage_DoubleConsumption" xml:space="preserve">
    <value>ValueTask instances should only be consumed once, such as via an await. Consuming the same ValueTask instance multiple times can result in exceptions and data corruption.</value>
  </data>
  <data name="UseValueTasksCorrectlyMessage_AccessingIncompleteResult" xml:space="preserve">
    <value>ValueTask instances should not have their result directly accessed unless the instance has already completed. Unlike Tasks, calling Result or GetAwaiter().GetResult() on a ValueTask is not guaranteed to block until the operation completes. If you can't simply await the instance, consider first checking its IsCompleted property (or asserting it's true if you know that to be the case).</value>
  </data>
  <data name="DoNotCreateTaskCompletionSourceWithWrongArgumentsTitle" xml:space="preserve">
    <value>Argument passed to TaskCompletionSource constructor should be TaskCreationOptions enum instead of TaskContinuationOptions enum</value>
  </data>
  <data name="DoNotCreateTaskCompletionSourceWithWrongArgumentsDescription" xml:space="preserve">
    <value>TaskCompletionSource has constructors that take TaskCreationOptions that control the underlying Task, and constructors that take object state that's stored in the task.  Accidentally passing a TaskContinuationOptions instead of a TaskCreationOptions will result in the call treating the options as state.</value>
  </data>
  <data name="DoNotCreateTaskCompletionSourceWithWrongArgumentsMessage" xml:space="preserve">
    <value>Argument contains TaskContinuationsOptions enum instead of TaskCreationOptions enum</value>
  </data>
  <data name="DoNotCreateTaskCompletionSourceWithWrongArgumentsFix" xml:space="preserve">
    <value>Replace TaskContinuationOptions with TaskCreationOptions.</value>
  </data>
  <data name="JsonNetInsecureSerializerMessage" xml:space="preserve">
    <value>When deserializing untrusted input, allowing arbitrary types to be deserialized is insecure. When using deserializing JsonSerializer, use TypeNameHandling.None, or for values other than None, restrict deserialized types with a SerializationBinder.</value>
  </data>
  <data name="JsonNetInsecureSerializerTitle" xml:space="preserve">
    <value>Do not deserialize with JsonSerializer using an insecure configuration</value>
  </data>
  <data name="JsonNetMaybeInsecureSerializerMessage" xml:space="preserve">
    <value>When deserializing untrusted input, allowing arbitrary types to be deserialized is insecure. When using deserializing JsonSerializer, use TypeNameHandling.None, or for values other than None, restrict deserialized types with a SerializationBinder.</value>
  </data>
  <data name="JsonNetMaybeInsecureSerializerTitle" xml:space="preserve">
    <value>Ensure that JsonSerializer has a secure configuration when deserializing</value>
  </data>
  <data name="UseDefaultDllImportSearchPathsAttribute" xml:space="preserve">
    <value>Use DefaultDllImportSearchPaths attribute for P/Invokes</value>
  </data>
  <data name="UseDefaultDllImportSearchPathsAttributeDescription" xml:space="preserve">
    <value>By default, P/Invokes using DllImportAttribute probe a number of directories, including the current working directory for the library to load. This can be a security issue for certain applications, leading to DLL hijacking.</value>
  </data>
  <data name="UseDefaultDllImportSearchPathsAttributeMessage" xml:space="preserve">
    <value>The method {0} didn't use DefaultDllImportSearchPaths attribute for P/Invokes.</value>
  </data>
  <data name="DoNotUseUnsafeDllImportSearchPath" xml:space="preserve">
    <value>Do not use unsafe DllImportSearchPath value</value>
  </data>
  <data name="DoNotUseUnsafeDllImportSearchPathDescription" xml:space="preserve">
    <value>There could be a malicious DLL in the default DLL search directories. Or, depending on where your application is run from, there could be a malicious DLL in the application's directory. Use a DllImportSearchPath value that specifies an explicit search path instead. The DllImportSearchPath flags that this rule looks for can be configured in .editorconfig.</value>
  </data>
  <data name="DoNotUseUnsafeDllImportSearchPathMessage" xml:space="preserve">
    <value>Use of unsafe DllImportSearchPath value {0}</value>
  </data>
  <data name="UseAutoValidateAntiforgeryToken" xml:space="preserve">
    <value>Use antiforgery tokens in ASP.NET Core MVC controllers</value>
  </data>
  <data name="UseAutoValidateAntiforgeryTokenDescription" xml:space="preserve">
    <value>Handling a POST, PUT, PATCH, or DELETE request without validating an antiforgery token may be vulnerable to cross-site request forgery attacks. A cross-site request forgery attack can send malicious requests from an authenticated user to your ASP.NET Core MVC controller.</value>
  </data>
  <data name="UseAutoValidateAntiforgeryTokenMessage" xml:space="preserve">
    <value>Method {0} handles a {1} request without performing antiforgery token validation. You also need to ensure that your HTML form sends an antiforgery token.</value>
  </data>
  <data name="MissHttpVerbAttribute" xml:space="preserve">
    <value>Miss HttpVerb attribute for action methods</value>
  </data>
  <data name="MissHttpVerbAttributeMessage" xml:space="preserve">
    <value>Action method {0} needs to specify the HTTP request kind explicitly</value>
  </data>
  <data name="DoNotUseInsecureRandomness" xml:space="preserve">
    <value>Do not use insecure randomness</value>
  </data>
  <data name="DoNotUseInsecureRandomnessMessage" xml:space="preserve">
    <value>{0} is an insecure random number generator. Use cryptographically secure random number generators when randomness is required for security.</value>
  </data>
  <data name="DoNotUseInsecureRandomnessDescription" xml:space="preserve">
    <value>Using a cryptographically weak pseudo-random number generator may allow an attacker to predict what security-sensitive value will be generated. Use a cryptographically strong random number generator if an unpredictable value is required, or ensure that weak pseudo-random numbers aren't used in a security-sensitive manner.</value>
  </data>
  <data name="DoNotUseCountAsyncWhenAnyAsyncCanBeUsedDescription" xml:space="preserve">
    <value>For non-empty collections, CountAsync() and LongCountAsync() enumerate the entire sequence, while AnyAsync() stops at the first item or the first item that satisfies a condition.</value>
  </data>
  <data name="DoNotUseCountAsyncWhenAnyAsyncCanBeUsedMessage" xml:space="preserve">
    <value>{0}() is used where AnyAsync() could be used instead to improve performance</value>
  </data>
  <data name="DoNotUseCountAsyncWhenAnyAsyncCanBeUsedTitle" xml:space="preserve">
    <value>Do not use CountAsync() or LongCountAsync() when AnyAsync() can be used</value>
  </data>
  <data name="UsePropertyInsteadOfCountMethodWhenAvailableDescription" xml:space="preserve">
    <value>Enumerable.Count() potentially enumerates the sequence while a Length/Count property is a direct access.</value>
  </data>
  <data name="UsePropertyInsteadOfCountMethodWhenAvailableMessage" xml:space="preserve">
    <value>Use the "{0}" property instead of Enumerable.Count()</value>
  </data>
  <data name="UsePropertyInsteadOfCountMethodWhenAvailableTitle" xml:space="preserve">
    <value>Use Length/Count property instead of Count() when available</value>
  </data>
  <data name="SetHttpOnlyForHttpCookie" xml:space="preserve">
    <value>Set HttpOnly to true for HttpCookie</value>
  </data>
  <data name="SetHttpOnlyForHttpCookieDescription" xml:space="preserve">
    <value>As a defense in depth measure, ensure security sensitive HTTP cookies are marked as HttpOnly. This indicates web browsers should disallow scripts from accessing the cookies. Injected malicious scripts are a common way of stealing cookies.</value>
  </data>
  <data name="SetHttpOnlyForHttpCookieMessage" xml:space="preserve">
    <value>HttpCookie.HttpOnly is set to false or not set at all when using an HttpCookie. Ensure security sensitive cookies are marked as HttpOnly to prevent malicious scripts from stealing the cookies</value>
  </data>
  <data name="DeprecatedSslProtocolsDescription" xml:space="preserve">
    <value>Older protocol versions of Transport Layer Security (TLS) are less secure than TLS 1.2 and TLS 1.3, and are more likely to have new vulnerabilities. Avoid older protocol versions to minimize risk.</value>
  </data>
  <data name="DeprecatedSslProtocolsMessage" xml:space="preserve">
    <value>Transport Layer Security protocol version '{0}' is deprecated.  Use 'None' to let the Operating System choose a version.</value>
  </data>
  <data name="DeprecatedSslProtocolsTitle" xml:space="preserve">
    <value>Do not use deprecated SslProtocols values</value>
  </data>
  <data name="HardcodedSslProtocolsDescription" xml:space="preserve">
    <value>Current Transport Layer Security protocol versions may become deprecated if vulnerabilities are found. Avoid hardcoding SslProtocols values to keep your application secure. Use 'None' to let the Operating System choose a version.</value>
  </data>
  <data name="HardcodedSslProtocolsMessage" xml:space="preserve">
    <value>Avoid hardcoding SslProtocols '{0}' to ensure your application remains secure in the future. Use 'None' to let the Operating System choose a version.</value>
  </data>
  <data name="HardcodedSslProtocolsTitle" xml:space="preserve">
    <value>Avoid hardcoded SslProtocols values</value>
  </data>
  <data name="MissHttpVerbAttributeDescription" xml:space="preserve">
    <value>All the methods that create, edit, delete, or otherwise modify data do so in the [HttpPost] overload of the method, which needs to be protected with the anti forgery attribute from request forgery. Performing a GET operation should be a safe operation that has no side effects and doesn't modify your persisted data.</value>
  </data>
  <data name="DefinitelyDisableHttpClientCRLCheck" xml:space="preserve">
    <value>HttpClients should enable certificate revocation list checks</value>
  </data>
  <data name="DefinitelyDisableHttpClientCRLCheckMessage" xml:space="preserve">
    <value>HttpClient is created without enabling CheckCertificateRevocationList</value>
  </data>
  <data name="DoNotDisableHttpClientCRLCheckDescription" xml:space="preserve">
    <value>Using HttpClient without providing a platform specific handler (WinHttpHandler or CurlHandler or HttpClientHandler) where the CheckCertificateRevocationList property is set to true, will allow revoked certificates to be accepted by the HttpClient as valid.</value>
  </data>
  <data name="MaybeDisableHttpClientCRLCheck" xml:space="preserve">
    <value>Ensure HttpClient certificate revocation list check is not disabled</value>
  </data>
  <data name="MaybeDisableHttpClientCRLCheckMessage" xml:space="preserve">
    <value>HttpClient may be created without enabling CheckCertificateRevocationList</value>
  </data>
  <data name="DoNotHardCodeCertificate" xml:space="preserve">
    <value>Do not hard-code certificate</value>
  </data>
  <data name="DoNotHardCodeCertificateDescription" xml:space="preserve">
    <value>Hard-coded certificates in source code are vulnerable to being exploited.</value>
  </data>
  <data name="DoNotHardCodeCertificateMessage" xml:space="preserve">
    <value>Potential security vulnerability was found where '{0}' in method '{1}' may be tainted by hard-coded certificate from '{2}' in method '{3}'</value>
  </data>
  <data name="DefinitelyUseCreateEncryptorWithNonDefaultIV" xml:space="preserve">
    <value>Do not use CreateEncryptor with non-default IV</value>
  </data>
  <data name="DefinitelyUseCreateEncryptorWithNonDefaultIVMessage" xml:space="preserve">
    <value>Symmetric encryption uses non-default initialization vector, which could be potentially repeatable</value>
  </data>
  <data name="MaybeUseCreateEncryptorWithNonDefaultIV" xml:space="preserve">
    <value>Use CreateEncryptor with the default IV </value>
  </data>
  <data name="MaybeUseCreateEncryptorWithNonDefaultIVMessage" xml:space="preserve">
    <value>The non-default initialization vector, which can be potentially repeatable, is used in the encryption. Ensure use the default one.</value>
  </data>
  <data name="DoNotUseCreateEncryptorWithNonDefaultIVDescription" xml:space="preserve">
    <value>Symmetric encryption should always use a non-repeatable initialization vector to prevent dictionary attacks.</value>
  </data>
  <data name="DataTableReadXmlMessage" xml:space="preserve">
    <value>The method '{0}' is insecure when deserializing untrusted data</value>
  </data>
  <data name="DataTableReadXmlTitle" xml:space="preserve">
    <value>Do not use DataTable.ReadXml() with untrusted data</value>
  </data>
  <data name="DataSetDataTableInSerializableTypeMessage" xml:space="preserve">
    <value>When deserializing untrusted input, deserializing a {0} object is insecure. '{1}' either is or derives from {0}</value>
  </data>
  <data name="DataSetDataTableInWebDeserializableObjectGraphMessage" xml:space="preserve">
    <value>When deserializing untrusted input, deserializing a {0} object is insecure. '{1}' either is or derives from {0}</value>
  </data>
  <data name="DataSetDataTableInWebDeserializableObjectGraphTitle" xml:space="preserve">
    <value>Unsafe DataSet or DataTable type in web deserializable object graph</value>
  </data>
  <data name="DataSetReadXmlMessage" xml:space="preserve">
    <value>The method '{0}' is insecure when deserializing untrusted data</value>
  </data>
  <data name="DataSetReadXmlTitle" xml:space="preserve">
    <value>Do not use DataSet.ReadXml() with untrusted data</value>
  </data>
  <data name="DataSetDataTableInRceSerializableTypeMessage" xml:space="preserve">
    <value>When deserializing untrusted input with an IFormatter-based serializer, deserializing a {0} object is insecure. '{1}' either is or derives from {0}.</value>
  </data>
  <data name="DataSetDataTableInDeserializableObjectGraphMessage" xml:space="preserve">
    <value>When deserializing untrusted input, deserializing a {0} object is insecure. '{1}' either is or derives from {0}</value>
  </data>
  <data name="DataSetDataTableInDeserializableObjectGraphTitle" xml:space="preserve">
    <value>Unsafe DataSet or DataTable type found in deserializable object graph</value>
  </data>
  <data name="DataSetDataTableInRceDeserializableObjectGraphMessage" xml:space="preserve">
    <value>When deserializing untrusted input, deserializing a {0} object is insecure. '{1}' either is or derives from {0}</value>
  </data>
  <data name="DataSetDataTableInRceDeserializableObjectGraphTitle" xml:space="preserve">
    <value>Unsafe DataSet or DataTable in deserialized object graph can be vulnerable to remote code execution attacks</value>
  </data>
  <data name="DataSetDataTableInRceAutogeneratedSerializableTypeMessage" xml:space="preserve">
    <value>When deserializing untrusted input with an IFormatter-based serializer, deserializing a {0} object is insecure. '{1}' either is or derives from {0}. Ensure that the auto-generated type is never deserialized with untrusted data.</value>
  </data>
  <data name="DataSetDataTableInRceAutogeneratedSerializableTypeTitle" xml:space="preserve">
    <value>Unsafe DataSet or DataTable in auto-generated serializable type can be vulnerable to remote code execution attacks</value>
  </data>
  <data name="DataSetDataTableInRceSerializableTypeTitle" xml:space="preserve">
    <value>Unsafe DataSet or DataTable in serializable type can be vulnerable to remote code execution attacks</value>
  </data>
  <data name="DataSetDataTableInSerializableTypeTitle" xml:space="preserve">
    <value>Unsafe DataSet or DataTable in serializable type</value>
  </data>
  <data name="DataSetReadXmlAutogeneratedMessage" xml:space="preserve">
    <value>The method '{0}' is insecure when deserializing untrusted data. Make sure that auto-generated class containing the '{0}' call is not deserialized with untrusted data.</value>
  </data>
  <data name="DataSetReadXmlAutogeneratedTitle" xml:space="preserve">
    <value>Ensure auto-generated class containing DataSet.ReadXml() is not used with untrusted data</value>
  </data>
  <data name="DoNotUseStackallocInLoopsTitle" xml:space="preserve">
    <value>Do not use stackalloc in loops</value>
  </data>
  <data name="DoNotUseStackallocInLoopsDescription" xml:space="preserve">
    <value>Stack space allocated by a stackalloc is only released at the end of the current method's invocation.  Using it in a loop can result in unbounded stack growth and eventual stack overflow conditions.</value>
  </data>
  <data name="DoNotUseStackallocInLoopsMessage" xml:space="preserve">
    <value>Potential stack overflow. Move the stackalloc out of the loop.</value>
  </data>
  <data name="PreferStreamAsyncMemoryOverloadsTitle" xml:space="preserve">
    <value>Prefer the 'Memory'-based overloads for 'ReadAsync' and 'WriteAsync'</value>
  </data>
  <data name="PreferStreamAsyncMemoryOverloadsDescription" xml:space="preserve">
    <value>'Stream' has a 'ReadAsync' overload that takes a 'Memory&lt;Byte&gt;' as the first argument, and a 'WriteAsync' overload that takes a 'ReadOnlyMemory&lt;Byte&gt;' as the first argument. Prefer calling the memory based overloads, which are more efficient.</value>
  </data>
  <data name="PreferStreamAsyncMemoryOverloadsMessage" xml:space="preserve">
    <value>Change the '{0}' method call to use the '{1}' overload</value>
  </data>
  <data name="ForwardCancellationTokenToInvocationsDescription" xml:space="preserve">
    <value>Forward the 'CancellationToken' parameter to methods to ensure the operation cancellation notifications gets properly propagated, or pass in 'CancellationToken.None' explicitly to indicate intentionally not propagating the token.</value>
  </data>
  <data name="ForwardCancellationTokenToInvocationsMessage" xml:space="preserve">
    <value>Forward the '{0}' parameter to the '{1}' method or pass in 'CancellationToken.None' explicitly to indicate intentionally not propagating the token</value>
  </data>
  <data name="ForwardCancellationTokenToInvocationsTitle" xml:space="preserve">
    <value>Forward the 'CancellationToken' parameter to methods</value>
  </data>
  <data name="InstantiateArgumentExceptionsCorrectlyChangeToTwoArgumentCodeFixTitle" xml:space="preserve">
    <value>Change to call the two argument constructor, pass null for the message.</value>
  </data>
  <data name="InstantiateArgumentExceptionsCorrectlyFlipArgumentOrderCodeFixTitle" xml:space="preserve">
    <value>Swap the arguments order</value>
  </data>
  <data name="PreferTypedStringBuilderAppendOverloadsTitle" xml:space="preserve">
    <value>Prefer strongly-typed Append and Insert method overloads on StringBuilder</value>
  </data>
  <data name="PreferTypedStringBuilderAppendOverloadsDescription" xml:space="preserve">
    <value>StringBuilder.Append and StringBuilder.Insert provide overloads for multiple types beyond System.String.  When possible, prefer the strongly-typed overloads over using ToString() and the string-based overload.</value>
  </data>
  <data name="PreferTypedStringBuilderAppendOverloadsMessage" xml:space="preserve">
    <value>Remove the ToString call in order to use a strongly-typed StringBuilder overload</value>
  </data>
  <data name="PreferTypedStringBuilderAppendOverloadsRemoveToString" xml:space="preserve">
    <value>Remove the ToString call</value>
  </data>
  <data name="PreferStringContainsOverIndexOfDescription" xml:space="preserve">
    <value>Calls to 'string.IndexOf' where the result is used to check for the presence/absence of a substring can be replaced by 'string.Contains'.</value>
  </data>
  <data name="PreferStringContainsOverIndexOfMessage" xml:space="preserve">
    <value>Use 'string.Contains' instead of 'string.IndexOf' to improve readability</value>
  </data>
  <data name="PreferStringContainsOverIndexOfTitle" xml:space="preserve">
    <value>Consider using 'string.Contains' instead of 'string.IndexOf'</value>
  </data>
  <data name="PreferConstCharOverConstUnitStringInStringBuilderDescription" xml:space="preserve">
    <value>'StringBuilder.Append(char)' is more efficient than 'StringBuilder.Append(string)' when the string is a single character. When calling 'Append' with a constant, prefer using a constant char rather than a constant string containing one character.</value>
  </data>
  <data name="PreferConstCharOverConstUnitStringInStringBuilderMessage" xml:space="preserve">
    <value>Use 'StringBuilder.Append(char)' instead of 'StringBuilder.Append(string)' when the input is a constant unit string</value>
  </data>
  <data name="PreferConstCharOverConstUnitStringInStringBuilderTitle" xml:space="preserve">
    <value>Consider using 'StringBuilder.Append(char)' when applicable</value>
  </data>
  <data name="ProvideCorrectArgumentToEnumHasFlagDescription" xml:space="preserve">
    <value>'Enum.HasFlag' method expects the 'enum' argument to be of the same 'enum' type as the instance on which the method is invoked and that this 'enum' is marked with 'System.FlagsAttribute'. If these are different 'enum' types, an unhandled exception will be thrown at runtime. If the 'enum' type is not marked with 'System.FlagsAttribute' the call will always return 'false' at runtime.</value>
  </data>
  <data name="ProvideCorrectArgumentToEnumHasFlagMessageDifferentType" xml:space="preserve">
    <value>The argument type, '{0}', must be the same as the enum type '{1}'</value>
  </data>
  <data name="ProvideCorrectArgumentToEnumHasFlagTitle" xml:space="preserve">
    <value>Provide correct 'enum' argument to 'Enum.HasFlag'</value>
  </data>
  <data name="PreferIsEmptyOverCountDescription" xml:space="preserve">
    <value>For determining whether the object contains or not any items, prefer using 'IsEmpty' property rather than retrieving the number of items from the 'Count' property and comparing it to 0 or 1.</value>
  </data>
  <data name="PreferIsEmptyOverCountMessage" xml:space="preserve">
    <value>Prefer 'IsEmpty' over 'Count' to determine whether the object is empty</value>
  </data>
  <data name="PreferIsEmptyOverCountTitle" xml:space="preserve">
    <value>Prefer IsEmpty over Count</value>
  </data>
  <data name="UseEnvironmentProcessIdDescription" xml:space="preserve">
    <value>'Environment.ProcessId' is simpler and faster than 'Process.GetCurrentProcess().Id'.</value>
  </data>
  <data name="UseEnvironmentProcessIdMessage" xml:space="preserve">
    <value>Use 'Environment.ProcessId' instead of 'Process.GetCurrentProcess().Id'</value>
  </data>
  <data name="UseEnvironmentProcessIdTitle" xml:space="preserve">
    <value>Use 'Environment.ProcessId'</value>
  </data>
  <data name="UseEnvironmentProcessIdFix" xml:space="preserve">
    <value>Use 'Environment.ProcessId'</value>
  </data>
  <data name="UseEnvironmentProcessPathDescription" xml:space="preserve">
    <value>'Environment.ProcessPath' is simpler and faster than 'Process.GetCurrentProcess().MainModule.FileName'.</value>
  </data>
  <data name="UseEnvironmentProcessPathMessage" xml:space="preserve">
    <value>Use 'Environment.ProcessPath' instead of 'Process.GetCurrentProcess().MainModule.FileName'</value>
  </data>
  <data name="UseEnvironmentProcessPathTitle" xml:space="preserve">
    <value>Use 'Environment.ProcessPath'</value>
  </data>
  <data name="UseEnvironmentProcessPathFix" xml:space="preserve">
    <value>Use 'Environment.ProcessPath'</value>
  </data>
  <data name="UseEnvironmentCurrentManagedThreadIdDescription" xml:space="preserve">
    <value>'Environment.CurrentManagedThreadId' is simpler and faster than 'Thread.CurrentThread.ManagedThreadId'.</value>
  </data>
  <data name="UseEnvironmentCurrentManagedThreadIdMessage" xml:space="preserve">
    <value>Use 'Environment.CurrentManagedThreadId' instead of 'Thread.CurrentThread.ManagedThreadId'</value>
  </data>
  <data name="UseEnvironmentCurrentManagedThreadIdTitle" xml:space="preserve">
    <value>Use 'Environment.CurrentManagedThreadId'</value>
  </data>
  <data name="UseEnvironmentCurrentManagedThreadIdFix" xml:space="preserve">
    <value>Use 'Environment.CurrentManagedThreadId'</value>
  </data>
  <data name="ThreadStaticOnNonStaticFieldDescription" xml:space="preserve">
    <value>'ThreadStatic' only affects static fields. When applied to instance fields, it has no impact on behavior.</value>
  </data>
  <data name="ThreadStaticOnNonStaticFieldMessage" xml:space="preserve">
    <value>Ensure 'ThreadStatic' is only used with static fields</value>
  </data>
  <data name="ThreadStaticOnNonStaticFieldTitle" xml:space="preserve">
    <value>'ThreadStatic' only affects static fields</value>
  </data>
  <data name="ThreadStaticInitializedInlineDescription" xml:space="preserve">
    <value>'ThreadStatic' fields should be initialized lazily on use, not with inline initialization nor explicitly in a static constructor, which would only initialize the field on the thread that runs the type's static constructor.</value>
  </data>
  <data name="ThreadStaticInitializedInlineMessage" xml:space="preserve">
    <value>'ThreadStatic' fields should not use inline initialization</value>
  </data>
  <data name="ThreadStaticInitializedInlineTitle" xml:space="preserve">
    <value>Improper 'ThreadStatic' field initialization</value>
  </data>
  <data name="UseAsSpanInsteadOfRangeIndexerOnAStringCodeFixTitle" xml:space="preserve">
    <value>Use `{0}` instead of Range-based indexers on a string</value>
  </data>
  <data name="UseAsSpanInsteadOfRangeIndexerOnAnArrayCodeFixTitle" xml:space="preserve">
    <value>Use `{0}` instead of Range-based indexers on an array</value>
  </data>
  <data name="PlatformCompatibilityTitle" xml:space="preserve">
    <value>Validate platform compatibility</value>
  </data>
  <data name="PlatformCompatibilityDescription" xml:space="preserve">
    <value>Using platform dependent API on a component makes the code no longer work across all platforms.</value>
  </data>
  <data name="PlatformCompatibilityOnlySupportedCsUnreachableMessage" xml:space="preserve">
    <value>This call site is unreachable on: {2}. '{0}' is only supported on: {1}.</value>
    <comment>This call site is unreachable on: 'browser'. 'SupportedOnWindowsAndBrowser()' is only supported on: 'browser', 'windows'.</comment>
  </data>
  <data name="PlatformCompatibilityUnsupportedCsAllPlatformMessage" xml:space="preserve">
    <value>This call site is reachable on all platforms. '{0}' is unsupported on: {1}.</value>
    <comment>This call site is reachable on all platforms. 'UnsupportedOnWindows()' is unsupported on: 'windows'</comment>
  </data>
  <data name="DoNotUseOutAttributeStringPInvokeParametersDescription" xml:space="preserve">
    <value>String parameters passed by value with the 'OutAttribute' can destabilize the runtime if the string is an interned string.</value>
  </data>
  <data name="DoNotUseOutAttributeStringPInvokeParametersMessage" xml:space="preserve">
    <value>Do not use the 'OutAttribute' for string parameter '{0}' which is passed by value. If marshalling of modified data back to the caller is required, use the 'out' keyword to pass the string by reference instead.</value>
  </data>
  <data name="DoNotUseOutAttributeStringPInvokeParametersTitle" xml:space="preserve">
    <value>Do not use 'OutAttribute' on string parameters for P/Invokes</value>
  </data>
  <data name="AvoidStringBuilderPInvokeParametersDescription" xml:space="preserve">
    <value>Marshalling of 'StringBuilder' always creates a native buffer copy, resulting in multiple allocations for one marshalling operation.</value>
  </data>
  <data name="AvoidStringBuilderPInvokeParametersMessage" xml:space="preserve">
    <value>Avoid 'StringBuilder' parameters for P/Invokes. Consider using a character buffer instead.</value>
  </data>
  <data name="AvoidStringBuilderPInvokeParametersTitle" xml:space="preserve">
    <value>Avoid 'StringBuilder' parameters for P/Invokes</value>
  </data>
  <data name="PlatformCompatibilityOnlySupportedCsReachableMessage" xml:space="preserve">
    <value>This call site is reachable on: {2}. '{0}' is only supported on: {1}.</value>
    <comment>This call site is reachable on: 'windows' all versions.'SupportedOnWindowsUnsupportedFromWindows2004()' is only supported on: 'windows' 10.0.2004 and before</comment>
  </data>
  <data name="PlatformCompatibilityOnlySupportedCsAllPlatformMessage" xml:space="preserve">
    <value>This call site is reachable on all platforms. '{0}' is only supported on: {1}.</value>
    <comment>This call site is reachable on all platforms. 'SupportedOnWindowsAndBrowser()' is only supported on: 'windows', 'browser' .</comment>
  </data>
  <data name="PreferStringContainsOverIndexOfCodeFixTitle" xml:space="preserve">
    <value>Replace with 'string.Contains'</value>
  </data>
  <data name="CommaSeparator" xml:space="preserve">
    <value>, </value>
    <comment>Separator used for separating list of platform names: {API} is only supported on: {‘windows’, ‘browser’, ‘linux’}</comment>
  </data>
  <data name="PlatformCompatibilityFromVersionToVersion" xml:space="preserve">
    <value>'{0}' from version {1} to {2}</value>
    <comment>'SupportedOnWindows1903UnsupportedOn2004()' is supported on: 'windows' from version 10.0.1903 to 10.0.2004.</comment>
  </data>
  <data name="PlatformCompatibilitySupportedCsAllPlatformMessage" xml:space="preserve">
    <value>This call site is reachable on all platforms. '{0}' is supported on: {1}.</value>
    <comment>This call site is reachable on all platforms. 'SupportedOnWindows1903UnsupportedFrom2004()' is supported on: 'windows' from version 10.0.1903 to 10.0.2004.</comment>
  </data>
  <data name="PlatformCompatibilitySupportedCsReachableMessage" xml:space="preserve">
    <value>This call site is reachable on: {2}. '{0}' is supported on: {1}.</value>
    <comment>This call site is reachable on: 'windows' 10.0.2000 and before. 'UnsupportedOnWindowsSupportedOn1903()' is supported on: 'windows' 10.0.1903 and later.</comment>
  </data>
  <data name="PlatformCompatibilityUnsupportedCsReachableMessage" xml:space="preserve">
    <value>This call site is reachable on: {2}. '{0}' is unsupported on: {1}.</value>
    <comment>This call site is reachable on: 'windows', 'browser'. 'UnsupportedOnBrowser()' is unsupported on: 'browser'.</comment>
  </data>
  <data name="PlatformCompatibilityVersionAndBefore" xml:space="preserve">
    <value>'{0}' {1} and before</value>
    <comment>'SupportedOnWindowsUnsupportedFromWindows2004()' is only supported on: 'windows' 10.0.2004 and before.</comment>
  </data>
  <data name="PlatformCompatibilityVersionAndLater" xml:space="preserve">
    <value>'{0}' {1} and later</value>
    <comment>'SupportedOnWindows10()' is only supported on: 'windows' 10.0 and later.</comment>
  </data>
  <data name="PlatformCompatibilityAllVersions" xml:space="preserve">
    <value>'{0}' all versions</value>
    <comment>This call site is reachable on: 'Windows' all versions.</comment>
  </data>
  <data name="PlatformCompatibilityAllPlatforms" xml:space="preserve">
    <value>and all other platforms</value>
    <comment>This call site is reachable on: 'windows' 10.0.2000 and later, and all other platforms</comment>
  </data>
  <data name="DoNotGuardDictionaryRemoveByContainsKeyDescription" xml:space="preserve">
    <value>Do not guard 'Dictionary.Remove(key)' with 'Dictionary.ContainsKey(key)'. The former already checks whether the key exists, and will not throw if it does not.</value>
  </data>
  <data name="DoNotGuardDictionaryRemoveByContainsKeyMessage" xml:space="preserve">
    <value>Do not guard 'Dictionary.Remove(key)' with 'Dictionary.ContainsKey(key)'</value>
  </data>
  <data name="DoNotGuardDictionaryRemoveByContainsKeyTitle" xml:space="preserve">
    <value>Unnecessary call to 'Dictionary.ContainsKey(key)'</value>
  </data>
  <data name="RemoveRedundantGuardCallCodeFixTitle" xml:space="preserve">
    <value>Remove unnecessary call</value>
  </data>
  <data name="BufferBlockCopyLengthMessage" xml:space="preserve">
    <value>'Buffer.BlockCopy' expects the number of bytes to be copied for the 'count' argument. Using 'Array.Length' may not match the number of bytes that needs to be copied.</value>
  </data>
  <data name="BufferBlockCopyLengthTitle" xml:space="preserve">
    <value>'Buffer.BlockCopy' expects the number of bytes to be copied for the 'count' argument</value>
  </data>
  <data name="BufferBlockCopyDescription" xml:space="preserve">
    <value>'Buffer.BlockCopy' expects the number of bytes to be copied for the 'count' argument. Using 'Array.Length' may not match the number of bytes that needs to be copied.</value>
  </data>
  <data name="PreferAsSpanOverSubstringDescription" xml:space="preserve">
    <value>'AsSpan' is more efficient then 'Substring'. 'Substring' performs an O(n) string copy, while 'AsSpan' does not and has a constant cost.</value>
  </data>
  <data name="PreferAsSpanOverSubstringMessage" xml:space="preserve">
    <value>Prefer 'AsSpan' over 'Substring' when span-based overloads are available</value>
  </data>
  <data name="PreferAsSpanOverSubstringTitle" xml:space="preserve">
    <value>Prefer 'AsSpan' over 'Substring'</value>
  </data>
  <data name="PreferAsSpanOverSubstringCodefixTitle" xml:space="preserve">
    <value>Replace 'Substring' with 'AsSpan'</value>
  </data>
  <data name="UseCancellationTokenThrowIfCancellationRequestedDescription" xml:space="preserve">
    <value>'ThrowIfCancellationRequested' automatically checks whether the token has been canceled, and throws an 'OperationCanceledException' if it has.</value>
  </data>
  <data name="UseCancellationTokenThrowIfCancellationRequestedMessage" xml:space="preserve">
    <value>Use 'ThrowIfCancellationRequested' instead of checking 'IsCancellationRequested' and throwing 'OperationCanceledException'</value>
  </data>
  <data name="UseCancellationTokenThrowIfCancellationRequestedTitle" xml:space="preserve">
    <value>Use 'ThrowIfCancellationRequested'</value>
  </data>
  <data name="UseCancellationTokenThrowIfCancellationRequestedCodeFixTitle" xml:space="preserve">
    <value>Replace with 'CancellationToken.ThrowIfCancellationRequested'</value>
  </data>
  <data name="ProvideStreamMemoryBasedAsyncOverridesDescription" xml:space="preserve">
    <value>To improve performance, override the memory-based async methods when subclassing 'Stream'. Then implement the array-based methods in terms of the memory-based methods.</value>
  </data>
  <data name="ProvideStreamMemoryBasedAsyncOverridesMessage" xml:space="preserve">
    <value>'{0}' overrides array-based '{1}' but does not override memory-based '{2}'. Consider overriding memory-based '{2}' to improve performance.</value>
    <comment>0 = type that subclasses Stream directly, 1 = array-based method, 2 = memory-based method</comment>
  </data>
  <data name="ProvideStreamMemoryBasedAsyncOverridesTitle" xml:space="preserve">
    <value>Provide memory-based overrides of async methods when subclassing 'Stream'</value>
  </data>
  <data name="UseSpanBasedStringConcatDescription" xml:space="preserve">
    <value>It is more efficient to use 'AsSpan' and 'string.Concat', instead of 'Substring' and a concatenation operator.</value>
  </data>
  <data name="UseSpanBasedStringConcatMessage" xml:space="preserve">
    <value>Use span-based 'string.Concat' and 'AsSpan' instead of 'Substring'</value>
  </data>
  <data name="UseSpanBasedStringConcatTitle" xml:space="preserve">
    <value>Use span-based 'string.Concat'</value>
  </data>
  <data name="UseSpanBasedStringConcatCodeFixTitle" xml:space="preserve">
    <value>Use 'AsSpan' with 'string.Concat'</value>
  </data>
  <data name="PreferDictionaryContainsKeyCodeFixTitle" xml:space="preserve">
    <value>Use 'ContainsKey'</value>
  </data>
  <data name="PreferDictionaryContainsKeyDescription" xml:space="preserve">
    <value>'ContainsKey' is usually O(1), while 'Keys.Contains' may be O(n) in some cases. Additionally, many dictionary implementations lazily initialize the Keys collection to cut back on allocations.</value>
  </data>
  <data name="PreferDictionaryContainsKeyMessage" xml:space="preserve">
    <value>Prefer 'ContainsKey' over 'Keys.Contains' for dictionary type '{0}'</value>
  </data>
  <data name="PreferDictionaryContainsMethodsTitle" xml:space="preserve">
    <value>Prefer Dictionary.Contains methods</value>
  </data>
  <data name="PreferDictionaryContainsValueCodeFixTitle" xml:space="preserve">
    <value>Use 'ContainsValue'</value>
  </data>
  <data name="PreferDictionaryContainsValueDescription" xml:space="preserve">
    <value>Many dictionary implementations lazily initialize the Values collection. To avoid unnecessary allocations, prefer 'ContainsValue' over 'Values.Contains'.</value>
  </data>
  <data name="PreferDictionaryContainsValueMessage" xml:space="preserve">
    <value>Prefer 'ContainsValue' over 'Values.Contains' for dictionary type '{0}'</value>
  </data>
  <data name="UseValidPlatformStringDescription" xml:space="preserve">
    <value>Platform compatibility analyzer requires a valid platform name and version.</value>
  </data>
  <data name="UseValidPlatformStringTitle" xml:space="preserve">
    <value>Use valid platform string</value>
  </data>
  <data name="UseValidPlatformStringUnknownPlatform" xml:space="preserve">
    <value>The platform '{0}' is not a known platform name</value>
  </data>
  <data name="UseValidPlatformStringInvalidVersion" xml:space="preserve">
    <value>Version '{0}' is not valid for platform '{1}'. Use a version with 2{2} parts for this platform.</value>
    <comment>Version '7' is not valid for platform 'windows'. Use a version with 2-4 parts for this platform.</comment>
  </data>
  <data name="UseValidPlatformStringNoVersion" xml:space="preserve">
    <value>Version '{0}' is not valid for platform '{1}'. Do not use versions for this platform.</value>
  </data>
  <data name="DoNotUseWaitAllWithSingleTaskDescription" xml:space="preserve">
    <value>Using 'WaitAll' with a single task may result in performance loss, await or return the task instead.</value>
  </data>
  <data name="DoNotUseWaitAllWithSingleTaskTitle" xml:space="preserve">
    <value>Do not use 'WaitAll' with a single task</value>
  </data>
  <data name="DoNotUseWhenAllWithSingleTaskDescription" xml:space="preserve">
    <value>Using 'WhenAll' with a single task may result in performance loss, await or return the task instead.</value>
  </data>
  <data name="DoNotUseWhenAllWithSingleTaskTitle" xml:space="preserve">
    <value>Do not use 'WhenAll' with a single task</value>
  </data>
  <data name="DoNotUseWaitAllWithSingleTaskFix" xml:space="preserve">
    <value>Replace 'WaitAll' with single 'Wait'</value>
  </data>
  <data name="DoNotUseWhenAllWithSingleTaskFix" xml:space="preserve">
    <value>Replace 'WhenAll' call with argument</value>
  </data>
  <data name="UseStringEqualsOverStringCompareCodeFixTitle" xml:space="preserve">
    <value>Use 'string.Equals'</value>
  </data>
  <data name="UseStringEqualsOverStringCompareDescription" xml:space="preserve">
    <value>It is both clearer and likely faster to use 'string.Equals' instead of comparing the result of 'string.Compare' to zero.</value>
  </data>
  <data name="UseStringEqualsOverStringCompareMessage" xml:space="preserve">
    <value>Use 'string.Equals' instead of comparing the result of 'string.Compare' to 0</value>
  </data>
  <data name="UseStringEqualsOverStringCompareTitle" xml:space="preserve">
    <value>Use 'string.Equals'</value>
  </data>
  <data name="ProvidePublicParameterlessSafeHandleConstructorDescription" xml:space="preserve">
    <value>Providing a parameterless constructor that is as visible as the containing type for a type derived from 'System.Runtime.InteropServices.SafeHandle' enables better performance and usage with source-generated interop solutions.</value>
  </data>
  <data name="ProvidePublicParameterlessSafeHandleConstructorMessage" xml:space="preserve">
    <value>Provide a parameterless constructor that is as visible as the containing type for the '{0}' type that is derived from 'System.Runtime.InteropServices.SafeHandle'</value>
  </data>
  <data name="ProvidePublicParameterlessSafeHandleConstructorTitle" xml:space="preserve">
    <value>Provide a parameterless constructor that is as visible as the containing type for concrete types derived from 'System.Runtime.InteropServices.SafeHandle'</value>
  </data>
  <data name="AddPublicParameterlessConstructor" xml:space="preserve">
    <value>Add a public constructor that takes zero parameters</value>
  </data>
  <data name="MakeParameterlessConstructorPublic" xml:space="preserve">
    <value>Make the constructor that takes zero parameters 'public'</value>
  </data>
  <data name="DynamicInterfaceCastableImplementationUnsupportedDescription" xml:space="preserve">
    <value>Providing a functional 'DynamicInterfaceCastableImplementationAttribute'-attributed interface requires the Default Interface Members feature, which is unsupported in Visual Basic.</value>
  </data>
  <data name="DynamicInterfaceCastableImplementationUnsupportedMessage" xml:space="preserve">
    <value>Providing a 'DynamicInterfaceCastableImplementation' interface in Visual Basic is unsupported</value>
  </data>
  <data name="DynamicInterfaceCastableImplementationUnsupportedTitle" xml:space="preserve">
    <value>Providing a 'DynamicInterfaceCastableImplementation' interface in Visual Basic is unsupported</value>
  </data>
  <data name="ImplementInterfacesOnDynamicCastableImplementation" xml:space="preserve">
    <value>Implement inherited interfaces</value>
  </data>
  <data name="InterfaceMembersMissingImplementationDescription" xml:space="preserve">
    <value>Types attributed with 'DynamicInterfaceCastableImplementationAttribute' act as an interface implementation for a type that implements the 'IDynamicInterfaceCastable' type. As a result, it must provide an implementation of all of the members defined in the inherited interfaces, because the type that implements 'IDynamicInterfaceCastable' will not provide them otherwise.</value>
  </data>
  <data name="InterfaceMembersMissingImplementationMessage" xml:space="preserve">
    <value>Type '{0}' has the 'DynamicInterfaceCastableImplementationAttribute' applied to it but does not provide an implementation of all interface members defined in inherited interfaces</value>
  </data>
  <data name="InterfaceMembersMissingImplementationTitle" xml:space="preserve">
    <value>All members declared in parent interfaces must have an implementation in a DynamicInterfaceCastableImplementation-attributed interface</value>
  </data>
  <data name="MembersDeclaredOnImplementationTypeMustBeStaticDescription" xml:space="preserve">
    <value>Since a type that implements 'IDynamicInterfaceCastable' may not implement a dynamic interface in metadata, calls to an instance interface member that is not an explicit implementation defined on this type are likely to fail at runtime. Mark new interface members 'static' to avoid runtime errors.</value>
  </data>
  <data name="MembersDeclaredOnImplementationTypeMustBeStaticMessage" xml:space="preserve">
    <value>The '{0}' member on the '{1}' type should be marked 'static' as '{1}' has the 'DynamicInterfaceImplementationAttribute' applied</value>
  </data>
  <data name="MembersDeclaredOnImplementationTypeMustBeStaticTitle" xml:space="preserve">
    <value>Members defined on an interface with the 'DynamicInterfaceCastableImplementationAttribute' should be 'static'</value>
  </data>
  <data name="MakeMethodDeclaredOnImplementationTypeStatic" xml:space="preserve">
    <value>Convert to static method</value>
  </data>
  <data name="UseStringContainsCharOverloadWithSingleCharactersDescription" xml:space="preserve">
    <value>'string.Contains(char)' is available as a better performing overload for single char lookup.</value>
  </data>
  <data name="UseStringContainsCharOverloadWithSingleCharactersMessage" xml:space="preserve">
    <value>Use 'string.Contains(char)' instead of 'string.Contains(string)' when searching for a single character</value>
  </data>
  <data name="UseStringContainsCharOverloadWithSingleCharactersTitle" xml:space="preserve">
    <value>Use char literal for a single character lookup</value>
  </data>
  <data name="ReplaceStringLiteralWithCharLiteralCodeActionTitle" xml:space="preserve">
    <value>Replace string literal with char literal</value>
  </data>
  <data name="PreferHashDataOverComputeHashAnalyzerTitle" xml:space="preserve">
    <value>Prefer static 'HashData' method over 'ComputeHash'</value>
  </data>
  <data name="PreferHashDataOverComputeHashAnalyzerDescription" xml:space="preserve">
    <value>It is more efficient to use the static 'HashData' method over creating and managing a HashAlgorithm instance to call 'ComputeHash'.</value>
  </data>
  <data name="PreferHashDataOverComputeHashAnalyzerMessage" xml:space="preserve">
    <value>Prefer static '{0}.HashData' method over 'ComputeHash'</value>
  </data>
  <data name="PreferHashDataCodefixTitle" xml:space="preserve">
    <value>Replace with 'HashData' method</value>
  </data>
  <data name="DetectPreviewFeaturesDescription" xml:space="preserve">
    <value>An assembly has to opt into preview features before using them.</value>
  </data>
  <data name="DetectPreviewFeaturesMessageWithCustomMessagePlaceholder" xml:space="preserve">
    <value>{2} Using '{0}' requires opting into preview features. See {1} for more information.</value>
  </data>
  <data name="DetectPreviewFeaturesTitle" xml:space="preserve">
    <value>This API requires opting into preview features</value>
  </data>
  <data name="StaticAndAbstractRequiresPreviewFeatures" xml:space="preserve">
    <value>Using both 'static' and 'abstract' modifiers requires opting into preview features. See https://aka.ms/dotnet-warnings/preview-features for more information.</value>
  </data>
  <data name="MakeMethodDeclaredOnImplementationTypeStaticMayProduceInvalidCode" xml:space="preserve">
    <value>Converting an instance method to a static method may produce invalid code</value>
  </data>
  <data name="DerivesFromPreviewClassMessageWithCustomMessagePlaceholder" xml:space="preserve">
    <value>{3} '{0}' derives from preview class '{1}' and therefore needs to opt into preview features. See {2} for more information.</value>
  </data>
  <data name="ImplementsPreviewInterfaceMessageWithCustomMessagePlaceholder" xml:space="preserve">
    <value>{3} '{0}' implements the preview interface '{1}' and therefore needs to opt into preview features. See {2} for more information.</value>
  </data>
  <data name="ImplementsPreviewMethodMessageWithCustomMessagePlaceholder" xml:space="preserve">
    <value>{3} '{0}' implements the preview method '{1}' and therefore needs to opt into preview features. See {2} for more information.</value>
  </data>
  <data name="MethodReturnsPreviewTypeMessageWithCustomMessagePlaceholder" xml:space="preserve">
    <value>{3} '{0}' returns the preview type '{1}' and therefore needs to opt into preview features. See {2} for more information.</value>
  </data>
  <data name="MethodUsesPreviewTypeAsParameterMessageWithCustomMessagePlaceholder" xml:space="preserve">
    <value>{3} '{0}' takes in a preview parameter of type '{1}' and needs to opt into preview features. See {2} for more information.</value>
  </data>
  <data name="OverridesPreviewMethodMessageWithCustomMessagePlaceholder" xml:space="preserve">
    <value>{3} '{0}' overrides the preview method '{1}' and therefore needs to opt into preview features. See {2} for more information.</value>
  </data>
  <data name="UsesPreviewTypeParameterMessageWithCustomMessagePlaceholder" xml:space="preserve">
    <value>{3} '{0}' uses the preview type '{1}' and needs to opt into preview features. See {2} for more information.</value>
  </data>
  <data name="FieldIsPreviewTypeMessageWithCustomMessagePlaceholder" xml:space="preserve">
    <value>{3} '{0}''s type contains the preview type '{1}' and requires opting into preview features. See {2} for more information.</value>
  </data>
  <data name="ModuleInitializerAttributeShouldNotBeUsedInLibrariesDescription" xml:space="preserve">
    <value>Module initializers are intended to be used by application code to ensure an application's components are initialized before the application code begins executing. If library code declares a method with the 'ModuleInitializerAttribute', it can interfere with application initialization and also lead to limitations in that application's trimming abilities. Instead of using methods marked with 'ModuleInitializerAttribute', the library should expose methods that can be used to initialize any components within the library and allow the application to invoke the method during application initialization.</value>
  </data>
  <data name="ModuleInitializerAttributeShouldNotBeUsedInLibrariesMessage" xml:space="preserve">
    <value>The 'ModuleInitializer' attribute is only intended to be used in application code or advanced source generator scenarios</value>
  </data>
  <data name="ModuleInitializerAttributeShouldNotBeUsedInLibrariesTitle" xml:space="preserve">
    <value>The 'ModuleInitializer' attribute should not be used in libraries</value>
  </data>
  <data name="UseAsyncMethodInAsyncContextMessage" xml:space="preserve">
    <value>'{0}' synchronously blocks. Await '{1}' instead.</value>
  </data>
  <data name="UseAsyncMethodInAsyncContextTitle" xml:space="preserve">
    <value>Call async methods when in an async method</value>
  </data>
  <data name="UseAsyncMethodInAsyncContextMessage_NoAlternative" xml:space="preserve">
    <value>'{0}' synchronously blocks. Use await instead.</value>
  </data>
  <data name="UseAsyncMethodInAsyncContextDescription" xml:space="preserve">
    <value>When inside a Task-returning method, use the async version of methods, if they exist.</value>
    <comment>{Locked="Task"}</comment>
  </data>
  <data name="DoNotDisableTokenValidationChecksTitle" xml:space="preserve">
    <value>Do not disable token validation checks</value>
  </data>
  <data name="DoNotDisableTokenValidationChecksDescription" xml:space="preserve">
    <value>Token validation checks ensure that while validating tokens, all aspects are analyzed and verified. Turning off validation can lead to security holes by allowing untrusted tokens to make it through validation.</value>
  </data>
  <data name="DoNotDisableTokenValidationChecksMessage" xml:space="preserve">
    <value>TokenValidationParameters.{0} should not be set to false as it disables important validation</value>
  </data>
  <data name="DoNotAlwaysSkipTokenValidationInDelegatesTitle" xml:space="preserve">
    <value>Do not always skip token validation in delegates</value>
  </data>
  <data name="DoNotAlwaysSkipTokenValidationInDelegatesDescription" xml:space="preserve">
    <value>By setting critical TokenValidationParameter validation delegates to true, important authentication safeguards are disabled which can lead to tokens from any issuer or expired tokens being wrongly validated.</value>
  </data>
  <data name="DoNotAlwaysSkipTokenValidationInDelegatesMessage" xml:space="preserve">
    <value>The {0} is set to a function that is always returning true. By setting the validation delegate, you are overriding default validation and by always returning true, this validation is completely disabled.</value>
  </data>
  <data name="DerivesFromPreviewClassMessage" xml:space="preserve">
    <value>'{0}' derives from preview class '{1}' and therefore needs to opt into preview features. See {2} for more information.</value>
  </data>
  <data name="DetectPreviewFeaturesMessage" xml:space="preserve">
    <value>Using '{0}' requires opting into preview features. See {1} for more information.</value>
  </data>
  <data name="FieldIsPreviewTypeMessage" xml:space="preserve">
    <value>'{0}''s type contains the preview type '{1}' and requires opting into preview features. See {2} for more information.</value>
  </data>
  <data name="ImplementsPreviewInterfaceMessage" xml:space="preserve">
    <value>'{0}' implements the preview interface '{1}' and therefore needs to opt into preview features. See {2} for more information.</value>
  </data>
  <data name="ImplementsPreviewMethodMessage" xml:space="preserve">
    <value>'{0}' implements the preview method '{1}' and therefore needs to opt into preview features. See {2} for more information.</value>
  </data>
  <data name="MethodReturnsPreviewTypeMessage" xml:space="preserve">
    <value>'{0}' returns the preview type '{1}' and therefore needs to opt into preview features. See {2} for more information.</value>
  </data>
  <data name="MethodUsesPreviewTypeAsParameterMessage" xml:space="preserve">
    <value>'{0}' takes in a preview parameter of type '{1}' and needs to opt into preview features. See {2} for more information.</value>
  </data>
  <data name="OverridesPreviewMethodMessage" xml:space="preserve">
    <value>'{0}' overrides the preview method '{1}' and therefore needs to opt into preview features. See {2} for more information.</value>
  </data>
  <data name="UsesPreviewTypeParameterMessage" xml:space="preserve">
    <value>'{0}' uses the preview type '{1}' and needs to opt into preview features. See {2} for more information.</value>
  </data>
  <data name="SpecifyCultureForToLowerAndToUpperTitle" xml:space="preserve">
    <value>Specify a culture or use an invariant version</value>
  </data>
  <data name="SpecifyCultureForToLowerAndToUpperDescription" xml:space="preserve">
    <value>Specify culture to help avoid accidental implicit dependency on current culture. Using an invariant version yields consistent results regardless of the culture of an application.</value>
  </data>
  <data name="SpecifyCultureForToLowerAndToUpperMessage" xml:space="preserve">
    <value>Specify a culture or use an invariant version to avoid implicit dependency on current culture</value>
  </data>
  <data name="SpecifyCurrentCulture" xml:space="preserve">
    <value>Specify current culture</value>
  </data>
  <data name="UseInvariantVersion" xml:space="preserve">
    <value>Use an invariant version</value>
  </data>
  <data name="FeatureUnsupportedWhenRuntimeMarshallingDisabledDescription" xml:space="preserve">
    <value>Using features that require runtime marshalling when runtime marshalling is disabled will result in runtime exceptions.</value>
  </data>
  <data name="FeatureUnsupportedWhenRuntimeMarshallingDisabledTitle" xml:space="preserve">
    <value>Property, type, or attribute requires runtime marshalling</value>
  </data>
  <data name="MethodUsesRuntimeMarshallingEvenWhenMarshallingDisabledDescription" xml:space="preserve">
    <value>This method uses runtime marshalling even when runtime marshalling is disabled, which can cause unexpected behavior differences at runtime due to different expectations of a type's native layout.</value>
  </data>
  <data name="MethodUsesRuntimeMarshallingEvenWhenMarshallingDisabledMessage" xml:space="preserve">
    <value>'{0}' uses runtime marshalling even when 'DisableRuntimeMarshallingAttribute' is applied. Use features like 'sizeof' and pointers directly to ensure accurate results.</value>
  </data>
  <data name="MethodUsesRuntimeMarshallingEvenWhenMarshallingDisabledTitle" xml:space="preserve">
    <value>This method uses runtime marshalling even when the 'DisableRuntimeMarshallingAttribute' is applied</value>
  </data>
  <data name="UseDisabledMarshallingEquivalentCodeFix" xml:space="preserve">
    <value>Use equivalent code that works when marshalling is disabled</value>
  </data>
  <data name="FeatureUnsupportedWhenRuntimeMarshallingDisabledMessageAutoLayoutTypes" xml:space="preserve">
    <value>Types with '[StructLayout(LayoutKind.Auto)]' require runtime marshalling to be enabled</value>
  </data>
  <data name="FeatureUnsupportedWhenRuntimeMarshallingDisabledMessageByRefParameters" xml:space="preserve">
    <value>By-ref parameters require runtime marshalling to be enabled</value>
  </data>
  <data name="FeatureUnsupportedWhenRuntimeMarshallingDisabledMessageHResultSwapping" xml:space="preserve">
    <value>HResult-swapping requires runtime marshalling to be enabled</value>
  </data>
  <data name="FeatureUnsupportedWhenRuntimeMarshallingDisabledMessageLCIDConversionAttribute" xml:space="preserve">
    <value>Using 'LCIDConversionAttribute' requires runtime marshalling to be enabled</value>
  </data>
  <data name="FeatureUnsupportedWhenRuntimeMarshallingDisabledMessageManagedParameterOrReturnTypes" xml:space="preserve">
    <value>Managed parameter or return types require runtime marshalling to be enabled</value>
  </data>
  <data name="FeatureUnsupportedWhenRuntimeMarshallingDisabledMessageSetLastError" xml:space="preserve">
    <value>Setting SetLastError to 'true' requires runtime marshalling to be enabled</value>
  </data>
  <data name="FeatureUnsupportedWhenRuntimeMarshallingDisabledMessageVarargPInvokes" xml:space="preserve">
    <value>Varadic P/Invoke signatures require runtime marshalling to be enabled</value>
  </data>
  <data name="SealInternalTypesDescription" xml:space="preserve">
    <value>When a type is not accessible outside its assembly and has no subtypes within its containing assembly, it can be safely sealed. Sealing types can improve performance.</value>
  </data>
  <data name="SealInternalTypesMessage" xml:space="preserve">
    <value>Type '{0}' can be sealed because it has no subtypes in its containing assembly and is not externally visible</value>
  </data>
  <data name="SealInternalTypesTitle" xml:space="preserve">
    <value>Seal internal types</value>
  </data>
  <data name="SealInternalTypesCodeFixTitle" xml:space="preserve">
    <value>Seal class</value>
  </data>
<<<<<<< HEAD
  <data name="PreferDictionaryTryGetValueCodeFixTitle" xml:space="preserve">
    <value>Use 'TryGetValue(TKey, out TValue)'</value>
  </data>
  <data name="PreferDictionaryTryGetValueTitle" xml:space="preserve">
    <value>Prefer the 'IDictionary.TryGetValue(TKey, out TValue) method</value>
  </data>
  <data name="PreferDictionaryTryGetValueMessage" xml:space="preserve">
    <value>Prefer a 'TryGetValue' call over a Dictionary indexer access guarded by a 'ContainsKey' check to avoid double lookup</value>
  </data>
  <data name="PreferDictionaryTryGetValueDescription" xml:space="preserve">
    <value>Prefer a 'TryGetValue' call over a Dictionary indexer access guarded by a 'ContainsKey' check. 'ContainsKey' and the indexer both would lookup the key under the hood, so using 'TryGetValue' removes the extra lookup.</value>
=======
  <data name="FeatureUnsupportedWhenRuntimeMarshallingDisabledMessageDelegateUsage" xml:space="preserve">
    <value>Delegates with managed types as parameters or the return type require runtime marshalling to be enabled in the assembly where the delegate is defined.</value>
>>>>>>> b2c2cbef
  </data>
</root><|MERGE_RESOLUTION|>--- conflicted
+++ resolved
@@ -1930,7 +1930,9 @@
   <data name="SealInternalTypesCodeFixTitle" xml:space="preserve">
     <value>Seal class</value>
   </data>
-<<<<<<< HEAD
+  <data name="FeatureUnsupportedWhenRuntimeMarshallingDisabledMessageDelegateUsage" xml:space="preserve">
+    <value>Delegates with managed types as parameters or the return type require runtime marshalling to be enabled in the assembly where the delegate is defined.</value>
+  </data>
   <data name="PreferDictionaryTryGetValueCodeFixTitle" xml:space="preserve">
     <value>Use 'TryGetValue(TKey, out TValue)'</value>
   </data>
@@ -1942,9 +1944,5 @@
   </data>
   <data name="PreferDictionaryTryGetValueDescription" xml:space="preserve">
     <value>Prefer a 'TryGetValue' call over a Dictionary indexer access guarded by a 'ContainsKey' check. 'ContainsKey' and the indexer both would lookup the key under the hood, so using 'TryGetValue' removes the extra lookup.</value>
-=======
-  <data name="FeatureUnsupportedWhenRuntimeMarshallingDisabledMessageDelegateUsage" xml:space="preserve">
-    <value>Delegates with managed types as parameters or the return type require runtime marshalling to be enabled in the assembly where the delegate is defined.</value>
->>>>>>> b2c2cbef
   </data>
 </root>
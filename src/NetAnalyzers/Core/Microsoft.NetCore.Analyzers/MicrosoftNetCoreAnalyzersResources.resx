﻿<?xml version="1.0" encoding="utf-8"?>
<root>
  <!-- 
    Microsoft ResX Schema 
    
    Version 2.0
    
    The primary goals of this format is to allow a simple XML format 
    that is mostly human readable. The generation and parsing of the 
    various data types are done through the TypeConverter classes 
    associated with the data types.
    
    Example:
    
    ... ado.net/XML headers & schema ...
    <resheader name="resmimetype">text/microsoft-resx</resheader>
    <resheader name="version">2.0</resheader>
    <resheader name="reader">System.Resources.ResXResourceReader, System.Windows.Forms, ...</resheader>
    <resheader name="writer">System.Resources.ResXResourceWriter, System.Windows.Forms, ...</resheader>
    <data name="Name1"><value>this is my long string</value><comment>this is a comment</comment></data>
    <data name="Color1" type="System.Drawing.Color, System.Drawing">Blue</data>
    <data name="Bitmap1" mimetype="application/x-microsoft.net.object.binary.base64">
        <value>[base64 mime encoded serialized .NET Framework object]</value>
    </data>
    <data name="Icon1" type="System.Drawing.Icon, System.Drawing" mimetype="application/x-microsoft.net.object.bytearray.base64">
        <value>[base64 mime encoded string representing a byte array form of the .NET Framework object]</value>
        <comment>This is a comment</comment>
    </data>
                
    There are any number of "resheader" rows that contain simple 
    name/value pairs.
    
    Each data row contains a name, and value. The row also contains a 
    type or mimetype. Type corresponds to a .NET class that support 
    text/value conversion through the TypeConverter architecture. 
    Classes that don't support this are serialized and stored with the 
    mimetype set.
    
    The mimetype is used for serialized objects, and tells the 
    ResXResourceReader how to depersist the object. This is currently not 
    extensible. For a given mimetype the value must be set accordingly:
    
    Note - application/x-microsoft.net.object.binary.base64 is the format 
    that the ResXResourceWriter will generate, however the reader can 
    read any of the formats listed below.
    
    mimetype: application/x-microsoft.net.object.binary.base64
    value   : The object must be serialized with 
            : System.Runtime.Serialization.Formatters.Binary.BinaryFormatter
            : and then encoded with base64 encoding.
    
    mimetype: application/x-microsoft.net.object.soap.base64
    value   : The object must be serialized with 
            : System.Runtime.Serialization.Formatters.Soap.SoapFormatter
            : and then encoded with base64 encoding.

    mimetype: application/x-microsoft.net.object.bytearray.base64
    value   : The object must be serialized into a byte array 
            : using a System.ComponentModel.TypeConverter
            : and then encoded with base64 encoding.
    -->
  <xsd:schema id="root" xmlns="" xmlns:xsd="http://www.w3.org/2001/XMLSchema" xmlns:msdata="urn:schemas-microsoft-com:xml-msdata">
    <xsd:import namespace="http://www.w3.org/XML/1998/namespace" />
    <xsd:element name="root" msdata:IsDataSet="true">
      <xsd:complexType>
        <xsd:choice maxOccurs="unbounded">
          <xsd:element name="metadata">
            <xsd:complexType>
              <xsd:sequence>
                <xsd:element name="value" type="xsd:string" minOccurs="0" />
              </xsd:sequence>
              <xsd:attribute name="name" use="required" type="xsd:string" />
              <xsd:attribute name="type" type="xsd:string" />
              <xsd:attribute name="mimetype" type="xsd:string" />
              <xsd:attribute ref="xml:space" />
            </xsd:complexType>
          </xsd:element>
          <xsd:element name="assembly">
            <xsd:complexType>
              <xsd:attribute name="alias" type="xsd:string" />
              <xsd:attribute name="name" type="xsd:string" />
            </xsd:complexType>
          </xsd:element>
          <xsd:element name="data">
            <xsd:complexType>
              <xsd:sequence>
                <xsd:element name="value" type="xsd:string" minOccurs="0" msdata:Ordinal="1" />
                <xsd:element name="comment" type="xsd:string" minOccurs="0" msdata:Ordinal="2" />
              </xsd:sequence>
              <xsd:attribute name="name" type="xsd:string" use="required" msdata:Ordinal="1" />
              <xsd:attribute name="type" type="xsd:string" msdata:Ordinal="3" />
              <xsd:attribute name="mimetype" type="xsd:string" msdata:Ordinal="4" />
              <xsd:attribute ref="xml:space" />
            </xsd:complexType>
          </xsd:element>
          <xsd:element name="resheader">
            <xsd:complexType>
              <xsd:sequence>
                <xsd:element name="value" type="xsd:string" minOccurs="0" msdata:Ordinal="1" />
              </xsd:sequence>
              <xsd:attribute name="name" type="xsd:string" use="required" />
            </xsd:complexType>
          </xsd:element>
        </xsd:choice>
      </xsd:complexType>
    </xsd:element>
  </xsd:schema>
  <resheader name="resmimetype">
    <value>text/microsoft-resx</value>
  </resheader>
  <resheader name="version">
    <value>2.0</value>
  </resheader>
  <resheader name="reader">
    <value>System.Resources.ResXResourceReader, System.Windows.Forms, Version=4.0.0.0, Culture=neutral, PublicKeyToken=b77a5c561934e089</value>
  </resheader>
  <resheader name="writer">
    <value>System.Resources.ResXResourceWriter, System.Windows.Forms, Version=4.0.0.0, Culture=neutral, PublicKeyToken=b77a5c561934e089</value>
  </resheader>
  <data name="ReviewSQLQueriesForSecurityVulnerabilitiesDescription" xml:space="preserve">
    <value>SQL queries that directly use user input can be vulnerable to SQL injection attacks. Review this SQL query for potential vulnerabilities, and consider using a parameterized SQL query.</value>
  </data>
  <data name="ReviewSQLQueriesForSecurityVulnerabilitiesMessageNoNonLiterals" xml:space="preserve">
    <value>Review if the query string passed to '{0}' in '{1}', accepts any user input</value>
  </data>
  <data name="ReviewSQLQueriesForSecurityVulnerabilitiesTitle" xml:space="preserve">
    <value>Review SQL queries for security vulnerabilities</value>
  </data>
  <data name="DoNotCallToImmutableCollectionOnAnImmutableCollectionValueTitle" xml:space="preserve">
    <value>Do not call ToImmutableCollection on an ImmutableCollection value</value>
  </data>
  <data name="DoNotCallToImmutableCollectionOnAnImmutableCollectionValueMessage" xml:space="preserve">
    <value>Do not call {0} on an {1} value</value>
  </data>
  <data name="CategoryReliability" xml:space="preserve">
    <value>Reliability</value>
  </data>
  <data name="RemoveRedundantCall" xml:space="preserve">
    <value>Remove redundant call</value>
  </data>
  <data name="PInvokesShouldNotBeVisibleTitle" xml:space="preserve">
    <value>P/Invokes should not be visible</value>
  </data>
  <data name="PInvokesShouldNotBeVisibleDescription" xml:space="preserve">
    <value>A public or protected method in a public type has the System.Runtime.InteropServices.DllImportAttribute attribute (also implemented by the Declare keyword in Visual Basic). Such methods should not be exposed.</value>
  </data>
  <data name="PInvokesShouldNotBeVisibleMessage" xml:space="preserve">
    <value>P/Invoke method '{0}' should not be visible</value>
  </data>
  <data name="PInvokeDeclarationsShouldBePortableTitle" xml:space="preserve">
    <value>PInvoke declarations should be portable</value>
  </data>
  <data name="PInvokeDeclarationsShouldBePortableDescription" xml:space="preserve">
    <value>This rule evaluates the size of each parameter and the return value of a P/Invoke, and verifies that the size of the parameter is correct when marshaled to unmanaged code on 32-bit and 64-bit operating systems.</value>
  </data>
  <data name="PInvokeDeclarationsShouldBePortableMessageParameter" xml:space="preserve">
    <value>As it is declared in your code, parameter {0} of P/Invoke {1} will be {2} bytes wide on {3} platforms. This is not correct, as the actual native declaration of this API indicates it should be {4} bytes wide on {3} platforms. Consult the MSDN Platform SDK documentation for help determining what data type should be used instead of {5}.</value>
  </data>
  <data name="PInvokeDeclarationsShouldBePortableMessageReturn" xml:space="preserve">
    <value>As it is declared in your code, the return type of P/Invoke {0} will be {1} bytes wide on {2} platforms. This is not correct, as the actual native declaration of this API indicates it should be {3} bytes wide on {2} platforms. Consult the MSDN Platform SDK documentation for help determining what data type should be used instead of {4}.</value>
  </data>
  <data name="SpecifyMarshalingForPInvokeStringArgumentsTitle" xml:space="preserve">
    <value>Specify marshaling for P/Invoke string arguments</value>
  </data>
  <data name="SpecifyMarshalingForPInvokeStringArgumentsDescription" xml:space="preserve">
    <value>A platform invoke member allows partially trusted callers, has a string parameter, and does not explicitly marshal the string. This can cause a potential security vulnerability.</value>
  </data>
  <data name="SpecifyMarshalingForPInvokeStringArgumentsMessageParameter" xml:space="preserve">
    <value>To reduce security risk, marshal parameter {0} as Unicode, by setting DllImport.CharSet to CharSet.Unicode, or by explicitly marshaling the parameter as UnmanagedType.LPWStr. If you need to marshal this string as ANSI or system-dependent, set BestFitMapping=false; for added security, also set ThrowOnUnmappableChar=true.</value>
  </data>
  <data name="SpecifyMarshalingForPInvokeStringArgumentsMessageField" xml:space="preserve">
    <value>To reduce security risk, marshal field {0} as Unicode, by setting StructLayout.CharSet on {1} to CharSet.Unicode, or by explicitly marshaling the field as UnmanagedType.LPWStr. If you need to marshal this string as ANSI or system-dependent, use the BestFitMapping attribute to turn best-fit mapping off, and for added security, ensure ThrowOnUnmappableChar is on.</value>
  </data>
  <data name="SpecifyMarshalingForPInvokeStringArgumentsMessageParameterImplicitAnsi" xml:space="preserve">
    <value>To reduce security risk, marshal parameter {0} as Unicode, by setting DllImport.CharSet to CharSet.Unicode, or by explicitly marshaling the parameter as UnmanagedType.LPWStr. If you need to marshal this string as ANSI or system-dependent, specify MarshalAs explicitly, and set BestFitMapping=false; for added security, also set ThrowOnUnmappableChar=true.</value>
  </data>
  <data name="SpecifyMarshalingForPInvokeStringArgumentsMessageFieldImplicitAnsi" xml:space="preserve">
    <value>To reduce security risk, marshal field {0} as Unicode, by setting StructLayout.CharSet on {1} to CharSet.Unicode, or by explicitly marshaling the field as UnmanagedType.LPWStr. If you need to marshal this string as ANSI or system-dependent, specify MarshalAs explicitly, use the BestFitMapping attribute to turn best-fit mapping off, and for added security, to turn ThrowOnUnmappableChar on.</value>
  </data>
  <data name="UseManagedEquivalentsOfWin32ApiTitle" xml:space="preserve">
    <value>Use managed equivalents of win32 api</value>
  </data>
  <data name="UseManagedEquivalentsOfWin32ApiDescription" xml:space="preserve">
    <value>An operating system invoke method is defined and a method that has the equivalent functionality is located in the .NET Framework class library.</value>
  </data>
  <data name="UseManagedEquivalentsOfWin32ApiMessage" xml:space="preserve">
    <value>Use managed equivalents of win32 api</value>
  </data>
  <data name="MarkBooleanPInvokeArgumentsWithMarshalAsTitle" xml:space="preserve">
    <value>Mark boolean PInvoke arguments with MarshalAs</value>
  </data>
  <data name="MarkBooleanPInvokeArgumentsWithMarshalAsDescription" xml:space="preserve">
    <value>The Boolean data type has multiple representations in unmanaged code.</value>
  </data>
  <data name="MarkBooleanPInvokeArgumentsWithMarshalAsMessageDefault" xml:space="preserve">
    <value>Add the MarshalAsAttribute to parameter {0} of P/Invoke {1}. If the corresponding unmanaged parameter is a 4-byte Win32 'BOOL', use [MarshalAs(UnmanagedType.Bool)]. For a 1-byte C++ 'bool', use MarshalAs(UnmanagedType.U1).</value>
  </data>
  <data name="MarkBooleanPInvokeArgumentsWithMarshalAsMessageReturn" xml:space="preserve">
    <value>Add the MarshalAsAttribute to the return type of P/Invoke {0}. If the corresponding unmanaged return type is a 4-byte Win32 'BOOL', use MarshalAs(UnmanagedType.Bool). For a 1-byte C++ 'bool', use MarshalAs(UnmanagedType.U1).</value>
  </data>
  <data name="MarkAssembliesWithNeutralResourcesLanguageTitle" xml:space="preserve">
    <value>Mark assemblies with NeutralResourcesLanguageAttribute</value>
  </data>
  <data name="MarkAssembliesWithNeutralResourcesLanguageDescription" xml:space="preserve">
    <value>The NeutralResourcesLanguage attribute informs the ResourceManager of the language that was used to display the resources of a neutral culture for an assembly. This improves lookup performance for the first resource that you load and can reduce your working set.</value>
  </data>
  <data name="MarkAssembliesWithNeutralResourcesLanguageMessage" xml:space="preserve">
    <value>Mark assemblies with NeutralResourcesLanguageAttribute</value>
  </data>
  <data name="UseOrdinalStringComparisonTitle" xml:space="preserve">
    <value>Use ordinal string comparison</value>
  </data>
  <data name="UseOrdinalStringComparisonDescription" xml:space="preserve">
    <value>A string comparison operation that is nonlinguistic does not set the StringComparison parameter to either Ordinal or OrdinalIgnoreCase. By explicitly setting the parameter to either StringComparison.Ordinal or StringComparison.OrdinalIgnoreCase, your code often gains speed, becomes more correct, and becomes more reliable.</value>
  </data>
  <data name="UseOrdinalStringComparisonMessageStringComparison" xml:space="preserve">
    <value>{0} passes '{1}' as the 'StringComparison' parameter to {2}. To perform a non-linguistic comparison, specify 'StringComparison.Ordinal' or 'StringComparison.OrdinalIgnoreCase' instead.</value>
  </data>
  <data name="UseOrdinalStringComparisonMessageStringComparer" xml:space="preserve">
    <value>{0} passes '{1}' as the 'StringComparer' parameter to {2}. To perform a non-linguistic comparison, specify 'StringComparer.Ordinal' or 'StringComparer.OrdinalIgnoreCase' instead.</value>
  </data>
  <data name="DoNotUseCountWhenAnyCanBeUsedDescription" xml:space="preserve">
    <value>For non-empty collections, Count() and LongCount() enumerate the entire sequence, while Any() stops at the first item or the first item that satisfies a condition.</value>
  </data>
  <data name="DoNotUseCountWhenAnyCanBeUsedMessage" xml:space="preserve">
    <value>{0}() is used where Any() could be used instead to improve performance</value>
  </data>
  <data name="DoNotUseCountWhenAnyCanBeUsedTitle" xml:space="preserve">
    <value>Do not use Count() or LongCount() when Any() can be used</value>
  </data>
  <data name="DoNotUseTimersThatPreventPowerStateChangesTitle" xml:space="preserve">
    <value>Do not use timers that prevent power state changes</value>
  </data>
  <data name="DoNotUseTimersThatPreventPowerStateChangesDescription" xml:space="preserve">
    <value>Higher-frequency periodic activity will keep the CPU busy and interfere with power-saving idle timers that turn off the display and hard disks.</value>
  </data>
  <data name="DoNotUseTimersThatPreventPowerStateChangesMessage" xml:space="preserve">
    <value>Do not use timers that prevent power state changes</value>
  </data>
  <data name="AvoidUnsealedAttributesTitle" xml:space="preserve">
    <value>Avoid unsealed attributes</value>
  </data>
  <data name="AvoidUnsealedAttributesDescription" xml:space="preserve">
    <value>The .NET Framework class library provides methods for retrieving custom attributes. By default, these methods search the attribute inheritance hierarchy. Sealing the attribute eliminates the search through the inheritance hierarchy and can improve performance.</value>
  </data>
  <data name="AvoidUnsealedAttributesMessage" xml:space="preserve">
    <value>Avoid unsealed attributes</value>
  </data>
  <data name="TestForEmptyStringsUsingStringLengthTitle" xml:space="preserve">
    <value>Test for empty strings using string length</value>
  </data>
  <data name="TestForEmptyStringsUsingStringLengthDescription" xml:space="preserve">
    <value>Comparing strings by using the String.Length property or the String.IsNullOrEmpty method is significantly faster than using Equals.</value>
  </data>
  <data name="TestForEmptyStringsUsingStringLengthMessage" xml:space="preserve">
    <value>Test for empty strings using 'string.Length' property or 'string.IsNullOrEmpty' method instead of an Equality check</value>
  </data>
  <data name="DoNotLockOnObjectsWithWeakIdentityTitle" xml:space="preserve">
    <value>Do not lock on objects with weak identity</value>
  </data>
  <data name="DoNotLockOnObjectsWithWeakIdentityDescription" xml:space="preserve">
    <value>An object is said to have a weak identity when it can be directly accessed across application domain boundaries. A thread that tries to acquire a lock on an object that has a weak identity can be blocked by a second thread in a different application domain that has a lock on the same object.</value>
  </data>
  <data name="DoNotLockOnObjectsWithWeakIdentityMessage" xml:space="preserve">
    <value>Do not lock on objects with weak identity</value>
  </data>
  <data name="DoNotCatchCorruptedStateExceptionsInGeneralHandlersTitle" xml:space="preserve">
    <value>Do not catch corrupted state exceptions in general handlers.</value>
  </data>
  <data name="DoNotCatchCorruptedStateExceptionsInGeneralHandlersDescription" xml:space="preserve">
    <value>Do not author general catch handlers in code that receives corrupted state exceptions.</value>
  </data>
  <data name="DoNotCatchCorruptedStateExceptionsInGeneralHandlersMessage" xml:space="preserve">
    <value>Do not catch corrupted state exceptions in general handlers.</value>
  </data>
  <data name="RethrowToPreserveStackDetailsTitle" xml:space="preserve">
    <value>Rethrow to preserve stack details</value>
  </data>
  <data name="RethrowToPreserveStackDetailsDescription" xml:space="preserve">
    <value>An exception is rethrown and the exception is explicitly specified in the throw statement. If an exception is rethrown by specifying the exception in the throw statement, the list of method calls between the original method that threw the exception and the current method is lost.</value>
  </data>
  <data name="RethrowToPreserveStackDetailsMessage" xml:space="preserve">
    <value>Rethrow to preserve stack details</value>
  </data>
  <data name="DoNotRaiseReservedExceptionTypesTitle" xml:space="preserve">
    <value>Do not raise reserved exception types</value>
  </data>
  <data name="DoNotRaiseReservedExceptionTypesDescription" xml:space="preserve">
    <value>An exception of type that is not sufficiently specific or reserved by the runtime should never be raised by user code. This makes the original error difficult to detect and debug. If this exception instance might be thrown, use a different exception type.</value>
  </data>
  <data name="DoNotRaiseReservedExceptionTypesMessageTooGeneric" xml:space="preserve">
    <value>Exception type {0} is not sufficiently specific</value>
  </data>
  <data name="DoNotRaiseReservedExceptionTypesMessageReserved" xml:space="preserve">
    <value>Exception type {0} is reserved by the runtime</value>
  </data>
  <data name="InitializeValueTypeStaticFieldsInlineTitle" xml:space="preserve">
    <value>Initialize value type static fields inline</value>
  </data>
  <data name="InitializeReferenceTypeStaticFieldsInlineTitle" xml:space="preserve">
    <value>Initialize reference type static fields inline</value>
  </data>
  <data name="InitializeValueTypeStaticFieldsInlineDescription" xml:space="preserve">
    <value>A value type declares an explicit static constructor. To fix a violation of this rule, initialize all static data when it is declared and remove the static constructor.</value>
  </data>
  <data name="InitializeReferenceTypeStaticFieldsInlineDescription" xml:space="preserve">
    <value>A reference type declares an explicit static constructor. To fix a violation of this rule, initialize all static data when it is declared and remove the static constructor.</value>
  </data>
  <data name="InitializeStaticFieldsInlineMessage" xml:space="preserve">
    <value>Initialize all static fields in '{0}' when those fields are declared and remove the explicit static constructor</value>
  </data>
  <data name="DoNotCallOverridableMethodsInConstructorsTitle" xml:space="preserve">
    <value>Do not call overridable methods in constructors</value>
  </data>
  <data name="DoNotCallOverridableMethodsInConstructorsDescription" xml:space="preserve">
    <value>When a constructor calls a virtual method, the constructor for the instance that invokes the method may not have executed.</value>
  </data>
  <data name="DoNotCallOverridableMethodsInConstructorsMessage" xml:space="preserve">
    <value>Do not call overridable methods in constructors</value>
  </data>
  <data name="DisposableTypesShouldDeclareFinalizerTitle" xml:space="preserve">
    <value>Disposable types should declare finalizer</value>
  </data>
  <data name="DisposableTypesShouldDeclareFinalizerDescription" xml:space="preserve">
    <value>A type that implements System.IDisposable and has fields that suggest the use of unmanaged resources does not implement a finalizer, as described by Object.Finalize.</value>
  </data>
  <data name="DisposableTypesShouldDeclareFinalizerMessage" xml:space="preserve">
    <value>Disposable types should declare finalizer</value>
  </data>
  <data name="FinalizersShouldCallBaseClassFinalizerTitle" xml:space="preserve">
    <value>Finalizers should call base class finalizer</value>
  </data>
  <data name="FinalizersShouldCallBaseClassFinalizerDescription" xml:space="preserve">
    <value>Finalization must be propagated through the inheritance hierarchy. To guarantee this, types must call their base class Finalize method in their own Finalize method.</value>
  </data>
  <data name="FinalizersShouldCallBaseClassFinalizerMessage" xml:space="preserve">
    <value>Finalizers should call base class finalizer</value>
  </data>
  <data name="ProvideCorrectArgumentsToFormattingMethodsTitle" xml:space="preserve">
    <value>Provide correct arguments to formatting methods</value>
  </data>
  <data name="ProvideCorrectArgumentsToFormattingMethodsDescription" xml:space="preserve">
    <value>The format argument that is passed to System.String.Format does not contain a format item that corresponds to each object argument, or vice versa.</value>
  </data>
  <data name="ProvideCorrectArgumentsToFormattingMethodsMessage" xml:space="preserve">
    <value>Provide correct arguments to formatting methods</value>
  </data>
  <data name="TestForNaNCorrectlyTitle" xml:space="preserve">
    <value>Test for NaN correctly</value>
  </data>
  <data name="TestForNaNCorrectlyDescription" xml:space="preserve">
    <value>This expression tests a value against Single.Nan or Double.Nan. Use Single.IsNan(Single) or Double.IsNan(Double) to test the value.</value>
  </data>
  <data name="TestForNaNCorrectlyMessage" xml:space="preserve">
    <value>Test for NaN correctly</value>
  </data>
  <data name="AttributeStringLiteralsShouldParseCorrectlyTitle" xml:space="preserve">
    <value>Attribute string literals should parse correctly</value>
  </data>
  <data name="AttributeStringLiteralsShouldParseCorrectlyDescription" xml:space="preserve">
    <value>The string literal parameter of an attribute does not parse correctly for a URL, a GUID, or a version.</value>
  </data>
  <data name="AttributeStringLiteralsShouldParseCorrectlyMessageDefault" xml:space="preserve">
    <value>In the constructor of '{0}', change the value of argument '{1}', which is currently "{2}", to something that can be correctly parsed as '{3}'</value>
  </data>
  <data name="AttributeStringLiteralsShouldParseCorrectlyMessageEmpty" xml:space="preserve">
    <value>In the constructor of '{0}', change the value of argument '{1}', which is currently an empty string (""), to something that can be correctly parsed as '{2}'</value>
  </data>
  <data name="AvoidZeroLengthArrayAllocationsTitle" xml:space="preserve">
    <value>Avoid zero-length array allocations</value>
  </data>
  <data name="AvoidZeroLengthArrayAllocationsMessage" xml:space="preserve">
    <value>Avoid unnecessary zero-length array allocations.  Use {0} instead.</value>
  </data>
  <data name="DoNotUseEnumerableMethodsOnIndexableCollectionsInsteadUseTheCollectionDirectlyTitle" xml:space="preserve">
    <value>Do not use Enumerable methods on indexable collections</value>
  </data>
  <data name="DoNotUseEnumerableMethodsOnIndexableCollectionsInsteadUseTheCollectionDirectlyDescription" xml:space="preserve">
    <value>This collection is directly indexable. Going through LINQ here causes unnecessary allocations and CPU work.</value>
  </data>
  <data name="DoNotUseEnumerableMethodsOnIndexableCollectionsInsteadUseTheCollectionDirectlyMessage" xml:space="preserve">
    <value>Do not use Enumerable methods on indexable collections. Instead use the collection directly.</value>
  </data>
  <data name="SpecifyCultureInfoTitle" xml:space="preserve">
    <value>Specify CultureInfo</value>
  </data>
  <data name="SpecifyCultureInfoDescription" xml:space="preserve">
    <value>A method or constructor calls a member that has an overload that accepts a System.Globalization.CultureInfo parameter, and the method or constructor does not call the overload that takes the CultureInfo parameter. When a CultureInfo or System.IFormatProvider object is not supplied, the default value that is supplied by the overloaded member might not have the effect that you want in all locales. If the result will be displayed to the user, specify 'CultureInfo.CurrentCulture' as the 'CultureInfo' parameter. Otherwise, if the result will be stored and accessed by software, such as when it is persisted to disk or to a database, specify 'CultureInfo.InvariantCulture'.</value>
  </data>
  <data name="SpecifyCultureInfoMessage" xml:space="preserve">
    <value>The behavior of '{0}' could vary based on the current user's locale settings. Replace this call in '{1}' with a call to '{2}'.</value>
  </data>
  <data name="SpecifyIFormatProviderTitle" xml:space="preserve">
    <value>Specify IFormatProvider</value>
  </data>
  <data name="SpecifyIFormatProviderDescription" xml:space="preserve">
    <value>A method or constructor calls one or more members that have overloads that accept a System.IFormatProvider parameter, and the method or constructor does not call the overload that takes the IFormatProvider parameter. When a System.Globalization.CultureInfo or IFormatProvider object is not supplied, the default value that is supplied by the overloaded member might not have the effect that you want in all locales. If the result will be based on the input from/output displayed to the user, specify 'CultureInfo.CurrentCulture' as the 'IFormatProvider'. Otherwise, if the result will be stored and accessed by software, such as when it is loaded from disk/database and when it is persisted to disk/database, specify 'CultureInfo.InvariantCulture'.</value>
  </data>
  <data name="SpecifyIFormatProviderMessageIFormatProviderAlternateString" xml:space="preserve">
    <value>The behavior of '{0}' could vary based on the current user's locale settings. Replace this call in '{1}' with a call to '{2}'.</value>
  </data>
  <data name="SpecifyIFormatProviderMessageIFormatProviderAlternate" xml:space="preserve">
    <value>The behavior of '{0}' could vary based on the current user's locale settings. Replace this call in '{1}' with a call to '{2}'.</value>
  </data>
  <data name="SpecifyIFormatProviderMessageUICultureString" xml:space="preserve">
    <value>'{0}' passes '{1}' as the 'IFormatProvider' parameter to '{2}'. This property returns a culture that is inappropriate for formatting methods.</value>
  </data>
  <data name="SpecifyIFormatProviderMessageUICulture" xml:space="preserve">
    <value>'{0}' passes '{1}' as the 'IFormatProvider' parameter to '{2}'. This property returns a culture that is inappropriate for formatting methods.</value>
  </data>
  <data name="SpecifyStringComparisonCA1307Title" xml:space="preserve">
    <value>Specify StringComparison for clarity</value>
  </data>
  <data name="SpecifyStringComparisonCA1307Description" xml:space="preserve">
    <value>A string comparison operation uses a method overload that does not set a StringComparison parameter. It is recommended to use the overload with StringComparison parameter for clarity of intent. If the result will be displayed to the user, such as when sorting a list of items for display in a list box, specify 'StringComparison.CurrentCulture' or 'StringComparison.CurrentCultureIgnoreCase' as the 'StringComparison' parameter. If comparing case-insensitive identifiers, such as file paths, environment variables, or registry keys and values, specify 'StringComparison.OrdinalIgnoreCase'. Otherwise, if comparing case-sensitive identifiers, specify 'StringComparison.Ordinal'.</value>
  </data>
  <data name="SpecifyStringComparisonCA1307Message" xml:space="preserve">
    <value>'{0}' has a method overload that takes a 'StringComparison' parameter. Replace this call in '{1}' with a call to '{2}' for clarity of intent.</value>
  </data>
  <data name="SpecifyStringComparisonCA1310Title" xml:space="preserve">
    <value>Specify StringComparison for correctness</value>
  </data>
  <data name="SpecifyStringComparisonCA1310Description" xml:space="preserve">
    <value>A string comparison operation uses a method overload that does not set a StringComparison parameter, hence its behavior could vary based on the current user's locale settings. It is strongly recommended to use the overload with StringComparison parameter for correctness and clarity of intent. If the result will be displayed to the user, such as when sorting a list of items for display in a list box, specify 'StringComparison.CurrentCulture' or 'StringComparison.CurrentCultureIgnoreCase' as the 'StringComparison' parameter. If comparing case-insensitive identifiers, such as file paths, environment variables, or registry keys and values, specify 'StringComparison.OrdinalIgnoreCase'. Otherwise, if comparing case-sensitive identifiers, specify 'StringComparison.Ordinal'.</value>
  </data>
  <data name="SpecifyStringComparisonCA1310Message" xml:space="preserve">
    <value>The behavior of '{0}' could vary based on the current user's locale settings. Replace this call in '{1}' with a call to '{2}'.</value>
  </data>
  <data name="NormalizeStringsToUppercaseTitle" xml:space="preserve">
    <value>Normalize strings to uppercase</value>
  </data>
  <data name="NormalizeStringsToUppercaseDescription" xml:space="preserve">
    <value>Strings should be normalized to uppercase. A small group of characters cannot make a round trip when they are converted to lowercase. To make a round trip means to convert the characters from one locale to another locale that represents character data differently, and then to accurately retrieve the original characters from the converted characters.</value>
  </data>
  <data name="NormalizeStringsToUppercaseMessageToUpper" xml:space="preserve">
    <value>In method '{0}', replace the call to '{1}' with '{2}'</value>
  </data>
  <data name="CallGCSuppressFinalizeCorrectlyTitle" xml:space="preserve">
    <value>Dispose methods should call SuppressFinalize</value>
  </data>
  <data name="CallGCSuppressFinalizeCorrectlyDescription" xml:space="preserve">
    <value>A method that is an implementation of Dispose does not call GC.SuppressFinalize; or a method that is not an implementation of Dispose calls GC.SuppressFinalize; or a method calls GC.SuppressFinalize and passes something other than this (Me in Visual Basic).</value>
  </data>
  <data name="CallGCSuppressFinalizeCorrectlyMessageNotCalledWithFinalizer" xml:space="preserve">
    <value>Change {0} to call {1}. This will prevent unnecessary finalization of the object once it has been disposed and it has fallen out of scope.</value>
  </data>
  <data name="CallGCSuppressFinalizeCorrectlyMessageNotCalled" xml:space="preserve">
    <value>Change {0} to call {1}. This will prevent derived types that introduce a finalizer from needing to re-implement 'IDisposable' to call it.</value>
  </data>
  <data name="CallGCSuppressFinalizeCorrectlyMessageNotPassedThis" xml:space="preserve">
    <value>{0} calls {1} on something other than itself. Change the call site to pass 'this' ('Me' in Visual Basic) instead.</value>
  </data>
  <data name="CallGCSuppressFinalizeCorrectlyMessageOutsideDispose" xml:space="preserve">
    <value>{0} calls {1}, a method that is typically only called within an implementation of 'IDisposable.Dispose'. Refer to the IDisposable pattern for more information.</value>
  </data>
  <data name="InstantiateArgumentExceptionsCorrectlyTitle" xml:space="preserve">
    <value>Instantiate argument exceptions correctly</value>
  </data>
  <data name="InstantiateArgumentExceptionsCorrectlyDescription" xml:space="preserve">
    <value>A call is made to the default (parameterless) constructor of an exception type that is or derives from ArgumentException, or an incorrect string argument is passed to a parameterized constructor of an exception type that is or derives from ArgumentException.</value>
  </data>
  <data name="InstantiateArgumentExceptionsCorrectlyMessageNoArguments" xml:space="preserve">
    <value>Call the {0} constructor that contains a message and/or paramName parameter</value>
  </data>
  <data name="InstantiateArgumentExceptionsCorrectlyMessageIncorrectMessage" xml:space="preserve">
    <value>Method {0} passes parameter name '{1}' as the {2} argument to a {3} constructor. Replace this argument with a descriptive message and pass the parameter name in the correct position.</value>
  </data>
  <data name="InstantiateArgumentExceptionsCorrectlyMessageIncorrectParameterName" xml:space="preserve">
    <value>Method {0} passes '{1}' as the {2} argument to a {3} constructor. Replace this argument with one of the method's parameter names. Note that the provided parameter name should have the exact casing as declared on the method.</value>
  </data>
  <data name="UseArrayEmpty" xml:space="preserve">
    <value>Use Array.Empty</value>
  </data>
  <data name="UseIndexer" xml:space="preserve">
    <value>Use indexer</value>
  </data>
  <data name="DisposableFieldsShouldBeDisposedDescription" xml:space="preserve">
    <value>A type that implements System.IDisposable declares fields that are of types that also implement IDisposable. The Dispose method of the field is not called by the Dispose method of the declaring type. To fix a violation of this rule, call Dispose on fields that are of types that implement IDisposable if you are responsible for allocating and releasing the unmanaged resources held by the field.</value>
  </data>
  <data name="DisposableFieldsShouldBeDisposedMessage" xml:space="preserve">
    <value>'{0}' contains field '{1}' that is of IDisposable type '{2}', but it is never disposed. Change the Dispose method on '{0}' to call Close or Dispose on this field.</value>
  </data>
  <data name="DisposableFieldsShouldBeDisposedTitle" xml:space="preserve">
    <value>Disposable fields should be disposed</value>
  </data>
  <data name="DisposeMethodsShouldCallBaseClassDisposeDescription" xml:space="preserve">
    <value>A type that implements System.IDisposable inherits from a type that also implements IDisposable. The Dispose method of the inheriting type does not call the Dispose method of the parent type. To fix a violation of this rule, call base.Dispose in your Dispose method.</value>
  </data>
  <data name="DisposeMethodsShouldCallBaseClassDisposeMessage" xml:space="preserve">
    <value>Ensure that method '{0}' calls '{1}' in all possible control flow paths</value>
  </data>
  <data name="DisposeMethodsShouldCallBaseClassDisposeTitle" xml:space="preserve">
    <value>Dispose methods should call base class dispose</value>
  </data>
  <data name="DisposeObjectsBeforeLosingScopeDescription" xml:space="preserve">
    <value>If a disposable object is not explicitly disposed before all references to it are out of scope, the object will be disposed at some indeterminate time when the garbage collector runs the finalizer of the object. Because an exceptional event might occur that will prevent the finalizer of the object from running, the object should be explicitly disposed instead.</value>
  </data>
  <data name="DisposeObjectsBeforeLosingScopeNotDisposedMessage" xml:space="preserve">
    <value>Call System.IDisposable.Dispose on object created by '{0}' before all references to it are out of scope</value>
  </data>
  <data name="DisposeObjectsBeforeLosingScopeMayBeDisposedMessage" xml:space="preserve">
    <value>Use recommended dispose pattern to ensure that object created by '{0}' is disposed on all paths. If possible, wrap the creation within a 'using' statement or a 'using' declaration. Otherwise, use a try-finally pattern, with a dedicated local variable declared before the try region and an unconditional Dispose invocation on non-null value in the 'finally' region, say 'x?.Dispose()'. If the object is explicitly disposed within the try region or the dispose ownership is transfered to another object or method, assign 'null' to the local variable just after such an operation to prevent double dispose in 'finally'.</value>
  </data>
  <data name="DisposeObjectsBeforeLosingScopeNotDisposedOnExceptionPathsMessage" xml:space="preserve">
    <value>Object created by '{0}' is not disposed along all exception paths. Call System.IDisposable.Dispose on the object before all references to it are out of scope.</value>
  </data>
  <data name="DisposeObjectsBeforeLosingScopeMayBeDisposedOnExceptionPathsMessage" xml:space="preserve">
    <value>Use recommended dispose pattern to ensure that object created by '{0}' is disposed on all exception paths. If possible, wrap the creation within a 'using' statement or a 'using' declaration. Otherwise, use a try-finally pattern, with a dedicated local variable declared before the try region and an unconditional Dispose invocation on non-null value in the 'finally' region, say 'x?.Dispose()'. If the object is explicitly disposed within the try region or the dispose ownership is transfered to another object or method, assign 'null' to the local variable just after such an operation to prevent double dispose in 'finally'.</value>
  </data>
  <data name="DisposeObjectsBeforeLosingScopeTitle" xml:space="preserve">
    <value>Dispose objects before losing scope</value>
  </data>
  <data name="DoNotPassLiteralsAsLocalizedParametersDescription" xml:space="preserve">
    <value>A method passes a string literal as a parameter to a constructor or method in the .NET Framework class library and that string should be localizable. To fix a violation of this rule, replace the string literal with a string retrieved through an instance of the ResourceManager class.</value>
  </data>
  <data name="DoNotPassLiteralsAsLocalizedParametersMessage" xml:space="preserve">
    <value>Method '{0}' passes a literal string as parameter '{1}' of a call to '{2}'. Retrieve the following string(s) from a resource table instead: "{3}".</value>
  </data>
  <data name="DoNotPassLiteralsAsLocalizedParametersTitle" xml:space="preserve">
    <value>Do not pass literals as localized parameters</value>
  </data>
  <data name="AddNonSerializedAttributeCodeActionTitle" xml:space="preserve">
    <value>Add the 'NonSerialized' attribute to this field.</value>
  </data>
  <data name="AddSerializableAttributeCodeActionTitle" xml:space="preserve">
    <value>Add Serializable attribute</value>
  </data>
  <data name="ImplementSerializationConstructorsCodeActionTitle" xml:space="preserve">
    <value>Implement Serialization constructor</value>
  </data>
  <data name="ImplementSerializationConstructorsDescription" xml:space="preserve">
    <value>To fix a violation of this rule, implement the serialization constructor. For a sealed class, make the constructor private; otherwise, make it protected.</value>
  </data>
  <data name="ImplementSerializationConstructorsMessageCreateMagicConstructor" xml:space="preserve">
    <value>Add a constructor to {0} with the following signature: 'protected {0}(SerializationInfo info, StreamingContext context)'.</value>
  </data>
  <data name="ImplementSerializationConstructorsMessageMakeSealedMagicConstructorPrivate" xml:space="preserve">
    <value>Declare the serialization constructor of {0}, a sealed type, as private.</value>
  </data>
  <data name="ImplementSerializationConstructorsMessageMakeUnsealedMagicConstructorFamily" xml:space="preserve">
    <value>Declare the serialization constructor of {0}, an unsealed type, as protected.</value>
  </data>
  <data name="ImplementSerializationConstructorsTitle" xml:space="preserve">
    <value>Implement serialization constructors</value>
  </data>
  <data name="MarkAllNonSerializableFieldsDescription" xml:space="preserve">
    <value>An instance field of a type that is not serializable is declared in a type that is serializable.</value>
  </data>
  <data name="MarkAllNonSerializableFieldsMessage" xml:space="preserve">
    <value>Field {0} is a member of type {1} which is serializable but is of type {2} which is not serializable</value>
  </data>
  <data name="MarkAllNonSerializableFieldsTitle" xml:space="preserve">
    <value>Mark all non-serializable fields</value>
  </data>
  <data name="MarkISerializableTypesWithSerializableDescription" xml:space="preserve">
    <value>To be recognized by the common language runtime as serializable, types must be marked by using the SerializableAttribute attribute even when the type uses a custom serialization routine through implementation of the ISerializable interface.</value>
  </data>
  <data name="MarkISerializableTypesWithSerializableMessage" xml:space="preserve">
    <value>Add [Serializable] to {0} as this type implements ISerializable</value>
  </data>
  <data name="MarkISerializableTypesWithSerializableTitle" xml:space="preserve">
    <value>Mark ISerializable types with serializable</value>
  </data>
  <data name="ImplementISerializableCorrectlyDescription" xml:space="preserve">
    <value>To fix a violation of this rule, make the GetObjectData method visible and overridable, and make sure that all instance fields are included in the serialization process or explicitly marked by using the NonSerializedAttribute attribute.</value>
  </data>
  <data name="ImplementISerializableCorrectlyMessageDefault" xml:space="preserve">
    <value>Add an implementation of GetObjectData to type {0}</value>
  </data>
  <data name="ImplementISerializableCorrectlyMessageMakeOverridable" xml:space="preserve">
    <value>Make {0}.GetObjectData virtual and overridable</value>
  </data>
  <data name="ImplementISerializableCorrectlyMessageMakeVisible" xml:space="preserve">
    <value>Increase the accessibility of {0}.GetObjectData so that it is visible to derived types</value>
  </data>
  <data name="ImplementISerializableCorrectlyTitle" xml:space="preserve">
    <value>Implement ISerializable correctly</value>
  </data>
  <data name="ImplementSerializationMethodsCorrectlyDescription" xml:space="preserve">
    <value>A method that handles a serialization event does not have the correct signature, return type, or visibility.</value>
  </data>
  <data name="ImplementSerializationMethodsCorrectlyMessageGeneric" xml:space="preserve">
    <value>Because {0} is marked with OnSerializing, OnSerialized, OnDeserializing, or OnDeserialized, change its signature so that it is no longer generic</value>
  </data>
  <data name="ImplementSerializationMethodsCorrectlyMessageParameters" xml:space="preserve">
    <value>Because {0} is marked with OnSerializing, OnSerialized, OnDeserializing, or OnDeserialized, change its signature so that it takes a single parameter of type 'System.Runtime.Serialization.StreamingContext'</value>
  </data>
  <data name="ImplementSerializationMethodsCorrectlyMessageReturnType" xml:space="preserve">
    <value>Because {0} is marked with OnSerializing, OnSerialized, OnDeserializing, or OnDeserialized, change its return type from {1} to void (Sub in Visual Basic)</value>
  </data>
  <data name="ImplementSerializationMethodsCorrectlyMessageStatic" xml:space="preserve">
    <value>Because {0} is marked with OnSerializing, OnSerialized, OnDeserializing, or OnDeserialized, change it from static (Shared in Visual Basic) to an instance method</value>
  </data>
  <data name="ImplementSerializationMethodsCorrectlyMessageVisibility" xml:space="preserve">
    <value>Because {0} is marked with OnSerializing, OnSerialized, OnDeserializing, or OnDeserialized, change its accessibility to private</value>
  </data>
  <data name="ImplementSerializationMethodsCorrectlyTitle" xml:space="preserve">
    <value>Implement serialization methods correctly</value>
  </data>
  <data name="ProvideDeserializationMethodsForOptionalFieldsDescription" xml:space="preserve">
    <value>A type has a field that is marked by using the System.Runtime.Serialization.OptionalFieldAttribute attribute, and the type does not provide deserialization event handling methods.</value>
  </data>
  <data name="ProvideDeserializationMethodsForOptionalFieldsMessageOnDeserialized" xml:space="preserve">
    <value>Add a 'private void OnDeserialized(StreamingContext)' method to type {0} and attribute it with the System.Runtime.Serialization.OnDeserializedAttribute</value>
  </data>
  <data name="ProvideDeserializationMethodsForOptionalFieldsMessageOnDeserializing" xml:space="preserve">
    <value>Add a 'private void OnDeserializing(StreamingContext)' method to type {0} and attribute it with the System.Runtime.Serialization.OnDeserializingAttribute</value>
  </data>
  <data name="ProvideDeserializationMethodsForOptionalFieldsTitle" xml:space="preserve">
    <value>Provide deserialization methods for optional fields</value>
  </data>
  <data name="ReviewCodeForSqlInjectionVulnerabilitiesMessage" xml:space="preserve">
    <value>Potential SQL injection vulnerability was found where '{0}' in method '{1}' may be tainted by user-controlled data from '{2}' in method '{3}'.</value>
  </data>
  <data name="ReviewCodeForSqlInjectionVulnerabilitiesTitle" xml:space="preserve">
    <value>Review code for SQL injection vulnerabilities</value>
  </data>
  <data name="BinaryFormatterDeserializeMaybeWithoutBinderSetMessage" xml:space="preserve">
    <value>The method '{0}' is insecure when deserializing untrusted data without a SerializationBinder to restrict the type of objects in the deserialized object graph.</value>
  </data>
  <data name="BinaryFormatterDeserializeMaybeWithoutBinderSetTitle" xml:space="preserve">
    <value>Ensure BinaryFormatter.Binder is set before calling BinaryFormatter.Deserialize</value>
  </data>
  <data name="BinaryFormatterDeserializeWithoutBinderSetMessage" xml:space="preserve">
    <value>The method '{0}' is insecure when deserializing untrusted data without a SerializationBinder to restrict the type of objects in the deserialized object graph.</value>
  </data>
  <data name="BinaryFormatterDeserializeWithoutBinderSetTitle" xml:space="preserve">
    <value>Do not call BinaryFormatter.Deserialize without first setting BinaryFormatter.Binder</value>
  </data>
  <data name="BinaryFormatterMethodUsedDescription" xml:space="preserve">
    <value>The method '{0}' is insecure when deserializing untrusted data.  If you need to instead detect BinaryFormatter deserialization without a SerializationBinder set, then disable rule CA2300, and enable rules CA2301 and CA2302.</value>
  </data>
  <data name="BinaryFormatterMethodUsedMessage" xml:space="preserve">
    <value>The method '{0}' is insecure when deserializing untrusted data.</value>
  </data>
  <data name="BinaryFormatterMethodUsedTitle" xml:space="preserve">
    <value>Do not use insecure deserializer BinaryFormatter</value>
  </data>
  <data name="LosFormatterMethodUsedMessage" xml:space="preserve">
    <value>The method '{0}' is insecure when deserializing untrusted data.</value>
  </data>
  <data name="LosFormatterMethodUsedTitle" xml:space="preserve">
    <value>Do not use insecure deserializer LosFormatter</value>
  </data>
  <data name="ReviewCodeForDllInjectionVulnerabilitiesMessage" xml:space="preserve">
    <value>Potential DLL injection vulnerability was found where '{0}' in method '{1}' may be tainted by user-controlled data from '{2}' in method '{3}'.</value>
  </data>
  <data name="ReviewCodeForDllInjectionVulnerabilitiesTitle" xml:space="preserve">
    <value>Review code for DLL injection vulnerabilities</value>
  </data>
  <data name="ReviewCodeForInformationDisclosureVulnerabilitiesMessage" xml:space="preserve">
    <value>Potential information disclosure vulnerability was found where '{0}' in method '{1}' may contain unintended information from '{2}' in method '{3}'.</value>
  </data>
  <data name="ReviewCodeForInformationDisclosureVulnerabilitiesTitle" xml:space="preserve">
    <value>Review code for information disclosure vulnerabilities</value>
  </data>
  <data name="ReviewCodeForFilePathInjectionVulnerabilitiesMessage" xml:space="preserve">
    <value>Potential file path injection vulnerability was found where '{0}' in method '{1}' may be tainted by user-controlled data from '{2}' in method '{3}'.</value>
  </data>
  <data name="ReviewCodeForFilePathInjectionVulnerabilitiesTitle" xml:space="preserve">
    <value>Review code for file path injection vulnerabilities</value>
  </data>
  <data name="ReviewCodeForProcessCommandInjectionVulnerabilitiesMessage" xml:space="preserve">
    <value>Potential process command injection vulnerability was found where '{0}' in method '{1}' may be tainted by user-controlled data from '{2}' in method '{3}'.</value>
  </data>
  <data name="ReviewCodeForProcessCommandInjectionVulnerabilitiesTitle" xml:space="preserve">
    <value>Review code for process command injection vulnerabilities</value>
  </data>
  <data name="ReviewCodeForRegexInjectionVulnerabilitiesMessage" xml:space="preserve">
    <value>Potential regex injection vulnerability was found where '{0}' in method '{1}' may be tainted by user-controlled data from '{2}' in method '{3}'.</value>
  </data>
  <data name="ReviewCodeForRegexInjectionVulnerabilitiesTitle" xml:space="preserve">
    <value>Review code for regex injection vulnerabilities</value>
  </data>
  <data name="NetDataContractSerializerDeserializeMaybeWithoutBinderSetMessage" xml:space="preserve">
    <value>The method '{0}' is insecure when deserializing untrusted data without a SerializationBinder to restrict the type of objects in the deserialized object graph.</value>
  </data>
  <data name="NetDataContractSerializerDeserializeMaybeWithoutBinderSetTitle" xml:space="preserve">
    <value>Ensure NetDataContractSerializer.Binder is set before deserializing</value>
  </data>
  <data name="NetDataContractSerializerDeserializeWithoutBinderSetMessage" xml:space="preserve">
    <value>The method '{0}' is insecure when deserializing untrusted data without a SerializationBinder to restrict the type of objects in the deserialized object graph.</value>
  </data>
  <data name="NetDataContractSerializerDeserializeWithoutBinderSetTitle" xml:space="preserve">
    <value>Do not deserialize without first setting NetDataContractSerializer.Binder</value>
  </data>
  <data name="NetDataContractSerializerMethodUsedDescription" xml:space="preserve">
    <value>The method '{0}' is insecure when deserializing untrusted data.  If you need to instead detect NetDataContractSerializer deserialization without a SerializationBinder set, then disable rule CA2310, and enable rules CA2311 and CA2312.</value>
  </data>
  <data name="NetDataContractSerializerMethodUsedMessage" xml:space="preserve">
    <value>The method '{0}' is insecure when deserializing untrusted data.</value>
  </data>
  <data name="NetDataContractSerializerMethodUsedTitle" xml:space="preserve">
    <value>Do not use insecure deserializer NetDataContractSerializer</value>
  </data>
  <data name="ObjectStateFormatterMethodUsedMessage" xml:space="preserve">
    <value>The method '{0}' is insecure when deserializing untrusted data.</value>
  </data>
  <data name="ObjectStateFormatterMethodUsedTitle" xml:space="preserve">
    <value>Do not use insecure deserializer ObjectStateFormatter</value>
  </data>
  <data name="ReviewCodeForXssVulnerabilitiesMessage" xml:space="preserve">
    <value>Potential cross-site scripting (XSS) vulnerability was found where '{0}' in method '{1}' may be tainted by user-controlled data from '{2}' in method '{3}'.</value>
  </data>
  <data name="ReviewCodeForXssVulnerabilitiesTitle" xml:space="preserve">
    <value>Review code for XSS vulnerabilities</value>
  </data>
  <data name="ReviewCodeForLdapInjectionVulnerabilitiesMessage" xml:space="preserve">
    <value>Potential LDAP injection vulnerability was found where '{0}' in method '{1}' may be tainted by user-controlled data from '{2}' in method '{3}'.</value>
  </data>
  <data name="ReviewCodeForLdapInjectionVulnerabilitiesTitle" xml:space="preserve">
    <value>Review code for LDAP injection vulnerabilities</value>
  </data>
  <data name="JavaScriptSerializerMaybeWithSimpleTypeResolverMessage" xml:space="preserve">
    <value>The method '{0}' is insecure when deserializing untrusted data with a JavaScriptSerializer initialized with a SimpleTypeResolver. Ensure that the JavaScriptSerializer is initialized without a JavaScriptTypeResolver specified, or initialized with a JavaScriptTypeResolver that limits the types of objects in the deserialized object graph.</value>
  </data>
  <data name="JavaScriptSerializerMaybeWithSimpleTypeResolverTitle" xml:space="preserve">
    <value>Ensure JavaScriptSerializer is not initialized with SimpleTypeResolver before deserializing</value>
  </data>
  <data name="JavaScriptSerializerWithSimpleTypeResolverMessage" xml:space="preserve">
    <value>The method '{0}' is insecure when deserializing untrusted data with a JavaScriptSerializer initialized with a SimpleTypeResolver. Initialize JavaScriptSerializer without a JavaScriptTypeResolver specified, or initialize with a JavaScriptTypeResolver that limits the types of objects in the deserialized object graph.</value>
  </data>
  <data name="JavaScriptSerializerWithSimpleTypeResolverTitle" xml:space="preserve">
    <value>Do not deserialize with JavaScriptSerializer using a SimpleTypeResolver</value>
  </data>
  <data name="ReviewCodeForOpenRedirectVulnerabilitiesMessage" xml:space="preserve">
    <value>Potential open redirect vulnerability was found where '{0}' in method '{1}' may be tainted by user-controlled data from '{2}' in method '{3}'.</value>
  </data>
  <data name="ReviewCodeForOpenRedirectVulnerabilitiesTitle" xml:space="preserve">
    <value>Review code for open redirect vulnerabilities</value>
  </data>
  <data name="ReviewCodeForXPathInjectionVulnerabilitiesMessage" xml:space="preserve">
    <value>Potential XPath injection vulnerability was found where '{0}' in method '{1}' may be tainted by user-controlled data from '{2}' in method '{3}'.</value>
  </data>
  <data name="ReviewCodeForXPathInjectionVulnerabilitiesTitle" xml:space="preserve">
    <value>Review code for XPath injection vulnerabilities</value>
  </data>
  <data name="ReviewCodeForXmlInjectionVulnerabilitiesMessage" xml:space="preserve">
    <value>Potential XML injection vulnerability was found where '{0}' in method '{1}' may be tainted by user-controlled data from '{2}' in method '{3}'.</value>
  </data>
  <data name="ReviewCodeForXmlInjectionVulnerabilitiesTitle" xml:space="preserve">
    <value>Review code for XML injection vulnerabilities</value>
  </data>
  <data name="ReviewCodeForXamlInjectionVulnerabilitiesMessage" xml:space="preserve">
    <value>Potential XAML injection vulnerability was found where '{0}' in method '{1}' may be tainted by user-controlled data from '{2}' in method '{3}'.</value>
  </data>
  <data name="ReviewCodeForXamlInjectionVulnerabilitiesTitle" xml:space="preserve">
    <value>Review code for XAML injection vulnerabilities</value>
  </data>
  <data name="JsonNetInsecureSettingsMessage" xml:space="preserve">
    <value>When deserializing untrusted input, allowing arbitrary types to be deserialized is insecure.  When using JsonSerializerSettings, use TypeNameHandling.None, or for values other than None, restrict deserialized types with a SerializationBinder.</value>
  </data>
  <data name="JsonNetInsecureSettingsTitle" xml:space="preserve">
    <value>Do not use insecure JsonSerializerSettings</value>
  </data>
  <data name="JsonNetMaybeInsecureSettingsMessage" xml:space="preserve">
    <value>When deserializing untrusted input, allowing arbitrary types to be deserialized is insecure.  When using JsonSerializerSettings, ensure TypeNameHandling.None is specified, or for values other than None, ensure a SerializationBinder is specified to restrict deserialized types.</value>
  </data>
  <data name="JsonNetMaybeInsecureSettingsTitle" xml:space="preserve">
    <value>Ensure that JsonSerializerSettings are secure</value>
  </data>
  <data name="DoNotDisableUsingServicePointManagerSecurityProtocolsMessage" xml:space="preserve">
    <value>Do not set Switch.System.ServiceModel.DisableUsingServicePointManagerSecurityProtocols to true.  Setting this switch limits Windows Communication Framework (WCF) to using Transport Layer Security (TLS) 1.0, which is insecure and obsolete.</value>
  </data>
  <data name="DoNotDisableUsingServicePointManagerSecurityProtocolsTitle" xml:space="preserve">
    <value>Do not disable ServicePointManagerSecurityProtocols</value>
  </data>
  <data name="JsonNetTypeNameHandlingDescription" xml:space="preserve">
    <value>Deserializing JSON when using a TypeNameHandling value other than None can be insecure.  If you need to instead detect Json.NET deserialization when a SerializationBinder isn't specified, then disable rule CA2326, and enable rules CA2327, CA2328, CA2329, and CA2330.</value>
  </data>
  <data name="JsonNetTypeNameHandlingMessage" xml:space="preserve">
    <value>Deserializing JSON when using a TypeNameHandling value other than None can be insecure.</value>
  </data>
  <data name="JsonNetTypeNameHandlingTitle" xml:space="preserve">
    <value>Do not use TypeNameHandling values other than None</value>
  </data>
  <data name="ApprovedCipherMode" xml:space="preserve">
    <value>Review cipher mode usage with cryptography experts</value>
  </data>
  <data name="ApprovedCipherModeDescription" xml:space="preserve">
    <value>These cipher modes might be vulnerable to attacks. Consider using recommended modes (CBC, CTS).</value>
  </data>
  <data name="ApprovedCipherModeMessage" xml:space="preserve">
    <value>Review the usage of cipher mode '{0}' with cryptography experts. Consider using recommended modes (CBC, CTS).</value>
  </data>
  <data name="DefinitelyInstallRootCert" xml:space="preserve">
    <value>Do Not Add Certificates To Root Store</value>
  </data>
  <data name="DefinitelyInstallRootCertMessage" xml:space="preserve">
    <value>Adding certificates to the operating system's trusted root certificates increases the risk of incorrectly authenticating an illegitimate certificate</value>
  </data>
  <data name="DefinitelyUseSecureCookiesASPNetCore" xml:space="preserve">
    <value>Use Secure Cookies In ASP.NET Core</value>
  </data>
  <data name="DefinitelyUseSecureCookiesASPNetCoreMessage" xml:space="preserve">
    <value>Set CookieOptions.Secure = true when setting a cookie</value>
  </data>
  <data name="DoNotAddSchemaByURL" xml:space="preserve">
    <value>Do Not Add Schema By URL</value>
  </data>
  <data name="DoNotAddSchemaByURLDescription" xml:space="preserve">
    <value>This overload of XmlSchemaCollection.Add method internally enables DTD processing on the XML reader instance used, and uses UrlResolver for resolving external XML entities. The outcome is information disclosure. Content from file system or network shares for the machine processing the XML can be exposed to attacker. In addition, an attacker can use this as a DoS vector.</value>
  </data>
  <data name="DoNotAddSchemaByURLMessage" xml:space="preserve">
    <value>This overload of the Add method is potentially unsafe because it may resolve dangerous external references</value>
  </data>
  <data name="DoNotCallDangerousMethodsInDeserialization" xml:space="preserve">
    <value>Do Not Call Dangerous Methods In Deserialization</value>
  </data>
  <data name="DoNotCallDangerousMethodsInDeserializationDescription" xml:space="preserve">
    <value>Insecure Deserialization is a vulnerability which occurs when untrusted data is used to abuse the logic of an application, inflict a Denial-of-Service (DoS) attack, or even execute arbitrary code upon it being deserialized. It’s frequently possible for malicious users to abuse these deserialization features when the application is deserializing untrusted data which is under their control. Specifically, invoke dangerous methods in the process of deserialization. Successful insecure deserialization attacks could allow an attacker to carry out attacks such as DoS attacks, authentication bypasses, and remote code execution.</value>
  </data>
  <data name="DoNotCallDangerousMethodsInDeserializationMessage" xml:space="preserve">
    <value>When deserializing an instance of class {0}, method {1} can call dangerous method {2}. The potential method invocations are: {3}.</value>
  </data>
  <data name="DoNotDisableCertificateValidation" xml:space="preserve">
    <value>Do Not Disable Certificate Validation</value>
  </data>
  <data name="DoNotDisableCertificateValidationDescription" xml:space="preserve">
    <value>A certificate can help authenticate the identity of the server. Clients should validate the server certificate to ensure requests are sent to the intended server. If the ServerCertificateValidationCallback always returns 'true', any certificate will pass validation.</value>
  </data>
  <data name="DoNotDisableCertificateValidationMessage" xml:space="preserve">
    <value>The ServerCertificateValidationCallback is set to a function that accepts any server certificate, by always returning true. Ensure that server certificates are validated to verify the identity of the server receiving requests.</value>
  </data>
  <data name="DoNotDisableHTTPHeaderChecking" xml:space="preserve">
    <value>Do Not Disable HTTP Header Checking</value>
  </data>
  <data name="DoNotDisableHTTPHeaderCheckingDescription" xml:space="preserve">
    <value>HTTP header checking enables encoding of the carriage return and newline characters, \r and \n, that are found in response headers. This encoding can help to avoid injection attacks that exploit an application that echoes untrusted data contained by the header.</value>
  </data>
  <data name="DoNotDisableHTTPHeaderCheckingMessage" xml:space="preserve">
    <value>Do not disable HTTP header checking</value>
  </data>
  <data name="DoNotDisableRequestValidation" xml:space="preserve">
    <value>Do Not Disable Request Validation</value>
  </data>
  <data name="DoNotDisableRequestValidationDescription" xml:space="preserve">
    <value>Request validation is a feature in ASP.NET that examines HTTP requests and determines whether they contain potentially dangerous content. This check adds protection from markup or code in the URL query string, cookies, or posted form values that might have been added for malicious purposes. So, it is generally desirable and should be left enabled for defense in depth.</value>
  </data>
  <data name="DoNotDisableRequestValidationMessage" xml:space="preserve">
    <value>{0} has request validation disabled</value>
  </data>
  <data name="DoNotDisableSchUseStrongCrypto" xml:space="preserve">
    <value>Do Not Disable SChannel Use of Strong Crypto</value>
  </data>
  <data name="DoNotDisableSchUseStrongCryptoDescription" xml:space="preserve">
    <value>Starting with the .NET Framework 4.6, the System.Net.ServicePointManager and System.Net.Security.SslStream classes are recommended to use new protocols. The old ones have protocol weaknesses and are not supported. Setting Switch.System.Net.DontEnableSchUseStrongCrypto with true will use the old weak crypto check and opt out of the protocol migration.</value>
  </data>
  <data name="DoNotDisableSchUseStrongCryptoMessage" xml:space="preserve">
    <value>{0} disables TLS 1.2 and enables SSLv3</value>
  </data>
  <data name="DoNotHardCodeEncryptionKey" xml:space="preserve">
    <value>Do not hard-code encryption key</value>
  </data>
  <data name="DoNotHardCodeEncryptionKeyDescription" xml:space="preserve">
    <value>SymmetricAlgorithm's .Key property, or a method's rgbKey parameter, should never be a hard-coded value.</value>
  </data>
  <data name="DoNotHardCodeEncryptionKeyMessage" xml:space="preserve">
    <value>Potential security vulnerability was found where '{0}' in method '{1}' may be tainted by hard-coded key from '{2}' in method '{3}'</value>
  </data>
  <data name="DoNotInstallRootCertDescription" xml:space="preserve">
    <value>By default, the Trusted Root Certification Authorities certificate store is configured with a set of public CAs that has met the requirements of the Microsoft Root Certificate Program. Since all trusted root CAs can issue certificates for any domain, an attacker can pick a weak or coercible CA that you install by yourself to target for an attack – and a single vulnerable, malicious or coercible CA undermines the security of the entire system. To make matters worse, these attacks can go unnoticed quite easily.</value>
  </data>
  <data name="PotentialReferenceCycleInDeserializedObjectGraphTitle" xml:space="preserve">
    <value>Potential reference cycle in deserialized object graph</value>
  </data>
  <data name="PotentialReferenceCycleInDeserializedObjectGraphDescription" xml:space="preserve">
    <value>Review code that processes untrusted deserialized data for handling of unexpected reference cycles. An unexpected reference cycle should not cause the code to enter an infinite loop. Otherwise, an unexpected reference cycle can allow an attacker to DOS or exhaust the memory of the process when deserializing untrusted data.</value>
  </data>
  <data name="PotentialReferenceCycleInDeserializedObjectGraphMessage" xml:space="preserve">
    <value>{0} participates in a potential reference cycle</value>
  </data>
  <data name="DoNotSerializeTypesWithPointerFields" xml:space="preserve">
    <value>Do Not Serialize Types With Pointer Fields</value>
  </data>
  <data name="DoNotSerializeTypesWithPointerFieldsDescription" xml:space="preserve">
    <value>Pointers are not "type safe" in the sense that you cannot guarantee the correctness of the memory they point at. So, serializing types with pointer fields is dangerous, as it may allow an attacker to control the pointer.</value>
  </data>
  <data name="DoNotSerializeTypesWithPointerFieldsMessage" xml:space="preserve">
    <value>Pointer field {0} on serializable type</value>
  </data>
  <data name="DoNotUseAccountSAS" xml:space="preserve">
    <value>Do Not Use Account Shared Access Signature</value>
  </data>
  <data name="DoNotUseAccountSASDescription" xml:space="preserve">
    <value>Shared Access Signatures(SAS) are a vital part of the security model for any application using Azure Storage, they should provide limited and safe permissions to your storage account to clients that don't have the account key. All of the operations available via a service SAS are also available via an account SAS, that is, account SAS is too powerful. So it is recommended to use Service SAS to delegate access more carefully.</value>
  </data>
  <data name="DoNotUseAccountSASMessage" xml:space="preserve">
    <value>Use Service SAS instead of Account SAS for fine grained access control and container-level access policy</value>
  </data>
  <data name="DoNotUseBrokenCryptographicAlgorithms" xml:space="preserve">
    <value>Do Not Use Broken Cryptographic Algorithms</value>
  </data>
  <data name="DoNotUseBrokenCryptographicAlgorithmsDescription" xml:space="preserve">
    <value>An attack making it computationally feasible to break this algorithm exists. This allows attackers to break the cryptographic guarantees it is designed to provide. Depending on the type and application of this cryptographic algorithm, this may allow attackers to read enciphered messages, tamper with enciphered  messages, forge digital signatures, tamper with hashed content, or otherwise compromise any cryptosystem based on this algorithm. Replace encryption uses with the AES algorithm (AES-256, AES-192 and AES-128 are acceptable) with a key length greater than or equal to 128 bits. Replace hashing uses with a hashing function in the SHA-2 family, such as SHA512, SHA384, or SHA256. Replace digital signature uses with RSA with a key length greater than or equal to 2048-bits, or ECDSA with a key length greater than or equal to 256 bits.</value>
  </data>
  <data name="DoNotUseBrokenCryptographicAlgorithmsMessage" xml:space="preserve">
    <value>{0} uses a broken cryptographic algorithm {1}</value>
  </data>
  <data name="DoNotUseDeprecatedSecurityProtocols" xml:space="preserve">
    <value>Do Not Use Deprecated Security Protocols</value>
  </data>
  <data name="DoNotUseDeprecatedSecurityProtocolsDescription" xml:space="preserve">
    <value>Using a deprecated security protocol rather than the system default is risky.</value>
  </data>
  <data name="DoNotUseDeprecatedSecurityProtocolsMessage" xml:space="preserve">
    <value>Hard-coded use of deprecated security protocol {0}</value>
  </data>
  <data name="DoNotUseDSA" xml:space="preserve">
    <value>Do Not Use Digital Signature Algorithm (DSA)</value>
  </data>
  <data name="DoNotUseDSADescription" xml:space="preserve">
    <value>DSA is too weak to use.</value>
  </data>
  <data name="DoNotUseDSAMessage" xml:space="preserve">
    <value>Asymmetric encryption algorithm {0} is weak. Switch to an RSA with at least 2048 key size, ECDH or ECDSA algorithm instead.</value>
  </data>
  <data name="DoNotUseMD5" xml:space="preserve">
    <value>Do not use insecure cryptographic algorithm MD5.</value>
  </data>
  <data name="DoNotUseMD5Description" xml:space="preserve">
    <value>This type implements MD5, a cryptographically insecure hashing function. Hash collisions are computationally feasible for the MD5 and HMACMD5 algorithms. Replace this usage with a SHA-2 family hash algorithm (SHA512, SHA384, SHA256).</value>
  </data>
  <data name="DoNotUseObsoleteKDFAlgorithm" xml:space="preserve">
    <value>Do not use obsolete key derivation function</value>
  </data>
  <data name="DoNotUseObsoleteKDFAlgorithmDescription" xml:space="preserve">
    <value>Password-based key derivation should use PBKDF2 with SHA-2. Avoid using PasswordDeriveBytes since it generates a PBKDF1 key. Avoid using Rfc2898DeriveBytes.CryptDeriveKey since it doesn't use the iteration count or salt.</value>
  </data>
  <data name="DoNotUseObsoleteKDFAlgorithmMessage" xml:space="preserve">
    <value>Call to obsolete key derivation function {0}.{1}</value>
  </data>
  <data name="DoNotUseReferenceEqualsWithValueTypesDescription" xml:space="preserve">
    <value>Value type typed arguments are uniquely boxed for each call to this method, therefore the result is always false.</value>
  </data>
  <data name="DoNotUseReferenceEqualsWithValueTypesComparerMessage" xml:space="preserve">
    <value>Do not pass an argument with value type '{0}' to the 'Equals' method on 'ReferenceEqualityComparer'. Due to value boxing, this call to 'Equals' will always return 'false'.</value>
  </data>
  <data name="DoNotUseReferenceEqualsWithValueTypesMethodMessage" xml:space="preserve">
    <value>Do not pass an argument with value type '{0}' to 'ReferenceEquals'. Due to value boxing, this call to 'ReferenceEquals' will always return 'false'.</value>
  </data>
  <data name="DoNotUseReferenceEqualsWithValueTypesTitle" xml:space="preserve">
    <value>Do not use ReferenceEquals with value types</value>
  </data>
  <data name="DoNotUseSHA1" xml:space="preserve">
    <value>Do not use insecure cryptographic algorithm SHA1.</value>
  </data>
  <data name="DoNotUseSHA1Description" xml:space="preserve">
    <value>This type implements SHA1, a cryptographically insecure hashing function. Hash collisions are computationally feasible for the SHA-1 and SHA-0 algorithms. Replace this usage with a SHA-2 family hash algorithm (SHA512, SHA384, SHA256).</value>
  </data>
  <data name="DoNotUseWeakCryptographicAlgorithms" xml:space="preserve">
    <value>Do Not Use Weak Cryptographic Algorithms</value>
  </data>
  <data name="DoNotUseWeakCryptographicAlgorithmsDescription" xml:space="preserve">
    <value>Cryptographic algorithms degrade over time as attacks become for advances to attacker get access to more computation. Depending on the type and application of this cryptographic algorithm, further degradation of the cryptographic strength of it may allow attackers to read enciphered messages, tamper with enciphered  messages, forge digital signatures, tamper with hashed content, or otherwise compromise any cryptosystem based on this algorithm. Replace encryption uses with the AES algorithm (AES-256, AES-192 and AES-128 are acceptable) with a key length greater than or equal to 128 bits. Replace hashing uses with a hashing function in the SHA-2 family, such as SHA-2 512, SHA-2 384, or SHA-2 256.</value>
  </data>
  <data name="DoNotUseWeakCryptographicAlgorithmsMessage" xml:space="preserve">
    <value>{0} uses a weak cryptographic algorithm {1}</value>
  </data>
  <data name="DoNotUseWeakKDFAlgorithm" xml:space="preserve">
    <value>Ensure Key Derivation Function algorithm is sufficiently strong</value>
  </data>
  <data name="DoNotUseWeakKDFAlgorithmDescription" xml:space="preserve">
    <value>Some implementations of the Rfc2898DeriveBytes class allow for a hash algorithm to be specified in a constructor parameter or overwritten in the HashAlgorithm property. If a hash algorithm is specified, then it should be SHA-256 or higher.</value>
  </data>
  <data name="DoNotUseWeakKDFAlgorithmMessage" xml:space="preserve">
    <value>{0} might be using a weak hash algorithm. Use SHA256, SHA384, or SHA512 to create a strong key from a password.</value>
  </data>
  <data name="DoNotUseXslTransform" xml:space="preserve">
    <value>Do Not Use XslTransform</value>
  </data>
  <data name="DoNotUseXslTransformMessage" xml:space="preserve">
    <value>Do not use XslTransform. It does not restrict potentially dangerous external references.</value>
  </data>
  <data name="HardCodedSecurityProtocolMessage" xml:space="preserve">
    <value>Avoid hardcoding SecurityProtocolType {0}, and instead use SecurityProtocolType.SystemDefault to allow the operating system to choose the best Transport Layer Security protocol to use.</value>
  </data>
  <data name="HardCodedSecurityProtocolTitle" xml:space="preserve">
    <value>Avoid hardcoding SecurityProtocolType value</value>
  </data>
  <data name="MaybeInstallRootCert" xml:space="preserve">
    <value>Ensure Certificates Are Not Added To Root Store</value>
  </data>
  <data name="MaybeInstallRootCertMessage" xml:space="preserve">
    <value>Adding certificates to the operating system's trusted root certificates is insecure. Ensure that the target store is not root store.</value>
  </data>
  <data name="MaybeUseSecureCookiesASPNetCore" xml:space="preserve">
    <value>Ensure Use Secure Cookies In ASP.NET Core</value>
  </data>
  <data name="MaybeUseSecureCookiesASPNetCoreMessage" xml:space="preserve">
    <value>Ensure that CookieOptions.Secure = true when setting a cookie</value>
  </data>
  <data name="SetViewStateUserKey" xml:space="preserve">
    <value>Set ViewStateUserKey For Classes Derived From Page</value>
  </data>
  <data name="SetViewStateUserKeyDescription" xml:space="preserve">
    <value>Setting the ViewStateUserKey property can help you prevent attacks on your application by allowing you to assign an identifier to the view-state variable for individual users so that they cannot use the variable to generate an attack. Otherwise, there will be cross-site request forgery vulnerabilities.</value>
  </data>
  <data name="SetViewStateUserKeyMessage" xml:space="preserve">
    <value>The class {0} derived from System.Web.UI.Page does not set the ViewStateUserKey property in the OnInit method or Page_Init method</value>
  </data>
  <data name="UseAsSpanInsteadOfArrayRangeIndexerDescription" xml:space="preserve">
    <value>The Range-based indexer on array values produces a copy of requested portion of the array. This copy is often unwanted when it is implicitly used as a Span or Memory value. Use the AsSpan method to avoid the copy.</value>
  </data>
  <data name="UseAsSpanInsteadOfStringRangeIndexerDescription" xml:space="preserve">
    <value>The Range-based indexer on string values produces a copy of requested portion of the string. This copy is usually unnecessary when it is implicitly used as a ReadOnlySpan or ReadOnlyMemory value. Use the AsSpan method to avoid the unnecessary copy.</value>
  </data>
  <data name="UseAsSpanInsteadOfRangeIndexerMessage" xml:space="preserve">
    <value>Use '{0}' instead of the '{1}'-based indexer on '{2}' to avoid creating unnecessary data copies</value>
  </data>
  <data name="UseAsSpanInsteadOfRangeIndexerTitle" xml:space="preserve">
    <value>Use AsSpan or AsMemory instead of Range-based indexers when appropriate</value>
  </data>
  <data name="UseAsSpanReadOnlyInsteadOfArrayRangeIndexerDescription" xml:space="preserve">
    <value>The Range-based indexer on array values produces a copy of requested portion of the array. This copy is usually unnecessary when it is implicitly used as a ReadOnlySpan or ReadOnlyMemory value. Use the AsSpan method to avoid the unnecessary copy.</value>
  </data>
  <data name="UseContainerLevelAccessPolicy" xml:space="preserve">
    <value>Use Container Level Access Policy</value>
  </data>
  <data name="UseContainerLevelAccessPolicyDescription" xml:space="preserve">
    <value>No access policy identifier is specified, making tokens non-revocable.</value>
  </data>
  <data name="UseContainerLevelAccessPolicyMessage" xml:space="preserve">
    <value>Consider using Azure's role-based access control instead of a Shared Access Signature (SAS) if possible. If you still need to use a SAS, use a container-level access policy when creating a SAS.</value>
  </data>
  <data name="UseSecureCookiesASPNetCoreDescription" xml:space="preserve">
    <value>Applications available over HTTPS must use secure cookies.</value>
  </data>
  <data name="UseSharedAccessProtocolHttpsOnly" xml:space="preserve">
    <value>Use SharedAccessProtocol HttpsOnly</value>
  </data>
  <data name="UseSharedAccessProtocolHttpsOnlyDescription" xml:space="preserve">
    <value>HTTPS encrypts network traffic. Use HttpsOnly, rather than HttpOrHttps, to ensure network traffic is always encrypted to help prevent disclosure of sensitive data.</value>
  </data>
  <data name="UseSharedAccessProtocolHttpsOnlyMessage" xml:space="preserve">
    <value>Consider using Azure's role-based access control instead of a Shared Access Signature (SAS) if possible. If you still need to use a SAS, specify SharedAccessProtocol.HttpsOnly.</value>
  </data>
  <data name="UseXmlReaderDescription" xml:space="preserve">
    <value>Processing XML from untrusted data may load dangerous external references, which should be restricted by using an XmlReader with a secure resolver or with DTD processing disabled.</value>
  </data>
  <data name="UseXmlReaderForDataSetReadXml" xml:space="preserve">
    <value>Use XmlReader for 'DataSet.ReadXml()'</value>
  </data>
  <data name="UseXmlReaderForDeserialize" xml:space="preserve">
    <value>Use XmlReader for 'XmlSerializer.Deserialize()'</value>
  </data>
  <data name="UseXmlReaderForSchemaRead" xml:space="preserve">
    <value>Use XmlReader for 'XmlSchema.Read()'</value>
  </data>
  <data name="UseXmlReaderForValidatingReader" xml:space="preserve">
    <value>Use XmlReader for XmlValidatingReader constructor</value>
  </data>
  <data name="UseXmlReaderForXPathDocument" xml:space="preserve">
    <value>Use XmlReader for XPathDocument constructor</value>
  </data>
  <data name="UseXmlReaderMessage" xml:space="preserve">
    <value>This overload of the '{0}.{1}' method is potentially unsafe. It may enable Document Type Definition (DTD) which can be vulnerable to denial of service attacks, or might use an XmlResolver which can be vulnerable to information disclosure. Use an overload that takes a XmlReader instance instead, with DTD processing disabled and no XmlResolver.</value>
  </data>
  <data name="UseRSAWithSufficientKeySize" xml:space="preserve">
    <value>Use Rivest–Shamir–Adleman (RSA) Algorithm With Sufficient Key Size</value>
  </data>
  <data name="UseRSAWithSufficientKeySizeDescription" xml:space="preserve">
    <value>Encryption algorithms are vulnerable to brute force attacks when too small a key size is used.</value>
  </data>
  <data name="UseRSAWithSufficientKeySizeMessage" xml:space="preserve">
    <value>Asymmetric encryption algorithm {0}'s key size is less than 2048. Switch to an RSA with at least 2048 key size, ECDH or ECDSA algorithm instead.</value>
  </data>
  <data name="DefinitelyUseWeakKDFInsufficientIterationCount" xml:space="preserve">
    <value>Do Not Use Weak Key Derivation Function With Insufficient Iteration Count</value>
  </data>
  <data name="DefinitelyUseWeakKDFInsufficientIterationCountMessage" xml:space="preserve">
    <value>Use at least {0} iterations when deriving a cryptographic key from a password. By default, Rfc2898DeriveByte's IterationCount is only 1000</value>
  </data>
  <data name="DoNotUseWeakKDFInsufficientIterationCountDescription" xml:space="preserve">
    <value>When deriving cryptographic keys from user-provided inputs such as password, use sufficient iteration count (at least 100k).</value>
  </data>
  <data name="MaybeUseWeakKDFInsufficientIterationCount" xml:space="preserve">
    <value>Ensure Sufficient Iteration Count When Using Weak Key Derivation Function</value>
  </data>
  <data name="MaybeUseWeakKDFInsufficientIterationCountMessage" xml:space="preserve">
    <value>Ensure that the iteration count is at least {0} when deriving a cryptographic key from a password. By default, Rfc2898DeriveByte's IterationCount is only 1000</value>
  </data>
  <data name="DoNotAddArchiveItemPathToTheTargetFileSystemPath" xml:space="preserve">
    <value>Do Not Add Archive Item's Path To The Target File System Path</value>
  </data>
  <data name="DoNotAddArchiveItemPathToTheTargetFileSystemPathDescription" xml:space="preserve">
    <value>When extracting files from an archive and using the archive item's path, check if the path is safe. Archive path can be relative and can lead to file system access outside of the expected file system target path, leading to malicious config changes and remote code execution via lay-and-wait technique.</value>
  </data>
  <data name="DoNotAddArchiveItemPathToTheTargetFileSystemPathMessage" xml:space="preserve">
    <value>When creating path for '{0} in method {1}' from relative archive item path to extract file and the source is an untrusted zip archive, make sure to sanitize relative archive item path '{2} in method {3}'</value>
  </data>
  <data name="DoNotCreateTasksWithoutPassingATaskSchedulerTitle" xml:space="preserve">
    <value>Do not create tasks without passing a TaskScheduler</value>
  </data>
  <data name="DoNotCreateTasksWithoutPassingATaskSchedulerDescription" xml:space="preserve">
    <value>Do not create tasks unless you are using one of the overloads that takes a TaskScheduler. The default is to schedule on TaskScheduler.Current, which would lead to deadlocks. Either use TaskScheduler.Default to schedule on the thread pool, or explicitly pass TaskScheduler.Current to make your intentions clear.</value>
  </data>
  <data name="DoNotCreateTasksWithoutPassingATaskSchedulerMessage" xml:space="preserve">
    <value>Do not create tasks without passing a TaskScheduler</value>
  </data>
  <data name="DoNotDefineFinalizersForTypesDerivedFromMemoryManagerDescription" xml:space="preserve">
    <value>Adding a finalizer to a type derived from MemoryManager&lt;T&gt; may permit memory to be freed while it is still in use by a Span&lt;T&gt;.</value>
  </data>
  <data name="DoNotDefineFinalizersForTypesDerivedFromMemoryManagerMessage" xml:space="preserve">
    <value>Adding a finalizer to a type derived from MemoryManager&lt;T&gt; may permit memory to be freed while it is still in use by a Span&lt;T&gt;</value>
  </data>
  <data name="DoNotDefineFinalizersForTypesDerivedFromMemoryManagerTitle" xml:space="preserve">
    <value>Do not define finalizers for types derived from MemoryManager&lt;T&gt;</value>
  </data>
  <data name="UseValueTasksCorrectlyTitle" xml:space="preserve">
    <value>Use ValueTasks correctly</value>
  </data>
  <data name="UseValueTasksCorrectlyDescription" xml:space="preserve">
    <value>ValueTasks returned from member invocations are intended to be directly awaited.  Attempts to consume a ValueTask multiple times or to directly access one's result before it's known to be completed may result in an exception or corruption.  Ignoring such a ValueTask is likely an indication of a functional bug and may degrade performance.</value>
  </data>
  <data name="UseValueTasksCorrectlyMessage_General" xml:space="preserve">
    <value>ValueTask instances returned from method calls should be directly awaited, returned, or passed as an argument to another method call. Other usage, such as storing an instance into a local or a field, is likely an indication of a bug, as ValueTask instances must only ever be consumed once.</value>
  </data>
  <data name="UseValueTasksCorrectlyMessage_Unconsumed" xml:space="preserve">
    <value>ValueTask instances returned from method calls should always be used, typically awaited. Not doing so often represents a functional bug, but even if it doesn't, it can result in degraded performance if the target method pools objects for use with ValueTasks.</value>
  </data>
  <data name="UseValueTasksCorrectlyMessage_DoubleConsumption" xml:space="preserve">
    <value>ValueTask instances should only be consumed once, such as via an await. Consuming the same ValueTask instance multiple times can result in exceptions and data corruption.</value>
  </data>
  <data name="UseValueTasksCorrectlyMessage_AccessingIncompleteResult" xml:space="preserve">
    <value>ValueTask instances should not have their result directly accessed unless the instance has already completed. Unlike Tasks, calling Result or GetAwaiter().GetResult() on a ValueTask is not guaranteed to block until the operation completes. If you can't simply await the instance, consider first checking its IsCompleted property (or asserting it's true if you know that to be the case).</value>
  </data>
  <data name="DoNotCreateTaskCompletionSourceWithWrongArgumentsTitle" xml:space="preserve">
    <value>Argument passed to TaskCompletionSource constructor should be TaskCreationOptions enum instead of TaskContinuationOptions enum</value>
  </data>
  <data name="DoNotCreateTaskCompletionSourceWithWrongArgumentsDescription" xml:space="preserve">
    <value>TaskCompletionSource has constructors that take TaskCreationOptions that control the underlying Task, and constructors that take object state that's stored in the task.  Accidentally passing a TaskContinuationOptions instead of a TaskCreationOptions will result in the call treating the options as state.</value>
  </data>
  <data name="DoNotCreateTaskCompletionSourceWithWrongArgumentsMessage" xml:space="preserve">
    <value>Argument contains TaskContinuationsOptions enum instead of TaskCreationOptions enum</value>
  </data>
  <data name="DoNotCreateTaskCompletionSourceWithWrongArgumentsFix" xml:space="preserve">
    <value>Replace TaskContinuationOptions with TaskCreationOptions.</value>
  </data>
  <data name="JsonNetInsecureSerializerMessage" xml:space="preserve">
    <value>When deserializing untrusted input, allowing arbitrary types to be deserialized is insecure. When using deserializing JsonSerializer, use TypeNameHandling.None, or for values other than None, restrict deserialized types with a SerializationBinder.</value>
  </data>
  <data name="JsonNetInsecureSerializerTitle" xml:space="preserve">
    <value>Do not deserialize with JsonSerializer using an insecure configuration</value>
  </data>
  <data name="JsonNetMaybeInsecureSerializerMessage" xml:space="preserve">
    <value>When deserializing untrusted input, allowing arbitrary types to be deserialized is insecure. When using deserializing JsonSerializer, use TypeNameHandling.None, or for values other than None, restrict deserialized types with a SerializationBinder.</value>
  </data>
  <data name="JsonNetMaybeInsecureSerializerTitle" xml:space="preserve">
    <value>Ensure that JsonSerializer has a secure configuration when deserializing</value>
  </data>
  <data name="UseDefaultDllImportSearchPathsAttribute" xml:space="preserve">
    <value>Use DefaultDllImportSearchPaths attribute for P/Invokes</value>
  </data>
  <data name="UseDefaultDllImportSearchPathsAttributeDescription" xml:space="preserve">
    <value>By default, P/Invokes using DllImportAttribute probe a number of directories, including the current working directory for the library to load. This can be a security issue for certain applications, leading to DLL hijacking.</value>
  </data>
  <data name="UseDefaultDllImportSearchPathsAttributeMessage" xml:space="preserve">
    <value>The method {0} didn't use DefaultDllImportSearchPaths attribute for P/Invokes.</value>
  </data>
  <data name="DoNotUseUnsafeDllImportSearchPath" xml:space="preserve">
    <value>Do not use unsafe DllImportSearchPath value</value>
  </data>
  <data name="DoNotUseUnsafeDllImportSearchPathDescription" xml:space="preserve">
    <value>There could be a malicious DLL in the default DLL search directories. Or, depending on where your application is run from, there could be a malicious DLL in the application's directory. Use a DllImportSearchPath value that specifies an explicit search path instead. The DllImportSearchPath flags that this rule looks for can be configured in .editorconfig.</value>
  </data>
  <data name="DoNotUseUnsafeDllImportSearchPathMessage" xml:space="preserve">
    <value>Use of unsafe DllImportSearchPath value {0}</value>
  </data>
  <data name="UseAutoValidateAntiforgeryToken" xml:space="preserve">
    <value>Use antiforgery tokens in ASP.NET Core MVC controllers</value>
  </data>
  <data name="UseAutoValidateAntiforgeryTokenDescription" xml:space="preserve">
    <value>Handling a POST, PUT, PATCH, or DELETE request without validating an antiforgery token may be vulnerable to cross-site request forgery attacks. A cross-site request forgery attack can send malicious requests from an authenticated user to your ASP.NET Core MVC controller.</value>
  </data>
  <data name="UseAutoValidateAntiforgeryTokenMessage" xml:space="preserve">
    <value>Method {0} handles a {1} request without performing antiforgery token validation. You also need to ensure that your HTML form sends an antiforgery token.</value>
  </data>
  <data name="MissHttpVerbAttribute" xml:space="preserve">
    <value>Miss HttpVerb attribute for action methods</value>
  </data>
  <data name="MissHttpVerbAttributeMessage" xml:space="preserve">
    <value>Action method {0} needs to specify the HTTP request kind explicitly</value>
  </data>
  <data name="DoNotUseInsecureRandomness" xml:space="preserve">
    <value>Do not use insecure randomness</value>
  </data>
  <data name="DoNotUseInsecureRandomnessMessage" xml:space="preserve">
    <value>{0} is an insecure random number generator. Use cryptographically secure random number generators when randomness is required for security.</value>
  </data>
  <data name="DoNotUseInsecureRandomnessDescription" xml:space="preserve">
    <value>Using a cryptographically weak pseudo-random number generator may allow an attacker to predict what security-sensitive value will be generated. Use a cryptographically strong random number generator if an unpredictable value is required, or ensure that weak pseudo-random numbers aren't used in a security-sensitive manner.</value>
  </data>
  <data name="DoNotUseCountAsyncWhenAnyAsyncCanBeUsedDescription" xml:space="preserve">
    <value>For non-empty collections, CountAsync() and LongCountAsync() enumerate the entire sequence, while AnyAsync() stops at the first item or the first item that satisfies a condition.</value>
  </data>
  <data name="DoNotUseCountAsyncWhenAnyAsyncCanBeUsedMessage" xml:space="preserve">
    <value>{0}() is used where AnyAsync() could be used instead to improve performance</value>
  </data>
  <data name="DoNotUseCountAsyncWhenAnyAsyncCanBeUsedTitle" xml:space="preserve">
    <value>Do not use CountAsync() or LongCountAsync() when AnyAsync() can be used</value>
  </data>
  <data name="UsePropertyInsteadOfCountMethodWhenAvailableDescription" xml:space="preserve">
    <value>Enumerable.Count() potentially enumerates the sequence while a Length/Count property is a direct access.</value>
  </data>
  <data name="UsePropertyInsteadOfCountMethodWhenAvailableMessage" xml:space="preserve">
    <value>Use the "{0}" property instead of Enumerable.Count()</value>
  </data>
  <data name="UsePropertyInsteadOfCountMethodWhenAvailableTitle" xml:space="preserve">
    <value>Use Length/Count property instead of Count() when available</value>
  </data>
  <data name="SetHttpOnlyForHttpCookie" xml:space="preserve">
    <value>Set HttpOnly to true for HttpCookie</value>
  </data>
  <data name="SetHttpOnlyForHttpCookieDescription" xml:space="preserve">
    <value>As a defense in depth measure, ensure security sensitive HTTP cookies are marked as HttpOnly. This indicates web browsers should disallow scripts from accessing the cookies. Injected malicious scripts are a common way of stealing cookies.</value>
  </data>
  <data name="SetHttpOnlyForHttpCookieMessage" xml:space="preserve">
    <value>HttpCookie.HttpOnly is set to false or not set at all when using an HttpCookie. Ensure security sensitive cookies are marked as HttpOnly to prevent malicious scripts from stealing the cookies</value>
  </data>
  <data name="DeprecatedSslProtocolsDescription" xml:space="preserve">
    <value>Older protocol versions of Transport Layer Security (TLS) are less secure than TLS 1.2 and TLS 1.3, and are more likely to have new vulnerabilities. Avoid older protocol versions to minimize risk.</value>
  </data>
  <data name="DeprecatedSslProtocolsMessage" xml:space="preserve">
    <value>Transport Layer Security protocol version '{0}' is deprecated.  Use 'None' to let the Operating System choose a version.</value>
  </data>
  <data name="DeprecatedSslProtocolsTitle" xml:space="preserve">
    <value>Do not use deprecated SslProtocols values</value>
  </data>
  <data name="HardcodedSslProtocolsDescription" xml:space="preserve">
    <value>Current Transport Layer Security protocol versions may become deprecated if vulnerabilities are found. Avoid hardcoding SslProtocols values to keep your application secure. Use 'None' to let the Operating System choose a version.</value>
  </data>
  <data name="HardcodedSslProtocolsMessage" xml:space="preserve">
    <value>Avoid hardcoding SslProtocols '{0}' to ensure your application remains secure in the future. Use 'None' to let the Operating System choose a version.</value>
  </data>
  <data name="HardcodedSslProtocolsTitle" xml:space="preserve">
    <value>Avoid hardcoded SslProtocols values</value>
  </data>
  <data name="MissHttpVerbAttributeDescription" xml:space="preserve">
    <value>All the methods that create, edit, delete, or otherwise modify data do so in the [HttpPost] overload of the method, which needs to be protected with the anti forgery attribute from request forgery. Performing a GET operation should be a safe operation that has no side effects and doesn't modify your persisted data.</value>
  </data>
  <data name="DefinitelyDisableHttpClientCRLCheck" xml:space="preserve">
    <value>HttpClients should enable certificate revocation list checks</value>
  </data>
  <data name="DefinitelyDisableHttpClientCRLCheckMessage" xml:space="preserve">
    <value>HttpClient is created without enabling CheckCertificateRevocationList</value>
  </data>
  <data name="DoNotDisableHttpClientCRLCheckDescription" xml:space="preserve">
    <value>Using HttpClient without providing a platform specific handler (WinHttpHandler or CurlHandler or HttpClientHandler) where the CheckCertificateRevocationList property is set to true, will allow revoked certificates to be accepted by the HttpClient as valid.</value>
  </data>
  <data name="MaybeDisableHttpClientCRLCheck" xml:space="preserve">
    <value>Ensure HttpClient certificate revocation list check is not disabled</value>
  </data>
  <data name="MaybeDisableHttpClientCRLCheckMessage" xml:space="preserve">
    <value>HttpClient may be created without enabling CheckCertificateRevocationList</value>
  </data>
  <data name="DoNotHardCodeCertificate" xml:space="preserve">
    <value>Do not hard-code certificate</value>
  </data>
  <data name="DoNotHardCodeCertificateDescription" xml:space="preserve">
    <value>Hard-coded certificates in source code are vulnerable to being exploited.</value>
  </data>
  <data name="DoNotHardCodeCertificateMessage" xml:space="preserve">
    <value>Potential security vulnerability was found where '{0}' in method '{1}' may be tainted by hard-coded certificate from '{2}' in method '{3}'</value>
  </data>
  <data name="DefinitelyUseCreateEncryptorWithNonDefaultIV" xml:space="preserve">
    <value>Do not use CreateEncryptor with non-default IV</value>
  </data>
  <data name="DefinitelyUseCreateEncryptorWithNonDefaultIVMessage" xml:space="preserve">
    <value>Symmetric encryption uses non-default initialization vector, which could be potentially repeatable</value>
  </data>
  <data name="MaybeUseCreateEncryptorWithNonDefaultIV" xml:space="preserve">
    <value>Use CreateEncryptor with the default IV </value>
  </data>
  <data name="MaybeUseCreateEncryptorWithNonDefaultIVMessage" xml:space="preserve">
    <value>The non-default initialization vector, which can be potentially repeatable, is used in the encryption. Ensure use the default one.</value>
  </data>
  <data name="DoNotUseCreateEncryptorWithNonDefaultIVDescription" xml:space="preserve">
    <value>Symmetric encryption should always use a non-repeatable initialization vector to prevent dictionary attacks.</value>
  </data>
  <data name="DataTableReadXmlMessage" xml:space="preserve">
    <value>The method '{0}' is insecure when deserializing untrusted data</value>
  </data>
  <data name="DataTableReadXmlTitle" xml:space="preserve">
    <value>Do not use DataTable.ReadXml() with untrusted data</value>
  </data>
  <data name="DataSetDataTableInSerializableTypeMessage" xml:space="preserve">
    <value>When deserializing untrusted input, deserializing a {0} object is insecure. '{1}' either is or derives from {0}</value>
  </data>
  <data name="DataSetDataTableInWebDeserializableObjectGraphMessage" xml:space="preserve">
    <value>When deserializing untrusted input, deserializing a {0} object is insecure. '{1}' either is or derives from {0}</value>
  </data>
  <data name="DataSetDataTableInWebDeserializableObjectGraphTitle" xml:space="preserve">
    <value>Unsafe DataSet or DataTable type in web deserializable object graph</value>
  </data>
  <data name="DataSetReadXmlMessage" xml:space="preserve">
    <value>The method '{0}' is insecure when deserializing untrusted data</value>
  </data>
  <data name="DataSetReadXmlTitle" xml:space="preserve">
    <value>Do not use DataSet.ReadXml() with untrusted data</value>
  </data>
  <data name="DataSetDataTableInRceSerializableTypeMessage" xml:space="preserve">
    <value>When deserializing untrusted input with an IFormatter-based serializer, deserializing a {0} object is insecure. '{1}' either is or derives from {0}.</value>
  </data>
  <data name="DataSetDataTableInDeserializableObjectGraphMessage" xml:space="preserve">
    <value>When deserializing untrusted input, deserializing a {0} object is insecure. '{1}' either is or derives from {0}</value>
  </data>
  <data name="DataSetDataTableInDeserializableObjectGraphTitle" xml:space="preserve">
    <value>Unsafe DataSet or DataTable type found in deserializable object graph</value>
  </data>
  <data name="DataSetDataTableInRceDeserializableObjectGraphMessage" xml:space="preserve">
    <value>When deserializing untrusted input, deserializing a {0} object is insecure. '{1}' either is or derives from {0}</value>
  </data>
  <data name="DataSetDataTableInRceDeserializableObjectGraphTitle" xml:space="preserve">
    <value>Unsafe DataSet or DataTable in deserialized object graph can be vulnerable to remote code execution attacks</value>
  </data>
  <data name="DataSetDataTableInRceAutogeneratedSerializableTypeMessage" xml:space="preserve">
    <value>When deserializing untrusted input with an IFormatter-based serializer, deserializing a {0} object is insecure. '{1}' either is or derives from {0}. Ensure that the auto-generated type is never deserialized with untrusted data.</value>
  </data>
  <data name="DataSetDataTableInRceAutogeneratedSerializableTypeTitle" xml:space="preserve">
    <value>Unsafe DataSet or DataTable in auto-generated serializable type can be vulnerable to remote code execution attacks</value>
  </data>
  <data name="DataSetDataTableInRceSerializableTypeTitle" xml:space="preserve">
    <value>Unsafe DataSet or DataTable in serializable type can be vulnerable to remote code execution attacks</value>
  </data>
  <data name="DataSetDataTableInSerializableTypeTitle" xml:space="preserve">
    <value>Unsafe DataSet or DataTable in serializable type</value>
  </data>
  <data name="DataSetReadXmlAutogeneratedMessage" xml:space="preserve">
    <value>The method '{0}' is insecure when deserializing untrusted data. Make sure that auto-generated class containing the '{0}' call is not deserialized with untrusted data.</value>
  </data>
  <data name="DataSetReadXmlAutogeneratedTitle" xml:space="preserve">
    <value>Ensure auto-generated class containing DataSet.ReadXml() is not used with untrusted data</value>
  </data>
  <data name="DoNotUseStackallocInLoopsTitle" xml:space="preserve">
    <value>Do not use stackalloc in loops</value>
  </data>
  <data name="DoNotUseStackallocInLoopsDescription" xml:space="preserve">
    <value>Stack space allocated by a stackalloc is only released at the end of the current method's invocation.  Using it in a loop can result in unbounded stack growth and eventual stack overflow conditions.</value>
  </data>
  <data name="DoNotUseStackallocInLoopsMessage" xml:space="preserve">
    <value>Potential stack overflow. Move the stackalloc out of the loop.</value>
  </data>
  <data name="PreferStreamAsyncMemoryOverloadsTitle" xml:space="preserve">
    <value>Prefer the 'Memory'-based overloads for 'ReadAsync' and 'WriteAsync'</value>
  </data>
  <data name="PreferStreamAsyncMemoryOverloadsDescription" xml:space="preserve">
    <value>'Stream' has a 'ReadAsync' overload that takes a 'Memory&lt;Byte&gt;' as the first argument, and a 'WriteAsync' overload that takes a 'ReadOnlyMemory&lt;Byte&gt;' as the first argument. Prefer calling the memory based overloads, which are more efficient.</value>
  </data>
  <data name="PreferStreamAsyncMemoryOverloadsMessage" xml:space="preserve">
    <value>Change the '{0}' method call to use the '{1}' overload</value>
  </data>
  <data name="ForwardCancellationTokenToInvocationsDescription" xml:space="preserve">
    <value>Forward the 'CancellationToken' parameter to methods to ensure the operation cancellation notifications gets properly propagated, or pass in 'CancellationToken.None' explicitly to indicate intentionally not propagating the token.</value>
  </data>
  <data name="ForwardCancellationTokenToInvocationsMessage" xml:space="preserve">
    <value>Forward the '{0}' parameter to the '{1}' method or pass in 'CancellationToken.None' explicitly to indicate intentionally not propagating the token</value>
  </data>
  <data name="ForwardCancellationTokenToInvocationsTitle" xml:space="preserve">
    <value>Forward the 'CancellationToken' parameter to methods</value>
  </data>
  <data name="InstantiateArgumentExceptionsCorrectlyChangeToTwoArgumentCodeFixTitle" xml:space="preserve">
    <value>Change to call the two argument constructor, pass null for the message.</value>
  </data>
  <data name="InstantiateArgumentExceptionsCorrectlyFlipArgumentOrderCodeFixTitle" xml:space="preserve">
    <value>Swap the arguments order</value>
  </data>
  <data name="PreferTypedStringBuilderAppendOverloadsTitle" xml:space="preserve">
    <value>Prefer strongly-typed Append and Insert method overloads on StringBuilder</value>
  </data>
  <data name="PreferTypedStringBuilderAppendOverloadsDescription" xml:space="preserve">
    <value>StringBuilder.Append and StringBuilder.Insert provide overloads for multiple types beyond System.String.  When possible, prefer the strongly-typed overloads over using ToString() and the string-based overload.</value>
  </data>
  <data name="PreferTypedStringBuilderAppendOverloadsMessage" xml:space="preserve">
    <value>Remove the ToString call in order to use a strongly-typed StringBuilder overload</value>
  </data>
  <data name="PreferTypedStringBuilderAppendOverloadsRemoveToString" xml:space="preserve">
    <value>Remove the ToString call</value>
  </data>
  <data name="PreferStringContainsOverIndexOfDescription" xml:space="preserve">
    <value>Calls to 'string.IndexOf' where the result is used to check for the presence/absence of a substring can be replaced by 'string.Contains'.</value>
  </data>
  <data name="PreferStringContainsOverIndexOfMessage" xml:space="preserve">
    <value>Use 'string.Contains' instead of 'string.IndexOf' to improve readability</value>
  </data>
  <data name="PreferStringContainsOverIndexOfTitle" xml:space="preserve">
    <value>Consider using 'string.Contains' instead of 'string.IndexOf'</value>
  </data>
  <data name="PreferConstCharOverConstUnitStringInStringBuilderDescription" xml:space="preserve">
    <value>'StringBuilder.Append(char)' is more efficient than 'StringBuilder.Append(string)' when the string is a single character. When calling 'Append' with a constant, prefer using a constant char rather than a constant string containing one character.</value>
  </data>
  <data name="PreferConstCharOverConstUnitStringInStringBuilderMessage" xml:space="preserve">
    <value>Use 'StringBuilder.Append(char)' instead of 'StringBuilder.Append(string)' when the input is a constant unit string</value>
  </data>
  <data name="PreferConstCharOverConstUnitStringInStringBuilderTitle" xml:space="preserve">
    <value>Consider using 'StringBuilder.Append(char)' when applicable</value>
  </data>
  <data name="ProvideCorrectArgumentToEnumHasFlagDescription" xml:space="preserve">
    <value>'Enum.HasFlag' method expects the 'enum' argument to be of the same 'enum' type as the instance on which the method is invoked and that this 'enum' is marked with 'System.FlagsAttribute'. If these are different 'enum' types, an unhandled exception will be thrown at runtime. If the 'enum' type is not marked with 'System.FlagsAttribute' the call will always return 'false' at runtime.</value>
  </data>
  <data name="ProvideCorrectArgumentToEnumHasFlagMessageDifferentType" xml:space="preserve">
    <value>The argument type, '{0}', must be the same as the enum type '{1}'</value>
  </data>
  <data name="ProvideCorrectArgumentToEnumHasFlagTitle" xml:space="preserve">
    <value>Provide correct 'enum' argument to 'Enum.HasFlag'</value>
  </data>
  <data name="PreferIsEmptyOverCountDescription" xml:space="preserve">
    <value>For determining whether the object contains or not any items, prefer using 'IsEmpty' property rather than retrieving the number of items from the 'Count' property and comparing it to 0 or 1.</value>
  </data>
  <data name="PreferIsEmptyOverCountMessage" xml:space="preserve">
    <value>Prefer 'IsEmpty' over 'Count' to determine whether the object is empty</value>
  </data>
  <data name="PreferIsEmptyOverCountTitle" xml:space="preserve">
    <value>Prefer IsEmpty over Count</value>
  </data>
  <data name="UseEnvironmentProcessIdDescription" xml:space="preserve">
    <value>'Environment.ProcessId' is simpler and faster than 'Process.GetCurrentProcess().Id'.</value>
  </data>
  <data name="UseEnvironmentProcessIdMessage" xml:space="preserve">
    <value>Use 'Environment.ProcessId' instead of 'Process.GetCurrentProcess().Id'</value>
  </data>
  <data name="UseEnvironmentProcessIdTitle" xml:space="preserve">
    <value>Use 'Environment.ProcessId'</value>
  </data>
  <data name="UseEnvironmentProcessIdFix" xml:space="preserve">
    <value>Use 'Environment.ProcessId'</value>
  </data>
  <data name="UseEnvironmentProcessPathDescription" xml:space="preserve">
    <value>'Environment.ProcessPath' is simpler and faster than 'Process.GetCurrentProcess().MainModule.FileName'.</value>
  </data>
  <data name="UseEnvironmentProcessPathMessage" xml:space="preserve">
    <value>Use 'Environment.ProcessPath' instead of 'Process.GetCurrentProcess().MainModule.FileName'</value>
  </data>
  <data name="UseEnvironmentProcessPathTitle" xml:space="preserve">
    <value>Use 'Environment.ProcessPath'</value>
  </data>
  <data name="UseEnvironmentProcessPathFix" xml:space="preserve">
    <value>Use 'Environment.ProcessPath'</value>
  </data>
  <data name="UseEnvironmentCurrentManagedThreadIdDescription" xml:space="preserve">
    <value>'Environment.CurrentManagedThreadId' is simpler and faster than 'Thread.CurrentThread.ManagedThreadId'.</value>
  </data>
  <data name="UseEnvironmentCurrentManagedThreadIdMessage" xml:space="preserve">
    <value>Use 'Environment.CurrentManagedThreadId' instead of 'Thread.CurrentThread.ManagedThreadId'</value>
  </data>
  <data name="UseEnvironmentCurrentManagedThreadIdTitle" xml:space="preserve">
    <value>Use 'Environment.CurrentManagedThreadId'</value>
  </data>
  <data name="UseEnvironmentCurrentManagedThreadIdFix" xml:space="preserve">
    <value>Use 'Environment.CurrentManagedThreadId'</value>
  </data>
  <data name="UseAsSpanInsteadOfRangeIndexerOnAStringCodeFixTitle" xml:space="preserve">
    <value>Use `{0}` instead of Range-based indexers on a string</value>
  </data>
  <data name="UseAsSpanInsteadOfRangeIndexerOnAnArrayCodeFixTitle" xml:space="preserve">
    <value>Use `{0}` instead of Range-based indexers on an array</value>
  </data>
  <data name="PlatformCompatibilityTitle" xml:space="preserve">
    <value>Validate platform compatibility</value>
  </data>
  <data name="PlatformCompatibilityDescription" xml:space="preserve">
    <value>Using platform dependent API on a component makes the code no longer work across all platforms.</value>
  </data>
  <data name="PlatformCompatibilityOnlySupportedCsUnreachableMessage" xml:space="preserve">
    <value>This call site is unreachable on: {2}. '{0}' is only supported on: {1}.</value>
    <comment>This call site is unreachable on: 'browser'. 'SupportedOnWindowsAndBrowser()' is only supported on: 'browser', 'windows'.</comment>
  </data>
  <data name="PlatformCompatibilityUnsupportedCsAllPlatformMessage" xml:space="preserve">
    <value>This call site is reachable on all platforms. '{0}' is unsupported on: {1}.</value>
    <comment>This call site is reachable on all platforms. 'UnsupportedOnWindows()' is unsupported on: 'windows'</comment>
  </data>
  <data name="DoNotUseOutAttributeStringPInvokeParametersDescription" xml:space="preserve">
    <value>String parameters passed by value with the 'OutAttribute' can destabilize the runtime if the string is an interned string.</value>
  </data>
  <data name="DoNotUseOutAttributeStringPInvokeParametersMessage" xml:space="preserve">
    <value>Do not use the 'OutAttribute' for string parameter '{0}' which is passed by value. If marshalling of modified data back to the caller is required, use the 'out' keyword to pass the string by reference instead.</value>
  </data>
  <data name="DoNotUseOutAttributeStringPInvokeParametersTitle" xml:space="preserve">
    <value>Do not use 'OutAttribute' on string parameters for P/Invokes</value>
  </data>
  <data name="AvoidStringBuilderPInvokeParametersDescription" xml:space="preserve">
    <value>Marshalling of 'StringBuilder' always creates a native buffer copy, resulting in multiple allocations for one marshalling operation.</value>
  </data>
  <data name="AvoidStringBuilderPInvokeParametersMessage" xml:space="preserve">
    <value>Avoid 'StringBuilder' parameters for P/Invokes. Consider using a character buffer instead.</value>
  </data>
  <data name="AvoidStringBuilderPInvokeParametersTitle" xml:space="preserve">
    <value>Avoid 'StringBuilder' parameters for P/Invokes</value>
  </data>
  <data name="PlatformCompatibilityOnlySupportedCsReachableMessage" xml:space="preserve">
    <value>This call site is reachable on: {2}. '{0}' is only supported on: {1}.</value>
    <comment>This call site is reachable on: 'windows' all versions.'SupportedOnWindowsUnsupportedFromWindows2004()' is only supported on: 'windows' 10.0.2004 and before</comment>
  </data>
  <data name="PlatformCompatibilityOnlySupportedCsAllPlatformMessage" xml:space="preserve">
    <value>This call site is reachable on all platforms. '{0}' is only supported on: {1}.</value>
    <comment>This call site is reachable on all platforms. 'SupportedOnWindowsAndBrowser()' is only supported on: 'windows', 'browser' .</comment>
  </data>
  <data name="PreferStringContainsOverIndexOfCodeFixTitle" xml:space="preserve">
    <value>Replace with 'string.Contains'</value>
  </data>
  <data name="CommaSeparator" xml:space="preserve">
    <value>, </value>
    <comment>Separator used for separating list of platform names: {API} is only supported on: {‘windows’, ‘browser’, ‘linux’}</comment>
  </data>
  <data name="PlatformCompatibilityFromVersionToVersion" xml:space="preserve">
    <value>'{0}' from version {1} to {2}</value>
    <comment>'SupportedOnWindows1903UnsupportedOn2004()' is supported on: 'windows' from version 10.0.1903 to 10.0.2004.</comment>
  </data>
  <data name="PlatformCompatibilitySupportedCsAllPlatformMessage" xml:space="preserve">
    <value>This call site is reachable on all platforms. '{0}' is supported on: {1}.</value>
    <comment>This call site is reachable on all platforms. 'SupportedOnWindows1903UnsupportedFrom2004()' is supported on: 'windows' from version 10.0.1903 to 10.0.2004.</comment>
  </data>
  <data name="PlatformCompatibilitySupportedCsReachableMessage" xml:space="preserve">
    <value>This call site is reachable on: {2}. '{0}' is supported on: {1}.</value>
    <comment>This call site is reachable on: 'windows' 10.0.2000 and before. 'UnsupportedOnWindowsSupportedOn1903()' is supported on: 'windows' 10.0.1903 and later.</comment>
  </data>
  <data name="PlatformCompatibilityUnsupportedCsReachableMessage" xml:space="preserve">
    <value>This call site is reachable on: {2}. '{0}' is unsupported on: {1}.</value>
    <comment>This call site is reachable on: 'windows', 'browser'. 'UnsupportedOnBrowser()' is unsupported on: 'browser'.</comment>
  </data>
  <data name="PlatformCompatibilityVersionAndBefore" xml:space="preserve">
    <value>'{0}' {1} and before</value>
    <comment>'SupportedOnWindowsUnsupportedFromWindows2004()' is only supported on: 'windows' 10.0.2004 and before.</comment>
  </data>
  <data name="PlatformCompatibilityVersionAndLater" xml:space="preserve">
    <value>'{0}' {1} and later</value>
    <comment>'SupportedOnWindows10()' is only supported on: 'windows' 10.0 and later.</comment>
  </data>
  <data name="PlatformCompatibilityAllVersions" xml:space="preserve">
    <value>'{0}' all versions</value>
    <comment>This call site is reachable on: 'Windows' all versions.</comment>
  </data>
  <data name="PlatformCompatibilityAllPlatforms" xml:space="preserve">
    <value>and all other platforms</value>
    <comment>This call site is reachable on: 'windows' 10.0.2000 and later, and all other platforms</comment>
  </data>
  <data name="BufferBlockCopyLengthMessage" xml:space="preserve">
    <value>'Buffer.BlockCopy' expects the number of bytes to be copied for the 'count' argument. Using 'Array.Length' may not match the number of bytes that needs to be copied.</value>
  </data>
  <data name="BufferBlockCopyLengthTitle" xml:space="preserve">
    <value>'Buffer.BlockCopy' expects the number of bytes to be copied for the 'count' argument</value>
  </data>
  <data name="BufferBlockCopyDescription" xml:space="preserve">
    <value>'Buffer.BlockCopy' expects the number of bytes to be copied for the 'count' argument. Using 'Array.Length' may not match the number of bytes that needs to be copied.</value>
  </data>
  <data name="PreferAsSpanOverSubstringDescription" xml:space="preserve">
    <value>'AsSpan' is more efficient then 'Substring'. 'Substring' performs an O(n) string copy, while 'AsSpan' does not and has a constant cost.</value>
  </data>
  <data name="PreferAsSpanOverSubstringMessage" xml:space="preserve">
    <value>Prefer 'AsSpan' over 'Substring' when span-based overloads are available</value>
  </data>
  <data name="PreferAsSpanOverSubstringTitle" xml:space="preserve">
    <value>Prefer 'AsSpan' over 'Substring'</value>
  </data>
  <data name="PreferAsSpanOverSubstringCodefixTitle" xml:space="preserve">
    <value>Replace 'Substring' with 'AsSpan'</value>
  </data>
  <data name="UseCancellationTokenThrowIfCancellationRequestedDescription" xml:space="preserve">
    <value>'ThrowIfCancellationRequested' automatically checks whether the token has been canceled, and throws an 'OperationCanceledException' if it has.</value>
  </data>
  <data name="UseCancellationTokenThrowIfCancellationRequestedMessage" xml:space="preserve">
    <value>Use 'ThrowIfCancellationRequested' instead of checking 'IsCancellationRequested' and throwing 'OperationCanceledException'</value>
  </data>
  <data name="UseCancellationTokenThrowIfCancellationRequestedTitle" xml:space="preserve">
    <value>Use 'ThrowIfCancellationRequested'</value>
  </data>
  <data name="UseCancellationTokenThrowIfCancellationRequestedCodeFixTitle" xml:space="preserve">
    <value>Replace with 'CancellationToken.ThrowIfCancellationRequested'</value>
  </data>
  <data name="ProvideStreamMemoryBasedAsyncOverridesDescription" xml:space="preserve">
    <value>To improve performance, override the memory-based async methods when subclassing 'Stream'. Then implement the array-based methods in terms of the memory-based methods.</value>
  </data>
  <data name="ProvideStreamMemoryBasedAsyncOverridesMessage" xml:space="preserve">
    <value>'{0}' overrides array-based '{1}' but does not override memory-based '{2}'. Consider overriding memory-based '{2}' to improve performance.</value>
    <comment>0 = type that subclasses Stream directly, 1 = array-based method, 2 = memory-based method</comment>
  </data>
  <data name="ProvideStreamMemoryBasedAsyncOverridesTitle" xml:space="preserve">
    <value>Provide memory-based overrides of async methods when subclassing 'Stream'</value>
  </data>
  <data name="UseSpanBasedStringConcatDescription" xml:space="preserve">
    <value>It is more efficient to use 'AsSpan' and 'string.Concat', instead of 'Substring' and a concatenation operator.</value>
  </data>
  <data name="UseSpanBasedStringConcatMessage" xml:space="preserve">
    <value>Use span-based 'string.Concat' and 'AsSpan' instead of 'Substring'</value>
  </data>
  <data name="UseSpanBasedStringConcatTitle" xml:space="preserve">
    <value>Use span-based 'string.Concat'</value>
  </data>
  <data name="UseSpanBasedStringConcatCodeFixTitle" xml:space="preserve">
    <value>Use 'AsSpan' with 'string.Concat'</value>
  </data>
  <data name="PreferDictionaryContainsKeyCodeFixTitle" xml:space="preserve">
    <value>Use 'ContainsKey'</value>
  </data>
  <data name="PreferDictionaryContainsKeyDescription" xml:space="preserve">
    <value>'ContainsKey' is usually O(1), while 'Keys.Contains' may be O(n) in some cases. Additionally, many dictionary implementations lazily initialize the Keys collection to cut back on allocations.</value>
  </data>
  <data name="PreferDictionaryContainsKeyMessage" xml:space="preserve">
    <value>Prefer 'ContainsKey' over 'Keys.Contains' for dictionary type '{0}'</value>
  </data>
  <data name="PreferDictionaryContainsMethodsTitle" xml:space="preserve">
    <value>Prefer Dictionary.Contains methods</value>
  </data>
  <data name="PreferDictionaryContainsValueCodeFixTitle" xml:space="preserve">
    <value>Use 'ContainsValue'</value>
  </data>
  <data name="PreferDictionaryContainsValueDescription" xml:space="preserve">
    <value>Many dictionary implementations lazily initialize the Values collection. To avoid unnecessary allocations, prefer 'ContainsValue' over 'Values.Contains'.</value>
  </data>
  <data name="PreferDictionaryContainsValueMessage" xml:space="preserve">
    <value>Prefer 'ContainsValue' over 'Values.Contains' for dictionary type '{0}'</value>
  </data>
  <data name="UseValidPlatformStringDescription" xml:space="preserve">
    <value>Platform compatibility analyzer requires a valid platform name and version.</value>
  </data>
  <data name="UseValidPlatformStringTitle" xml:space="preserve">
    <value>Use valid platform string</value>
  </data>
  <data name="UseValidPlatformStringUnknownPlatform" xml:space="preserve">
    <value>The platform '{0}' is not a known platform name</value>
  </data>
  <data name="UseValidPlatformStringInvalidVersion" xml:space="preserve">
    <value>Version '{0}' is not valid for platform '{1}'. Use a version with 2{2} parts for this platform.</value>
    <comment>Version '7' is not valid for platform 'windows'. Use a version with 2-4 parts for this platform.</comment>
  </data>
  <data name="UseValidPlatformStringNoVersion" xml:space="preserve">
    <value>Version '{0}' is not valid for platform '{1}'. Do not use versions for this platform.</value>
  </data>
  <data name="DoNotUseWaitAllWithSingleTaskDescription" xml:space="preserve">
    <value>Using 'WaitAll' with a single task may result in performance loss, await or return the task instead.</value>
  </data>
  <data name="DoNotUseWaitAllWithSingleTaskTitle" xml:space="preserve">
    <value>Do not use 'WaitAll' with a single task</value>
  </data>
  <data name="DoNotUseWhenAllWithSingleTaskDescription" xml:space="preserve">
    <value>Using 'WhenAll' with a single task may result in performance loss, await or return the task instead.</value>
  </data>
  <data name="DoNotUseWhenAllWithSingleTaskTitle" xml:space="preserve">
    <value>Do not use 'WhenAll' with a single task</value>
  </data>
  <data name="DoNotUseWaitAllWithSingleTaskFix" xml:space="preserve">
    <value>Replace 'WaitAll' with single 'Wait'</value>
  </data>
  <data name="DoNotUseWhenAllWithSingleTaskFix" xml:space="preserve">
    <value>Replace 'WhenAll' call with argument</value>
  </data>
  <data name="UseStringEqualsOverStringCompareCodeFixTitle" xml:space="preserve">
    <value>Use 'string.Equals'</value>
  </data>
  <data name="UseStringEqualsOverStringCompareDescription" xml:space="preserve">
    <value>It is both clearer and likely faster to use 'string.Equals' instead of comparing the result of 'string.Compare' to zero.</value>
  </data>
  <data name="UseStringEqualsOverStringCompareMessage" xml:space="preserve">
    <value>Use 'string.Equals' instead of comparing the result of 'string.Compare' to 0</value>
  </data>
  <data name="UseStringEqualsOverStringCompareTitle" xml:space="preserve">
    <value>Use 'string.Equals'</value>
  </data>
  <data name="ProvidePublicParameterlessSafeHandleConstructorDescription" xml:space="preserve">
    <value>Providing a parameterless constructor that is as visible as the containing type for a type derived from 'System.Runtime.InteropServices.SafeHandle' enables better performance and usage with source-generated interop solutions.</value>
  </data>
  <data name="ProvidePublicParameterlessSafeHandleConstructorMessage" xml:space="preserve">
    <value>Provide a parameterless constructor that is as visible as the containing type for the '{0}' type that is derived from 'System.Runtime.InteropServices.SafeHandle'</value>
  </data>
  <data name="ProvidePublicParameterlessSafeHandleConstructorTitle" xml:space="preserve">
    <value>Provide a parameterless constructor that is as visible as the containing type for concrete types derived from 'System.Runtime.InteropServices.SafeHandle'</value>
  </data>
  <data name="AddPublicParameterlessConstructor" xml:space="preserve">
    <value>Add a public constructor that takes zero parameters</value>
  </data>
  <data name="MakeParameterlessConstructorPublic" xml:space="preserve">
    <value>Make the constructor that takes zero parameters 'public'</value>
  </data>
  <data name="DynamicInterfaceCastableImplementationUnsupportedDescription" xml:space="preserve">
    <value>Providing a functional 'DynamicInterfaceCastableImplementationAttribute'-attributed interface requires the Default Interface Members feature, which is unsupported in Visual Basic.</value>
  </data>
  <data name="DynamicInterfaceCastableImplementationUnsupportedMessage" xml:space="preserve">
    <value>Providing a 'DynamicInterfaceCastableImplementation' interface in Visual Basic is unsupported</value>
  </data>
  <data name="DynamicInterfaceCastableImplementationUnsupportedTitle" xml:space="preserve">
    <value>Providing a 'DynamicInterfaceCastableImplementation' interface in Visual Basic is unsupported</value>
  </data>
  <data name="ImplementInterfacesOnDynamicCastableImplementation" xml:space="preserve">
    <value>Implement inherited interfaces</value>
  </data>
  <data name="InterfaceMembersMissingImplementationDescription" xml:space="preserve">
    <value>Types attributed with 'DynamicInterfaceCastableImplementationAttribute' act as an interface implementation for a type that implements the 'IDynamicInterfaceCastable' type. As a result, it must provide an implementation of all of the members defined in the inherited interfaces, because the type that implements 'IDynamicInterfaceCastable' will not provide them otherwise.</value>
  </data>
  <data name="InterfaceMembersMissingImplementationMessage" xml:space="preserve">
    <value>Type '{0}' has the 'DynamicInterfaceCastableImplementationAttribute' applied to it but does not provide an implementation of all interface members defined in inherited interfaces</value>
  </data>
  <data name="InterfaceMembersMissingImplementationTitle" xml:space="preserve">
    <value>All members declared in parent interfaces must have an implementation in a DynamicInterfaceCastableImplementation-attributed interface</value>
  </data>
  <data name="MembersDeclaredOnImplementationTypeMustBeStaticDescription" xml:space="preserve">
    <value>Since a type that implements 'IDynamicInterfaceCastable' may not implement a dynamic interface in metadata, calls to an instance interface member that is not an explicit implementation defined on this type are likely to fail at runtime. Mark new interface members 'static' to avoid runtime errors.</value>
  </data>
  <data name="MembersDeclaredOnImplementationTypeMustBeStaticMessage" xml:space="preserve">
    <value>The '{0}' member on the '{1}' type should be marked 'static' as '{1}' has the 'DynamicInterfaceImplementationAttribute' applied</value>
  </data>
  <data name="MembersDeclaredOnImplementationTypeMustBeStaticTitle" xml:space="preserve">
    <value>Members defined on an interface with the 'DynamicInterfaceCastableImplementationAttribute' should be 'static'</value>
  </data>
  <data name="MakeMethodDeclaredOnImplementationTypeStatic" xml:space="preserve">
    <value>Convert to static method</value>
  </data>
  <data name="UseStringContainsCharOverloadWithSingleCharactersDescription" xml:space="preserve">
    <value>'string.Contains(char)' is available as a better performing overload for single char lookup.</value>
  </data>
  <data name="UseStringContainsCharOverloadWithSingleCharactersMessage" xml:space="preserve">
    <value>Use 'string.Contains(char)' instead of 'string.Contains(string)' when searching for a single character</value>
  </data>
  <data name="UseStringContainsCharOverloadWithSingleCharactersTitle" xml:space="preserve">
    <value>Use char literal for a single character lookup</value>
  </data>
  <data name="ReplaceStringLiteralWithCharLiteralCodeActionTitle" xml:space="preserve">
    <value>Replace string literal with char literal</value>
  </data>
  <data name="DetectPreviewFeaturesDescription" xml:space="preserve">
    <value>An assembly has to opt into preview features before using them.</value>
  </data>
  <data name="DetectPreviewFeaturesMessageWithCustomMessagePlaceholder" xml:space="preserve">
    <value>{2} Using '{0}' requires opting into preview features. See {1} for more information.</value>
  </data>
  <data name="DetectPreviewFeaturesTitle" xml:space="preserve">
    <value>This API requires opting into preview features</value>
  </data>
  <data name="StaticAndAbstractRequiresPreviewFeatures" xml:space="preserve">
    <value>Using both 'static' and 'abstract' modifiers requires opting into preview features. See https://aka.ms/dotnet-warnings/preview-features for more information.</value>
  </data>
  <data name="MakeMethodDeclaredOnImplementationTypeStaticMayProduceInvalidCode" xml:space="preserve">
    <value>Converting an instance method to a static method may produce invalid code</value>
  </data>
  <data name="DerivesFromPreviewClassMessageWithCustomMessagePlaceholder" xml:space="preserve">
<<<<<<< HEAD
    <value>{3} '{0}' derives from preview class '{1}' and therefore needs to opt into preview features. See '{2}' for more information.</value>
  </data>
  <data name="ImplementsPreviewInterfaceMessageWithCustomMessagePlaceholder" xml:space="preserve">
    <value>{3} '{0}' implements the preview interface '{1}' and therefore needs to opt into preview features. See '{2}' for more information.</value>
  </data>
  <data name="ImplementsPreviewMethodMessageWithCustomMessagePlaceholder" xml:space="preserve">
    <value>{3} '{0}' implements the preview method '{1}' and therefore needs to opt into preview features. See '{2}' for more information.</value>
  </data>
  <data name="MethodReturnsPreviewTypeMessageWithCustomMessagePlaceholder" xml:space="preserve">
    <value>{3} '{0}' returns the preview type '{1}' and therefore needs to opt into preview features. See '{2}' for more information.</value>
  </data>
  <data name="MethodUsesPreviewTypeAsParameterMessageWithCustomMessagePlaceholder" xml:space="preserve">
    <value>{3} '{0}' takes in a preview parameter of type '{1}' and needs to opt into preview features. See '{2}' for more information.</value>
  </data>
  <data name="OverridesPreviewMethodMessageWithCustomMessagePlaceholder" xml:space="preserve">
    <value>{3} '{0}' overrides the preview method '{1}' and therefore needs to opt into preview features. See '{2}' for more information.</value>
  </data>
  <data name="UsesPreviewTypeParameterMessageWithCustomMessagePlaceholder" xml:space="preserve">
    <value>{3} '{0}' uses the preview type '{1}' and needs to opt into preview features. See '{2}' for more information.</value>
  </data>
  <data name="FieldIsPreviewTypeMessageWithCustomMessagePlaceholder" xml:space="preserve">
    <value>{3} '{0}''s type contains the preview type '{1}' and requires opting into preview features. See '{2}' for more information.</value>
=======
    <value>{3} '{0}' derives from preview class '{1}' and therefore needs to opt into preview features. See {2} for more information.</value>
  </data>
  <data name="ImplementsPreviewInterfaceMessageWithCustomMessagePlaceholder" xml:space="preserve">
    <value>{3} '{0}' implements the preview interface '{1}' and therefore needs to opt into preview features. See {2} for more information.</value>
  </data>
  <data name="ImplementsPreviewMethodMessageWithCustomMessagePlaceholder" xml:space="preserve">
    <value>{3} '{0}' implements the preview method '{1}' and therefore needs to opt into preview features. See {2} for more information.</value>
  </data>
  <data name="MethodReturnsPreviewTypeMessageWithCustomMessagePlaceholder" xml:space="preserve">
    <value>{3} '{0}' returns the preview type '{1}' and therefore needs to opt into preview features. See {2} for more information.</value>
  </data>
  <data name="MethodUsesPreviewTypeAsParameterMessageWithCustomMessagePlaceholder" xml:space="preserve">
    <value>{3} '{0}' takes in a preview parameter of type '{1}' and needs to opt into preview features. See {2} for more information.</value>
  </data>
  <data name="OverridesPreviewMethodMessageWithCustomMessagePlaceholder" xml:space="preserve">
    <value>{3} '{0}' overrides the preview method '{1}' and therefore needs to opt into preview features. See {2} for more information.</value>
  </data>
  <data name="UsesPreviewTypeParameterMessageWithCustomMessagePlaceholder" xml:space="preserve">
    <value>{3} '{0}' uses the preview type '{1}' and needs to opt into preview features. See {2} for more information.</value>
  </data>
  <data name="FieldIsPreviewTypeMessageWithCustomMessagePlaceholder" xml:space="preserve">
    <value>{3} '{0}''s type contains the preview type '{1}' and requires opting into preview features. See {2} for more information.</value>
>>>>>>> 13bc188d
  </data>
  <data name="ModuleInitializerAttributeShouldNotBeUsedInLibrariesDescription" xml:space="preserve">
    <value>Module initializers are intended to be used by application code to ensure an application's components are initialized before the application code begins executing. If library code declares a 'ModuleInitializer' method, it can interfere with application initialization and also lead to limitations in that application's trimming abilities. Library code should therefore not utilize the 'ModuleInitializer' attribute, but instead expose methods that can be used to initialize any components within the library and allow the application to invoke the method during application initialization.</value>
  </data>
  <data name="ModuleInitializerAttributeShouldNotBeUsedInLibrariesMessage" xml:space="preserve">
    <value>The 'ModuleInitializer' attribute is only intended to be used in application code or advanced source generator scenarios</value>
  </data>
  <data name="ModuleInitializerAttributeShouldNotBeUsedInLibrariesTitle" xml:space="preserve">
    <value>The 'ModuleInitializer' attribute should not be used in libraries</value>
  </data>
  <data name="UseAsyncMethodInAsyncContextMessage" xml:space="preserve">
    <value>'{0}' synchronously blocks. Await '{1}' instead.</value>
  </data>
  <data name="UseAsyncMethodInAsyncContextTitle" xml:space="preserve">
    <value>Call async methods when in an async method</value>
  </data>
  <data name="UseAsyncMethodInAsyncContextMessage_NoAlternative" xml:space="preserve">
    <value>'{0}' synchronously blocks. Use await instead.</value>
  </data>
  <data name="UseAsyncMethodInAsyncContextDescription" xml:space="preserve">
    <value>When inside a Task-returning method, use the async version of methods, if they exist.</value>
    <comment>{Locked="Task"}</comment>
  </data>
  <data name="DoNotDisableTokenValidationChecksTitle" xml:space="preserve">
    <value>Do not disable token validation checks</value>
  </data>
  <data name="DoNotDisableTokenValidationChecksDescription" xml:space="preserve">
    <value>Token validation checks ensure that while validating tokens, all aspects are analyzed and verified. Turning off validation can lead to security holes by allowing untrusted tokens to make it through validation.</value>
  </data>
  <data name="DoNotDisableTokenValidationChecksMessage" xml:space="preserve">
    <value>TokenValidationParameters.{0} should not be set to false as it disables important validation.</value>
  </data>
  <data name="DoNotAlwaysSkipTokenValidationInDelegatesTitle" xml:space="preserve">
    <value>Do not always skip token validation in delegates</value>
  </data>
  <data name="DoNotAlwaysSkipTokenValidationInDelegatesDescription" xml:space="preserve">
    <value>By setting critical TokenValidationParameter validation delegates to true, important authentication safeguards are disabled which can lead to tokens from any issuer or expired tokens being wrongly validated.</value>
  </data>
  <data name="DoNotAlwaysSkipTokenValidationInDelegatesMessage" xml:space="preserve">
    <value>The {0} is set to a function that is always returning true. By setting the validation delegate, you are overriding default validation and by always returning true, this validation is completely disabled.</value>
  </data>
  <data name="DerivesFromPreviewClassMessage" xml:space="preserve">
<<<<<<< HEAD
    <value>'{0}' derives from preview class '{1}' and therefore needs to opt into preview features. See '{2}' for more information.</value>
=======
    <value>'{0}' derives from preview class '{1}' and therefore needs to opt into preview features. See {2} for more information.</value>
>>>>>>> 13bc188d
  </data>
  <data name="DetectPreviewFeaturesMessage" xml:space="preserve">
    <value>Using '{0}' requires opting into preview features. See {1} for more information.</value>
  </data>
  <data name="FieldIsPreviewTypeMessage" xml:space="preserve">
<<<<<<< HEAD
    <value>'{0}''s type contains the preview type '{1}' and requires opting into preview features. See '{2}' for more information.</value>
  </data>
  <data name="ImplementsPreviewInterfaceMessage" xml:space="preserve">
    <value>'{0}' implements the preview interface '{1}' and therefore needs to opt into preview features. See '{2}' for more information.</value>
  </data>
  <data name="ImplementsPreviewMethodMessage" xml:space="preserve">
    <value>'{0}' implements the preview method '{1}' and therefore needs to opt into preview features. See '{2}' for more information.</value>
  </data>
  <data name="MethodReturnsPreviewTypeMessage" xml:space="preserve">
    <value>'{0}' returns the preview type '{1}' and therefore needs to opt into preview features. See '{2}' for more information.</value>
  </data>
  <data name="MethodUsesPreviewTypeAsParameterMessage" xml:space="preserve">
    <value>'{0}' takes in a preview parameter of type '{1}' and needs to opt into preview features. See '{2}' for more information.</value>
  </data>
  <data name="OverridesPreviewMethodMessage" xml:space="preserve">
    <value>'{0}' overrides the preview method '{1}' and therefore needs to opt into preview features. See '{2}' for more information.</value>
  </data>
  <data name="UsesPreviewTypeParameterMessage" xml:space="preserve">
    <value>'{0}' uses the preview type '{1}' and needs to opt into preview features. See '{2}' for more information.</value>
=======
    <value>'{0}''s type contains the preview type '{1}' and requires opting into preview features. See {2} for more information.</value>
  </data>
  <data name="ImplementsPreviewInterfaceMessage" xml:space="preserve">
    <value>'{0}' implements the preview interface '{1}' and therefore needs to opt into preview features. See {2} for more information.</value>
  </data>
  <data name="ImplementsPreviewMethodMessage" xml:space="preserve">
    <value>'{0}' implements the preview method '{1}' and therefore needs to opt into preview features. See {2} for more information.</value>
  </data>
  <data name="MethodReturnsPreviewTypeMessage" xml:space="preserve">
    <value>'{0}' returns the preview type '{1}' and therefore needs to opt into preview features. See {2} for more information.</value>
  </data>
  <data name="MethodUsesPreviewTypeAsParameterMessage" xml:space="preserve">
    <value>'{0}' takes in a preview parameter of type '{1}' and needs to opt into preview features. See {2} for more information.</value>
  </data>
  <data name="OverridesPreviewMethodMessage" xml:space="preserve">
    <value>'{0}' overrides the preview method '{1}' and therefore needs to opt into preview features. See {2} for more information.</value>
  </data>
  <data name="UsesPreviewTypeParameterMessage" xml:space="preserve">
    <value>'{0}' uses the preview type '{1}' and needs to opt into preview features. See {2} for more information.</value>
>>>>>>> 13bc188d
  </data>
</root><|MERGE_RESOLUTION|>--- conflicted
+++ resolved
@@ -1732,30 +1732,6 @@
     <value>Converting an instance method to a static method may produce invalid code</value>
   </data>
   <data name="DerivesFromPreviewClassMessageWithCustomMessagePlaceholder" xml:space="preserve">
-<<<<<<< HEAD
-    <value>{3} '{0}' derives from preview class '{1}' and therefore needs to opt into preview features. See '{2}' for more information.</value>
-  </data>
-  <data name="ImplementsPreviewInterfaceMessageWithCustomMessagePlaceholder" xml:space="preserve">
-    <value>{3} '{0}' implements the preview interface '{1}' and therefore needs to opt into preview features. See '{2}' for more information.</value>
-  </data>
-  <data name="ImplementsPreviewMethodMessageWithCustomMessagePlaceholder" xml:space="preserve">
-    <value>{3} '{0}' implements the preview method '{1}' and therefore needs to opt into preview features. See '{2}' for more information.</value>
-  </data>
-  <data name="MethodReturnsPreviewTypeMessageWithCustomMessagePlaceholder" xml:space="preserve">
-    <value>{3} '{0}' returns the preview type '{1}' and therefore needs to opt into preview features. See '{2}' for more information.</value>
-  </data>
-  <data name="MethodUsesPreviewTypeAsParameterMessageWithCustomMessagePlaceholder" xml:space="preserve">
-    <value>{3} '{0}' takes in a preview parameter of type '{1}' and needs to opt into preview features. See '{2}' for more information.</value>
-  </data>
-  <data name="OverridesPreviewMethodMessageWithCustomMessagePlaceholder" xml:space="preserve">
-    <value>{3} '{0}' overrides the preview method '{1}' and therefore needs to opt into preview features. See '{2}' for more information.</value>
-  </data>
-  <data name="UsesPreviewTypeParameterMessageWithCustomMessagePlaceholder" xml:space="preserve">
-    <value>{3} '{0}' uses the preview type '{1}' and needs to opt into preview features. See '{2}' for more information.</value>
-  </data>
-  <data name="FieldIsPreviewTypeMessageWithCustomMessagePlaceholder" xml:space="preserve">
-    <value>{3} '{0}''s type contains the preview type '{1}' and requires opting into preview features. See '{2}' for more information.</value>
-=======
     <value>{3} '{0}' derives from preview class '{1}' and therefore needs to opt into preview features. See {2} for more information.</value>
   </data>
   <data name="ImplementsPreviewInterfaceMessageWithCustomMessagePlaceholder" xml:space="preserve">
@@ -1778,7 +1754,6 @@
   </data>
   <data name="FieldIsPreviewTypeMessageWithCustomMessagePlaceholder" xml:space="preserve">
     <value>{3} '{0}''s type contains the preview type '{1}' and requires opting into preview features. See {2} for more information.</value>
->>>>>>> 13bc188d
   </data>
   <data name="ModuleInitializerAttributeShouldNotBeUsedInLibrariesDescription" xml:space="preserve">
     <value>Module initializers are intended to be used by application code to ensure an application's components are initialized before the application code begins executing. If library code declares a 'ModuleInitializer' method, it can interfere with application initialization and also lead to limitations in that application's trimming abilities. Library code should therefore not utilize the 'ModuleInitializer' attribute, but instead expose methods that can be used to initialize any components within the library and allow the application to invoke the method during application initialization.</value>
@@ -1821,37 +1796,12 @@
     <value>The {0} is set to a function that is always returning true. By setting the validation delegate, you are overriding default validation and by always returning true, this validation is completely disabled.</value>
   </data>
   <data name="DerivesFromPreviewClassMessage" xml:space="preserve">
-<<<<<<< HEAD
-    <value>'{0}' derives from preview class '{1}' and therefore needs to opt into preview features. See '{2}' for more information.</value>
-=======
     <value>'{0}' derives from preview class '{1}' and therefore needs to opt into preview features. See {2} for more information.</value>
->>>>>>> 13bc188d
   </data>
   <data name="DetectPreviewFeaturesMessage" xml:space="preserve">
     <value>Using '{0}' requires opting into preview features. See {1} for more information.</value>
   </data>
   <data name="FieldIsPreviewTypeMessage" xml:space="preserve">
-<<<<<<< HEAD
-    <value>'{0}''s type contains the preview type '{1}' and requires opting into preview features. See '{2}' for more information.</value>
-  </data>
-  <data name="ImplementsPreviewInterfaceMessage" xml:space="preserve">
-    <value>'{0}' implements the preview interface '{1}' and therefore needs to opt into preview features. See '{2}' for more information.</value>
-  </data>
-  <data name="ImplementsPreviewMethodMessage" xml:space="preserve">
-    <value>'{0}' implements the preview method '{1}' and therefore needs to opt into preview features. See '{2}' for more information.</value>
-  </data>
-  <data name="MethodReturnsPreviewTypeMessage" xml:space="preserve">
-    <value>'{0}' returns the preview type '{1}' and therefore needs to opt into preview features. See '{2}' for more information.</value>
-  </data>
-  <data name="MethodUsesPreviewTypeAsParameterMessage" xml:space="preserve">
-    <value>'{0}' takes in a preview parameter of type '{1}' and needs to opt into preview features. See '{2}' for more information.</value>
-  </data>
-  <data name="OverridesPreviewMethodMessage" xml:space="preserve">
-    <value>'{0}' overrides the preview method '{1}' and therefore needs to opt into preview features. See '{2}' for more information.</value>
-  </data>
-  <data name="UsesPreviewTypeParameterMessage" xml:space="preserve">
-    <value>'{0}' uses the preview type '{1}' and needs to opt into preview features. See '{2}' for more information.</value>
-=======
     <value>'{0}''s type contains the preview type '{1}' and requires opting into preview features. See {2} for more information.</value>
   </data>
   <data name="ImplementsPreviewInterfaceMessage" xml:space="preserve">
@@ -1871,6 +1821,5 @@
   </data>
   <data name="UsesPreviewTypeParameterMessage" xml:space="preserve">
     <value>'{0}' uses the preview type '{1}' and needs to opt into preview features. See {2} for more information.</value>
->>>>>>> 13bc188d
   </data>
 </root>
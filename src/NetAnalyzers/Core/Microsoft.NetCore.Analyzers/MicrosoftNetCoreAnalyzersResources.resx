﻿<?xml version="1.0" encoding="utf-8"?>
<root>
  <!-- 
    Microsoft ResX Schema 
    
    Version 2.0
    
    The primary goals of this format is to allow a simple XML format 
    that is mostly human readable. The generation and parsing of the 
    various data types are done through the TypeConverter classes 
    associated with the data types.
    
    Example:
    
    ... ado.net/XML headers & schema ...
    <resheader name="resmimetype">text/microsoft-resx</resheader>
    <resheader name="version">2.0</resheader>
    <resheader name="reader">System.Resources.ResXResourceReader, System.Windows.Forms, ...</resheader>
    <resheader name="writer">System.Resources.ResXResourceWriter, System.Windows.Forms, ...</resheader>
    <data name="Name1"><value>this is my long string</value><comment>this is a comment</comment></data>
    <data name="Color1" type="System.Drawing.Color, System.Drawing">Blue</data>
    <data name="Bitmap1" mimetype="application/x-microsoft.net.object.binary.base64">
        <value>[base64 mime encoded serialized .NET Framework object]</value>
    </data>
    <data name="Icon1" type="System.Drawing.Icon, System.Drawing" mimetype="application/x-microsoft.net.object.bytearray.base64">
        <value>[base64 mime encoded string representing a byte array form of the .NET Framework object]</value>
        <comment>This is a comment</comment>
    </data>
                
    There are any number of "resheader" rows that contain simple 
    name/value pairs.
    
    Each data row contains a name, and value. The row also contains a 
    type or mimetype. Type corresponds to a .NET class that support 
    text/value conversion through the TypeConverter architecture. 
    Classes that don't support this are serialized and stored with the 
    mimetype set.
    
    The mimetype is used for serialized objects, and tells the 
    ResXResourceReader how to depersist the object. This is currently not 
    extensible. For a given mimetype the value must be set accordingly:
    
    Note - application/x-microsoft.net.object.binary.base64 is the format 
    that the ResXResourceWriter will generate, however the reader can 
    read any of the formats listed below.
    
    mimetype: application/x-microsoft.net.object.binary.base64
    value   : The object must be serialized with 
            : System.Runtime.Serialization.Formatters.Binary.BinaryFormatter
            : and then encoded with base64 encoding.
    
    mimetype: application/x-microsoft.net.object.soap.base64
    value   : The object must be serialized with 
            : System.Runtime.Serialization.Formatters.Soap.SoapFormatter
            : and then encoded with base64 encoding.

    mimetype: application/x-microsoft.net.object.bytearray.base64
    value   : The object must be serialized into a byte array 
            : using a System.ComponentModel.TypeConverter
            : and then encoded with base64 encoding.
    -->
  <xsd:schema id="root" xmlns="" xmlns:xsd="http://www.w3.org/2001/XMLSchema" xmlns:msdata="urn:schemas-microsoft-com:xml-msdata">
    <xsd:import namespace="http://www.w3.org/XML/1998/namespace" />
    <xsd:element name="root" msdata:IsDataSet="true">
      <xsd:complexType>
        <xsd:choice maxOccurs="unbounded">
          <xsd:element name="metadata">
            <xsd:complexType>
              <xsd:sequence>
                <xsd:element name="value" type="xsd:string" minOccurs="0" />
              </xsd:sequence>
              <xsd:attribute name="name" use="required" type="xsd:string" />
              <xsd:attribute name="type" type="xsd:string" />
              <xsd:attribute name="mimetype" type="xsd:string" />
              <xsd:attribute ref="xml:space" />
            </xsd:complexType>
          </xsd:element>
          <xsd:element name="assembly">
            <xsd:complexType>
              <xsd:attribute name="alias" type="xsd:string" />
              <xsd:attribute name="name" type="xsd:string" />
            </xsd:complexType>
          </xsd:element>
          <xsd:element name="data">
            <xsd:complexType>
              <xsd:sequence>
                <xsd:element name="value" type="xsd:string" minOccurs="0" msdata:Ordinal="1" />
                <xsd:element name="comment" type="xsd:string" minOccurs="0" msdata:Ordinal="2" />
              </xsd:sequence>
              <xsd:attribute name="name" type="xsd:string" use="required" msdata:Ordinal="1" />
              <xsd:attribute name="type" type="xsd:string" msdata:Ordinal="3" />
              <xsd:attribute name="mimetype" type="xsd:string" msdata:Ordinal="4" />
              <xsd:attribute ref="xml:space" />
            </xsd:complexType>
          </xsd:element>
          <xsd:element name="resheader">
            <xsd:complexType>
              <xsd:sequence>
                <xsd:element name="value" type="xsd:string" minOccurs="0" msdata:Ordinal="1" />
              </xsd:sequence>
              <xsd:attribute name="name" type="xsd:string" use="required" />
            </xsd:complexType>
          </xsd:element>
        </xsd:choice>
      </xsd:complexType>
    </xsd:element>
  </xsd:schema>
  <resheader name="resmimetype">
    <value>text/microsoft-resx</value>
  </resheader>
  <resheader name="version">
    <value>2.0</value>
  </resheader>
  <resheader name="reader">
    <value>System.Resources.ResXResourceReader, System.Windows.Forms, Version=4.0.0.0, Culture=neutral, PublicKeyToken=b77a5c561934e089</value>
  </resheader>
  <resheader name="writer">
    <value>System.Resources.ResXResourceWriter, System.Windows.Forms, Version=4.0.0.0, Culture=neutral, PublicKeyToken=b77a5c561934e089</value>
  </resheader>
  <data name="ReviewSQLQueriesForSecurityVulnerabilitiesDescription" xml:space="preserve">
    <value>SQL queries that directly use user input can be vulnerable to SQL injection attacks. Review this SQL query for potential vulnerabilities, and consider using a parameterized SQL query.</value>
  </data>
  <data name="ReviewSQLQueriesForSecurityVulnerabilitiesMessageNoNonLiterals" xml:space="preserve">
    <value>Review if the query string passed to '{0}' in '{1}', accepts any user input</value>
  </data>
  <data name="ReviewSQLQueriesForSecurityVulnerabilitiesTitle" xml:space="preserve">
    <value>Review SQL queries for security vulnerabilities</value>
  </data>
  <data name="DoNotCallToImmutableCollectionOnAnImmutableCollectionValueTitle" xml:space="preserve">
    <value>Do not call ToImmutableCollection on an ImmutableCollection value</value>
  </data>
  <data name="DoNotCallToImmutableCollectionOnAnImmutableCollectionValueMessage" xml:space="preserve">
    <value>Do not call {0} on an {1} value</value>
  </data>
  <data name="CategoryReliability" xml:space="preserve">
    <value>Reliability</value>
  </data>
  <data name="RemoveRedundantCall" xml:space="preserve">
    <value>Remove redundant call</value>
  </data>
  <data name="PInvokesShouldNotBeVisibleTitle" xml:space="preserve">
    <value>P/Invokes should not be visible</value>
  </data>
  <data name="PInvokesShouldNotBeVisibleDescription" xml:space="preserve">
    <value>A public or protected method in a public type has the System.Runtime.InteropServices.DllImportAttribute attribute (also implemented by the Declare keyword in Visual Basic). Such methods should not be exposed.</value>
  </data>
  <data name="PInvokesShouldNotBeVisibleMessage" xml:space="preserve">
    <value>P/Invoke method '{0}' should not be visible</value>
  </data>
  <data name="PInvokeDeclarationsShouldBePortableTitle" xml:space="preserve">
    <value>PInvoke declarations should be portable</value>
  </data>
  <data name="PInvokeDeclarationsShouldBePortableDescription" xml:space="preserve">
    <value>This rule evaluates the size of each parameter and the return value of a P/Invoke, and verifies that the size of the parameter is correct when marshaled to unmanaged code on 32-bit and 64-bit operating systems.</value>
  </data>
  <data name="PInvokeDeclarationsShouldBePortableMessageParameter" xml:space="preserve">
    <value>As it is declared in your code, parameter {0} of P/Invoke {1} will be {2} bytes wide on {3} platforms. This is not correct, as the actual native declaration of this API indicates it should be {4} bytes wide on {3} platforms. Consult the MSDN Platform SDK documentation for help determining what data type should be used instead of {5}.</value>
  </data>
  <data name="PInvokeDeclarationsShouldBePortableMessageReturn" xml:space="preserve">
    <value>As it is declared in your code, the return type of P/Invoke {0} will be {1} bytes wide on {2} platforms. This is not correct, as the actual native declaration of this API indicates it should be {3} bytes wide on {2} platforms. Consult the MSDN Platform SDK documentation for help determining what data type should be used instead of {4}.</value>
  </data>
  <data name="SpecifyMarshalingForPInvokeStringArgumentsTitle" xml:space="preserve">
    <value>Specify marshaling for P/Invoke string arguments</value>
  </data>
  <data name="SpecifyMarshalingForPInvokeStringArgumentsDescription" xml:space="preserve">
    <value>A platform invoke member allows partially trusted callers, has a string parameter, and does not explicitly marshal the string. This can cause a potential security vulnerability.</value>
  </data>
  <data name="SpecifyMarshalingForPInvokeStringArgumentsMessageParameter" xml:space="preserve">
    <value>To reduce security risk, marshal parameter {0} as Unicode, by setting DllImport.CharSet to CharSet.Unicode, or by explicitly marshaling the parameter as UnmanagedType.LPWStr. If you need to marshal this string as ANSI or system-dependent, set BestFitMapping=false; for added security, also set ThrowOnUnmappableChar=true.</value>
  </data>
  <data name="SpecifyMarshalingForPInvokeStringArgumentsMessageField" xml:space="preserve">
    <value>To reduce security risk, marshal field {0} as Unicode, by setting StructLayout.CharSet on {1} to CharSet.Unicode, or by explicitly marshaling the field as UnmanagedType.LPWStr. If you need to marshal this string as ANSI or system-dependent, use the BestFitMapping attribute to turn best-fit mapping off, and for added security, ensure ThrowOnUnmappableChar is on.</value>
  </data>
  <data name="SpecifyMarshalingForPInvokeStringArgumentsMessageParameterImplicitAnsi" xml:space="preserve">
    <value>To reduce security risk, marshal parameter {0} as Unicode, by setting DllImport.CharSet to CharSet.Unicode, or by explicitly marshaling the parameter as UnmanagedType.LPWStr. If you need to marshal this string as ANSI or system-dependent, specify MarshalAs explicitly, and set BestFitMapping=false; for added security, also set ThrowOnUnmappableChar=true.</value>
  </data>
  <data name="SpecifyMarshalingForPInvokeStringArgumentsMessageFieldImplicitAnsi" xml:space="preserve">
    <value>To reduce security risk, marshal field {0} as Unicode, by setting StructLayout.CharSet on {1} to CharSet.Unicode, or by explicitly marshaling the field as UnmanagedType.LPWStr. If you need to marshal this string as ANSI or system-dependent, specify MarshalAs explicitly, use the BestFitMapping attribute to turn best-fit mapping off, and for added security, to turn ThrowOnUnmappableChar on.</value>
  </data>
  <data name="UseManagedEquivalentsOfWin32ApiTitle" xml:space="preserve">
    <value>Use managed equivalents of win32 api</value>
  </data>
  <data name="UseManagedEquivalentsOfWin32ApiDescription" xml:space="preserve">
    <value>An operating system invoke method is defined and a method that has the equivalent functionality is located in the .NET Framework class library.</value>
  </data>
  <data name="UseManagedEquivalentsOfWin32ApiMessage" xml:space="preserve">
    <value>Use managed equivalents of win32 api</value>
  </data>
  <data name="MarkBooleanPInvokeArgumentsWithMarshalAsTitle" xml:space="preserve">
    <value>Mark boolean PInvoke arguments with MarshalAs</value>
  </data>
  <data name="MarkBooleanPInvokeArgumentsWithMarshalAsDescription" xml:space="preserve">
    <value>The Boolean data type has multiple representations in unmanaged code.</value>
  </data>
  <data name="MarkBooleanPInvokeArgumentsWithMarshalAsMessageDefault" xml:space="preserve">
    <value>Add the MarshalAsAttribute to parameter {0} of P/Invoke {1}. If the corresponding unmanaged parameter is a 4-byte Win32 'BOOL', use [MarshalAs(UnmanagedType.Bool)]. For a 1-byte C++ 'bool', use MarshalAs(UnmanagedType.U1).</value>
  </data>
  <data name="MarkBooleanPInvokeArgumentsWithMarshalAsMessageReturn" xml:space="preserve">
    <value>Add the MarshalAsAttribute to the return type of P/Invoke {0}. If the corresponding unmanaged return type is a 4-byte Win32 'BOOL', use MarshalAs(UnmanagedType.Bool). For a 1-byte C++ 'bool', use MarshalAs(UnmanagedType.U1).</value>
  </data>
  <data name="MarkAssembliesWithNeutralResourcesLanguageTitle" xml:space="preserve">
    <value>Mark assemblies with NeutralResourcesLanguageAttribute</value>
  </data>
  <data name="MarkAssembliesWithNeutralResourcesLanguageDescription" xml:space="preserve">
    <value>The NeutralResourcesLanguage attribute informs the ResourceManager of the language that was used to display the resources of a neutral culture for an assembly. This improves lookup performance for the first resource that you load and can reduce your working set.</value>
  </data>
  <data name="MarkAssembliesWithNeutralResourcesLanguageMessage" xml:space="preserve">
    <value>Mark assemblies with NeutralResourcesLanguageAttribute</value>
  </data>
  <data name="UseOrdinalStringComparisonTitle" xml:space="preserve">
    <value>Use ordinal string comparison</value>
  </data>
  <data name="UseOrdinalStringComparisonDescription" xml:space="preserve">
    <value>A string comparison operation that is nonlinguistic does not set the StringComparison parameter to either Ordinal or OrdinalIgnoreCase. By explicitly setting the parameter to either StringComparison.Ordinal or StringComparison.OrdinalIgnoreCase, your code often gains speed, becomes more correct, and becomes more reliable.</value>
  </data>
  <data name="UseOrdinalStringComparisonMessageStringComparison" xml:space="preserve">
    <value>{0} passes '{1}' as the 'StringComparison' parameter to {2}. To perform a non-linguistic comparison, specify 'StringComparison.Ordinal' or 'StringComparison.OrdinalIgnoreCase' instead.</value>
  </data>
  <data name="UseOrdinalStringComparisonMessageStringComparer" xml:space="preserve">
    <value>{0} passes '{1}' as the 'StringComparer' parameter to {2}. To perform a non-linguistic comparison, specify 'StringComparer.Ordinal' or 'StringComparer.OrdinalIgnoreCase' instead.</value>
  </data>
  <data name="DoNotUseCountWhenAnyCanBeUsedDescription" xml:space="preserve">
    <value>For non-empty collections, Count() and LongCount() enumerate the entire sequence, while Any() stops at the first item or the first item that satisfies a condition.</value>
  </data>
  <data name="DoNotUseCountWhenAnyCanBeUsedMessage" xml:space="preserve">
    <value>{0}() is used where Any() could be used instead to improve performance</value>
  </data>
  <data name="DoNotUseCountWhenAnyCanBeUsedTitle" xml:space="preserve">
    <value>Do not use Count() or LongCount() when Any() can be used</value>
  </data>
  <data name="DoNotUseTimersThatPreventPowerStateChangesTitle" xml:space="preserve">
    <value>Do not use timers that prevent power state changes</value>
  </data>
  <data name="DoNotUseTimersThatPreventPowerStateChangesDescription" xml:space="preserve">
    <value>Higher-frequency periodic activity will keep the CPU busy and interfere with power-saving idle timers that turn off the display and hard disks.</value>
  </data>
  <data name="DoNotUseTimersThatPreventPowerStateChangesMessage" xml:space="preserve">
    <value>Do not use timers that prevent power state changes</value>
  </data>
  <data name="AvoidUnsealedAttributesTitle" xml:space="preserve">
    <value>Avoid unsealed attributes</value>
  </data>
  <data name="AvoidUnsealedAttributesDescription" xml:space="preserve">
    <value>The .NET Framework class library provides methods for retrieving custom attributes. By default, these methods search the attribute inheritance hierarchy. Sealing the attribute eliminates the search through the inheritance hierarchy and can improve performance.</value>
  </data>
  <data name="AvoidUnsealedAttributesMessage" xml:space="preserve">
    <value>Avoid unsealed attributes</value>
  </data>
  <data name="TestForEmptyStringsUsingStringLengthTitle" xml:space="preserve">
    <value>Test for empty strings using string length</value>
  </data>
  <data name="TestForEmptyStringsUsingStringLengthDescription" xml:space="preserve">
    <value>Comparing strings by using the String.Length property or the String.IsNullOrEmpty method is significantly faster than using Equals.</value>
  </data>
  <data name="TestForEmptyStringsUsingStringLengthMessage" xml:space="preserve">
    <value>Test for empty strings using 'string.Length' property or 'string.IsNullOrEmpty' method instead of an Equality check</value>
  </data>
  <data name="DoNotLockOnObjectsWithWeakIdentityTitle" xml:space="preserve">
    <value>Do not lock on objects with weak identity</value>
  </data>
  <data name="DoNotLockOnObjectsWithWeakIdentityDescription" xml:space="preserve">
    <value>An object is said to have a weak identity when it can be directly accessed across application domain boundaries. A thread that tries to acquire a lock on an object that has a weak identity can be blocked by a second thread in a different application domain that has a lock on the same object.</value>
  </data>
  <data name="DoNotLockOnObjectsWithWeakIdentityMessage" xml:space="preserve">
    <value>Do not lock on objects with weak identity</value>
  </data>
  <data name="DoNotCatchCorruptedStateExceptionsInGeneralHandlersTitle" xml:space="preserve">
    <value>Do not catch corrupted state exceptions in general handlers.</value>
  </data>
  <data name="DoNotCatchCorruptedStateExceptionsInGeneralHandlersDescription" xml:space="preserve">
    <value>Do not author general catch handlers in code that receives corrupted state exceptions.</value>
  </data>
  <data name="DoNotCatchCorruptedStateExceptionsInGeneralHandlersMessage" xml:space="preserve">
    <value>Do not catch corrupted state exceptions in general handlers.</value>
  </data>
  <data name="RethrowToPreserveStackDetailsTitle" xml:space="preserve">
    <value>Rethrow to preserve stack details</value>
  </data>
  <data name="RethrowToPreserveStackDetailsDescription" xml:space="preserve">
    <value>An exception is rethrown and the exception is explicitly specified in the throw statement. If an exception is rethrown by specifying the exception in the throw statement, the list of method calls between the original method that threw the exception and the current method is lost.</value>
  </data>
  <data name="RethrowToPreserveStackDetailsMessage" xml:space="preserve">
    <value>Rethrow to preserve stack details</value>
  </data>
  <data name="DoNotRaiseReservedExceptionTypesTitle" xml:space="preserve">
    <value>Do not raise reserved exception types</value>
  </data>
  <data name="DoNotRaiseReservedExceptionTypesDescription" xml:space="preserve">
    <value>An exception of type that is not sufficiently specific or reserved by the runtime should never be raised by user code. This makes the original error difficult to detect and debug. If this exception instance might be thrown, use a different exception type.</value>
  </data>
  <data name="DoNotRaiseReservedExceptionTypesMessageTooGeneric" xml:space="preserve">
    <value>Exception type {0} is not sufficiently specific</value>
  </data>
  <data name="DoNotRaiseReservedExceptionTypesMessageReserved" xml:space="preserve">
    <value>Exception type {0} is reserved by the runtime</value>
  </data>
  <data name="InitializeValueTypeStaticFieldsInlineTitle" xml:space="preserve">
    <value>Initialize value type static fields inline</value>
  </data>
  <data name="InitializeReferenceTypeStaticFieldsInlineTitle" xml:space="preserve">
    <value>Initialize reference type static fields inline</value>
  </data>
  <data name="InitializeValueTypeStaticFieldsInlineDescription" xml:space="preserve">
    <value>A value type declares an explicit static constructor. To fix a violation of this rule, initialize all static data when it is declared and remove the static constructor.</value>
  </data>
  <data name="InitializeReferenceTypeStaticFieldsInlineDescription" xml:space="preserve">
    <value>A reference type declares an explicit static constructor. To fix a violation of this rule, initialize all static data when it is declared and remove the static constructor.</value>
  </data>
  <data name="InitializeStaticFieldsInlineMessage" xml:space="preserve">
    <value>Initialize all static fields in '{0}' when those fields are declared and remove the explicit static constructor</value>
  </data>
  <data name="DoNotCallOverridableMethodsInConstructorsTitle" xml:space="preserve">
    <value>Do not call overridable methods in constructors</value>
  </data>
  <data name="DoNotCallOverridableMethodsInConstructorsDescription" xml:space="preserve">
    <value>When a constructor calls a virtual method, the constructor for the instance that invokes the method may not have executed.</value>
  </data>
  <data name="DoNotCallOverridableMethodsInConstructorsMessage" xml:space="preserve">
    <value>Do not call overridable methods in constructors</value>
  </data>
  <data name="DisposableTypesShouldDeclareFinalizerTitle" xml:space="preserve">
    <value>Disposable types should declare finalizer</value>
  </data>
  <data name="DisposableTypesShouldDeclareFinalizerDescription" xml:space="preserve">
    <value>A type that implements System.IDisposable and has fields that suggest the use of unmanaged resources does not implement a finalizer, as described by Object.Finalize.</value>
  </data>
  <data name="DisposableTypesShouldDeclareFinalizerMessage" xml:space="preserve">
    <value>Disposable types should declare finalizer</value>
  </data>
  <data name="FinalizersShouldCallBaseClassFinalizerTitle" xml:space="preserve">
    <value>Finalizers should call base class finalizer</value>
  </data>
  <data name="FinalizersShouldCallBaseClassFinalizerDescription" xml:space="preserve">
    <value>Finalization must be propagated through the inheritance hierarchy. To guarantee this, types must call their base class Finalize method in their own Finalize method.</value>
  </data>
  <data name="FinalizersShouldCallBaseClassFinalizerMessage" xml:space="preserve">
    <value>Finalizers should call base class finalizer</value>
  </data>
  <data name="ProvideCorrectArgumentsToFormattingMethodsTitle" xml:space="preserve">
    <value>Provide correct arguments to formatting methods</value>
  </data>
  <data name="ProvideCorrectArgumentsToFormattingMethodsDescription" xml:space="preserve">
    <value>The format argument that is passed to System.String.Format does not contain a format item that corresponds to each object argument, or vice versa.</value>
  </data>
  <data name="ProvideCorrectArgumentsToFormattingMethodsMessage" xml:space="preserve">
    <value>Provide correct arguments to formatting methods</value>
  </data>
  <data name="TestForNaNCorrectlyTitle" xml:space="preserve">
    <value>Test for NaN correctly</value>
  </data>
  <data name="TestForNaNCorrectlyDescription" xml:space="preserve">
    <value>This expression tests a value against Single.Nan or Double.Nan. Use Single.IsNan(Single) or Double.IsNan(Double) to test the value.</value>
  </data>
  <data name="TestForNaNCorrectlyMessage" xml:space="preserve">
    <value>Test for NaN correctly</value>
  </data>
  <data name="AttributeStringLiteralsShouldParseCorrectlyTitle" xml:space="preserve">
    <value>Attribute string literals should parse correctly</value>
  </data>
  <data name="AttributeStringLiteralsShouldParseCorrectlyDescription" xml:space="preserve">
    <value>The string literal parameter of an attribute does not parse correctly for a URL, a GUID, or a version.</value>
  </data>
  <data name="AttributeStringLiteralsShouldParseCorrectlyMessageDefault" xml:space="preserve">
    <value>In the constructor of '{0}', change the value of argument '{1}', which is currently "{2}", to something that can be correctly parsed as '{3}'</value>
  </data>
  <data name="AttributeStringLiteralsShouldParseCorrectlyMessageEmpty" xml:space="preserve">
    <value>In the constructor of '{0}', change the value of argument '{1}', which is currently an empty string (""), to something that can be correctly parsed as '{2}'</value>
  </data>
  <data name="AvoidZeroLengthArrayAllocationsTitle" xml:space="preserve">
    <value>Avoid zero-length array allocations</value>
  </data>
  <data name="AvoidZeroLengthArrayAllocationsMessage" xml:space="preserve">
    <value>Avoid unnecessary zero-length array allocations.  Use {0} instead.</value>
  </data>
  <data name="DoNotUseEnumerableMethodsOnIndexableCollectionsInsteadUseTheCollectionDirectlyTitle" xml:space="preserve">
    <value>Do not use Enumerable methods on indexable collections</value>
  </data>
  <data name="DoNotUseEnumerableMethodsOnIndexableCollectionsInsteadUseTheCollectionDirectlyDescription" xml:space="preserve">
    <value>This collection is directly indexable. Going through LINQ here causes unnecessary allocations and CPU work.</value>
  </data>
  <data name="DoNotUseEnumerableMethodsOnIndexableCollectionsInsteadUseTheCollectionDirectlyMessage" xml:space="preserve">
    <value>Do not use Enumerable methods on indexable collections. Instead use the collection directly.</value>
  </data>
  <data name="SpecifyCultureInfoTitle" xml:space="preserve">
    <value>Specify CultureInfo</value>
  </data>
  <data name="SpecifyCultureInfoDescription" xml:space="preserve">
    <value>A method or constructor calls a member that has an overload that accepts a System.Globalization.CultureInfo parameter, and the method or constructor does not call the overload that takes the CultureInfo parameter. When a CultureInfo or System.IFormatProvider object is not supplied, the default value that is supplied by the overloaded member might not have the effect that you want in all locales. If the result will be displayed to the user, specify 'CultureInfo.CurrentCulture' as the 'CultureInfo' parameter. Otherwise, if the result will be stored and accessed by software, such as when it is persisted to disk or to a database, specify 'CultureInfo.InvariantCulture'.</value>
  </data>
  <data name="SpecifyCultureInfoMessage" xml:space="preserve">
    <value>The behavior of '{0}' could vary based on the current user's locale settings. Replace this call in '{1}' with a call to '{2}'.</value>
  </data>
  <data name="SpecifyIFormatProviderTitle" xml:space="preserve">
    <value>Specify IFormatProvider</value>
  </data>
  <data name="SpecifyIFormatProviderDescription" xml:space="preserve">
    <value>A method or constructor calls one or more members that have overloads that accept a System.IFormatProvider parameter, and the method or constructor does not call the overload that takes the IFormatProvider parameter. When a System.Globalization.CultureInfo or IFormatProvider object is not supplied, the default value that is supplied by the overloaded member might not have the effect that you want in all locales. If the result will be based on the input from/output displayed to the user, specify 'CultureInfo.CurrentCulture' as the 'IFormatProvider'. Otherwise, if the result will be stored and accessed by software, such as when it is loaded from disk/database and when it is persisted to disk/database, specify 'CultureInfo.InvariantCulture'.</value>
  </data>
  <data name="SpecifyIFormatProviderMessageIFormatProviderAlternateString" xml:space="preserve">
    <value>The behavior of '{0}' could vary based on the current user's locale settings. Replace this call in '{1}' with a call to '{2}'.</value>
  </data>
  <data name="SpecifyIFormatProviderMessageIFormatProviderAlternate" xml:space="preserve">
    <value>The behavior of '{0}' could vary based on the current user's locale settings. Replace this call in '{1}' with a call to '{2}'.</value>
  </data>
  <data name="SpecifyIFormatProviderMessageUICultureString" xml:space="preserve">
    <value>'{0}' passes '{1}' as the 'IFormatProvider' parameter to '{2}'. This property returns a culture that is inappropriate for formatting methods.</value>
  </data>
  <data name="SpecifyIFormatProviderMessageUICulture" xml:space="preserve">
    <value>'{0}' passes '{1}' as the 'IFormatProvider' parameter to '{2}'. This property returns a culture that is inappropriate for formatting methods.</value>
  </data>
  <data name="SpecifyStringComparisonCA1307Title" xml:space="preserve">
    <value>Specify StringComparison for clarity</value>
  </data>
  <data name="SpecifyStringComparisonCA1307Description" xml:space="preserve">
    <value>A string comparison operation uses a method overload that does not set a StringComparison parameter. It is recommended to use the overload with StringComparison parameter for clarity of intent. If the result will be displayed to the user, such as when sorting a list of items for display in a list box, specify 'StringComparison.CurrentCulture' or 'StringComparison.CurrentCultureIgnoreCase' as the 'StringComparison' parameter. If comparing case-insensitive identifiers, such as file paths, environment variables, or registry keys and values, specify 'StringComparison.OrdinalIgnoreCase'. Otherwise, if comparing case-sensitive identifiers, specify 'StringComparison.Ordinal'.</value>
  </data>
  <data name="SpecifyStringComparisonCA1307Message" xml:space="preserve">
    <value>'{0}' has a method overload that takes a 'StringComparison' parameter. Replace this call in '{1}' with a call to '{2}' for clarity of intent.</value>
  </data>
  <data name="SpecifyStringComparisonCA1310Title" xml:space="preserve">
    <value>Specify StringComparison for correctness</value>
  </data>
  <data name="SpecifyStringComparisonCA1310Description" xml:space="preserve">
    <value>A string comparison operation uses a method overload that does not set a StringComparison parameter, hence its behavior could vary based on the current user's locale settings. It is strongly recommended to use the overload with StringComparison parameter for correctness and clarity of intent. If the result will be displayed to the user, such as when sorting a list of items for display in a list box, specify 'StringComparison.CurrentCulture' or 'StringComparison.CurrentCultureIgnoreCase' as the 'StringComparison' parameter. If comparing case-insensitive identifiers, such as file paths, environment variables, or registry keys and values, specify 'StringComparison.OrdinalIgnoreCase'. Otherwise, if comparing case-sensitive identifiers, specify 'StringComparison.Ordinal'.</value>
  </data>
  <data name="SpecifyStringComparisonCA1310Message" xml:space="preserve">
    <value>The behavior of '{0}' could vary based on the current user's locale settings. Replace this call in '{1}' with a call to '{2}'.</value>
  </data>
  <data name="NormalizeStringsToUppercaseTitle" xml:space="preserve">
    <value>Normalize strings to uppercase</value>
  </data>
  <data name="NormalizeStringsToUppercaseDescription" xml:space="preserve">
    <value>Strings should be normalized to uppercase. A small group of characters cannot make a round trip when they are converted to lowercase. To make a round trip means to convert the characters from one locale to another locale that represents character data differently, and then to accurately retrieve the original characters from the converted characters.</value>
  </data>
  <data name="NormalizeStringsToUppercaseMessageToUpper" xml:space="preserve">
    <value>In method '{0}', replace the call to '{1}' with '{2}'</value>
  </data>
  <data name="CallGCSuppressFinalizeCorrectlyTitle" xml:space="preserve">
    <value>Dispose methods should call SuppressFinalize</value>
  </data>
  <data name="CallGCSuppressFinalizeCorrectlyDescription" xml:space="preserve">
    <value>A method that is an implementation of Dispose does not call GC.SuppressFinalize; or a method that is not an implementation of Dispose calls GC.SuppressFinalize; or a method calls GC.SuppressFinalize and passes something other than this (Me in Visual Basic).</value>
  </data>
  <data name="CallGCSuppressFinalizeCorrectlyMessageNotCalledWithFinalizer" xml:space="preserve">
    <value>Change {0} to call {1}. This will prevent unnecessary finalization of the object once it has been disposed and it has fallen out of scope.</value>
  </data>
  <data name="CallGCSuppressFinalizeCorrectlyMessageNotCalled" xml:space="preserve">
    <value>Change {0} to call {1}. This will prevent derived types that introduce a finalizer from needing to re-implement 'IDisposable' to call it.</value>
  </data>
  <data name="CallGCSuppressFinalizeCorrectlyMessageNotPassedThis" xml:space="preserve">
    <value>{0} calls {1} on something other than itself. Change the call site to pass 'this' ('Me' in Visual Basic) instead.</value>
  </data>
  <data name="CallGCSuppressFinalizeCorrectlyMessageOutsideDispose" xml:space="preserve">
    <value>{0} calls {1}, a method that is typically only called within an implementation of 'IDisposable.Dispose'. Refer to the IDisposable pattern for more information.</value>
  </data>
  <data name="InstantiateArgumentExceptionsCorrectlyTitle" xml:space="preserve">
    <value>Instantiate argument exceptions correctly</value>
  </data>
  <data name="InstantiateArgumentExceptionsCorrectlyDescription" xml:space="preserve">
    <value>A call is made to the default (parameterless) constructor of an exception type that is or derives from ArgumentException, or an incorrect string argument is passed to a parameterized constructor of an exception type that is or derives from ArgumentException.</value>
  </data>
  <data name="InstantiateArgumentExceptionsCorrectlyMessageNoArguments" xml:space="preserve">
    <value>Call the {0} constructor that contains a message and/or paramName parameter</value>
  </data>
  <data name="InstantiateArgumentExceptionsCorrectlyMessageIncorrectMessage" xml:space="preserve">
    <value>Method {0} passes parameter name '{1}' as the {2} argument to a {3} constructor. Replace this argument with a descriptive message and pass the parameter name in the correct position.</value>
  </data>
  <data name="InstantiateArgumentExceptionsCorrectlyMessageIncorrectParameterName" xml:space="preserve">
    <value>Method {0} passes '{1}' as the {2} argument to a {3} constructor. Replace this argument with one of the method's parameter names. Note that the provided parameter name should have the exact casing as declared on the method.</value>
  </data>
  <data name="UseArrayEmpty" xml:space="preserve">
    <value>Use Array.Empty</value>
  </data>
  <data name="UseIndexer" xml:space="preserve">
    <value>Use indexer</value>
  </data>
  <data name="DisposableFieldsShouldBeDisposedDescription" xml:space="preserve">
    <value>A type that implements System.IDisposable declares fields that are of types that also implement IDisposable. The Dispose method of the field is not called by the Dispose method of the declaring type. To fix a violation of this rule, call Dispose on fields that are of types that implement IDisposable if you are responsible for allocating and releasing the unmanaged resources held by the field.</value>
  </data>
  <data name="DisposableFieldsShouldBeDisposedMessage" xml:space="preserve">
    <value>'{0}' contains field '{1}' that is of IDisposable type '{2}', but it is never disposed. Change the Dispose method on '{0}' to call Close or Dispose on this field.</value>
  </data>
  <data name="DisposableFieldsShouldBeDisposedTitle" xml:space="preserve">
    <value>Disposable fields should be disposed</value>
  </data>
  <data name="DisposeMethodsShouldCallBaseClassDisposeDescription" xml:space="preserve">
    <value>A type that implements System.IDisposable inherits from a type that also implements IDisposable. The Dispose method of the inheriting type does not call the Dispose method of the parent type. To fix a violation of this rule, call base.Dispose in your Dispose method.</value>
  </data>
  <data name="DisposeMethodsShouldCallBaseClassDisposeMessage" xml:space="preserve">
    <value>Ensure that method '{0}' calls '{1}' in all possible control flow paths</value>
  </data>
  <data name="DisposeMethodsShouldCallBaseClassDisposeTitle" xml:space="preserve">
    <value>Dispose methods should call base class dispose</value>
  </data>
  <data name="DisposeObjectsBeforeLosingScopeDescription" xml:space="preserve">
    <value>If a disposable object is not explicitly disposed before all references to it are out of scope, the object will be disposed at some indeterminate time when the garbage collector runs the finalizer of the object. Because an exceptional event might occur that will prevent the finalizer of the object from running, the object should be explicitly disposed instead.</value>
  </data>
  <data name="DisposeObjectsBeforeLosingScopeNotDisposedMessage" xml:space="preserve">
    <value>Call System.IDisposable.Dispose on object created by '{0}' before all references to it are out of scope</value>
  </data>
  <data name="DisposeObjectsBeforeLosingScopeMayBeDisposedMessage" xml:space="preserve">
    <value>Use recommended dispose pattern to ensure that object created by '{0}' is disposed on all paths. If possible, wrap the creation within a 'using' statement or a 'using' declaration. Otherwise, use a try-finally pattern, with a dedicated local variable declared before the try region and an unconditional Dispose invocation on non-null value in the 'finally' region, say 'x?.Dispose()'. If the object is explicitly disposed within the try region or the dispose ownership is transfered to another object or method, assign 'null' to the local variable just after such an operation to prevent double dispose in 'finally'.</value>
  </data>
  <data name="DisposeObjectsBeforeLosingScopeNotDisposedOnExceptionPathsMessage" xml:space="preserve">
    <value>Object created by '{0}' is not disposed along all exception paths. Call System.IDisposable.Dispose on the object before all references to it are out of scope.</value>
  </data>
  <data name="DisposeObjectsBeforeLosingScopeMayBeDisposedOnExceptionPathsMessage" xml:space="preserve">
    <value>Use recommended dispose pattern to ensure that object created by '{0}' is disposed on all exception paths. If possible, wrap the creation within a 'using' statement or a 'using' declaration. Otherwise, use a try-finally pattern, with a dedicated local variable declared before the try region and an unconditional Dispose invocation on non-null value in the 'finally' region, say 'x?.Dispose()'. If the object is explicitly disposed within the try region or the dispose ownership is transfered to another object or method, assign 'null' to the local variable just after such an operation to prevent double dispose in 'finally'.</value>
  </data>
  <data name="DisposeObjectsBeforeLosingScopeTitle" xml:space="preserve">
    <value>Dispose objects before losing scope</value>
  </data>
  <data name="DoNotPassLiteralsAsLocalizedParametersDescription" xml:space="preserve">
    <value>A method passes a string literal as a parameter to a constructor or method in the .NET Framework class library and that string should be localizable. To fix a violation of this rule, replace the string literal with a string retrieved through an instance of the ResourceManager class.</value>
  </data>
  <data name="DoNotPassLiteralsAsLocalizedParametersMessage" xml:space="preserve">
    <value>Method '{0}' passes a literal string as parameter '{1}' of a call to '{2}'. Retrieve the following string(s) from a resource table instead: "{3}".</value>
  </data>
  <data name="DoNotPassLiteralsAsLocalizedParametersTitle" xml:space="preserve">
    <value>Do not pass literals as localized parameters</value>
  </data>
  <data name="AddNonSerializedAttributeCodeActionTitle" xml:space="preserve">
    <value>Add the 'NonSerialized' attribute to this field.</value>
  </data>
  <data name="AddSerializableAttributeCodeActionTitle" xml:space="preserve">
    <value>Add Serializable attribute</value>
  </data>
  <data name="ImplementSerializationConstructorsCodeActionTitle" xml:space="preserve">
    <value>Implement Serialization constructor</value>
  </data>
  <data name="ImplementSerializationConstructorsDescription" xml:space="preserve">
    <value>To fix a violation of this rule, implement the serialization constructor. For a sealed class, make the constructor private; otherwise, make it protected.</value>
  </data>
  <data name="ImplementSerializationConstructorsMessageCreateMagicConstructor" xml:space="preserve">
    <value>Add a constructor to {0} with the following signature: 'protected {0}(SerializationInfo info, StreamingContext context)'.</value>
  </data>
  <data name="ImplementSerializationConstructorsMessageMakeSealedMagicConstructorPrivate" xml:space="preserve">
    <value>Declare the serialization constructor of {0}, a sealed type, as private.</value>
  </data>
  <data name="ImplementSerializationConstructorsMessageMakeUnsealedMagicConstructorFamily" xml:space="preserve">
    <value>Declare the serialization constructor of {0}, an unsealed type, as protected.</value>
  </data>
  <data name="ImplementSerializationConstructorsTitle" xml:space="preserve">
    <value>Implement serialization constructors</value>
  </data>
  <data name="MarkAllNonSerializableFieldsDescription" xml:space="preserve">
    <value>An instance field of a type that is not serializable is declared in a type that is serializable.</value>
  </data>
  <data name="MarkAllNonSerializableFieldsMessage" xml:space="preserve">
    <value>Field {0} is a member of type {1} which is serializable but is of type {2} which is not serializable</value>
  </data>
  <data name="MarkAllNonSerializableFieldsTitle" xml:space="preserve">
    <value>Mark all non-serializable fields</value>
  </data>
  <data name="MarkISerializableTypesWithSerializableDescription" xml:space="preserve">
    <value>To be recognized by the common language runtime as serializable, types must be marked by using the SerializableAttribute attribute even when the type uses a custom serialization routine through implementation of the ISerializable interface.</value>
  </data>
  <data name="MarkISerializableTypesWithSerializableMessage" xml:space="preserve">
    <value>Add [Serializable] to {0} as this type implements ISerializable</value>
  </data>
  <data name="MarkISerializableTypesWithSerializableTitle" xml:space="preserve">
    <value>Mark ISerializable types with serializable</value>
  </data>
  <data name="ImplementISerializableCorrectlyDescription" xml:space="preserve">
    <value>To fix a violation of this rule, make the GetObjectData method visible and overridable, and make sure that all instance fields are included in the serialization process or explicitly marked by using the NonSerializedAttribute attribute.</value>
  </data>
  <data name="ImplementISerializableCorrectlyMessageDefault" xml:space="preserve">
    <value>Add an implementation of GetObjectData to type {0}</value>
  </data>
  <data name="ImplementISerializableCorrectlyMessageMakeOverridable" xml:space="preserve">
    <value>Make {0}.GetObjectData virtual and overridable</value>
  </data>
  <data name="ImplementISerializableCorrectlyMessageMakeVisible" xml:space="preserve">
    <value>Increase the accessibility of {0}.GetObjectData so that it is visible to derived types</value>
  </data>
  <data name="ImplementISerializableCorrectlyTitle" xml:space="preserve">
    <value>Implement ISerializable correctly</value>
  </data>
  <data name="ImplementSerializationMethodsCorrectlyDescription" xml:space="preserve">
    <value>A method that handles a serialization event does not have the correct signature, return type, or visibility.</value>
  </data>
  <data name="ImplementSerializationMethodsCorrectlyMessageGeneric" xml:space="preserve">
    <value>Because {0} is marked with OnSerializing, OnSerialized, OnDeserializing, or OnDeserialized, change its signature so that it is no longer generic</value>
  </data>
  <data name="ImplementSerializationMethodsCorrectlyMessageParameters" xml:space="preserve">
    <value>Because {0} is marked with OnSerializing, OnSerialized, OnDeserializing, or OnDeserialized, change its signature so that it takes a single parameter of type 'System.Runtime.Serialization.StreamingContext'</value>
  </data>
  <data name="ImplementSerializationMethodsCorrectlyMessageReturnType" xml:space="preserve">
    <value>Because {0} is marked with OnSerializing, OnSerialized, OnDeserializing, or OnDeserialized, change its return type from {1} to void (Sub in Visual Basic)</value>
  </data>
  <data name="ImplementSerializationMethodsCorrectlyMessageStatic" xml:space="preserve">
    <value>Because {0} is marked with OnSerializing, OnSerialized, OnDeserializing, or OnDeserialized, change it from static (Shared in Visual Basic) to an instance method</value>
  </data>
  <data name="ImplementSerializationMethodsCorrectlyMessageVisibility" xml:space="preserve">
    <value>Because {0} is marked with OnSerializing, OnSerialized, OnDeserializing, or OnDeserialized, change its accessibility to private</value>
  </data>
  <data name="ImplementSerializationMethodsCorrectlyTitle" xml:space="preserve">
    <value>Implement serialization methods correctly</value>
  </data>
  <data name="ProvideDeserializationMethodsForOptionalFieldsDescription" xml:space="preserve">
    <value>A type has a field that is marked by using the System.Runtime.Serialization.OptionalFieldAttribute attribute, and the type does not provide deserialization event handling methods.</value>
  </data>
  <data name="ProvideDeserializationMethodsForOptionalFieldsMessageOnDeserialized" xml:space="preserve">
    <value>Add a 'private void OnDeserialized(StreamingContext)' method to type {0} and attribute it with the System.Runtime.Serialization.OnDeserializedAttribute</value>
  </data>
  <data name="ProvideDeserializationMethodsForOptionalFieldsMessageOnDeserializing" xml:space="preserve">
    <value>Add a 'private void OnDeserializing(StreamingContext)' method to type {0} and attribute it with the System.Runtime.Serialization.OnDeserializingAttribute</value>
  </data>
  <data name="ProvideDeserializationMethodsForOptionalFieldsTitle" xml:space="preserve">
    <value>Provide deserialization methods for optional fields</value>
  </data>
  <data name="ReviewCodeForSqlInjectionVulnerabilitiesMessage" xml:space="preserve">
    <value>Potential SQL injection vulnerability was found where '{0}' in method '{1}' may be tainted by user-controlled data from '{2}' in method '{3}'.</value>
  </data>
  <data name="ReviewCodeForSqlInjectionVulnerabilitiesTitle" xml:space="preserve">
    <value>Review code for SQL injection vulnerabilities</value>
  </data>
  <data name="BinaryFormatterDeserializeMaybeWithoutBinderSetMessage" xml:space="preserve">
    <value>The method '{0}' is insecure when deserializing untrusted data without a SerializationBinder to restrict the type of objects in the deserialized object graph.</value>
  </data>
  <data name="BinaryFormatterDeserializeMaybeWithoutBinderSetTitle" xml:space="preserve">
    <value>Ensure BinaryFormatter.Binder is set before calling BinaryFormatter.Deserialize</value>
  </data>
  <data name="BinaryFormatterDeserializeWithoutBinderSetMessage" xml:space="preserve">
    <value>The method '{0}' is insecure when deserializing untrusted data without a SerializationBinder to restrict the type of objects in the deserialized object graph.</value>
  </data>
  <data name="BinaryFormatterDeserializeWithoutBinderSetTitle" xml:space="preserve">
    <value>Do not call BinaryFormatter.Deserialize without first setting BinaryFormatter.Binder</value>
  </data>
  <data name="BinaryFormatterMethodUsedDescription" xml:space="preserve">
    <value>The method '{0}' is insecure when deserializing untrusted data.  If you need to instead detect BinaryFormatter deserialization without a SerializationBinder set, then disable rule CA2300, and enable rules CA2301 and CA2302.</value>
  </data>
  <data name="BinaryFormatterMethodUsedMessage" xml:space="preserve">
    <value>The method '{0}' is insecure when deserializing untrusted data.</value>
  </data>
  <data name="BinaryFormatterMethodUsedTitle" xml:space="preserve">
    <value>Do not use insecure deserializer BinaryFormatter</value>
  </data>
  <data name="LosFormatterMethodUsedMessage" xml:space="preserve">
    <value>The method '{0}' is insecure when deserializing untrusted data.</value>
  </data>
  <data name="LosFormatterMethodUsedTitle" xml:space="preserve">
    <value>Do not use insecure deserializer LosFormatter</value>
  </data>
  <data name="ReviewCodeForDllInjectionVulnerabilitiesMessage" xml:space="preserve">
    <value>Potential DLL injection vulnerability was found where '{0}' in method '{1}' may be tainted by user-controlled data from '{2}' in method '{3}'.</value>
  </data>
  <data name="ReviewCodeForDllInjectionVulnerabilitiesTitle" xml:space="preserve">
    <value>Review code for DLL injection vulnerabilities</value>
  </data>
  <data name="ReviewCodeForInformationDisclosureVulnerabilitiesMessage" xml:space="preserve">
    <value>Potential information disclosure vulnerability was found where '{0}' in method '{1}' may contain unintended information from '{2}' in method '{3}'.</value>
  </data>
  <data name="ReviewCodeForInformationDisclosureVulnerabilitiesTitle" xml:space="preserve">
    <value>Review code for information disclosure vulnerabilities</value>
  </data>
  <data name="ReviewCodeForFilePathInjectionVulnerabilitiesMessage" xml:space="preserve">
    <value>Potential file path injection vulnerability was found where '{0}' in method '{1}' may be tainted by user-controlled data from '{2}' in method '{3}'.</value>
  </data>
  <data name="ReviewCodeForFilePathInjectionVulnerabilitiesTitle" xml:space="preserve">
    <value>Review code for file path injection vulnerabilities</value>
  </data>
  <data name="ReviewCodeForProcessCommandInjectionVulnerabilitiesMessage" xml:space="preserve">
    <value>Potential process command injection vulnerability was found where '{0}' in method '{1}' may be tainted by user-controlled data from '{2}' in method '{3}'.</value>
  </data>
  <data name="ReviewCodeForProcessCommandInjectionVulnerabilitiesTitle" xml:space="preserve">
    <value>Review code for process command injection vulnerabilities</value>
  </data>
  <data name="ReviewCodeForRegexInjectionVulnerabilitiesMessage" xml:space="preserve">
    <value>Potential regex injection vulnerability was found where '{0}' in method '{1}' may be tainted by user-controlled data from '{2}' in method '{3}'.</value>
  </data>
  <data name="ReviewCodeForRegexInjectionVulnerabilitiesTitle" xml:space="preserve">
    <value>Review code for regex injection vulnerabilities</value>
  </data>
  <data name="NetDataContractSerializerDeserializeMaybeWithoutBinderSetMessage" xml:space="preserve">
    <value>The method '{0}' is insecure when deserializing untrusted data without a SerializationBinder to restrict the type of objects in the deserialized object graph.</value>
  </data>
  <data name="NetDataContractSerializerDeserializeMaybeWithoutBinderSetTitle" xml:space="preserve">
    <value>Ensure NetDataContractSerializer.Binder is set before deserializing</value>
  </data>
  <data name="NetDataContractSerializerDeserializeWithoutBinderSetMessage" xml:space="preserve">
    <value>The method '{0}' is insecure when deserializing untrusted data without a SerializationBinder to restrict the type of objects in the deserialized object graph.</value>
  </data>
  <data name="NetDataContractSerializerDeserializeWithoutBinderSetTitle" xml:space="preserve">
    <value>Do not deserialize without first setting NetDataContractSerializer.Binder</value>
  </data>
  <data name="NetDataContractSerializerMethodUsedDescription" xml:space="preserve">
    <value>The method '{0}' is insecure when deserializing untrusted data.  If you need to instead detect NetDataContractSerializer deserialization without a SerializationBinder set, then disable rule CA2310, and enable rules CA2311 and CA2312.</value>
  </data>
  <data name="NetDataContractSerializerMethodUsedMessage" xml:space="preserve">
    <value>The method '{0}' is insecure when deserializing untrusted data.</value>
  </data>
  <data name="NetDataContractSerializerMethodUsedTitle" xml:space="preserve">
    <value>Do not use insecure deserializer NetDataContractSerializer</value>
  </data>
  <data name="ObjectStateFormatterMethodUsedMessage" xml:space="preserve">
    <value>The method '{0}' is insecure when deserializing untrusted data.</value>
  </data>
  <data name="ObjectStateFormatterMethodUsedTitle" xml:space="preserve">
    <value>Do not use insecure deserializer ObjectStateFormatter</value>
  </data>
  <data name="ReviewCodeForXssVulnerabilitiesMessage" xml:space="preserve">
    <value>Potential cross-site scripting (XSS) vulnerability was found where '{0}' in method '{1}' may be tainted by user-controlled data from '{2}' in method '{3}'.</value>
  </data>
  <data name="ReviewCodeForXssVulnerabilitiesTitle" xml:space="preserve">
    <value>Review code for XSS vulnerabilities</value>
  </data>
  <data name="ReviewCodeForLdapInjectionVulnerabilitiesMessage" xml:space="preserve">
    <value>Potential LDAP injection vulnerability was found where '{0}' in method '{1}' may be tainted by user-controlled data from '{2}' in method '{3}'.</value>
  </data>
  <data name="ReviewCodeForLdapInjectionVulnerabilitiesTitle" xml:space="preserve">
    <value>Review code for LDAP injection vulnerabilities</value>
  </data>
  <data name="JavaScriptSerializerMaybeWithSimpleTypeResolverMessage" xml:space="preserve">
    <value>The method '{0}' is insecure when deserializing untrusted data with a JavaScriptSerializer initialized with a SimpleTypeResolver. Ensure that the JavaScriptSerializer is initialized without a JavaScriptTypeResolver specified, or initialized with a JavaScriptTypeResolver that limits the types of objects in the deserialized object graph.</value>
  </data>
  <data name="JavaScriptSerializerMaybeWithSimpleTypeResolverTitle" xml:space="preserve">
    <value>Ensure JavaScriptSerializer is not initialized with SimpleTypeResolver before deserializing</value>
  </data>
  <data name="JavaScriptSerializerWithSimpleTypeResolverMessage" xml:space="preserve">
    <value>The method '{0}' is insecure when deserializing untrusted data with a JavaScriptSerializer initialized with a SimpleTypeResolver. Initialize JavaScriptSerializer without a JavaScriptTypeResolver specified, or initialize with a JavaScriptTypeResolver that limits the types of objects in the deserialized object graph.</value>
  </data>
  <data name="JavaScriptSerializerWithSimpleTypeResolverTitle" xml:space="preserve">
    <value>Do not deserialize with JavaScriptSerializer using a SimpleTypeResolver</value>
  </data>
  <data name="ReviewCodeForOpenRedirectVulnerabilitiesMessage" xml:space="preserve">
    <value>Potential open redirect vulnerability was found where '{0}' in method '{1}' may be tainted by user-controlled data from '{2}' in method '{3}'.</value>
  </data>
  <data name="ReviewCodeForOpenRedirectVulnerabilitiesTitle" xml:space="preserve">
    <value>Review code for open redirect vulnerabilities</value>
  </data>
  <data name="ReviewCodeForXPathInjectionVulnerabilitiesMessage" xml:space="preserve">
    <value>Potential XPath injection vulnerability was found where '{0}' in method '{1}' may be tainted by user-controlled data from '{2}' in method '{3}'.</value>
  </data>
  <data name="ReviewCodeForXPathInjectionVulnerabilitiesTitle" xml:space="preserve">
    <value>Review code for XPath injection vulnerabilities</value>
  </data>
  <data name="ReviewCodeForXmlInjectionVulnerabilitiesMessage" xml:space="preserve">
    <value>Potential XML injection vulnerability was found where '{0}' in method '{1}' may be tainted by user-controlled data from '{2}' in method '{3}'.</value>
  </data>
  <data name="ReviewCodeForXmlInjectionVulnerabilitiesTitle" xml:space="preserve">
    <value>Review code for XML injection vulnerabilities</value>
  </data>
  <data name="ReviewCodeForXamlInjectionVulnerabilitiesMessage" xml:space="preserve">
    <value>Potential XAML injection vulnerability was found where '{0}' in method '{1}' may be tainted by user-controlled data from '{2}' in method '{3}'.</value>
  </data>
  <data name="ReviewCodeForXamlInjectionVulnerabilitiesTitle" xml:space="preserve">
    <value>Review code for XAML injection vulnerabilities</value>
  </data>
  <data name="JsonNetInsecureSettingsMessage" xml:space="preserve">
    <value>When deserializing untrusted input, allowing arbitrary types to be deserialized is insecure.  When using JsonSerializerSettings, use TypeNameHandling.None, or for values other than None, restrict deserialized types with a SerializationBinder.</value>
  </data>
  <data name="JsonNetInsecureSettingsTitle" xml:space="preserve">
    <value>Do not use insecure JsonSerializerSettings</value>
  </data>
  <data name="JsonNetMaybeInsecureSettingsMessage" xml:space="preserve">
    <value>When deserializing untrusted input, allowing arbitrary types to be deserialized is insecure.  When using JsonSerializerSettings, ensure TypeNameHandling.None is specified, or for values other than None, ensure a SerializationBinder is specified to restrict deserialized types.</value>
  </data>
  <data name="JsonNetMaybeInsecureSettingsTitle" xml:space="preserve">
    <value>Ensure that JsonSerializerSettings are secure</value>
  </data>
  <data name="DoNotDisableUsingServicePointManagerSecurityProtocolsMessage" xml:space="preserve">
    <value>Do not set Switch.System.ServiceModel.DisableUsingServicePointManagerSecurityProtocols to true.  Setting this switch limits Windows Communication Framework (WCF) to using Transport Layer Security (TLS) 1.0, which is insecure and obsolete.</value>
  </data>
  <data name="DoNotDisableUsingServicePointManagerSecurityProtocolsTitle" xml:space="preserve">
    <value>Do not disable ServicePointManagerSecurityProtocols</value>
  </data>
  <data name="JsonNetTypeNameHandlingDescription" xml:space="preserve">
    <value>Deserializing JSON when using a TypeNameHandling value other than None can be insecure.  If you need to instead detect Json.NET deserialization when a SerializationBinder isn't specified, then disable rule CA2326, and enable rules CA2327, CA2328, CA2329, and CA2330.</value>
  </data>
  <data name="JsonNetTypeNameHandlingMessage" xml:space="preserve">
    <value>Deserializing JSON when using a TypeNameHandling value other than None can be insecure.</value>
  </data>
  <data name="JsonNetTypeNameHandlingTitle" xml:space="preserve">
    <value>Do not use TypeNameHandling values other than None</value>
  </data>
  <data name="ApprovedCipherMode" xml:space="preserve">
    <value>Review cipher mode usage with cryptography experts</value>
  </data>
  <data name="ApprovedCipherModeDescription" xml:space="preserve">
    <value>These cipher modes might be vulnerable to attacks. Consider using recommended modes (CBC, CTS).</value>
  </data>
  <data name="ApprovedCipherModeMessage" xml:space="preserve">
    <value>Review the usage of cipher mode '{0}' with cryptography experts. Consider using recommended modes (CBC, CTS).</value>
  </data>
  <data name="DefinitelyInstallRootCert" xml:space="preserve">
    <value>Do Not Add Certificates To Root Store</value>
  </data>
  <data name="DefinitelyInstallRootCertMessage" xml:space="preserve">
    <value>Adding certificates to the operating system's trusted root certificates increases the risk of incorrectly authenticating an illegitimate certificate</value>
  </data>
  <data name="DefinitelyUseSecureCookiesASPNetCore" xml:space="preserve">
    <value>Use Secure Cookies In ASP.NET Core</value>
  </data>
  <data name="DefinitelyUseSecureCookiesASPNetCoreMessage" xml:space="preserve">
    <value>Set CookieOptions.Secure = true when setting a cookie</value>
  </data>
  <data name="DoNotAddSchemaByURL" xml:space="preserve">
    <value>Do Not Add Schema By URL</value>
  </data>
  <data name="DoNotAddSchemaByURLDescription" xml:space="preserve">
    <value>This overload of XmlSchemaCollection.Add method internally enables DTD processing on the XML reader instance used, and uses UrlResolver for resolving external XML entities. The outcome is information disclosure. Content from file system or network shares for the machine processing the XML can be exposed to attacker. In addition, an attacker can use this as a DoS vector.</value>
  </data>
  <data name="DoNotAddSchemaByURLMessage" xml:space="preserve">
    <value>This overload of the Add method is potentially unsafe because it may resolve dangerous external references</value>
  </data>
  <data name="DoNotCallDangerousMethodsInDeserialization" xml:space="preserve">
    <value>Do Not Call Dangerous Methods In Deserialization</value>
  </data>
  <data name="DoNotCallDangerousMethodsInDeserializationDescription" xml:space="preserve">
    <value>Insecure Deserialization is a vulnerability which occurs when untrusted data is used to abuse the logic of an application, inflict a Denial-of-Service (DoS) attack, or even execute arbitrary code upon it being deserialized. It’s frequently possible for malicious users to abuse these deserialization features when the application is deserializing untrusted data which is under their control. Specifically, invoke dangerous methods in the process of deserialization. Successful insecure deserialization attacks could allow an attacker to carry out attacks such as DoS attacks, authentication bypasses, and remote code execution.</value>
  </data>
  <data name="DoNotCallDangerousMethodsInDeserializationMessage" xml:space="preserve">
    <value>When deserializing an instance of class {0}, method {1} can call dangerous method {2}. The potential method invocations are: {3}.</value>
  </data>
  <data name="DoNotDisableCertificateValidation" xml:space="preserve">
    <value>Do Not Disable Certificate Validation</value>
  </data>
  <data name="DoNotDisableCertificateValidationDescription" xml:space="preserve">
    <value>A certificate can help authenticate the identity of the server. Clients should validate the server certificate to ensure requests are sent to the intended server. If the ServerCertificateValidationCallback always returns 'true', any certificate will pass validation.</value>
  </data>
  <data name="DoNotDisableCertificateValidationMessage" xml:space="preserve">
    <value>The ServerCertificateValidationCallback is set to a function that accepts any server certificate, by always returning true. Ensure that server certificates are validated to verify the identity of the server receiving requests.</value>
  </data>
  <data name="DoNotDisableHTTPHeaderChecking" xml:space="preserve">
    <value>Do Not Disable HTTP Header Checking</value>
  </data>
  <data name="DoNotDisableHTTPHeaderCheckingDescription" xml:space="preserve">
    <value>HTTP header checking enables encoding of the carriage return and newline characters, \r and \n, that are found in response headers. This encoding can help to avoid injection attacks that exploit an application that echoes untrusted data contained by the header.</value>
  </data>
  <data name="DoNotDisableHTTPHeaderCheckingMessage" xml:space="preserve">
    <value>Do not disable HTTP header checking</value>
  </data>
  <data name="DoNotDisableRequestValidation" xml:space="preserve">
    <value>Do Not Disable Request Validation</value>
  </data>
  <data name="DoNotDisableRequestValidationDescription" xml:space="preserve">
    <value>Request validation is a feature in ASP.NET that examines HTTP requests and determines whether they contain potentially dangerous content. This check adds protection from markup or code in the URL query string, cookies, or posted form values that might have been added for malicious purposes. So, it is generally desirable and should be left enabled for defense in depth.</value>
  </data>
  <data name="DoNotDisableRequestValidationMessage" xml:space="preserve">
    <value>{0} has request validation disabled</value>
  </data>
  <data name="DoNotDisableSchUseStrongCrypto" xml:space="preserve">
    <value>Do Not Disable SChannel Use of Strong Crypto</value>
  </data>
  <data name="DoNotDisableSchUseStrongCryptoDescription" xml:space="preserve">
    <value>Starting with the .NET Framework 4.6, the System.Net.ServicePointManager and System.Net.Security.SslStream classes are recommended to use new protocols. The old ones have protocol weaknesses and are not supported. Setting Switch.System.Net.DontEnableSchUseStrongCrypto with true will use the old weak crypto check and opt out of the protocol migration.</value>
  </data>
  <data name="DoNotDisableSchUseStrongCryptoMessage" xml:space="preserve">
    <value>{0} disables TLS 1.2 and enables SSLv3</value>
  </data>
  <data name="DoNotHardCodeEncryptionKey" xml:space="preserve">
    <value>Do not hard-code encryption key</value>
  </data>
  <data name="DoNotHardCodeEncryptionKeyDescription" xml:space="preserve">
    <value>SymmetricAlgorithm's .Key property, or a method's rgbKey parameter, should never be a hard-coded value.</value>
  </data>
  <data name="DoNotHardCodeEncryptionKeyMessage" xml:space="preserve">
    <value>Potential security vulnerability was found where '{0}' in method '{1}' may be tainted by hard-coded key from '{2}' in method '{3}'</value>
  </data>
  <data name="DoNotInstallRootCertDescription" xml:space="preserve">
    <value>By default, the Trusted Root Certification Authorities certificate store is configured with a set of public CAs that has met the requirements of the Microsoft Root Certificate Program. Since all trusted root CAs can issue certificates for any domain, an attacker can pick a weak or coercible CA that you install by yourself to target for an attack – and a single vulnerable, malicious or coercible CA undermines the security of the entire system. To make matters worse, these attacks can go unnoticed quite easily.</value>
  </data>
  <data name="PotentialReferenceCycleInDeserializedObjectGraphTitle" xml:space="preserve">
    <value>Potential reference cycle in deserialized object graph</value>
  </data>
  <data name="PotentialReferenceCycleInDeserializedObjectGraphDescription" xml:space="preserve">
    <value>Review code that processes untrusted deserialized data for handling of unexpected reference cycles. An unexpected reference cycle should not cause the code to enter an infinite loop. Otherwise, an unexpected reference cycle can allow an attacker to DOS or exhaust the memory of the process when deserializing untrusted data.</value>
  </data>
  <data name="PotentialReferenceCycleInDeserializedObjectGraphMessage" xml:space="preserve">
    <value>{0} participates in a potential reference cycle</value>
  </data>
  <data name="DoNotSerializeTypesWithPointerFields" xml:space="preserve">
    <value>Do Not Serialize Types With Pointer Fields</value>
  </data>
  <data name="DoNotSerializeTypesWithPointerFieldsDescription" xml:space="preserve">
    <value>Pointers are not "type safe" in the sense that you cannot guarantee the correctness of the memory they point at. So, serializing types with pointer fields is dangerous, as it may allow an attacker to control the pointer.</value>
  </data>
  <data name="DoNotSerializeTypesWithPointerFieldsMessage" xml:space="preserve">
    <value>Pointer field {0} on serializable type</value>
  </data>
  <data name="DoNotUseAccountSAS" xml:space="preserve">
    <value>Do Not Use Account Shared Access Signature</value>
  </data>
  <data name="DoNotUseAccountSASDescription" xml:space="preserve">
    <value>Shared Access Signatures(SAS) are a vital part of the security model for any application using Azure Storage, they should provide limited and safe permissions to your storage account to clients that don't have the account key. All of the operations available via a service SAS are also available via an account SAS, that is, account SAS is too powerful. So it is recommended to use Service SAS to delegate access more carefully.</value>
  </data>
  <data name="DoNotUseAccountSASMessage" xml:space="preserve">
    <value>Use Service SAS instead of Account SAS for fine grained access control and container-level access policy</value>
  </data>
  <data name="DoNotUseBrokenCryptographicAlgorithms" xml:space="preserve">
    <value>Do Not Use Broken Cryptographic Algorithms</value>
  </data>
  <data name="DoNotUseBrokenCryptographicAlgorithmsDescription" xml:space="preserve">
    <value>An attack making it computationally feasible to break this algorithm exists. This allows attackers to break the cryptographic guarantees it is designed to provide. Depending on the type and application of this cryptographic algorithm, this may allow attackers to read enciphered messages, tamper with enciphered  messages, forge digital signatures, tamper with hashed content, or otherwise compromise any cryptosystem based on this algorithm. Replace encryption uses with the AES algorithm (AES-256, AES-192 and AES-128 are acceptable) with a key length greater than or equal to 128 bits. Replace hashing uses with a hashing function in the SHA-2 family, such as SHA512, SHA384, or SHA256. Replace digital signature uses with RSA with a key length greater than or equal to 2048-bits, or ECDSA with a key length greater than or equal to 256 bits.</value>
  </data>
  <data name="DoNotUseBrokenCryptographicAlgorithmsMessage" xml:space="preserve">
    <value>{0} uses a broken cryptographic algorithm {1}</value>
  </data>
  <data name="DoNotUseDeprecatedSecurityProtocols" xml:space="preserve">
    <value>Do Not Use Deprecated Security Protocols</value>
  </data>
  <data name="DoNotUseDeprecatedSecurityProtocolsDescription" xml:space="preserve">
    <value>Using a deprecated security protocol rather than the system default is risky.</value>
  </data>
  <data name="DoNotUseDeprecatedSecurityProtocolsMessage" xml:space="preserve">
    <value>Hard-coded use of deprecated security protocol {0}</value>
  </data>
  <data name="DoNotUseDSA" xml:space="preserve">
    <value>Do Not Use Digital Signature Algorithm (DSA)</value>
  </data>
  <data name="DoNotUseDSADescription" xml:space="preserve">
    <value>DSA is too weak to use.</value>
  </data>
  <data name="DoNotUseDSAMessage" xml:space="preserve">
    <value>Asymmetric encryption algorithm {0} is weak. Switch to an RSA with at least 2048 key size, ECDH or ECDSA algorithm instead.</value>
  </data>
  <data name="DoNotUseMD5" xml:space="preserve">
    <value>Do not use insecure cryptographic algorithm MD5.</value>
  </data>
  <data name="DoNotUseMD5Description" xml:space="preserve">
    <value>This type implements MD5, a cryptographically insecure hashing function. Hash collisions are computationally feasible for the MD5 and HMACMD5 algorithms. Replace this usage with a SHA-2 family hash algorithm (SHA512, SHA384, SHA256).</value>
  </data>
  <data name="DoNotUseObsoleteKDFAlgorithm" xml:space="preserve">
    <value>Do not use obsolete key derivation function</value>
  </data>
  <data name="DoNotUseObsoleteKDFAlgorithmDescription" xml:space="preserve">
    <value>Password-based key derivation should use PBKDF2 with SHA-2. Avoid using PasswordDeriveBytes since it generates a PBKDF1 key. Avoid using Rfc2898DeriveBytes.CryptDeriveKey since it doesn't use the iteration count or salt.</value>
  </data>
  <data name="DoNotUseObsoleteKDFAlgorithmMessage" xml:space="preserve">
    <value>Call to obsolete key derivation function {0}.{1}</value>
  </data>
  <data name="DoNotUseReferenceEqualsWithValueTypesDescription" xml:space="preserve">
    <value>Value type typed arguments are uniquely boxed for each call to this method, therefore the result is always false.</value>
  </data>
  <data name="DoNotUseReferenceEqualsWithValueTypesComparerMessage" xml:space="preserve">
    <value>Do not pass an argument with value type '{0}' to the 'Equals' method on 'ReferenceEqualityComparer'. Due to value boxing, this call to 'Equals' will always return 'false'.</value>
  </data>
  <data name="DoNotUseReferenceEqualsWithValueTypesMethodMessage" xml:space="preserve">
    <value>Do not pass an argument with value type '{0}' to 'ReferenceEquals'. Due to value boxing, this call to 'ReferenceEquals' will always return 'false'.</value>
  </data>
  <data name="DoNotUseReferenceEqualsWithValueTypesTitle" xml:space="preserve">
    <value>Do not use ReferenceEquals with value types</value>
  </data>
  <data name="DoNotUseSHA1" xml:space="preserve">
    <value>Do not use insecure cryptographic algorithm SHA1.</value>
  </data>
  <data name="DoNotUseSHA1Description" xml:space="preserve">
    <value>This type implements SHA1, a cryptographically insecure hashing function. Hash collisions are computationally feasible for the SHA-1 and SHA-0 algorithms. Replace this usage with a SHA-2 family hash algorithm (SHA512, SHA384, SHA256).</value>
  </data>
  <data name="DoNotUseWeakCryptographicAlgorithms" xml:space="preserve">
    <value>Do Not Use Weak Cryptographic Algorithms</value>
  </data>
  <data name="DoNotUseWeakCryptographicAlgorithmsDescription" xml:space="preserve">
    <value>Cryptographic algorithms degrade over time as attacks become for advances to attacker get access to more computation. Depending on the type and application of this cryptographic algorithm, further degradation of the cryptographic strength of it may allow attackers to read enciphered messages, tamper with enciphered  messages, forge digital signatures, tamper with hashed content, or otherwise compromise any cryptosystem based on this algorithm. Replace encryption uses with the AES algorithm (AES-256, AES-192 and AES-128 are acceptable) with a key length greater than or equal to 128 bits. Replace hashing uses with a hashing function in the SHA-2 family, such as SHA-2 512, SHA-2 384, or SHA-2 256.</value>
  </data>
  <data name="DoNotUseWeakCryptographicAlgorithmsMessage" xml:space="preserve">
    <value>{0} uses a weak cryptographic algorithm {1}</value>
  </data>
  <data name="DoNotUseWeakKDFAlgorithm" xml:space="preserve">
    <value>Ensure Key Derivation Function algorithm is sufficiently strong</value>
  </data>
  <data name="DoNotUseWeakKDFAlgorithmDescription" xml:space="preserve">
    <value>Some implementations of the Rfc2898DeriveBytes class allow for a hash algorithm to be specified in a constructor parameter or overwritten in the HashAlgorithm property. If a hash algorithm is specified, then it should be SHA-256 or higher.</value>
  </data>
  <data name="DoNotUseWeakKDFAlgorithmMessage" xml:space="preserve">
    <value>{0} might be using a weak hash algorithm. Use SHA256, SHA384, or SHA512 to create a strong key from a password.</value>
  </data>
  <data name="DoNotUseXslTransform" xml:space="preserve">
    <value>Do Not Use XslTransform</value>
  </data>
  <data name="DoNotUseXslTransformMessage" xml:space="preserve">
    <value>Do not use XslTransform. It does not restrict potentially dangerous external references.</value>
  </data>
  <data name="HardCodedSecurityProtocolMessage" xml:space="preserve">
    <value>Avoid hardcoding SecurityProtocolType {0}, and instead use SecurityProtocolType.SystemDefault to allow the operating system to choose the best Transport Layer Security protocol to use.</value>
  </data>
  <data name="HardCodedSecurityProtocolTitle" xml:space="preserve">
    <value>Avoid hardcoding SecurityProtocolType value</value>
  </data>
  <data name="MaybeInstallRootCert" xml:space="preserve">
    <value>Ensure Certificates Are Not Added To Root Store</value>
  </data>
  <data name="MaybeInstallRootCertMessage" xml:space="preserve">
    <value>Adding certificates to the operating system's trusted root certificates is insecure. Ensure that the target store is not root store.</value>
  </data>
  <data name="MaybeUseSecureCookiesASPNetCore" xml:space="preserve">
    <value>Ensure Use Secure Cookies In ASP.NET Core</value>
  </data>
  <data name="MaybeUseSecureCookiesASPNetCoreMessage" xml:space="preserve">
    <value>Ensure that CookieOptions.Secure = true when setting a cookie</value>
  </data>
  <data name="SetViewStateUserKey" xml:space="preserve">
    <value>Set ViewStateUserKey For Classes Derived From Page</value>
  </data>
  <data name="SetViewStateUserKeyDescription" xml:space="preserve">
    <value>Setting the ViewStateUserKey property can help you prevent attacks on your application by allowing you to assign an identifier to the view-state variable for individual users so that they cannot use the variable to generate an attack. Otherwise, there will be cross-site request forgery vulnerabilities.</value>
  </data>
  <data name="SetViewStateUserKeyMessage" xml:space="preserve">
    <value>The class {0} derived from System.Web.UI.Page does not set the ViewStateUserKey property in the OnInit method or Page_Init method</value>
  </data>
  <data name="UseAsSpanInsteadOfArrayRangeIndexerDescription" xml:space="preserve">
    <value>The Range-based indexer on array values produces a copy of requested portion of the array. This copy is often unwanted when it is implicitly used as a Span or Memory value. Use the AsSpan method to avoid the copy.</value>
  </data>
  <data name="UseAsSpanInsteadOfStringRangeIndexerDescription" xml:space="preserve">
    <value>The Range-based indexer on string values produces a copy of requested portion of the string. This copy is usually unnecessary when it is implicitly used as a ReadOnlySpan or ReadOnlyMemory value. Use the AsSpan method to avoid the unnecessary copy.</value>
  </data>
  <data name="UseAsSpanInsteadOfRangeIndexerMessage" xml:space="preserve">
    <value>Use '{0}' instead of the '{1}'-based indexer on '{2}' to avoid creating unnecessary data copies</value>
  </data>
  <data name="UseAsSpanInsteadOfRangeIndexerTitle" xml:space="preserve">
    <value>Use AsSpan or AsMemory instead of Range-based indexers when appropriate</value>
  </data>
  <data name="UseAsSpanReadOnlyInsteadOfArrayRangeIndexerDescription" xml:space="preserve">
    <value>The Range-based indexer on array values produces a copy of requested portion of the array. This copy is usually unnecessary when it is implicitly used as a ReadOnlySpan or ReadOnlyMemory value. Use the AsSpan method to avoid the unnecessary copy.</value>
  </data>
  <data name="UseContainerLevelAccessPolicy" xml:space="preserve">
    <value>Use Container Level Access Policy</value>
  </data>
  <data name="UseContainerLevelAccessPolicyDescription" xml:space="preserve">
    <value>No access policy identifier is specified, making tokens non-revocable.</value>
  </data>
  <data name="UseContainerLevelAccessPolicyMessage" xml:space="preserve">
    <value>Consider using Azure's role-based access control instead of a Shared Access Signature (SAS) if possible. If you still need to use a SAS, use a container-level access policy when creating a SAS.</value>
  </data>
  <data name="UseSecureCookiesASPNetCoreDescription" xml:space="preserve">
    <value>Applications available over HTTPS must use secure cookies.</value>
  </data>
  <data name="UseSharedAccessProtocolHttpsOnly" xml:space="preserve">
    <value>Use SharedAccessProtocol HttpsOnly</value>
  </data>
  <data name="UseSharedAccessProtocolHttpsOnlyDescription" xml:space="preserve">
    <value>HTTPS encrypts network traffic. Use HttpsOnly, rather than HttpOrHttps, to ensure network traffic is always encrypted to help prevent disclosure of sensitive data.</value>
  </data>
  <data name="UseSharedAccessProtocolHttpsOnlyMessage" xml:space="preserve">
    <value>Consider using Azure's role-based access control instead of a Shared Access Signature (SAS) if possible. If you still need to use a SAS, specify SharedAccessProtocol.HttpsOnly.</value>
  </data>
  <data name="UseXmlReaderDescription" xml:space="preserve">
    <value>Processing XML from untrusted data may load dangerous external references, which should be restricted by using an XmlReader with a secure resolver or with DTD processing disabled.</value>
  </data>
  <data name="UseXmlReaderForDataSetReadXml" xml:space="preserve">
    <value>Use XmlReader for 'DataSet.ReadXml()'</value>
  </data>
  <data name="UseXmlReaderForDeserialize" xml:space="preserve">
    <value>Use XmlReader for 'XmlSerializer.Deserialize()'</value>
  </data>
  <data name="UseXmlReaderForSchemaRead" xml:space="preserve">
    <value>Use XmlReader for 'XmlSchema.Read()'</value>
  </data>
  <data name="UseXmlReaderForValidatingReader" xml:space="preserve">
    <value>Use XmlReader for XmlValidatingReader constructor</value>
  </data>
  <data name="UseXmlReaderForXPathDocument" xml:space="preserve">
    <value>Use XmlReader for XPathDocument constructor</value>
  </data>
  <data name="UseXmlReaderMessage" xml:space="preserve">
    <value>This overload of the '{0}.{1}' method is potentially unsafe. It may enable Document Type Definition (DTD) which can be vulnerable to denial of service attacks, or might use an XmlResolver which can be vulnerable to information disclosure. Use an overload that takes a XmlReader instance instead, with DTD processing disabled and no XmlResolver.</value>
  </data>
  <data name="UseRSAWithSufficientKeySize" xml:space="preserve">
    <value>Use Rivest–Shamir–Adleman (RSA) Algorithm With Sufficient Key Size</value>
  </data>
  <data name="UseRSAWithSufficientKeySizeDescription" xml:space="preserve">
    <value>Encryption algorithms are vulnerable to brute force attacks when too small a key size is used.</value>
  </data>
  <data name="UseRSAWithSufficientKeySizeMessage" xml:space="preserve">
    <value>Asymmetric encryption algorithm {0}'s key size is less than 2048. Switch to an RSA with at least 2048 key size, ECDH or ECDSA algorithm instead.</value>
  </data>
  <data name="DefinitelyUseWeakKDFInsufficientIterationCount" xml:space="preserve">
    <value>Do Not Use Weak Key Derivation Function With Insufficient Iteration Count</value>
  </data>
  <data name="DefinitelyUseWeakKDFInsufficientIterationCountMessage" xml:space="preserve">
    <value>Use at least {0} iterations when deriving a cryptographic key from a password. By default, Rfc2898DeriveByte's IterationCount is only 1000</value>
  </data>
  <data name="DoNotUseWeakKDFInsufficientIterationCountDescription" xml:space="preserve">
    <value>When deriving cryptographic keys from user-provided inputs such as password, use sufficient iteration count (at least 100k).</value>
  </data>
  <data name="MaybeUseWeakKDFInsufficientIterationCount" xml:space="preserve">
    <value>Ensure Sufficient Iteration Count When Using Weak Key Derivation Function</value>
  </data>
  <data name="MaybeUseWeakKDFInsufficientIterationCountMessage" xml:space="preserve">
    <value>Ensure that the iteration count is at least {0} when deriving a cryptographic key from a password. By default, Rfc2898DeriveByte's IterationCount is only 1000</value>
  </data>
  <data name="DoNotAddArchiveItemPathToTheTargetFileSystemPath" xml:space="preserve">
    <value>Do Not Add Archive Item's Path To The Target File System Path</value>
  </data>
  <data name="DoNotAddArchiveItemPathToTheTargetFileSystemPathDescription" xml:space="preserve">
    <value>When extracting files from an archive and using the archive item's path, check if the path is safe. Archive path can be relative and can lead to file system access outside of the expected file system target path, leading to malicious config changes and remote code execution via lay-and-wait technique.</value>
  </data>
  <data name="DoNotAddArchiveItemPathToTheTargetFileSystemPathMessage" xml:space="preserve">
    <value>When creating path for '{0} in method {1}' from relative archive item path to extract file and the source is an untrusted zip archive, make sure to sanitize relative archive item path '{2} in method {3}'</value>
  </data>
  <data name="DoNotCreateTasksWithoutPassingATaskSchedulerTitle" xml:space="preserve">
    <value>Do not create tasks without passing a TaskScheduler</value>
  </data>
  <data name="DoNotCreateTasksWithoutPassingATaskSchedulerDescription" xml:space="preserve">
    <value>Do not create tasks unless you are using one of the overloads that takes a TaskScheduler. The default is to schedule on TaskScheduler.Current, which would lead to deadlocks. Either use TaskScheduler.Default to schedule on the thread pool, or explicitly pass TaskScheduler.Current to make your intentions clear.</value>
  </data>
  <data name="DoNotCreateTasksWithoutPassingATaskSchedulerMessage" xml:space="preserve">
    <value>Do not create tasks without passing a TaskScheduler</value>
  </data>
  <data name="DoNotDefineFinalizersForTypesDerivedFromMemoryManagerDescription" xml:space="preserve">
    <value>Adding a finalizer to a type derived from MemoryManager&lt;T&gt; may permit memory to be freed while it is still in use by a Span&lt;T&gt;.</value>
  </data>
  <data name="DoNotDefineFinalizersForTypesDerivedFromMemoryManagerMessage" xml:space="preserve">
    <value>Adding a finalizer to a type derived from MemoryManager&lt;T&gt; may permit memory to be freed while it is still in use by a Span&lt;T&gt;</value>
  </data>
  <data name="DoNotDefineFinalizersForTypesDerivedFromMemoryManagerTitle" xml:space="preserve">
    <value>Do not define finalizers for types derived from MemoryManager&lt;T&gt;</value>
  </data>
  <data name="UseValueTasksCorrectlyTitle" xml:space="preserve">
    <value>Use ValueTasks correctly</value>
  </data>
  <data name="UseValueTasksCorrectlyDescription" xml:space="preserve">
    <value>ValueTasks returned from member invocations are intended to be directly awaited.  Attempts to consume a ValueTask multiple times or to directly access one's result before it's known to be completed may result in an exception or corruption.  Ignoring such a ValueTask is likely an indication of a functional bug and may degrade performance.</value>
  </data>
  <data name="UseValueTasksCorrectlyMessage_General" xml:space="preserve">
    <value>ValueTask instances returned from method calls should be directly awaited, returned, or passed as an argument to another method call. Other usage, such as storing an instance into a local or a field, is likely an indication of a bug, as ValueTask instances must only ever be consumed once.</value>
  </data>
  <data name="UseValueTasksCorrectlyMessage_Unconsumed" xml:space="preserve">
    <value>ValueTask instances returned from method calls should always be used, typically awaited. Not doing so often represents a functional bug, but even if it doesn't, it can result in degraded performance if the target method pools objects for use with ValueTasks.</value>
  </data>
  <data name="UseValueTasksCorrectlyMessage_DoubleConsumption" xml:space="preserve">
    <value>ValueTask instances should only be consumed once, such as via an await. Consuming the same ValueTask instance multiple times can result in exceptions and data corruption.</value>
  </data>
  <data name="UseValueTasksCorrectlyMessage_AccessingIncompleteResult" xml:space="preserve">
    <value>ValueTask instances should not have their result directly accessed unless the instance has already completed. Unlike Tasks, calling Result or GetAwaiter().GetResult() on a ValueTask is not guaranteed to block until the operation completes. If you can't simply await the instance, consider first checking its IsCompleted property (or asserting it's true if you know that to be the case).</value>
  </data>
  <data name="DoNotCreateTaskCompletionSourceWithWrongArgumentsTitle" xml:space="preserve">
    <value>Argument passed to TaskCompletionSource constructor should be TaskCreationOptions enum instead of TaskContinuationOptions enum</value>
  </data>
  <data name="DoNotCreateTaskCompletionSourceWithWrongArgumentsDescription" xml:space="preserve">
    <value>TaskCompletionSource has constructors that take TaskCreationOptions that control the underlying Task, and constructors that take object state that's stored in the task.  Accidentally passing a TaskContinuationOptions instead of a TaskCreationOptions will result in the call treating the options as state.</value>
  </data>
  <data name="DoNotCreateTaskCompletionSourceWithWrongArgumentsMessage" xml:space="preserve">
    <value>Argument contains TaskContinuationsOptions enum instead of TaskCreationOptions enum</value>
  </data>
  <data name="DoNotCreateTaskCompletionSourceWithWrongArgumentsFix" xml:space="preserve">
    <value>Replace TaskContinuationOptions with TaskCreationOptions.</value>
  </data>
  <data name="JsonNetInsecureSerializerMessage" xml:space="preserve">
    <value>When deserializing untrusted input, allowing arbitrary types to be deserialized is insecure. When using deserializing JsonSerializer, use TypeNameHandling.None, or for values other than None, restrict deserialized types with a SerializationBinder.</value>
  </data>
  <data name="JsonNetInsecureSerializerTitle" xml:space="preserve">
    <value>Do not deserialize with JsonSerializer using an insecure configuration</value>
  </data>
  <data name="JsonNetMaybeInsecureSerializerMessage" xml:space="preserve">
    <value>When deserializing untrusted input, allowing arbitrary types to be deserialized is insecure. When using deserializing JsonSerializer, use TypeNameHandling.None, or for values other than None, restrict deserialized types with a SerializationBinder.</value>
  </data>
  <data name="JsonNetMaybeInsecureSerializerTitle" xml:space="preserve">
    <value>Ensure that JsonSerializer has a secure configuration when deserializing</value>
  </data>
  <data name="UseDefaultDllImportSearchPathsAttribute" xml:space="preserve">
    <value>Use DefaultDllImportSearchPaths attribute for P/Invokes</value>
  </data>
  <data name="UseDefaultDllImportSearchPathsAttributeDescription" xml:space="preserve">
    <value>By default, P/Invokes using DllImportAttribute probe a number of directories, including the current working directory for the library to load. This can be a security issue for certain applications, leading to DLL hijacking.</value>
  </data>
  <data name="UseDefaultDllImportSearchPathsAttributeMessage" xml:space="preserve">
    <value>The method {0} didn't use DefaultDllImportSearchPaths attribute for P/Invokes.</value>
  </data>
  <data name="DoNotUseUnsafeDllImportSearchPath" xml:space="preserve">
    <value>Do not use unsafe DllImportSearchPath value</value>
  </data>
  <data name="DoNotUseUnsafeDllImportSearchPathDescription" xml:space="preserve">
    <value>There could be a malicious DLL in the default DLL search directories. Or, depending on where your application is run from, there could be a malicious DLL in the application's directory. Use a DllImportSearchPath value that specifies an explicit search path instead. The DllImportSearchPath flags that this rule looks for can be configured in .editorconfig.</value>
  </data>
  <data name="DoNotUseUnsafeDllImportSearchPathMessage" xml:space="preserve">
    <value>Use of unsafe DllImportSearchPath value {0}</value>
  </data>
  <data name="UseAutoValidateAntiforgeryToken" xml:space="preserve">
    <value>Use antiforgery tokens in ASP.NET Core MVC controllers</value>
  </data>
  <data name="UseAutoValidateAntiforgeryTokenDescription" xml:space="preserve">
    <value>Handling a POST, PUT, PATCH, or DELETE request without validating an antiforgery token may be vulnerable to cross-site request forgery attacks. A cross-site request forgery attack can send malicious requests from an authenticated user to your ASP.NET Core MVC controller.</value>
  </data>
  <data name="UseAutoValidateAntiforgeryTokenMessage" xml:space="preserve">
    <value>Method {0} handles a {1} request without performing antiforgery token validation. You also need to ensure that your HTML form sends an antiforgery token.</value>
  </data>
  <data name="MissHttpVerbAttribute" xml:space="preserve">
    <value>Miss HttpVerb attribute for action methods</value>
  </data>
  <data name="MissHttpVerbAttributeMessage" xml:space="preserve">
    <value>Action method {0} needs to specify the HTTP request kind explicitly</value>
  </data>
  <data name="DoNotUseInsecureRandomness" xml:space="preserve">
    <value>Do not use insecure randomness</value>
  </data>
  <data name="DoNotUseInsecureRandomnessMessage" xml:space="preserve">
    <value>{0} is an insecure random number generator. Use cryptographically secure random number generators when randomness is required for security.</value>
  </data>
  <data name="DoNotUseInsecureRandomnessDescription" xml:space="preserve">
    <value>Using a cryptographically weak pseudo-random number generator may allow an attacker to predict what security-sensitive value will be generated. Use a cryptographically strong random number generator if an unpredictable value is required, or ensure that weak pseudo-random numbers aren't used in a security-sensitive manner.</value>
  </data>
  <data name="DoNotUseCountAsyncWhenAnyAsyncCanBeUsedDescription" xml:space="preserve">
    <value>For non-empty collections, CountAsync() and LongCountAsync() enumerate the entire sequence, while AnyAsync() stops at the first item or the first item that satisfies a condition.</value>
  </data>
  <data name="DoNotUseCountAsyncWhenAnyAsyncCanBeUsedMessage" xml:space="preserve">
    <value>{0}() is used where AnyAsync() could be used instead to improve performance</value>
  </data>
  <data name="DoNotUseCountAsyncWhenAnyAsyncCanBeUsedTitle" xml:space="preserve">
    <value>Do not use CountAsync() or LongCountAsync() when AnyAsync() can be used</value>
  </data>
  <data name="UsePropertyInsteadOfCountMethodWhenAvailableDescription" xml:space="preserve">
    <value>Enumerable.Count() potentially enumerates the sequence while a Length/Count property is a direct access.</value>
  </data>
  <data name="UsePropertyInsteadOfCountMethodWhenAvailableMessage" xml:space="preserve">
    <value>Use the "{0}" property instead of Enumerable.Count()</value>
  </data>
  <data name="UsePropertyInsteadOfCountMethodWhenAvailableTitle" xml:space="preserve">
    <value>Use Length/Count property instead of Count() when available</value>
  </data>
  <data name="SetHttpOnlyForHttpCookie" xml:space="preserve">
    <value>Set HttpOnly to true for HttpCookie</value>
  </data>
  <data name="SetHttpOnlyForHttpCookieDescription" xml:space="preserve">
    <value>As a defense in depth measure, ensure security sensitive HTTP cookies are marked as HttpOnly. This indicates web browsers should disallow scripts from accessing the cookies. Injected malicious scripts are a common way of stealing cookies.</value>
  </data>
  <data name="SetHttpOnlyForHttpCookieMessage" xml:space="preserve">
    <value>HttpCookie.HttpOnly is set to false or not set at all when using an HttpCookie. Ensure security sensitive cookies are marked as HttpOnly to prevent malicious scripts from stealing the cookies</value>
  </data>
  <data name="DeprecatedSslProtocolsDescription" xml:space="preserve">
    <value>Older protocol versions of Transport Layer Security (TLS) are less secure than TLS 1.2 and TLS 1.3, and are more likely to have new vulnerabilities. Avoid older protocol versions to minimize risk.</value>
  </data>
  <data name="DeprecatedSslProtocolsMessage" xml:space="preserve">
    <value>Transport Layer Security protocol version '{0}' is deprecated.  Use 'None' to let the Operating System choose a version.</value>
  </data>
  <data name="DeprecatedSslProtocolsTitle" xml:space="preserve">
    <value>Do not use deprecated SslProtocols values</value>
  </data>
  <data name="HardcodedSslProtocolsDescription" xml:space="preserve">
    <value>Current Transport Layer Security protocol versions may become deprecated if vulnerabilities are found. Avoid hardcoding SslProtocols values to keep your application secure. Use 'None' to let the Operating System choose a version.</value>
  </data>
  <data name="HardcodedSslProtocolsMessage" xml:space="preserve">
    <value>Avoid hardcoding SslProtocols '{0}' to ensure your application remains secure in the future. Use 'None' to let the Operating System choose a version.</value>
  </data>
  <data name="HardcodedSslProtocolsTitle" xml:space="preserve">
    <value>Avoid hardcoded SslProtocols values</value>
  </data>
  <data name="MissHttpVerbAttributeDescription" xml:space="preserve">
    <value>All the methods that create, edit, delete, or otherwise modify data do so in the [HttpPost] overload of the method, which needs to be protected with the anti forgery attribute from request forgery. Performing a GET operation should be a safe operation that has no side effects and doesn't modify your persisted data.</value>
  </data>
  <data name="DefinitelyDisableHttpClientCRLCheck" xml:space="preserve">
    <value>HttpClients should enable certificate revocation list checks</value>
  </data>
  <data name="DefinitelyDisableHttpClientCRLCheckMessage" xml:space="preserve">
    <value>HttpClient is created without enabling CheckCertificateRevocationList</value>
  </data>
  <data name="DoNotDisableHttpClientCRLCheckDescription" xml:space="preserve">
    <value>Using HttpClient without providing a platform specific handler (WinHttpHandler or CurlHandler or HttpClientHandler) where the CheckCertificateRevocationList property is set to true, will allow revoked certificates to be accepted by the HttpClient as valid.</value>
  </data>
  <data name="MaybeDisableHttpClientCRLCheck" xml:space="preserve">
    <value>Ensure HttpClient certificate revocation list check is not disabled</value>
  </data>
  <data name="MaybeDisableHttpClientCRLCheckMessage" xml:space="preserve">
    <value>HttpClient may be created without enabling CheckCertificateRevocationList</value>
  </data>
  <data name="DoNotHardCodeCertificate" xml:space="preserve">
    <value>Do not hard-code certificate</value>
  </data>
  <data name="DoNotHardCodeCertificateDescription" xml:space="preserve">
    <value>Hard-coded certificates in source code are vulnerable to being exploited.</value>
  </data>
  <data name="DoNotHardCodeCertificateMessage" xml:space="preserve">
    <value>Potential security vulnerability was found where '{0}' in method '{1}' may be tainted by hard-coded certificate from '{2}' in method '{3}'</value>
  </data>
  <data name="DefinitelyUseCreateEncryptorWithNonDefaultIV" xml:space="preserve">
    <value>Do not use CreateEncryptor with non-default IV</value>
  </data>
  <data name="DefinitelyUseCreateEncryptorWithNonDefaultIVMessage" xml:space="preserve">
    <value>Symmetric encryption uses non-default initialization vector, which could be potentially repeatable</value>
  </data>
  <data name="MaybeUseCreateEncryptorWithNonDefaultIV" xml:space="preserve">
    <value>Use CreateEncryptor with the default IV </value>
  </data>
  <data name="MaybeUseCreateEncryptorWithNonDefaultIVMessage" xml:space="preserve">
    <value>The non-default initialization vector, which can be potentially repeatable, is used in the encryption. Ensure use the default one.</value>
  </data>
  <data name="DoNotUseCreateEncryptorWithNonDefaultIVDescription" xml:space="preserve">
    <value>Symmetric encryption should always use a non-repeatable initialization vector to prevent dictionary attacks.</value>
  </data>
  <data name="DataTableReadXmlMessage" xml:space="preserve">
    <value>The method '{0}' is insecure when deserializing untrusted data</value>
  </data>
  <data name="DataTableReadXmlTitle" xml:space="preserve">
    <value>Do not use DataTable.ReadXml() with untrusted data</value>
  </data>
  <data name="DataSetDataTableInSerializableTypeMessage" xml:space="preserve">
    <value>When deserializing untrusted input, deserializing a {0} object is insecure. '{1}' either is or derives from {0}</value>
  </data>
  <data name="DataSetDataTableInWebDeserializableObjectGraphMessage" xml:space="preserve">
    <value>When deserializing untrusted input, deserializing a {0} object is insecure. '{1}' either is or derives from {0}</value>
  </data>
  <data name="DataSetDataTableInWebDeserializableObjectGraphTitle" xml:space="preserve">
    <value>Unsafe DataSet or DataTable type in web deserializable object graph</value>
  </data>
  <data name="DataSetReadXmlMessage" xml:space="preserve">
    <value>The method '{0}' is insecure when deserializing untrusted data</value>
  </data>
  <data name="DataSetReadXmlTitle" xml:space="preserve">
    <value>Do not use DataSet.ReadXml() with untrusted data</value>
  </data>
  <data name="DataSetDataTableInRceSerializableTypeMessage" xml:space="preserve">
    <value>When deserializing untrusted input with an IFormatter-based serializer, deserializing a {0} object is insecure. '{1}' either is or derives from {0}.</value>
  </data>
  <data name="DataSetDataTableInDeserializableObjectGraphMessage" xml:space="preserve">
    <value>When deserializing untrusted input, deserializing a {0} object is insecure. '{1}' either is or derives from {0}</value>
  </data>
  <data name="DataSetDataTableInDeserializableObjectGraphTitle" xml:space="preserve">
    <value>Unsafe DataSet or DataTable type found in deserializable object graph</value>
  </data>
  <data name="DataSetDataTableInRceDeserializableObjectGraphMessage" xml:space="preserve">
    <value>When deserializing untrusted input, deserializing a {0} object is insecure. '{1}' either is or derives from {0}</value>
  </data>
  <data name="DataSetDataTableInRceDeserializableObjectGraphTitle" xml:space="preserve">
    <value>Unsafe DataSet or DataTable in deserialized object graph can be vulnerable to remote code execution attacks</value>
  </data>
  <data name="DataSetDataTableInRceAutogeneratedSerializableTypeMessage" xml:space="preserve">
    <value>When deserializing untrusted input with an IFormatter-based serializer, deserializing a {0} object is insecure. '{1}' either is or derives from {0}. Ensure that the auto-generated type is never deserialized with untrusted data.</value>
  </data>
  <data name="DataSetDataTableInRceAutogeneratedSerializableTypeTitle" xml:space="preserve">
    <value>Unsafe DataSet or DataTable in auto-generated serializable type can be vulnerable to remote code execution attacks</value>
  </data>
  <data name="DataSetDataTableInRceSerializableTypeTitle" xml:space="preserve">
    <value>Unsafe DataSet or DataTable in serializable type can be vulnerable to remote code execution attacks</value>
  </data>
  <data name="DataSetDataTableInSerializableTypeTitle" xml:space="preserve">
    <value>Unsafe DataSet or DataTable in serializable type</value>
  </data>
  <data name="DataSetReadXmlAutogeneratedMessage" xml:space="preserve">
    <value>The method '{0}' is insecure when deserializing untrusted data. Make sure that auto-generated class containing the '{0}' call is not deserialized with untrusted data.</value>
  </data>
  <data name="DataSetReadXmlAutogeneratedTitle" xml:space="preserve">
    <value>Ensure auto-generated class containing DataSet.ReadXml() is not used with untrusted data</value>
  </data>
  <data name="DoNotUseStackallocInLoopsTitle" xml:space="preserve">
    <value>Do not use stackalloc in loops</value>
  </data>
  <data name="DoNotUseStackallocInLoopsDescription" xml:space="preserve">
    <value>Stack space allocated by a stackalloc is only released at the end of the current method's invocation.  Using it in a loop can result in unbounded stack growth and eventual stack overflow conditions.</value>
  </data>
  <data name="DoNotUseStackallocInLoopsMessage" xml:space="preserve">
    <value>Potential stack overflow. Move the stackalloc out of the loop.</value>
  </data>
  <data name="PreferStreamAsyncMemoryOverloadsTitle" xml:space="preserve">
    <value>Prefer the 'Memory'-based overloads for 'ReadAsync' and 'WriteAsync'</value>
  </data>
  <data name="PreferStreamAsyncMemoryOverloadsDescription" xml:space="preserve">
    <value>'Stream' has a 'ReadAsync' overload that takes a 'Memory&lt;Byte&gt;' as the first argument, and a 'WriteAsync' overload that takes a 'ReadOnlyMemory&lt;Byte&gt;' as the first argument. Prefer calling the memory based overloads, which are more efficient.</value>
  </data>
  <data name="PreferStreamAsyncMemoryOverloadsMessage" xml:space="preserve">
    <value>Change the '{0}' method call to use the '{1}' overload</value>
  </data>
  <data name="ForwardCancellationTokenToInvocationsDescription" xml:space="preserve">
    <value>Forward the 'CancellationToken' parameter to methods to ensure the operation cancellation notifications gets properly propagated, or pass in 'CancellationToken.None' explicitly to indicate intentionally not propagating the token.</value>
  </data>
  <data name="ForwardCancellationTokenToInvocationsMessage" xml:space="preserve">
    <value>Forward the '{0}' parameter to the '{1}' method or pass in 'CancellationToken.None' explicitly to indicate intentionally not propagating the token</value>
  </data>
  <data name="ForwardCancellationTokenToInvocationsTitle" xml:space="preserve">
    <value>Forward the 'CancellationToken' parameter to methods</value>
  </data>
  <data name="InstantiateArgumentExceptionsCorrectlyChangeToTwoArgumentCodeFixTitle" xml:space="preserve">
    <value>Change to call the two argument constructor, pass null for the message.</value>
  </data>
  <data name="InstantiateArgumentExceptionsCorrectlyFlipArgumentOrderCodeFixTitle" xml:space="preserve">
    <value>Swap the arguments order</value>
  </data>
  <data name="PreferTypedStringBuilderAppendOverloadsTitle" xml:space="preserve">
    <value>Prefer strongly-typed Append and Insert method overloads on StringBuilder</value>
  </data>
  <data name="PreferTypedStringBuilderAppendOverloadsDescription" xml:space="preserve">
    <value>StringBuilder.Append and StringBuilder.Insert provide overloads for multiple types beyond System.String.  When possible, prefer the strongly-typed overloads over using ToString() and the string-based overload.</value>
  </data>
  <data name="PreferTypedStringBuilderAppendOverloadsMessage" xml:space="preserve">
    <value>Remove the ToString call in order to use a strongly-typed StringBuilder overload</value>
  </data>
  <data name="PreferTypedStringBuilderAppendOverloadsRemoveToString" xml:space="preserve">
    <value>Remove the ToString call</value>
  </data>
  <data name="PreferStringContainsOverIndexOfDescription" xml:space="preserve">
    <value>Calls to 'string.IndexOf' where the result is used to check for the presence/absence of a substring can be replaced by 'string.Contains'.</value>
  </data>
  <data name="PreferStringContainsOverIndexOfMessage" xml:space="preserve">
    <value>Use 'string.Contains' instead of 'string.IndexOf' to improve readability</value>
  </data>
  <data name="PreferStringContainsOverIndexOfTitle" xml:space="preserve">
    <value>Consider using 'string.Contains' instead of 'string.IndexOf'</value>
  </data>
  <data name="PreferConstCharOverConstUnitStringInStringBuilderDescription" xml:space="preserve">
    <value>'StringBuilder.Append(char)' is more efficient than 'StringBuilder.Append(string)' when the string is a single character. When calling 'Append' with a constant, prefer using a constant char rather than a constant string containing one character.</value>
  </data>
  <data name="PreferConstCharOverConstUnitStringInStringBuilderMessage" xml:space="preserve">
    <value>Use 'StringBuilder.Append(char)' instead of 'StringBuilder.Append(string)' when the input is a constant unit string</value>
  </data>
  <data name="PreferConstCharOverConstUnitStringInStringBuilderTitle" xml:space="preserve">
    <value>Consider using 'StringBuilder.Append(char)' when applicable</value>
  </data>
  <data name="ProvideCorrectArgumentToEnumHasFlagDescription" xml:space="preserve">
    <value>'Enum.HasFlag' method expects the 'enum' argument to be of the same 'enum' type as the instance on which the method is invoked and that this 'enum' is marked with 'System.FlagsAttribute'. If these are different 'enum' types, an unhandled exception will be thrown at runtime. If the 'enum' type is not marked with 'System.FlagsAttribute' the call will always return 'false' at runtime.</value>
  </data>
  <data name="ProvideCorrectArgumentToEnumHasFlagMessageDifferentType" xml:space="preserve">
    <value>The argument type, '{0}', must be the same as the enum type '{1}'</value>
  </data>
  <data name="ProvideCorrectArgumentToEnumHasFlagTitle" xml:space="preserve">
    <value>Provide correct 'enum' argument to 'Enum.HasFlag'</value>
  </data>
  <data name="PreferIsEmptyOverCountDescription" xml:space="preserve">
    <value>For determining whether the object contains or not any items, prefer using 'IsEmpty' property rather than retrieving the number of items from the 'Count' property and comparing it to 0 or 1.</value>
  </data>
  <data name="PreferIsEmptyOverCountMessage" xml:space="preserve">
    <value>Prefer 'IsEmpty' over 'Count' to determine whether the object is empty</value>
  </data>
  <data name="PreferIsEmptyOverCountTitle" xml:space="preserve">
    <value>Prefer IsEmpty over Count</value>
  </data>
  <data name="UseEnvironmentProcessIdDescription" xml:space="preserve">
    <value>'Environment.ProcessId' is simpler and faster than 'Process.GetCurrentProcess().Id'.</value>
  </data>
  <data name="UseEnvironmentProcessIdMessage" xml:space="preserve">
    <value>Use 'Environment.ProcessId' instead of 'Process.GetCurrentProcess().Id'</value>
  </data>
  <data name="UseEnvironmentProcessIdTitle" xml:space="preserve">
    <value>Use 'Environment.ProcessId'</value>
  </data>
  <data name="UseEnvironmentProcessIdFix" xml:space="preserve">
    <value>Use 'Environment.ProcessId'</value>
  </data>
  <data name="UseEnvironmentProcessPathDescription" xml:space="preserve">
    <value>'Environment.ProcessPath' is simpler and faster than 'Process.GetCurrentProcess().MainModule.FileName'.</value>
  </data>
  <data name="UseEnvironmentProcessPathMessage" xml:space="preserve">
    <value>Use 'Environment.ProcessPath' instead of 'Process.GetCurrentProcess().MainModule.FileName'</value>
  </data>
  <data name="UseEnvironmentProcessPathTitle" xml:space="preserve">
    <value>Use 'Environment.ProcessPath'</value>
  </data>
  <data name="UseEnvironmentProcessPathFix" xml:space="preserve">
    <value>Use 'Environment.ProcessPath'</value>
  </data>
  <data name="UseEnvironmentCurrentManagedThreadIdDescription" xml:space="preserve">
    <value>'Environment.CurrentManagedThreadId' is simpler and faster than 'Thread.CurrentThread.ManagedThreadId'.</value>
  </data>
  <data name="UseEnvironmentCurrentManagedThreadIdMessage" xml:space="preserve">
    <value>Use 'Environment.CurrentManagedThreadId' instead of 'Thread.CurrentThread.ManagedThreadId'</value>
  </data>
  <data name="UseEnvironmentCurrentManagedThreadIdTitle" xml:space="preserve">
    <value>Use 'Environment.CurrentManagedThreadId'</value>
  </data>
  <data name="UseEnvironmentCurrentManagedThreadIdFix" xml:space="preserve">
    <value>Use 'Environment.CurrentManagedThreadId'</value>
  </data>
  <data name="UseAsSpanInsteadOfRangeIndexerOnAStringCodeFixTitle" xml:space="preserve">
    <value>Use `{0}` instead of Range-based indexers on a string</value>
  </data>
  <data name="UseAsSpanInsteadOfRangeIndexerOnAnArrayCodeFixTitle" xml:space="preserve">
    <value>Use `{0}` instead of Range-based indexers on an array</value>
  </data>
  <data name="PlatformCompatibilityTitle" xml:space="preserve">
    <value>Validate platform compatibility</value>
  </data>
  <data name="PlatformCompatibilityDescription" xml:space="preserve">
    <value>Using platform dependent API on a component makes the code no longer work across all platforms.</value>
  </data>
  <data name="PlatformCompatibilityOnlySupportedCsUnreachableMessage" xml:space="preserve">
    <value>This call site is unreachable on: {2}. '{0}' is only supported on: {1}.</value>
    <comment>This call site is unreachable on: 'browser'. 'SupportedOnWindowsAndBrowser()' is only supported on: 'browser', 'windows'.</comment>
  </data>
  <data name="PlatformCompatibilityUnsupportedCsAllPlatformMessage" xml:space="preserve">
    <value>This call site is reachable on all platforms. '{0}' is unsupported on: {1}.</value>
    <comment>This call site is reachable on all platforms. 'UnsupportedOnWindows()' is unsupported on: 'windows'</comment>
  </data>
  <data name="DoNotUseOutAttributeStringPInvokeParametersDescription" xml:space="preserve">
    <value>String parameters passed by value with the 'OutAttribute' can destabilize the runtime if the string is an interned string.</value>
  </data>
  <data name="DoNotUseOutAttributeStringPInvokeParametersMessage" xml:space="preserve">
    <value>Do not use the 'OutAttribute' for string parameter '{0}' which is passed by value. If marshalling of modified data back to the caller is required, use the 'out' keyword to pass the string by reference instead.</value>
  </data>
  <data name="DoNotUseOutAttributeStringPInvokeParametersTitle" xml:space="preserve">
    <value>Do not use 'OutAttribute' on string parameters for P/Invokes</value>
  </data>
  <data name="AvoidStringBuilderPInvokeParametersDescription" xml:space="preserve">
    <value>Marshalling of 'StringBuilder' always creates a native buffer copy, resulting in multiple allocations for one marshalling operation.</value>
  </data>
  <data name="AvoidStringBuilderPInvokeParametersMessage" xml:space="preserve">
    <value>Avoid 'StringBuilder' parameters for P/Invokes. Consider using a character buffer instead.</value>
  </data>
  <data name="AvoidStringBuilderPInvokeParametersTitle" xml:space="preserve">
    <value>Avoid 'StringBuilder' parameters for P/Invokes</value>
  </data>
  <data name="PlatformCompatibilityOnlySupportedCsReachableMessage" xml:space="preserve">
    <value>This call site is reachable on: {2}. '{0}' is only supported on: {1}.</value>
    <comment>This call site is reachable on: 'windows' all versions.'SupportedOnWindowsUnsupportedFromWindows2004()' is only supported on: 'windows' 10.0.2004 and before</comment>
  </data>
  <data name="PlatformCompatibilityOnlySupportedCsAllPlatformMessage" xml:space="preserve">
    <value>This call site is reachable on all platforms. '{0}' is only supported on: {1}.</value>
    <comment>This call site is reachable on all platforms. 'SupportedOnWindowsAndBrowser()' is only supported on: 'windows', 'browser' .</comment>
  </data>
  <data name="PreferStringContainsOverIndexOfCodeFixTitle" xml:space="preserve">
    <value>Replace with 'string.Contains'</value>
  </data>
  <data name="CommaSeparator" xml:space="preserve">
    <value>, </value>
    <comment>Separator used for separating list of platform names: {API} is only supported on: {‘windows’, ‘browser’, ‘linux’}</comment>
  </data>
  <data name="PlatformCompatibilityFromVersionToVersion" xml:space="preserve">
    <value>'{0}' from version {1} to {2}</value>
    <comment>'SupportedOnWindows1903UnsupportedOn2004()' is supported on: 'windows' from version 10.0.1903 to 10.0.2004.</comment>
  </data>
  <data name="PlatformCompatibilitySupportedCsAllPlatformMessage" xml:space="preserve">
    <value>This call site is reachable on all platforms. '{0}' is supported on: {1}.</value>
    <comment>This call site is reachable on all platforms. 'SupportedOnWindows1903UnsupportedFrom2004()' is supported on: 'windows' from version 10.0.1903 to 10.0.2004.</comment>
  </data>
  <data name="PlatformCompatibilitySupportedCsReachableMessage" xml:space="preserve">
    <value>This call site is reachable on: {2}. '{0}' is supported on: {1}.</value>
    <comment>This call site is reachable on: 'windows' 10.0.2000 and before. 'UnsupportedOnWindowsSupportedOn1903()' is supported on: 'windows' 10.0.1903 and later.</comment>
  </data>
  <data name="PlatformCompatibilityUnsupportedCsReachableMessage" xml:space="preserve">
    <value>This call site is reachable on: {2}. '{0}' is unsupported on: {1}.</value>
    <comment>This call site is reachable on: 'windows', 'browser'. 'UnsupportedOnBrowser()' is unsupported on: 'browser'.</comment>
  </data>
  <data name="PlatformCompatibilityVersionAndBefore" xml:space="preserve">
    <value>'{0}' {1} and before</value>
    <comment>'SupportedOnWindowsUnsupportedFromWindows2004()' is only supported on: 'windows' 10.0.2004 and before.</comment>
  </data>
  <data name="PlatformCompatibilityVersionAndLater" xml:space="preserve">
    <value>'{0}' {1} and later</value>
    <comment>'SupportedOnWindows10()' is only supported on: 'windows' 10.0 and later.</comment>
  </data>
  <data name="PlatformCompatibilityAllVersions" xml:space="preserve">
    <value>'{0}' all versions</value>
    <comment>This call site is reachable on: 'Windows' all versions.</comment>
  </data>
  <data name="PlatformCompatibilityAllPlatforms" xml:space="preserve">
    <value>and all other platforms</value>
    <comment>This call site is reachable on: 'windows' 10.0.2000 and later, and all other platforms</comment>
  </data>
  <data name="BufferBlockCopyLengthMessage" xml:space="preserve">
    <value>'Buffer.BlockCopy' expects the number of bytes to be copied for the 'count' argument. Using 'Array.Length' may not match the number of bytes that needs to be copied.</value>
  </data>
  <data name="BufferBlockCopyLengthTitle" xml:space="preserve">
    <value>'Buffer.BlockCopy' expects the number of bytes to be copied for the 'count' argument</value>
  </data>
  <data name="BufferBlockCopyDescription" xml:space="preserve">
    <value>'Buffer.BlockCopy' expects the number of bytes to be copied for the 'count' argument. Using 'Array.Length' may not match the number of bytes that needs to be copied.</value>
  </data>
  <data name="PreferAsSpanOverSubstringDescription" xml:space="preserve">
    <value>'AsSpan' is more efficient then 'Substring'. 'Substring' performs an O(n) string copy, while 'AsSpan' does not and has a constant cost.</value>
  </data>
  <data name="PreferAsSpanOverSubstringMessage" xml:space="preserve">
    <value>Prefer 'AsSpan' over 'Substring' when span-based overloads are available</value>
  </data>
  <data name="PreferAsSpanOverSubstringTitle" xml:space="preserve">
    <value>Prefer 'AsSpan' over 'Substring'</value>
  </data>
  <data name="PreferAsSpanOverSubstringCodefixTitle" xml:space="preserve">
    <value>Replace 'Substring' with 'AsSpan'</value>
  </data>
  <data name="UseCancellationTokenThrowIfCancellationRequestedDescription" xml:space="preserve">
    <value>'ThrowIfCancellationRequested' automatically checks whether the token has been canceled, and throws an 'OperationCanceledException' if it has.</value>
  </data>
  <data name="UseCancellationTokenThrowIfCancellationRequestedMessage" xml:space="preserve">
    <value>Use 'ThrowIfCancellationRequested' instead of checking 'IsCancellationRequested' and throwing 'OperationCanceledException'</value>
  </data>
  <data name="UseCancellationTokenThrowIfCancellationRequestedTitle" xml:space="preserve">
    <value>Use 'ThrowIfCancellationRequested'</value>
  </data>
  <data name="UseCancellationTokenThrowIfCancellationRequestedCodeFixTitle" xml:space="preserve">
    <value>Replace with 'CancellationToken.ThrowIfCancellationRequested'</value>
  </data>
  <data name="ProvideStreamMemoryBasedAsyncOverridesDescription" xml:space="preserve">
    <value>To improve performance, override the memory-based async methods when subclassing 'Stream'. Then implement the array-based methods in terms of the memory-based methods.</value>
  </data>
  <data name="ProvideStreamMemoryBasedAsyncOverridesMessage" xml:space="preserve">
    <value>'{0}' overrides array-based '{1}' but does not override memory-based '{2}'. Consider overriding memory-based '{2}' to improve performance.</value>
    <comment>0 = type that subclasses Stream directly, 1 = array-based method, 2 = memory-based method</comment>
  </data>
  <data name="ProvideStreamMemoryBasedAsyncOverridesTitle" xml:space="preserve">
    <value>Provide memory-based overrides of async methods when subclassing 'Stream'</value>
  </data>
  <data name="UseSpanBasedStringConcatDescription" xml:space="preserve">
    <value>It is more efficient to use 'AsSpan' and 'string.Concat', instead of 'Substring' and a concatenation operator.</value>
  </data>
  <data name="UseSpanBasedStringConcatMessage" xml:space="preserve">
    <value>Use span-based 'string.Concat' and 'AsSpan' instead of 'Substring'</value>
  </data>
  <data name="UseSpanBasedStringConcatTitle" xml:space="preserve">
    <value>Use span-based 'string.Concat'</value>
  </data>
  <data name="UseSpanBasedStringConcatCodeFixTitle" xml:space="preserve">
    <value>Use 'AsSpan' with 'string.Concat'</value>
  </data>
  <data name="PreferDictionaryContainsKeyCodeFixTitle" xml:space="preserve">
    <value>Use 'ContainsKey'</value>
  </data>
  <data name="PreferDictionaryContainsKeyDescription" xml:space="preserve">
    <value>'ContainsKey' is usually O(1), while 'Keys.Contains' may be O(n) in some cases. Additionally, many dictionary implementations lazily initialize the Keys collection to cut back on allocations.</value>
  </data>
  <data name="PreferDictionaryContainsKeyMessage" xml:space="preserve">
    <value>Prefer 'ContainsKey' over 'Keys.Contains' for dictionary type '{0}'</value>
  </data>
  <data name="PreferDictionaryContainsMethodsTitle" xml:space="preserve">
    <value>Prefer Dictionary.Contains methods</value>
  </data>
  <data name="PreferDictionaryContainsValueCodeFixTitle" xml:space="preserve">
    <value>Use 'ContainsValue'</value>
  </data>
  <data name="PreferDictionaryContainsValueDescription" xml:space="preserve">
    <value>Many dictionary implementations lazily initialize the Values collection. To avoid unnecessary allocations, prefer 'ContainsValue' over 'Values.Contains'.</value>
  </data>
  <data name="PreferDictionaryContainsValueMessage" xml:space="preserve">
    <value>Prefer 'ContainsValue' over 'Values.Contains' for dictionary type '{0}'</value>
  </data>
  <data name="UseValidPlatformStringDescription" xml:space="preserve">
    <value>Platform compatibility analyzer requires a valid platform name and version.</value>
  </data>
  <data name="UseValidPlatformStringTitle" xml:space="preserve">
    <value>Use valid platform string</value>
  </data>
  <data name="UseValidPlatformStringUnknownPlatform" xml:space="preserve">
    <value>The platform '{0}' is not a known platform name</value>
  </data>
  <data name="UseValidPlatformStringInvalidVersion" xml:space="preserve">
    <value>Version '{0}' is not valid for platform '{1}'. Use a version with 2{2} parts for this platform.</value>
    <comment>Version '7' is not valid for platform 'windows'. Use a version with 2-4 parts for this platform.</comment>
  </data>
  <data name="UseValidPlatformStringNoVersion" xml:space="preserve">
    <value>Version '{0}' is not valid for platform '{1}'. Do not use versions for this platform.</value>
  </data>
  <data name="DoNotUseWaitAllWithSingleTaskDescription" xml:space="preserve">
    <value>Using 'WaitAll' with a single task may result in performance loss, await or return the task instead.</value>
  </data>
  <data name="DoNotUseWaitAllWithSingleTaskTitle" xml:space="preserve">
    <value>Do not use 'WaitAll' with a single task</value>
  </data>
  <data name="DoNotUseWhenAllWithSingleTaskDescription" xml:space="preserve">
    <value>Using 'WhenAll' with a single task may result in performance loss, await or return the task instead.</value>
  </data>
  <data name="DoNotUseWhenAllWithSingleTaskTitle" xml:space="preserve">
    <value>Do not use 'WhenAll' with a single task</value>
  </data>
  <data name="DoNotUseWaitAllWithSingleTaskFix" xml:space="preserve">
    <value>Replace 'WaitAll' with single 'Wait'</value>
  </data>
  <data name="DoNotUseWhenAllWithSingleTaskFix" xml:space="preserve">
    <value>Replace 'WhenAll' call with argument</value>
  </data>
  <data name="UseStringEqualsOverStringCompareCodeFixTitle" xml:space="preserve">
    <value>Use 'string.Equals'</value>
  </data>
  <data name="UseStringEqualsOverStringCompareDescription" xml:space="preserve">
    <value>It is both clearer and likely faster to use 'string.Equals' instead of comparing the result of 'string.Compare' to zero.</value>
  </data>
  <data name="UseStringEqualsOverStringCompareMessage" xml:space="preserve">
    <value>Use 'string.Equals' instead of comparing the result of 'string.Compare' to 0</value>
  </data>
  <data name="UseStringEqualsOverStringCompareTitle" xml:space="preserve">
    <value>Use 'string.Equals'</value>
  </data>
  <data name="ProvidePublicParameterlessSafeHandleConstructorDescription" xml:space="preserve">
    <value>Providing a parameterless constructor that is as visible as the containing type for a type derived from 'System.Runtime.InteropServices.SafeHandle' enables better performance and usage with source-generated interop solutions.</value>
  </data>
  <data name="ProvidePublicParameterlessSafeHandleConstructorMessage" xml:space="preserve">
    <value>Provide a parameterless constructor that is as visible as the containing type for the '{0}' type that is derived from 'System.Runtime.InteropServices.SafeHandle'</value>
  </data>
  <data name="ProvidePublicParameterlessSafeHandleConstructorTitle" xml:space="preserve">
    <value>Provide a parameterless constructor that is as visible as the containing type for concrete types derived from 'System.Runtime.InteropServices.SafeHandle'</value>
  </data>
  <data name="AddPublicParameterlessConstructor" xml:space="preserve">
    <value>Add a public constructor that takes zero parameters</value>
  </data>
  <data name="MakeParameterlessConstructorPublic" xml:space="preserve">
    <value>Make the constructor that takes zero parameters 'public'</value>
  </data>
  <data name="DynamicInterfaceCastableImplementationUnsupportedDescription" xml:space="preserve">
    <value>Providing a functional 'DynamicInterfaceCastableImplementationAttribute'-attributed interface requires the Default Interface Members feature, which is unsupported in Visual Basic.</value>
  </data>
  <data name="DynamicInterfaceCastableImplementationUnsupportedMessage" xml:space="preserve">
    <value>Providing a 'DynamicInterfaceCastableImplementation' interface in Visual Basic is unsupported</value>
  </data>
  <data name="DynamicInterfaceCastableImplementationUnsupportedTitle" xml:space="preserve">
    <value>Providing a 'DynamicInterfaceCastableImplementation' interface in Visual Basic is unsupported</value>
  </data>
  <data name="ImplementInterfacesOnDynamicCastableImplementation" xml:space="preserve">
    <value>Implement inherited interfaces</value>
  </data>
  <data name="InterfaceMembersMissingImplementationDescription" xml:space="preserve">
    <value>Types attributed with 'DynamicInterfaceCastableImplementationAttribute' act as an interface implementation for a type that implements the 'IDynamicInterfaceCastable' type. As a result, it must provide an implementation of all of the members defined in the inherited interfaces, because the type that implements 'IDynamicInterfaceCastable' will not provide them otherwise.</value>
  </data>
  <data name="InterfaceMembersMissingImplementationMessage" xml:space="preserve">
    <value>Type '{0}' has the 'DynamicInterfaceCastableImplementationAttribute' applied to it but does not provide an implementation of all interface members defined in inherited interfaces</value>
  </data>
  <data name="InterfaceMembersMissingImplementationTitle" xml:space="preserve">
    <value>All members declared in parent interfaces must have an implementation in a DynamicInterfaceCastableImplementation-attributed interface</value>
  </data>
  <data name="MembersDeclaredOnImplementationTypeMustBeStaticDescription" xml:space="preserve">
    <value>Since a type that implements 'IDynamicInterfaceCastable' may not implement a dynamic interface in metadata, calls to an instance interface member that is not an explicit implementation defined on this type are likely to fail at runtime. Mark new interface members 'static' to avoid runtime errors.</value>
  </data>
  <data name="MembersDeclaredOnImplementationTypeMustBeStaticMessage" xml:space="preserve">
    <value>The '{0}' member on the '{1}' type should be marked 'static' as '{1}' has the 'DynamicInterfaceImplementationAttribute' applied</value>
  </data>
  <data name="MembersDeclaredOnImplementationTypeMustBeStaticTitle" xml:space="preserve">
    <value>Members defined on an interface with the 'DynamicInterfaceCastableImplementationAttribute' should be 'static'</value>
  </data>
  <data name="MakeMethodDeclaredOnImplementationTypeStatic" xml:space="preserve">
    <value>Convert to static method</value>
  </data>
  <data name="UseStringContainsCharOverloadWithSingleCharactersDescription" xml:space="preserve">
    <value>'string.Contains(char)' is available as a better performing overload for single char lookup.</value>
  </data>
  <data name="UseStringContainsCharOverloadWithSingleCharactersMessage" xml:space="preserve">
    <value>Use 'string.Contains(char)' instead of 'string.Contains(string)' when searching for a single character</value>
  </data>
  <data name="UseStringContainsCharOverloadWithSingleCharactersTitle" xml:space="preserve">
    <value>Use char literal for a single character lookup</value>
  </data>
  <data name="ReplaceStringLiteralWithCharLiteralCodeActionTitle" xml:space="preserve">
    <value>Replace string literal with char literal</value>
  </data>
  <data name="DetectPreviewFeaturesDescription" xml:space="preserve">
    <value>An assembly has to opt into preview features before using them.</value>
  </data>
  <data name="DetectPreviewFeaturesMessage" xml:space="preserve">
    <value>Using '{0}' requires opting into preview features. See https://aka.ms/dotnet-warnings/preview-features for more information.</value>
  </data>
  <data name="DetectPreviewFeaturesTitle" xml:space="preserve">
    <value>This API requires opting into preview features</value>
  </data>
  <data name="StaticAndAbstractRequiresPreviewFeatures" xml:space="preserve">
    <value>Using both 'static' and 'abstract' modifiers requires opting into preview features. See https://aka.ms/dotnet-warnings/preview-features for more information.</value>
  </data>
  <data name="MakeMethodDeclaredOnImplementationTypeStaticMayProduceInvalidCode" xml:space="preserve">
    <value>Converting an instance method to a static method may produce invalid code</value>
  </data>
  <data name="DerivesFromPreviewClassMessage" xml:space="preserve">
    <value>'{0}' derives from preview class '{1}' and therefore needs to opt into preview features. See https://aka.ms/dotnet-warnings/preview-features for more information.</value>
  </data>
  <data name="ImplementsPreviewInterfaceMessage" xml:space="preserve">
    <value>'{0}' implements the preview interface '{1}' and therefore needs to opt into preview features. See https://aka.ms/dotnet-warnings/preview-features for more information.</value>
  </data>
  <data name="ImplementsPreviewMethodMessage" xml:space="preserve">
    <value>'{0}' implements the preview method '{1}' and therefore needs to opt into preview features. See https://aka.ms/dotnet-warnings/preview-features for more information.</value>
  </data>
  <data name="MethodReturnsPreviewTypeMessage" xml:space="preserve">
    <value>'{0}' returns the preview type '{1}' and therefore needs to opt into preview features. See https://aka.ms/dotnet-warnings/preview-features for more information.</value>
  </data>
  <data name="MethodUsesPreviewTypeAsParamaterMessage" xml:space="preserve">
    <value>'{0}' takes in a preview parameter of type '{1}' and needs to opt into preview features. See https://aka.ms/dotnet-warnings/preview-features for more information.</value>
  </data>
  <data name="OverridesPreviewMethodMessage" xml:space="preserve">
    <value>'{0}' overrides the preview method '{1}' and therefore needs to opt into preview features. See https://aka.ms/dotnet-warnings/preview-features for more information.</value>
  </data>
  <data name="UsesPreviewTypeParameterMessage" xml:space="preserve">
    <value>'{0}' uses the preview type '{1}' and needs to opt into preview features. See https://aka.ms/dotnet-warnings/preview-features for more information.</value>
  </data>
  <data name="FieldIsPreviewTypeMessage" xml:space="preserve">
    <value>'{0}''s type contains the preview type '{1}' and requires opting into preview features. See https://aka.ms/dotnet-warnings/preview-features for more information.</value>
  </data>
  <data name="ModuleInitializerAttributeShouldNotBeUsedInLibrariesDescription" xml:space="preserve">
    <value>Module initializers are intended to be used by application code to ensure an application's components are initialized before the application code begins executing. If library code declares a 'ModuleInitializer' method, it can interfere with application initialization and also lead to limitations in that application's trimming abilities. Library code should therefore not utilize the 'ModuleInitializer' attribute, but instead expose methods that can be used to initialize any components within the library and allow the application to invoke the method during application initialization.</value>
  </data>
  <data name="ModuleInitializerAttributeShouldNotBeUsedInLibrariesMessage" xml:space="preserve">
    <value>The 'ModuleInitializer' attribute is only intended to be used in application code or advanced source generator scenarios</value>
  </data>
  <data name="ModuleInitializerAttributeShouldNotBeUsedInLibrariesTitle" xml:space="preserve">
    <value>The 'ModuleInitializer' attribute should not be used in libraries</value>
  </data>
<<<<<<< HEAD
  <data name="UseSpanClearInsteadOfFillCodeFixTitle" xml:space="preserve">
    <value>Use 'Clear()'</value>
  </data>
  <data name="UseSpanClearInsteadOfFillDescription" xml:space="preserve">
    <value>It is more efficient to use 'Clear', instead of 'Fill' with default value.</value>
  </data>
  <data name="UseSpanClearInsteadOfFillMessage" xml:space="preserve">
    <value>Use 'Clear' instead of 'Fill' with default value for spans</value>
  </data>
  <data name="UseSpanClearInsteadOfFillTitle" xml:space="preserve">
    <value>Use 'Clear' instead of 'Fill' with default value</value>
=======
  <data name="UseAsyncMethodInAsyncContextMessage" xml:space="preserve">
    <value>'{0}' synchronously blocks. Await '{1}' instead.</value>
  </data>
  <data name="UseAsyncMethodInAsyncContextTitle" xml:space="preserve">
    <value>Call async methods when in an async method</value>
  </data>
  <data name="UseAsyncMethodInAsyncContextMessage_NoAlternative" xml:space="preserve">
    <value>'{0}' synchronously blocks. Use await instead.</value>
  </data>
  <data name="UseAsyncMethodInAsyncContextDescription" xml:space="preserve">
    <value>When inside a Task-returning method, use the async version of methods, if they exist.</value>
    <comment>{Locked="Task"}</comment>
  </data>
  <data name="DoNotDisableTokenValidationChecksTitle" xml:space="preserve">
    <value>Do not disable token validation checks</value>
  </data>
  <data name="DoNotDisableTokenValidationChecksDescription" xml:space="preserve">
    <value>Token validation checks ensure that while validating tokens, all aspects are analyzed and verified. Turning off validation can lead to security holes by allowing untrusted tokens to make it through validation.</value>
  </data>
  <data name="DoNotDisableTokenValidationChecksMessage" xml:space="preserve">
    <value>TokenValidationParameters.{0} should not be set to false as it disables important validation</value>
  </data>
  <data name="DoNotAlwaysSkipTokenValidationInDelegatesTitle" xml:space="preserve">
    <value>Do not always skip token validation in delegates</value>
  </data>
  <data name="DoNotAlwaysSkipTokenValidationInDelegatesDescription" xml:space="preserve">
    <value>By setting critical TokenValidationParameter validation delegates to true, important authentication safeguards are disabled which can lead to tokens from any issuer or expired tokens being wrongly validated.</value>
  </data>
  <data name="DoNotAlwaysSkipTokenValidationInDelegatesMessage" xml:space="preserve">
    <value>The {0} is set to a function that is always returning true. By setting the validation delegate, you are overriding default validation and by always returning true, this validation is completely disabled.</value>
>>>>>>> afff3311
  </data>
</root><|MERGE_RESOLUTION|>--- conflicted
+++ resolved
@@ -1764,19 +1764,6 @@
   <data name="ModuleInitializerAttributeShouldNotBeUsedInLibrariesTitle" xml:space="preserve">
     <value>The 'ModuleInitializer' attribute should not be used in libraries</value>
   </data>
-<<<<<<< HEAD
-  <data name="UseSpanClearInsteadOfFillCodeFixTitle" xml:space="preserve">
-    <value>Use 'Clear()'</value>
-  </data>
-  <data name="UseSpanClearInsteadOfFillDescription" xml:space="preserve">
-    <value>It is more efficient to use 'Clear', instead of 'Fill' with default value.</value>
-  </data>
-  <data name="UseSpanClearInsteadOfFillMessage" xml:space="preserve">
-    <value>Use 'Clear' instead of 'Fill' with default value for spans</value>
-  </data>
-  <data name="UseSpanClearInsteadOfFillTitle" xml:space="preserve">
-    <value>Use 'Clear' instead of 'Fill' with default value</value>
-=======
   <data name="UseAsyncMethodInAsyncContextMessage" xml:space="preserve">
     <value>'{0}' synchronously blocks. Await '{1}' instead.</value>
   </data>
@@ -1807,6 +1794,17 @@
   </data>
   <data name="DoNotAlwaysSkipTokenValidationInDelegatesMessage" xml:space="preserve">
     <value>The {0} is set to a function that is always returning true. By setting the validation delegate, you are overriding default validation and by always returning true, this validation is completely disabled.</value>
->>>>>>> afff3311
+  </data>
+  <data name="UseSpanClearInsteadOfFillCodeFixTitle" xml:space="preserve">
+    <value>Use 'Clear()'</value>
+  </data>
+  <data name="UseSpanClearInsteadOfFillDescription" xml:space="preserve">
+    <value>It is more efficient to use 'Clear', instead of 'Fill' with default value.</value>
+  </data>
+  <data name="UseSpanClearInsteadOfFillMessage" xml:space="preserve">
+    <value>Use 'Clear' instead of 'Fill' with default value for spans</value>
+  </data>
+  <data name="UseSpanClearInsteadOfFillTitle" xml:space="preserve">
+    <value>Use 'Clear' instead of 'Fill' with default value</value>
   </data>
 </root>
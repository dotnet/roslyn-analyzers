--- conflicted
+++ resolved
@@ -1959,7 +1959,6 @@
   <data name="ParenthesisWithPlaceHolder" xml:space="preserve">
     <value> ({0})</value>
   </data>
-<<<<<<< HEAD
   <data name="ImplementGenericMathInterfacesCorrectlyDesciption" xml:space="preserve">
     <value>Specific generic math interfaces requires the derived type used for the 'TSelf' type parameter</value>
   </data>
@@ -1968,7 +1967,7 @@
   </data>
   <data name="ImplementGenericMathInterfacesCorrectlyTitle" xml:space="preserve">
     <value>Use correct type parameter</value>
-=======
+  </data>
   <data name="UseSpanClearInsteadOfFillCodeFixTitle" xml:space="preserve">
     <value>Use 'Clear()'</value>
   </data>
@@ -1980,6 +1979,5 @@
   </data>
   <data name="UseSpanClearInsteadOfFillTitle" xml:space="preserve">
     <value>Prefer 'Clear' over 'Fill'</value>
->>>>>>> d80e535c
   </data>
 </root>
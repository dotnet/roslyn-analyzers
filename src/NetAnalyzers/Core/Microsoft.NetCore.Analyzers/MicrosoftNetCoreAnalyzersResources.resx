﻿<?xml version="1.0" encoding="utf-8"?>
<root>
  <!-- 
    Microsoft ResX Schema 
    
    Version 2.0
    
    The primary goals of this format is to allow a simple XML format 
    that is mostly human readable. The generation and parsing of the 
    various data types are done through the TypeConverter classes 
    associated with the data types.
    
    Example:
    
    ... ado.net/XML headers & schema ...
    <resheader name="resmimetype">text/microsoft-resx</resheader>
    <resheader name="version">2.0</resheader>
    <resheader name="reader">System.Resources.ResXResourceReader, System.Windows.Forms, ...</resheader>
    <resheader name="writer">System.Resources.ResXResourceWriter, System.Windows.Forms, ...</resheader>
    <data name="Name1"><value>this is my long string</value><comment>this is a comment</comment></data>
    <data name="Color1" type="System.Drawing.Color, System.Drawing">Blue</data>
    <data name="Bitmap1" mimetype="application/x-microsoft.net.object.binary.base64">
        <value>[base64 mime encoded serialized .NET Framework object]</value>
    </data>
    <data name="Icon1" type="System.Drawing.Icon, System.Drawing" mimetype="application/x-microsoft.net.object.bytearray.base64">
        <value>[base64 mime encoded string representing a byte array form of the .NET Framework object]</value>
        <comment>This is a comment</comment>
    </data>
                
    There are any number of "resheader" rows that contain simple 
    name/value pairs.
    
    Each data row contains a name, and value. The row also contains a 
    type or mimetype. Type corresponds to a .NET class that support 
    text/value conversion through the TypeConverter architecture. 
    Classes that don't support this are serialized and stored with the 
    mimetype set.
    
    The mimetype is used for serialized objects, and tells the 
    ResXResourceReader how to depersist the object. This is currently not 
    extensible. For a given mimetype the value must be set accordingly:
    
    Note - application/x-microsoft.net.object.binary.base64 is the format 
    that the ResXResourceWriter will generate, however the reader can 
    read any of the formats listed below.
    
    mimetype: application/x-microsoft.net.object.binary.base64
    value   : The object must be serialized with 
            : System.Runtime.Serialization.Formatters.Binary.BinaryFormatter
            : and then encoded with base64 encoding.
    
    mimetype: application/x-microsoft.net.object.soap.base64
    value   : The object must be serialized with 
            : System.Runtime.Serialization.Formatters.Soap.SoapFormatter
            : and then encoded with base64 encoding.

    mimetype: application/x-microsoft.net.object.bytearray.base64
    value   : The object must be serialized into a byte array 
            : using a System.ComponentModel.TypeConverter
            : and then encoded with base64 encoding.
    -->
  <xsd:schema id="root" xmlns="" xmlns:xsd="http://www.w3.org/2001/XMLSchema" xmlns:msdata="urn:schemas-microsoft-com:xml-msdata">
    <xsd:import namespace="http://www.w3.org/XML/1998/namespace" />
    <xsd:element name="root" msdata:IsDataSet="true">
      <xsd:complexType>
        <xsd:choice maxOccurs="unbounded">
          <xsd:element name="metadata">
            <xsd:complexType>
              <xsd:sequence>
                <xsd:element name="value" type="xsd:string" minOccurs="0" />
              </xsd:sequence>
              <xsd:attribute name="name" use="required" type="xsd:string" />
              <xsd:attribute name="type" type="xsd:string" />
              <xsd:attribute name="mimetype" type="xsd:string" />
              <xsd:attribute ref="xml:space" />
            </xsd:complexType>
          </xsd:element>
          <xsd:element name="assembly">
            <xsd:complexType>
              <xsd:attribute name="alias" type="xsd:string" />
              <xsd:attribute name="name" type="xsd:string" />
            </xsd:complexType>
          </xsd:element>
          <xsd:element name="data">
            <xsd:complexType>
              <xsd:sequence>
                <xsd:element name="value" type="xsd:string" minOccurs="0" msdata:Ordinal="1" />
                <xsd:element name="comment" type="xsd:string" minOccurs="0" msdata:Ordinal="2" />
              </xsd:sequence>
              <xsd:attribute name="name" type="xsd:string" use="required" msdata:Ordinal="1" />
              <xsd:attribute name="type" type="xsd:string" msdata:Ordinal="3" />
              <xsd:attribute name="mimetype" type="xsd:string" msdata:Ordinal="4" />
              <xsd:attribute ref="xml:space" />
            </xsd:complexType>
          </xsd:element>
          <xsd:element name="resheader">
            <xsd:complexType>
              <xsd:sequence>
                <xsd:element name="value" type="xsd:string" minOccurs="0" msdata:Ordinal="1" />
              </xsd:sequence>
              <xsd:attribute name="name" type="xsd:string" use="required" />
            </xsd:complexType>
          </xsd:element>
        </xsd:choice>
      </xsd:complexType>
    </xsd:element>
  </xsd:schema>
  <resheader name="resmimetype">
    <value>text/microsoft-resx</value>
  </resheader>
  <resheader name="version">
    <value>2.0</value>
  </resheader>
  <resheader name="reader">
    <value>System.Resources.ResXResourceReader, System.Windows.Forms, Version=4.0.0.0, Culture=neutral, PublicKeyToken=b77a5c561934e089</value>
  </resheader>
  <resheader name="writer">
    <value>System.Resources.ResXResourceWriter, System.Windows.Forms, Version=4.0.0.0, Culture=neutral, PublicKeyToken=b77a5c561934e089</value>
  </resheader>
  <data name="ReviewSQLQueriesForSecurityVulnerabilitiesDescription" xml:space="preserve">
    <value>SQL queries that directly use user input can be vulnerable to SQL injection attacks. Review this SQL query for potential vulnerabilities, and consider using a parameterized SQL query.</value>
  </data>
  <data name="ReviewSQLQueriesForSecurityVulnerabilitiesMessageNoNonLiterals" xml:space="preserve">
    <value>Review if the query string passed to '{0}' in '{1}', accepts any user input</value>
  </data>
  <data name="ReviewSQLQueriesForSecurityVulnerabilitiesTitle" xml:space="preserve">
    <value>Review SQL queries for security vulnerabilities</value>
  </data>
  <data name="DoNotCallToImmutableCollectionOnAnImmutableCollectionValueTitle" xml:space="preserve">
    <value>Do not call ToImmutableCollection on an ImmutableCollection value</value>
  </data>
  <data name="DoNotCallToImmutableCollectionOnAnImmutableCollectionValueMessage" xml:space="preserve">
    <value>Do not call {0} on an {1} value</value>
  </data>
  <data name="CategoryReliability" xml:space="preserve">
    <value>Reliability</value>
  </data>
  <data name="RemoveRedundantCall" xml:space="preserve">
    <value>Remove redundant call</value>
  </data>
  <data name="PInvokesShouldNotBeVisibleTitle" xml:space="preserve">
    <value>P/Invokes should not be visible</value>
  </data>
  <data name="PInvokesShouldNotBeVisibleDescription" xml:space="preserve">
    <value>A public or protected method in a public type has the System.Runtime.InteropServices.DllImportAttribute attribute (also implemented by the Declare keyword in Visual Basic). Such methods should not be exposed.</value>
  </data>
  <data name="PInvokesShouldNotBeVisibleMessage" xml:space="preserve">
    <value>P/Invoke method '{0}' should not be visible</value>
  </data>
  <data name="PInvokeDeclarationsShouldBePortableTitle" xml:space="preserve">
    <value>PInvoke declarations should be portable</value>
  </data>
  <data name="PInvokeDeclarationsShouldBePortableDescription" xml:space="preserve">
    <value>This rule evaluates the size of each parameter and the return value of a P/Invoke, and verifies that the size of the parameter is correct when marshaled to unmanaged code on 32-bit and 64-bit operating systems.</value>
  </data>
  <data name="PInvokeDeclarationsShouldBePortableMessageParameter" xml:space="preserve">
    <value>As it is declared in your code, parameter {0} of P/Invoke {1} will be {2} bytes wide on {3} platforms. This is not correct, as the actual native declaration of this API indicates it should be {4} bytes wide on {3} platforms. Consult the MSDN Platform SDK documentation for help determining what data type should be used instead of {5}.</value>
  </data>
  <data name="PInvokeDeclarationsShouldBePortableMessageReturn" xml:space="preserve">
    <value>As it is declared in your code, the return type of P/Invoke {0} will be {1} bytes wide on {2} platforms. This is not correct, as the actual native declaration of this API indicates it should be {3} bytes wide on {2} platforms. Consult the MSDN Platform SDK documentation for help determining what data type should be used instead of {4}.</value>
  </data>
  <data name="SpecifyMarshalingForPInvokeStringArgumentsTitle" xml:space="preserve">
    <value>Specify marshaling for P/Invoke string arguments</value>
  </data>
  <data name="SpecifyMarshalingForPInvokeStringArgumentsDescription" xml:space="preserve">
    <value>A platform invoke member allows partially trusted callers, has a string parameter, and does not explicitly marshal the string. This can cause a potential security vulnerability.</value>
  </data>
  <data name="SpecifyMarshalingForPInvokeStringArgumentsMessageParameter" xml:space="preserve">
    <value>To reduce security risk, marshal parameter {0} as Unicode, by setting DllImport.CharSet to CharSet.Unicode, or by explicitly marshaling the parameter as UnmanagedType.LPWStr. If you need to marshal this string as ANSI or system-dependent, set BestFitMapping=false; for added security, also set ThrowOnUnmappableChar=true.</value>
  </data>
  <data name="SpecifyMarshalingForPInvokeStringArgumentsMessageField" xml:space="preserve">
    <value>To reduce security risk, marshal field {0} as Unicode, by setting StructLayout.CharSet on {1} to CharSet.Unicode, or by explicitly marshaling the field as UnmanagedType.LPWStr. If you need to marshal this string as ANSI or system-dependent, use the BestFitMapping attribute to turn best-fit mapping off, and for added security, ensure ThrowOnUnmappableChar is on.</value>
  </data>
  <data name="SpecifyMarshalingForPInvokeStringArgumentsMessageParameterImplicitAnsi" xml:space="preserve">
    <value>To reduce security risk, marshal parameter {0} as Unicode, by setting DllImport.CharSet to CharSet.Unicode, or by explicitly marshaling the parameter as UnmanagedType.LPWStr. If you need to marshal this string as ANSI or system-dependent, specify MarshalAs explicitly, and set BestFitMapping=false; for added security, also set ThrowOnUnmappableChar=true.</value>
  </data>
  <data name="SpecifyMarshalingForPInvokeStringArgumentsMessageFieldImplicitAnsi" xml:space="preserve">
    <value>To reduce security risk, marshal field {0} as Unicode, by setting StructLayout.CharSet on {1} to CharSet.Unicode, or by explicitly marshaling the field as UnmanagedType.LPWStr. If you need to marshal this string as ANSI or system-dependent, specify MarshalAs explicitly, use the BestFitMapping attribute to turn best-fit mapping off, and for added security, to turn ThrowOnUnmappableChar on.</value>
  </data>
  <data name="UseManagedEquivalentsOfWin32ApiTitle" xml:space="preserve">
    <value>Use managed equivalents of win32 api</value>
  </data>
  <data name="UseManagedEquivalentsOfWin32ApiDescription" xml:space="preserve">
    <value>An operating system invoke method is defined and a method that has the equivalent functionality is located in the .NET Framework class library.</value>
  </data>
  <data name="UseManagedEquivalentsOfWin32ApiMessage" xml:space="preserve">
    <value>Use managed equivalents of win32 api</value>
  </data>
  <data name="MarkBooleanPInvokeArgumentsWithMarshalAsTitle" xml:space="preserve">
    <value>Mark boolean PInvoke arguments with MarshalAs</value>
  </data>
  <data name="MarkBooleanPInvokeArgumentsWithMarshalAsDescription" xml:space="preserve">
    <value>The Boolean data type has multiple representations in unmanaged code.</value>
  </data>
  <data name="MarkBooleanPInvokeArgumentsWithMarshalAsMessageDefault" xml:space="preserve">
    <value>Add the MarshalAsAttribute to parameter {0} of P/Invoke {1}. If the corresponding unmanaged parameter is a 4-byte Win32 'BOOL', use [MarshalAs(UnmanagedType.Bool)]. For a 1-byte C++ 'bool', use MarshalAs(UnmanagedType.U1).</value>
  </data>
  <data name="MarkBooleanPInvokeArgumentsWithMarshalAsMessageReturn" xml:space="preserve">
    <value>Add the MarshalAsAttribute to the return type of P/Invoke {0}. If the corresponding unmanaged return type is a 4-byte Win32 'BOOL', use MarshalAs(UnmanagedType.Bool). For a 1-byte C++ 'bool', use MarshalAs(UnmanagedType.U1).</value>
  </data>
  <data name="MarkAssembliesWithNeutralResourcesLanguageTitle" xml:space="preserve">
    <value>Mark assemblies with NeutralResourcesLanguageAttribute</value>
  </data>
  <data name="MarkAssembliesWithNeutralResourcesLanguageDescription" xml:space="preserve">
    <value>The NeutralResourcesLanguage attribute informs the ResourceManager of the language that was used to display the resources of a neutral culture for an assembly. This improves lookup performance for the first resource that you load and can reduce your working set.</value>
  </data>
  <data name="MarkAssembliesWithNeutralResourcesLanguageMessage" xml:space="preserve">
    <value>Mark assemblies with NeutralResourcesLanguageAttribute</value>
  </data>
  <data name="UseOrdinalStringComparisonTitle" xml:space="preserve">
    <value>Use ordinal string comparison</value>
  </data>
  <data name="UseOrdinalStringComparisonDescription" xml:space="preserve">
    <value>A string comparison operation that is nonlinguistic does not set the StringComparison parameter to either Ordinal or OrdinalIgnoreCase. By explicitly setting the parameter to either StringComparison.Ordinal or StringComparison.OrdinalIgnoreCase, your code often gains speed, becomes more correct, and becomes more reliable.</value>
  </data>
  <data name="UseOrdinalStringComparisonMessageStringComparison" xml:space="preserve">
    <value>{0} passes '{1}' as the 'StringComparison' parameter to {2}. To perform a non-linguistic comparison, specify 'StringComparison.Ordinal' or 'StringComparison.OrdinalIgnoreCase' instead.</value>
  </data>
  <data name="UseOrdinalStringComparisonMessageStringComparer" xml:space="preserve">
    <value>{0} passes '{1}' as the 'StringComparer' parameter to {2}. To perform a non-linguistic comparison, specify 'StringComparer.Ordinal' or 'StringComparer.OrdinalIgnoreCase' instead.</value>
  </data>
  <data name="DoNotUseCountWhenAnyCanBeUsedDescription" xml:space="preserve">
    <value>For non-empty collections, Count() and LongCount() enumerate the entire sequence, while Any() stops at the first item or the first item that satisfies a condition.</value>
  </data>
  <data name="DoNotUseCountWhenAnyCanBeUsedMessage" xml:space="preserve">
    <value>{0}() is used where Any() could be used instead to improve performance</value>
  </data>
  <data name="DoNotUseCountWhenAnyCanBeUsedTitle" xml:space="preserve">
    <value>Do not use Count() or LongCount() when Any() can be used</value>
  </data>
  <data name="DoNotUseTimersThatPreventPowerStateChangesTitle" xml:space="preserve">
    <value>Do not use timers that prevent power state changes</value>
  </data>
  <data name="DoNotUseTimersThatPreventPowerStateChangesDescription" xml:space="preserve">
    <value>Higher-frequency periodic activity will keep the CPU busy and interfere with power-saving idle timers that turn off the display and hard disks.</value>
  </data>
  <data name="DoNotUseTimersThatPreventPowerStateChangesMessage" xml:space="preserve">
    <value>Do not use timers that prevent power state changes</value>
  </data>
  <data name="AvoidUnsealedAttributesTitle" xml:space="preserve">
    <value>Avoid unsealed attributes</value>
  </data>
  <data name="AvoidUnsealedAttributesDescription" xml:space="preserve">
    <value>The .NET Framework class library provides methods for retrieving custom attributes. By default, these methods search the attribute inheritance hierarchy. Sealing the attribute eliminates the search through the inheritance hierarchy and can improve performance.</value>
  </data>
  <data name="AvoidUnsealedAttributesMessage" xml:space="preserve">
    <value>Avoid unsealed attributes</value>
  </data>
  <data name="TestForEmptyStringsUsingStringLengthTitle" xml:space="preserve">
    <value>Test for empty strings using string length</value>
  </data>
  <data name="TestForEmptyStringsUsingStringLengthDescription" xml:space="preserve">
    <value>Comparing strings by using the String.Length property or the String.IsNullOrEmpty method is significantly faster than using Equals.</value>
  </data>
  <data name="TestForEmptyStringsUsingStringLengthMessage" xml:space="preserve">
    <value>Test for empty strings using 'string.Length' property or 'string.IsNullOrEmpty' method instead of an Equality check</value>
  </data>
  <data name="DoNotLockOnObjectsWithWeakIdentityTitle" xml:space="preserve">
    <value>Do not lock on objects with weak identity</value>
  </data>
  <data name="DoNotLockOnObjectsWithWeakIdentityDescription" xml:space="preserve">
    <value>An object is said to have a weak identity when it can be directly accessed across application domain boundaries. A thread that tries to acquire a lock on an object that has a weak identity can be blocked by a second thread in a different application domain that has a lock on the same object.</value>
  </data>
  <data name="DoNotLockOnObjectsWithWeakIdentityMessage" xml:space="preserve">
    <value>Do not lock on objects with weak identity</value>
  </data>
  <data name="DoNotCatchCorruptedStateExceptionsInGeneralHandlersTitle" xml:space="preserve">
    <value>Do not catch corrupted state exceptions in general handlers.</value>
  </data>
  <data name="DoNotCatchCorruptedStateExceptionsInGeneralHandlersDescription" xml:space="preserve">
    <value>Do not author general catch handlers in code that receives corrupted state exceptions.</value>
  </data>
  <data name="DoNotCatchCorruptedStateExceptionsInGeneralHandlersMessage" xml:space="preserve">
    <value>Do not catch corrupted state exceptions in general handlers.</value>
  </data>
  <data name="RethrowToPreserveStackDetailsTitle" xml:space="preserve">
    <value>Rethrow to preserve stack details</value>
  </data>
  <data name="RethrowToPreserveStackDetailsDescription" xml:space="preserve">
    <value>An exception is rethrown and the exception is explicitly specified in the throw statement. If an exception is rethrown by specifying the exception in the throw statement, the list of method calls between the original method that threw the exception and the current method is lost.</value>
  </data>
  <data name="RethrowToPreserveStackDetailsMessage" xml:space="preserve">
    <value>Rethrow to preserve stack details</value>
  </data>
  <data name="DoNotRaiseReservedExceptionTypesTitle" xml:space="preserve">
    <value>Do not raise reserved exception types</value>
  </data>
  <data name="DoNotRaiseReservedExceptionTypesDescription" xml:space="preserve">
    <value>An exception of type that is not sufficiently specific or reserved by the runtime should never be raised by user code. This makes the original error difficult to detect and debug. If this exception instance might be thrown, use a different exception type.</value>
  </data>
  <data name="DoNotRaiseReservedExceptionTypesMessageTooGeneric" xml:space="preserve">
    <value>Exception type {0} is not sufficiently specific</value>
  </data>
  <data name="DoNotRaiseReservedExceptionTypesMessageReserved" xml:space="preserve">
    <value>Exception type {0} is reserved by the runtime</value>
  </data>
  <data name="InitializeValueTypeStaticFieldsInlineTitle" xml:space="preserve">
    <value>Initialize value type static fields inline</value>
  </data>
  <data name="InitializeReferenceTypeStaticFieldsInlineTitle" xml:space="preserve">
    <value>Initialize reference type static fields inline</value>
  </data>
  <data name="InitializeValueTypeStaticFieldsInlineDescription" xml:space="preserve">
    <value>A value type declares an explicit static constructor. To fix a violation of this rule, initialize all static data when it is declared and remove the static constructor.</value>
  </data>
  <data name="InitializeReferenceTypeStaticFieldsInlineDescription" xml:space="preserve">
    <value>A reference type declares an explicit static constructor. To fix a violation of this rule, initialize all static data when it is declared and remove the static constructor.</value>
  </data>
  <data name="InitializeStaticFieldsInlineMessage" xml:space="preserve">
    <value>Initialize all static fields in '{0}' when those fields are declared and remove the explicit static constructor</value>
  </data>
  <data name="DoNotCallOverridableMethodsInConstructorsTitle" xml:space="preserve">
    <value>Do not call overridable methods in constructors</value>
  </data>
  <data name="DoNotCallOverridableMethodsInConstructorsDescription" xml:space="preserve">
    <value>When a constructor calls a virtual method, the constructor for the instance that invokes the method may not have executed.</value>
  </data>
  <data name="DoNotCallOverridableMethodsInConstructorsMessage" xml:space="preserve">
    <value>Do not call overridable methods in constructors</value>
  </data>
  <data name="DisposableTypesShouldDeclareFinalizerTitle" xml:space="preserve">
    <value>Disposable types should declare finalizer</value>
  </data>
  <data name="DisposableTypesShouldDeclareFinalizerDescription" xml:space="preserve">
    <value>A type that implements System.IDisposable and has fields that suggest the use of unmanaged resources does not implement a finalizer, as described by Object.Finalize.</value>
  </data>
  <data name="DisposableTypesShouldDeclareFinalizerMessage" xml:space="preserve">
    <value>Disposable types should declare finalizer</value>
  </data>
  <data name="FinalizersShouldCallBaseClassFinalizerTitle" xml:space="preserve">
    <value>Finalizers should call base class finalizer</value>
  </data>
  <data name="FinalizersShouldCallBaseClassFinalizerDescription" xml:space="preserve">
    <value>Finalization must be propagated through the inheritance hierarchy. To guarantee this, types must call their base class Finalize method in their own Finalize method.</value>
  </data>
  <data name="FinalizersShouldCallBaseClassFinalizerMessage" xml:space="preserve">
    <value>Finalizers should call base class finalizer</value>
  </data>
  <data name="ProvideCorrectArgumentsToFormattingMethodsTitle" xml:space="preserve">
    <value>Provide correct arguments to formatting methods</value>
  </data>
  <data name="ProvideCorrectArgumentsToFormattingMethodsDescription" xml:space="preserve">
    <value>The format argument that is passed to System.String.Format does not contain a format item that corresponds to each object argument, or vice versa.</value>
  </data>
  <data name="ProvideCorrectArgumentsToFormattingMethodsMessage" xml:space="preserve">
    <value>Provide correct arguments to formatting methods</value>
  </data>
  <data name="TestForNaNCorrectlyTitle" xml:space="preserve">
    <value>Test for NaN correctly</value>
  </data>
  <data name="TestForNaNCorrectlyDescription" xml:space="preserve">
    <value>This expression tests a value against Single.Nan or Double.Nan. Use Single.IsNan(Single) or Double.IsNan(Double) to test the value.</value>
  </data>
  <data name="TestForNaNCorrectlyMessage" xml:space="preserve">
    <value>Test for NaN correctly</value>
  </data>
  <data name="AttributeStringLiteralsShouldParseCorrectlyTitle" xml:space="preserve">
    <value>Attribute string literals should parse correctly</value>
  </data>
  <data name="AttributeStringLiteralsShouldParseCorrectlyDescription" xml:space="preserve">
    <value>The string literal parameter of an attribute does not parse correctly for a URL, a GUID, or a version.</value>
  </data>
  <data name="AttributeStringLiteralsShouldParseCorrectlyMessageDefault" xml:space="preserve">
    <value>In the constructor of '{0}', change the value of argument '{1}', which is currently "{2}", to something that can be correctly parsed as '{3}'</value>
  </data>
  <data name="AttributeStringLiteralsShouldParseCorrectlyMessageEmpty" xml:space="preserve">
    <value>In the constructor of '{0}', change the value of argument '{1}', which is currently an empty string (""), to something that can be correctly parsed as '{2}'</value>
  </data>
  <data name="AvoidZeroLengthArrayAllocationsTitle" xml:space="preserve">
    <value>Avoid zero-length array allocations</value>
  </data>
  <data name="AvoidZeroLengthArrayAllocationsMessage" xml:space="preserve">
    <value>Avoid unnecessary zero-length array allocations.  Use {0} instead.</value>
  </data>
  <data name="DoNotUseEnumerableMethodsOnIndexableCollectionsInsteadUseTheCollectionDirectlyTitle" xml:space="preserve">
    <value>Do not use Enumerable methods on indexable collections</value>
  </data>
  <data name="DoNotUseEnumerableMethodsOnIndexableCollectionsInsteadUseTheCollectionDirectlyDescription" xml:space="preserve">
    <value>This collection is directly indexable. Going through LINQ here causes unnecessary allocations and CPU work.</value>
  </data>
  <data name="DoNotUseEnumerableMethodsOnIndexableCollectionsInsteadUseTheCollectionDirectlyMessage" xml:space="preserve">
    <value>Do not use Enumerable methods on indexable collections. Instead use the collection directly.</value>
  </data>
  <data name="SpecifyCultureInfoTitle" xml:space="preserve">
    <value>Specify CultureInfo</value>
  </data>
  <data name="SpecifyCultureInfoDescription" xml:space="preserve">
    <value>A method or constructor calls a member that has an overload that accepts a System.Globalization.CultureInfo parameter, and the method or constructor does not call the overload that takes the CultureInfo parameter. When a CultureInfo or System.IFormatProvider object is not supplied, the default value that is supplied by the overloaded member might not have the effect that you want in all locales. If the result will be displayed to the user, specify 'CultureInfo.CurrentCulture' as the 'CultureInfo' parameter. Otherwise, if the result will be stored and accessed by software, such as when it is persisted to disk or to a database, specify 'CultureInfo.InvariantCulture'.</value>
  </data>
  <data name="SpecifyCultureInfoMessage" xml:space="preserve">
    <value>The behavior of '{0}' could vary based on the current user's locale settings. Replace this call in '{1}' with a call to '{2}'.</value>
  </data>
  <data name="SpecifyIFormatProviderTitle" xml:space="preserve">
    <value>Specify IFormatProvider</value>
  </data>
  <data name="SpecifyIFormatProviderDescription" xml:space="preserve">
    <value>A method or constructor calls one or more members that have overloads that accept a System.IFormatProvider parameter, and the method or constructor does not call the overload that takes the IFormatProvider parameter. When a System.Globalization.CultureInfo or IFormatProvider object is not supplied, the default value that is supplied by the overloaded member might not have the effect that you want in all locales. If the result will be based on the input from/output displayed to the user, specify 'CultureInfo.CurrentCulture' as the 'IFormatProvider'. Otherwise, if the result will be stored and accessed by software, such as when it is loaded from disk/database and when it is persisted to disk/database, specify 'CultureInfo.InvariantCulture'.</value>
  </data>
  <data name="SpecifyIFormatProviderMessageIFormatProviderAlternateString" xml:space="preserve">
    <value>The behavior of '{0}' could vary based on the current user's locale settings. Replace this call in '{1}' with a call to '{2}'.</value>
  </data>
  <data name="SpecifyIFormatProviderMessageIFormatProviderAlternate" xml:space="preserve">
    <value>The behavior of '{0}' could vary based on the current user's locale settings. Replace this call in '{1}' with a call to '{2}'.</value>
  </data>
  <data name="SpecifyIFormatProviderMessageUICultureString" xml:space="preserve">
    <value>'{0}' passes '{1}' as the 'IFormatProvider' parameter to '{2}'. This property returns a culture that is inappropriate for formatting methods.</value>
  </data>
  <data name="SpecifyIFormatProviderMessageUICulture" xml:space="preserve">
    <value>'{0}' passes '{1}' as the 'IFormatProvider' parameter to '{2}'. This property returns a culture that is inappropriate for formatting methods.</value>
  </data>
  <data name="SpecifyStringComparisonCA1307Title" xml:space="preserve">
    <value>Specify StringComparison for clarity</value>
  </data>
  <data name="SpecifyStringComparisonCA1307Description" xml:space="preserve">
    <value>A string comparison operation uses a method overload that does not set a StringComparison parameter. It is recommended to use the overload with StringComparison parameter for clarity of intent. If the result will be displayed to the user, such as when sorting a list of items for display in a list box, specify 'StringComparison.CurrentCulture' or 'StringComparison.CurrentCultureIgnoreCase' as the 'StringComparison' parameter. If comparing case-insensitive identifiers, such as file paths, environment variables, or registry keys and values, specify 'StringComparison.OrdinalIgnoreCase'. Otherwise, if comparing case-sensitive identifiers, specify 'StringComparison.Ordinal'.</value>
  </data>
  <data name="SpecifyStringComparisonCA1307Message" xml:space="preserve">
    <value>'{0}' has a method overload that takes a 'StringComparison' parameter. Replace this call in '{1}' with a call to '{2}' for clarity of intent.</value>
  </data>
  <data name="SpecifyStringComparisonCA1310Title" xml:space="preserve">
    <value>Specify StringComparison for correctness</value>
  </data>
  <data name="SpecifyStringComparisonCA1310Description" xml:space="preserve">
    <value>A string comparison operation uses a method overload that does not set a StringComparison parameter, hence its behavior could vary based on the current user's locale settings. It is strongly recommended to use the overload with StringComparison parameter for correctness and clarity of intent. If the result will be displayed to the user, such as when sorting a list of items for display in a list box, specify 'StringComparison.CurrentCulture' or 'StringComparison.CurrentCultureIgnoreCase' as the 'StringComparison' parameter. If comparing case-insensitive identifiers, such as file paths, environment variables, or registry keys and values, specify 'StringComparison.OrdinalIgnoreCase'. Otherwise, if comparing case-sensitive identifiers, specify 'StringComparison.Ordinal'.</value>
  </data>
  <data name="SpecifyStringComparisonCA1310Message" xml:space="preserve">
    <value>The behavior of '{0}' could vary based on the current user's locale settings. Replace this call in '{1}' with a call to '{2}'.</value>
  </data>
  <data name="NormalizeStringsToUppercaseTitle" xml:space="preserve">
    <value>Normalize strings to uppercase</value>
  </data>
  <data name="NormalizeStringsToUppercaseDescription" xml:space="preserve">
    <value>Strings should be normalized to uppercase. A small group of characters cannot make a round trip when they are converted to lowercase. To make a round trip means to convert the characters from one locale to another locale that represents character data differently, and then to accurately retrieve the original characters from the converted characters.</value>
  </data>
  <data name="NormalizeStringsToUppercaseMessageToUpper" xml:space="preserve">
    <value>In method '{0}', replace the call to '{1}' with '{2}'</value>
  </data>
  <data name="CallGCSuppressFinalizeCorrectlyTitle" xml:space="preserve">
    <value>Dispose methods should call SuppressFinalize</value>
  </data>
  <data name="CallGCSuppressFinalizeCorrectlyDescription" xml:space="preserve">
    <value>A method that is an implementation of Dispose does not call GC.SuppressFinalize; or a method that is not an implementation of Dispose calls GC.SuppressFinalize; or a method calls GC.SuppressFinalize and passes something other than this (Me in Visual Basic).</value>
  </data>
  <data name="CallGCSuppressFinalizeCorrectlyMessageNotCalledWithFinalizer" xml:space="preserve">
    <value>Change {0} to call {1}. This will prevent unnecessary finalization of the object once it has been disposed and it has fallen out of scope.</value>
  </data>
  <data name="CallGCSuppressFinalizeCorrectlyMessageNotCalled" xml:space="preserve">
    <value>Change {0} to call {1}. This will prevent derived types that introduce a finalizer from needing to re-implement 'IDisposable' to call it.</value>
  </data>
  <data name="CallGCSuppressFinalizeCorrectlyMessageNotPassedThis" xml:space="preserve">
    <value>{0} calls {1} on something other than itself. Change the call site to pass 'this' ('Me' in Visual Basic) instead.</value>
  </data>
  <data name="CallGCSuppressFinalizeCorrectlyMessageOutsideDispose" xml:space="preserve">
    <value>{0} calls {1}, a method that is typically only called within an implementation of 'IDisposable.Dispose'. Refer to the IDisposable pattern for more information.</value>
  </data>
  <data name="InstantiateArgumentExceptionsCorrectlyTitle" xml:space="preserve">
    <value>Instantiate argument exceptions correctly</value>
  </data>
  <data name="InstantiateArgumentExceptionsCorrectlyDescription" xml:space="preserve">
    <value>A call is made to the default (parameterless) constructor of an exception type that is or derives from ArgumentException, or an incorrect string argument is passed to a parameterized constructor of an exception type that is or derives from ArgumentException.</value>
  </data>
  <data name="InstantiateArgumentExceptionsCorrectlyMessageNoArguments" xml:space="preserve">
    <value>Call the {0} constructor that contains a message and/or paramName parameter</value>
  </data>
  <data name="InstantiateArgumentExceptionsCorrectlyMessageIncorrectMessage" xml:space="preserve">
    <value>Method {0} passes parameter name '{1}' as the {2} argument to a {3} constructor. Replace this argument with a descriptive message and pass the parameter name in the correct position.</value>
  </data>
  <data name="InstantiateArgumentExceptionsCorrectlyMessageIncorrectParameterName" xml:space="preserve">
    <value>Method {0} passes '{1}' as the {2} argument to a {3} constructor. Replace this argument with one of the method's parameter names. Note that the provided parameter name should have the exact casing as declared on the method.</value>
  </data>
  <data name="UseArrayEmpty" xml:space="preserve">
    <value>Use Array.Empty</value>
  </data>
  <data name="UseIndexer" xml:space="preserve">
    <value>Use indexer</value>
  </data>
  <data name="DisposableFieldsShouldBeDisposedDescription" xml:space="preserve">
    <value>A type that implements System.IDisposable declares fields that are of types that also implement IDisposable. The Dispose method of the field is not called by the Dispose method of the declaring type. To fix a violation of this rule, call Dispose on fields that are of types that implement IDisposable if you are responsible for allocating and releasing the unmanaged resources held by the field.</value>
  </data>
  <data name="DisposableFieldsShouldBeDisposedMessage" xml:space="preserve">
    <value>'{0}' contains field '{1}' that is of IDisposable type '{2}', but it is never disposed. Change the Dispose method on '{0}' to call Close or Dispose on this field.</value>
  </data>
  <data name="DisposableFieldsShouldBeDisposedTitle" xml:space="preserve">
    <value>Disposable fields should be disposed</value>
  </data>
  <data name="DisposeMethodsShouldCallBaseClassDisposeDescription" xml:space="preserve">
    <value>A type that implements System.IDisposable inherits from a type that also implements IDisposable. The Dispose method of the inheriting type does not call the Dispose method of the parent type. To fix a violation of this rule, call base.Dispose in your Dispose method.</value>
  </data>
  <data name="DisposeMethodsShouldCallBaseClassDisposeMessage" xml:space="preserve">
    <value>Ensure that method '{0}' calls '{1}' in all possible control flow paths</value>
  </data>
  <data name="DisposeMethodsShouldCallBaseClassDisposeTitle" xml:space="preserve">
    <value>Dispose methods should call base class dispose</value>
  </data>
  <data name="DisposeObjectsBeforeLosingScopeDescription" xml:space="preserve">
    <value>If a disposable object is not explicitly disposed before all references to it are out of scope, the object will be disposed at some indeterminate time when the garbage collector runs the finalizer of the object. Because an exceptional event might occur that will prevent the finalizer of the object from running, the object should be explicitly disposed instead.</value>
  </data>
  <data name="DisposeObjectsBeforeLosingScopeNotDisposedMessage" xml:space="preserve">
    <value>Call System.IDisposable.Dispose on object created by '{0}' before all references to it are out of scope</value>
  </data>
  <data name="DisposeObjectsBeforeLosingScopeMayBeDisposedMessage" xml:space="preserve">
    <value>Use recommended dispose pattern to ensure that object created by '{0}' is disposed on all paths. If possible, wrap the creation within a 'using' statement or a 'using' declaration. Otherwise, use a try-finally pattern, with a dedicated local variable declared before the try region and an unconditional Dispose invocation on non-null value in the 'finally' region, say 'x?.Dispose()'. If the object is explicitly disposed within the try region or the dispose ownership is transfered to another object or method, assign 'null' to the local variable just after such an operation to prevent double dispose in 'finally'.</value>
  </data>
  <data name="DisposeObjectsBeforeLosingScopeNotDisposedOnExceptionPathsMessage" xml:space="preserve">
    <value>Object created by '{0}' is not disposed along all exception paths. Call System.IDisposable.Dispose on the object before all references to it are out of scope.</value>
  </data>
  <data name="DisposeObjectsBeforeLosingScopeMayBeDisposedOnExceptionPathsMessage" xml:space="preserve">
    <value>Use recommended dispose pattern to ensure that object created by '{0}' is disposed on all exception paths. If possible, wrap the creation within a 'using' statement or a 'using' declaration. Otherwise, use a try-finally pattern, with a dedicated local variable declared before the try region and an unconditional Dispose invocation on non-null value in the 'finally' region, say 'x?.Dispose()'. If the object is explicitly disposed within the try region or the dispose ownership is transfered to another object or method, assign 'null' to the local variable just after such an operation to prevent double dispose in 'finally'.</value>
  </data>
  <data name="DisposeObjectsBeforeLosingScopeTitle" xml:space="preserve">
    <value>Dispose objects before losing scope</value>
  </data>
  <data name="DoNotPassLiteralsAsLocalizedParametersDescription" xml:space="preserve">
    <value>A method passes a string literal as a parameter to a constructor or method in the .NET Framework class library and that string should be localizable. To fix a violation of this rule, replace the string literal with a string retrieved through an instance of the ResourceManager class.</value>
  </data>
  <data name="DoNotPassLiteralsAsLocalizedParametersMessage" xml:space="preserve">
    <value>Method '{0}' passes a literal string as parameter '{1}' of a call to '{2}'. Retrieve the following string(s) from a resource table instead: "{3}".</value>
  </data>
  <data name="DoNotPassLiteralsAsLocalizedParametersTitle" xml:space="preserve">
    <value>Do not pass literals as localized parameters</value>
  </data>
  <data name="AddNonSerializedAttributeCodeActionTitle" xml:space="preserve">
    <value>Add the 'NonSerialized' attribute to this field.</value>
  </data>
  <data name="AddSerializableAttributeCodeActionTitle" xml:space="preserve">
    <value>Add Serializable attribute</value>
  </data>
  <data name="ImplementSerializationConstructorsCodeActionTitle" xml:space="preserve">
    <value>Implement Serialization constructor</value>
  </data>
  <data name="ImplementSerializationConstructorsDescription" xml:space="preserve">
    <value>To fix a violation of this rule, implement the serialization constructor. For a sealed class, make the constructor private; otherwise, make it protected.</value>
  </data>
  <data name="ImplementSerializationConstructorsMessageCreateMagicConstructor" xml:space="preserve">
    <value>Add a constructor to {0} with the following signature: 'protected {0}(SerializationInfo info, StreamingContext context)'.</value>
  </data>
  <data name="ImplementSerializationConstructorsMessageMakeSealedMagicConstructorPrivate" xml:space="preserve">
    <value>Declare the serialization constructor of {0}, a sealed type, as private.</value>
  </data>
  <data name="ImplementSerializationConstructorsMessageMakeUnsealedMagicConstructorFamily" xml:space="preserve">
    <value>Declare the serialization constructor of {0}, an unsealed type, as protected.</value>
  </data>
  <data name="ImplementSerializationConstructorsTitle" xml:space="preserve">
    <value>Implement serialization constructors</value>
  </data>
  <data name="MarkAllNonSerializableFieldsDescription" xml:space="preserve">
    <value>An instance field of a type that is not serializable is declared in a type that is serializable.</value>
  </data>
  <data name="MarkAllNonSerializableFieldsMessage" xml:space="preserve">
    <value>Field {0} is a member of type {1} which is serializable but is of type {2} which is not serializable</value>
  </data>
  <data name="MarkAllNonSerializableFieldsTitle" xml:space="preserve">
    <value>Mark all non-serializable fields</value>
  </data>
  <data name="MarkISerializableTypesWithSerializableDescription" xml:space="preserve">
    <value>To be recognized by the common language runtime as serializable, types must be marked by using the SerializableAttribute attribute even when the type uses a custom serialization routine through implementation of the ISerializable interface.</value>
  </data>
  <data name="MarkISerializableTypesWithSerializableMessage" xml:space="preserve">
    <value>Add [Serializable] to {0} as this type implements ISerializable</value>
  </data>
  <data name="MarkISerializableTypesWithSerializableTitle" xml:space="preserve">
    <value>Mark ISerializable types with serializable</value>
  </data>
  <data name="ImplementISerializableCorrectlyDescription" xml:space="preserve">
    <value>To fix a violation of this rule, make the GetObjectData method visible and overridable, and make sure that all instance fields are included in the serialization process or explicitly marked by using the NonSerializedAttribute attribute.</value>
  </data>
  <data name="ImplementISerializableCorrectlyMessageDefault" xml:space="preserve">
    <value>Add an implementation of GetObjectData to type {0}</value>
  </data>
  <data name="ImplementISerializableCorrectlyMessageMakeOverridable" xml:space="preserve">
    <value>Make {0}.GetObjectData virtual and overridable</value>
  </data>
  <data name="ImplementISerializableCorrectlyMessageMakeVisible" xml:space="preserve">
    <value>Increase the accessibility of {0}.GetObjectData so that it is visible to derived types</value>
  </data>
  <data name="ImplementISerializableCorrectlyTitle" xml:space="preserve">
    <value>Implement ISerializable correctly</value>
  </data>
  <data name="ImplementSerializationMethodsCorrectlyDescription" xml:space="preserve">
    <value>A method that handles a serialization event does not have the correct signature, return type, or visibility.</value>
  </data>
  <data name="ImplementSerializationMethodsCorrectlyMessageGeneric" xml:space="preserve">
    <value>Because {0} is marked with OnSerializing, OnSerialized, OnDeserializing, or OnDeserialized, change its signature so that it is no longer generic</value>
  </data>
  <data name="ImplementSerializationMethodsCorrectlyMessageParameters" xml:space="preserve">
    <value>Because {0} is marked with OnSerializing, OnSerialized, OnDeserializing, or OnDeserialized, change its signature so that it takes a single parameter of type 'System.Runtime.Serialization.StreamingContext'</value>
  </data>
  <data name="ImplementSerializationMethodsCorrectlyMessageReturnType" xml:space="preserve">
    <value>Because {0} is marked with OnSerializing, OnSerialized, OnDeserializing, or OnDeserialized, change its return type from {1} to void (Sub in Visual Basic)</value>
  </data>
  <data name="ImplementSerializationMethodsCorrectlyMessageStatic" xml:space="preserve">
    <value>Because {0} is marked with OnSerializing, OnSerialized, OnDeserializing, or OnDeserialized, change it from static (Shared in Visual Basic) to an instance method</value>
  </data>
  <data name="ImplementSerializationMethodsCorrectlyMessageVisibility" xml:space="preserve">
    <value>Because {0} is marked with OnSerializing, OnSerialized, OnDeserializing, or OnDeserialized, change its accessibility to private</value>
  </data>
  <data name="ImplementSerializationMethodsCorrectlyTitle" xml:space="preserve">
    <value>Implement serialization methods correctly</value>
  </data>
  <data name="ProvideDeserializationMethodsForOptionalFieldsDescription" xml:space="preserve">
    <value>A type has a field that is marked by using the System.Runtime.Serialization.OptionalFieldAttribute attribute, and the type does not provide deserialization event handling methods.</value>
  </data>
  <data name="ProvideDeserializationMethodsForOptionalFieldsMessageOnDeserialized" xml:space="preserve">
    <value>Add a 'private void OnDeserialized(StreamingContext)' method to type {0} and attribute it with the System.Runtime.Serialization.OnDeserializedAttribute</value>
  </data>
  <data name="ProvideDeserializationMethodsForOptionalFieldsMessageOnDeserializing" xml:space="preserve">
    <value>Add a 'private void OnDeserializing(StreamingContext)' method to type {0} and attribute it with the System.Runtime.Serialization.OnDeserializingAttribute</value>
  </data>
  <data name="ProvideDeserializationMethodsForOptionalFieldsTitle" xml:space="preserve">
    <value>Provide deserialization methods for optional fields</value>
  </data>
  <data name="ReviewCodeForSqlInjectionVulnerabilitiesMessage" xml:space="preserve">
    <value>Potential SQL injection vulnerability was found where '{0}' in method '{1}' may be tainted by user-controlled data from '{2}' in method '{3}'.</value>
  </data>
  <data name="ReviewCodeForSqlInjectionVulnerabilitiesTitle" xml:space="preserve">
    <value>Review code for SQL injection vulnerabilities</value>
  </data>
  <data name="BinaryFormatterDeserializeMaybeWithoutBinderSetMessage" xml:space="preserve">
    <value>The method '{0}' is insecure when deserializing untrusted data without a SerializationBinder to restrict the type of objects in the deserialized object graph.</value>
  </data>
  <data name="BinaryFormatterDeserializeMaybeWithoutBinderSetTitle" xml:space="preserve">
    <value>Ensure BinaryFormatter.Binder is set before calling BinaryFormatter.Deserialize</value>
  </data>
  <data name="BinaryFormatterDeserializeWithoutBinderSetMessage" xml:space="preserve">
    <value>The method '{0}' is insecure when deserializing untrusted data without a SerializationBinder to restrict the type of objects in the deserialized object graph.</value>
  </data>
  <data name="BinaryFormatterDeserializeWithoutBinderSetTitle" xml:space="preserve">
    <value>Do not call BinaryFormatter.Deserialize without first setting BinaryFormatter.Binder</value>
  </data>
  <data name="BinaryFormatterMethodUsedDescription" xml:space="preserve">
    <value>The method '{0}' is insecure when deserializing untrusted data.  If you need to instead detect BinaryFormatter deserialization without a SerializationBinder set, then disable rule CA2300, and enable rules CA2301 and CA2302.</value>
  </data>
  <data name="BinaryFormatterMethodUsedMessage" xml:space="preserve">
    <value>The method '{0}' is insecure when deserializing untrusted data.</value>
  </data>
  <data name="BinaryFormatterMethodUsedTitle" xml:space="preserve">
    <value>Do not use insecure deserializer BinaryFormatter</value>
  </data>
  <data name="LosFormatterMethodUsedMessage" xml:space="preserve">
    <value>The method '{0}' is insecure when deserializing untrusted data.</value>
  </data>
  <data name="LosFormatterMethodUsedTitle" xml:space="preserve">
    <value>Do not use insecure deserializer LosFormatter</value>
  </data>
  <data name="ReviewCodeForDllInjectionVulnerabilitiesMessage" xml:space="preserve">
    <value>Potential DLL injection vulnerability was found where '{0}' in method '{1}' may be tainted by user-controlled data from '{2}' in method '{3}'.</value>
  </data>
  <data name="ReviewCodeForDllInjectionVulnerabilitiesTitle" xml:space="preserve">
    <value>Review code for DLL injection vulnerabilities</value>
  </data>
  <data name="ReviewCodeForInformationDisclosureVulnerabilitiesMessage" xml:space="preserve">
    <value>Potential information disclosure vulnerability was found where '{0}' in method '{1}' may contain unintended information from '{2}' in method '{3}'.</value>
  </data>
  <data name="ReviewCodeForInformationDisclosureVulnerabilitiesTitle" xml:space="preserve">
    <value>Review code for information disclosure vulnerabilities</value>
  </data>
  <data name="ReviewCodeForFilePathInjectionVulnerabilitiesMessage" xml:space="preserve">
    <value>Potential file path injection vulnerability was found where '{0}' in method '{1}' may be tainted by user-controlled data from '{2}' in method '{3}'.</value>
  </data>
  <data name="ReviewCodeForFilePathInjectionVulnerabilitiesTitle" xml:space="preserve">
    <value>Review code for file path injection vulnerabilities</value>
  </data>
  <data name="ReviewCodeForProcessCommandInjectionVulnerabilitiesMessage" xml:space="preserve">
    <value>Potential process command injection vulnerability was found where '{0}' in method '{1}' may be tainted by user-controlled data from '{2}' in method '{3}'.</value>
  </data>
  <data name="ReviewCodeForProcessCommandInjectionVulnerabilitiesTitle" xml:space="preserve">
    <value>Review code for process command injection vulnerabilities</value>
  </data>
  <data name="ReviewCodeForRegexInjectionVulnerabilitiesMessage" xml:space="preserve">
    <value>Potential regex injection vulnerability was found where '{0}' in method '{1}' may be tainted by user-controlled data from '{2}' in method '{3}'.</value>
  </data>
  <data name="ReviewCodeForRegexInjectionVulnerabilitiesTitle" xml:space="preserve">
    <value>Review code for regex injection vulnerabilities</value>
  </data>
  <data name="NetDataContractSerializerDeserializeMaybeWithoutBinderSetMessage" xml:space="preserve">
    <value>The method '{0}' is insecure when deserializing untrusted data without a SerializationBinder to restrict the type of objects in the deserialized object graph.</value>
  </data>
  <data name="NetDataContractSerializerDeserializeMaybeWithoutBinderSetTitle" xml:space="preserve">
    <value>Ensure NetDataContractSerializer.Binder is set before deserializing</value>
  </data>
  <data name="NetDataContractSerializerDeserializeWithoutBinderSetMessage" xml:space="preserve">
    <value>The method '{0}' is insecure when deserializing untrusted data without a SerializationBinder to restrict the type of objects in the deserialized object graph.</value>
  </data>
  <data name="NetDataContractSerializerDeserializeWithoutBinderSetTitle" xml:space="preserve">
    <value>Do not deserialize without first setting NetDataContractSerializer.Binder</value>
  </data>
  <data name="NetDataContractSerializerMethodUsedDescription" xml:space="preserve">
    <value>The method '{0}' is insecure when deserializing untrusted data.  If you need to instead detect NetDataContractSerializer deserialization without a SerializationBinder set, then disable rule CA2310, and enable rules CA2311 and CA2312.</value>
  </data>
  <data name="NetDataContractSerializerMethodUsedMessage" xml:space="preserve">
    <value>The method '{0}' is insecure when deserializing untrusted data.</value>
  </data>
  <data name="NetDataContractSerializerMethodUsedTitle" xml:space="preserve">
    <value>Do not use insecure deserializer NetDataContractSerializer</value>
  </data>
  <data name="ObjectStateFormatterMethodUsedMessage" xml:space="preserve">
    <value>The method '{0}' is insecure when deserializing untrusted data.</value>
  </data>
  <data name="ObjectStateFormatterMethodUsedTitle" xml:space="preserve">
    <value>Do not use insecure deserializer ObjectStateFormatter</value>
  </data>
  <data name="ReviewCodeForXssVulnerabilitiesMessage" xml:space="preserve">
    <value>Potential cross-site scripting (XSS) vulnerability was found where '{0}' in method '{1}' may be tainted by user-controlled data from '{2}' in method '{3}'.</value>
  </data>
  <data name="ReviewCodeForXssVulnerabilitiesTitle" xml:space="preserve">
    <value>Review code for XSS vulnerabilities</value>
  </data>
  <data name="ReviewCodeForLdapInjectionVulnerabilitiesMessage" xml:space="preserve">
    <value>Potential LDAP injection vulnerability was found where '{0}' in method '{1}' may be tainted by user-controlled data from '{2}' in method '{3}'.</value>
  </data>
  <data name="ReviewCodeForLdapInjectionVulnerabilitiesTitle" xml:space="preserve">
    <value>Review code for LDAP injection vulnerabilities</value>
  </data>
  <data name="JavaScriptSerializerMaybeWithSimpleTypeResolverMessage" xml:space="preserve">
    <value>The method '{0}' is insecure when deserializing untrusted data with a JavaScriptSerializer initialized with a SimpleTypeResolver. Ensure that the JavaScriptSerializer is initialized without a JavaScriptTypeResolver specified, or initialized with a JavaScriptTypeResolver that limits the types of objects in the deserialized object graph.</value>
  </data>
  <data name="JavaScriptSerializerMaybeWithSimpleTypeResolverTitle" xml:space="preserve">
    <value>Ensure JavaScriptSerializer is not initialized with SimpleTypeResolver before deserializing</value>
  </data>
  <data name="JavaScriptSerializerWithSimpleTypeResolverMessage" xml:space="preserve">
    <value>The method '{0}' is insecure when deserializing untrusted data with a JavaScriptSerializer initialized with a SimpleTypeResolver. Initialize JavaScriptSerializer without a JavaScriptTypeResolver specified, or initialize with a JavaScriptTypeResolver that limits the types of objects in the deserialized object graph.</value>
  </data>
  <data name="JavaScriptSerializerWithSimpleTypeResolverTitle" xml:space="preserve">
    <value>Do not deserialize with JavaScriptSerializer using a SimpleTypeResolver</value>
  </data>
  <data name="ReviewCodeForOpenRedirectVulnerabilitiesMessage" xml:space="preserve">
    <value>Potential open redirect vulnerability was found where '{0}' in method '{1}' may be tainted by user-controlled data from '{2}' in method '{3}'.</value>
  </data>
  <data name="ReviewCodeForOpenRedirectVulnerabilitiesTitle" xml:space="preserve">
    <value>Review code for open redirect vulnerabilities</value>
  </data>
  <data name="ReviewCodeForXPathInjectionVulnerabilitiesMessage" xml:space="preserve">
    <value>Potential XPath injection vulnerability was found where '{0}' in method '{1}' may be tainted by user-controlled data from '{2}' in method '{3}'.</value>
  </data>
  <data name="ReviewCodeForXPathInjectionVulnerabilitiesTitle" xml:space="preserve">
    <value>Review code for XPath injection vulnerabilities</value>
  </data>
  <data name="ReviewCodeForXmlInjectionVulnerabilitiesMessage" xml:space="preserve">
    <value>Potential XML injection vulnerability was found where '{0}' in method '{1}' may be tainted by user-controlled data from '{2}' in method '{3}'.</value>
  </data>
  <data name="ReviewCodeForXmlInjectionVulnerabilitiesTitle" xml:space="preserve">
    <value>Review code for XML injection vulnerabilities</value>
  </data>
  <data name="ReviewCodeForXamlInjectionVulnerabilitiesMessage" xml:space="preserve">
    <value>Potential XAML injection vulnerability was found where '{0}' in method '{1}' may be tainted by user-controlled data from '{2}' in method '{3}'.</value>
  </data>
  <data name="ReviewCodeForXamlInjectionVulnerabilitiesTitle" xml:space="preserve">
    <value>Review code for XAML injection vulnerabilities</value>
  </data>
  <data name="JsonNetInsecureSettingsMessage" xml:space="preserve">
    <value>When deserializing untrusted input, allowing arbitrary types to be deserialized is insecure.  When using JsonSerializerSettings, use TypeNameHandling.None, or for values other than None, restrict deserialized types with a SerializationBinder.</value>
  </data>
  <data name="JsonNetInsecureSettingsTitle" xml:space="preserve">
    <value>Do not use insecure JsonSerializerSettings</value>
  </data>
  <data name="JsonNetMaybeInsecureSettingsMessage" xml:space="preserve">
    <value>When deserializing untrusted input, allowing arbitrary types to be deserialized is insecure.  When using JsonSerializerSettings, ensure TypeNameHandling.None is specified, or for values other than None, ensure a SerializationBinder is specified to restrict deserialized types.</value>
  </data>
  <data name="JsonNetMaybeInsecureSettingsTitle" xml:space="preserve">
    <value>Ensure that JsonSerializerSettings are secure</value>
  </data>
  <data name="DoNotDisableUsingServicePointManagerSecurityProtocolsMessage" xml:space="preserve">
    <value>Do not set Switch.System.ServiceModel.DisableUsingServicePointManagerSecurityProtocols to true.  Setting this switch limits Windows Communication Framework (WCF) to using Transport Layer Security (TLS) 1.0, which is insecure and obsolete.</value>
  </data>
  <data name="DoNotDisableUsingServicePointManagerSecurityProtocolsTitle" xml:space="preserve">
    <value>Do not disable ServicePointManagerSecurityProtocols</value>
  </data>
  <data name="JsonNetTypeNameHandlingDescription" xml:space="preserve">
    <value>Deserializing JSON when using a TypeNameHandling value other than None can be insecure.  If you need to instead detect Json.NET deserialization when a SerializationBinder isn't specified, then disable rule CA2326, and enable rules CA2327, CA2328, CA2329, and CA2330.</value>
  </data>
  <data name="JsonNetTypeNameHandlingMessage" xml:space="preserve">
    <value>Deserializing JSON when using a TypeNameHandling value other than None can be insecure.</value>
  </data>
  <data name="JsonNetTypeNameHandlingTitle" xml:space="preserve">
    <value>Do not use TypeNameHandling values other than None</value>
  </data>
  <data name="ApprovedCipherMode" xml:space="preserve">
    <value>Review cipher mode usage with cryptography experts</value>
  </data>
  <data name="ApprovedCipherModeDescription" xml:space="preserve">
    <value>These cipher modes might be vulnerable to attacks. Consider using recommended modes (CBC, CTS).</value>
  </data>
  <data name="ApprovedCipherModeMessage" xml:space="preserve">
    <value>Review the usage of cipher mode '{0}' with cryptography experts. Consider using recommended modes (CBC, CTS).</value>
  </data>
  <data name="DefinitelyInstallRootCert" xml:space="preserve">
    <value>Do Not Add Certificates To Root Store</value>
  </data>
  <data name="DefinitelyInstallRootCertMessage" xml:space="preserve">
    <value>Adding certificates to the operating system's trusted root certificates increases the risk of incorrectly authenticating an illegitimate certificate</value>
  </data>
  <data name="DefinitelyUseSecureCookiesASPNetCore" xml:space="preserve">
    <value>Use Secure Cookies In ASP.NET Core</value>
  </data>
  <data name="DefinitelyUseSecureCookiesASPNetCoreMessage" xml:space="preserve">
    <value>Set CookieOptions.Secure = true when setting a cookie</value>
  </data>
  <data name="DoNotAddSchemaByURL" xml:space="preserve">
    <value>Do Not Add Schema By URL</value>
  </data>
  <data name="DoNotAddSchemaByURLDescription" xml:space="preserve">
    <value>This overload of XmlSchemaCollection.Add method internally enables DTD processing on the XML reader instance used, and uses UrlResolver for resolving external XML entities. The outcome is information disclosure. Content from file system or network shares for the machine processing the XML can be exposed to attacker. In addition, an attacker can use this as a DoS vector.</value>
  </data>
  <data name="DoNotAddSchemaByURLMessage" xml:space="preserve">
    <value>This overload of the Add method is potentially unsafe because it may resolve dangerous external references</value>
  </data>
  <data name="DoNotCallDangerousMethodsInDeserialization" xml:space="preserve">
    <value>Do Not Call Dangerous Methods In Deserialization</value>
  </data>
  <data name="DoNotCallDangerousMethodsInDeserializationDescription" xml:space="preserve">
    <value>Insecure Deserialization is a vulnerability which occurs when untrusted data is used to abuse the logic of an application, inflict a Denial-of-Service (DoS) attack, or even execute arbitrary code upon it being deserialized. It’s frequently possible for malicious users to abuse these deserialization features when the application is deserializing untrusted data which is under their control. Specifically, invoke dangerous methods in the process of deserialization. Successful insecure deserialization attacks could allow an attacker to carry out attacks such as DoS attacks, authentication bypasses, and remote code execution.</value>
  </data>
  <data name="DoNotCallDangerousMethodsInDeserializationMessage" xml:space="preserve">
    <value>When deserializing an instance of class {0}, method {1} can call dangerous method {2}. The potential method invocations are: {3}.</value>
  </data>
  <data name="DoNotDisableCertificateValidation" xml:space="preserve">
    <value>Do Not Disable Certificate Validation</value>
  </data>
  <data name="DoNotDisableCertificateValidationDescription" xml:space="preserve">
    <value>A certificate can help authenticate the identity of the server. Clients should validate the server certificate to ensure requests are sent to the intended server. If the ServerCertificateValidationCallback always returns 'true', any certificate will pass validation.</value>
  </data>
  <data name="DoNotDisableCertificateValidationMessage" xml:space="preserve">
    <value>The ServerCertificateValidationCallback is set to a function that accepts any server certificate, by always returning true. Ensure that server certificates are validated to verify the identity of the server receiving requests.</value>
  </data>
  <data name="DoNotDisableHTTPHeaderChecking" xml:space="preserve">
    <value>Do Not Disable HTTP Header Checking</value>
  </data>
  <data name="DoNotDisableHTTPHeaderCheckingDescription" xml:space="preserve">
    <value>HTTP header checking enables encoding of the carriage return and newline characters, \r and \n, that are found in response headers. This encoding can help to avoid injection attacks that exploit an application that echoes untrusted data contained by the header.</value>
  </data>
  <data name="DoNotDisableHTTPHeaderCheckingMessage" xml:space="preserve">
    <value>Do not disable HTTP header checking</value>
  </data>
  <data name="DoNotDisableRequestValidation" xml:space="preserve">
    <value>Do Not Disable Request Validation</value>
  </data>
  <data name="DoNotDisableRequestValidationDescription" xml:space="preserve">
    <value>Request validation is a feature in ASP.NET that examines HTTP requests and determines whether they contain potentially dangerous content. This check adds protection from markup or code in the URL query string, cookies, or posted form values that might have been added for malicious purposes. So, it is generally desirable and should be left enabled for defense in depth.</value>
  </data>
  <data name="DoNotDisableRequestValidationMessage" xml:space="preserve">
    <value>{0} has request validation disabled</value>
  </data>
  <data name="DoNotDisableSchUseStrongCrypto" xml:space="preserve">
    <value>Do Not Disable SChannel Use of Strong Crypto</value>
  </data>
  <data name="DoNotDisableSchUseStrongCryptoDescription" xml:space="preserve">
    <value>Starting with the .NET Framework 4.6, the System.Net.ServicePointManager and System.Net.Security.SslStream classes are recommended to use new protocols. The old ones have protocol weaknesses and are not supported. Setting Switch.System.Net.DontEnableSchUseStrongCrypto with true will use the old weak crypto check and opt out of the protocol migration.</value>
  </data>
  <data name="DoNotDisableSchUseStrongCryptoMessage" xml:space="preserve">
    <value>{0} disables TLS 1.2 and enables SSLv3</value>
  </data>
  <data name="DoNotHardCodeEncryptionKey" xml:space="preserve">
    <value>Do not hard-code encryption key</value>
  </data>
  <data name="DoNotHardCodeEncryptionKeyDescription" xml:space="preserve">
    <value>SymmetricAlgorithm's .Key property, or a method's rgbKey parameter, should never be a hard-coded value.</value>
  </data>
  <data name="DoNotHardCodeEncryptionKeyMessage" xml:space="preserve">
    <value>Potential security vulnerability was found where '{0}' in method '{1}' may be tainted by hard-coded key from '{2}' in method '{3}'</value>
  </data>
  <data name="DoNotInstallRootCertDescription" xml:space="preserve">
    <value>By default, the Trusted Root Certification Authorities certificate store is configured with a set of public CAs that has met the requirements of the Microsoft Root Certificate Program. Since all trusted root CAs can issue certificates for any domain, an attacker can pick a weak or coercible CA that you install by yourself to target for an attack – and a single vulnerable, malicious or coercible CA undermines the security of the entire system. To make matters worse, these attacks can go unnoticed quite easily.</value>
  </data>
  <data name="PotentialReferenceCycleInDeserializedObjectGraphTitle" xml:space="preserve">
    <value>Potential reference cycle in deserialized object graph</value>
  </data>
  <data name="PotentialReferenceCycleInDeserializedObjectGraphDescription" xml:space="preserve">
    <value>Review code that processes untrusted deserialized data for handling of unexpected reference cycles. An unexpected reference cycle should not cause the code to enter an infinite loop. Otherwise, an unexpected reference cycle can allow an attacker to DOS or exhaust the memory of the process when deserializing untrusted data.</value>
  </data>
  <data name="PotentialReferenceCycleInDeserializedObjectGraphMessage" xml:space="preserve">
    <value>{0} participates in a potential reference cycle</value>
  </data>
  <data name="DoNotSerializeTypesWithPointerFields" xml:space="preserve">
    <value>Do Not Serialize Types With Pointer Fields</value>
  </data>
  <data name="DoNotSerializeTypesWithPointerFieldsDescription" xml:space="preserve">
    <value>Pointers are not "type safe" in the sense that you cannot guarantee the correctness of the memory they point at. So, serializing types with pointer fields is dangerous, as it may allow an attacker to control the pointer.</value>
  </data>
  <data name="DoNotSerializeTypesWithPointerFieldsMessage" xml:space="preserve">
    <value>Pointer field {0} on serializable type</value>
  </data>
  <data name="DoNotUseAccountSAS" xml:space="preserve">
    <value>Do Not Use Account Shared Access Signature</value>
  </data>
  <data name="DoNotUseAccountSASDescription" xml:space="preserve">
    <value>Shared Access Signatures(SAS) are a vital part of the security model for any application using Azure Storage, they should provide limited and safe permissions to your storage account to clients that don't have the account key. All of the operations available via a service SAS are also available via an account SAS, that is, account SAS is too powerful. So it is recommended to use Service SAS to delegate access more carefully.</value>
  </data>
  <data name="DoNotUseAccountSASMessage" xml:space="preserve">
    <value>Use Service SAS instead of Account SAS for fine grained access control and container-level access policy</value>
  </data>
  <data name="DoNotUseBrokenCryptographicAlgorithms" xml:space="preserve">
    <value>Do Not Use Broken Cryptographic Algorithms</value>
  </data>
  <data name="DoNotUseBrokenCryptographicAlgorithmsDescription" xml:space="preserve">
    <value>An attack making it computationally feasible to break this algorithm exists. This allows attackers to break the cryptographic guarantees it is designed to provide. Depending on the type and application of this cryptographic algorithm, this may allow attackers to read enciphered messages, tamper with enciphered  messages, forge digital signatures, tamper with hashed content, or otherwise compromise any cryptosystem based on this algorithm. Replace encryption uses with the AES algorithm (AES-256, AES-192 and AES-128 are acceptable) with a key length greater than or equal to 128 bits. Replace hashing uses with a hashing function in the SHA-2 family, such as SHA512, SHA384, or SHA256. Replace digital signature uses with RSA with a key length greater than or equal to 2048-bits, or ECDSA with a key length greater than or equal to 256 bits.</value>
  </data>
  <data name="DoNotUseBrokenCryptographicAlgorithmsMessage" xml:space="preserve">
    <value>{0} uses a broken cryptographic algorithm {1}</value>
  </data>
  <data name="DoNotUseDeprecatedSecurityProtocols" xml:space="preserve">
    <value>Do Not Use Deprecated Security Protocols</value>
  </data>
  <data name="DoNotUseDeprecatedSecurityProtocolsDescription" xml:space="preserve">
    <value>Using a deprecated security protocol rather than the system default is risky.</value>
  </data>
  <data name="DoNotUseDeprecatedSecurityProtocolsMessage" xml:space="preserve">
    <value>Hard-coded use of deprecated security protocol {0}</value>
  </data>
  <data name="DoNotUseDSA" xml:space="preserve">
    <value>Do Not Use Digital Signature Algorithm (DSA)</value>
  </data>
  <data name="DoNotUseDSADescription" xml:space="preserve">
    <value>DSA is too weak to use.</value>
  </data>
  <data name="DoNotUseDSAMessage" xml:space="preserve">
    <value>Asymmetric encryption algorithm {0} is weak. Switch to an RSA with at least 2048 key size, ECDH or ECDSA algorithm instead.</value>
  </data>
  <data name="DoNotUseMD5" xml:space="preserve">
    <value>Do not use insecure cryptographic algorithm MD5.</value>
  </data>
  <data name="DoNotUseMD5Description" xml:space="preserve">
    <value>This type implements MD5, a cryptographically insecure hashing function. Hash collisions are computationally feasible for the MD5 and HMACMD5 algorithms. Replace this usage with a SHA-2 family hash algorithm (SHA512, SHA384, SHA256).</value>
  </data>
  <data name="DoNotUseObsoleteKDFAlgorithm" xml:space="preserve">
    <value>Do not use obsolete key derivation function</value>
  </data>
  <data name="DoNotUseObsoleteKDFAlgorithmDescription" xml:space="preserve">
    <value>Password-based key derivation should use PBKDF2 with SHA-2. Avoid using PasswordDeriveBytes since it generates a PBKDF1 key. Avoid using Rfc2898DeriveBytes.CryptDeriveKey since it doesn't use the iteration count or salt.</value>
  </data>
  <data name="DoNotUseObsoleteKDFAlgorithmMessage" xml:space="preserve">
    <value>Call to obsolete key derivation function {0}.{1}</value>
  </data>
  <data name="DoNotUseReferenceEqualsWithValueTypesDescription" xml:space="preserve">
    <value>Value type typed arguments are uniquely boxed for each call to this method, therefore the result is always false.</value>
  </data>
  <data name="DoNotUseReferenceEqualsWithValueTypesComparerMessage" xml:space="preserve">
    <value>Do not pass an argument with value type '{0}' to the 'Equals' method on 'ReferenceEqualityComparer'. Due to value boxing, this call to 'Equals' will always return 'false'.</value>
  </data>
  <data name="DoNotUseReferenceEqualsWithValueTypesMethodMessage" xml:space="preserve">
    <value>Do not pass an argument with value type '{0}' to 'ReferenceEquals'. Due to value boxing, this call to 'ReferenceEquals' will always return 'false'.</value>
  </data>
  <data name="DoNotUseReferenceEqualsWithValueTypesTitle" xml:space="preserve">
    <value>Do not use ReferenceEquals with value types</value>
  </data>
  <data name="DoNotUseSHA1" xml:space="preserve">
    <value>Do not use insecure cryptographic algorithm SHA1.</value>
  </data>
  <data name="DoNotUseSHA1Description" xml:space="preserve">
    <value>This type implements SHA1, a cryptographically insecure hashing function. Hash collisions are computationally feasible for the SHA-1 and SHA-0 algorithms. Replace this usage with a SHA-2 family hash algorithm (SHA512, SHA384, SHA256).</value>
  </data>
  <data name="DoNotUseWeakCryptographicAlgorithms" xml:space="preserve">
    <value>Do Not Use Weak Cryptographic Algorithms</value>
  </data>
  <data name="DoNotUseWeakCryptographicAlgorithmsDescription" xml:space="preserve">
    <value>Cryptographic algorithms degrade over time as attacks become for advances to attacker get access to more computation. Depending on the type and application of this cryptographic algorithm, further degradation of the cryptographic strength of it may allow attackers to read enciphered messages, tamper with enciphered  messages, forge digital signatures, tamper with hashed content, or otherwise compromise any cryptosystem based on this algorithm. Replace encryption uses with the AES algorithm (AES-256, AES-192 and AES-128 are acceptable) with a key length greater than or equal to 128 bits. Replace hashing uses with a hashing function in the SHA-2 family, such as SHA-2 512, SHA-2 384, or SHA-2 256.</value>
  </data>
  <data name="DoNotUseWeakCryptographicAlgorithmsMessage" xml:space="preserve">
    <value>{0} uses a weak cryptographic algorithm {1}</value>
  </data>
  <data name="DoNotUseWeakKDFAlgorithm" xml:space="preserve">
    <value>Ensure Key Derivation Function algorithm is sufficiently strong</value>
  </data>
  <data name="DoNotUseWeakKDFAlgorithmDescription" xml:space="preserve">
    <value>Some implementations of the Rfc2898DeriveBytes class allow for a hash algorithm to be specified in a constructor parameter or overwritten in the HashAlgorithm property. If a hash algorithm is specified, then it should be SHA-256 or higher.</value>
  </data>
  <data name="DoNotUseWeakKDFAlgorithmMessage" xml:space="preserve">
    <value>{0} might be using a weak hash algorithm. Use SHA256, SHA384, or SHA512 to create a strong key from a password.</value>
  </data>
  <data name="DoNotUseXslTransform" xml:space="preserve">
    <value>Do Not Use XslTransform</value>
  </data>
  <data name="DoNotUseXslTransformMessage" xml:space="preserve">
    <value>Do not use XslTransform. It does not restrict potentially dangerous external references.</value>
  </data>
  <data name="HardCodedSecurityProtocolMessage" xml:space="preserve">
    <value>Avoid hardcoding SecurityProtocolType {0}, and instead use SecurityProtocolType.SystemDefault to allow the operating system to choose the best Transport Layer Security protocol to use.</value>
  </data>
  <data name="HardCodedSecurityProtocolTitle" xml:space="preserve">
    <value>Avoid hardcoding SecurityProtocolType value</value>
  </data>
  <data name="MaybeInstallRootCert" xml:space="preserve">
    <value>Ensure Certificates Are Not Added To Root Store</value>
  </data>
  <data name="MaybeInstallRootCertMessage" xml:space="preserve">
    <value>Adding certificates to the operating system's trusted root certificates is insecure. Ensure that the target store is not root store.</value>
  </data>
  <data name="MaybeUseSecureCookiesASPNetCore" xml:space="preserve">
    <value>Ensure Use Secure Cookies In ASP.NET Core</value>
  </data>
  <data name="MaybeUseSecureCookiesASPNetCoreMessage" xml:space="preserve">
    <value>Ensure that CookieOptions.Secure = true when setting a cookie</value>
  </data>
  <data name="SetViewStateUserKey" xml:space="preserve">
    <value>Set ViewStateUserKey For Classes Derived From Page</value>
  </data>
  <data name="SetViewStateUserKeyDescription" xml:space="preserve">
    <value>Setting the ViewStateUserKey property can help you prevent attacks on your application by allowing you to assign an identifier to the view-state variable for individual users so that they cannot use the variable to generate an attack. Otherwise, there will be cross-site request forgery vulnerabilities.</value>
  </data>
  <data name="SetViewStateUserKeyMessage" xml:space="preserve">
    <value>The class {0} derived from System.Web.UI.Page does not set the ViewStateUserKey property in the OnInit method or Page_Init method</value>
  </data>
  <data name="UseAsSpanInsteadOfArrayRangeIndexerDescription" xml:space="preserve">
    <value>The Range-based indexer on array values produces a copy of requested portion of the array. This copy is often unwanted when it is implicitly used as a Span or Memory value. Use the AsSpan method to avoid the copy.</value>
  </data>
  <data name="UseAsSpanInsteadOfStringRangeIndexerDescription" xml:space="preserve">
    <value>The Range-based indexer on string values produces a copy of requested portion of the string. This copy is usually unnecessary when it is implicitly used as a ReadOnlySpan or ReadOnlyMemory value. Use the AsSpan method to avoid the unnecessary copy.</value>
  </data>
  <data name="UseAsSpanInsteadOfRangeIndexerMessage" xml:space="preserve">
    <value>Use '{0}' instead of the '{1}'-based indexer on '{2}' to avoid creating unnecessary data copies</value>
  </data>
  <data name="UseAsSpanInsteadOfRangeIndexerTitle" xml:space="preserve">
    <value>Use AsSpan or AsMemory instead of Range-based indexers when appropriate</value>
  </data>
  <data name="UseAsSpanReadOnlyInsteadOfArrayRangeIndexerDescription" xml:space="preserve">
    <value>The Range-based indexer on array values produces a copy of requested portion of the array. This copy is usually unnecessary when it is implicitly used as a ReadOnlySpan or ReadOnlyMemory value. Use the AsSpan method to avoid the unnecessary copy.</value>
  </data>
  <data name="UseContainerLevelAccessPolicy" xml:space="preserve">
    <value>Use Container Level Access Policy</value>
  </data>
  <data name="UseContainerLevelAccessPolicyDescription" xml:space="preserve">
    <value>No access policy identifier is specified, making tokens non-revocable.</value>
  </data>
  <data name="UseContainerLevelAccessPolicyMessage" xml:space="preserve">
    <value>Consider using Azure's role-based access control instead of a Shared Access Signature (SAS) if possible. If you still need to use a SAS, use a container-level access policy when creating a SAS.</value>
  </data>
  <data name="UseSecureCookiesASPNetCoreDescription" xml:space="preserve">
    <value>Applications available over HTTPS must use secure cookies.</value>
  </data>
  <data name="UseSharedAccessProtocolHttpsOnly" xml:space="preserve">
    <value>Use SharedAccessProtocol HttpsOnly</value>
  </data>
  <data name="UseSharedAccessProtocolHttpsOnlyDescription" xml:space="preserve">
    <value>HTTPS encrypts network traffic. Use HttpsOnly, rather than HttpOrHttps, to ensure network traffic is always encrypted to help prevent disclosure of sensitive data.</value>
  </data>
  <data name="UseSharedAccessProtocolHttpsOnlyMessage" xml:space="preserve">
    <value>Consider using Azure's role-based access control instead of a Shared Access Signature (SAS) if possible. If you still need to use a SAS, specify SharedAccessProtocol.HttpsOnly.</value>
  </data>
  <data name="UseXmlReaderDescription" xml:space="preserve">
    <value>Processing XML from untrusted data may load dangerous external references, which should be restricted by using an XmlReader with a secure resolver or with DTD processing disabled.</value>
  </data>
  <data name="UseXmlReaderForDataSetReadXml" xml:space="preserve">
    <value>Use XmlReader for 'DataSet.ReadXml()'</value>
  </data>
  <data name="UseXmlReaderForDeserialize" xml:space="preserve">
    <value>Use XmlReader for 'XmlSerializer.Deserialize()'</value>
  </data>
  <data name="UseXmlReaderForSchemaRead" xml:space="preserve">
    <value>Use XmlReader for 'XmlSchema.Read()'</value>
  </data>
  <data name="UseXmlReaderForValidatingReader" xml:space="preserve">
    <value>Use XmlReader for XmlValidatingReader constructor</value>
  </data>
  <data name="UseXmlReaderForXPathDocument" xml:space="preserve">
    <value>Use XmlReader for XPathDocument constructor</value>
  </data>
  <data name="UseXmlReaderMessage" xml:space="preserve">
    <value>This overload of the '{0}.{1}' method is potentially unsafe. It may enable Document Type Definition (DTD) which can be vulnerable to denial of service attacks, or might use an XmlResolver which can be vulnerable to information disclosure. Use an overload that takes a XmlReader instance instead, with DTD processing disabled and no XmlResolver.</value>
  </data>
  <data name="UseRSAWithSufficientKeySize" xml:space="preserve">
    <value>Use Rivest–Shamir–Adleman (RSA) Algorithm With Sufficient Key Size</value>
  </data>
  <data name="UseRSAWithSufficientKeySizeDescription" xml:space="preserve">
    <value>Encryption algorithms are vulnerable to brute force attacks when too small a key size is used.</value>
  </data>
  <data name="UseRSAWithSufficientKeySizeMessage" xml:space="preserve">
    <value>Asymmetric encryption algorithm {0}'s key size is less than 2048. Switch to an RSA with at least 2048 key size, ECDH or ECDSA algorithm instead.</value>
  </data>
  <data name="DefinitelyUseWeakKDFInsufficientIterationCount" xml:space="preserve">
    <value>Do Not Use Weak Key Derivation Function With Insufficient Iteration Count</value>
  </data>
  <data name="DefinitelyUseWeakKDFInsufficientIterationCountMessage" xml:space="preserve">
    <value>Use at least {0} iterations when deriving a cryptographic key from a password. By default, Rfc2898DeriveByte's IterationCount is only 1000</value>
  </data>
  <data name="DoNotUseWeakKDFInsufficientIterationCountDescription" xml:space="preserve">
    <value>When deriving cryptographic keys from user-provided inputs such as password, use sufficient iteration count (at least 100k).</value>
  </data>
  <data name="MaybeUseWeakKDFInsufficientIterationCount" xml:space="preserve">
    <value>Ensure Sufficient Iteration Count When Using Weak Key Derivation Function</value>
  </data>
  <data name="MaybeUseWeakKDFInsufficientIterationCountMessage" xml:space="preserve">
    <value>Ensure that the iteration count is at least {0} when deriving a cryptographic key from a password. By default, Rfc2898DeriveByte's IterationCount is only 1000</value>
  </data>
  <data name="DoNotAddArchiveItemPathToTheTargetFileSystemPath" xml:space="preserve">
    <value>Do Not Add Archive Item's Path To The Target File System Path</value>
  </data>
  <data name="DoNotAddArchiveItemPathToTheTargetFileSystemPathDescription" xml:space="preserve">
    <value>When extracting files from an archive and using the archive item's path, check if the path is safe. Archive path can be relative and can lead to file system access outside of the expected file system target path, leading to malicious config changes and remote code execution via lay-and-wait technique.</value>
  </data>
  <data name="DoNotAddArchiveItemPathToTheTargetFileSystemPathMessage" xml:space="preserve">
    <value>When creating path for '{0} in method {1}' from relative archive item path to extract file and the source is an untrusted zip archive, make sure to sanitize relative archive item path '{2} in method {3}'</value>
  </data>
  <data name="DoNotCreateTasksWithoutPassingATaskSchedulerTitle" xml:space="preserve">
    <value>Do not create tasks without passing a TaskScheduler</value>
  </data>
  <data name="DoNotCreateTasksWithoutPassingATaskSchedulerDescription" xml:space="preserve">
    <value>Do not create tasks unless you are using one of the overloads that takes a TaskScheduler. The default is to schedule on TaskScheduler.Current, which would lead to deadlocks. Either use TaskScheduler.Default to schedule on the thread pool, or explicitly pass TaskScheduler.Current to make your intentions clear.</value>
  </data>
  <data name="DoNotCreateTasksWithoutPassingATaskSchedulerMessage" xml:space="preserve">
    <value>Do not create tasks without passing a TaskScheduler</value>
  </data>
  <data name="DoNotDefineFinalizersForTypesDerivedFromMemoryManagerDescription" xml:space="preserve">
    <value>Adding a finalizer to a type derived from MemoryManager&lt;T&gt; may permit memory to be freed while it is still in use by a Span&lt;T&gt;.</value>
  </data>
  <data name="DoNotDefineFinalizersForTypesDerivedFromMemoryManagerMessage" xml:space="preserve">
    <value>Adding a finalizer to a type derived from MemoryManager&lt;T&gt; may permit memory to be freed while it is still in use by a Span&lt;T&gt;</value>
  </data>
  <data name="DoNotDefineFinalizersForTypesDerivedFromMemoryManagerTitle" xml:space="preserve">
    <value>Do not define finalizers for types derived from MemoryManager&lt;T&gt;</value>
  </data>
  <data name="UseValueTasksCorrectlyTitle" xml:space="preserve">
    <value>Use ValueTasks correctly</value>
  </data>
  <data name="UseValueTasksCorrectlyDescription" xml:space="preserve">
    <value>ValueTasks returned from member invocations are intended to be directly awaited.  Attempts to consume a ValueTask multiple times or to directly access one's result before it's known to be completed may result in an exception or corruption.  Ignoring such a ValueTask is likely an indication of a functional bug and may degrade performance.</value>
  </data>
  <data name="UseValueTasksCorrectlyMessage_General" xml:space="preserve">
    <value>ValueTask instances returned from method calls should be directly awaited, returned, or passed as an argument to another method call. Other usage, such as storing an instance into a local or a field, is likely an indication of a bug, as ValueTask instances must only ever be consumed once.</value>
  </data>
  <data name="UseValueTasksCorrectlyMessage_Unconsumed" xml:space="preserve">
    <value>ValueTask instances returned from method calls should always be used, typically awaited. Not doing so often represents a functional bug, but even if it doesn't, it can result in degraded performance if the target method pools objects for use with ValueTasks.</value>
  </data>
  <data name="UseValueTasksCorrectlyMessage_DoubleConsumption" xml:space="preserve">
    <value>ValueTask instances should only be consumed once, such as via an await. Consuming the same ValueTask instance multiple times can result in exceptions and data corruption.</value>
  </data>
  <data name="UseValueTasksCorrectlyMessage_AccessingIncompleteResult" xml:space="preserve">
    <value>ValueTask instances should not have their result directly accessed unless the instance has already completed. Unlike Tasks, calling Result or GetAwaiter().GetResult() on a ValueTask is not guaranteed to block until the operation completes. If you can't simply await the instance, consider first checking its IsCompleted property (or asserting it's true if you know that to be the case).</value>
  </data>
  <data name="DoNotCreateTaskCompletionSourceWithWrongArgumentsTitle" xml:space="preserve">
    <value>Argument passed to TaskCompletionSource constructor should be TaskCreationOptions enum instead of TaskContinuationOptions enum</value>
  </data>
  <data name="DoNotCreateTaskCompletionSourceWithWrongArgumentsDescription" xml:space="preserve">
    <value>TaskCompletionSource has constructors that take TaskCreationOptions that control the underlying Task, and constructors that take object state that's stored in the task.  Accidentally passing a TaskContinuationOptions instead of a TaskCreationOptions will result in the call treating the options as state.</value>
  </data>
  <data name="DoNotCreateTaskCompletionSourceWithWrongArgumentsMessage" xml:space="preserve">
    <value>Argument contains TaskContinuationsOptions enum instead of TaskCreationOptions enum</value>
  </data>
  <data name="DoNotCreateTaskCompletionSourceWithWrongArgumentsFix" xml:space="preserve">
    <value>Replace TaskContinuationOptions with TaskCreationOptions.</value>
  </data>
  <data name="JsonNetInsecureSerializerMessage" xml:space="preserve">
    <value>When deserializing untrusted input, allowing arbitrary types to be deserialized is insecure. When using deserializing JsonSerializer, use TypeNameHandling.None, or for values other than None, restrict deserialized types with a SerializationBinder.</value>
  </data>
  <data name="JsonNetInsecureSerializerTitle" xml:space="preserve">
    <value>Do not deserialize with JsonSerializer using an insecure configuration</value>
  </data>
  <data name="JsonNetMaybeInsecureSerializerMessage" xml:space="preserve">
    <value>When deserializing untrusted input, allowing arbitrary types to be deserialized is insecure. When using deserializing JsonSerializer, use TypeNameHandling.None, or for values other than None, restrict deserialized types with a SerializationBinder.</value>
  </data>
  <data name="JsonNetMaybeInsecureSerializerTitle" xml:space="preserve">
    <value>Ensure that JsonSerializer has a secure configuration when deserializing</value>
  </data>
  <data name="UseDefaultDllImportSearchPathsAttribute" xml:space="preserve">
    <value>Use DefaultDllImportSearchPaths attribute for P/Invokes</value>
  </data>
  <data name="UseDefaultDllImportSearchPathsAttributeDescription" xml:space="preserve">
    <value>By default, P/Invokes using DllImportAttribute probe a number of directories, including the current working directory for the library to load. This can be a security issue for certain applications, leading to DLL hijacking.</value>
  </data>
  <data name="UseDefaultDllImportSearchPathsAttributeMessage" xml:space="preserve">
    <value>The method {0} didn't use DefaultDllImportSearchPaths attribute for P/Invokes.</value>
  </data>
  <data name="DoNotUseUnsafeDllImportSearchPath" xml:space="preserve">
    <value>Do not use unsafe DllImportSearchPath value</value>
  </data>
  <data name="DoNotUseUnsafeDllImportSearchPathDescription" xml:space="preserve">
    <value>There could be a malicious DLL in the default DLL search directories. Or, depending on where your application is run from, there could be a malicious DLL in the application's directory. Use a DllImportSearchPath value that specifies an explicit search path instead. The DllImportSearchPath flags that this rule looks for can be configured in .editorconfig.</value>
  </data>
  <data name="DoNotUseUnsafeDllImportSearchPathMessage" xml:space="preserve">
    <value>Use of unsafe DllImportSearchPath value {0}</value>
  </data>
  <data name="UseAutoValidateAntiforgeryToken" xml:space="preserve">
    <value>Use antiforgery tokens in ASP.NET Core MVC controllers</value>
  </data>
  <data name="UseAutoValidateAntiforgeryTokenDescription" xml:space="preserve">
    <value>Handling a POST, PUT, PATCH, or DELETE request without validating an antiforgery token may be vulnerable to cross-site request forgery attacks. A cross-site request forgery attack can send malicious requests from an authenticated user to your ASP.NET Core MVC controller.</value>
  </data>
  <data name="UseAutoValidateAntiforgeryTokenMessage" xml:space="preserve">
    <value>Method {0} handles a {1} request without performing antiforgery token validation. You also need to ensure that your HTML form sends an antiforgery token.</value>
  </data>
  <data name="MissHttpVerbAttribute" xml:space="preserve">
    <value>Miss HttpVerb attribute for action methods</value>
  </data>
  <data name="MissHttpVerbAttributeMessage" xml:space="preserve">
    <value>Action method {0} needs to specify the HTTP request kind explicitly</value>
  </data>
  <data name="DoNotUseInsecureRandomness" xml:space="preserve">
    <value>Do not use insecure randomness</value>
  </data>
  <data name="DoNotUseInsecureRandomnessMessage" xml:space="preserve">
    <value>{0} is an insecure random number generator. Use cryptographically secure random number generators when randomness is required for security.</value>
  </data>
  <data name="DoNotUseInsecureRandomnessDescription" xml:space="preserve">
    <value>Using a cryptographically weak pseudo-random number generator may allow an attacker to predict what security-sensitive value will be generated. Use a cryptographically strong random number generator if an unpredictable value is required, or ensure that weak pseudo-random numbers aren't used in a security-sensitive manner.</value>
  </data>
  <data name="DoNotUseCountAsyncWhenAnyAsyncCanBeUsedDescription" xml:space="preserve">
    <value>For non-empty collections, CountAsync() and LongCountAsync() enumerate the entire sequence, while AnyAsync() stops at the first item or the first item that satisfies a condition.</value>
  </data>
  <data name="DoNotUseCountAsyncWhenAnyAsyncCanBeUsedMessage" xml:space="preserve">
    <value>{0}() is used where AnyAsync() could be used instead to improve performance</value>
  </data>
  <data name="DoNotUseCountAsyncWhenAnyAsyncCanBeUsedTitle" xml:space="preserve">
    <value>Do not use CountAsync() or LongCountAsync() when AnyAsync() can be used</value>
  </data>
  <data name="UsePropertyInsteadOfCountMethodWhenAvailableDescription" xml:space="preserve">
    <value>Enumerable.Count() potentially enumerates the sequence while a Length/Count property is a direct access.</value>
  </data>
  <data name="UsePropertyInsteadOfCountMethodWhenAvailableMessage" xml:space="preserve">
    <value>Use the "{0}" property instead of Enumerable.Count()</value>
  </data>
  <data name="UsePropertyInsteadOfCountMethodWhenAvailableTitle" xml:space="preserve">
    <value>Use Length/Count property instead of Count() when available</value>
  </data>
  <data name="SetHttpOnlyForHttpCookie" xml:space="preserve">
    <value>Set HttpOnly to true for HttpCookie</value>
  </data>
  <data name="SetHttpOnlyForHttpCookieDescription" xml:space="preserve">
    <value>As a defense in depth measure, ensure security sensitive HTTP cookies are marked as HttpOnly. This indicates web browsers should disallow scripts from accessing the cookies. Injected malicious scripts are a common way of stealing cookies.</value>
  </data>
  <data name="SetHttpOnlyForHttpCookieMessage" xml:space="preserve">
    <value>HttpCookie.HttpOnly is set to false or not set at all when using an HttpCookie. Ensure security sensitive cookies are marked as HttpOnly to prevent malicious scripts from stealing the cookies</value>
  </data>
  <data name="DeprecatedSslProtocolsDescription" xml:space="preserve">
    <value>Older protocol versions of Transport Layer Security (TLS) are less secure than TLS 1.2 and TLS 1.3, and are more likely to have new vulnerabilities. Avoid older protocol versions to minimize risk.</value>
  </data>
  <data name="DeprecatedSslProtocolsMessage" xml:space="preserve">
    <value>Transport Layer Security protocol version '{0}' is deprecated.  Use 'None' to let the Operating System choose a version.</value>
  </data>
  <data name="DeprecatedSslProtocolsTitle" xml:space="preserve">
    <value>Do not use deprecated SslProtocols values</value>
  </data>
  <data name="HardcodedSslProtocolsDescription" xml:space="preserve">
    <value>Current Transport Layer Security protocol versions may become deprecated if vulnerabilities are found. Avoid hardcoding SslProtocols values to keep your application secure. Use 'None' to let the Operating System choose a version.</value>
  </data>
  <data name="HardcodedSslProtocolsMessage" xml:space="preserve">
    <value>Avoid hardcoding SslProtocols '{0}' to ensure your application remains secure in the future. Use 'None' to let the Operating System choose a version.</value>
  </data>
  <data name="HardcodedSslProtocolsTitle" xml:space="preserve">
    <value>Avoid hardcoded SslProtocols values</value>
  </data>
  <data name="MissHttpVerbAttributeDescription" xml:space="preserve">
    <value>All the methods that create, edit, delete, or otherwise modify data do so in the [HttpPost] overload of the method, which needs to be protected with the anti forgery attribute from request forgery. Performing a GET operation should be a safe operation that has no side effects and doesn't modify your persisted data.</value>
  </data>
  <data name="DefinitelyDisableHttpClientCRLCheck" xml:space="preserve">
    <value>HttpClients should enable certificate revocation list checks</value>
  </data>
  <data name="DefinitelyDisableHttpClientCRLCheckMessage" xml:space="preserve">
    <value>HttpClient is created without enabling CheckCertificateRevocationList</value>
  </data>
  <data name="DoNotDisableHttpClientCRLCheckDescription" xml:space="preserve">
    <value>Using HttpClient without providing a platform specific handler (WinHttpHandler or CurlHandler or HttpClientHandler) where the CheckCertificateRevocationList property is set to true, will allow revoked certificates to be accepted by the HttpClient as valid.</value>
  </data>
  <data name="MaybeDisableHttpClientCRLCheck" xml:space="preserve">
    <value>Ensure HttpClient certificate revocation list check is not disabled</value>
  </data>
  <data name="MaybeDisableHttpClientCRLCheckMessage" xml:space="preserve">
    <value>HttpClient may be created without enabling CheckCertificateRevocationList</value>
  </data>
  <data name="DoNotHardCodeCertificate" xml:space="preserve">
    <value>Do not hard-code certificate</value>
  </data>
  <data name="DoNotHardCodeCertificateDescription" xml:space="preserve">
    <value>Hard-coded certificates in source code are vulnerable to being exploited.</value>
  </data>
  <data name="DoNotHardCodeCertificateMessage" xml:space="preserve">
    <value>Potential security vulnerability was found where '{0}' in method '{1}' may be tainted by hard-coded certificate from '{2}' in method '{3}'</value>
  </data>
  <data name="DefinitelyUseCreateEncryptorWithNonDefaultIV" xml:space="preserve">
    <value>Do not use CreateEncryptor with non-default IV</value>
  </data>
  <data name="DefinitelyUseCreateEncryptorWithNonDefaultIVMessage" xml:space="preserve">
    <value>Symmetric encryption uses non-default initialization vector, which could be potentially repeatable</value>
  </data>
  <data name="MaybeUseCreateEncryptorWithNonDefaultIV" xml:space="preserve">
    <value>Use CreateEncryptor with the default IV </value>
  </data>
  <data name="MaybeUseCreateEncryptorWithNonDefaultIVMessage" xml:space="preserve">
    <value>The non-default initialization vector, which can be potentially repeatable, is used in the encryption. Ensure use the default one.</value>
  </data>
  <data name="DoNotUseCreateEncryptorWithNonDefaultIVDescription" xml:space="preserve">
    <value>Symmetric encryption should always use a non-repeatable initialization vector to prevent dictionary attacks.</value>
  </data>
  <data name="DataTableReadXmlMessage" xml:space="preserve">
    <value>The method '{0}' is insecure when deserializing untrusted data</value>
  </data>
  <data name="DataTableReadXmlTitle" xml:space="preserve">
    <value>Do not use DataTable.ReadXml() with untrusted data</value>
  </data>
  <data name="DataSetDataTableInSerializableTypeMessage" xml:space="preserve">
    <value>When deserializing untrusted input, deserializing a {0} object is insecure. '{1}' either is or derives from {0}</value>
  </data>
  <data name="DataSetDataTableInWebDeserializableObjectGraphMessage" xml:space="preserve">
    <value>When deserializing untrusted input, deserializing a {0} object is insecure. '{1}' either is or derives from {0}</value>
  </data>
  <data name="DataSetDataTableInWebDeserializableObjectGraphTitle" xml:space="preserve">
    <value>Unsafe DataSet or DataTable type in web deserializable object graph</value>
  </data>
  <data name="DataSetReadXmlMessage" xml:space="preserve">
    <value>The method '{0}' is insecure when deserializing untrusted data</value>
  </data>
  <data name="DataSetReadXmlTitle" xml:space="preserve">
    <value>Do not use DataSet.ReadXml() with untrusted data</value>
  </data>
  <data name="DataSetDataTableInRceSerializableTypeMessage" xml:space="preserve">
    <value>When deserializing untrusted input with an IFormatter-based serializer, deserializing a {0} object is insecure. '{1}' either is or derives from {0}.</value>
  </data>
  <data name="DataSetDataTableInDeserializableObjectGraphMessage" xml:space="preserve">
    <value>When deserializing untrusted input, deserializing a {0} object is insecure. '{1}' either is or derives from {0}</value>
  </data>
  <data name="DataSetDataTableInDeserializableObjectGraphTitle" xml:space="preserve">
    <value>Unsafe DataSet or DataTable type found in deserializable object graph</value>
  </data>
  <data name="DataSetDataTableInRceDeserializableObjectGraphMessage" xml:space="preserve">
    <value>When deserializing untrusted input, deserializing a {0} object is insecure. '{1}' either is or derives from {0}</value>
  </data>
  <data name="DataSetDataTableInRceDeserializableObjectGraphTitle" xml:space="preserve">
    <value>Unsafe DataSet or DataTable in deserialized object graph can be vulnerable to remote code execution attacks</value>
  </data>
  <data name="DataSetDataTableInRceAutogeneratedSerializableTypeMessage" xml:space="preserve">
    <value>When deserializing untrusted input with an IFormatter-based serializer, deserializing a {0} object is insecure. '{1}' either is or derives from {0}. Ensure that the auto-generated type is never deserialized with untrusted data.</value>
  </data>
  <data name="DataSetDataTableInRceAutogeneratedSerializableTypeTitle" xml:space="preserve">
    <value>Unsafe DataSet or DataTable in auto-generated serializable type can be vulnerable to remote code execution attacks</value>
  </data>
  <data name="DataSetDataTableInRceSerializableTypeTitle" xml:space="preserve">
    <value>Unsafe DataSet or DataTable in serializable type can be vulnerable to remote code execution attacks</value>
  </data>
  <data name="DataSetDataTableInSerializableTypeTitle" xml:space="preserve">
    <value>Unsafe DataSet or DataTable in serializable type</value>
  </data>
  <data name="DataSetReadXmlAutogeneratedMessage" xml:space="preserve">
    <value>The method '{0}' is insecure when deserializing untrusted data. Make sure that auto-generated class containing the '{0}' call is not deserialized with untrusted data.</value>
  </data>
  <data name="DataSetReadXmlAutogeneratedTitle" xml:space="preserve">
    <value>Ensure auto-generated class containing DataSet.ReadXml() is not used with untrusted data</value>
  </data>
  <data name="DoNotUseStackallocInLoopsTitle" xml:space="preserve">
    <value>Do not use stackalloc in loops</value>
  </data>
  <data name="DoNotUseStackallocInLoopsDescription" xml:space="preserve">
    <value>Stack space allocated by a stackalloc is only released at the end of the current method's invocation.  Using it in a loop can result in unbounded stack growth and eventual stack overflow conditions.</value>
  </data>
  <data name="DoNotUseStackallocInLoopsMessage" xml:space="preserve">
    <value>Potential stack overflow. Move the stackalloc out of the loop.</value>
  </data>
  <data name="PreferStreamAsyncMemoryOverloadsTitle" xml:space="preserve">
    <value>Prefer the 'Memory'-based overloads for 'ReadAsync' and 'WriteAsync'</value>
  </data>
  <data name="PreferStreamAsyncMemoryOverloadsDescription" xml:space="preserve">
    <value>'Stream' has a 'ReadAsync' overload that takes a 'Memory&lt;Byte&gt;' as the first argument, and a 'WriteAsync' overload that takes a 'ReadOnlyMemory&lt;Byte&gt;' as the first argument. Prefer calling the memory based overloads, which are more efficient.</value>
  </data>
  <data name="PreferStreamAsyncMemoryOverloadsMessage" xml:space="preserve">
    <value>Change the '{0}' method call to use the '{1}' overload</value>
  </data>
  <data name="ForwardCancellationTokenToInvocationsDescription" xml:space="preserve">
    <value>Forward the 'CancellationToken' parameter to methods to ensure the operation cancellation notifications gets properly propagated, or pass in 'CancellationToken.None' explicitly to indicate intentionally not propagating the token.</value>
  </data>
  <data name="ForwardCancellationTokenToInvocationsMessage" xml:space="preserve">
    <value>Forward the '{0}' parameter to the '{1}' method or pass in 'CancellationToken.None' explicitly to indicate intentionally not propagating the token</value>
  </data>
  <data name="ForwardCancellationTokenToInvocationsTitle" xml:space="preserve">
    <value>Forward the 'CancellationToken' parameter to methods</value>
  </data>
  <data name="InstantiateArgumentExceptionsCorrectlyChangeToTwoArgumentCodeFixTitle" xml:space="preserve">
    <value>Change to call the two argument constructor, pass null for the message.</value>
  </data>
  <data name="InstantiateArgumentExceptionsCorrectlyFlipArgumentOrderCodeFixTitle" xml:space="preserve">
    <value>Swap the arguments order</value>
  </data>
  <data name="PreferTypedStringBuilderAppendOverloadsTitle" xml:space="preserve">
    <value>Prefer strongly-typed Append and Insert method overloads on StringBuilder</value>
  </data>
  <data name="PreferTypedStringBuilderAppendOverloadsDescription" xml:space="preserve">
    <value>StringBuilder.Append and StringBuilder.Insert provide overloads for multiple types beyond System.String.  When possible, prefer the strongly-typed overloads over using ToString() and the string-based overload.</value>
  </data>
  <data name="PreferTypedStringBuilderAppendOverloadsMessage" xml:space="preserve">
    <value>Remove the ToString call in order to use a strongly-typed StringBuilder overload</value>
  </data>
  <data name="PreferTypedStringBuilderAppendOverloadsRemoveToString" xml:space="preserve">
    <value>Remove the ToString call</value>
  </data>
  <data name="PreferStringContainsOverIndexOfDescription" xml:space="preserve">
    <value>Calls to 'string.IndexOf' where the result is used to check for the presence/absence of a substring can be replaced by 'string.Contains'.</value>
  </data>
  <data name="PreferStringContainsOverIndexOfMessage" xml:space="preserve">
    <value>Use 'string.Contains' instead of 'string.IndexOf' to improve readability</value>
  </data>
  <data name="PreferStringContainsOverIndexOfTitle" xml:space="preserve">
    <value>Consider using 'string.Contains' instead of 'string.IndexOf'</value>
  </data>
  <data name="PreferConstCharOverConstUnitStringInStringBuilderDescription" xml:space="preserve">
    <value>'StringBuilder.Append(char)' is more efficient than 'StringBuilder.Append(string)' when the string is a single character. When calling 'Append' with a constant, prefer using a constant char rather than a constant string containing one character.</value>
  </data>
  <data name="PreferConstCharOverConstUnitStringInStringBuilderMessage" xml:space="preserve">
    <value>Use 'StringBuilder.Append(char)' instead of 'StringBuilder.Append(string)' when the input is a constant unit string</value>
  </data>
  <data name="PreferConstCharOverConstUnitStringInStringBuilderTitle" xml:space="preserve">
    <value>Consider using 'StringBuilder.Append(char)' when applicable</value>
  </data>
  <data name="ProvideCorrectArgumentToEnumHasFlagDescription" xml:space="preserve">
    <value>'Enum.HasFlag' method expects the 'enum' argument to be of the same 'enum' type as the instance on which the method is invoked and that this 'enum' is marked with 'System.FlagsAttribute'. If these are different 'enum' types, an unhandled exception will be thrown at runtime. If the 'enum' type is not marked with 'System.FlagsAttribute' the call will always return 'false' at runtime.</value>
  </data>
  <data name="ProvideCorrectArgumentToEnumHasFlagMessageDifferentType" xml:space="preserve">
    <value>The argument type, '{0}', must be the same as the enum type '{1}'</value>
  </data>
  <data name="ProvideCorrectArgumentToEnumHasFlagTitle" xml:space="preserve">
    <value>Provide correct 'enum' argument to 'Enum.HasFlag'</value>
  </data>
  <data name="PreferIsEmptyOverCountDescription" xml:space="preserve">
    <value>For determining whether the object contains or not any items, prefer using 'IsEmpty' property rather than retrieving the number of items from the 'Count' property and comparing it to 0 or 1.</value>
  </data>
  <data name="PreferIsEmptyOverCountMessage" xml:space="preserve">
    <value>Prefer 'IsEmpty' over 'Count' to determine whether the object is empty</value>
  </data>
  <data name="PreferIsEmptyOverCountTitle" xml:space="preserve">
    <value>Prefer IsEmpty over Count</value>
  </data>
  <data name="UseEnvironmentProcessIdDescription" xml:space="preserve">
    <value>'Environment.ProcessId' is simpler and faster than 'Process.GetCurrentProcess().Id'.</value>
  </data>
  <data name="UseEnvironmentProcessIdMessage" xml:space="preserve">
    <value>Use 'Environment.ProcessId' instead of 'Process.GetCurrentProcess().Id'</value>
  </data>
  <data name="UseEnvironmentProcessIdTitle" xml:space="preserve">
    <value>Use 'Environment.ProcessId'</value>
  </data>
  <data name="UseEnvironmentProcessIdFix" xml:space="preserve">
    <value>Use 'Environment.ProcessId'</value>
  </data>
  <data name="UseEnvironmentProcessPathDescription" xml:space="preserve">
    <value>'Environment.ProcessPath' is simpler and faster than 'Process.GetCurrentProcess().MainModule.FileName'.</value>
  </data>
  <data name="UseEnvironmentProcessPathMessage" xml:space="preserve">
    <value>Use 'Environment.ProcessPath' instead of 'Process.GetCurrentProcess().MainModule.FileName'</value>
  </data>
  <data name="UseEnvironmentProcessPathTitle" xml:space="preserve">
    <value>Use 'Environment.ProcessPath'</value>
  </data>
  <data name="UseEnvironmentProcessPathFix" xml:space="preserve">
    <value>Use 'Environment.ProcessPath'</value>
  </data>
  <data name="UseEnvironmentCurrentManagedThreadIdDescription" xml:space="preserve">
    <value>'Environment.CurrentManagedThreadId' is simpler and faster than 'Thread.CurrentThread.ManagedThreadId'.</value>
  </data>
  <data name="UseEnvironmentCurrentManagedThreadIdMessage" xml:space="preserve">
    <value>Use 'Environment.CurrentManagedThreadId' instead of 'Thread.CurrentThread.ManagedThreadId'</value>
  </data>
  <data name="UseEnvironmentCurrentManagedThreadIdTitle" xml:space="preserve">
    <value>Use 'Environment.CurrentManagedThreadId'</value>
  </data>
  <data name="UseEnvironmentCurrentManagedThreadIdFix" xml:space="preserve">
    <value>Use 'Environment.CurrentManagedThreadId'</value>
  </data>
  <data name="UseAsSpanInsteadOfRangeIndexerOnAStringCodeFixTitle" xml:space="preserve">
    <value>Use `{0}` instead of Range-based indexers on a string</value>
  </data>
  <data name="UseAsSpanInsteadOfRangeIndexerOnAnArrayCodeFixTitle" xml:space="preserve">
    <value>Use `{0}` instead of Range-based indexers on an array</value>
  </data>
  <data name="PlatformCompatibilityTitle" xml:space="preserve">
    <value>Validate platform compatibility</value>
  </data>
  <data name="PlatformCompatibilityDescription" xml:space="preserve">
    <value>Using platform dependent API on a component makes the code no longer work across all platforms.</value>
  </data>
  <data name="PlatformCompatibilityOnlySupportedCsUnreachableMessage" xml:space="preserve">
    <value>This call site is unreachable on: {2}. '{0}' is only supported on: {1}.</value>
    <comment>This call site is unreachable on: 'browser'. 'SupportedOnWindowsAndBrowser()' is only supported on: 'browser', 'windows'.</comment>
  </data>
  <data name="PlatformCompatibilityUnsupportedCsAllPlatformMessage" xml:space="preserve">
    <value>This call site is reachable on all platforms. '{0}' is unsupported on: {1}.</value>
    <comment>This call site is reachable on all platforms. 'UnsupportedOnWindows()' is unsupported on: 'windows'</comment>
  </data>
  <data name="DoNotUseOutAttributeStringPInvokeParametersDescription" xml:space="preserve">
    <value>String parameters passed by value with the 'OutAttribute' can destabilize the runtime if the string is an interned string.</value>
  </data>
  <data name="DoNotUseOutAttributeStringPInvokeParametersMessage" xml:space="preserve">
    <value>Do not use the 'OutAttribute' for string parameter '{0}' which is passed by value. If marshalling of modified data back to the caller is required, use the 'out' keyword to pass the string by reference instead.</value>
  </data>
  <data name="DoNotUseOutAttributeStringPInvokeParametersTitle" xml:space="preserve">
    <value>Do not use 'OutAttribute' on string parameters for P/Invokes</value>
  </data>
  <data name="AvoidStringBuilderPInvokeParametersDescription" xml:space="preserve">
    <value>Marshalling of 'StringBuilder' always creates a native buffer copy, resulting in multiple allocations for one marshalling operation.</value>
  </data>
  <data name="AvoidStringBuilderPInvokeParametersMessage" xml:space="preserve">
    <value>Avoid 'StringBuilder' parameters for P/Invokes. Consider using a character buffer instead.</value>
  </data>
  <data name="AvoidStringBuilderPInvokeParametersTitle" xml:space="preserve">
    <value>Avoid 'StringBuilder' parameters for P/Invokes</value>
  </data>
  <data name="PlatformCompatibilityOnlySupportedCsReachableMessage" xml:space="preserve">
    <value>This call site is reachable on: {2}. '{0}' is only supported on: {1}.</value>
    <comment>This call site is reachable on: 'windows' all versions.'SupportedOnWindowsUnsupportedFromWindows2004()' is only supported on: 'windows' 10.0.2004 and before</comment>
  </data>
  <data name="PlatformCompatibilityOnlySupportedCsAllPlatformMessage" xml:space="preserve">
    <value>This call site is reachable on all platforms. '{0}' is only supported on: {1}.</value>
    <comment>This call site is reachable on all platforms. 'SupportedOnWindowsAndBrowser()' is only supported on: 'windows', 'browser' .</comment>
  </data>
  <data name="PreferStringContainsOverIndexOfCodeFixTitle" xml:space="preserve">
    <value>Replace with 'string.Contains'</value>
  </data>
  <data name="CommaSeparator" xml:space="preserve">
    <value>, </value>
    <comment>Separator used for separating list of platform names: {API} is only supported on: {‘windows’, ‘browser’, ‘linux’}</comment>
  </data>
  <data name="PlatformCompatibilityFromVersionToVersion" xml:space="preserve">
    <value>'{0}' from version {1} to {2}</value>
    <comment>'SupportedOnWindows1903UnsupportedOn2004()' is supported on: 'windows' from version 10.0.1903 to 10.0.2004.</comment>
  </data>
  <data name="PlatformCompatibilitySupportedCsAllPlatformMessage" xml:space="preserve">
    <value>This call site is reachable on all platforms. '{0}' is supported on: {1}.</value>
    <comment>This call site is reachable on all platforms. 'SupportedOnWindows1903UnsupportedFrom2004()' is supported on: 'windows' from version 10.0.1903 to 10.0.2004.</comment>
  </data>
  <data name="PlatformCompatibilitySupportedCsReachableMessage" xml:space="preserve">
    <value>This call site is reachable on: {2}. '{0}' is supported on: {1}.</value>
    <comment>This call site is reachable on: 'windows' 10.0.2000 and before. 'UnsupportedOnWindowsSupportedOn1903()' is supported on: 'windows' 10.0.1903 and later.</comment>
  </data>
  <data name="PlatformCompatibilityUnsupportedCsReachableMessage" xml:space="preserve">
    <value>This call site is reachable on: {2}. '{0}' is unsupported on: {1}.</value>
    <comment>This call site is reachable on: 'windows', 'browser'. 'UnsupportedOnBrowser()' is unsupported on: 'browser'.</comment>
  </data>
  <data name="PlatformCompatibilityVersionAndBefore" xml:space="preserve">
    <value>'{0}' {1} and before</value>
    <comment>'SupportedOnWindowsUnsupportedFromWindows2004()' is only supported on: 'windows' 10.0.2004 and before.</comment>
  </data>
  <data name="PlatformCompatibilityVersionAndLater" xml:space="preserve">
    <value>'{0}' {1} and later</value>
    <comment>'SupportedOnWindows10()' is only supported on: 'windows' 10.0 and later.</comment>
  </data>
  <data name="PlatformCompatibilityAllVersions" xml:space="preserve">
    <value>'{0}' all versions</value>
    <comment>This call site is reachable on: 'Windows' all versions.</comment>
  </data>
  <data name="PlatformCompatibilityAllPlatforms" xml:space="preserve">
    <value>and all other platforms</value>
    <comment>This call site is reachable on: 'windows' 10.0.2000 and later, and all other platforms</comment>
  </data>
<<<<<<< HEAD
  <data name="UseAssignableTypeForForeachVariableDescription" xml:space="preserve">
    <value>There is no implicit conversion between collection element and iterator variable, this can result in runtime exception.</value>
  </data>
  <data name="UseAssignableTypeForForeachVariableMessage" xml:space="preserve">
    <value>Cannot implicitly convert type '{0}' to '{1}'</value>
  </data>
  <data name="UseAssignableTypeForForeachVariableTitle" xml:space="preserve">
    <value>Use implicitly assignable foreach variable type</value>
=======
  <data name="BufferBlockCopyLengthMessage" xml:space="preserve">
    <value>'Buffer.BlockCopy' expects the number of bytes to be copied for the 'count' argument. Using 'Array.Length' may not match the number of bytes that needs to be copied.</value>
  </data>
  <data name="BufferBlockCopyLengthTitle" xml:space="preserve">
    <value>'Buffer.BlockCopy' expects the number of bytes to be copied for the 'count' argument</value>
  </data>
  <data name="BufferBlockCopyDescription" xml:space="preserve">
    <value>'Buffer.BlockCopy' expects the number of bytes to be copied for the 'count' argument. Using 'Array.Length' may not match the number of bytes that needs to be copied.</value>
  </data>
  <data name="PreferAsSpanOverSubstringDescription" xml:space="preserve">
    <value>'AsSpan' is more efficient then 'Substring'. 'Substring' performs an O(n) string copy, while 'AsSpan' does not and has a constant cost.</value>
  </data>
  <data name="PreferAsSpanOverSubstringMessage" xml:space="preserve">
    <value>Prefer 'AsSpan' over 'Substring' when span-based overloads are available</value>
  </data>
  <data name="PreferAsSpanOverSubstringTitle" xml:space="preserve">
    <value>Prefer 'AsSpan' over 'Substring'</value>
  </data>
  <data name="PreferAsSpanOverSubstringCodefixTitle" xml:space="preserve">
    <value>Replace 'Substring' with 'AsSpan'</value>
  </data>
  <data name="UseCancellationTokenThrowIfCancellationRequestedDescription" xml:space="preserve">
    <value>'ThrowIfCancellationRequested' automatically checks whether the token has been canceled, and throws an 'OperationCanceledException' if it has.</value>
  </data>
  <data name="UseCancellationTokenThrowIfCancellationRequestedMessage" xml:space="preserve">
    <value>Use 'ThrowIfCancellationRequested' instead of checking 'IsCancellationRequested' and throwing 'OperationCanceledException'</value>
  </data>
  <data name="UseCancellationTokenThrowIfCancellationRequestedTitle" xml:space="preserve">
    <value>Use 'ThrowIfCancellationRequested'</value>
  </data>
  <data name="UseCancellationTokenThrowIfCancellationRequestedCodeFixTitle" xml:space="preserve">
    <value>Replace with 'CancellationToken.ThrowIfCancellationRequested'</value>
  </data>
  <data name="ProvideStreamMemoryBasedAsyncOverridesDescription" xml:space="preserve">
    <value>To improve performance, override the memory-based async methods when subclassing 'Stream'. Then implement the array-based methods in terms of the memory-based methods.</value>
  </data>
  <data name="ProvideStreamMemoryBasedAsyncOverridesMessage" xml:space="preserve">
    <value>'{0}' overrides array-based '{1}' but does not override memory-based '{2}'. Consider overriding memory-based '{2}' to improve performance.</value>
    <comment>0 = type that subclasses Stream directly, 1 = array-based method, 2 = memory-based method</comment>
  </data>
  <data name="ProvideStreamMemoryBasedAsyncOverridesTitle" xml:space="preserve">
    <value>Provide memory-based overrides of async methods when subclassing 'Stream'</value>
  </data>
  <data name="UseSpanBasedStringConcatDescription" xml:space="preserve">
    <value>It is more efficient to use 'AsSpan' and 'string.Concat', instead of 'Substring' and a concatenation operator.</value>
  </data>
  <data name="UseSpanBasedStringConcatMessage" xml:space="preserve">
    <value>Use span-based 'string.Concat' and 'AsSpan' instead of 'Substring'</value>
  </data>
  <data name="UseSpanBasedStringConcatTitle" xml:space="preserve">
    <value>Use span-based 'string.Concat'</value>
  </data>
  <data name="UseSpanBasedStringConcatCodeFixTitle" xml:space="preserve">
    <value>Use 'AsSpan' with 'string.Concat'</value>
  </data>
  <data name="PreferDictionaryContainsKeyCodeFixTitle" xml:space="preserve">
    <value>Use 'ContainsKey'</value>
  </data>
  <data name="PreferDictionaryContainsKeyDescription" xml:space="preserve">
    <value>'ContainsKey' is usually O(1), while 'Keys.Contains' may be O(n) in some cases. Additionally, many dictionary implementations lazily initialize the Keys collection to cut back on allocations.</value>
  </data>
  <data name="PreferDictionaryContainsKeyMessage" xml:space="preserve">
    <value>Prefer 'ContainsKey' over 'Keys.Contains' for dictionary type '{0}'</value>
  </data>
  <data name="PreferDictionaryContainsMethodsTitle" xml:space="preserve">
    <value>Prefer Dictionary.Contains methods</value>
  </data>
  <data name="PreferDictionaryContainsValueCodeFixTitle" xml:space="preserve">
    <value>Use 'ContainsValue'</value>
  </data>
  <data name="PreferDictionaryContainsValueDescription" xml:space="preserve">
    <value>Many dictionary implementations lazily initialize the Values collection. To avoid unnecessary allocations, prefer 'ContainsValue' over 'Values.Contains'.</value>
  </data>
  <data name="PreferDictionaryContainsValueMessage" xml:space="preserve">
    <value>Prefer 'ContainsValue' over 'Values.Contains' for dictionary type '{0}'</value>
  </data>
  <data name="UseValidPlatformStringDescription" xml:space="preserve">
    <value>Platform compatibility analyzer requires a valid platform name and version.</value>
  </data>
  <data name="UseValidPlatformStringTitle" xml:space="preserve">
    <value>Use valid platform string</value>
  </data>
  <data name="UseValidPlatformStringUnknownPlatform" xml:space="preserve">
    <value>The platform '{0}' is not a known platform name</value>
  </data>
  <data name="UseValidPlatformStringInvalidVersion" xml:space="preserve">
    <value>Version '{0}' is not valid for platform '{1}'. Use a version with 2{2} parts for this platform.</value>
    <comment>Version '7' is not valid for platform 'windows'. Use a version with 2-4 parts for this platform.</comment>
  </data>
  <data name="UseValidPlatformStringNoVersion" xml:space="preserve">
    <value>Version '{0}' is not valid for platform '{1}'. Do not use versions for this platform.</value>
  </data>
  <data name="DoNotUseWaitAllWithSingleTaskDescription" xml:space="preserve">
    <value>Using 'WaitAll' with a single task may result in performance loss, await or return the task instead.</value>
  </data>
  <data name="DoNotUseWaitAllWithSingleTaskTitle" xml:space="preserve">
    <value>Do not use 'WaitAll' with a single task</value>
  </data>
  <data name="DoNotUseWhenAllWithSingleTaskDescription" xml:space="preserve">
    <value>Using 'WhenAll' with a single task may result in performance loss, await or return the task instead.</value>
  </data>
  <data name="DoNotUseWhenAllWithSingleTaskTitle" xml:space="preserve">
    <value>Do not use 'WhenAll' with a single task</value>
  </data>
  <data name="DoNotUseWaitAllWithSingleTaskFix" xml:space="preserve">
    <value>Replace 'WaitAll' with single 'Wait'</value>
  </data>
  <data name="DoNotUseWhenAllWithSingleTaskFix" xml:space="preserve">
    <value>Replace 'WhenAll' call with argument</value>
  </data>
  <data name="UseStringEqualsOverStringCompareCodeFixTitle" xml:space="preserve">
    <value>Use 'string.Equals'</value>
  </data>
  <data name="UseStringEqualsOverStringCompareDescription" xml:space="preserve">
    <value>It is both clearer and likely faster to use 'string.Equals' instead of comparing the result of 'string.Compare' to zero.</value>
  </data>
  <data name="UseStringEqualsOverStringCompareMessage" xml:space="preserve">
    <value>Use 'string.Equals' instead of comparing the result of 'string.Compare' to 0</value>
  </data>
  <data name="UseStringEqualsOverStringCompareTitle" xml:space="preserve">
    <value>Use 'string.Equals'</value>
  </data>
  <data name="ProvidePublicParameterlessSafeHandleConstructorDescription" xml:space="preserve">
    <value>Providing a parameterless constructor that is as visible as the containing type for a type derived from 'System.Runtime.InteropServices.SafeHandle' enables better performance and usage with source-generated interop solutions.</value>
  </data>
  <data name="ProvidePublicParameterlessSafeHandleConstructorMessage" xml:space="preserve">
    <value>Provide a parameterless constructor that is as visible as the containing type for the '{0}' type that is derived from 'System.Runtime.InteropServices.SafeHandle'</value>
  </data>
  <data name="ProvidePublicParameterlessSafeHandleConstructorTitle" xml:space="preserve">
    <value>Provide a parameterless constructor that is as visible as the containing type for concrete types derived from 'System.Runtime.InteropServices.SafeHandle'</value>
  </data>
  <data name="AddPublicParameterlessConstructor" xml:space="preserve">
    <value>Add a public constructor that takes zero parameters</value>
  </data>
  <data name="MakeParameterlessConstructorPublic" xml:space="preserve">
    <value>Make the constructor that takes zero parameters 'public'</value>
  </data>
  <data name="DynamicInterfaceCastableImplementationUnsupportedDescription" xml:space="preserve">
    <value>Providing a functional 'DynamicInterfaceCastableImplementationAttribute'-attributed interface requires the Default Interface Members feature, which is unsupported in Visual Basic.</value>
  </data>
  <data name="DynamicInterfaceCastableImplementationUnsupportedMessage" xml:space="preserve">
    <value>Providing a 'DynamicInterfaceCastableImplementation' interface in Visual Basic is unsupported</value>
  </data>
  <data name="DynamicInterfaceCastableImplementationUnsupportedTitle" xml:space="preserve">
    <value>Providing a 'DynamicInterfaceCastableImplementation' interface in Visual Basic is unsupported</value>
  </data>
  <data name="ImplementInterfacesOnDynamicCastableImplementation" xml:space="preserve">
    <value>Implement inherited interfaces</value>
  </data>
  <data name="InterfaceMembersMissingImplementationDescription" xml:space="preserve">
    <value>Types attributed with 'DynamicInterfaceCastableImplementationAttribute' act as an interface implementation for a type that implements the 'IDynamicInterfaceCastable' type. As a result, it must provide an implementation of all of the members defined in the inherited interfaces, because the type that implements 'IDynamicInterfaceCastable' will not provide them otherwise.</value>
  </data>
  <data name="InterfaceMembersMissingImplementationMessage" xml:space="preserve">
    <value>Type '{0}' has the 'DynamicInterfaceCastableImplementationAttribute' applied to it but does not provide an implementation of all interface members defined in inherited interfaces</value>
  </data>
  <data name="InterfaceMembersMissingImplementationTitle" xml:space="preserve">
    <value>All members declared in parent interfaces must have an implementation in a DynamicInterfaceCastableImplementation-attributed interface</value>
  </data>
  <data name="MembersDeclaredOnImplementationTypeMustBeStaticDescription" xml:space="preserve">
    <value>Since a type that implements 'IDynamicInterfaceCastable' may not implement a dynamic interface in metadata, calls to an instance interface member that is not an explicit implementation defined on this type are likely to fail at runtime. Mark new interface members 'static' to avoid runtime errors.</value>
  </data>
  <data name="MembersDeclaredOnImplementationTypeMustBeStaticMessage" xml:space="preserve">
    <value>The '{0}' member on the '{1}' type should be marked 'static' as '{1}' has the 'DynamicInterfaceImplementationAttribute' applied</value>
  </data>
  <data name="MembersDeclaredOnImplementationTypeMustBeStaticTitle" xml:space="preserve">
    <value>Members defined on an interface with the 'DynamicInterfaceCastableImplementationAttribute' should be 'static'</value>
  </data>
  <data name="MakeMethodDeclaredOnImplementationTypeStatic" xml:space="preserve">
    <value>Convert to static method</value>
  </data>
  <data name="UseStringContainsCharOverloadWithSingleCharactersDescription" xml:space="preserve">
    <value>'string.Contains(char)' is available as a better performing overload for single char lookup.</value>
  </data>
  <data name="UseStringContainsCharOverloadWithSingleCharactersMessage" xml:space="preserve">
    <value>Use 'string.Contains(char)' instead of 'string.Contains(string)' when searching for a single character</value>
  </data>
  <data name="UseStringContainsCharOverloadWithSingleCharactersTitle" xml:space="preserve">
    <value>Use char literal for a single character lookup</value>
  </data>
  <data name="ReplaceStringLiteralWithCharLiteralCodeActionTitle" xml:space="preserve">
    <value>Replace string literal with char literal</value>
  </data>
  <data name="PreferHashDataOverComputeHashAnalyzerTitle" xml:space="preserve">
    <value>Prefer static 'HashData' method over 'ComputeHash'</value>
  </data>
  <data name="PreferHashDataOverComputeHashAnalyzerDescription" xml:space="preserve">
    <value>It is more efficient to use the static 'HashData' method over creating and managing a HashAlgorithm instance to call 'ComputeHash'.</value>
  </data>
  <data name="PreferHashDataOverComputeHashAnalyzerMessage" xml:space="preserve">
    <value>Prefer static '{0}.HashData' method over 'ComputeHash'</value>
  </data>
  <data name="PreferHashDataCodefixTitle" xml:space="preserve">
    <value>Replace with 'HashData' method</value>
  </data>
  <data name="DetectPreviewFeaturesDescription" xml:space="preserve">
    <value>An assembly has to opt into preview features before using them.</value>
  </data>
  <data name="DetectPreviewFeaturesMessageWithCustomMessagePlaceholder" xml:space="preserve">
    <value>{2} Using '{0}' requires opting into preview features. See {1} for more information.</value>
  </data>
  <data name="DetectPreviewFeaturesTitle" xml:space="preserve">
    <value>This API requires opting into preview features</value>
  </data>
  <data name="StaticAndAbstractRequiresPreviewFeatures" xml:space="preserve">
    <value>Using both 'static' and 'abstract' modifiers requires opting into preview features. See https://aka.ms/dotnet-warnings/preview-features for more information.</value>
  </data>
  <data name="MakeMethodDeclaredOnImplementationTypeStaticMayProduceInvalidCode" xml:space="preserve">
    <value>Converting an instance method to a static method may produce invalid code</value>
  </data>
  <data name="DerivesFromPreviewClassMessageWithCustomMessagePlaceholder" xml:space="preserve">
    <value>{3} '{0}' derives from preview class '{1}' and therefore needs to opt into preview features. See {2} for more information.</value>
  </data>
  <data name="ImplementsPreviewInterfaceMessageWithCustomMessagePlaceholder" xml:space="preserve">
    <value>{3} '{0}' implements the preview interface '{1}' and therefore needs to opt into preview features. See {2} for more information.</value>
  </data>
  <data name="ImplementsPreviewMethodMessageWithCustomMessagePlaceholder" xml:space="preserve">
    <value>{3} '{0}' implements the preview method '{1}' and therefore needs to opt into preview features. See {2} for more information.</value>
  </data>
  <data name="MethodReturnsPreviewTypeMessageWithCustomMessagePlaceholder" xml:space="preserve">
    <value>{3} '{0}' returns the preview type '{1}' and therefore needs to opt into preview features. See {2} for more information.</value>
  </data>
  <data name="MethodUsesPreviewTypeAsParameterMessageWithCustomMessagePlaceholder" xml:space="preserve">
    <value>{3} '{0}' takes in a preview parameter of type '{1}' and needs to opt into preview features. See {2} for more information.</value>
  </data>
  <data name="OverridesPreviewMethodMessageWithCustomMessagePlaceholder" xml:space="preserve">
    <value>{3} '{0}' overrides the preview method '{1}' and therefore needs to opt into preview features. See {2} for more information.</value>
  </data>
  <data name="UsesPreviewTypeParameterMessageWithCustomMessagePlaceholder" xml:space="preserve">
    <value>{3} '{0}' uses the preview type '{1}' and needs to opt into preview features. See {2} for more information.</value>
  </data>
  <data name="FieldIsPreviewTypeMessageWithCustomMessagePlaceholder" xml:space="preserve">
    <value>{3} '{0}''s type contains the preview type '{1}' and requires opting into preview features. See {2} for more information.</value>
  </data>
  <data name="ModuleInitializerAttributeShouldNotBeUsedInLibrariesDescription" xml:space="preserve">
    <value>Module initializers are intended to be used by application code to ensure an application's components are initialized before the application code begins executing. If library code declares a 'ModuleInitializer' method, it can interfere with application initialization and also lead to limitations in that application's trimming abilities. Library code should therefore not utilize the 'ModuleInitializer' attribute, but instead expose methods that can be used to initialize any components within the library and allow the application to invoke the method during application initialization.</value>
  </data>
  <data name="ModuleInitializerAttributeShouldNotBeUsedInLibrariesMessage" xml:space="preserve">
    <value>The 'ModuleInitializer' attribute is only intended to be used in application code or advanced source generator scenarios</value>
  </data>
  <data name="ModuleInitializerAttributeShouldNotBeUsedInLibrariesTitle" xml:space="preserve">
    <value>The 'ModuleInitializer' attribute should not be used in libraries</value>
  </data>
  <data name="UseAsyncMethodInAsyncContextMessage" xml:space="preserve">
    <value>'{0}' synchronously blocks. Await '{1}' instead.</value>
  </data>
  <data name="UseAsyncMethodInAsyncContextTitle" xml:space="preserve">
    <value>Call async methods when in an async method</value>
  </data>
  <data name="UseAsyncMethodInAsyncContextMessage_NoAlternative" xml:space="preserve">
    <value>'{0}' synchronously blocks. Use await instead.</value>
  </data>
  <data name="UseAsyncMethodInAsyncContextDescription" xml:space="preserve">
    <value>When inside a Task-returning method, use the async version of methods, if they exist.</value>
    <comment>{Locked="Task"}</comment>
  </data>
  <data name="DoNotDisableTokenValidationChecksTitle" xml:space="preserve">
    <value>Do not disable token validation checks</value>
  </data>
  <data name="DoNotDisableTokenValidationChecksDescription" xml:space="preserve">
    <value>Token validation checks ensure that while validating tokens, all aspects are analyzed and verified. Turning off validation can lead to security holes by allowing untrusted tokens to make it through validation.</value>
  </data>
  <data name="DoNotDisableTokenValidationChecksMessage" xml:space="preserve">
    <value>TokenValidationParameters.{0} should not be set to false as it disables important validation</value>
  </data>
  <data name="DoNotAlwaysSkipTokenValidationInDelegatesTitle" xml:space="preserve">
    <value>Do not always skip token validation in delegates</value>
  </data>
  <data name="DoNotAlwaysSkipTokenValidationInDelegatesDescription" xml:space="preserve">
    <value>By setting critical TokenValidationParameter validation delegates to true, important authentication safeguards are disabled which can lead to tokens from any issuer or expired tokens being wrongly validated.</value>
  </data>
  <data name="DoNotAlwaysSkipTokenValidationInDelegatesMessage" xml:space="preserve">
    <value>The {0} is set to a function that is always returning true. By setting the validation delegate, you are overriding default validation and by always returning true, this validation is completely disabled.</value>
  </data>
  <data name="DerivesFromPreviewClassMessage" xml:space="preserve">
    <value>'{0}' derives from preview class '{1}' and therefore needs to opt into preview features. See {2} for more information.</value>
  </data>
  <data name="DetectPreviewFeaturesMessage" xml:space="preserve">
    <value>Using '{0}' requires opting into preview features. See {1} for more information.</value>
  </data>
  <data name="FieldIsPreviewTypeMessage" xml:space="preserve">
    <value>'{0}''s type contains the preview type '{1}' and requires opting into preview features. See {2} for more information.</value>
  </data>
  <data name="ImplementsPreviewInterfaceMessage" xml:space="preserve">
    <value>'{0}' implements the preview interface '{1}' and therefore needs to opt into preview features. See {2} for more information.</value>
  </data>
  <data name="ImplementsPreviewMethodMessage" xml:space="preserve">
    <value>'{0}' implements the preview method '{1}' and therefore needs to opt into preview features. See {2} for more information.</value>
  </data>
  <data name="MethodReturnsPreviewTypeMessage" xml:space="preserve">
    <value>'{0}' returns the preview type '{1}' and therefore needs to opt into preview features. See {2} for more information.</value>
  </data>
  <data name="MethodUsesPreviewTypeAsParameterMessage" xml:space="preserve">
    <value>'{0}' takes in a preview parameter of type '{1}' and needs to opt into preview features. See {2} for more information.</value>
  </data>
  <data name="OverridesPreviewMethodMessage" xml:space="preserve">
    <value>'{0}' overrides the preview method '{1}' and therefore needs to opt into preview features. See {2} for more information.</value>
  </data>
  <data name="UsesPreviewTypeParameterMessage" xml:space="preserve">
    <value>'{0}' uses the preview type '{1}' and needs to opt into preview features. See {2} for more information.</value>
>>>>>>> 729bd06a
  </data>
</root><|MERGE_RESOLUTION|>--- conflicted
+++ resolved
@@ -1534,16 +1534,6 @@
     <value>and all other platforms</value>
     <comment>This call site is reachable on: 'windows' 10.0.2000 and later, and all other platforms</comment>
   </data>
-<<<<<<< HEAD
-  <data name="UseAssignableTypeForForeachVariableDescription" xml:space="preserve">
-    <value>There is no implicit conversion between collection element and iterator variable, this can result in runtime exception.</value>
-  </data>
-  <data name="UseAssignableTypeForForeachVariableMessage" xml:space="preserve">
-    <value>Cannot implicitly convert type '{0}' to '{1}'</value>
-  </data>
-  <data name="UseAssignableTypeForForeachVariableTitle" xml:space="preserve">
-    <value>Use implicitly assignable foreach variable type</value>
-=======
   <data name="BufferBlockCopyLengthMessage" xml:space="preserve">
     <value>'Buffer.BlockCopy' expects the number of bytes to be copied for the 'count' argument. Using 'Array.Length' may not match the number of bytes that needs to be copied.</value>
   </data>
@@ -1843,6 +1833,14 @@
   </data>
   <data name="UsesPreviewTypeParameterMessage" xml:space="preserve">
     <value>'{0}' uses the preview type '{1}' and needs to opt into preview features. See {2} for more information.</value>
->>>>>>> 729bd06a
+  </data>
+  <data name="UseAssignableTypeForForeachVariableDescription" xml:space="preserve">
+    <value>There is no implicit conversion between collection element and iterator variable, this can result in runtime exception.</value>
+  </data>
+  <data name="UseAssignableTypeForForeachVariableMessage" xml:space="preserve">
+    <value>Cannot implicitly convert type '{0}' to '{1}'</value>
+  </data>
+  <data name="UseAssignableTypeForForeachVariableTitle" xml:space="preserve">
+    <value>Use implicitly assignable foreach variable type</value>
   </data>
 </root>
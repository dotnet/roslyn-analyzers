﻿<?xml version="1.0" encoding="utf-8"?>
<root>
  <!--
    Microsoft ResX Schema

    Version 2.0

    The primary goals of this format is to allow a simple XML format
    that is mostly human readable. The generation and parsing of the
    various data types are done through the TypeConverter classes
    associated with the data types.

    Example:

    ... ado.net/XML headers & schema ...
    <resheader name="resmimetype">text/microsoft-resx</resheader>
    <resheader name="version">2.0</resheader>
    <resheader name="reader">System.Resources.ResXResourceReader, System.Windows.Forms, ...</resheader>
    <resheader name="writer">System.Resources.ResXResourceWriter, System.Windows.Forms, ...</resheader>
    <data name="Name1"><value>this is my long string</value><comment>this is a comment</comment></data>
    <data name="Color1" type="System.Drawing.Color, System.Drawing">Blue</data>
    <data name="Bitmap1" mimetype="application/x-microsoft.net.object.binary.base64">
        <value>[base64 mime encoded serialized .NET Framework object]</value>
    </data>
    <data name="Icon1" type="System.Drawing.Icon, System.Drawing" mimetype="application/x-microsoft.net.object.bytearray.base64">
        <value>[base64 mime encoded string representing a byte array form of the .NET Framework object]</value>
        <comment>This is a comment</comment>
    </data>

    There are any number of "resheader" rows that contain simple
    name/value pairs.

    Each data row contains a name, and value. The row also contains a
    type or mimetype. Type corresponds to a .NET class that support
    text/value conversion through the TypeConverter architecture.
    Classes that don't support this are serialized and stored with the
    mimetype set.

    The mimetype is used for serialized objects, and tells the
    ResXResourceReader how to depersist the object. This is currently not
    extensible. For a given mimetype the value must be set accordingly:

    Note - application/x-microsoft.net.object.binary.base64 is the format
    that the ResXResourceWriter will generate, however the reader can
    read any of the formats listed below.

    mimetype: application/x-microsoft.net.object.binary.base64
    value   : The object must be serialized with
            : System.Runtime.Serialization.Formatters.Binary.BinaryFormatter
            : and then encoded with base64 encoding.

    mimetype: application/x-microsoft.net.object.soap.base64
    value   : The object must be serialized with
            : System.Runtime.Serialization.Formatters.Soap.SoapFormatter
            : and then encoded with base64 encoding.

    mimetype: application/x-microsoft.net.object.bytearray.base64
    value   : The object must be serialized into a byte array
            : using a System.ComponentModel.TypeConverter
            : and then encoded with base64 encoding.
    -->
  <xsd:schema id="root" xmlns="" xmlns:xsd="http://www.w3.org/2001/XMLSchema" xmlns:msdata="urn:schemas-microsoft-com:xml-msdata">
    <xsd:import namespace="http://www.w3.org/XML/1998/namespace" />
    <xsd:element name="root" msdata:IsDataSet="true">
      <xsd:complexType>
        <xsd:choice maxOccurs="unbounded">
          <xsd:element name="metadata">
            <xsd:complexType>
              <xsd:sequence>
                <xsd:element name="value" type="xsd:string" minOccurs="0" />
              </xsd:sequence>
              <xsd:attribute name="name" use="required" type="xsd:string" />
              <xsd:attribute name="type" type="xsd:string" />
              <xsd:attribute name="mimetype" type="xsd:string" />
              <xsd:attribute ref="xml:space" />
            </xsd:complexType>
          </xsd:element>
          <xsd:element name="assembly">
            <xsd:complexType>
              <xsd:attribute name="alias" type="xsd:string" />
              <xsd:attribute name="name" type="xsd:string" />
            </xsd:complexType>
          </xsd:element>
          <xsd:element name="data">
            <xsd:complexType>
              <xsd:sequence>
                <xsd:element name="value" type="xsd:string" minOccurs="0" msdata:Ordinal="1" />
                <xsd:element name="comment" type="xsd:string" minOccurs="0" msdata:Ordinal="2" />
              </xsd:sequence>
              <xsd:attribute name="name" type="xsd:string" use="required" msdata:Ordinal="1" />
              <xsd:attribute name="type" type="xsd:string" msdata:Ordinal="3" />
              <xsd:attribute name="mimetype" type="xsd:string" msdata:Ordinal="4" />
              <xsd:attribute ref="xml:space" />
            </xsd:complexType>
          </xsd:element>
          <xsd:element name="resheader">
            <xsd:complexType>
              <xsd:sequence>
                <xsd:element name="value" type="xsd:string" minOccurs="0" msdata:Ordinal="1" />
              </xsd:sequence>
              <xsd:attribute name="name" type="xsd:string" use="required" />
            </xsd:complexType>
          </xsd:element>
        </xsd:choice>
      </xsd:complexType>
    </xsd:element>
  </xsd:schema>
  <resheader name="resmimetype">
    <value>text/microsoft-resx</value>
  </resheader>
  <resheader name="version">
    <value>2.0</value>
  </resheader>
  <resheader name="reader">
    <value>System.Resources.ResXResourceReader, System.Windows.Forms, Version=4.0.0.0, Culture=neutral, PublicKeyToken=b77a5c561934e089</value>
  </resheader>
  <resheader name="writer">
    <value>System.Resources.ResXResourceWriter, System.Windows.Forms, Version=4.0.0.0, Culture=neutral, PublicKeyToken=b77a5c561934e089</value>
  </resheader>
  <data name="ReviewSQLQueriesForSecurityVulnerabilitiesDescription" xml:space="preserve">
    <value>SQL queries that directly use user input can be vulnerable to SQL injection attacks. Review this SQL query for potential vulnerabilities, and consider using a parameterized SQL query.</value>
  </data>
  <data name="ReviewSQLQueriesForSecurityVulnerabilitiesMessageNoNonLiterals" xml:space="preserve">
    <value>Review if the query string passed to '{0}' in '{1}', accepts any user input</value>
  </data>
  <data name="ReviewSQLQueriesForSecurityVulnerabilitiesTitle" xml:space="preserve">
    <value>Review SQL queries for security vulnerabilities</value>
  </data>
  <data name="DoNotCallToImmutableCollectionOnAnImmutableCollectionValueTitle" xml:space="preserve">
    <value>Do not call ToImmutableCollection on an ImmutableCollection value</value>
  </data>
  <data name="DoNotCallToImmutableCollectionOnAnImmutableCollectionValueMessage" xml:space="preserve">
    <value>Do not call {0} on an {1} value</value>
  </data>
  <data name="CategoryReliability" xml:space="preserve">
    <value>Reliability</value>
  </data>
  <data name="RemoveRedundantCall" xml:space="preserve">
    <value>Remove redundant call</value>
  </data>
  <data name="PInvokesShouldNotBeVisibleTitle" xml:space="preserve">
    <value>P/Invokes should not be visible</value>
  </data>
  <data name="PInvokesShouldNotBeVisibleDescription" xml:space="preserve">
    <value>A public or protected method in a public type has the System.Runtime.InteropServices.DllImportAttribute attribute (also implemented by the Declare keyword in Visual Basic). Such methods should not be exposed.</value>
  </data>
  <data name="PInvokesShouldNotBeVisibleMessage" xml:space="preserve">
    <value>P/Invoke method '{0}' should not be visible</value>
  </data>
  <data name="PInvokeDeclarationsShouldBePortableTitle" xml:space="preserve">
    <value>PInvoke declarations should be portable</value>
  </data>
  <data name="PInvokeDeclarationsShouldBePortableDescription" xml:space="preserve">
    <value>This rule evaluates the size of each parameter and the return value of a P/Invoke, and verifies that the size of the parameter is correct when marshaled to unmanaged code on 32-bit and 64-bit operating systems.</value>
  </data>
  <data name="PInvokeDeclarationsShouldBePortableMessageParameter" xml:space="preserve">
    <value>As it is declared in your code, parameter {0} of P/Invoke {1} will be {2} bytes wide on {3} platforms. This is not correct, as the actual native declaration of this API indicates it should be {4} bytes wide on {3} platforms. Consult the MSDN Platform SDK documentation for help determining what data type should be used instead of {5}.</value>
  </data>
  <data name="PInvokeDeclarationsShouldBePortableMessageReturn" xml:space="preserve">
    <value>As it is declared in your code, the return type of P/Invoke {0} will be {1} bytes wide on {2} platforms. This is not correct, as the actual native declaration of this API indicates it should be {3} bytes wide on {2} platforms. Consult the MSDN Platform SDK documentation for help determining what data type should be used instead of {4}.</value>
  </data>
  <data name="SpecifyMarshalingForPInvokeStringArgumentsTitle" xml:space="preserve">
    <value>Specify marshaling for P/Invoke string arguments</value>
  </data>
  <data name="SpecifyMarshalingForPInvokeStringArgumentsDescription" xml:space="preserve">
    <value>A platform invoke member allows partially trusted callers, has a string parameter, and does not explicitly marshal the string. This can cause a potential security vulnerability.</value>
  </data>
  <data name="SpecifyMarshalingForPInvokeStringArgumentsMessageParameter" xml:space="preserve">
    <value>To reduce security risk, marshal parameter {0} as Unicode, by setting DllImport.CharSet to CharSet.Unicode, or by explicitly marshaling the parameter as UnmanagedType.LPWStr. If you need to marshal this string as ANSI or system-dependent, set BestFitMapping=false; for added security, also set ThrowOnUnmappableChar=true.</value>
  </data>
  <data name="SpecifyMarshalingForPInvokeStringArgumentsMessageField" xml:space="preserve">
    <value>To reduce security risk, marshal field {0} as Unicode, by setting StructLayout.CharSet on {1} to CharSet.Unicode, or by explicitly marshaling the field as UnmanagedType.LPWStr. If you need to marshal this string as ANSI or system-dependent, use the BestFitMapping attribute to turn best-fit mapping off, and for added security, ensure ThrowOnUnmappableChar is on.</value>
  </data>
  <data name="SpecifyMarshalingForPInvokeStringArgumentsMessageParameterImplicitAnsi" xml:space="preserve">
    <value>To reduce security risk, marshal parameter {0} as Unicode, by setting DllImport.CharSet to CharSet.Unicode, or by explicitly marshaling the parameter as UnmanagedType.LPWStr. If you need to marshal this string as ANSI or system-dependent, specify MarshalAs explicitly, and set BestFitMapping=false; for added security, also set ThrowOnUnmappableChar=true.</value>
  </data>
  <data name="SpecifyMarshalingForPInvokeStringArgumentsMessageFieldImplicitAnsi" xml:space="preserve">
    <value>To reduce security risk, marshal field {0} as Unicode, by setting StructLayout.CharSet on {1} to CharSet.Unicode, or by explicitly marshaling the field as UnmanagedType.LPWStr. If you need to marshal this string as ANSI or system-dependent, specify MarshalAs explicitly, use the BestFitMapping attribute to turn best-fit mapping off, and for added security, to turn ThrowOnUnmappableChar on.</value>
  </data>
  <data name="UseManagedEquivalentsOfWin32ApiTitle" xml:space="preserve">
    <value>Use managed equivalents of win32 api</value>
  </data>
  <data name="UseManagedEquivalentsOfWin32ApiDescription" xml:space="preserve">
    <value>An operating system invoke method is defined and a method that has the equivalent functionality is located in the .NET Framework class library.</value>
  </data>
  <data name="UseManagedEquivalentsOfWin32ApiMessage" xml:space="preserve">
    <value>Use managed equivalents of win32 api</value>
  </data>
  <data name="MarkBooleanPInvokeArgumentsWithMarshalAsTitle" xml:space="preserve">
    <value>Mark boolean PInvoke arguments with MarshalAs</value>
  </data>
  <data name="MarkBooleanPInvokeArgumentsWithMarshalAsDescription" xml:space="preserve">
    <value>The Boolean data type has multiple representations in unmanaged code.</value>
  </data>
  <data name="MarkBooleanPInvokeArgumentsWithMarshalAsMessageDefault" xml:space="preserve">
    <value>Add the MarshalAsAttribute to parameter {0} of P/Invoke {1}. If the corresponding unmanaged parameter is a 4-byte Win32 'BOOL', use [MarshalAs(UnmanagedType.Bool)]. For a 1-byte C++ 'bool', use MarshalAs(UnmanagedType.U1).</value>
  </data>
  <data name="MarkBooleanPInvokeArgumentsWithMarshalAsMessageReturn" xml:space="preserve">
    <value>Add the MarshalAsAttribute to the return type of P/Invoke {0}. If the corresponding unmanaged return type is a 4-byte Win32 'BOOL', use MarshalAs(UnmanagedType.Bool). For a 1-byte C++ 'bool', use MarshalAs(UnmanagedType.U1).</value>
  </data>
  <data name="MarkAssembliesWithNeutralResourcesLanguageTitle" xml:space="preserve">
    <value>Mark assemblies with NeutralResourcesLanguageAttribute</value>
  </data>
  <data name="MarkAssembliesWithNeutralResourcesLanguageDescription" xml:space="preserve">
    <value>The NeutralResourcesLanguage attribute informs the ResourceManager of the language that was used to display the resources of a neutral culture for an assembly. This improves lookup performance for the first resource that you load and can reduce your working set.</value>
  </data>
  <data name="MarkAssembliesWithNeutralResourcesLanguageMessage" xml:space="preserve">
    <value>Mark assemblies with NeutralResourcesLanguageAttribute</value>
  </data>
  <data name="UseOrdinalStringComparisonTitle" xml:space="preserve">
    <value>Use ordinal string comparison</value>
  </data>
  <data name="UseOrdinalStringComparisonDescription" xml:space="preserve">
    <value>A string comparison operation that is nonlinguistic does not set the StringComparison parameter to either Ordinal or OrdinalIgnoreCase. By explicitly setting the parameter to either StringComparison.Ordinal or StringComparison.OrdinalIgnoreCase, your code often gains speed, becomes more correct, and becomes more reliable.</value>
  </data>
  <data name="UseOrdinalStringComparisonMessageStringComparison" xml:space="preserve">
    <value>{0} passes '{1}' as the 'StringComparison' parameter to {2}. To perform a non-linguistic comparison, specify 'StringComparison.Ordinal' or 'StringComparison.OrdinalIgnoreCase' instead.</value>
  </data>
  <data name="UseOrdinalStringComparisonMessageStringComparer" xml:space="preserve">
    <value>{0} passes '{1}' as the 'StringComparer' parameter to {2}. To perform a non-linguistic comparison, specify 'StringComparer.Ordinal' or 'StringComparer.OrdinalIgnoreCase' instead.</value>
  </data>
  <data name="DoNotUseCountWhenAnyCanBeUsedDescription" xml:space="preserve">
    <value>For non-empty collections, Count() and LongCount() enumerate the entire sequence, while Any() stops at the first item or the first item that satisfies a condition.</value>
  </data>
  <data name="DoNotUseCountWhenAnyCanBeUsedMessage" xml:space="preserve">
    <value>{0}() is used where Any() could be used instead to improve performance</value>
  </data>
  <data name="DoNotUseCountWhenAnyCanBeUsedTitle" xml:space="preserve">
    <value>Do not use Count() or LongCount() when Any() can be used</value>
  </data>
  <data name="DoNotUseTimersThatPreventPowerStateChangesTitle" xml:space="preserve">
    <value>Do not use timers that prevent power state changes</value>
  </data>
  <data name="DoNotUseTimersThatPreventPowerStateChangesDescription" xml:space="preserve">
    <value>Higher-frequency periodic activity will keep the CPU busy and interfere with power-saving idle timers that turn off the display and hard disks.</value>
  </data>
  <data name="DoNotUseTimersThatPreventPowerStateChangesMessage" xml:space="preserve">
    <value>Do not use timers that prevent power state changes</value>
  </data>
  <data name="AvoidUnsealedAttributesTitle" xml:space="preserve">
    <value>Avoid unsealed attributes</value>
  </data>
  <data name="AvoidUnsealedAttributesDescription" xml:space="preserve">
    <value>The .NET Framework class library provides methods for retrieving custom attributes. By default, these methods search the attribute inheritance hierarchy. Sealing the attribute eliminates the search through the inheritance hierarchy and can improve performance.</value>
  </data>
  <data name="AvoidUnsealedAttributesMessage" xml:space="preserve">
    <value>Avoid unsealed attributes</value>
  </data>
  <data name="TestForEmptyStringsUsingStringLengthTitle" xml:space="preserve">
    <value>Test for empty strings using string length</value>
  </data>
  <data name="TestForEmptyStringsUsingStringLengthDescription" xml:space="preserve">
    <value>Comparing strings by using the String.Length property or the String.IsNullOrEmpty method is significantly faster than using Equals.</value>
  </data>
  <data name="TestForEmptyStringsUsingStringLengthMessage" xml:space="preserve">
    <value>Test for empty strings using 'string.Length' property or 'string.IsNullOrEmpty' method instead of an Equality check</value>
  </data>
  <data name="DoNotLockOnObjectsWithWeakIdentityTitle" xml:space="preserve">
    <value>Do not lock on objects with weak identity</value>
  </data>
  <data name="DoNotLockOnObjectsWithWeakIdentityDescription" xml:space="preserve">
    <value>An object is said to have a weak identity when it can be directly accessed across application domain boundaries. A thread that tries to acquire a lock on an object that has a weak identity can be blocked by a second thread in a different application domain that has a lock on the same object.</value>
  </data>
  <data name="DoNotLockOnObjectsWithWeakIdentityMessage" xml:space="preserve">
    <value>Do not lock on objects with weak identity</value>
  </data>
  <data name="DoNotCatchCorruptedStateExceptionsInGeneralHandlersTitle" xml:space="preserve">
    <value>Do not catch corrupted state exceptions in general handlers.</value>
  </data>
  <data name="DoNotCatchCorruptedStateExceptionsInGeneralHandlersDescription" xml:space="preserve">
    <value>Do not author general catch handlers in code that receives corrupted state exceptions.</value>
  </data>
  <data name="DoNotCatchCorruptedStateExceptionsInGeneralHandlersMessage" xml:space="preserve">
    <value>Do not catch corrupted state exceptions in general handlers.</value>
  </data>
  <data name="RethrowToPreserveStackDetailsTitle" xml:space="preserve">
    <value>Rethrow to preserve stack details</value>
  </data>
  <data name="RethrowToPreserveStackDetailsDescription" xml:space="preserve">
    <value>An exception is rethrown and the exception is explicitly specified in the throw statement. If an exception is rethrown by specifying the exception in the throw statement, the list of method calls between the original method that threw the exception and the current method is lost.</value>
  </data>
  <data name="RethrowToPreserveStackDetailsMessage" xml:space="preserve">
    <value>Rethrow to preserve stack details</value>
  </data>
  <data name="DoNotRaiseReservedExceptionTypesTitle" xml:space="preserve">
    <value>Do not raise reserved exception types</value>
  </data>
  <data name="DoNotRaiseReservedExceptionTypesDescription" xml:space="preserve">
    <value>An exception of type that is not sufficiently specific or reserved by the runtime should never be raised by user code. This makes the original error difficult to detect and debug. If this exception instance might be thrown, use a different exception type.</value>
  </data>
  <data name="DoNotRaiseReservedExceptionTypesMessageTooGeneric" xml:space="preserve">
    <value>Exception type {0} is not sufficiently specific</value>
  </data>
  <data name="DoNotRaiseReservedExceptionTypesMessageReserved" xml:space="preserve">
    <value>Exception type {0} is reserved by the runtime</value>
  </data>
  <data name="InitializeValueTypeStaticFieldsInlineTitle" xml:space="preserve">
    <value>Initialize value type static fields inline</value>
  </data>
  <data name="InitializeReferenceTypeStaticFieldsInlineTitle" xml:space="preserve">
    <value>Initialize reference type static fields inline</value>
  </data>
  <data name="InitializeValueTypeStaticFieldsInlineDescription" xml:space="preserve">
    <value>A value type declares an explicit static constructor. To fix a violation of this rule, initialize all static data when it is declared and remove the static constructor.</value>
  </data>
  <data name="InitializeReferenceTypeStaticFieldsInlineDescription" xml:space="preserve">
    <value>A reference type declares an explicit static constructor. To fix a violation of this rule, initialize all static data when it is declared and remove the static constructor.</value>
  </data>
  <data name="InitializeStaticFieldsInlineMessage" xml:space="preserve">
    <value>Initialize all static fields in '{0}' when those fields are declared and remove the explicit static constructor</value>
  </data>
  <data name="DoNotCallOverridableMethodsInConstructorsTitle" xml:space="preserve">
    <value>Do not call overridable methods in constructors</value>
  </data>
  <data name="DoNotCallOverridableMethodsInConstructorsDescription" xml:space="preserve">
    <value>When a constructor calls a virtual method, the constructor for the instance that invokes the method may not have executed.</value>
  </data>
  <data name="DoNotCallOverridableMethodsInConstructorsMessage" xml:space="preserve">
    <value>Do not call overridable methods in constructors</value>
  </data>
  <data name="DisposableTypesShouldDeclareFinalizerTitle" xml:space="preserve">
    <value>Disposable types should declare finalizer</value>
  </data>
  <data name="DisposableTypesShouldDeclareFinalizerDescription" xml:space="preserve">
    <value>A type that implements System.IDisposable and has fields that suggest the use of unmanaged resources does not implement a finalizer, as described by Object.Finalize.</value>
  </data>
  <data name="DisposableTypesShouldDeclareFinalizerMessage" xml:space="preserve">
    <value>Disposable types should declare finalizer</value>
  </data>
  <data name="FinalizersShouldCallBaseClassFinalizerTitle" xml:space="preserve">
    <value>Finalizers should call base class finalizer</value>
  </data>
  <data name="FinalizersShouldCallBaseClassFinalizerDescription" xml:space="preserve">
    <value>Finalization must be propagated through the inheritance hierarchy. To guarantee this, types must call their base class Finalize method in their own Finalize method.</value>
  </data>
  <data name="FinalizersShouldCallBaseClassFinalizerMessage" xml:space="preserve">
    <value>Finalizers should call base class finalizer</value>
  </data>
  <data name="ProvideCorrectArgumentsToFormattingMethodsTitle" xml:space="preserve">
    <value>Provide correct arguments to formatting methods</value>
  </data>
  <data name="ProvideCorrectArgumentsToFormattingMethodsDescription" xml:space="preserve">
    <value>The format argument that is passed to System.String.Format does not contain a format item that corresponds to each object argument, or vice versa.</value>
  </data>
  <data name="ProvideCorrectArgumentsToFormattingMethodsMessage" xml:space="preserve">
    <value>Provide correct arguments to formatting methods</value>
  </data>
  <data name="TestForNaNCorrectlyTitle" xml:space="preserve">
    <value>Test for NaN correctly</value>
  </data>
  <data name="TestForNaNCorrectlyDescription" xml:space="preserve">
    <value>This expression tests a value against Single.Nan or Double.Nan. Use Single.IsNan(Single) or Double.IsNan(Double) to test the value.</value>
  </data>
  <data name="TestForNaNCorrectlyMessage" xml:space="preserve">
    <value>Test for NaN correctly</value>
  </data>
  <data name="AttributeStringLiteralsShouldParseCorrectlyTitle" xml:space="preserve">
    <value>Attribute string literals should parse correctly</value>
  </data>
  <data name="AttributeStringLiteralsShouldParseCorrectlyDescription" xml:space="preserve">
    <value>The string literal parameter of an attribute does not parse correctly for a URL, a GUID, or a version.</value>
  </data>
  <data name="AttributeStringLiteralsShouldParseCorrectlyMessageDefault" xml:space="preserve">
    <value>In the constructor of '{0}', change the value of argument '{1}', which is currently "{2}", to something that can be correctly parsed as '{3}'</value>
  </data>
  <data name="AttributeStringLiteralsShouldParseCorrectlyMessageEmpty" xml:space="preserve">
    <value>In the constructor of '{0}', change the value of argument '{1}', which is currently an empty string (""), to something that can be correctly parsed as '{2}'</value>
  </data>
  <data name="AvoidZeroLengthArrayAllocationsTitle" xml:space="preserve">
    <value>Avoid zero-length array allocations</value>
  </data>
  <data name="AvoidZeroLengthArrayAllocationsMessage" xml:space="preserve">
    <value>Avoid unnecessary zero-length array allocations.  Use {0} instead.</value>
  </data>
  <data name="DoNotUseEnumerableMethodsOnIndexableCollectionsInsteadUseTheCollectionDirectlyTitle" xml:space="preserve">
    <value>Do not use Enumerable methods on indexable collections</value>
  </data>
  <data name="DoNotUseEnumerableMethodsOnIndexableCollectionsInsteadUseTheCollectionDirectlyDescription" xml:space="preserve">
    <value>This collection is directly indexable. Going through LINQ here causes unnecessary allocations and CPU work.</value>
  </data>
  <data name="DoNotUseEnumerableMethodsOnIndexableCollectionsInsteadUseTheCollectionDirectlyMessage" xml:space="preserve">
    <value>Do not use Enumerable methods on indexable collections. Instead use the collection directly.</value>
  </data>
  <data name="SpecifyCultureInfoTitle" xml:space="preserve">
    <value>Specify CultureInfo</value>
  </data>
  <data name="SpecifyCultureInfoDescription" xml:space="preserve">
    <value>A method or constructor calls a member that has an overload that accepts a System.Globalization.CultureInfo parameter, and the method or constructor does not call the overload that takes the CultureInfo parameter. When a CultureInfo or System.IFormatProvider object is not supplied, the default value that is supplied by the overloaded member might not have the effect that you want in all locales. If the result will be displayed to the user, specify 'CultureInfo.CurrentCulture' as the 'CultureInfo' parameter. Otherwise, if the result will be stored and accessed by software, such as when it is persisted to disk or to a database, specify 'CultureInfo.InvariantCulture'.</value>
  </data>
  <data name="SpecifyCultureInfoMessage" xml:space="preserve">
    <value>The behavior of '{0}' could vary based on the current user's locale settings. Replace this call in '{1}' with a call to '{2}'.</value>
  </data>
  <data name="SpecifyIFormatProviderTitle" xml:space="preserve">
    <value>Specify IFormatProvider</value>
  </data>
  <data name="SpecifyIFormatProviderDescription" xml:space="preserve">
    <value>A method or constructor calls one or more members that have overloads that accept a System.IFormatProvider parameter, and the method or constructor does not call the overload that takes the IFormatProvider parameter. When a System.Globalization.CultureInfo or IFormatProvider object is not supplied, the default value that is supplied by the overloaded member might not have the effect that you want in all locales. If the result will be based on the input from/output displayed to the user, specify 'CultureInfo.CurrentCulture' as the 'IFormatProvider'. Otherwise, if the result will be stored and accessed by software, such as when it is loaded from disk/database and when it is persisted to disk/database, specify 'CultureInfo.InvariantCulture'.</value>
  </data>
  <data name="SpecifyIFormatProviderMessageIFormatProviderAlternateString" xml:space="preserve">
    <value>The behavior of '{0}' could vary based on the current user's locale settings. Replace this call in '{1}' with a call to '{2}'.</value>
  </data>
  <data name="SpecifyIFormatProviderMessageIFormatProviderAlternate" xml:space="preserve">
    <value>The behavior of '{0}' could vary based on the current user's locale settings. Replace this call in '{1}' with a call to '{2}'.</value>
  </data>
  <data name="SpecifyIFormatProviderMessageUICultureString" xml:space="preserve">
    <value>'{0}' passes '{1}' as the 'IFormatProvider' parameter to '{2}'. This property returns a culture that is inappropriate for formatting methods.</value>
  </data>
  <data name="SpecifyIFormatProviderMessageUICulture" xml:space="preserve">
    <value>'{0}' passes '{1}' as the 'IFormatProvider' parameter to '{2}'. This property returns a culture that is inappropriate for formatting methods.</value>
  </data>
  <data name="SpecifyStringComparisonCA1307Title" xml:space="preserve">
    <value>Specify StringComparison for clarity</value>
  </data>
  <data name="SpecifyStringComparisonCA1307Description" xml:space="preserve">
    <value>A string comparison operation uses a method overload that does not set a StringComparison parameter. It is recommended to use the overload with StringComparison parameter for clarity of intent. If the result will be displayed to the user, such as when sorting a list of items for display in a list box, specify 'StringComparison.CurrentCulture' or 'StringComparison.CurrentCultureIgnoreCase' as the 'StringComparison' parameter. If comparing case-insensitive identifiers, such as file paths, environment variables, or registry keys and values, specify 'StringComparison.OrdinalIgnoreCase'. Otherwise, if comparing case-sensitive identifiers, specify 'StringComparison.Ordinal'.</value>
  </data>
  <data name="SpecifyStringComparisonCA1307Message" xml:space="preserve">
    <value>'{0}' has a method overload that takes a 'StringComparison' parameter. Replace this call in '{1}' with a call to '{2}' for clarity of intent.</value>
  </data>
  <data name="SpecifyStringComparisonCA1310Title" xml:space="preserve">
    <value>Specify StringComparison for correctness</value>
  </data>
  <data name="SpecifyStringComparisonCA1310Description" xml:space="preserve">
    <value>A string comparison operation uses a method overload that does not set a StringComparison parameter, hence its behavior could vary based on the current user's locale settings. It is strongly recommended to use the overload with StringComparison parameter for correctness and clarity of intent. If the result will be displayed to the user, such as when sorting a list of items for display in a list box, specify 'StringComparison.CurrentCulture' or 'StringComparison.CurrentCultureIgnoreCase' as the 'StringComparison' parameter. If comparing case-insensitive identifiers, such as file paths, environment variables, or registry keys and values, specify 'StringComparison.OrdinalIgnoreCase'. Otherwise, if comparing case-sensitive identifiers, specify 'StringComparison.Ordinal'.</value>
  </data>
  <data name="SpecifyStringComparisonCA1310Message" xml:space="preserve">
    <value>The behavior of '{0}' could vary based on the current user's locale settings. Replace this call in '{1}' with a call to '{2}'.</value>
  </data>
  <data name="NormalizeStringsToUppercaseTitle" xml:space="preserve">
    <value>Normalize strings to uppercase</value>
  </data>
  <data name="NormalizeStringsToUppercaseDescription" xml:space="preserve">
    <value>Strings should be normalized to uppercase. A small group of characters cannot make a round trip when they are converted to lowercase. To make a round trip means to convert the characters from one locale to another locale that represents character data differently, and then to accurately retrieve the original characters from the converted characters.</value>
  </data>
  <data name="NormalizeStringsToUppercaseMessageToUpper" xml:space="preserve">
    <value>In method '{0}', replace the call to '{1}' with '{2}'</value>
  </data>
  <data name="CallGCSuppressFinalizeCorrectlyTitle" xml:space="preserve">
    <value>Dispose methods should call SuppressFinalize</value>
  </data>
  <data name="CallGCSuppressFinalizeCorrectlyDescription" xml:space="preserve">
    <value>A method that is an implementation of Dispose does not call GC.SuppressFinalize; or a method that is not an implementation of Dispose calls GC.SuppressFinalize; or a method calls GC.SuppressFinalize and passes something other than this (Me in Visual Basic).</value>
  </data>
  <data name="CallGCSuppressFinalizeCorrectlyMessageNotCalledWithFinalizer" xml:space="preserve">
    <value>Change {0} to call {1}. This will prevent unnecessary finalization of the object once it has been disposed and it has fallen out of scope.</value>
  </data>
  <data name="CallGCSuppressFinalizeCorrectlyMessageNotCalled" xml:space="preserve">
    <value>Change {0} to call {1}. This will prevent derived types that introduce a finalizer from needing to re-implement 'IDisposable' to call it.</value>
  </data>
  <data name="CallGCSuppressFinalizeCorrectlyMessageNotPassedThis" xml:space="preserve">
    <value>{0} calls {1} on something other than itself. Change the call site to pass 'this' ('Me' in Visual Basic) instead.</value>
  </data>
  <data name="CallGCSuppressFinalizeCorrectlyMessageOutsideDispose" xml:space="preserve">
    <value>{0} calls {1}, a method that is typically only called within an implementation of 'IDisposable.Dispose'. Refer to the IDisposable pattern for more information.</value>
  </data>
  <data name="InstantiateArgumentExceptionsCorrectlyTitle" xml:space="preserve">
    <value>Instantiate argument exceptions correctly</value>
  </data>
  <data name="InstantiateArgumentExceptionsCorrectlyDescription" xml:space="preserve">
    <value>A call is made to the default (parameterless) constructor of an exception type that is or derives from ArgumentException, or an incorrect string argument is passed to a parameterized constructor of an exception type that is or derives from ArgumentException.</value>
  </data>
  <data name="InstantiateArgumentExceptionsCorrectlyMessageNoArguments" xml:space="preserve">
    <value>Call the {0} constructor that contains a message and/or paramName parameter</value>
  </data>
  <data name="InstantiateArgumentExceptionsCorrectlyMessageIncorrectMessage" xml:space="preserve">
    <value>Method {0} passes parameter name '{1}' as the {2} argument to a {3} constructor. Replace this argument with a descriptive message and pass the parameter name in the correct position.</value>
  </data>
  <data name="InstantiateArgumentExceptionsCorrectlyMessageIncorrectParameterName" xml:space="preserve">
    <value>Method {0} passes '{1}' as the {2} argument to a {3} constructor. Replace this argument with one of the method's parameter names. Note that the provided parameter name should have the exact casing as declared on the method.</value>
  </data>
  <data name="UseArrayEmpty" xml:space="preserve">
    <value>Use Array.Empty</value>
  </data>
  <data name="UseIndexer" xml:space="preserve">
    <value>Use indexer</value>
  </data>
  <data name="DisposableFieldsShouldBeDisposedDescription" xml:space="preserve">
    <value>A type that implements System.IDisposable declares fields that are of types that also implement IDisposable. The Dispose method of the field is not called by the Dispose method of the declaring type. To fix a violation of this rule, call Dispose on fields that are of types that implement IDisposable if you are responsible for allocating and releasing the unmanaged resources held by the field.</value>
  </data>
  <data name="DisposableFieldsShouldBeDisposedMessage" xml:space="preserve">
    <value>'{0}' contains field '{1}' that is of IDisposable type '{2}', but it is never disposed. Change the Dispose method on '{0}' to call Close or Dispose on this field.</value>
  </data>
  <data name="DisposableFieldsShouldBeDisposedTitle" xml:space="preserve">
    <value>Disposable fields should be disposed</value>
  </data>
  <data name="DisposeMethodsShouldCallBaseClassDisposeDescription" xml:space="preserve">
    <value>A type that implements System.IDisposable inherits from a type that also implements IDisposable. The Dispose method of the inheriting type does not call the Dispose method of the parent type. To fix a violation of this rule, call base.Dispose in your Dispose method.</value>
  </data>
  <data name="DisposeMethodsShouldCallBaseClassDisposeMessage" xml:space="preserve">
    <value>Ensure that method '{0}' calls '{1}' in all possible control flow paths</value>
  </data>
  <data name="DisposeMethodsShouldCallBaseClassDisposeTitle" xml:space="preserve">
    <value>Dispose methods should call base class dispose</value>
  </data>
  <data name="DisposeObjectsBeforeLosingScopeDescription" xml:space="preserve">
    <value>If a disposable object is not explicitly disposed before all references to it are out of scope, the object will be disposed at some indeterminate time when the garbage collector runs the finalizer of the object. Because an exceptional event might occur that will prevent the finalizer of the object from running, the object should be explicitly disposed instead.</value>
  </data>
  <data name="DisposeObjectsBeforeLosingScopeNotDisposedMessage" xml:space="preserve">
    <value>Call System.IDisposable.Dispose on object created by '{0}' before all references to it are out of scope</value>
  </data>
  <data name="DisposeObjectsBeforeLosingScopeMayBeDisposedMessage" xml:space="preserve">
    <value>Use recommended dispose pattern to ensure that object created by '{0}' is disposed on all paths. If possible, wrap the creation within a 'using' statement or a 'using' declaration. Otherwise, use a try-finally pattern, with a dedicated local variable declared before the try region and an unconditional Dispose invocation on non-null value in the 'finally' region, say 'x?.Dispose()'. If the object is explicitly disposed within the try region or the dispose ownership is transfered to another object or method, assign 'null' to the local variable just after such an operation to prevent double dispose in 'finally'.</value>
  </data>
  <data name="DisposeObjectsBeforeLosingScopeNotDisposedOnExceptionPathsMessage" xml:space="preserve">
    <value>Object created by '{0}' is not disposed along all exception paths. Call System.IDisposable.Dispose on the object before all references to it are out of scope.</value>
  </data>
  <data name="DisposeObjectsBeforeLosingScopeMayBeDisposedOnExceptionPathsMessage" xml:space="preserve">
    <value>Use recommended dispose pattern to ensure that object created by '{0}' is disposed on all exception paths. If possible, wrap the creation within a 'using' statement or a 'using' declaration. Otherwise, use a try-finally pattern, with a dedicated local variable declared before the try region and an unconditional Dispose invocation on non-null value in the 'finally' region, say 'x?.Dispose()'. If the object is explicitly disposed within the try region or the dispose ownership is transfered to another object or method, assign 'null' to the local variable just after such an operation to prevent double dispose in 'finally'.</value>
  </data>
  <data name="DisposeObjectsBeforeLosingScopeTitle" xml:space="preserve">
    <value>Dispose objects before losing scope</value>
  </data>
  <data name="DoNotPassLiteralsAsLocalizedParametersDescription" xml:space="preserve">
    <value>A method passes a string literal as a parameter to a constructor or method in the .NET Framework class library and that string should be localizable. To fix a violation of this rule, replace the string literal with a string retrieved through an instance of the ResourceManager class.</value>
  </data>
  <data name="DoNotPassLiteralsAsLocalizedParametersMessage" xml:space="preserve">
    <value>Method '{0}' passes a literal string as parameter '{1}' of a call to '{2}'. Retrieve the following string(s) from a resource table instead: "{3}".</value>
  </data>
  <data name="DoNotPassLiteralsAsLocalizedParametersTitle" xml:space="preserve">
    <value>Do not pass literals as localized parameters</value>
  </data>
  <data name="AddNonSerializedAttributeCodeActionTitle" xml:space="preserve">
    <value>Add the 'NonSerialized' attribute to this field.</value>
  </data>
  <data name="AddSerializableAttributeCodeActionTitle" xml:space="preserve">
    <value>Add Serializable attribute</value>
  </data>
  <data name="ImplementSerializationConstructorsCodeActionTitle" xml:space="preserve">
    <value>Implement Serialization constructor</value>
  </data>
  <data name="ImplementSerializationConstructorsDescription" xml:space="preserve">
    <value>To fix a violation of this rule, implement the serialization constructor. For a sealed class, make the constructor private; otherwise, make it protected.</value>
  </data>
  <data name="ImplementSerializationConstructorsMessageCreateMagicConstructor" xml:space="preserve">
    <value>Add a constructor to {0} with the following signature: 'protected {0}(SerializationInfo info, StreamingContext context)'.</value>
  </data>
  <data name="ImplementSerializationConstructorsMessageMakeSealedMagicConstructorPrivate" xml:space="preserve">
    <value>Declare the serialization constructor of {0}, a sealed type, as private.</value>
  </data>
  <data name="ImplementSerializationConstructorsMessageMakeUnsealedMagicConstructorFamily" xml:space="preserve">
    <value>Declare the serialization constructor of {0}, an unsealed type, as protected.</value>
  </data>
  <data name="ImplementSerializationConstructorsTitle" xml:space="preserve">
    <value>Implement serialization constructors</value>
  </data>
  <data name="MarkAllNonSerializableFieldsDescription" xml:space="preserve">
    <value>An instance field of a type that is not serializable is declared in a type that is serializable.</value>
  </data>
  <data name="MarkAllNonSerializableFieldsMessage" xml:space="preserve">
    <value>Field {0} is a member of type {1} which is serializable but is of type {2} which is not serializable</value>
  </data>
  <data name="MarkAllNonSerializableFieldsTitle" xml:space="preserve">
    <value>Mark all non-serializable fields</value>
  </data>
  <data name="MarkISerializableTypesWithSerializableDescription" xml:space="preserve">
    <value>To be recognized by the common language runtime as serializable, types must be marked by using the SerializableAttribute attribute even when the type uses a custom serialization routine through implementation of the ISerializable interface.</value>
  </data>
  <data name="MarkISerializableTypesWithSerializableMessage" xml:space="preserve">
    <value>Add [Serializable] to {0} as this type implements ISerializable</value>
  </data>
  <data name="MarkISerializableTypesWithSerializableTitle" xml:space="preserve">
    <value>Mark ISerializable types with serializable</value>
  </data>
  <data name="ImplementISerializableCorrectlyDescription" xml:space="preserve">
    <value>To fix a violation of this rule, make the GetObjectData method visible and overridable, and make sure that all instance fields are included in the serialization process or explicitly marked by using the NonSerializedAttribute attribute.</value>
  </data>
  <data name="ImplementISerializableCorrectlyMessageDefault" xml:space="preserve">
    <value>Add an implementation of GetObjectData to type {0}</value>
  </data>
  <data name="ImplementISerializableCorrectlyMessageMakeOverridable" xml:space="preserve">
    <value>Make {0}.GetObjectData virtual and overridable</value>
  </data>
  <data name="ImplementISerializableCorrectlyMessageMakeVisible" xml:space="preserve">
    <value>Increase the accessibility of {0}.GetObjectData so that it is visible to derived types</value>
  </data>
  <data name="ImplementISerializableCorrectlyTitle" xml:space="preserve">
    <value>Implement ISerializable correctly</value>
  </data>
  <data name="ImplementSerializationMethodsCorrectlyDescription" xml:space="preserve">
    <value>A method that handles a serialization event does not have the correct signature, return type, or visibility.</value>
  </data>
  <data name="ImplementSerializationMethodsCorrectlyMessageGeneric" xml:space="preserve">
    <value>Because {0} is marked with OnSerializing, OnSerialized, OnDeserializing, or OnDeserialized, change its signature so that it is no longer generic</value>
  </data>
  <data name="ImplementSerializationMethodsCorrectlyMessageParameters" xml:space="preserve">
    <value>Because {0} is marked with OnSerializing, OnSerialized, OnDeserializing, or OnDeserialized, change its signature so that it takes a single parameter of type 'System.Runtime.Serialization.StreamingContext'</value>
  </data>
  <data name="ImplementSerializationMethodsCorrectlyMessageReturnType" xml:space="preserve">
    <value>Because {0} is marked with OnSerializing, OnSerialized, OnDeserializing, or OnDeserialized, change its return type from {1} to void (Sub in Visual Basic)</value>
  </data>
  <data name="ImplementSerializationMethodsCorrectlyMessageStatic" xml:space="preserve">
    <value>Because {0} is marked with OnSerializing, OnSerialized, OnDeserializing, or OnDeserialized, change it from static (Shared in Visual Basic) to an instance method</value>
  </data>
  <data name="ImplementSerializationMethodsCorrectlyMessageVisibility" xml:space="preserve">
    <value>Because {0} is marked with OnSerializing, OnSerialized, OnDeserializing, or OnDeserialized, change its accessibility to private</value>
  </data>
  <data name="ImplementSerializationMethodsCorrectlyTitle" xml:space="preserve">
    <value>Implement serialization methods correctly</value>
  </data>
  <data name="ProvideDeserializationMethodsForOptionalFieldsDescription" xml:space="preserve">
    <value>A type has a field that is marked by using the System.Runtime.Serialization.OptionalFieldAttribute attribute, and the type does not provide deserialization event handling methods.</value>
  </data>
  <data name="ProvideDeserializationMethodsForOptionalFieldsMessageOnDeserialized" xml:space="preserve">
    <value>Add a 'private void OnDeserialized(StreamingContext)' method to type {0} and attribute it with the System.Runtime.Serialization.OnDeserializedAttribute</value>
  </data>
  <data name="ProvideDeserializationMethodsForOptionalFieldsMessageOnDeserializing" xml:space="preserve">
    <value>Add a 'private void OnDeserializing(StreamingContext)' method to type {0} and attribute it with the System.Runtime.Serialization.OnDeserializingAttribute</value>
  </data>
  <data name="ProvideDeserializationMethodsForOptionalFieldsTitle" xml:space="preserve">
    <value>Provide deserialization methods for optional fields</value>
  </data>
  <data name="ReviewCodeForSqlInjectionVulnerabilitiesMessage" xml:space="preserve">
    <value>Potential SQL injection vulnerability was found where '{0}' in method '{1}' may be tainted by user-controlled data from '{2}' in method '{3}'.</value>
  </data>
  <data name="ReviewCodeForSqlInjectionVulnerabilitiesTitle" xml:space="preserve">
    <value>Review code for SQL injection vulnerabilities</value>
  </data>
  <data name="BinaryFormatterDeserializeMaybeWithoutBinderSetMessage" xml:space="preserve">
    <value>The method '{0}' is insecure when deserializing untrusted data without a SerializationBinder to restrict the type of objects in the deserialized object graph.</value>
  </data>
  <data name="BinaryFormatterDeserializeMaybeWithoutBinderSetTitle" xml:space="preserve">
    <value>Ensure BinaryFormatter.Binder is set before calling BinaryFormatter.Deserialize</value>
  </data>
  <data name="BinaryFormatterDeserializeWithoutBinderSetMessage" xml:space="preserve">
    <value>The method '{0}' is insecure when deserializing untrusted data without a SerializationBinder to restrict the type of objects in the deserialized object graph.</value>
  </data>
  <data name="BinaryFormatterDeserializeWithoutBinderSetTitle" xml:space="preserve">
    <value>Do not call BinaryFormatter.Deserialize without first setting BinaryFormatter.Binder</value>
  </data>
  <data name="BinaryFormatterMethodUsedDescription" xml:space="preserve">
    <value>The method '{0}' is insecure when deserializing untrusted data.  If you need to instead detect BinaryFormatter deserialization without a SerializationBinder set, then disable rule CA2300, and enable rules CA2301 and CA2302.</value>
  </data>
  <data name="BinaryFormatterMethodUsedMessage" xml:space="preserve">
    <value>The method '{0}' is insecure when deserializing untrusted data.</value>
  </data>
  <data name="BinaryFormatterMethodUsedTitle" xml:space="preserve">
    <value>Do not use insecure deserializer BinaryFormatter</value>
  </data>
  <data name="LosFormatterMethodUsedMessage" xml:space="preserve">
    <value>The method '{0}' is insecure when deserializing untrusted data.</value>
  </data>
  <data name="LosFormatterMethodUsedTitle" xml:space="preserve">
    <value>Do not use insecure deserializer LosFormatter</value>
  </data>
  <data name="ReviewCodeForDllInjectionVulnerabilitiesMessage" xml:space="preserve">
    <value>Potential DLL injection vulnerability was found where '{0}' in method '{1}' may be tainted by user-controlled data from '{2}' in method '{3}'.</value>
  </data>
  <data name="ReviewCodeForDllInjectionVulnerabilitiesTitle" xml:space="preserve">
    <value>Review code for DLL injection vulnerabilities</value>
  </data>
  <data name="ReviewCodeForInformationDisclosureVulnerabilitiesMessage" xml:space="preserve">
    <value>Potential information disclosure vulnerability was found where '{0}' in method '{1}' may contain unintended information from '{2}' in method '{3}'.</value>
  </data>
  <data name="ReviewCodeForInformationDisclosureVulnerabilitiesTitle" xml:space="preserve">
    <value>Review code for information disclosure vulnerabilities</value>
  </data>
  <data name="ReviewCodeForFilePathInjectionVulnerabilitiesMessage" xml:space="preserve">
    <value>Potential file path injection vulnerability was found where '{0}' in method '{1}' may be tainted by user-controlled data from '{2}' in method '{3}'.</value>
  </data>
  <data name="ReviewCodeForFilePathInjectionVulnerabilitiesTitle" xml:space="preserve">
    <value>Review code for file path injection vulnerabilities</value>
  </data>
  <data name="ReviewCodeForProcessCommandInjectionVulnerabilitiesMessage" xml:space="preserve">
    <value>Potential process command injection vulnerability was found where '{0}' in method '{1}' may be tainted by user-controlled data from '{2}' in method '{3}'.</value>
  </data>
  <data name="ReviewCodeForProcessCommandInjectionVulnerabilitiesTitle" xml:space="preserve">
    <value>Review code for process command injection vulnerabilities</value>
  </data>
  <data name="ReviewCodeForRegexInjectionVulnerabilitiesMessage" xml:space="preserve">
    <value>Potential regex injection vulnerability was found where '{0}' in method '{1}' may be tainted by user-controlled data from '{2}' in method '{3}'.</value>
  </data>
  <data name="ReviewCodeForRegexInjectionVulnerabilitiesTitle" xml:space="preserve">
    <value>Review code for regex injection vulnerabilities</value>
  </data>
  <data name="NetDataContractSerializerDeserializeMaybeWithoutBinderSetMessage" xml:space="preserve">
    <value>The method '{0}' is insecure when deserializing untrusted data without a SerializationBinder to restrict the type of objects in the deserialized object graph.</value>
  </data>
  <data name="NetDataContractSerializerDeserializeMaybeWithoutBinderSetTitle" xml:space="preserve">
    <value>Ensure NetDataContractSerializer.Binder is set before deserializing</value>
  </data>
  <data name="NetDataContractSerializerDeserializeWithoutBinderSetMessage" xml:space="preserve">
    <value>The method '{0}' is insecure when deserializing untrusted data without a SerializationBinder to restrict the type of objects in the deserialized object graph.</value>
  </data>
  <data name="NetDataContractSerializerDeserializeWithoutBinderSetTitle" xml:space="preserve">
    <value>Do not deserialize without first setting NetDataContractSerializer.Binder</value>
  </data>
  <data name="NetDataContractSerializerMethodUsedDescription" xml:space="preserve">
    <value>The method '{0}' is insecure when deserializing untrusted data.  If you need to instead detect NetDataContractSerializer deserialization without a SerializationBinder set, then disable rule CA2310, and enable rules CA2311 and CA2312.</value>
  </data>
  <data name="NetDataContractSerializerMethodUsedMessage" xml:space="preserve">
    <value>The method '{0}' is insecure when deserializing untrusted data.</value>
  </data>
  <data name="NetDataContractSerializerMethodUsedTitle" xml:space="preserve">
    <value>Do not use insecure deserializer NetDataContractSerializer</value>
  </data>
  <data name="ObjectStateFormatterMethodUsedMessage" xml:space="preserve">
    <value>The method '{0}' is insecure when deserializing untrusted data.</value>
  </data>
  <data name="ObjectStateFormatterMethodUsedTitle" xml:space="preserve">
    <value>Do not use insecure deserializer ObjectStateFormatter</value>
  </data>
  <data name="ReviewCodeForXssVulnerabilitiesMessage" xml:space="preserve">
    <value>Potential cross-site scripting (XSS) vulnerability was found where '{0}' in method '{1}' may be tainted by user-controlled data from '{2}' in method '{3}'.</value>
  </data>
  <data name="ReviewCodeForXssVulnerabilitiesTitle" xml:space="preserve">
    <value>Review code for XSS vulnerabilities</value>
  </data>
  <data name="ReviewCodeForLdapInjectionVulnerabilitiesMessage" xml:space="preserve">
    <value>Potential LDAP injection vulnerability was found where '{0}' in method '{1}' may be tainted by user-controlled data from '{2}' in method '{3}'.</value>
  </data>
  <data name="ReviewCodeForLdapInjectionVulnerabilitiesTitle" xml:space="preserve">
    <value>Review code for LDAP injection vulnerabilities</value>
  </data>
  <data name="JavaScriptSerializerMaybeWithSimpleTypeResolverMessage" xml:space="preserve">
    <value>The method '{0}' is insecure when deserializing untrusted data with a JavaScriptSerializer initialized with a SimpleTypeResolver. Ensure that the JavaScriptSerializer is initialized without a JavaScriptTypeResolver specified, or initialized with a JavaScriptTypeResolver that limits the types of objects in the deserialized object graph.</value>
  </data>
  <data name="JavaScriptSerializerMaybeWithSimpleTypeResolverTitle" xml:space="preserve">
    <value>Ensure JavaScriptSerializer is not initialized with SimpleTypeResolver before deserializing</value>
  </data>
  <data name="JavaScriptSerializerWithSimpleTypeResolverMessage" xml:space="preserve">
    <value>The method '{0}' is insecure when deserializing untrusted data with a JavaScriptSerializer initialized with a SimpleTypeResolver. Initialize JavaScriptSerializer without a JavaScriptTypeResolver specified, or initialize with a JavaScriptTypeResolver that limits the types of objects in the deserialized object graph.</value>
  </data>
  <data name="JavaScriptSerializerWithSimpleTypeResolverTitle" xml:space="preserve">
    <value>Do not deserialize with JavaScriptSerializer using a SimpleTypeResolver</value>
  </data>
  <data name="ReviewCodeForOpenRedirectVulnerabilitiesMessage" xml:space="preserve">
    <value>Potential open redirect vulnerability was found where '{0}' in method '{1}' may be tainted by user-controlled data from '{2}' in method '{3}'.</value>
  </data>
  <data name="ReviewCodeForOpenRedirectVulnerabilitiesTitle" xml:space="preserve">
    <value>Review code for open redirect vulnerabilities</value>
  </data>
  <data name="ReviewCodeForXPathInjectionVulnerabilitiesMessage" xml:space="preserve">
    <value>Potential XPath injection vulnerability was found where '{0}' in method '{1}' may be tainted by user-controlled data from '{2}' in method '{3}'.</value>
  </data>
  <data name="ReviewCodeForXPathInjectionVulnerabilitiesTitle" xml:space="preserve">
    <value>Review code for XPath injection vulnerabilities</value>
  </data>
  <data name="ReviewCodeForXmlInjectionVulnerabilitiesMessage" xml:space="preserve">
    <value>Potential XML injection vulnerability was found where '{0}' in method '{1}' may be tainted by user-controlled data from '{2}' in method '{3}'.</value>
  </data>
  <data name="ReviewCodeForXmlInjectionVulnerabilitiesTitle" xml:space="preserve">
    <value>Review code for XML injection vulnerabilities</value>
  </data>
  <data name="ReviewCodeForXamlInjectionVulnerabilitiesMessage" xml:space="preserve">
    <value>Potential XAML injection vulnerability was found where '{0}' in method '{1}' may be tainted by user-controlled data from '{2}' in method '{3}'.</value>
  </data>
  <data name="ReviewCodeForXamlInjectionVulnerabilitiesTitle" xml:space="preserve">
    <value>Review code for XAML injection vulnerabilities</value>
  </data>
  <data name="JsonNetInsecureSettingsMessage" xml:space="preserve">
    <value>When deserializing untrusted input, allowing arbitrary types to be deserialized is insecure.  When using JsonSerializerSettings, use TypeNameHandling.None, or for values other than None, restrict deserialized types with a SerializationBinder.</value>
  </data>
  <data name="JsonNetInsecureSettingsTitle" xml:space="preserve">
    <value>Do not use insecure JsonSerializerSettings</value>
  </data>
  <data name="JsonNetMaybeInsecureSettingsMessage" xml:space="preserve">
    <value>When deserializing untrusted input, allowing arbitrary types to be deserialized is insecure.  When using JsonSerializerSettings, ensure TypeNameHandling.None is specified, or for values other than None, ensure a SerializationBinder is specified to restrict deserialized types.</value>
  </data>
  <data name="JsonNetMaybeInsecureSettingsTitle" xml:space="preserve">
    <value>Ensure that JsonSerializerSettings are secure</value>
  </data>
  <data name="DoNotDisableUsingServicePointManagerSecurityProtocolsMessage" xml:space="preserve">
    <value>Do not set Switch.System.ServiceModel.DisableUsingServicePointManagerSecurityProtocols to true.  Setting this switch limits Windows Communication Framework (WCF) to using Transport Layer Security (TLS) 1.0, which is insecure and obsolete.</value>
  </data>
  <data name="DoNotDisableUsingServicePointManagerSecurityProtocolsTitle" xml:space="preserve">
    <value>Do not disable ServicePointManagerSecurityProtocols</value>
  </data>
  <data name="JsonNetTypeNameHandlingDescription" xml:space="preserve">
    <value>Deserializing JSON when using a TypeNameHandling value other than None can be insecure.  If you need to instead detect Json.NET deserialization when a SerializationBinder isn't specified, then disable rule CA2326, and enable rules CA2327, CA2328, CA2329, and CA2330.</value>
  </data>
  <data name="JsonNetTypeNameHandlingMessage" xml:space="preserve">
    <value>Deserializing JSON when using a TypeNameHandling value other than None can be insecure.</value>
  </data>
  <data name="JsonNetTypeNameHandlingTitle" xml:space="preserve">
    <value>Do not use TypeNameHandling values other than None</value>
  </data>
  <data name="ApprovedCipherMode" xml:space="preserve">
    <value>Review cipher mode usage with cryptography experts</value>
  </data>
  <data name="ApprovedCipherModeDescription" xml:space="preserve">
    <value>These cipher modes might be vulnerable to attacks. Consider using recommended modes (CBC, CTS).</value>
  </data>
  <data name="ApprovedCipherModeMessage" xml:space="preserve">
    <value>Review the usage of cipher mode '{0}' with cryptography experts. Consider using recommended modes (CBC, CTS).</value>
  </data>
  <data name="DefinitelyInstallRootCert" xml:space="preserve">
    <value>Do Not Add Certificates To Root Store</value>
  </data>
  <data name="DefinitelyInstallRootCertMessage" xml:space="preserve">
    <value>Adding certificates to the operating system's trusted root certificates increases the risk of incorrectly authenticating an illegitimate certificate</value>
  </data>
  <data name="DefinitelyUseSecureCookiesASPNetCore" xml:space="preserve">
    <value>Use Secure Cookies In ASP.NET Core</value>
  </data>
  <data name="DefinitelyUseSecureCookiesASPNetCoreMessage" xml:space="preserve">
    <value>Set CookieOptions.Secure = true when setting a cookie</value>
  </data>
  <data name="DoNotAddSchemaByURL" xml:space="preserve">
    <value>Do Not Add Schema By URL</value>
  </data>
  <data name="DoNotAddSchemaByURLDescription" xml:space="preserve">
    <value>This overload of XmlSchemaCollection.Add method internally enables DTD processing on the XML reader instance used, and uses UrlResolver for resolving external XML entities. The outcome is information disclosure. Content from file system or network shares for the machine processing the XML can be exposed to attacker. In addition, an attacker can use this as a DoS vector.</value>
  </data>
  <data name="DoNotAddSchemaByURLMessage" xml:space="preserve">
    <value>This overload of the Add method is potentially unsafe because it may resolve dangerous external references</value>
  </data>
  <data name="DoNotCallDangerousMethodsInDeserialization" xml:space="preserve">
    <value>Do Not Call Dangerous Methods In Deserialization</value>
  </data>
  <data name="DoNotCallDangerousMethodsInDeserializationDescription" xml:space="preserve">
    <value>Insecure Deserialization is a vulnerability which occurs when untrusted data is used to abuse the logic of an application, inflict a Denial-of-Service (DoS) attack, or even execute arbitrary code upon it being deserialized. It’s frequently possible for malicious users to abuse these deserialization features when the application is deserializing untrusted data which is under their control. Specifically, invoke dangerous methods in the process of deserialization. Successful insecure deserialization attacks could allow an attacker to carry out attacks such as DoS attacks, authentication bypasses, and remote code execution.</value>
  </data>
  <data name="DoNotCallDangerousMethodsInDeserializationMessage" xml:space="preserve">
    <value>When deserializing an instance of class {0}, method {1} can call dangerous method {2}. The potential method invocations are: {3}.</value>
  </data>
  <data name="DoNotDisableCertificateValidation" xml:space="preserve">
    <value>Do Not Disable Certificate Validation</value>
  </data>
  <data name="DoNotDisableCertificateValidationDescription" xml:space="preserve">
    <value>A certificate can help authenticate the identity of the server. Clients should validate the server certificate to ensure requests are sent to the intended server. If the ServerCertificateValidationCallback always returns 'true', any certificate will pass validation.</value>
  </data>
  <data name="DoNotDisableCertificateValidationMessage" xml:space="preserve">
    <value>The ServerCertificateValidationCallback is set to a function that accepts any server certificate, by always returning true. Ensure that server certificates are validated to verify the identity of the server receiving requests.</value>
  </data>
  <data name="DoNotDisableHTTPHeaderChecking" xml:space="preserve">
    <value>Do Not Disable HTTP Header Checking</value>
  </data>
  <data name="DoNotDisableHTTPHeaderCheckingDescription" xml:space="preserve">
    <value>HTTP header checking enables encoding of the carriage return and newline characters, \r and \n, that are found in response headers. This encoding can help to avoid injection attacks that exploit an application that echoes untrusted data contained by the header.</value>
  </data>
  <data name="DoNotDisableHTTPHeaderCheckingMessage" xml:space="preserve">
    <value>Do not disable HTTP header checking</value>
  </data>
  <data name="DoNotDisableRequestValidation" xml:space="preserve">
    <value>Do Not Disable Request Validation</value>
  </data>
  <data name="DoNotDisableRequestValidationDescription" xml:space="preserve">
    <value>Request validation is a feature in ASP.NET that examines HTTP requests and determines whether they contain potentially dangerous content. This check adds protection from markup or code in the URL query string, cookies, or posted form values that might have been added for malicious purposes. So, it is generally desirable and should be left enabled for defense in depth.</value>
  </data>
  <data name="DoNotDisableRequestValidationMessage" xml:space="preserve">
    <value>{0} has request validation disabled</value>
  </data>
  <data name="DoNotDisableSchUseStrongCrypto" xml:space="preserve">
    <value>Do Not Disable SChannel Use of Strong Crypto</value>
  </data>
  <data name="DoNotDisableSchUseStrongCryptoDescription" xml:space="preserve">
    <value>Starting with the .NET Framework 4.6, the System.Net.ServicePointManager and System.Net.Security.SslStream classes are recommended to use new protocols. The old ones have protocol weaknesses and are not supported. Setting Switch.System.Net.DontEnableSchUseStrongCrypto with true will use the old weak crypto check and opt out of the protocol migration.</value>
  </data>
  <data name="DoNotDisableSchUseStrongCryptoMessage" xml:space="preserve">
    <value>{0} disables TLS 1.2 and enables SSLv3</value>
  </data>
  <data name="DoNotHardCodeEncryptionKey" xml:space="preserve">
    <value>Do not hard-code encryption key</value>
  </data>
  <data name="DoNotHardCodeEncryptionKeyDescription" xml:space="preserve">
    <value>SymmetricAlgorithm's .Key property, or a method's rgbKey parameter, should never be a hard-coded value.</value>
  </data>
  <data name="DoNotHardCodeEncryptionKeyMessage" xml:space="preserve">
    <value>Potential security vulnerability was found where '{0}' in method '{1}' may be tainted by hard-coded key from '{2}' in method '{3}'</value>
  </data>
  <data name="DoNotInstallRootCertDescription" xml:space="preserve">
    <value>By default, the Trusted Root Certification Authorities certificate store is configured with a set of public CAs that has met the requirements of the Microsoft Root Certificate Program. Since all trusted root CAs can issue certificates for any domain, an attacker can pick a weak or coercible CA that you install by yourself to target for an attack – and a single vulnerable, malicious or coercible CA undermines the security of the entire system. To make matters worse, these attacks can go unnoticed quite easily.</value>
  </data>
  <data name="PotentialReferenceCycleInDeserializedObjectGraphTitle" xml:space="preserve">
    <value>Potential reference cycle in deserialized object graph</value>
  </data>
  <data name="PotentialReferenceCycleInDeserializedObjectGraphDescription" xml:space="preserve">
    <value>Review code that processes untrusted deserialized data for handling of unexpected reference cycles. An unexpected reference cycle should not cause the code to enter an infinite loop. Otherwise, an unexpected reference cycle can allow an attacker to DOS or exhaust the memory of the process when deserializing untrusted data.</value>
  </data>
  <data name="PotentialReferenceCycleInDeserializedObjectGraphMessage" xml:space="preserve">
    <value>{0} participates in a potential reference cycle</value>
  </data>
  <data name="DoNotSerializeTypesWithPointerFields" xml:space="preserve">
    <value>Do Not Serialize Types With Pointer Fields</value>
  </data>
  <data name="DoNotSerializeTypesWithPointerFieldsDescription" xml:space="preserve">
    <value>Pointers are not "type safe" in the sense that you cannot guarantee the correctness of the memory they point at. So, serializing types with pointer fields is dangerous, as it may allow an attacker to control the pointer.</value>
  </data>
  <data name="DoNotSerializeTypesWithPointerFieldsMessage" xml:space="preserve">
    <value>Pointer field {0} on serializable type</value>
  </data>
  <data name="DoNotUseAccountSAS" xml:space="preserve">
    <value>Do Not Use Account Shared Access Signature</value>
  </data>
  <data name="DoNotUseAccountSASDescription" xml:space="preserve">
    <value>Shared Access Signatures(SAS) are a vital part of the security model for any application using Azure Storage, they should provide limited and safe permissions to your storage account to clients that don't have the account key. All of the operations available via a service SAS are also available via an account SAS, that is, account SAS is too powerful. So it is recommended to use Service SAS to delegate access more carefully.</value>
  </data>
  <data name="DoNotUseAccountSASMessage" xml:space="preserve">
    <value>Use Service SAS instead of Account SAS for fine grained access control and container-level access policy</value>
  </data>
  <data name="DoNotUseBrokenCryptographicAlgorithms" xml:space="preserve">
    <value>Do Not Use Broken Cryptographic Algorithms</value>
  </data>
  <data name="DoNotUseBrokenCryptographicAlgorithmsDescription" xml:space="preserve">
    <value>An attack making it computationally feasible to break this algorithm exists. This allows attackers to break the cryptographic guarantees it is designed to provide. Depending on the type and application of this cryptographic algorithm, this may allow attackers to read enciphered messages, tamper with enciphered  messages, forge digital signatures, tamper with hashed content, or otherwise compromise any cryptosystem based on this algorithm. Replace encryption uses with the AES algorithm (AES-256, AES-192 and AES-128 are acceptable) with a key length greater than or equal to 128 bits. Replace hashing uses with a hashing function in the SHA-2 family, such as SHA512, SHA384, or SHA256. Replace digital signature uses with RSA with a key length greater than or equal to 2048-bits, or ECDSA with a key length greater than or equal to 256 bits.</value>
  </data>
  <data name="DoNotUseBrokenCryptographicAlgorithmsMessage" xml:space="preserve">
    <value>{0} uses a broken cryptographic algorithm {1}</value>
  </data>
  <data name="DoNotUseDeprecatedSecurityProtocols" xml:space="preserve">
    <value>Do Not Use Deprecated Security Protocols</value>
  </data>
  <data name="DoNotUseDeprecatedSecurityProtocolsDescription" xml:space="preserve">
    <value>Using a deprecated security protocol rather than the system default is risky.</value>
  </data>
  <data name="DoNotUseDeprecatedSecurityProtocolsMessage" xml:space="preserve">
    <value>Hard-coded use of deprecated security protocol {0}</value>
  </data>
  <data name="DoNotUseDSA" xml:space="preserve">
    <value>Do Not Use Digital Signature Algorithm (DSA)</value>
  </data>
  <data name="DoNotUseDSADescription" xml:space="preserve">
    <value>DSA is too weak to use.</value>
  </data>
  <data name="DoNotUseDSAMessage" xml:space="preserve">
    <value>Asymmetric encryption algorithm {0} is weak. Switch to an RSA with at least 2048 key size, ECDH or ECDSA algorithm instead.</value>
  </data>
  <data name="DoNotUseMD5" xml:space="preserve">
    <value>Do not use insecure cryptographic algorithm MD5.</value>
  </data>
  <data name="DoNotUseMD5Description" xml:space="preserve">
    <value>This type implements MD5, a cryptographically insecure hashing function. Hash collisions are computationally feasible for the MD5 and HMACMD5 algorithms. Replace this usage with a SHA-2 family hash algorithm (SHA512, SHA384, SHA256).</value>
  </data>
  <data name="DoNotUseObsoleteKDFAlgorithm" xml:space="preserve">
    <value>Do not use obsolete key derivation function</value>
  </data>
  <data name="DoNotUseObsoleteKDFAlgorithmDescription" xml:space="preserve">
    <value>Password-based key derivation should use PBKDF2 with SHA-2. Avoid using PasswordDeriveBytes since it generates a PBKDF1 key. Avoid using Rfc2898DeriveBytes.CryptDeriveKey since it doesn't use the iteration count or salt.</value>
  </data>
  <data name="DoNotUseObsoleteKDFAlgorithmMessage" xml:space="preserve">
    <value>Call to obsolete key derivation function {0}.{1}</value>
  </data>
  <data name="DoNotUseReferenceEqualsWithValueTypesDescription" xml:space="preserve">
    <value>Value type typed arguments are uniquely boxed for each call to this method, therefore the result is always false.</value>
  </data>
  <data name="DoNotUseReferenceEqualsWithValueTypesComparerMessage" xml:space="preserve">
    <value>Do not pass an argument with value type '{0}' to the 'Equals' method on 'ReferenceEqualityComparer'. Due to value boxing, this call to 'Equals' will always return 'false'.</value>
  </data>
  <data name="DoNotUseReferenceEqualsWithValueTypesMethodMessage" xml:space="preserve">
    <value>Do not pass an argument with value type '{0}' to 'ReferenceEquals'. Due to value boxing, this call to 'ReferenceEquals' will always return 'false'.</value>
  </data>
  <data name="DoNotUseReferenceEqualsWithValueTypesTitle" xml:space="preserve">
    <value>Do not use ReferenceEquals with value types</value>
  </data>
  <data name="DoNotUseSHA1" xml:space="preserve">
    <value>Do not use insecure cryptographic algorithm SHA1.</value>
  </data>
  <data name="DoNotUseSHA1Description" xml:space="preserve">
    <value>This type implements SHA1, a cryptographically insecure hashing function. Hash collisions are computationally feasible for the SHA-1 and SHA-0 algorithms. Replace this usage with a SHA-2 family hash algorithm (SHA512, SHA384, SHA256).</value>
  </data>
  <data name="DoNotUseWeakCryptographicAlgorithms" xml:space="preserve">
    <value>Do Not Use Weak Cryptographic Algorithms</value>
  </data>
  <data name="DoNotUseWeakCryptographicAlgorithmsDescription" xml:space="preserve">
    <value>Cryptographic algorithms degrade over time as attacks become for advances to attacker get access to more computation. Depending on the type and application of this cryptographic algorithm, further degradation of the cryptographic strength of it may allow attackers to read enciphered messages, tamper with enciphered  messages, forge digital signatures, tamper with hashed content, or otherwise compromise any cryptosystem based on this algorithm. Replace encryption uses with the AES algorithm (AES-256, AES-192 and AES-128 are acceptable) with a key length greater than or equal to 128 bits. Replace hashing uses with a hashing function in the SHA-2 family, such as SHA-2 512, SHA-2 384, or SHA-2 256.</value>
  </data>
  <data name="DoNotUseWeakCryptographicAlgorithmsMessage" xml:space="preserve">
    <value>{0} uses a weak cryptographic algorithm {1}</value>
  </data>
  <data name="DoNotUseWeakKDFAlgorithm" xml:space="preserve">
    <value>Ensure Key Derivation Function algorithm is sufficiently strong</value>
  </data>
  <data name="DoNotUseWeakKDFAlgorithmDescription" xml:space="preserve">
    <value>Some implementations of the Rfc2898DeriveBytes class allow for a hash algorithm to be specified in a constructor parameter or overwritten in the HashAlgorithm property. If a hash algorithm is specified, then it should be SHA-256 or higher.</value>
  </data>
  <data name="DoNotUseWeakKDFAlgorithmMessage" xml:space="preserve">
    <value>{0} might be using a weak hash algorithm. Use SHA256, SHA384, or SHA512 to create a strong key from a password.</value>
  </data>
  <data name="DoNotUseXslTransform" xml:space="preserve">
    <value>Do Not Use XslTransform</value>
  </data>
  <data name="DoNotUseXslTransformMessage" xml:space="preserve">
    <value>Do not use XslTransform. It does not restrict potentially dangerous external references.</value>
  </data>
  <data name="HardCodedSecurityProtocolMessage" xml:space="preserve">
    <value>Avoid hardcoding SecurityProtocolType {0}, and instead use SecurityProtocolType.SystemDefault to allow the operating system to choose the best Transport Layer Security protocol to use.</value>
  </data>
  <data name="HardCodedSecurityProtocolTitle" xml:space="preserve">
    <value>Avoid hardcoding SecurityProtocolType value</value>
  </data>
  <data name="MaybeInstallRootCert" xml:space="preserve">
    <value>Ensure Certificates Are Not Added To Root Store</value>
  </data>
  <data name="MaybeInstallRootCertMessage" xml:space="preserve">
    <value>Adding certificates to the operating system's trusted root certificates is insecure. Ensure that the target store is not root store.</value>
  </data>
  <data name="MaybeUseSecureCookiesASPNetCore" xml:space="preserve">
    <value>Ensure Use Secure Cookies In ASP.NET Core</value>
  </data>
  <data name="MaybeUseSecureCookiesASPNetCoreMessage" xml:space="preserve">
    <value>Ensure that CookieOptions.Secure = true when setting a cookie</value>
  </data>
  <data name="SetViewStateUserKey" xml:space="preserve">
    <value>Set ViewStateUserKey For Classes Derived From Page</value>
  </data>
  <data name="SetViewStateUserKeyDescription" xml:space="preserve">
    <value>Setting the ViewStateUserKey property can help you prevent attacks on your application by allowing you to assign an identifier to the view-state variable for individual users so that they cannot use the variable to generate an attack. Otherwise, there will be cross-site request forgery vulnerabilities.</value>
  </data>
  <data name="SetViewStateUserKeyMessage" xml:space="preserve">
    <value>The class {0} derived from System.Web.UI.Page does not set the ViewStateUserKey property in the OnInit method or Page_Init method</value>
  </data>
  <data name="UseAsSpanInsteadOfArrayRangeIndexerDescription" xml:space="preserve">
    <value>The Range-based indexer on array values produces a copy of requested portion of the array. This copy is often unwanted when it is implicitly used as a Span or Memory value. Use the AsSpan method to avoid the copy.</value>
  </data>
  <data name="UseAsSpanInsteadOfStringRangeIndexerDescription" xml:space="preserve">
    <value>The Range-based indexer on string values produces a copy of requested portion of the string. This copy is usually unnecessary when it is implicitly used as a ReadOnlySpan or ReadOnlyMemory value. Use the AsSpan method to avoid the unnecessary copy.</value>
  </data>
  <data name="UseAsSpanInsteadOfRangeIndexerMessage" xml:space="preserve">
    <value>Use '{0}' instead of the '{1}'-based indexer on '{2}' to avoid creating unnecessary data copies</value>
  </data>
  <data name="UseAsSpanInsteadOfRangeIndexerTitle" xml:space="preserve">
    <value>Use AsSpan or AsMemory instead of Range-based indexers when appropriate</value>
  </data>
  <data name="UseAsSpanReadOnlyInsteadOfArrayRangeIndexerDescription" xml:space="preserve">
    <value>The Range-based indexer on array values produces a copy of requested portion of the array. This copy is usually unnecessary when it is implicitly used as a ReadOnlySpan or ReadOnlyMemory value. Use the AsSpan method to avoid the unnecessary copy.</value>
  </data>
  <data name="UseContainerLevelAccessPolicy" xml:space="preserve">
    <value>Use Container Level Access Policy</value>
  </data>
  <data name="UseContainerLevelAccessPolicyDescription" xml:space="preserve">
    <value>No access policy identifier is specified, making tokens non-revocable.</value>
  </data>
  <data name="UseContainerLevelAccessPolicyMessage" xml:space="preserve">
    <value>Consider using Azure's role-based access control instead of a Shared Access Signature (SAS) if possible. If you still need to use a SAS, use a container-level access policy when creating a SAS.</value>
  </data>
  <data name="UseSecureCookiesASPNetCoreDescription" xml:space="preserve">
    <value>Applications available over HTTPS must use secure cookies.</value>
  </data>
  <data name="UseSharedAccessProtocolHttpsOnly" xml:space="preserve">
    <value>Use SharedAccessProtocol HttpsOnly</value>
  </data>
  <data name="UseSharedAccessProtocolHttpsOnlyDescription" xml:space="preserve">
    <value>HTTPS encrypts network traffic. Use HttpsOnly, rather than HttpOrHttps, to ensure network traffic is always encrypted to help prevent disclosure of sensitive data.</value>
  </data>
  <data name="UseSharedAccessProtocolHttpsOnlyMessage" xml:space="preserve">
    <value>Consider using Azure's role-based access control instead of a Shared Access Signature (SAS) if possible. If you still need to use a SAS, specify SharedAccessProtocol.HttpsOnly.</value>
  </data>
  <data name="UseXmlReaderDescription" xml:space="preserve">
    <value>Processing XML from untrusted data may load dangerous external references, which should be restricted by using an XmlReader with a secure resolver or with DTD processing disabled.</value>
  </data>
  <data name="UseXmlReaderForDataSetReadXml" xml:space="preserve">
    <value>Use XmlReader for 'DataSet.ReadXml()'</value>
  </data>
  <data name="UseXmlReaderForDeserialize" xml:space="preserve">
    <value>Use XmlReader for 'XmlSerializer.Deserialize()'</value>
  </data>
  <data name="UseXmlReaderForSchemaRead" xml:space="preserve">
    <value>Use XmlReader for 'XmlSchema.Read()'</value>
  </data>
  <data name="UseXmlReaderForValidatingReader" xml:space="preserve">
    <value>Use XmlReader for XmlValidatingReader constructor</value>
  </data>
  <data name="UseXmlReaderForXPathDocument" xml:space="preserve">
    <value>Use XmlReader for XPathDocument constructor</value>
  </data>
  <data name="UseXmlReaderMessage" xml:space="preserve">
    <value>This overload of the '{0}.{1}' method is potentially unsafe. It may enable Document Type Definition (DTD) which can be vulnerable to denial of service attacks, or might use an XmlResolver which can be vulnerable to information disclosure. Use an overload that takes a XmlReader instance instead, with DTD processing disabled and no XmlResolver.</value>
  </data>
  <data name="UseRSAWithSufficientKeySize" xml:space="preserve">
    <value>Use Rivest–Shamir–Adleman (RSA) Algorithm With Sufficient Key Size</value>
  </data>
  <data name="UseRSAWithSufficientKeySizeDescription" xml:space="preserve">
    <value>Encryption algorithms are vulnerable to brute force attacks when too small a key size is used.</value>
  </data>
  <data name="UseRSAWithSufficientKeySizeMessage" xml:space="preserve">
    <value>Asymmetric encryption algorithm {0}'s key size is less than 2048. Switch to an RSA with at least 2048 key size, ECDH or ECDSA algorithm instead.</value>
  </data>
  <data name="DefinitelyUseWeakKDFInsufficientIterationCount" xml:space="preserve">
    <value>Do Not Use Weak Key Derivation Function With Insufficient Iteration Count</value>
  </data>
  <data name="DefinitelyUseWeakKDFInsufficientIterationCountMessage" xml:space="preserve">
    <value>Use at least {0} iterations when deriving a cryptographic key from a password. By default, Rfc2898DeriveByte's IterationCount is only 1000</value>
  </data>
  <data name="DoNotUseWeakKDFInsufficientIterationCountDescription" xml:space="preserve">
    <value>When deriving cryptographic keys from user-provided inputs such as password, use sufficient iteration count (at least 100k).</value>
  </data>
  <data name="MaybeUseWeakKDFInsufficientIterationCount" xml:space="preserve">
    <value>Ensure Sufficient Iteration Count When Using Weak Key Derivation Function</value>
  </data>
  <data name="MaybeUseWeakKDFInsufficientIterationCountMessage" xml:space="preserve">
    <value>Ensure that the iteration count is at least {0} when deriving a cryptographic key from a password. By default, Rfc2898DeriveByte's IterationCount is only 1000</value>
  </data>
  <data name="DoNotAddArchiveItemPathToTheTargetFileSystemPath" xml:space="preserve">
    <value>Do Not Add Archive Item's Path To The Target File System Path</value>
  </data>
  <data name="DoNotAddArchiveItemPathToTheTargetFileSystemPathDescription" xml:space="preserve">
    <value>When extracting files from an archive and using the archive item's path, check if the path is safe. Archive path can be relative and can lead to file system access outside of the expected file system target path, leading to malicious config changes and remote code execution via lay-and-wait technique.</value>
  </data>
  <data name="DoNotAddArchiveItemPathToTheTargetFileSystemPathMessage" xml:space="preserve">
    <value>When creating path for '{0} in method {1}' from relative archive item path to extract file and the source is an untrusted zip archive, make sure to sanitize relative archive item path '{2} in method {3}'</value>
  </data>
  <data name="DoNotCreateTasksWithoutPassingATaskSchedulerTitle" xml:space="preserve">
    <value>Do not create tasks without passing a TaskScheduler</value>
  </data>
  <data name="DoNotCreateTasksWithoutPassingATaskSchedulerDescription" xml:space="preserve">
    <value>Do not create tasks unless you are using one of the overloads that takes a TaskScheduler. The default is to schedule on TaskScheduler.Current, which would lead to deadlocks. Either use TaskScheduler.Default to schedule on the thread pool, or explicitly pass TaskScheduler.Current to make your intentions clear.</value>
  </data>
  <data name="DoNotCreateTasksWithoutPassingATaskSchedulerMessage" xml:space="preserve">
    <value>Do not create tasks without passing a TaskScheduler</value>
  </data>
  <data name="DoNotDefineFinalizersForTypesDerivedFromMemoryManagerDescription" xml:space="preserve">
    <value>Adding a finalizer to a type derived from MemoryManager&lt;T&gt; may permit memory to be freed while it is still in use by a Span&lt;T&gt;.</value>
  </data>
  <data name="DoNotDefineFinalizersForTypesDerivedFromMemoryManagerMessage" xml:space="preserve">
    <value>Adding a finalizer to a type derived from MemoryManager&lt;T&gt; may permit memory to be freed while it is still in use by a Span&lt;T&gt;</value>
  </data>
  <data name="DoNotDefineFinalizersForTypesDerivedFromMemoryManagerTitle" xml:space="preserve">
    <value>Do not define finalizers for types derived from MemoryManager&lt;T&gt;</value>
  </data>
  <data name="UseValueTasksCorrectlyTitle" xml:space="preserve">
    <value>Use ValueTasks correctly</value>
  </data>
  <data name="UseValueTasksCorrectlyDescription" xml:space="preserve">
    <value>ValueTasks returned from member invocations are intended to be directly awaited.  Attempts to consume a ValueTask multiple times or to directly access one's result before it's known to be completed may result in an exception or corruption.  Ignoring such a ValueTask is likely an indication of a functional bug and may degrade performance.</value>
  </data>
  <data name="UseValueTasksCorrectlyMessage_General" xml:space="preserve">
    <value>ValueTask instances returned from method calls should be directly awaited, returned, or passed as an argument to another method call. Other usage, such as storing an instance into a local or a field, is likely an indication of a bug, as ValueTask instances must only ever be consumed once.</value>
  </data>
  <data name="UseValueTasksCorrectlyMessage_Unconsumed" xml:space="preserve">
    <value>ValueTask instances returned from method calls should always be used, typically awaited. Not doing so often represents a functional bug, but even if it doesn't, it can result in degraded performance if the target method pools objects for use with ValueTasks.</value>
  </data>
  <data name="UseValueTasksCorrectlyMessage_DoubleConsumption" xml:space="preserve">
    <value>ValueTask instances should only be consumed once, such as via an await. Consuming the same ValueTask instance multiple times can result in exceptions and data corruption.</value>
  </data>
  <data name="UseValueTasksCorrectlyMessage_AccessingIncompleteResult" xml:space="preserve">
    <value>ValueTask instances should not have their result directly accessed unless the instance has already completed. Unlike Tasks, calling Result or GetAwaiter().GetResult() on a ValueTask is not guaranteed to block until the operation completes. If you can't simply await the instance, consider first checking its IsCompleted property (or asserting it's true if you know that to be the case).</value>
  </data>
  <data name="DoNotCreateTaskCompletionSourceWithWrongArgumentsTitle" xml:space="preserve">
    <value>Argument passed to TaskCompletionSource constructor should be TaskCreationOptions enum instead of TaskContinuationOptions enum</value>
  </data>
  <data name="DoNotCreateTaskCompletionSourceWithWrongArgumentsDescription" xml:space="preserve">
    <value>TaskCompletionSource has constructors that take TaskCreationOptions that control the underlying Task, and constructors that take object state that's stored in the task.  Accidentally passing a TaskContinuationOptions instead of a TaskCreationOptions will result in the call treating the options as state.</value>
  </data>
  <data name="DoNotCreateTaskCompletionSourceWithWrongArgumentsMessage" xml:space="preserve">
    <value>Argument contains TaskContinuationsOptions enum instead of TaskCreationOptions enum</value>
  </data>
  <data name="DoNotCreateTaskCompletionSourceWithWrongArgumentsFix" xml:space="preserve">
    <value>Replace TaskContinuationOptions with TaskCreationOptions.</value>
  </data>
  <data name="JsonNetInsecureSerializerMessage" xml:space="preserve">
    <value>When deserializing untrusted input, allowing arbitrary types to be deserialized is insecure. When using deserializing JsonSerializer, use TypeNameHandling.None, or for values other than None, restrict deserialized types with a SerializationBinder.</value>
  </data>
  <data name="JsonNetInsecureSerializerTitle" xml:space="preserve">
    <value>Do not deserialize with JsonSerializer using an insecure configuration</value>
  </data>
  <data name="JsonNetMaybeInsecureSerializerMessage" xml:space="preserve">
    <value>When deserializing untrusted input, allowing arbitrary types to be deserialized is insecure. When using deserializing JsonSerializer, use TypeNameHandling.None, or for values other than None, restrict deserialized types with a SerializationBinder.</value>
  </data>
  <data name="JsonNetMaybeInsecureSerializerTitle" xml:space="preserve">
    <value>Ensure that JsonSerializer has a secure configuration when deserializing</value>
  </data>
  <data name="UseDefaultDllImportSearchPathsAttribute" xml:space="preserve">
    <value>Use DefaultDllImportSearchPaths attribute for P/Invokes</value>
  </data>
  <data name="UseDefaultDllImportSearchPathsAttributeDescription" xml:space="preserve">
    <value>By default, P/Invokes using DllImportAttribute probe a number of directories, including the current working directory for the library to load. This can be a security issue for certain applications, leading to DLL hijacking.</value>
  </data>
  <data name="UseDefaultDllImportSearchPathsAttributeMessage" xml:space="preserve">
    <value>The method {0} didn't use DefaultDllImportSearchPaths attribute for P/Invokes.</value>
  </data>
  <data name="DoNotUseUnsafeDllImportSearchPath" xml:space="preserve">
    <value>Do not use unsafe DllImportSearchPath value</value>
  </data>
  <data name="DoNotUseUnsafeDllImportSearchPathDescription" xml:space="preserve">
    <value>There could be a malicious DLL in the default DLL search directories. Or, depending on where your application is run from, there could be a malicious DLL in the application's directory. Use a DllImportSearchPath value that specifies an explicit search path instead. The DllImportSearchPath flags that this rule looks for can be configured in .editorconfig.</value>
  </data>
  <data name="DoNotUseUnsafeDllImportSearchPathMessage" xml:space="preserve">
    <value>Use of unsafe DllImportSearchPath value {0}</value>
  </data>
  <data name="UseAutoValidateAntiforgeryToken" xml:space="preserve">
    <value>Use antiforgery tokens in ASP.NET Core MVC controllers</value>
  </data>
  <data name="UseAutoValidateAntiforgeryTokenDescription" xml:space="preserve">
    <value>Handling a POST, PUT, PATCH, or DELETE request without validating an antiforgery token may be vulnerable to cross-site request forgery attacks. A cross-site request forgery attack can send malicious requests from an authenticated user to your ASP.NET Core MVC controller.</value>
  </data>
  <data name="UseAutoValidateAntiforgeryTokenMessage" xml:space="preserve">
    <value>Method {0} handles a {1} request without performing antiforgery token validation. You also need to ensure that your HTML form sends an antiforgery token.</value>
  </data>
  <data name="MissHttpVerbAttribute" xml:space="preserve">
    <value>Miss HttpVerb attribute for action methods</value>
  </data>
  <data name="MissHttpVerbAttributeMessage" xml:space="preserve">
    <value>Action method {0} needs to specify the HTTP request kind explicitly</value>
  </data>
  <data name="DoNotUseInsecureRandomness" xml:space="preserve">
    <value>Do not use insecure randomness</value>
  </data>
  <data name="DoNotUseInsecureRandomnessMessage" xml:space="preserve">
    <value>{0} is an insecure random number generator. Use cryptographically secure random number generators when randomness is required for security.</value>
  </data>
  <data name="DoNotUseInsecureRandomnessDescription" xml:space="preserve">
    <value>Using a cryptographically weak pseudo-random number generator may allow an attacker to predict what security-sensitive value will be generated. Use a cryptographically strong random number generator if an unpredictable value is required, or ensure that weak pseudo-random numbers aren't used in a security-sensitive manner.</value>
  </data>
  <data name="DoNotUseCountAsyncWhenAnyAsyncCanBeUsedDescription" xml:space="preserve">
    <value>For non-empty collections, CountAsync() and LongCountAsync() enumerate the entire sequence, while AnyAsync() stops at the first item or the first item that satisfies a condition.</value>
  </data>
  <data name="DoNotUseCountAsyncWhenAnyAsyncCanBeUsedMessage" xml:space="preserve">
    <value>{0}() is used where AnyAsync() could be used instead to improve performance</value>
  </data>
  <data name="DoNotUseCountAsyncWhenAnyAsyncCanBeUsedTitle" xml:space="preserve">
    <value>Do not use CountAsync() or LongCountAsync() when AnyAsync() can be used</value>
  </data>
  <data name="UsePropertyInsteadOfCountMethodWhenAvailableDescription" xml:space="preserve">
    <value>Enumerable.Count() potentially enumerates the sequence while a Length/Count property is a direct access.</value>
  </data>
  <data name="UsePropertyInsteadOfCountMethodWhenAvailableMessage" xml:space="preserve">
    <value>Use the "{0}" property instead of Enumerable.Count()</value>
  </data>
  <data name="UsePropertyInsteadOfCountMethodWhenAvailableTitle" xml:space="preserve">
    <value>Use Length/Count property instead of Count() when available</value>
  </data>
  <data name="SetHttpOnlyForHttpCookie" xml:space="preserve">
    <value>Set HttpOnly to true for HttpCookie</value>
  </data>
  <data name="SetHttpOnlyForHttpCookieDescription" xml:space="preserve">
    <value>As a defense in depth measure, ensure security sensitive HTTP cookies are marked as HttpOnly. This indicates web browsers should disallow scripts from accessing the cookies. Injected malicious scripts are a common way of stealing cookies.</value>
  </data>
  <data name="SetHttpOnlyForHttpCookieMessage" xml:space="preserve">
    <value>HttpCookie.HttpOnly is set to false or not set at all when using an HttpCookie. Ensure security sensitive cookies are marked as HttpOnly to prevent malicious scripts from stealing the cookies</value>
  </data>
  <data name="DeprecatedSslProtocolsDescription" xml:space="preserve">
    <value>Older protocol versions of Transport Layer Security (TLS) are less secure than TLS 1.2 and TLS 1.3, and are more likely to have new vulnerabilities. Avoid older protocol versions to minimize risk.</value>
  </data>
  <data name="DeprecatedSslProtocolsMessage" xml:space="preserve">
    <value>Transport Layer Security protocol version '{0}' is deprecated.  Use 'None' to let the Operating System choose a version.</value>
  </data>
  <data name="DeprecatedSslProtocolsTitle" xml:space="preserve">
    <value>Do not use deprecated SslProtocols values</value>
  </data>
  <data name="HardcodedSslProtocolsDescription" xml:space="preserve">
    <value>Current Transport Layer Security protocol versions may become deprecated if vulnerabilities are found. Avoid hardcoding SslProtocols values to keep your application secure. Use 'None' to let the Operating System choose a version.</value>
  </data>
  <data name="HardcodedSslProtocolsMessage" xml:space="preserve">
    <value>Avoid hardcoding SslProtocols '{0}' to ensure your application remains secure in the future. Use 'None' to let the Operating System choose a version.</value>
  </data>
  <data name="HardcodedSslProtocolsTitle" xml:space="preserve">
    <value>Avoid hardcoded SslProtocols values</value>
  </data>
  <data name="MissHttpVerbAttributeDescription" xml:space="preserve">
    <value>All the methods that create, edit, delete, or otherwise modify data do so in the [HttpPost] overload of the method, which needs to be protected with the anti forgery attribute from request forgery. Performing a GET operation should be a safe operation that has no side effects and doesn't modify your persisted data.</value>
  </data>
  <data name="DefinitelyDisableHttpClientCRLCheck" xml:space="preserve">
    <value>HttpClients should enable certificate revocation list checks</value>
  </data>
  <data name="DefinitelyDisableHttpClientCRLCheckMessage" xml:space="preserve">
    <value>HttpClient is created without enabling CheckCertificateRevocationList</value>
  </data>
  <data name="DoNotDisableHttpClientCRLCheckDescription" xml:space="preserve">
    <value>Using HttpClient without providing a platform specific handler (WinHttpHandler or CurlHandler or HttpClientHandler) where the CheckCertificateRevocationList property is set to true, will allow revoked certificates to be accepted by the HttpClient as valid.</value>
  </data>
  <data name="MaybeDisableHttpClientCRLCheck" xml:space="preserve">
    <value>Ensure HttpClient certificate revocation list check is not disabled</value>
  </data>
  <data name="MaybeDisableHttpClientCRLCheckMessage" xml:space="preserve">
    <value>HttpClient may be created without enabling CheckCertificateRevocationList</value>
  </data>
  <data name="DoNotHardCodeCertificate" xml:space="preserve">
    <value>Do not hard-code certificate</value>
  </data>
  <data name="DoNotHardCodeCertificateDescription" xml:space="preserve">
    <value>Hard-coded certificates in source code are vulnerable to being exploited.</value>
  </data>
  <data name="DoNotHardCodeCertificateMessage" xml:space="preserve">
    <value>Potential security vulnerability was found where '{0}' in method '{1}' may be tainted by hard-coded certificate from '{2}' in method '{3}'</value>
  </data>
  <data name="DefinitelyUseCreateEncryptorWithNonDefaultIV" xml:space="preserve">
    <value>Do not use CreateEncryptor with non-default IV</value>
  </data>
  <data name="DefinitelyUseCreateEncryptorWithNonDefaultIVMessage" xml:space="preserve">
    <value>Symmetric encryption uses non-default initialization vector, which could be potentially repeatable</value>
  </data>
  <data name="MaybeUseCreateEncryptorWithNonDefaultIV" xml:space="preserve">
    <value>Use CreateEncryptor with the default IV </value>
  </data>
  <data name="MaybeUseCreateEncryptorWithNonDefaultIVMessage" xml:space="preserve">
    <value>The non-default initialization vector, which can be potentially repeatable, is used in the encryption. Ensure use the default one.</value>
  </data>
  <data name="DoNotUseCreateEncryptorWithNonDefaultIVDescription" xml:space="preserve">
    <value>Symmetric encryption should always use a non-repeatable initialization vector to prevent dictionary attacks.</value>
  </data>
  <data name="DataTableReadXmlMessage" xml:space="preserve">
    <value>The method '{0}' is insecure when deserializing untrusted data</value>
  </data>
  <data name="DataTableReadXmlTitle" xml:space="preserve">
    <value>Do not use DataTable.ReadXml() with untrusted data</value>
  </data>
  <data name="DataSetDataTableInSerializableTypeMessage" xml:space="preserve">
    <value>When deserializing untrusted input, deserializing a {0} object is insecure. '{1}' either is or derives from {0}</value>
  </data>
  <data name="DataSetDataTableInWebDeserializableObjectGraphMessage" xml:space="preserve">
    <value>When deserializing untrusted input, deserializing a {0} object is insecure. '{1}' either is or derives from {0}</value>
  </data>
  <data name="DataSetDataTableInWebDeserializableObjectGraphTitle" xml:space="preserve">
    <value>Unsafe DataSet or DataTable type in web deserializable object graph</value>
  </data>
  <data name="DataSetReadXmlMessage" xml:space="preserve">
    <value>The method '{0}' is insecure when deserializing untrusted data</value>
  </data>
  <data name="DataSetReadXmlTitle" xml:space="preserve">
    <value>Do not use DataSet.ReadXml() with untrusted data</value>
  </data>
  <data name="DataSetDataTableInRceSerializableTypeMessage" xml:space="preserve">
    <value>When deserializing untrusted input with an IFormatter-based serializer, deserializing a {0} object is insecure. '{1}' either is or derives from {0}.</value>
  </data>
  <data name="DataSetDataTableInDeserializableObjectGraphMessage" xml:space="preserve">
    <value>When deserializing untrusted input, deserializing a {0} object is insecure. '{1}' either is or derives from {0}</value>
  </data>
  <data name="DataSetDataTableInDeserializableObjectGraphTitle" xml:space="preserve">
    <value>Unsafe DataSet or DataTable type found in deserializable object graph</value>
  </data>
  <data name="DataSetDataTableInRceDeserializableObjectGraphMessage" xml:space="preserve">
    <value>When deserializing untrusted input, deserializing a {0} object is insecure. '{1}' either is or derives from {0}</value>
  </data>
  <data name="DataSetDataTableInRceDeserializableObjectGraphTitle" xml:space="preserve">
    <value>Unsafe DataSet or DataTable in deserialized object graph can be vulnerable to remote code execution attacks</value>
  </data>
  <data name="DataSetDataTableInRceAutogeneratedSerializableTypeMessage" xml:space="preserve">
    <value>When deserializing untrusted input with an IFormatter-based serializer, deserializing a {0} object is insecure. '{1}' either is or derives from {0}. Ensure that the auto-generated type is never deserialized with untrusted data.</value>
  </data>
  <data name="DataSetDataTableInRceAutogeneratedSerializableTypeTitle" xml:space="preserve">
    <value>Unsafe DataSet or DataTable in auto-generated serializable type can be vulnerable to remote code execution attacks</value>
  </data>
  <data name="DataSetDataTableInRceSerializableTypeTitle" xml:space="preserve">
    <value>Unsafe DataSet or DataTable in serializable type can be vulnerable to remote code execution attacks</value>
  </data>
  <data name="DataSetDataTableInSerializableTypeTitle" xml:space="preserve">
    <value>Unsafe DataSet or DataTable in serializable type</value>
  </data>
  <data name="DataSetReadXmlAutogeneratedMessage" xml:space="preserve">
    <value>The method '{0}' is insecure when deserializing untrusted data. Make sure that auto-generated class containing the '{0}' call is not deserialized with untrusted data.</value>
  </data>
  <data name="DataSetReadXmlAutogeneratedTitle" xml:space="preserve">
    <value>Ensure auto-generated class containing DataSet.ReadXml() is not used with untrusted data</value>
  </data>
  <data name="DoNotUseStackallocInLoopsTitle" xml:space="preserve">
    <value>Do not use stackalloc in loops</value>
  </data>
  <data name="DoNotUseStackallocInLoopsDescription" xml:space="preserve">
    <value>Stack space allocated by a stackalloc is only released at the end of the current method's invocation.  Using it in a loop can result in unbounded stack growth and eventual stack overflow conditions.</value>
  </data>
  <data name="DoNotUseStackallocInLoopsMessage" xml:space="preserve">
    <value>Potential stack overflow. Move the stackalloc out of the loop.</value>
  </data>
  <data name="PreferStreamAsyncMemoryOverloadsTitle" xml:space="preserve">
    <value>Prefer the 'Memory'-based overloads for 'ReadAsync' and 'WriteAsync'</value>
  </data>
  <data name="PreferStreamAsyncMemoryOverloadsDescription" xml:space="preserve">
    <value>'Stream' has a 'ReadAsync' overload that takes a 'Memory&lt;Byte&gt;' as the first argument, and a 'WriteAsync' overload that takes a 'ReadOnlyMemory&lt;Byte&gt;' as the first argument. Prefer calling the memory based overloads, which are more efficient.</value>
  </data>
  <data name="PreferStreamAsyncMemoryOverloadsMessage" xml:space="preserve">
    <value>Change the '{0}' method call to use the '{1}' overload</value>
  </data>
  <data name="ForwardCancellationTokenToInvocationsDescription" xml:space="preserve">
    <value>Forward the 'CancellationToken' parameter to methods to ensure the operation cancellation notifications gets properly propagated, or pass in 'CancellationToken.None' explicitly to indicate intentionally not propagating the token.</value>
  </data>
  <data name="ForwardCancellationTokenToInvocationsMessage" xml:space="preserve">
    <value>Forward the '{0}' parameter to the '{1}' method or pass in 'CancellationToken.None' explicitly to indicate intentionally not propagating the token</value>
  </data>
  <data name="ForwardCancellationTokenToInvocationsTitle" xml:space="preserve">
    <value>Forward the 'CancellationToken' parameter to methods</value>
  </data>
  <data name="InstantiateArgumentExceptionsCorrectlyChangeToTwoArgumentCodeFixTitle" xml:space="preserve">
    <value>Change to call the two argument constructor, pass null for the message.</value>
  </data>
  <data name="InstantiateArgumentExceptionsCorrectlyFlipArgumentOrderCodeFixTitle" xml:space="preserve">
    <value>Swap the arguments order</value>
  </data>
  <data name="PreferTypedStringBuilderAppendOverloadsTitle" xml:space="preserve">
    <value>Prefer strongly-typed Append and Insert method overloads on StringBuilder</value>
  </data>
  <data name="PreferTypedStringBuilderAppendOverloadsDescription" xml:space="preserve">
    <value>StringBuilder.Append and StringBuilder.Insert provide overloads for multiple types beyond System.String.  When possible, prefer the strongly-typed overloads over using ToString() and the string-based overload.</value>
  </data>
  <data name="PreferTypedStringBuilderAppendOverloadsMessage" xml:space="preserve">
    <value>Remove the ToString call in order to use a strongly-typed StringBuilder overload</value>
  </data>
  <data name="PreferTypedStringBuilderAppendOverloadsRemoveToString" xml:space="preserve">
    <value>Remove the ToString call</value>
  </data>
  <data name="PreferStringContainsOverIndexOfDescription" xml:space="preserve">
    <value>Calls to 'string.IndexOf' where the result is used to check for the presence/absence of a substring can be replaced by 'string.Contains'.</value>
  </data>
  <data name="PreferStringContainsOverIndexOfMessage" xml:space="preserve">
    <value>Use 'string.Contains' instead of 'string.IndexOf' to improve readability</value>
  </data>
  <data name="PreferStringContainsOverIndexOfTitle" xml:space="preserve">
    <value>Consider using 'string.Contains' instead of 'string.IndexOf'</value>
  </data>
  <data name="PreferConstCharOverConstUnitStringInStringBuilderDescription" xml:space="preserve">
    <value>'StringBuilder.Append(char)' is more efficient than 'StringBuilder.Append(string)' when the string is a single character. When calling 'Append' with a constant, prefer using a constant char rather than a constant string containing one character.</value>
  </data>
  <data name="PreferConstCharOverConstUnitStringInStringBuilderMessage" xml:space="preserve">
    <value>Use 'StringBuilder.Append(char)' instead of 'StringBuilder.Append(string)' when the input is a constant unit string</value>
  </data>
  <data name="PreferConstCharOverConstUnitStringInStringBuilderTitle" xml:space="preserve">
    <value>Consider using 'StringBuilder.Append(char)' when applicable</value>
  </data>
  <data name="ProvideCorrectArgumentToEnumHasFlagDescription" xml:space="preserve">
    <value>'Enum.HasFlag' method expects the 'enum' argument to be of the same 'enum' type as the instance on which the method is invoked and that this 'enum' is marked with 'System.FlagsAttribute'. If these are different 'enum' types, an unhandled exception will be thrown at runtime. If the 'enum' type is not marked with 'System.FlagsAttribute' the call will always return 'false' at runtime.</value>
  </data>
  <data name="ProvideCorrectArgumentToEnumHasFlagMessageDifferentType" xml:space="preserve">
    <value>The argument type, '{0}', must be the same as the enum type '{1}'</value>
  </data>
  <data name="ProvideCorrectArgumentToEnumHasFlagTitle" xml:space="preserve">
    <value>Provide correct 'enum' argument to 'Enum.HasFlag'</value>
  </data>
  <data name="PreferIsEmptyOverCountDescription" xml:space="preserve">
    <value>For determining whether the object contains or not any items, prefer using 'IsEmpty' property rather than retrieving the number of items from the 'Count' property and comparing it to 0 or 1.</value>
  </data>
  <data name="PreferIsEmptyOverCountMessage" xml:space="preserve">
    <value>Prefer 'IsEmpty' over 'Count' to determine whether the object is empty</value>
  </data>
  <data name="PreferIsEmptyOverCountTitle" xml:space="preserve">
    <value>Prefer IsEmpty over Count</value>
  </data>
  <data name="UseEnvironmentProcessIdDescription" xml:space="preserve">
    <value>'Environment.ProcessId' is simpler and faster than 'Process.GetCurrentProcess().Id'.</value>
  </data>
  <data name="UseEnvironmentProcessIdMessage" xml:space="preserve">
    <value>Use 'Environment.ProcessId' instead of 'Process.GetCurrentProcess().Id'</value>
  </data>
  <data name="UseEnvironmentProcessIdTitle" xml:space="preserve">
    <value>Use 'Environment.ProcessId'</value>
  </data>
  <data name="UseEnvironmentProcessIdFix" xml:space="preserve">
    <value>Use 'Environment.ProcessId'</value>
  </data>
  <data name="UseEnvironmentProcessPathDescription" xml:space="preserve">
    <value>'Environment.ProcessPath' is simpler and faster than 'Process.GetCurrentProcess().MainModule.FileName'.</value>
  </data>
  <data name="UseEnvironmentProcessPathMessage" xml:space="preserve">
    <value>Use 'Environment.ProcessPath' instead of 'Process.GetCurrentProcess().MainModule.FileName'</value>
  </data>
  <data name="UseEnvironmentProcessPathTitle" xml:space="preserve">
    <value>Use 'Environment.ProcessPath'</value>
  </data>
  <data name="UseEnvironmentProcessPathFix" xml:space="preserve">
    <value>Use 'Environment.ProcessPath'</value>
  </data>
  <data name="UseEnvironmentCurrentManagedThreadIdDescription" xml:space="preserve">
    <value>'Environment.CurrentManagedThreadId' is simpler and faster than 'Thread.CurrentThread.ManagedThreadId'.</value>
  </data>
  <data name="UseEnvironmentCurrentManagedThreadIdMessage" xml:space="preserve">
    <value>Use 'Environment.CurrentManagedThreadId' instead of 'Thread.CurrentThread.ManagedThreadId'</value>
  </data>
  <data name="UseEnvironmentCurrentManagedThreadIdTitle" xml:space="preserve">
    <value>Use 'Environment.CurrentManagedThreadId'</value>
  </data>
  <data name="UseEnvironmentCurrentManagedThreadIdFix" xml:space="preserve">
    <value>Use 'Environment.CurrentManagedThreadId'</value>
  </data>
  <data name="UseAsSpanInsteadOfRangeIndexerOnAStringCodeFixTitle" xml:space="preserve">
    <value>Use `{0}` instead of Range-based indexers on a string</value>
  </data>
  <data name="UseAsSpanInsteadOfRangeIndexerOnAnArrayCodeFixTitle" xml:space="preserve">
    <value>Use `{0}` instead of Range-based indexers on an array</value>
  </data>
  <data name="PlatformCompatibilityTitle" xml:space="preserve">
    <value>Validate platform compatibility</value>
  </data>
  <data name="PlatformCompatibilityDescription" xml:space="preserve">
    <value>Using platform dependent API on a component makes the code no longer work across all platforms.</value>
  </data>
  <data name="PlatformCompatibilityOnlySupportedCsUnreachableMessage" xml:space="preserve">
    <value>This call site is unreachable on: {2}. '{0}' is only supported on: {1}.</value>
    <comment>This call site is unreachable on: 'browser'. 'SupportedOnWindowsAndBrowser()' is only supported on: 'browser', 'windows'.</comment>
  </data>
  <data name="PlatformCompatibilityUnsupportedCsAllPlatformMessage" xml:space="preserve">
    <value>This call site is reachable on all platforms. '{0}' is unsupported on: {1}.</value>
    <comment>This call site is reachable on all platforms. 'UnsupportedOnWindows()' is unsupported on: 'windows'</comment>
  </data>
  <data name="DoNotUseOutAttributeStringPInvokeParametersDescription" xml:space="preserve">
    <value>String parameters passed by value with the 'OutAttribute' can destabilize the runtime if the string is an interned string.</value>
  </data>
  <data name="DoNotUseOutAttributeStringPInvokeParametersMessage" xml:space="preserve">
    <value>Do not use the 'OutAttribute' for string parameter '{0}' which is passed by value. If marshalling of modified data back to the caller is required, use the 'out' keyword to pass the string by reference instead.</value>
  </data>
  <data name="DoNotUseOutAttributeStringPInvokeParametersTitle" xml:space="preserve">
    <value>Do not use 'OutAttribute' on string parameters for P/Invokes</value>
  </data>
  <data name="AvoidStringBuilderPInvokeParametersDescription" xml:space="preserve">
    <value>Marshalling of 'StringBuilder' always creates a native buffer copy, resulting in multiple allocations for one marshalling operation.</value>
  </data>
  <data name="AvoidStringBuilderPInvokeParametersMessage" xml:space="preserve">
    <value>Avoid 'StringBuilder' parameters for P/Invokes. Consider using a character buffer instead.</value>
  </data>
  <data name="AvoidStringBuilderPInvokeParametersTitle" xml:space="preserve">
    <value>Avoid 'StringBuilder' parameters for P/Invokes</value>
  </data>
  <data name="PlatformCompatibilityOnlySupportedCsReachableMessage" xml:space="preserve">
    <value>This call site is reachable on: {2}. '{0}' is only supported on: {1}.</value>
    <comment>This call site is reachable on: 'windows' all versions.'SupportedOnWindowsUnsupportedFromWindows2004()' is only supported on: 'windows' 10.0.2004 and before</comment>
  </data>
  <data name="PlatformCompatibilityOnlySupportedCsAllPlatformMessage" xml:space="preserve">
    <value>This call site is reachable on all platforms. '{0}' is only supported on: {1}.</value>
    <comment>This call site is reachable on all platforms. 'SupportedOnWindowsAndBrowser()' is only supported on: 'windows', 'browser' .</comment>
  </data>
  <data name="PreferStringContainsOverIndexOfCodeFixTitle" xml:space="preserve">
    <value>Replace with 'string.Contains'</value>
  </data>
  <data name="CommaSeparator" xml:space="preserve">
    <value>, </value>
    <comment>Separator used for separating list of platform names: {API} is only supported on: {‘windows’, ‘browser’, ‘linux’}</comment>
  </data>
  <data name="PlatformCompatibilityFromVersionToVersion" xml:space="preserve">
    <value>'{0}' from version {1} to {2}</value>
    <comment>'SupportedOnWindows1903UnsupportedOn2004()' is supported on: 'windows' from version 10.0.1903 to 10.0.2004.</comment>
  </data>
  <data name="PlatformCompatibilitySupportedCsAllPlatformMessage" xml:space="preserve">
    <value>This call site is reachable on all platforms. '{0}' is supported on: {1}.</value>
    <comment>This call site is reachable on all platforms. 'SupportedOnWindows1903UnsupportedFrom2004()' is supported on: 'windows' from version 10.0.1903 to 10.0.2004.</comment>
  </data>
  <data name="PlatformCompatibilitySupportedCsReachableMessage" xml:space="preserve">
    <value>This call site is reachable on: {2}. '{0}' is supported on: {1}.</value>
    <comment>This call site is reachable on: 'windows' 10.0.2000 and before. 'UnsupportedOnWindowsSupportedOn1903()' is supported on: 'windows' 10.0.1903 and later.</comment>
  </data>
  <data name="PlatformCompatibilityUnsupportedCsReachableMessage" xml:space="preserve">
    <value>This call site is reachable on: {2}. '{0}' is unsupported on: {1}.</value>
    <comment>This call site is reachable on: 'windows', 'browser'. 'UnsupportedOnBrowser()' is unsupported on: 'browser'.</comment>
  </data>
  <data name="PlatformCompatibilityVersionAndBefore" xml:space="preserve">
    <value>'{0}' {1} and before</value>
    <comment>'SupportedOnWindowsUnsupportedFromWindows2004()' is only supported on: 'windows' 10.0.2004 and before.</comment>
  </data>
  <data name="PlatformCompatibilityVersionAndLater" xml:space="preserve">
    <value>'{0}' {1} and later</value>
    <comment>'SupportedOnWindows10()' is only supported on: 'windows' 10.0 and later.</comment>
  </data>
  <data name="PlatformCompatibilityAllVersions" xml:space="preserve">
    <value>'{0}' all versions</value>
    <comment>This call site is reachable on: 'Windows' all versions.</comment>
  </data>
  <data name="PlatformCompatibilityAllPlatforms" xml:space="preserve">
    <value>and all other platforms</value>
    <comment>This call site is reachable on: 'windows' 10.0.2000 and later, and all other platforms</comment>
  </data>
  <data name="PreferAsSpanOverSubstringDescription" xml:space="preserve">
    <value>'AsSpan' is more efficient then 'Substring'. 'Substring' performs an O(n) string copy, while 'AsSpan' does not and has a constant cost.</value>
  </data>
  <data name="PreferAsSpanOverSubstringMessage" xml:space="preserve">
    <value>Prefer 'AsSpan' over 'Substring' when span-based overloads are available</value>
  </data>
  <data name="PreferAsSpanOverSubstringTitle" xml:space="preserve">
    <value>Prefer 'AsSpan' over 'Substring'</value>
  </data>
  <data name="PreferAsSpanOverSubstringCodefixTitle" xml:space="preserve">
    <value>Replace 'Substring' with 'AsSpan'</value>
  </data>
  <data name="UseCancellationTokenThrowIfCancellationRequestedDescription" xml:space="preserve">
    <value>'ThrowIfCancellationRequested' automatically checks whether the token has been canceled, and throws an 'OperationCanceledException' if it has.</value>
  </data>
  <data name="UseCancellationTokenThrowIfCancellationRequestedMessage" xml:space="preserve">
    <value>Use 'ThrowIfCancellationRequested' instead of checking 'IsCancellationRequested' and throwing 'OperationCanceledException'</value>
  </data>
  <data name="UseCancellationTokenThrowIfCancellationRequestedTitle" xml:space="preserve">
    <value>Use 'ThrowIfCancellationRequested'</value>
  </data>
  <data name="UseCancellationTokenThrowIfCancellationRequestedCodeFixTitle" xml:space="preserve">
    <value>Replace with 'CancellationToken.ThrowIfCancellationRequested'</value>
  </data>
  <data name="ProvideStreamMemoryBasedAsyncOverridesDescription" xml:space="preserve">
    <value>To improve performance, override the memory-based async methods when subclassing 'Stream'. Then implement the array-based methods in terms of the memory-based methods.</value>
  </data>
  <data name="ProvideStreamMemoryBasedAsyncOverridesMessage" xml:space="preserve">
    <value>'{0}' overrides array-based '{1}' but does not override memory-based '{2}'. Consider overriding memory-based '{2}' to improve performance.</value>
    <comment>0 = type that subclasses Stream directly, 1 = array-based method, 2 = memory-based method</comment>
  </data>
  <data name="ProvideStreamMemoryBasedAsyncOverridesTitle" xml:space="preserve">
    <value>Provide memory-based overrides of async methods when subclassing 'Stream'</value>
  </data>
  <data name="UseSpanBasedStringConcatDescription" xml:space="preserve">
    <value>It is more efficient to use 'AsSpan' and 'string.Concat', instead of 'Substring' and a concatenation operator.</value>
  </data>
  <data name="UseSpanBasedStringConcatMessage" xml:space="preserve">
    <value>Use span-based 'string.Concat' and 'AsSpan' instead of 'Substring'</value>
  </data>
  <data name="UseSpanBasedStringConcatTitle" xml:space="preserve">
    <value>Use span-based 'string.Concat'</value>
  </data>
  <data name="UseSpanBasedStringConcatCodeFixTitle" xml:space="preserve">
    <value>Use 'AsSpan' with 'string.Concat'</value>
  </data>
  <data name="PreferDictionaryContainsKeyCodeFixTitle" xml:space="preserve">
    <value>Use 'ContainsKey'</value>
  </data>
  <data name="PreferDictionaryContainsKeyDescription" xml:space="preserve">
    <value>'ContainsKey' is usually O(1), while 'Keys.Contains' may be O(n) in some cases. Additionally, many dictionary implementations lazily initialize the Keys collection to cut back on allocations.</value>
  </data>
  <data name="PreferDictionaryContainsKeyMessage" xml:space="preserve">
    <value>Prefer 'ContainsKey' over 'Keys.Contains' for dictionary type '{0}'</value>
  </data>
  <data name="PreferDictionaryContainsMethodsTitle" xml:space="preserve">
    <value>Prefer Dictionary.Contains methods</value>
  </data>
  <data name="PreferDictionaryContainsValueCodeFixTitle" xml:space="preserve">
    <value>Use 'ContainsValue'</value>
  </data>
  <data name="PreferDictionaryContainsValueDescription" xml:space="preserve">
    <value>Many dictionary implementations lazily initialize the Values collection. To avoid unnecessary allocations, prefer 'ContainsValue' over 'Values.Contains'.</value>
  </data>
  <data name="PreferDictionaryContainsValueMessage" xml:space="preserve">
    <value>Prefer 'ContainsValue' over 'Values.Contains' for dictionary type '{0}'</value>
  </data>
  <data name="UseValidPlatformStringDescription" xml:space="preserve">
    <value>Platform compatibility analyzer requires a valid platform name and version.</value>
  </data>
  <data name="UseValidPlatformStringTitle" xml:space="preserve">
    <value>Use valid platform string</value>
  </data>
  <data name="UseValidPlatformStringUnknownPlatform" xml:space="preserve">
    <value>The platform '{0}' is not a known platform name</value>
  </data>
  <data name="UseValidPlatformStringInvalidVersion" xml:space="preserve">
    <value>Version '{0}' is not valid for platform '{1}'. Use a version with 2{2} parts for this platform.</value>
    <comment>Version '7' is not valid for platform 'windows'. Use a version with 2-4 parts for this platform.</comment>
  </data>
  <data name="UseValidPlatformStringNoVersion" xml:space="preserve">
    <value>Version '{0}' is not valid for platform '{1}'. Do not use versions for this platform.</value>
  </data>
  <data name="DoNotUseWaitAllWithSingleTaskDescription" xml:space="preserve">
    <value>Using 'WaitAll' with a single task may result in performance loss, await or return the task instead.</value>
  </data>
  <data name="DoNotUseWaitAllWithSingleTaskTitle" xml:space="preserve">
    <value>Do not use 'WaitAll' with a single task</value>
  </data>
  <data name="DoNotUseWhenAllWithSingleTaskDescription" xml:space="preserve">
    <value>Using 'WhenAll' with a single task may result in performance loss, await or return the task instead.</value>
  </data>
  <data name="DoNotUseWhenAllWithSingleTaskTitle" xml:space="preserve">
    <value>Do not use 'WhenAll' with a single task</value>
  </data>
  <data name="DoNotUseWaitAllWithSingleTaskFix" xml:space="preserve">
    <value>Replace 'WaitAll' with single 'Wait'</value>
  </data>
  <data name="DoNotUseWhenAllWithSingleTaskFix" xml:space="preserve">
    <value>Replace 'WhenAll' call with argument</value>
  </data>
  <data name="UseStringEqualsOverStringCompareCodeFixTitle" xml:space="preserve">
    <value>Use 'string.Equals'</value>
  </data>
  <data name="UseStringEqualsOverStringCompareDescription" xml:space="preserve">
    <value>It is both clearer and likely faster to use 'string.Equals' instead of comparing the result of 'string.Compare' to zero.</value>
  </data>
  <data name="UseStringEqualsOverStringCompareMessage" xml:space="preserve">
    <value>Use 'string.Equals' instead of comparing the result of 'string.Compare' to 0</value>
  </data>
  <data name="UseStringEqualsOverStringCompareTitle" xml:space="preserve">
    <value>Use 'string.Equals'</value>
  </data>
  <data name="ProvidePublicParameterlessSafeHandleConstructorDescription" xml:space="preserve">
    <value>Providing a public parameterless constructor for a type derived from 'System.Runtime.InteropServices.SafeHandle' enables better performance and usage with source-generated interop solutions.</value>
  </data>
  <data name="ProvidePublicParameterlessSafeHandleConstructorMessage" xml:space="preserve">
    <value>Provide a public parameterless constructor for the '{0}' type that is derived from 'System.Runtime.InteropServices.SafeHandle'</value>
  </data>
  <data name="ProvidePublicParameterlessSafeHandleConstructorTitle" xml:space="preserve">
    <value>Provide a public parameterless constructor for concrete types derived from 'System.Runtime.InteropServices.SafeHandle'</value>
  </data>
  <data name="AddPublicParameterlessConstructor" xml:space="preserve">
    <value>Add a public constructor that takes zero parameters</value>
  </data>
  <data name="MakeParameterlessConstructorPublic" xml:space="preserve">
    <value>Make the constructor that takes zero parameters 'public'</value>
  </data>
  <data name="UseStringContainsCharOverloadWithSingleCharactersDescription" xml:space="preserve">
    <value>'string.Contains(char)' is available as a better performing overload for single char lookup.</value>
  </data>
  <data name="UseStringContainsCharOverloadWithSingleCharactersMessage" xml:space="preserve">
    <value>Use 'string.Contains(char)' instead of 'string.Contains(string)' when searching for a single character</value>
  </data>
  <data name="UseStringContainsCharOverloadWithSingleCharactersTitle" xml:space="preserve">
    <value>Use char literal for a single character lookup</value>
  </data>
  <data name="ReplaceStringLiteralWithCharLiteralCodeActionTitle" xml:space="preserve">
    <value>Replace string literal with char literal</value>
  </data>
<<<<<<< HEAD
  <data name="PreferHashDataOverComputeHashAnalyzerTitle" xml:space="preserve">
    <value>Prefer static 'HashData' method over 'ComputeHash'</value>
  </data>
  <data name="PreferHashDataOverComputeHashAnalyzerDescription" xml:space="preserve">
    <value>It is more efficient to use the static 'HashData' method over creating and managing a HashAlgorithm instance to call 'ComputeHash'.</value>
  </data>
  <data name="PreferHashDataOverComputeHashAnalyzerMessage" xml:space="preserve">
    <value>Prefer static '{0}.HashData' method over 'ComputeHash'</value>
  </data>
  <data name="PreferHashDataCodefixTitle" xml:space="preserve">
    <value>Replace with 'HashData' method</value>
=======
  <data name="DetectPreviewFeaturesDescription" xml:space="preserve">
    <value>An assembly has to opt into preview features before using them.</value>
  </data>
  <data name="DetectPreviewFeaturesMessage" xml:space="preserve">
    <value>Using '{0}' requires opting into preview features. See https://aka.ms/dotnet-warnings/preview-features for more information.</value>
  </data>
  <data name="DetectPreviewFeaturesTitle" xml:space="preserve">
    <value>This API requires opting into preview features</value>
  </data>
  <data name="ImplementsEmptyPreviewInterfaceMessage" xml:space="preserve">
    <value>'{0}' implements a preview interface. See https://aka.ms/dotnet-warnings/preview-features for more information.</value>
  </data>
  <data name="StaticAndAbstractRequiresPreviewFeatures" xml:space="preserve">
    <value>Using both 'static' and 'abstract' modifiers requires opting into preview features. See https://aka.ms/dotnet-warnings/preview-features for more information.</value>
>>>>>>> 696bdb9d
  </data>
</root><|MERGE_RESOLUTION|>--- conflicted
+++ resolved
@@ -1674,7 +1674,6 @@
   <data name="ReplaceStringLiteralWithCharLiteralCodeActionTitle" xml:space="preserve">
     <value>Replace string literal with char literal</value>
   </data>
-<<<<<<< HEAD
   <data name="PreferHashDataOverComputeHashAnalyzerTitle" xml:space="preserve">
     <value>Prefer static 'HashData' method over 'ComputeHash'</value>
   </data>
@@ -1686,7 +1685,7 @@
   </data>
   <data name="PreferHashDataCodefixTitle" xml:space="preserve">
     <value>Replace with 'HashData' method</value>
-=======
+  </data>
   <data name="DetectPreviewFeaturesDescription" xml:space="preserve">
     <value>An assembly has to opt into preview features before using them.</value>
   </data>
@@ -1701,6 +1700,5 @@
   </data>
   <data name="StaticAndAbstractRequiresPreviewFeatures" xml:space="preserve">
     <value>Using both 'static' and 'abstract' modifiers requires opting into preview features. See https://aka.ms/dotnet-warnings/preview-features for more information.</value>
->>>>>>> 696bdb9d
   </data>
 </root>
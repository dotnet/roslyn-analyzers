--- conflicted
+++ resolved
@@ -1635,7 +1635,18 @@
   <data name="DoNotUseWhenAllWithSingleTaskFix" xml:space="preserve">
     <value>Replace 'WhenAll' call with argument</value>
   </data>
-<<<<<<< HEAD
+  <data name="UseStringEqualsOverStringCompareCodeFixTitle" xml:space="preserve">
+    <value>Use 'string.Equals'</value>
+  </data>
+  <data name="UseStringEqualsOverStringCompareDescription" xml:space="preserve">
+    <value>It is both clearer and likely faster to use 'string.Equals' instead of comparing the result of 'string.Compare' to zero.</value>
+  </data>
+  <data name="UseStringEqualsOverStringCompareMessage" xml:space="preserve">
+    <value>Use 'string.Equals' instead of comparing the result of 'string.Compare' to 0</value>
+  </data>
+  <data name="UseStringEqualsOverStringCompareTitle" xml:space="preserve">
+    <value>Use 'string.Equals'</value>
+  </data>
   <data name="PreferHashDataOverComputeHashAnalyzerTitle" xml:space="preserve">
     <value>Prefer static 'HashData' method over 'ComputeHash'</value>
   </data>
@@ -1647,18 +1658,5 @@
   </data>
   <data name="PreferHashDataCodefixTitle" xml:space="preserve">
     <value>Replace with 'HashData' method</value>
-=======
-  <data name="UseStringEqualsOverStringCompareCodeFixTitle" xml:space="preserve">
-    <value>Use 'string.Equals'</value>
-  </data>
-  <data name="UseStringEqualsOverStringCompareDescription" xml:space="preserve">
-    <value>It is both clearer and likely faster to use 'string.Equals' instead of comparing the result of 'string.Compare' to zero.</value>
-  </data>
-  <data name="UseStringEqualsOverStringCompareMessage" xml:space="preserve">
-    <value>Use 'string.Equals' instead of comparing the result of 'string.Compare' to 0</value>
-  </data>
-  <data name="UseStringEqualsOverStringCompareTitle" xml:space="preserve">
-    <value>Use 'string.Equals'</value>
->>>>>>> d464b5f1
   </data>
 </root>
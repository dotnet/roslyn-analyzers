﻿<?xml version="1.0" encoding="utf-8"?>
<root>
  <!-- 
    Microsoft ResX Schema 
    
    Version 2.0
    
    The primary goals of this format is to allow a simple XML format 
    that is mostly human readable. The generation and parsing of the 
    various data types are done through the TypeConverter classes 
    associated with the data types.
    
    Example:
    
    ... ado.net/XML headers & schema ...
    <resheader name="resmimetype">text/microsoft-resx</resheader>
    <resheader name="version">2.0</resheader>
    <resheader name="reader">System.Resources.ResXResourceReader, System.Windows.Forms, ...</resheader>
    <resheader name="writer">System.Resources.ResXResourceWriter, System.Windows.Forms, ...</resheader>
    <data name="Name1"><value>this is my long string</value><comment>this is a comment</comment></data>
    <data name="Color1" type="System.Drawing.Color, System.Drawing">Blue</data>
    <data name="Bitmap1" mimetype="application/x-microsoft.net.object.binary.base64">
        <value>[base64 mime encoded serialized .NET Framework object]</value>
    </data>
    <data name="Icon1" type="System.Drawing.Icon, System.Drawing" mimetype="application/x-microsoft.net.object.bytearray.base64">
        <value>[base64 mime encoded string representing a byte array form of the .NET Framework object]</value>
        <comment>This is a comment</comment>
    </data>
                
    There are any number of "resheader" rows that contain simple 
    name/value pairs.
    
    Each data row contains a name, and value. The row also contains a 
    type or mimetype. Type corresponds to a .NET class that support 
    text/value conversion through the TypeConverter architecture. 
    Classes that don't support this are serialized and stored with the 
    mimetype set.
    
    The mimetype is used for serialized objects, and tells the 
    ResXResourceReader how to depersist the object. This is currently not 
    extensible. For a given mimetype the value must be set accordingly:
    
    Note - application/x-microsoft.net.object.binary.base64 is the format 
    that the ResXResourceWriter will generate, however the reader can 
    read any of the formats listed below.
    
    mimetype: application/x-microsoft.net.object.binary.base64
    value   : The object must be serialized with 
            : System.Runtime.Serialization.Formatters.Binary.BinaryFormatter
            : and then encoded with base64 encoding.
    
    mimetype: application/x-microsoft.net.object.soap.base64
    value   : The object must be serialized with 
            : System.Runtime.Serialization.Formatters.Soap.SoapFormatter
            : and then encoded with base64 encoding.

    mimetype: application/x-microsoft.net.object.bytearray.base64
    value   : The object must be serialized into a byte array 
            : using a System.ComponentModel.TypeConverter
            : and then encoded with base64 encoding.
    -->
  <xsd:schema id="root" xmlns="" xmlns:xsd="http://www.w3.org/2001/XMLSchema" xmlns:msdata="urn:schemas-microsoft-com:xml-msdata">
    <xsd:import namespace="http://www.w3.org/XML/1998/namespace" />
    <xsd:element name="root" msdata:IsDataSet="true">
      <xsd:complexType>
        <xsd:choice maxOccurs="unbounded">
          <xsd:element name="metadata">
            <xsd:complexType>
              <xsd:sequence>
                <xsd:element name="value" type="xsd:string" minOccurs="0" />
              </xsd:sequence>
              <xsd:attribute name="name" use="required" type="xsd:string" />
              <xsd:attribute name="type" type="xsd:string" />
              <xsd:attribute name="mimetype" type="xsd:string" />
              <xsd:attribute ref="xml:space" />
            </xsd:complexType>
          </xsd:element>
          <xsd:element name="assembly">
            <xsd:complexType>
              <xsd:attribute name="alias" type="xsd:string" />
              <xsd:attribute name="name" type="xsd:string" />
            </xsd:complexType>
          </xsd:element>
          <xsd:element name="data">
            <xsd:complexType>
              <xsd:sequence>
                <xsd:element name="value" type="xsd:string" minOccurs="0" msdata:Ordinal="1" />
                <xsd:element name="comment" type="xsd:string" minOccurs="0" msdata:Ordinal="2" />
              </xsd:sequence>
              <xsd:attribute name="name" type="xsd:string" use="required" msdata:Ordinal="1" />
              <xsd:attribute name="type" type="xsd:string" msdata:Ordinal="3" />
              <xsd:attribute name="mimetype" type="xsd:string" msdata:Ordinal="4" />
              <xsd:attribute ref="xml:space" />
            </xsd:complexType>
          </xsd:element>
          <xsd:element name="resheader">
            <xsd:complexType>
              <xsd:sequence>
                <xsd:element name="value" type="xsd:string" minOccurs="0" msdata:Ordinal="1" />
              </xsd:sequence>
              <xsd:attribute name="name" type="xsd:string" use="required" />
            </xsd:complexType>
          </xsd:element>
        </xsd:choice>
      </xsd:complexType>
    </xsd:element>
  </xsd:schema>
  <resheader name="resmimetype">
    <value>text/microsoft-resx</value>
  </resheader>
  <resheader name="version">
    <value>2.0</value>
  </resheader>
  <resheader name="reader">
    <value>System.Resources.ResXResourceReader, System.Windows.Forms, Version=4.0.0.0, Culture=neutral, PublicKeyToken=b77a5c561934e089</value>
  </resheader>
  <resheader name="writer">
    <value>System.Resources.ResXResourceWriter, System.Windows.Forms, Version=4.0.0.0, Culture=neutral, PublicKeyToken=b77a5c561934e089</value>
  </resheader>
  <data name="ReviewSQLQueriesForSecurityVulnerabilitiesDescription" xml:space="preserve">
    <value>SQL queries that directly use user input can be vulnerable to SQL injection attacks. Review this SQL query for potential vulnerabilities, and consider using a parameterized SQL query.</value>
  </data>
  <data name="ReviewSQLQueriesForSecurityVulnerabilitiesMessageNoNonLiterals" xml:space="preserve">
    <value>Review if the query string passed to '{0}' in '{1}', accepts any user input</value>
  </data>
  <data name="ReviewSQLQueriesForSecurityVulnerabilitiesTitle" xml:space="preserve">
    <value>Review SQL queries for security vulnerabilities</value>
  </data>
  <data name="DoNotCallToImmutableCollectionOnAnImmutableCollectionValueTitle" xml:space="preserve">
    <value>Do not call ToImmutableCollection on an ImmutableCollection value</value>
  </data>
  <data name="DoNotCallToImmutableCollectionOnAnImmutableCollectionValueMessage" xml:space="preserve">
    <value>Do not call {0} on an {1} value</value>
  </data>
  <data name="CategoryReliability" xml:space="preserve">
    <value>Reliability</value>
  </data>
  <data name="RemoveRedundantCall" xml:space="preserve">
    <value>Remove redundant call</value>
  </data>
  <data name="PInvokesShouldNotBeVisibleTitle" xml:space="preserve">
    <value>P/Invokes should not be visible</value>
  </data>
  <data name="PInvokesShouldNotBeVisibleDescription" xml:space="preserve">
    <value>A public or protected method in a public type has the System.Runtime.InteropServices.DllImportAttribute attribute (also implemented by the Declare keyword in Visual Basic). Such methods should not be exposed.</value>
  </data>
  <data name="PInvokesShouldNotBeVisibleMessage" xml:space="preserve">
    <value>P/Invoke method '{0}' should not be visible</value>
  </data>
  <data name="PInvokeDeclarationsShouldBePortableTitle" xml:space="preserve">
    <value>PInvoke declarations should be portable</value>
  </data>
  <data name="PInvokeDeclarationsShouldBePortableDescription" xml:space="preserve">
    <value>This rule evaluates the size of each parameter and the return value of a P/Invoke, and verifies that the size of the parameter is correct when marshaled to unmanaged code on 32-bit and 64-bit operating systems.</value>
  </data>
  <data name="PInvokeDeclarationsShouldBePortableMessageParameter" xml:space="preserve">
    <value>As it is declared in your code, parameter {0} of P/Invoke {1} will be {2} bytes wide on {3} platforms. This is not correct, as the actual native declaration of this API indicates it should be {4} bytes wide on {3} platforms. Consult the MSDN Platform SDK documentation for help determining what data type should be used instead of {5}.</value>
  </data>
  <data name="PInvokeDeclarationsShouldBePortableMessageReturn" xml:space="preserve">
    <value>As it is declared in your code, the return type of P/Invoke {0} will be {1} bytes wide on {2} platforms. This is not correct, as the actual native declaration of this API indicates it should be {3} bytes wide on {2} platforms. Consult the MSDN Platform SDK documentation for help determining what data type should be used instead of {4}.</value>
  </data>
  <data name="SpecifyMarshalingForPInvokeStringArgumentsTitle" xml:space="preserve">
    <value>Specify marshaling for P/Invoke string arguments</value>
  </data>
  <data name="SpecifyMarshalingForPInvokeStringArgumentsDescription" xml:space="preserve">
    <value>A platform invoke member allows partially trusted callers, has a string parameter, and does not explicitly marshal the string. This can cause a potential security vulnerability.</value>
  </data>
  <data name="SpecifyMarshalingForPInvokeStringArgumentsMessageParameter" xml:space="preserve">
    <value>To reduce security risk, marshal parameter {0} as Unicode, by setting DllImport.CharSet to CharSet.Unicode, or by explicitly marshaling the parameter as UnmanagedType.LPWStr. If you need to marshal this string as ANSI or system-dependent, set BestFitMapping=false; for added security, also set ThrowOnUnmappableChar=true.</value>
  </data>
  <data name="SpecifyMarshalingForPInvokeStringArgumentsMessageField" xml:space="preserve">
    <value>To reduce security risk, marshal field {0} as Unicode, by setting StructLayout.CharSet on {1} to CharSet.Unicode, or by explicitly marshaling the field as UnmanagedType.LPWStr. If you need to marshal this string as ANSI or system-dependent, use the BestFitMapping attribute to turn best-fit mapping off, and for added security, ensure ThrowOnUnmappableChar is on.</value>
  </data>
  <data name="SpecifyMarshalingForPInvokeStringArgumentsMessageParameterImplicitAnsi" xml:space="preserve">
    <value>To reduce security risk, marshal parameter {0} as Unicode, by setting DllImport.CharSet to CharSet.Unicode, or by explicitly marshaling the parameter as UnmanagedType.LPWStr. If you need to marshal this string as ANSI or system-dependent, specify MarshalAs explicitly, and set BestFitMapping=false; for added security, also set ThrowOnUnmappableChar=true.</value>
  </data>
  <data name="SpecifyMarshalingForPInvokeStringArgumentsMessageFieldImplicitAnsi" xml:space="preserve">
    <value>To reduce security risk, marshal field {0} as Unicode, by setting StructLayout.CharSet on {1} to CharSet.Unicode, or by explicitly marshaling the field as UnmanagedType.LPWStr. If you need to marshal this string as ANSI or system-dependent, specify MarshalAs explicitly, use the BestFitMapping attribute to turn best-fit mapping off, and for added security, to turn ThrowOnUnmappableChar on.</value>
  </data>
  <data name="UseManagedEquivalentsOfWin32ApiTitle" xml:space="preserve">
    <value>Use managed equivalents of win32 api</value>
  </data>
  <data name="UseManagedEquivalentsOfWin32ApiDescription" xml:space="preserve">
    <value>An operating system invoke method is defined and a method that has the equivalent functionality is located in the .NET Framework class library.</value>
  </data>
  <data name="UseManagedEquivalentsOfWin32ApiMessage" xml:space="preserve">
    <value>Use managed equivalents of win32 api</value>
  </data>
  <data name="MarkBooleanPInvokeArgumentsWithMarshalAsTitle" xml:space="preserve">
    <value>Mark boolean PInvoke arguments with MarshalAs</value>
  </data>
  <data name="MarkBooleanPInvokeArgumentsWithMarshalAsDescription" xml:space="preserve">
    <value>The Boolean data type has multiple representations in unmanaged code.</value>
  </data>
  <data name="MarkBooleanPInvokeArgumentsWithMarshalAsMessageDefault" xml:space="preserve">
    <value>Add the MarshalAsAttribute to parameter {0} of P/Invoke {1}. If the corresponding unmanaged parameter is a 4-byte Win32 'BOOL', use [MarshalAs(UnmanagedType.Bool)]. For a 1-byte C++ 'bool', use MarshalAs(UnmanagedType.U1).</value>
  </data>
  <data name="MarkBooleanPInvokeArgumentsWithMarshalAsMessageReturn" xml:space="preserve">
    <value>Add the MarshalAsAttribute to the return type of P/Invoke {0}. If the corresponding unmanaged return type is a 4-byte Win32 'BOOL', use MarshalAs(UnmanagedType.Bool). For a 1-byte C++ 'bool', use MarshalAs(UnmanagedType.U1).</value>
  </data>
  <data name="MarkAssembliesWithNeutralResourcesLanguageTitle" xml:space="preserve">
    <value>Mark assemblies with NeutralResourcesLanguageAttribute</value>
  </data>
  <data name="MarkAssembliesWithNeutralResourcesLanguageDescription" xml:space="preserve">
    <value>The NeutralResourcesLanguage attribute informs the ResourceManager of the language that was used to display the resources of a neutral culture for an assembly. This improves lookup performance for the first resource that you load and can reduce your working set.</value>
  </data>
  <data name="MarkAssembliesWithNeutralResourcesLanguageMessage" xml:space="preserve">
    <value>Mark assemblies with NeutralResourcesLanguageAttribute</value>
  </data>
  <data name="UseOrdinalStringComparisonTitle" xml:space="preserve">
    <value>Use ordinal string comparison</value>
  </data>
  <data name="UseOrdinalStringComparisonDescription" xml:space="preserve">
    <value>A string comparison operation that is nonlinguistic does not set the StringComparison parameter to either Ordinal or OrdinalIgnoreCase. By explicitly setting the parameter to either StringComparison.Ordinal or StringComparison.OrdinalIgnoreCase, your code often gains speed, becomes more correct, and becomes more reliable.</value>
  </data>
  <data name="UseOrdinalStringComparisonMessageStringComparison" xml:space="preserve">
    <value>{0} passes '{1}' as the 'StringComparison' parameter to {2}. To perform a non-linguistic comparison, specify 'StringComparison.Ordinal' or 'StringComparison.OrdinalIgnoreCase' instead.</value>
  </data>
  <data name="UseOrdinalStringComparisonMessageStringComparer" xml:space="preserve">
    <value>{0} passes '{1}' as the 'StringComparer' parameter to {2}. To perform a non-linguistic comparison, specify 'StringComparer.Ordinal' or 'StringComparer.OrdinalIgnoreCase' instead.</value>
  </data>
  <data name="DoNotUseCountWhenAnyCanBeUsedDescription" xml:space="preserve">
    <value>For non-empty collections, Count() and LongCount() enumerate the entire sequence, while Any() stops at the first item or the first item that satisfies a condition.</value>
  </data>
  <data name="DoNotUseCountWhenAnyCanBeUsedMessage" xml:space="preserve">
    <value>{0}() is used where Any() could be used instead to improve performance</value>
  </data>
  <data name="DoNotUseCountWhenAnyCanBeUsedTitle" xml:space="preserve">
    <value>Do not use Count() or LongCount() when Any() can be used</value>
  </data>
  <data name="DoNotUseTimersThatPreventPowerStateChangesTitle" xml:space="preserve">
    <value>Do not use timers that prevent power state changes</value>
  </data>
  <data name="DoNotUseTimersThatPreventPowerStateChangesDescription" xml:space="preserve">
    <value>Higher-frequency periodic activity will keep the CPU busy and interfere with power-saving idle timers that turn off the display and hard disks.</value>
  </data>
  <data name="DoNotUseTimersThatPreventPowerStateChangesMessage" xml:space="preserve">
    <value>Do not use timers that prevent power state changes</value>
  </data>
  <data name="AvoidUnsealedAttributesTitle" xml:space="preserve">
    <value>Avoid unsealed attributes</value>
  </data>
  <data name="AvoidUnsealedAttributesDescription" xml:space="preserve">
    <value>The .NET Framework class library provides methods for retrieving custom attributes. By default, these methods search the attribute inheritance hierarchy. Sealing the attribute eliminates the search through the inheritance hierarchy and can improve performance.</value>
  </data>
  <data name="AvoidUnsealedAttributesMessage" xml:space="preserve">
    <value>Avoid unsealed attributes</value>
  </data>
  <data name="TestForEmptyStringsUsingStringLengthTitle" xml:space="preserve">
    <value>Test for empty strings using string length</value>
  </data>
  <data name="TestForEmptyStringsUsingStringLengthDescription" xml:space="preserve">
    <value>Comparing strings by using the String.Length property or the String.IsNullOrEmpty method is significantly faster than using Equals.</value>
  </data>
  <data name="TestForEmptyStringsUsingStringLengthMessage" xml:space="preserve">
    <value>Test for empty strings using 'string.Length' property or 'string.IsNullOrEmpty' method instead of an Equality check</value>
  </data>
  <data name="DoNotLockOnObjectsWithWeakIdentityTitle" xml:space="preserve">
    <value>Do not lock on objects with weak identity</value>
  </data>
  <data name="DoNotLockOnObjectsWithWeakIdentityDescription" xml:space="preserve">
    <value>An object is said to have a weak identity when it can be directly accessed across application domain boundaries. A thread that tries to acquire a lock on an object that has a weak identity can be blocked by a second thread in a different application domain that has a lock on the same object.</value>
  </data>
  <data name="DoNotLockOnObjectsWithWeakIdentityMessage" xml:space="preserve">
    <value>Do not lock on objects with weak identity</value>
  </data>
  <data name="DoNotCatchCorruptedStateExceptionsInGeneralHandlersTitle" xml:space="preserve">
    <value>Do not catch corrupted state exceptions in general handlers.</value>
  </data>
  <data name="DoNotCatchCorruptedStateExceptionsInGeneralHandlersDescription" xml:space="preserve">
    <value>Do not author general catch handlers in code that receives corrupted state exceptions.</value>
  </data>
  <data name="DoNotCatchCorruptedStateExceptionsInGeneralHandlersMessage" xml:space="preserve">
    <value>Do not catch corrupted state exceptions in general handlers.</value>
  </data>
  <data name="RethrowToPreserveStackDetailsTitle" xml:space="preserve">
    <value>Rethrow to preserve stack details</value>
  </data>
  <data name="RethrowToPreserveStackDetailsDescription" xml:space="preserve">
    <value>An exception is rethrown and the exception is explicitly specified in the throw statement. If an exception is rethrown by specifying the exception in the throw statement, the list of method calls between the original method that threw the exception and the current method is lost.</value>
  </data>
  <data name="RethrowToPreserveStackDetailsMessage" xml:space="preserve">
    <value>Rethrow to preserve stack details</value>
  </data>
  <data name="DoNotRaiseReservedExceptionTypesTitle" xml:space="preserve">
    <value>Do not raise reserved exception types</value>
  </data>
  <data name="DoNotRaiseReservedExceptionTypesDescription" xml:space="preserve">
    <value>An exception of type that is not sufficiently specific or reserved by the runtime should never be raised by user code. This makes the original error difficult to detect and debug. If this exception instance might be thrown, use a different exception type.</value>
  </data>
  <data name="DoNotRaiseReservedExceptionTypesMessageTooGeneric" xml:space="preserve">
    <value>Exception type {0} is not sufficiently specific</value>
  </data>
  <data name="DoNotRaiseReservedExceptionTypesMessageReserved" xml:space="preserve">
    <value>Exception type {0} is reserved by the runtime</value>
  </data>
  <data name="InitializeValueTypeStaticFieldsInlineTitle" xml:space="preserve">
    <value>Initialize value type static fields inline</value>
  </data>
  <data name="InitializeReferenceTypeStaticFieldsInlineTitle" xml:space="preserve">
    <value>Initialize reference type static fields inline</value>
  </data>
  <data name="InitializeValueTypeStaticFieldsInlineDescription" xml:space="preserve">
    <value>A value type declares an explicit static constructor. To fix a violation of this rule, initialize all static data when it is declared and remove the static constructor.</value>
  </data>
  <data name="InitializeReferenceTypeStaticFieldsInlineDescription" xml:space="preserve">
    <value>A reference type declares an explicit static constructor. To fix a violation of this rule, initialize all static data when it is declared and remove the static constructor.</value>
  </data>
  <data name="InitializeStaticFieldsInlineMessage" xml:space="preserve">
    <value>Initialize all static fields in '{0}' when those fields are declared and remove the explicit static constructor</value>
  </data>
  <data name="DoNotCallOverridableMethodsInConstructorsTitle" xml:space="preserve">
    <value>Do not call overridable methods in constructors</value>
  </data>
  <data name="DoNotCallOverridableMethodsInConstructorsDescription" xml:space="preserve">
    <value>When a constructor calls a virtual method, the constructor for the instance that invokes the method may not have executed.</value>
  </data>
  <data name="DoNotCallOverridableMethodsInConstructorsMessage" xml:space="preserve">
    <value>Do not call overridable methods in constructors</value>
  </data>
  <data name="DisposableTypesShouldDeclareFinalizerTitle" xml:space="preserve">
    <value>Disposable types should declare finalizer</value>
  </data>
  <data name="DisposableTypesShouldDeclareFinalizerDescription" xml:space="preserve">
    <value>A type that implements System.IDisposable and has fields that suggest the use of unmanaged resources does not implement a finalizer, as described by Object.Finalize.</value>
  </data>
  <data name="DisposableTypesShouldDeclareFinalizerMessage" xml:space="preserve">
    <value>Disposable types should declare finalizer</value>
  </data>
  <data name="FinalizersShouldCallBaseClassFinalizerTitle" xml:space="preserve">
    <value>Finalizers should call base class finalizer</value>
  </data>
  <data name="FinalizersShouldCallBaseClassFinalizerDescription" xml:space="preserve">
    <value>Finalization must be propagated through the inheritance hierarchy. To guarantee this, types must call their base class Finalize method in their own Finalize method.</value>
  </data>
  <data name="FinalizersShouldCallBaseClassFinalizerMessage" xml:space="preserve">
    <value>Finalizers should call base class finalizer</value>
  </data>
  <data name="ProvideCorrectArgumentsToFormattingMethodsTitle" xml:space="preserve">
    <value>Provide correct arguments to formatting methods</value>
  </data>
  <data name="ProvideCorrectArgumentsToFormattingMethodsDescription" xml:space="preserve">
    <value>The format argument that is passed to System.String.Format does not contain a format item that corresponds to each object argument, or vice versa.</value>
  </data>
  <data name="ProvideCorrectArgumentsToFormattingMethodsMessage" xml:space="preserve">
    <value>Provide correct arguments to formatting methods</value>
  </data>
  <data name="TestForNaNCorrectlyTitle" xml:space="preserve">
    <value>Test for NaN correctly</value>
  </data>
  <data name="TestForNaNCorrectlyDescription" xml:space="preserve">
    <value>This expression tests a value against Single.Nan or Double.Nan. Use Single.IsNan(Single) or Double.IsNan(Double) to test the value.</value>
  </data>
  <data name="TestForNaNCorrectlyMessage" xml:space="preserve">
    <value>Test for NaN correctly</value>
  </data>
  <data name="AttributeStringLiteralsShouldParseCorrectlyTitle" xml:space="preserve">
    <value>Attribute string literals should parse correctly</value>
  </data>
  <data name="AttributeStringLiteralsShouldParseCorrectlyDescription" xml:space="preserve">
    <value>The string literal parameter of an attribute does not parse correctly for a URL, a GUID, or a version.</value>
  </data>
  <data name="AttributeStringLiteralsShouldParseCorrectlyMessageDefault" xml:space="preserve">
    <value>In the constructor of '{0}', change the value of argument '{1}', which is currently "{2}", to something that can be correctly parsed as '{3}'</value>
  </data>
  <data name="AttributeStringLiteralsShouldParseCorrectlyMessageEmpty" xml:space="preserve">
    <value>In the constructor of '{0}', change the value of argument '{1}', which is currently an empty string (""), to something that can be correctly parsed as '{2}'</value>
  </data>
  <data name="AvoidZeroLengthArrayAllocationsTitle" xml:space="preserve">
    <value>Avoid zero-length array allocations</value>
  </data>
  <data name="AvoidZeroLengthArrayAllocationsMessage" xml:space="preserve">
    <value>Avoid unnecessary zero-length array allocations.  Use {0} instead.</value>
  </data>
  <data name="DoNotUseEnumerableMethodsOnIndexableCollectionsInsteadUseTheCollectionDirectlyTitle" xml:space="preserve">
    <value>Do not use Enumerable methods on indexable collections</value>
  </data>
  <data name="DoNotUseEnumerableMethodsOnIndexableCollectionsInsteadUseTheCollectionDirectlyDescription" xml:space="preserve">
    <value>This collection is directly indexable. Going through LINQ here causes unnecessary allocations and CPU work.</value>
  </data>
  <data name="DoNotUseEnumerableMethodsOnIndexableCollectionsInsteadUseTheCollectionDirectlyMessage" xml:space="preserve">
    <value>Do not use Enumerable methods on indexable collections. Instead use the collection directly.</value>
  </data>
  <data name="SpecifyCultureInfoTitle" xml:space="preserve">
    <value>Specify CultureInfo</value>
  </data>
  <data name="SpecifyCultureInfoDescription" xml:space="preserve">
    <value>A method or constructor calls a member that has an overload that accepts a System.Globalization.CultureInfo parameter, and the method or constructor does not call the overload that takes the CultureInfo parameter. When a CultureInfo or System.IFormatProvider object is not supplied, the default value that is supplied by the overloaded member might not have the effect that you want in all locales. If the result will be displayed to the user, specify 'CultureInfo.CurrentCulture' as the 'CultureInfo' parameter. Otherwise, if the result will be stored and accessed by software, such as when it is persisted to disk or to a database, specify 'CultureInfo.InvariantCulture'.</value>
  </data>
  <data name="SpecifyCultureInfoMessage" xml:space="preserve">
    <value>The behavior of '{0}' could vary based on the current user's locale settings. Replace this call in '{1}' with a call to '{2}'.</value>
  </data>
  <data name="SpecifyIFormatProviderTitle" xml:space="preserve">
    <value>Specify IFormatProvider</value>
  </data>
  <data name="SpecifyIFormatProviderDescription" xml:space="preserve">
    <value>A method or constructor calls one or more members that have overloads that accept a System.IFormatProvider parameter, and the method or constructor does not call the overload that takes the IFormatProvider parameter. When a System.Globalization.CultureInfo or IFormatProvider object is not supplied, the default value that is supplied by the overloaded member might not have the effect that you want in all locales. If the result will be based on the input from/output displayed to the user, specify 'CultureInfo.CurrentCulture' as the 'IFormatProvider'. Otherwise, if the result will be stored and accessed by software, such as when it is loaded from disk/database and when it is persisted to disk/database, specify 'CultureInfo.InvariantCulture'.</value>
  </data>
  <data name="SpecifyIFormatProviderMessageIFormatProviderAlternateString" xml:space="preserve">
    <value>The behavior of '{0}' could vary based on the current user's locale settings. Replace this call in '{1}' with a call to '{2}'.</value>
  </data>
  <data name="SpecifyIFormatProviderMessageIFormatProviderAlternate" xml:space="preserve">
    <value>The behavior of '{0}' could vary based on the current user's locale settings. Replace this call in '{1}' with a call to '{2}'.</value>
  </data>
  <data name="SpecifyIFormatProviderMessageUICultureString" xml:space="preserve">
    <value>'{0}' passes '{1}' as the 'IFormatProvider' parameter to '{2}'. This property returns a culture that is inappropriate for formatting methods.</value>
  </data>
  <data name="SpecifyIFormatProviderMessageUICulture" xml:space="preserve">
    <value>'{0}' passes '{1}' as the 'IFormatProvider' parameter to '{2}'. This property returns a culture that is inappropriate for formatting methods.</value>
  </data>
  <data name="SpecifyStringComparisonCA1307Title" xml:space="preserve">
    <value>Specify StringComparison for clarity</value>
  </data>
  <data name="SpecifyStringComparisonCA1307Description" xml:space="preserve">
    <value>A string comparison operation uses a method overload that does not set a StringComparison parameter. It is recommended to use the overload with StringComparison parameter for clarity of intent. If the result will be displayed to the user, such as when sorting a list of items for display in a list box, specify 'StringComparison.CurrentCulture' or 'StringComparison.CurrentCultureIgnoreCase' as the 'StringComparison' parameter. If comparing case-insensitive identifiers, such as file paths, environment variables, or registry keys and values, specify 'StringComparison.OrdinalIgnoreCase'. Otherwise, if comparing case-sensitive identifiers, specify 'StringComparison.Ordinal'.</value>
  </data>
  <data name="SpecifyStringComparisonCA1307Message" xml:space="preserve">
    <value>'{0}' has a method overload that takes a 'StringComparison' parameter. Replace this call in '{1}' with a call to '{2}' for clarity of intent.</value>
  </data>
  <data name="SpecifyStringComparisonCA1310Title" xml:space="preserve">
    <value>Specify StringComparison for correctness</value>
  </data>
  <data name="SpecifyStringComparisonCA1310Description" xml:space="preserve">
    <value>A string comparison operation uses a method overload that does not set a StringComparison parameter, hence its behavior could vary based on the current user's locale settings. It is strongly recommended to use the overload with StringComparison parameter for correctness and clarity of intent. If the result will be displayed to the user, such as when sorting a list of items for display in a list box, specify 'StringComparison.CurrentCulture' or 'StringComparison.CurrentCultureIgnoreCase' as the 'StringComparison' parameter. If comparing case-insensitive identifiers, such as file paths, environment variables, or registry keys and values, specify 'StringComparison.OrdinalIgnoreCase'. Otherwise, if comparing case-sensitive identifiers, specify 'StringComparison.Ordinal'.</value>
  </data>
  <data name="SpecifyStringComparisonCA1310Message" xml:space="preserve">
    <value>The behavior of '{0}' could vary based on the current user's locale settings. Replace this call in '{1}' with a call to '{2}'.</value>
  </data>
  <data name="NormalizeStringsToUppercaseTitle" xml:space="preserve">
    <value>Normalize strings to uppercase</value>
  </data>
  <data name="NormalizeStringsToUppercaseDescription" xml:space="preserve">
    <value>Strings should be normalized to uppercase. A small group of characters cannot make a round trip when they are converted to lowercase. To make a round trip means to convert the characters from one locale to another locale that represents character data differently, and then to accurately retrieve the original characters from the converted characters.</value>
  </data>
  <data name="NormalizeStringsToUppercaseMessageToUpper" xml:space="preserve">
    <value>In method '{0}', replace the call to '{1}' with '{2}'</value>
  </data>
  <data name="CallGCSuppressFinalizeCorrectlyTitle" xml:space="preserve">
    <value>Dispose methods should call SuppressFinalize</value>
  </data>
  <data name="CallGCSuppressFinalizeCorrectlyDescription" xml:space="preserve">
    <value>A method that is an implementation of Dispose does not call GC.SuppressFinalize; or a method that is not an implementation of Dispose calls GC.SuppressFinalize; or a method calls GC.SuppressFinalize and passes something other than this (Me in Visual Basic).</value>
  </data>
  <data name="CallGCSuppressFinalizeCorrectlyMessageNotCalledWithFinalizer" xml:space="preserve">
    <value>Change {0} to call {1}. This will prevent unnecessary finalization of the object once it has been disposed and it has fallen out of scope.</value>
  </data>
  <data name="CallGCSuppressFinalizeCorrectlyMessageNotCalled" xml:space="preserve">
    <value>Change {0} to call {1}. This will prevent derived types that introduce a finalizer from needing to re-implement 'IDisposable' to call it.</value>
  </data>
  <data name="CallGCSuppressFinalizeCorrectlyMessageNotPassedThis" xml:space="preserve">
    <value>{0} calls {1} on something other than itself. Change the call site to pass 'this' ('Me' in Visual Basic) instead.</value>
  </data>
  <data name="CallGCSuppressFinalizeCorrectlyMessageOutsideDispose" xml:space="preserve">
    <value>{0} calls {1}, a method that is typically only called within an implementation of 'IDisposable.Dispose'. Refer to the IDisposable pattern for more information.</value>
  </data>
  <data name="InstantiateArgumentExceptionsCorrectlyTitle" xml:space="preserve">
    <value>Instantiate argument exceptions correctly</value>
  </data>
  <data name="InstantiateArgumentExceptionsCorrectlyDescription" xml:space="preserve">
    <value>A call is made to the default (parameterless) constructor of an exception type that is or derives from ArgumentException, or an incorrect string argument is passed to a parameterized constructor of an exception type that is or derives from ArgumentException.</value>
  </data>
  <data name="InstantiateArgumentExceptionsCorrectlyMessageNoArguments" xml:space="preserve">
    <value>Call the {0} constructor that contains a message and/or paramName parameter</value>
  </data>
  <data name="InstantiateArgumentExceptionsCorrectlyMessageIncorrectMessage" xml:space="preserve">
    <value>Method {0} passes parameter name '{1}' as the {2} argument to a {3} constructor. Replace this argument with a descriptive message and pass the parameter name in the correct position.</value>
  </data>
  <data name="InstantiateArgumentExceptionsCorrectlyMessageIncorrectParameterName" xml:space="preserve">
    <value>Method {0} passes '{1}' as the {2} argument to a {3} constructor. Replace this argument with one of the method's parameter names. Note that the provided parameter name should have the exact casing as declared on the method.</value>
  </data>
  <data name="UseArrayEmpty" xml:space="preserve">
    <value>Use Array.Empty</value>
  </data>
  <data name="UseIndexer" xml:space="preserve">
    <value>Use indexer</value>
  </data>
  <data name="DisposableFieldsShouldBeDisposedDescription" xml:space="preserve">
    <value>A type that implements System.IDisposable declares fields that are of types that also implement IDisposable. The Dispose method of the field is not called by the Dispose method of the declaring type. To fix a violation of this rule, call Dispose on fields that are of types that implement IDisposable if you are responsible for allocating and releasing the unmanaged resources held by the field.</value>
  </data>
  <data name="DisposableFieldsShouldBeDisposedMessage" xml:space="preserve">
    <value>'{0}' contains field '{1}' that is of IDisposable type '{2}', but it is never disposed. Change the Dispose method on '{0}' to call Close or Dispose on this field.</value>
  </data>
  <data name="DisposableFieldsShouldBeDisposedTitle" xml:space="preserve">
    <value>Disposable fields should be disposed</value>
  </data>
  <data name="DisposeMethodsShouldCallBaseClassDisposeDescription" xml:space="preserve">
    <value>A type that implements System.IDisposable inherits from a type that also implements IDisposable. The Dispose method of the inheriting type does not call the Dispose method of the parent type. To fix a violation of this rule, call base.Dispose in your Dispose method.</value>
  </data>
  <data name="DisposeMethodsShouldCallBaseClassDisposeMessage" xml:space="preserve">
    <value>Ensure that method '{0}' calls '{1}' in all possible control flow paths</value>
  </data>
  <data name="DisposeMethodsShouldCallBaseClassDisposeTitle" xml:space="preserve">
    <value>Dispose methods should call base class dispose</value>
  </data>
  <data name="DisposeObjectsBeforeLosingScopeDescription" xml:space="preserve">
    <value>If a disposable object is not explicitly disposed before all references to it are out of scope, the object will be disposed at some indeterminate time when the garbage collector runs the finalizer of the object. Because an exceptional event might occur that will prevent the finalizer of the object from running, the object should be explicitly disposed instead.</value>
  </data>
  <data name="DisposeObjectsBeforeLosingScopeNotDisposedMessage" xml:space="preserve">
    <value>Call System.IDisposable.Dispose on object created by '{0}' before all references to it are out of scope</value>
  </data>
  <data name="DisposeObjectsBeforeLosingScopeMayBeDisposedMessage" xml:space="preserve">
    <value>Use recommended dispose pattern to ensure that object created by '{0}' is disposed on all paths. If possible, wrap the creation within a 'using' statement or a 'using' declaration. Otherwise, use a try-finally pattern, with a dedicated local variable declared before the try region and an unconditional Dispose invocation on non-null value in the 'finally' region, say 'x?.Dispose()'. If the object is explicitly disposed within the try region or the dispose ownership is transfered to another object or method, assign 'null' to the local variable just after such an operation to prevent double dispose in 'finally'.</value>
  </data>
  <data name="DisposeObjectsBeforeLosingScopeNotDisposedOnExceptionPathsMessage" xml:space="preserve">
    <value>Object created by '{0}' is not disposed along all exception paths. Call System.IDisposable.Dispose on the object before all references to it are out of scope.</value>
  </data>
  <data name="DisposeObjectsBeforeLosingScopeMayBeDisposedOnExceptionPathsMessage" xml:space="preserve">
    <value>Use recommended dispose pattern to ensure that object created by '{0}' is disposed on all exception paths. If possible, wrap the creation within a 'using' statement or a 'using' declaration. Otherwise, use a try-finally pattern, with a dedicated local variable declared before the try region and an unconditional Dispose invocation on non-null value in the 'finally' region, say 'x?.Dispose()'. If the object is explicitly disposed within the try region or the dispose ownership is transfered to another object or method, assign 'null' to the local variable just after such an operation to prevent double dispose in 'finally'.</value>
  </data>
  <data name="DisposeObjectsBeforeLosingScopeTitle" xml:space="preserve">
    <value>Dispose objects before losing scope</value>
  </data>
  <data name="DoNotPassLiteralsAsLocalizedParametersDescription" xml:space="preserve">
    <value>A method passes a string literal as a parameter to a constructor or method in the .NET Framework class library and that string should be localizable. To fix a violation of this rule, replace the string literal with a string retrieved through an instance of the ResourceManager class.</value>
  </data>
  <data name="DoNotPassLiteralsAsLocalizedParametersMessage" xml:space="preserve">
    <value>Method '{0}' passes a literal string as parameter '{1}' of a call to '{2}'. Retrieve the following string(s) from a resource table instead: "{3}".</value>
  </data>
  <data name="DoNotPassLiteralsAsLocalizedParametersTitle" xml:space="preserve">
    <value>Do not pass literals as localized parameters</value>
  </data>
  <data name="AddNonSerializedAttributeCodeActionTitle" xml:space="preserve">
    <value>Add the 'NonSerialized' attribute to this field.</value>
  </data>
  <data name="AddSerializableAttributeCodeActionTitle" xml:space="preserve">
    <value>Add Serializable attribute</value>
  </data>
  <data name="ImplementSerializationConstructorsCodeActionTitle" xml:space="preserve">
    <value>Implement Serialization constructor</value>
  </data>
  <data name="ImplementSerializationConstructorsDescription" xml:space="preserve">
    <value>To fix a violation of this rule, implement the serialization constructor. For a sealed class, make the constructor private; otherwise, make it protected.</value>
  </data>
  <data name="ImplementSerializationConstructorsMessageCreateMagicConstructor" xml:space="preserve">
    <value>Add a constructor to {0} with the following signature: 'protected {0}(SerializationInfo info, StreamingContext context)'.</value>
  </data>
  <data name="ImplementSerializationConstructorsMessageMakeSealedMagicConstructorPrivate" xml:space="preserve">
    <value>Declare the serialization constructor of {0}, a sealed type, as private.</value>
  </data>
  <data name="ImplementSerializationConstructorsMessageMakeUnsealedMagicConstructorFamily" xml:space="preserve">
    <value>Declare the serialization constructor of {0}, an unsealed type, as protected.</value>
  </data>
  <data name="ImplementSerializationConstructorsTitle" xml:space="preserve">
    <value>Implement serialization constructors</value>
  </data>
  <data name="MarkAllNonSerializableFieldsDescription" xml:space="preserve">
    <value>An instance field of a type that is not serializable is declared in a type that is serializable.</value>
  </data>
  <data name="MarkAllNonSerializableFieldsMessage" xml:space="preserve">
    <value>Field {0} is a member of type {1} which is serializable but is of type {2} which is not serializable</value>
  </data>
  <data name="MarkAllNonSerializableFieldsTitle" xml:space="preserve">
    <value>Mark all non-serializable fields</value>
  </data>
  <data name="MarkISerializableTypesWithSerializableDescription" xml:space="preserve">
    <value>To be recognized by the common language runtime as serializable, types must be marked by using the SerializableAttribute attribute even when the type uses a custom serialization routine through implementation of the ISerializable interface.</value>
  </data>
  <data name="MarkISerializableTypesWithSerializableMessage" xml:space="preserve">
    <value>Add [Serializable] to {0} as this type implements ISerializable</value>
  </data>
  <data name="MarkISerializableTypesWithSerializableTitle" xml:space="preserve">
    <value>Mark ISerializable types with serializable</value>
  </data>
  <data name="ImplementISerializableCorrectlyDescription" xml:space="preserve">
    <value>To fix a violation of this rule, make the GetObjectData method visible and overridable, and make sure that all instance fields are included in the serialization process or explicitly marked by using the NonSerializedAttribute attribute.</value>
  </data>
  <data name="ImplementISerializableCorrectlyMessageDefault" xml:space="preserve">
    <value>Add an implementation of GetObjectData to type {0}</value>
  </data>
  <data name="ImplementISerializableCorrectlyMessageMakeOverridable" xml:space="preserve">
    <value>Make {0}.GetObjectData virtual and overridable</value>
  </data>
  <data name="ImplementISerializableCorrectlyMessageMakeVisible" xml:space="preserve">
    <value>Increase the accessibility of {0}.GetObjectData so that it is visible to derived types</value>
  </data>
  <data name="ImplementISerializableCorrectlyTitle" xml:space="preserve">
    <value>Implement ISerializable correctly</value>
  </data>
  <data name="ImplementSerializationMethodsCorrectlyDescription" xml:space="preserve">
    <value>A method that handles a serialization event does not have the correct signature, return type, or visibility.</value>
  </data>
  <data name="ImplementSerializationMethodsCorrectlyMessageGeneric" xml:space="preserve">
    <value>Because {0} is marked with OnSerializing, OnSerialized, OnDeserializing, or OnDeserialized, change its signature so that it is no longer generic</value>
  </data>
  <data name="ImplementSerializationMethodsCorrectlyMessageParameters" xml:space="preserve">
    <value>Because {0} is marked with OnSerializing, OnSerialized, OnDeserializing, or OnDeserialized, change its signature so that it takes a single parameter of type 'System.Runtime.Serialization.StreamingContext'</value>
  </data>
  <data name="ImplementSerializationMethodsCorrectlyMessageReturnType" xml:space="preserve">
    <value>Because {0} is marked with OnSerializing, OnSerialized, OnDeserializing, or OnDeserialized, change its return type from {1} to void (Sub in Visual Basic)</value>
  </data>
  <data name="ImplementSerializationMethodsCorrectlyMessageStatic" xml:space="preserve">
    <value>Because {0} is marked with OnSerializing, OnSerialized, OnDeserializing, or OnDeserialized, change it from static (Shared in Visual Basic) to an instance method</value>
  </data>
  <data name="ImplementSerializationMethodsCorrectlyMessageVisibility" xml:space="preserve">
    <value>Because {0} is marked with OnSerializing, OnSerialized, OnDeserializing, or OnDeserialized, change its accessibility to private</value>
  </data>
  <data name="ImplementSerializationMethodsCorrectlyTitle" xml:space="preserve">
    <value>Implement serialization methods correctly</value>
  </data>
  <data name="ProvideDeserializationMethodsForOptionalFieldsDescription" xml:space="preserve">
    <value>A type has a field that is marked by using the System.Runtime.Serialization.OptionalFieldAttribute attribute, and the type does not provide deserialization event handling methods.</value>
  </data>
  <data name="ProvideDeserializationMethodsForOptionalFieldsMessageOnDeserialized" xml:space="preserve">
    <value>Add a 'private void OnDeserialized(StreamingContext)' method to type {0} and attribute it with the System.Runtime.Serialization.OnDeserializedAttribute</value>
  </data>
  <data name="ProvideDeserializationMethodsForOptionalFieldsMessageOnDeserializing" xml:space="preserve">
    <value>Add a 'private void OnDeserializing(StreamingContext)' method to type {0} and attribute it with the System.Runtime.Serialization.OnDeserializingAttribute</value>
  </data>
  <data name="ProvideDeserializationMethodsForOptionalFieldsTitle" xml:space="preserve">
    <value>Provide deserialization methods for optional fields</value>
  </data>
  <data name="ReviewCodeForSqlInjectionVulnerabilitiesMessage" xml:space="preserve">
    <value>Potential SQL injection vulnerability was found where '{0}' in method '{1}' may be tainted by user-controlled data from '{2}' in method '{3}'.</value>
  </data>
  <data name="ReviewCodeForSqlInjectionVulnerabilitiesTitle" xml:space="preserve">
    <value>Review code for SQL injection vulnerabilities</value>
  </data>
  <data name="BinaryFormatterDeserializeMaybeWithoutBinderSetMessage" xml:space="preserve">
    <value>The method '{0}' is insecure when deserializing untrusted data without a SerializationBinder to restrict the type of objects in the deserialized object graph.</value>
  </data>
  <data name="BinaryFormatterDeserializeMaybeWithoutBinderSetTitle" xml:space="preserve">
    <value>Ensure BinaryFormatter.Binder is set before calling BinaryFormatter.Deserialize</value>
  </data>
  <data name="BinaryFormatterDeserializeWithoutBinderSetMessage" xml:space="preserve">
    <value>The method '{0}' is insecure when deserializing untrusted data without a SerializationBinder to restrict the type of objects in the deserialized object graph.</value>
  </data>
  <data name="BinaryFormatterDeserializeWithoutBinderSetTitle" xml:space="preserve">
    <value>Do not call BinaryFormatter.Deserialize without first setting BinaryFormatter.Binder</value>
  </data>
  <data name="BinaryFormatterMethodUsedDescription" xml:space="preserve">
    <value>The method '{0}' is insecure when deserializing untrusted data.  If you need to instead detect BinaryFormatter deserialization without a SerializationBinder set, then disable rule CA2300, and enable rules CA2301 and CA2302.</value>
  </data>
  <data name="BinaryFormatterMethodUsedMessage" xml:space="preserve">
    <value>The method '{0}' is insecure when deserializing untrusted data.</value>
  </data>
  <data name="BinaryFormatterMethodUsedTitle" xml:space="preserve">
    <value>Do not use insecure deserializer BinaryFormatter</value>
  </data>
  <data name="LosFormatterMethodUsedMessage" xml:space="preserve">
    <value>The method '{0}' is insecure when deserializing untrusted data.</value>
  </data>
  <data name="LosFormatterMethodUsedTitle" xml:space="preserve">
    <value>Do not use insecure deserializer LosFormatter</value>
  </data>
  <data name="ReviewCodeForDllInjectionVulnerabilitiesMessage" xml:space="preserve">
    <value>Potential DLL injection vulnerability was found where '{0}' in method '{1}' may be tainted by user-controlled data from '{2}' in method '{3}'.</value>
  </data>
  <data name="ReviewCodeForDllInjectionVulnerabilitiesTitle" xml:space="preserve">
    <value>Review code for DLL injection vulnerabilities</value>
  </data>
  <data name="ReviewCodeForInformationDisclosureVulnerabilitiesMessage" xml:space="preserve">
    <value>Potential information disclosure vulnerability was found where '{0}' in method '{1}' may contain unintended information from '{2}' in method '{3}'.</value>
  </data>
  <data name="ReviewCodeForInformationDisclosureVulnerabilitiesTitle" xml:space="preserve">
    <value>Review code for information disclosure vulnerabilities</value>
  </data>
  <data name="ReviewCodeForFilePathInjectionVulnerabilitiesMessage" xml:space="preserve">
    <value>Potential file path injection vulnerability was found where '{0}' in method '{1}' may be tainted by user-controlled data from '{2}' in method '{3}'.</value>
  </data>
  <data name="ReviewCodeForFilePathInjectionVulnerabilitiesTitle" xml:space="preserve">
    <value>Review code for file path injection vulnerabilities</value>
  </data>
  <data name="ReviewCodeForProcessCommandInjectionVulnerabilitiesMessage" xml:space="preserve">
    <value>Potential process command injection vulnerability was found where '{0}' in method '{1}' may be tainted by user-controlled data from '{2}' in method '{3}'.</value>
  </data>
  <data name="ReviewCodeForProcessCommandInjectionVulnerabilitiesTitle" xml:space="preserve">
    <value>Review code for process command injection vulnerabilities</value>
  </data>
  <data name="ReviewCodeForRegexInjectionVulnerabilitiesMessage" xml:space="preserve">
    <value>Potential regex injection vulnerability was found where '{0}' in method '{1}' may be tainted by user-controlled data from '{2}' in method '{3}'.</value>
  </data>
  <data name="ReviewCodeForRegexInjectionVulnerabilitiesTitle" xml:space="preserve">
    <value>Review code for regex injection vulnerabilities</value>
  </data>
  <data name="NetDataContractSerializerDeserializeMaybeWithoutBinderSetMessage" xml:space="preserve">
    <value>The method '{0}' is insecure when deserializing untrusted data without a SerializationBinder to restrict the type of objects in the deserialized object graph.</value>
  </data>
  <data name="NetDataContractSerializerDeserializeMaybeWithoutBinderSetTitle" xml:space="preserve">
    <value>Ensure NetDataContractSerializer.Binder is set before deserializing</value>
  </data>
  <data name="NetDataContractSerializerDeserializeWithoutBinderSetMessage" xml:space="preserve">
    <value>The method '{0}' is insecure when deserializing untrusted data without a SerializationBinder to restrict the type of objects in the deserialized object graph.</value>
  </data>
  <data name="NetDataContractSerializerDeserializeWithoutBinderSetTitle" xml:space="preserve">
    <value>Do not deserialize without first setting NetDataContractSerializer.Binder</value>
  </data>
  <data name="NetDataContractSerializerMethodUsedDescription" xml:space="preserve">
    <value>The method '{0}' is insecure when deserializing untrusted data.  If you need to instead detect NetDataContractSerializer deserialization without a SerializationBinder set, then disable rule CA2310, and enable rules CA2311 and CA2312.</value>
  </data>
  <data name="NetDataContractSerializerMethodUsedMessage" xml:space="preserve">
    <value>The method '{0}' is insecure when deserializing untrusted data.</value>
  </data>
  <data name="NetDataContractSerializerMethodUsedTitle" xml:space="preserve">
    <value>Do not use insecure deserializer NetDataContractSerializer</value>
  </data>
  <data name="ObjectStateFormatterMethodUsedMessage" xml:space="preserve">
    <value>The method '{0}' is insecure when deserializing untrusted data.</value>
  </data>
  <data name="ObjectStateFormatterMethodUsedTitle" xml:space="preserve">
    <value>Do not use insecure deserializer ObjectStateFormatter</value>
  </data>
  <data name="ReviewCodeForXssVulnerabilitiesMessage" xml:space="preserve">
    <value>Potential cross-site scripting (XSS) vulnerability was found where '{0}' in method '{1}' may be tainted by user-controlled data from '{2}' in method '{3}'.</value>
  </data>
  <data name="ReviewCodeForXssVulnerabilitiesTitle" xml:space="preserve">
    <value>Review code for XSS vulnerabilities</value>
  </data>
  <data name="ReviewCodeForLdapInjectionVulnerabilitiesMessage" xml:space="preserve">
    <value>Potential LDAP injection vulnerability was found where '{0}' in method '{1}' may be tainted by user-controlled data from '{2}' in method '{3}'.</value>
  </data>
  <data name="ReviewCodeForLdapInjectionVulnerabilitiesTitle" xml:space="preserve">
    <value>Review code for LDAP injection vulnerabilities</value>
  </data>
  <data name="JavaScriptSerializerMaybeWithSimpleTypeResolverMessage" xml:space="preserve">
    <value>The method '{0}' is insecure when deserializing untrusted data with a JavaScriptSerializer initialized with a SimpleTypeResolver. Ensure that the JavaScriptSerializer is initialized without a JavaScriptTypeResolver specified, or initialized with a JavaScriptTypeResolver that limits the types of objects in the deserialized object graph.</value>
  </data>
  <data name="JavaScriptSerializerMaybeWithSimpleTypeResolverTitle" xml:space="preserve">
    <value>Ensure JavaScriptSerializer is not initialized with SimpleTypeResolver before deserializing</value>
  </data>
  <data name="JavaScriptSerializerWithSimpleTypeResolverMessage" xml:space="preserve">
    <value>The method '{0}' is insecure when deserializing untrusted data with a JavaScriptSerializer initialized with a SimpleTypeResolver. Initialize JavaScriptSerializer without a JavaScriptTypeResolver specified, or initialize with a JavaScriptTypeResolver that limits the types of objects in the deserialized object graph.</value>
  </data>
  <data name="JavaScriptSerializerWithSimpleTypeResolverTitle" xml:space="preserve">
    <value>Do not deserialize with JavaScriptSerializer using a SimpleTypeResolver</value>
  </data>
  <data name="ReviewCodeForOpenRedirectVulnerabilitiesMessage" xml:space="preserve">
    <value>Potential open redirect vulnerability was found where '{0}' in method '{1}' may be tainted by user-controlled data from '{2}' in method '{3}'.</value>
  </data>
  <data name="ReviewCodeForOpenRedirectVulnerabilitiesTitle" xml:space="preserve">
    <value>Review code for open redirect vulnerabilities</value>
  </data>
  <data name="ReviewCodeForXPathInjectionVulnerabilitiesMessage" xml:space="preserve">
    <value>Potential XPath injection vulnerability was found where '{0}' in method '{1}' may be tainted by user-controlled data from '{2}' in method '{3}'.</value>
  </data>
  <data name="ReviewCodeForXPathInjectionVulnerabilitiesTitle" xml:space="preserve">
    <value>Review code for XPath injection vulnerabilities</value>
  </data>
  <data name="ReviewCodeForXmlInjectionVulnerabilitiesMessage" xml:space="preserve">
    <value>Potential XML injection vulnerability was found where '{0}' in method '{1}' may be tainted by user-controlled data from '{2}' in method '{3}'.</value>
  </data>
  <data name="ReviewCodeForXmlInjectionVulnerabilitiesTitle" xml:space="preserve">
    <value>Review code for XML injection vulnerabilities</value>
  </data>
  <data name="ReviewCodeForXamlInjectionVulnerabilitiesMessage" xml:space="preserve">
    <value>Potential XAML injection vulnerability was found where '{0}' in method '{1}' may be tainted by user-controlled data from '{2}' in method '{3}'.</value>
  </data>
  <data name="ReviewCodeForXamlInjectionVulnerabilitiesTitle" xml:space="preserve">
    <value>Review code for XAML injection vulnerabilities</value>
  </data>
  <data name="JsonNetInsecureSettingsMessage" xml:space="preserve">
    <value>When deserializing untrusted input, allowing arbitrary types to be deserialized is insecure.  When using JsonSerializerSettings, use TypeNameHandling.None, or for values other than None, restrict deserialized types with a SerializationBinder.</value>
  </data>
  <data name="JsonNetInsecureSettingsTitle" xml:space="preserve">
    <value>Do not use insecure JsonSerializerSettings</value>
  </data>
  <data name="JsonNetMaybeInsecureSettingsMessage" xml:space="preserve">
    <value>When deserializing untrusted input, allowing arbitrary types to be deserialized is insecure.  When using JsonSerializerSettings, ensure TypeNameHandling.None is specified, or for values other than None, ensure a SerializationBinder is specified to restrict deserialized types.</value>
  </data>
  <data name="JsonNetMaybeInsecureSettingsTitle" xml:space="preserve">
    <value>Ensure that JsonSerializerSettings are secure</value>
  </data>
  <data name="DoNotDisableUsingServicePointManagerSecurityProtocolsMessage" xml:space="preserve">
    <value>Do not set Switch.System.ServiceModel.DisableUsingServicePointManagerSecurityProtocols to true.  Setting this switch limits Windows Communication Framework (WCF) to using Transport Layer Security (TLS) 1.0, which is insecure and obsolete.</value>
  </data>
  <data name="DoNotDisableUsingServicePointManagerSecurityProtocolsTitle" xml:space="preserve">
    <value>Do not disable ServicePointManagerSecurityProtocols</value>
  </data>
  <data name="JsonNetTypeNameHandlingDescription" xml:space="preserve">
    <value>Deserializing JSON when using a TypeNameHandling value other than None can be insecure.  If you need to instead detect Json.NET deserialization when a SerializationBinder isn't specified, then disable rule CA2326, and enable rules CA2327, CA2328, CA2329, and CA2330.</value>
  </data>
  <data name="JsonNetTypeNameHandlingMessage" xml:space="preserve">
    <value>Deserializing JSON when using a TypeNameHandling value other than None can be insecure.</value>
  </data>
  <data name="JsonNetTypeNameHandlingTitle" xml:space="preserve">
    <value>Do not use TypeNameHandling values other than None</value>
  </data>
  <data name="ApprovedCipherMode" xml:space="preserve">
    <value>Review cipher mode usage with cryptography experts</value>
  </data>
  <data name="ApprovedCipherModeDescription" xml:space="preserve">
    <value>These cipher modes might be vulnerable to attacks. Consider using recommended modes (CBC, CTS).</value>
  </data>
  <data name="ApprovedCipherModeMessage" xml:space="preserve">
    <value>Review the usage of cipher mode '{0}' with cryptography experts. Consider using recommended modes (CBC, CTS).</value>
  </data>
  <data name="DefinitelyInstallRootCert" xml:space="preserve">
    <value>Do Not Add Certificates To Root Store</value>
  </data>
  <data name="DefinitelyInstallRootCertMessage" xml:space="preserve">
    <value>Adding certificates to the operating system's trusted root certificates increases the risk of incorrectly authenticating an illegitimate certificate</value>
  </data>
  <data name="DefinitelyUseSecureCookiesASPNetCore" xml:space="preserve">
    <value>Use Secure Cookies In ASP.NET Core</value>
  </data>
  <data name="DefinitelyUseSecureCookiesASPNetCoreMessage" xml:space="preserve">
    <value>Set CookieOptions.Secure = true when setting a cookie</value>
  </data>
  <data name="DoNotAddSchemaByURL" xml:space="preserve">
    <value>Do Not Add Schema By URL</value>
  </data>
  <data name="DoNotAddSchemaByURLDescription" xml:space="preserve">
    <value>This overload of XmlSchemaCollection.Add method internally enables DTD processing on the XML reader instance used, and uses UrlResolver for resolving external XML entities. The outcome is information disclosure. Content from file system or network shares for the machine processing the XML can be exposed to attacker. In addition, an attacker can use this as a DoS vector.</value>
  </data>
  <data name="DoNotAddSchemaByURLMessage" xml:space="preserve">
    <value>This overload of the Add method is potentially unsafe because it may resolve dangerous external references</value>
  </data>
  <data name="DoNotCallDangerousMethodsInDeserialization" xml:space="preserve">
    <value>Do Not Call Dangerous Methods In Deserialization</value>
  </data>
  <data name="DoNotCallDangerousMethodsInDeserializationDescription" xml:space="preserve">
    <value>Insecure Deserialization is a vulnerability which occurs when untrusted data is used to abuse the logic of an application, inflict a Denial-of-Service (DoS) attack, or even execute arbitrary code upon it being deserialized. It’s frequently possible for malicious users to abuse these deserialization features when the application is deserializing untrusted data which is under their control. Specifically, invoke dangerous methods in the process of deserialization. Successful insecure deserialization attacks could allow an attacker to carry out attacks such as DoS attacks, authentication bypasses, and remote code execution.</value>
  </data>
  <data name="DoNotCallDangerousMethodsInDeserializationMessage" xml:space="preserve">
    <value>When deserializing an instance of class {0}, method {1} can call dangerous method {2}. The potential method invocations are: {3}.</value>
  </data>
  <data name="DoNotDisableCertificateValidation" xml:space="preserve">
    <value>Do Not Disable Certificate Validation</value>
  </data>
  <data name="DoNotDisableCertificateValidationDescription" xml:space="preserve">
    <value>A certificate can help authenticate the identity of the server. Clients should validate the server certificate to ensure requests are sent to the intended server. If the ServerCertificateValidationCallback always returns 'true', any certificate will pass validation.</value>
  </data>
  <data name="DoNotDisableCertificateValidationMessage" xml:space="preserve">
    <value>The ServerCertificateValidationCallback is set to a function that accepts any server certificate, by always returning true. Ensure that server certificates are validated to verify the identity of the server receiving requests.</value>
  </data>
  <data name="DoNotDisableHTTPHeaderChecking" xml:space="preserve">
    <value>Do Not Disable HTTP Header Checking</value>
  </data>
  <data name="DoNotDisableHTTPHeaderCheckingDescription" xml:space="preserve">
    <value>HTTP header checking enables encoding of the carriage return and newline characters, \r and \n, that are found in response headers. This encoding can help to avoid injection attacks that exploit an application that echoes untrusted data contained by the header.</value>
  </data>
  <data name="DoNotDisableHTTPHeaderCheckingMessage" xml:space="preserve">
    <value>Do not disable HTTP header checking</value>
  </data>
  <data name="DoNotDisableRequestValidation" xml:space="preserve">
    <value>Do Not Disable Request Validation</value>
  </data>
  <data name="DoNotDisableRequestValidationDescription" xml:space="preserve">
    <value>Request validation is a feature in ASP.NET that examines HTTP requests and determines whether they contain potentially dangerous content. This check adds protection from markup or code in the URL query string, cookies, or posted form values that might have been added for malicious purposes. So, it is generally desirable and should be left enabled for defense in depth.</value>
  </data>
  <data name="DoNotDisableRequestValidationMessage" xml:space="preserve">
    <value>{0} has request validation disabled</value>
  </data>
  <data name="DoNotDisableSchUseStrongCrypto" xml:space="preserve">
    <value>Do Not Disable SChannel Use of Strong Crypto</value>
  </data>
  <data name="DoNotDisableSchUseStrongCryptoDescription" xml:space="preserve">
    <value>Starting with the .NET Framework 4.6, the System.Net.ServicePointManager and System.Net.Security.SslStream classes are recommended to use new protocols. The old ones have protocol weaknesses and are not supported. Setting Switch.System.Net.DontEnableSchUseStrongCrypto with true will use the old weak crypto check and opt out of the protocol migration.</value>
  </data>
  <data name="DoNotDisableSchUseStrongCryptoMessage" xml:space="preserve">
    <value>{0} disables TLS 1.2 and enables SSLv3</value>
  </data>
  <data name="DoNotHardCodeEncryptionKey" xml:space="preserve">
    <value>Do not hard-code encryption key</value>
  </data>
  <data name="DoNotHardCodeEncryptionKeyDescription" xml:space="preserve">
    <value>SymmetricAlgorithm's .Key property, or a method's rgbKey parameter, should never be a hard-coded value.</value>
  </data>
  <data name="DoNotHardCodeEncryptionKeyMessage" xml:space="preserve">
    <value>Potential security vulnerability was found where '{0}' in method '{1}' may be tainted by hard-coded key from '{2}' in method '{3}'</value>
  </data>
  <data name="DoNotInstallRootCertDescription" xml:space="preserve">
    <value>By default, the Trusted Root Certification Authorities certificate store is configured with a set of public CAs that has met the requirements of the Microsoft Root Certificate Program. Since all trusted root CAs can issue certificates for any domain, an attacker can pick a weak or coercible CA that you install by yourself to target for an attack – and a single vulnerable, malicious or coercible CA undermines the security of the entire system. To make matters worse, these attacks can go unnoticed quite easily.</value>
  </data>
  <data name="PotentialReferenceCycleInDeserializedObjectGraphTitle" xml:space="preserve">
    <value>Potential reference cycle in deserialized object graph</value>
  </data>
  <data name="PotentialReferenceCycleInDeserializedObjectGraphDescription" xml:space="preserve">
    <value>Review code that processes untrusted deserialized data for handling of unexpected reference cycles. An unexpected reference cycle should not cause the code to enter an infinite loop. Otherwise, an unexpected reference cycle can allow an attacker to DOS or exhaust the memory of the process when deserializing untrusted data.</value>
  </data>
  <data name="PotentialReferenceCycleInDeserializedObjectGraphMessage" xml:space="preserve">
    <value>{0} participates in a potential reference cycle</value>
  </data>
  <data name="DoNotSerializeTypesWithPointerFields" xml:space="preserve">
    <value>Do Not Serialize Types With Pointer Fields</value>
  </data>
  <data name="DoNotSerializeTypesWithPointerFieldsDescription" xml:space="preserve">
    <value>Pointers are not "type safe" in the sense that you cannot guarantee the correctness of the memory they point at. So, serializing types with pointer fields is dangerous, as it may allow an attacker to control the pointer.</value>
  </data>
  <data name="DoNotSerializeTypesWithPointerFieldsMessage" xml:space="preserve">
    <value>Pointer field {0} on serializable type</value>
  </data>
  <data name="DoNotUseAccountSAS" xml:space="preserve">
    <value>Do Not Use Account Shared Access Signature</value>
  </data>
  <data name="DoNotUseAccountSASDescription" xml:space="preserve">
    <value>Shared Access Signatures(SAS) are a vital part of the security model for any application using Azure Storage, they should provide limited and safe permissions to your storage account to clients that don't have the account key. All of the operations available via a service SAS are also available via an account SAS, that is, account SAS is too powerful. So it is recommended to use Service SAS to delegate access more carefully.</value>
  </data>
  <data name="DoNotUseAccountSASMessage" xml:space="preserve">
    <value>Use Service SAS instead of Account SAS for fine grained access control and container-level access policy</value>
  </data>
  <data name="DoNotUseBrokenCryptographicAlgorithms" xml:space="preserve">
    <value>Do Not Use Broken Cryptographic Algorithms</value>
  </data>
  <data name="DoNotUseBrokenCryptographicAlgorithmsDescription" xml:space="preserve">
    <value>An attack making it computationally feasible to break this algorithm exists. This allows attackers to break the cryptographic guarantees it is designed to provide. Depending on the type and application of this cryptographic algorithm, this may allow attackers to read enciphered messages, tamper with enciphered  messages, forge digital signatures, tamper with hashed content, or otherwise compromise any cryptosystem based on this algorithm. Replace encryption uses with the AES algorithm (AES-256, AES-192 and AES-128 are acceptable) with a key length greater than or equal to 128 bits. Replace hashing uses with a hashing function in the SHA-2 family, such as SHA512, SHA384, or SHA256. Replace digital signature uses with RSA with a key length greater than or equal to 2048-bits, or ECDSA with a key length greater than or equal to 256 bits.</value>
  </data>
  <data name="DoNotUseBrokenCryptographicAlgorithmsMessage" xml:space="preserve">
    <value>{0} uses a broken cryptographic algorithm {1}</value>
  </data>
  <data name="DoNotUseDeprecatedSecurityProtocols" xml:space="preserve">
    <value>Do Not Use Deprecated Security Protocols</value>
  </data>
  <data name="DoNotUseDeprecatedSecurityProtocolsDescription" xml:space="preserve">
    <value>Using a deprecated security protocol rather than the system default is risky.</value>
  </data>
  <data name="DoNotUseDeprecatedSecurityProtocolsMessage" xml:space="preserve">
    <value>Hard-coded use of deprecated security protocol {0}</value>
  </data>
  <data name="DoNotUseDSA" xml:space="preserve">
    <value>Do Not Use Digital Signature Algorithm (DSA)</value>
  </data>
  <data name="DoNotUseDSADescription" xml:space="preserve">
    <value>DSA is too weak to use.</value>
  </data>
  <data name="DoNotUseDSAMessage" xml:space="preserve">
    <value>Asymmetric encryption algorithm {0} is weak. Switch to an RSA with at least 2048 key size, ECDH or ECDSA algorithm instead.</value>
  </data>
  <data name="DoNotUseMD5" xml:space="preserve">
    <value>Do not use insecure cryptographic algorithm MD5.</value>
  </data>
  <data name="DoNotUseMD5Description" xml:space="preserve">
    <value>This type implements MD5, a cryptographically insecure hashing function. Hash collisions are computationally feasible for the MD5 and HMACMD5 algorithms. Replace this usage with a SHA-2 family hash algorithm (SHA512, SHA384, SHA256).</value>
  </data>
  <data name="DoNotUseObsoleteKDFAlgorithm" xml:space="preserve">
    <value>Do not use obsolete key derivation function</value>
  </data>
  <data name="DoNotUseObsoleteKDFAlgorithmDescription" xml:space="preserve">
    <value>Password-based key derivation should use PBKDF2 with SHA-2. Avoid using PasswordDeriveBytes since it generates a PBKDF1 key. Avoid using Rfc2898DeriveBytes.CryptDeriveKey since it doesn't use the iteration count or salt.</value>
  </data>
  <data name="DoNotUseObsoleteKDFAlgorithmMessage" xml:space="preserve">
    <value>Call to obsolete key derivation function {0}.{1}</value>
  </data>
  <data name="DoNotUseReferenceEqualsWithValueTypesDescription" xml:space="preserve">
    <value>Value type typed arguments are uniquely boxed for each call to this method, therefore the result is always false.</value>
  </data>
  <data name="DoNotUseReferenceEqualsWithValueTypesComparerMessage" xml:space="preserve">
    <value>Do not pass an argument with value type '{0}' to the 'Equals' method on 'ReferenceEqualityComparer'. Due to value boxing, this call to 'Equals' will always return 'false'.</value>
  </data>
  <data name="DoNotUseReferenceEqualsWithValueTypesMethodMessage" xml:space="preserve">
    <value>Do not pass an argument with value type '{0}' to 'ReferenceEquals'. Due to value boxing, this call to 'ReferenceEquals' will always return 'false'.</value>
  </data>
  <data name="DoNotUseReferenceEqualsWithValueTypesTitle" xml:space="preserve">
    <value>Do not use ReferenceEquals with value types</value>
  </data>
  <data name="DoNotUseSHA1" xml:space="preserve">
    <value>Do not use insecure cryptographic algorithm SHA1.</value>
  </data>
  <data name="DoNotUseSHA1Description" xml:space="preserve">
    <value>This type implements SHA1, a cryptographically insecure hashing function. Hash collisions are computationally feasible for the SHA-1 and SHA-0 algorithms. Replace this usage with a SHA-2 family hash algorithm (SHA512, SHA384, SHA256).</value>
  </data>
  <data name="DoNotUseWeakCryptographicAlgorithms" xml:space="preserve">
    <value>Do Not Use Weak Cryptographic Algorithms</value>
  </data>
  <data name="DoNotUseWeakCryptographicAlgorithmsDescription" xml:space="preserve">
    <value>Cryptographic algorithms degrade over time as attacks become for advances to attacker get access to more computation. Depending on the type and application of this cryptographic algorithm, further degradation of the cryptographic strength of it may allow attackers to read enciphered messages, tamper with enciphered  messages, forge digital signatures, tamper with hashed content, or otherwise compromise any cryptosystem based on this algorithm. Replace encryption uses with the AES algorithm (AES-256, AES-192 and AES-128 are acceptable) with a key length greater than or equal to 128 bits. Replace hashing uses with a hashing function in the SHA-2 family, such as SHA-2 512, SHA-2 384, or SHA-2 256.</value>
  </data>
  <data name="DoNotUseWeakCryptographicAlgorithmsMessage" xml:space="preserve">
    <value>{0} uses a weak cryptographic algorithm {1}</value>
  </data>
  <data name="DoNotUseWeakKDFAlgorithm" xml:space="preserve">
    <value>Ensure Key Derivation Function algorithm is sufficiently strong</value>
  </data>
  <data name="DoNotUseWeakKDFAlgorithmDescription" xml:space="preserve">
    <value>Some implementations of the Rfc2898DeriveBytes class allow for a hash algorithm to be specified in a constructor parameter or overwritten in the HashAlgorithm property. If a hash algorithm is specified, then it should be SHA-256 or higher.</value>
  </data>
  <data name="DoNotUseWeakKDFAlgorithmMessage" xml:space="preserve">
    <value>{0} might be using a weak hash algorithm. Use SHA256, SHA384, or SHA512 to create a strong key from a password.</value>
  </data>
  <data name="DoNotUseXslTransform" xml:space="preserve">
    <value>Do Not Use XslTransform</value>
  </data>
  <data name="DoNotUseXslTransformMessage" xml:space="preserve">
    <value>Do not use XslTransform. It does not restrict potentially dangerous external references.</value>
  </data>
  <data name="HardCodedSecurityProtocolMessage" xml:space="preserve">
    <value>Avoid hardcoding SecurityProtocolType {0}, and instead use SecurityProtocolType.SystemDefault to allow the operating system to choose the best Transport Layer Security protocol to use.</value>
  </data>
  <data name="HardCodedSecurityProtocolTitle" xml:space="preserve">
    <value>Avoid hardcoding SecurityProtocolType value</value>
  </data>
  <data name="MaybeInstallRootCert" xml:space="preserve">
    <value>Ensure Certificates Are Not Added To Root Store</value>
  </data>
  <data name="MaybeInstallRootCertMessage" xml:space="preserve">
    <value>Adding certificates to the operating system's trusted root certificates is insecure. Ensure that the target store is not root store.</value>
  </data>
  <data name="MaybeUseSecureCookiesASPNetCore" xml:space="preserve">
    <value>Ensure Use Secure Cookies In ASP.NET Core</value>
  </data>
  <data name="MaybeUseSecureCookiesASPNetCoreMessage" xml:space="preserve">
    <value>Ensure that CookieOptions.Secure = true when setting a cookie</value>
  </data>
  <data name="SetViewStateUserKey" xml:space="preserve">
    <value>Set ViewStateUserKey For Classes Derived From Page</value>
  </data>
  <data name="SetViewStateUserKeyDescription" xml:space="preserve">
    <value>Setting the ViewStateUserKey property can help you prevent attacks on your application by allowing you to assign an identifier to the view-state variable for individual users so that they cannot use the variable to generate an attack. Otherwise, there will be cross-site request forgery vulnerabilities.</value>
  </data>
  <data name="SetViewStateUserKeyMessage" xml:space="preserve">
    <value>The class {0} derived from System.Web.UI.Page does not set the ViewStateUserKey property in the OnInit method or Page_Init method</value>
  </data>
  <data name="UseAsSpanInsteadOfArrayRangeIndexerDescription" xml:space="preserve">
    <value>The Range-based indexer on array values produces a copy of requested portion of the array. This copy is often unwanted when it is implicitly used as a Span or Memory value. Use the AsSpan method to avoid the copy.</value>
  </data>
  <data name="UseAsSpanInsteadOfStringRangeIndexerDescription" xml:space="preserve">
    <value>The Range-based indexer on string values produces a copy of requested portion of the string. This copy is usually unnecessary when it is implicitly used as a ReadOnlySpan or ReadOnlyMemory value. Use the AsSpan method to avoid the unnecessary copy.</value>
  </data>
  <data name="UseAsSpanInsteadOfRangeIndexerMessage" xml:space="preserve">
    <value>Use '{0}' instead of the '{1}'-based indexer on '{2}' to avoid creating unnecessary data copies</value>
  </data>
  <data name="UseAsSpanInsteadOfRangeIndexerTitle" xml:space="preserve">
    <value>Use AsSpan or AsMemory instead of Range-based indexers when appropriate</value>
  </data>
  <data name="UseAsSpanReadOnlyInsteadOfArrayRangeIndexerDescription" xml:space="preserve">
    <value>The Range-based indexer on array values produces a copy of requested portion of the array. This copy is usually unnecessary when it is implicitly used as a ReadOnlySpan or ReadOnlyMemory value. Use the AsSpan method to avoid the unnecessary copy.</value>
  </data>
  <data name="UseContainerLevelAccessPolicy" xml:space="preserve">
    <value>Use Container Level Access Policy</value>
  </data>
  <data name="UseContainerLevelAccessPolicyDescription" xml:space="preserve">
    <value>No access policy identifier is specified, making tokens non-revocable.</value>
  </data>
  <data name="UseContainerLevelAccessPolicyMessage" xml:space="preserve">
    <value>Consider using Azure's role-based access control instead of a Shared Access Signature (SAS) if possible. If you still need to use a SAS, use a container-level access policy when creating a SAS.</value>
  </data>
  <data name="UseSecureCookiesASPNetCoreDescription" xml:space="preserve">
    <value>Applications available over HTTPS must use secure cookies.</value>
  </data>
  <data name="UseSharedAccessProtocolHttpsOnly" xml:space="preserve">
    <value>Use SharedAccessProtocol HttpsOnly</value>
  </data>
  <data name="UseSharedAccessProtocolHttpsOnlyDescription" xml:space="preserve">
    <value>HTTPS encrypts network traffic. Use HttpsOnly, rather than HttpOrHttps, to ensure network traffic is always encrypted to help prevent disclosure of sensitive data.</value>
  </data>
  <data name="UseSharedAccessProtocolHttpsOnlyMessage" xml:space="preserve">
    <value>Consider using Azure's role-based access control instead of a Shared Access Signature (SAS) if possible. If you still need to use a SAS, specify SharedAccessProtocol.HttpsOnly.</value>
  </data>
  <data name="UseXmlReaderDescription" xml:space="preserve">
    <value>Processing XML from untrusted data may load dangerous external references, which should be restricted by using an XmlReader with a secure resolver or with DTD processing disabled.</value>
  </data>
  <data name="UseXmlReaderForDataSetReadXml" xml:space="preserve">
    <value>Use XmlReader for 'DataSet.ReadXml()'</value>
  </data>
  <data name="UseXmlReaderForDeserialize" xml:space="preserve">
    <value>Use XmlReader for 'XmlSerializer.Deserialize()'</value>
  </data>
  <data name="UseXmlReaderForSchemaRead" xml:space="preserve">
    <value>Use XmlReader for 'XmlSchema.Read()'</value>
  </data>
  <data name="UseXmlReaderForValidatingReader" xml:space="preserve">
    <value>Use XmlReader for XmlValidatingReader constructor</value>
  </data>
  <data name="UseXmlReaderForXPathDocument" xml:space="preserve">
    <value>Use XmlReader for XPathDocument constructor</value>
  </data>
  <data name="UseXmlReaderMessage" xml:space="preserve">
    <value>This overload of the '{0}.{1}' method is potentially unsafe. It may enable Document Type Definition (DTD) which can be vulnerable to denial of service attacks, or might use an XmlResolver which can be vulnerable to information disclosure. Use an overload that takes a XmlReader instance instead, with DTD processing disabled and no XmlResolver.</value>
  </data>
  <data name="UseRSAWithSufficientKeySize" xml:space="preserve">
    <value>Use Rivest–Shamir–Adleman (RSA) Algorithm With Sufficient Key Size</value>
  </data>
  <data name="UseRSAWithSufficientKeySizeDescription" xml:space="preserve">
    <value>Encryption algorithms are vulnerable to brute force attacks when too small a key size is used.</value>
  </data>
  <data name="UseRSAWithSufficientKeySizeMessage" xml:space="preserve">
    <value>Asymmetric encryption algorithm {0}'s key size is less than 2048. Switch to an RSA with at least 2048 key size, ECDH or ECDSA algorithm instead.</value>
  </data>
  <data name="DefinitelyUseWeakKDFInsufficientIterationCount" xml:space="preserve">
    <value>Do Not Use Weak Key Derivation Function With Insufficient Iteration Count</value>
  </data>
  <data name="DefinitelyUseWeakKDFInsufficientIterationCountMessage" xml:space="preserve">
    <value>Use at least {0} iterations when deriving a cryptographic key from a password. By default, Rfc2898DeriveByte's IterationCount is only 1000</value>
  </data>
  <data name="DoNotUseWeakKDFInsufficientIterationCountDescription" xml:space="preserve">
    <value>When deriving cryptographic keys from user-provided inputs such as password, use sufficient iteration count (at least 100k).</value>
  </data>
  <data name="MaybeUseWeakKDFInsufficientIterationCount" xml:space="preserve">
    <value>Ensure Sufficient Iteration Count When Using Weak Key Derivation Function</value>
  </data>
  <data name="MaybeUseWeakKDFInsufficientIterationCountMessage" xml:space="preserve">
    <value>Ensure that the iteration count is at least {0} when deriving a cryptographic key from a password. By default, Rfc2898DeriveByte's IterationCount is only 1000</value>
  </data>
  <data name="DoNotAddArchiveItemPathToTheTargetFileSystemPath" xml:space="preserve">
    <value>Do Not Add Archive Item's Path To The Target File System Path</value>
  </data>
  <data name="DoNotAddArchiveItemPathToTheTargetFileSystemPathDescription" xml:space="preserve">
    <value>When extracting files from an archive and using the archive item's path, check if the path is safe. Archive path can be relative and can lead to file system access outside of the expected file system target path, leading to malicious config changes and remote code execution via lay-and-wait technique.</value>
  </data>
  <data name="DoNotAddArchiveItemPathToTheTargetFileSystemPathMessage" xml:space="preserve">
    <value>When creating path for '{0} in method {1}' from relative archive item path to extract file and the source is an untrusted zip archive, make sure to sanitize relative archive item path '{2} in method {3}'</value>
  </data>
  <data name="DoNotCreateTasksWithoutPassingATaskSchedulerTitle" xml:space="preserve">
    <value>Do not create tasks without passing a TaskScheduler</value>
  </data>
  <data name="DoNotCreateTasksWithoutPassingATaskSchedulerDescription" xml:space="preserve">
    <value>Do not create tasks unless you are using one of the overloads that takes a TaskScheduler. The default is to schedule on TaskScheduler.Current, which would lead to deadlocks. Either use TaskScheduler.Default to schedule on the thread pool, or explicitly pass TaskScheduler.Current to make your intentions clear.</value>
  </data>
  <data name="DoNotCreateTasksWithoutPassingATaskSchedulerMessage" xml:space="preserve">
    <value>Do not create tasks without passing a TaskScheduler</value>
  </data>
  <data name="DoNotDefineFinalizersForTypesDerivedFromMemoryManagerDescription" xml:space="preserve">
    <value>Adding a finalizer to a type derived from MemoryManager&lt;T&gt; may permit memory to be freed while it is still in use by a Span&lt;T&gt;.</value>
  </data>
  <data name="DoNotDefineFinalizersForTypesDerivedFromMemoryManagerMessage" xml:space="preserve">
    <value>Adding a finalizer to a type derived from MemoryManager&lt;T&gt; may permit memory to be freed while it is still in use by a Span&lt;T&gt;</value>
  </data>
  <data name="DoNotDefineFinalizersForTypesDerivedFromMemoryManagerTitle" xml:space="preserve">
    <value>Do not define finalizers for types derived from MemoryManager&lt;T&gt;</value>
  </data>
  <data name="UseValueTasksCorrectlyTitle" xml:space="preserve">
    <value>Use ValueTasks correctly</value>
  </data>
  <data name="UseValueTasksCorrectlyDescription" xml:space="preserve">
    <value>ValueTasks returned from member invocations are intended to be directly awaited.  Attempts to consume a ValueTask multiple times or to directly access one's result before it's known to be completed may result in an exception or corruption.  Ignoring such a ValueTask is likely an indication of a functional bug and may degrade performance.</value>
  </data>
  <data name="UseValueTasksCorrectlyMessage_General" xml:space="preserve">
    <value>ValueTask instances returned from method calls should be directly awaited, returned, or passed as an argument to another method call. Other usage, such as storing an instance into a local or a field, is likely an indication of a bug, as ValueTask instances must only ever be consumed once.</value>
  </data>
  <data name="UseValueTasksCorrectlyMessage_Unconsumed" xml:space="preserve">
    <value>ValueTask instances returned from method calls should always be used, typically awaited. Not doing so often represents a functional bug, but even if it doesn't, it can result in degraded performance if the target method pools objects for use with ValueTasks.</value>
  </data>
  <data name="UseValueTasksCorrectlyMessage_DoubleConsumption" xml:space="preserve">
    <value>ValueTask instances should only be consumed once, such as via an await. Consuming the same ValueTask instance multiple times can result in exceptions and data corruption.</value>
  </data>
  <data name="UseValueTasksCorrectlyMessage_AccessingIncompleteResult" xml:space="preserve">
    <value>ValueTask instances should not have their result directly accessed unless the instance has already completed. Unlike Tasks, calling Result or GetAwaiter().GetResult() on a ValueTask is not guaranteed to block until the operation completes. If you can't simply await the instance, consider first checking its IsCompleted property (or asserting it's true if you know that to be the case).</value>
  </data>
  <data name="DoNotCreateTaskCompletionSourceWithWrongArgumentsTitle" xml:space="preserve">
    <value>Argument passed to TaskCompletionSource constructor should be TaskCreationOptions enum instead of TaskContinuationOptions enum</value>
  </data>
  <data name="DoNotCreateTaskCompletionSourceWithWrongArgumentsDescription" xml:space="preserve">
    <value>TaskCompletionSource has constructors that take TaskCreationOptions that control the underlying Task, and constructors that take object state that's stored in the task.  Accidentally passing a TaskContinuationOptions instead of a TaskCreationOptions will result in the call treating the options as state.</value>
  </data>
  <data name="DoNotCreateTaskCompletionSourceWithWrongArgumentsMessage" xml:space="preserve">
    <value>Argument contains TaskContinuationsOptions enum instead of TaskCreationOptions enum</value>
  </data>
  <data name="DoNotCreateTaskCompletionSourceWithWrongArgumentsFix" xml:space="preserve">
    <value>Replace TaskContinuationOptions with TaskCreationOptions.</value>
  </data>
  <data name="JsonNetInsecureSerializerMessage" xml:space="preserve">
    <value>When deserializing untrusted input, allowing arbitrary types to be deserialized is insecure. When using deserializing JsonSerializer, use TypeNameHandling.None, or for values other than None, restrict deserialized types with a SerializationBinder.</value>
  </data>
  <data name="JsonNetInsecureSerializerTitle" xml:space="preserve">
    <value>Do not deserialize with JsonSerializer using an insecure configuration</value>
  </data>
  <data name="JsonNetMaybeInsecureSerializerMessage" xml:space="preserve">
    <value>When deserializing untrusted input, allowing arbitrary types to be deserialized is insecure. When using deserializing JsonSerializer, use TypeNameHandling.None, or for values other than None, restrict deserialized types with a SerializationBinder.</value>
  </data>
  <data name="JsonNetMaybeInsecureSerializerTitle" xml:space="preserve">
    <value>Ensure that JsonSerializer has a secure configuration when deserializing</value>
  </data>
  <data name="UseDefaultDllImportSearchPathsAttribute" xml:space="preserve">
    <value>Use DefaultDllImportSearchPaths attribute for P/Invokes</value>
  </data>
  <data name="UseDefaultDllImportSearchPathsAttributeDescription" xml:space="preserve">
    <value>By default, P/Invokes using DllImportAttribute probe a number of directories, including the current working directory for the library to load. This can be a security issue for certain applications, leading to DLL hijacking.</value>
  </data>
  <data name="UseDefaultDllImportSearchPathsAttributeMessage" xml:space="preserve">
    <value>The method {0} didn't use DefaultDllImportSearchPaths attribute for P/Invokes.</value>
  </data>
  <data name="DoNotUseUnsafeDllImportSearchPath" xml:space="preserve">
    <value>Do not use unsafe DllImportSearchPath value</value>
  </data>
  <data name="DoNotUseUnsafeDllImportSearchPathDescription" xml:space="preserve">
    <value>There could be a malicious DLL in the default DLL search directories. Or, depending on where your application is run from, there could be a malicious DLL in the application's directory. Use a DllImportSearchPath value that specifies an explicit search path instead. The DllImportSearchPath flags that this rule looks for can be configured in .editorconfig.</value>
  </data>
  <data name="DoNotUseUnsafeDllImportSearchPathMessage" xml:space="preserve">
    <value>Use of unsafe DllImportSearchPath value {0}</value>
  </data>
  <data name="UseAutoValidateAntiforgeryToken" xml:space="preserve">
    <value>Use antiforgery tokens in ASP.NET Core MVC controllers</value>
  </data>
  <data name="UseAutoValidateAntiforgeryTokenDescription" xml:space="preserve">
    <value>Handling a POST, PUT, PATCH, or DELETE request without validating an antiforgery token may be vulnerable to cross-site request forgery attacks. A cross-site request forgery attack can send malicious requests from an authenticated user to your ASP.NET Core MVC controller.</value>
  </data>
  <data name="UseAutoValidateAntiforgeryTokenMessage" xml:space="preserve">
    <value>Method {0} handles a {1} request without performing antiforgery token validation. You also need to ensure that your HTML form sends an antiforgery token.</value>
  </data>
  <data name="MissHttpVerbAttribute" xml:space="preserve">
    <value>Miss HttpVerb attribute for action methods</value>
  </data>
  <data name="MissHttpVerbAttributeMessage" xml:space="preserve">
    <value>Action method {0} needs to specify the HTTP request kind explicitly</value>
  </data>
  <data name="DoNotUseInsecureRandomness" xml:space="preserve">
    <value>Do not use insecure randomness</value>
  </data>
  <data name="DoNotUseInsecureRandomnessMessage" xml:space="preserve">
    <value>{0} is an insecure random number generator. Use cryptographically secure random number generators when randomness is required for security.</value>
  </data>
  <data name="DoNotUseInsecureRandomnessDescription" xml:space="preserve">
    <value>Using a cryptographically weak pseudo-random number generator may allow an attacker to predict what security-sensitive value will be generated. Use a cryptographically strong random number generator if an unpredictable value is required, or ensure that weak pseudo-random numbers aren't used in a security-sensitive manner.</value>
  </data>
  <data name="DoNotUseCountAsyncWhenAnyAsyncCanBeUsedDescription" xml:space="preserve">
    <value>For non-empty collections, CountAsync() and LongCountAsync() enumerate the entire sequence, while AnyAsync() stops at the first item or the first item that satisfies a condition.</value>
  </data>
  <data name="DoNotUseCountAsyncWhenAnyAsyncCanBeUsedMessage" xml:space="preserve">
    <value>{0}() is used where AnyAsync() could be used instead to improve performance</value>
  </data>
  <data name="DoNotUseCountAsyncWhenAnyAsyncCanBeUsedTitle" xml:space="preserve">
    <value>Do not use CountAsync() or LongCountAsync() when AnyAsync() can be used</value>
  </data>
  <data name="UsePropertyInsteadOfCountMethodWhenAvailableDescription" xml:space="preserve">
    <value>Enumerable.Count() potentially enumerates the sequence while a Length/Count property is a direct access.</value>
  </data>
  <data name="UsePropertyInsteadOfCountMethodWhenAvailableMessage" xml:space="preserve">
    <value>Use the "{0}" property instead of Enumerable.Count()</value>
  </data>
  <data name="UsePropertyInsteadOfCountMethodWhenAvailableTitle" xml:space="preserve">
    <value>Use Length/Count property instead of Count() when available</value>
  </data>
  <data name="SetHttpOnlyForHttpCookie" xml:space="preserve">
    <value>Set HttpOnly to true for HttpCookie</value>
  </data>
  <data name="SetHttpOnlyForHttpCookieDescription" xml:space="preserve">
    <value>As a defense in depth measure, ensure security sensitive HTTP cookies are marked as HttpOnly. This indicates web browsers should disallow scripts from accessing the cookies. Injected malicious scripts are a common way of stealing cookies.</value>
  </data>
  <data name="SetHttpOnlyForHttpCookieMessage" xml:space="preserve">
    <value>HttpCookie.HttpOnly is set to false or not set at all when using an HttpCookie. Ensure security sensitive cookies are marked as HttpOnly to prevent malicious scripts from stealing the cookies</value>
  </data>
  <data name="DeprecatedSslProtocolsDescription" xml:space="preserve">
    <value>Older protocol versions of Transport Layer Security (TLS) are less secure than TLS 1.2 and TLS 1.3, and are more likely to have new vulnerabilities. Avoid older protocol versions to minimize risk.</value>
  </data>
  <data name="DeprecatedSslProtocolsMessage" xml:space="preserve">
    <value>Transport Layer Security protocol version '{0}' is deprecated.  Use 'None' to let the Operating System choose a version.</value>
  </data>
  <data name="DeprecatedSslProtocolsTitle" xml:space="preserve">
    <value>Do not use deprecated SslProtocols values</value>
  </data>
  <data name="HardcodedSslProtocolsDescription" xml:space="preserve">
    <value>Current Transport Layer Security protocol versions may become deprecated if vulnerabilities are found. Avoid hardcoding SslProtocols values to keep your application secure. Use 'None' to let the Operating System choose a version.</value>
  </data>
  <data name="HardcodedSslProtocolsMessage" xml:space="preserve">
    <value>Avoid hardcoding SslProtocols '{0}' to ensure your application remains secure in the future. Use 'None' to let the Operating System choose a version.</value>
  </data>
  <data name="HardcodedSslProtocolsTitle" xml:space="preserve">
    <value>Avoid hardcoded SslProtocols values</value>
  </data>
  <data name="MissHttpVerbAttributeDescription" xml:space="preserve">
    <value>All the methods that create, edit, delete, or otherwise modify data do so in the [HttpPost] overload of the method, which needs to be protected with the anti forgery attribute from request forgery. Performing a GET operation should be a safe operation that has no side effects and doesn't modify your persisted data.</value>
  </data>
  <data name="DefinitelyDisableHttpClientCRLCheck" xml:space="preserve">
    <value>HttpClients should enable certificate revocation list checks</value>
  </data>
  <data name="DefinitelyDisableHttpClientCRLCheckMessage" xml:space="preserve">
    <value>HttpClient is created without enabling CheckCertificateRevocationList</value>
  </data>
  <data name="DoNotDisableHttpClientCRLCheckDescription" xml:space="preserve">
    <value>Using HttpClient without providing a platform specific handler (WinHttpHandler or CurlHandler or HttpClientHandler) where the CheckCertificateRevocationList property is set to true, will allow revoked certificates to be accepted by the HttpClient as valid.</value>
  </data>
  <data name="MaybeDisableHttpClientCRLCheck" xml:space="preserve">
    <value>Ensure HttpClient certificate revocation list check is not disabled</value>
  </data>
  <data name="MaybeDisableHttpClientCRLCheckMessage" xml:space="preserve">
    <value>HttpClient may be created without enabling CheckCertificateRevocationList</value>
  </data>
  <data name="DoNotHardCodeCertificate" xml:space="preserve">
    <value>Do not hard-code certificate</value>
  </data>
  <data name="DoNotHardCodeCertificateDescription" xml:space="preserve">
    <value>Hard-coded certificates in source code are vulnerable to being exploited.</value>
  </data>
  <data name="DoNotHardCodeCertificateMessage" xml:space="preserve">
    <value>Potential security vulnerability was found where '{0}' in method '{1}' may be tainted by hard-coded certificate from '{2}' in method '{3}'</value>
  </data>
  <data name="DefinitelyUseCreateEncryptorWithNonDefaultIV" xml:space="preserve">
    <value>Do not use CreateEncryptor with non-default IV</value>
  </data>
  <data name="DefinitelyUseCreateEncryptorWithNonDefaultIVMessage" xml:space="preserve">
    <value>Symmetric encryption uses non-default initialization vector, which could be potentially repeatable</value>
  </data>
  <data name="MaybeUseCreateEncryptorWithNonDefaultIV" xml:space="preserve">
    <value>Use CreateEncryptor with the default IV </value>
  </data>
  <data name="MaybeUseCreateEncryptorWithNonDefaultIVMessage" xml:space="preserve">
    <value>The non-default initialization vector, which can be potentially repeatable, is used in the encryption. Ensure use the default one.</value>
  </data>
  <data name="DoNotUseCreateEncryptorWithNonDefaultIVDescription" xml:space="preserve">
    <value>Symmetric encryption should always use a non-repeatable initialization vector to prevent dictionary attacks.</value>
  </data>
  <data name="DataTableReadXmlMessage" xml:space="preserve">
    <value>The method '{0}' is insecure when deserializing untrusted data</value>
  </data>
  <data name="DataTableReadXmlTitle" xml:space="preserve">
    <value>Do not use DataTable.ReadXml() with untrusted data</value>
  </data>
  <data name="DataSetDataTableInSerializableTypeMessage" xml:space="preserve">
    <value>When deserializing untrusted input, deserializing a {0} object is insecure. '{1}' either is or derives from {0}</value>
  </data>
  <data name="DataSetDataTableInWebDeserializableObjectGraphMessage" xml:space="preserve">
    <value>When deserializing untrusted input, deserializing a {0} object is insecure. '{1}' either is or derives from {0}</value>
  </data>
  <data name="DataSetDataTableInWebDeserializableObjectGraphTitle" xml:space="preserve">
    <value>Unsafe DataSet or DataTable type in web deserializable object graph</value>
  </data>
  <data name="DataSetReadXmlMessage" xml:space="preserve">
    <value>The method '{0}' is insecure when deserializing untrusted data</value>
  </data>
  <data name="DataSetReadXmlTitle" xml:space="preserve">
    <value>Do not use DataSet.ReadXml() with untrusted data</value>
  </data>
  <data name="DataSetDataTableInRceSerializableTypeMessage" xml:space="preserve">
    <value>When deserializing untrusted input with an IFormatter-based serializer, deserializing a {0} object is insecure. '{1}' either is or derives from {0}.</value>
  </data>
  <data name="DataSetDataTableInDeserializableObjectGraphMessage" xml:space="preserve">
    <value>When deserializing untrusted input, deserializing a {0} object is insecure. '{1}' either is or derives from {0}</value>
  </data>
  <data name="DataSetDataTableInDeserializableObjectGraphTitle" xml:space="preserve">
    <value>Unsafe DataSet or DataTable type found in deserializable object graph</value>
  </data>
  <data name="DataSetDataTableInRceDeserializableObjectGraphMessage" xml:space="preserve">
    <value>When deserializing untrusted input, deserializing a {0} object is insecure. '{1}' either is or derives from {0}</value>
  </data>
  <data name="DataSetDataTableInRceDeserializableObjectGraphTitle" xml:space="preserve">
    <value>Unsafe DataSet or DataTable in deserialized object graph can be vulnerable to remote code execution attacks</value>
  </data>
  <data name="DataSetDataTableInRceAutogeneratedSerializableTypeMessage" xml:space="preserve">
    <value>When deserializing untrusted input with an IFormatter-based serializer, deserializing a {0} object is insecure. '{1}' either is or derives from {0}. Ensure that the auto-generated type is never deserialized with untrusted data.</value>
  </data>
  <data name="DataSetDataTableInRceAutogeneratedSerializableTypeTitle" xml:space="preserve">
    <value>Unsafe DataSet or DataTable in auto-generated serializable type can be vulnerable to remote code execution attacks</value>
  </data>
  <data name="DataSetDataTableInRceSerializableTypeTitle" xml:space="preserve">
    <value>Unsafe DataSet or DataTable in serializable type can be vulnerable to remote code execution attacks</value>
  </data>
  <data name="DataSetDataTableInSerializableTypeTitle" xml:space="preserve">
    <value>Unsafe DataSet or DataTable in serializable type</value>
  </data>
  <data name="DataSetReadXmlAutogeneratedMessage" xml:space="preserve">
    <value>The method '{0}' is insecure when deserializing untrusted data. Make sure that auto-generated class containing the '{0}' call is not deserialized with untrusted data.</value>
  </data>
  <data name="DataSetReadXmlAutogeneratedTitle" xml:space="preserve">
    <value>Ensure auto-generated class containing DataSet.ReadXml() is not used with untrusted data</value>
  </data>
  <data name="DoNotUseStackallocInLoopsTitle" xml:space="preserve">
    <value>Do not use stackalloc in loops</value>
  </data>
  <data name="DoNotUseStackallocInLoopsDescription" xml:space="preserve">
    <value>Stack space allocated by a stackalloc is only released at the end of the current method's invocation.  Using it in a loop can result in unbounded stack growth and eventual stack overflow conditions.</value>
  </data>
  <data name="DoNotUseStackallocInLoopsMessage" xml:space="preserve">
    <value>Potential stack overflow. Move the stackalloc out of the loop.</value>
  </data>
  <data name="PreferStreamAsyncMemoryOverloadsTitle" xml:space="preserve">
    <value>Prefer the 'Memory'-based overloads for 'ReadAsync' and 'WriteAsync'</value>
  </data>
  <data name="PreferStreamAsyncMemoryOverloadsDescription" xml:space="preserve">
    <value>'Stream' has a 'ReadAsync' overload that takes a 'Memory&lt;Byte&gt;' as the first argument, and a 'WriteAsync' overload that takes a 'ReadOnlyMemory&lt;Byte&gt;' as the first argument. Prefer calling the memory based overloads, which are more efficient.</value>
  </data>
  <data name="PreferStreamAsyncMemoryOverloadsMessage" xml:space="preserve">
    <value>Change the '{0}' method call to use the '{1}' overload</value>
  </data>
  <data name="ForwardCancellationTokenToInvocationsDescription" xml:space="preserve">
    <value>Forward the 'CancellationToken' parameter to methods to ensure the operation cancellation notifications gets properly propagated, or pass in 'CancellationToken.None' explicitly to indicate intentionally not propagating the token.</value>
  </data>
  <data name="ForwardCancellationTokenToInvocationsMessage" xml:space="preserve">
    <value>Forward the '{0}' parameter to the '{1}' method or pass in 'CancellationToken.None' explicitly to indicate intentionally not propagating the token</value>
  </data>
  <data name="ForwardCancellationTokenToInvocationsTitle" xml:space="preserve">
    <value>Forward the 'CancellationToken' parameter to methods</value>
  </data>
  <data name="InstantiateArgumentExceptionsCorrectlyChangeToTwoArgumentCodeFixTitle" xml:space="preserve">
    <value>Change to call the two argument constructor, pass null for the message.</value>
  </data>
  <data name="InstantiateArgumentExceptionsCorrectlyFlipArgumentOrderCodeFixTitle" xml:space="preserve">
    <value>Swap the arguments order</value>
  </data>
  <data name="PreferTypedStringBuilderAppendOverloadsTitle" xml:space="preserve">
    <value>Prefer strongly-typed Append and Insert method overloads on StringBuilder</value>
  </data>
  <data name="PreferTypedStringBuilderAppendOverloadsDescription" xml:space="preserve">
    <value>StringBuilder.Append and StringBuilder.Insert provide overloads for multiple types beyond System.String.  When possible, prefer the strongly-typed overloads over using ToString() and the string-based overload.</value>
  </data>
  <data name="PreferTypedStringBuilderAppendOverloadsMessage" xml:space="preserve">
    <value>Remove the ToString call in order to use a strongly-typed StringBuilder overload</value>
  </data>
  <data name="PreferTypedStringBuilderAppendOverloadsRemoveToString" xml:space="preserve">
    <value>Remove the ToString call</value>
  </data>
  <data name="PreferStringContainsOverIndexOfDescription" xml:space="preserve">
    <value>Calls to 'string.IndexOf' where the result is used to check for the presence/absence of a substring can be replaced by 'string.Contains'.</value>
  </data>
  <data name="PreferStringContainsOverIndexOfMessage" xml:space="preserve">
    <value>Use 'string.Contains' instead of 'string.IndexOf' to improve readability</value>
  </data>
  <data name="PreferStringContainsOverIndexOfTitle" xml:space="preserve">
    <value>Consider using 'string.Contains' instead of 'string.IndexOf'</value>
  </data>
  <data name="PreferConstCharOverConstUnitStringInStringBuilderDescription" xml:space="preserve">
    <value>'StringBuilder.Append(char)' is more efficient than 'StringBuilder.Append(string)' when the string is a single character. When calling 'Append' with a constant, prefer using a constant char rather than a constant string containing one character.</value>
  </data>
  <data name="PreferConstCharOverConstUnitStringInStringBuilderMessage" xml:space="preserve">
    <value>Use 'StringBuilder.Append(char)' instead of 'StringBuilder.Append(string)' when the input is a constant unit string</value>
  </data>
  <data name="PreferConstCharOverConstUnitStringInStringBuilderTitle" xml:space="preserve">
    <value>Consider using 'StringBuilder.Append(char)' when applicable</value>
  </data>
  <data name="ProvideCorrectArgumentToEnumHasFlagDescription" xml:space="preserve">
    <value>'Enum.HasFlag' method expects the 'enum' argument to be of the same 'enum' type as the instance on which the method is invoked and that this 'enum' is marked with 'System.FlagsAttribute'. If these are different 'enum' types, an unhandled exception will be thrown at runtime. If the 'enum' type is not marked with 'System.FlagsAttribute' the call will always return 'false' at runtime.</value>
  </data>
  <data name="ProvideCorrectArgumentToEnumHasFlagMessageDifferentType" xml:space="preserve">
    <value>The argument type, '{0}', must be the same as the enum type '{1}'</value>
  </data>
  <data name="ProvideCorrectArgumentToEnumHasFlagTitle" xml:space="preserve">
    <value>Provide correct 'enum' argument to 'Enum.HasFlag'</value>
  </data>
  <data name="PreferIsEmptyOverCountDescription" xml:space="preserve">
    <value>For determining whether the object contains or not any items, prefer using 'IsEmpty' property rather than retrieving the number of items from the 'Count' property and comparing it to 0 or 1.</value>
  </data>
  <data name="PreferIsEmptyOverCountMessage" xml:space="preserve">
    <value>Prefer 'IsEmpty' over 'Count' to determine whether the object is empty</value>
  </data>
  <data name="PreferIsEmptyOverCountTitle" xml:space="preserve">
    <value>Prefer IsEmpty over Count</value>
  </data>
  <data name="UseEnvironmentProcessIdDescription" xml:space="preserve">
    <value>'Environment.ProcessId' is simpler and faster than 'Process.GetCurrentProcess().Id'.</value>
  </data>
  <data name="UseEnvironmentProcessIdMessage" xml:space="preserve">
    <value>Use 'Environment.ProcessId' instead of 'Process.GetCurrentProcess().Id'</value>
  </data>
  <data name="UseEnvironmentProcessIdTitle" xml:space="preserve">
    <value>Use 'Environment.ProcessId'</value>
  </data>
  <data name="UseEnvironmentProcessIdFix" xml:space="preserve">
    <value>Use 'Environment.ProcessId'</value>
  </data>
  <data name="UseEnvironmentProcessPathDescription" xml:space="preserve">
    <value>'Environment.ProcessPath' is simpler and faster than 'Process.GetCurrentProcess().MainModule.FileName'.</value>
  </data>
  <data name="UseEnvironmentProcessPathMessage" xml:space="preserve">
    <value>Use 'Environment.ProcessPath' instead of 'Process.GetCurrentProcess().MainModule.FileName'</value>
  </data>
  <data name="UseEnvironmentProcessPathTitle" xml:space="preserve">
    <value>Use 'Environment.ProcessPath'</value>
  </data>
  <data name="UseEnvironmentProcessPathFix" xml:space="preserve">
    <value>Use 'Environment.ProcessPath'</value>
  </data>
  <data name="UseEnvironmentCurrentManagedThreadIdDescription" xml:space="preserve">
    <value>'Environment.CurrentManagedThreadId' is simpler and faster than 'Thread.CurrentThread.ManagedThreadId'.</value>
  </data>
  <data name="UseEnvironmentCurrentManagedThreadIdMessage" xml:space="preserve">
    <value>Use 'Environment.CurrentManagedThreadId' instead of 'Thread.CurrentThread.ManagedThreadId'</value>
  </data>
  <data name="UseEnvironmentCurrentManagedThreadIdTitle" xml:space="preserve">
    <value>Use 'Environment.CurrentManagedThreadId'</value>
  </data>
  <data name="UseEnvironmentCurrentManagedThreadIdFix" xml:space="preserve">
    <value>Use 'Environment.CurrentManagedThreadId'</value>
  </data>
  <data name="UseAsSpanInsteadOfRangeIndexerOnAStringCodeFixTitle" xml:space="preserve">
    <value>Use `{0}` instead of Range-based indexers on a string</value>
  </data>
  <data name="UseAsSpanInsteadOfRangeIndexerOnAnArrayCodeFixTitle" xml:space="preserve">
    <value>Use `{0}` instead of Range-based indexers on an array</value>
  </data>
  <data name="PlatformCompatibilityTitle" xml:space="preserve">
    <value>Validate platform compatibility</value>
  </data>
  <data name="PlatformCompatibilityDescription" xml:space="preserve">
    <value>Using platform dependent API on a component makes the code no longer work across all platforms.</value>
  </data>
  <data name="PlatformCompatibilityOnlySupportedCsUnreachableMessage" xml:space="preserve">
    <value>This call site is unreachable on: {2}. '{0}' is only supported on: {1}.</value>
    <comment>This call site is unreachable on: 'browser'. 'SupportedOnWindowsAndBrowser()' is only supported on: 'browser', 'windows'.</comment>
  </data>
  <data name="PlatformCompatibilityUnsupportedCsAllPlatformMessage" xml:space="preserve">
    <value>This call site is reachable on all platforms. '{0}' is unsupported on: {1}.</value>
    <comment>This call site is reachable on all platforms. 'UnsupportedOnWindows()' is unsupported on: 'windows'</comment>
  </data>
  <data name="DoNotUseOutAttributeStringPInvokeParametersDescription" xml:space="preserve">
    <value>String parameters passed by value with the 'OutAttribute' can destabilize the runtime if the string is an interned string.</value>
  </data>
  <data name="DoNotUseOutAttributeStringPInvokeParametersMessage" xml:space="preserve">
    <value>Do not use the 'OutAttribute' for string parameter '{0}' which is passed by value. If marshalling of modified data back to the caller is required, use the 'out' keyword to pass the string by reference instead.</value>
  </data>
  <data name="DoNotUseOutAttributeStringPInvokeParametersTitle" xml:space="preserve">
    <value>Do not use 'OutAttribute' on string parameters for P/Invokes</value>
  </data>
  <data name="AvoidStringBuilderPInvokeParametersDescription" xml:space="preserve">
    <value>Marshalling of 'StringBuilder' always creates a native buffer copy, resulting in multiple allocations for one marshalling operation.</value>
  </data>
  <data name="AvoidStringBuilderPInvokeParametersMessage" xml:space="preserve">
    <value>Avoid 'StringBuilder' parameters for P/Invokes. Consider using a character buffer instead.</value>
  </data>
  <data name="AvoidStringBuilderPInvokeParametersTitle" xml:space="preserve">
    <value>Avoid 'StringBuilder' parameters for P/Invokes</value>
  </data>
  <data name="PlatformCompatibilityOnlySupportedCsReachableMessage" xml:space="preserve">
    <value>This call site is reachable on: {2}. '{0}' is only supported on: {1}.</value>
    <comment>This call site is reachable on: 'windows' all versions.'SupportedOnWindowsUnsupportedFromWindows2004()' is only supported on: 'windows' 10.0.2004 and before</comment>
  </data>
  <data name="PlatformCompatibilityOnlySupportedCsAllPlatformMessage" xml:space="preserve">
    <value>This call site is reachable on all platforms. '{0}' is only supported on: {1}.</value>
    <comment>This call site is reachable on all platforms. 'SupportedOnWindowsAndBrowser()' is only supported on: 'windows', 'browser' .</comment>
  </data>
  <data name="PreferStringContainsOverIndexOfCodeFixTitle" xml:space="preserve">
    <value>Replace with 'string.Contains'</value>
  </data>
  <data name="CommaSeparator" xml:space="preserve">
    <value>, </value>
    <comment>Separator used for separating list of platform names: {API} is only supported on: {‘windows’, ‘browser’, ‘linux’}</comment>
  </data>
  <data name="PlatformCompatibilityFromVersionToVersion" xml:space="preserve">
    <value>'{0}' from version {1} to {2}</value>
    <comment>'SupportedOnWindows1903UnsupportedOn2004()' is supported on: 'windows' from version 10.0.1903 to 10.0.2004.</comment>
  </data>
  <data name="PlatformCompatibilitySupportedCsAllPlatformMessage" xml:space="preserve">
    <value>This call site is reachable on all platforms. '{0}' is supported on: {1}.</value>
    <comment>This call site is reachable on all platforms. 'SupportedOnWindows1903UnsupportedFrom2004()' is supported on: 'windows' from version 10.0.1903 to 10.0.2004.</comment>
  </data>
  <data name="PlatformCompatibilitySupportedCsReachableMessage" xml:space="preserve">
    <value>This call site is reachable on: {2}. '{0}' is supported on: {1}.</value>
    <comment>This call site is reachable on: 'windows' 10.0.2000 and before. 'UnsupportedOnWindowsSupportedOn1903()' is supported on: 'windows' 10.0.1903 and later.</comment>
  </data>
  <data name="PlatformCompatibilityUnsupportedCsReachableMessage" xml:space="preserve">
    <value>This call site is reachable on: {2}. '{0}' is unsupported on: {1}.</value>
    <comment>This call site is reachable on: 'windows', 'browser'. 'UnsupportedOnBrowser()' is unsupported on: 'browser'.</comment>
  </data>
  <data name="PlatformCompatibilityVersionAndBefore" xml:space="preserve">
    <value>'{0}' {1} and before</value>
    <comment>'SupportedOnWindowsUnsupportedFromWindows2004()' is only supported on: 'windows' 10.0.2004 and before.</comment>
  </data>
  <data name="PlatformCompatibilityVersionAndLater" xml:space="preserve">
    <value>'{0}' {1} and later</value>
    <comment>'SupportedOnWindows10()' is only supported on: 'windows' 10.0 and later.</comment>
  </data>
  <data name="PlatformCompatibilityAllVersions" xml:space="preserve">
    <value>'{0}' all versions</value>
    <comment>This call site is reachable on: 'Windows' all versions.</comment>
  </data>
  <data name="PlatformCompatibilityAllPlatforms" xml:space="preserve">
    <value>and all other platforms</value>
    <comment>This call site is reachable on: 'windows' 10.0.2000 and later, and all other platforms</comment>
  </data>
  <data name="BufferBlockCopyLengthMessage" xml:space="preserve">
    <value>'Buffer.BlockCopy' expects the number of bytes to be copied for the 'count' argument. Using 'Array.Length' may not match the number of bytes that needs to be copied.</value>
  </data>
  <data name="BufferBlockCopyLengthTitle" xml:space="preserve">
    <value>'Buffer.BlockCopy' expects the number of bytes to be copied for the 'count' argument</value>
  </data>
  <data name="BufferBlockCopyDescription" xml:space="preserve">
    <value>'Buffer.BlockCopy' expects the number of bytes to be copied for the 'count' argument. Using 'Array.Length' may not match the number of bytes that needs to be copied.</value>
  </data>
  <data name="PreferAsSpanOverSubstringDescription" xml:space="preserve">
    <value>'AsSpan' is more efficient then 'Substring'. 'Substring' performs an O(n) string copy, while 'AsSpan' does not and has a constant cost.</value>
  </data>
  <data name="PreferAsSpanOverSubstringMessage" xml:space="preserve">
    <value>Prefer 'AsSpan' over 'Substring' when span-based overloads are available</value>
  </data>
  <data name="PreferAsSpanOverSubstringTitle" xml:space="preserve">
    <value>Prefer 'AsSpan' over 'Substring'</value>
  </data>
  <data name="PreferAsSpanOverSubstringCodefixTitle" xml:space="preserve">
    <value>Replace 'Substring' with 'AsSpan'</value>
  </data>
  <data name="UseCancellationTokenThrowIfCancellationRequestedDescription" xml:space="preserve">
    <value>'ThrowIfCancellationRequested' automatically checks whether the token has been canceled, and throws an 'OperationCanceledException' if it has.</value>
  </data>
  <data name="UseCancellationTokenThrowIfCancellationRequestedMessage" xml:space="preserve">
    <value>Use 'ThrowIfCancellationRequested' instead of checking 'IsCancellationRequested' and throwing 'OperationCanceledException'</value>
  </data>
  <data name="UseCancellationTokenThrowIfCancellationRequestedTitle" xml:space="preserve">
    <value>Use 'ThrowIfCancellationRequested'</value>
  </data>
  <data name="UseCancellationTokenThrowIfCancellationRequestedCodeFixTitle" xml:space="preserve">
    <value>Replace with 'CancellationToken.ThrowIfCancellationRequested'</value>
  </data>
  <data name="ProvideStreamMemoryBasedAsyncOverridesDescription" xml:space="preserve">
    <value>To improve performance, override the memory-based async methods when subclassing 'Stream'. Then implement the array-based methods in terms of the memory-based methods.</value>
  </data>
  <data name="ProvideStreamMemoryBasedAsyncOverridesMessage" xml:space="preserve">
    <value>'{0}' overrides array-based '{1}' but does not override memory-based '{2}'. Consider overriding memory-based '{2}' to improve performance.</value>
    <comment>0 = type that subclasses Stream directly, 1 = array-based method, 2 = memory-based method</comment>
  </data>
  <data name="ProvideStreamMemoryBasedAsyncOverridesTitle" xml:space="preserve">
    <value>Provide memory-based overrides of async methods when subclassing 'Stream'</value>
  </data>
  <data name="UseSpanBasedStringConcatDescription" xml:space="preserve">
    <value>It is more efficient to use 'AsSpan' and 'string.Concat', instead of 'Substring' and a concatenation operator.</value>
  </data>
  <data name="UseSpanBasedStringConcatMessage" xml:space="preserve">
    <value>Use span-based 'string.Concat' and 'AsSpan' instead of 'Substring'</value>
  </data>
  <data name="UseSpanBasedStringConcatTitle" xml:space="preserve">
    <value>Use span-based 'string.Concat'</value>
  </data>
  <data name="UseSpanBasedStringConcatCodeFixTitle" xml:space="preserve">
    <value>Use 'AsSpan' with 'string.Concat'</value>
  </data>
  <data name="PreferDictionaryContainsKeyCodeFixTitle" xml:space="preserve">
    <value>Use 'ContainsKey'</value>
  </data>
  <data name="PreferDictionaryContainsKeyDescription" xml:space="preserve">
    <value>'ContainsKey' is usually O(1), while 'Keys.Contains' may be O(n) in some cases. Additionally, many dictionary implementations lazily initialize the Keys collection to cut back on allocations.</value>
  </data>
  <data name="PreferDictionaryContainsKeyMessage" xml:space="preserve">
    <value>Prefer 'ContainsKey' over 'Keys.Contains' for dictionary type '{0}'</value>
  </data>
  <data name="PreferDictionaryContainsMethodsTitle" xml:space="preserve">
    <value>Prefer Dictionary.Contains methods</value>
  </data>
  <data name="PreferDictionaryContainsValueCodeFixTitle" xml:space="preserve">
    <value>Use 'ContainsValue'</value>
  </data>
  <data name="PreferDictionaryContainsValueDescription" xml:space="preserve">
    <value>Many dictionary implementations lazily initialize the Values collection. To avoid unnecessary allocations, prefer 'ContainsValue' over 'Values.Contains'.</value>
  </data>
  <data name="PreferDictionaryContainsValueMessage" xml:space="preserve">
    <value>Prefer 'ContainsValue' over 'Values.Contains' for dictionary type '{0}'</value>
  </data>
  <data name="UseValidPlatformStringDescription" xml:space="preserve">
    <value>Platform compatibility analyzer requires a valid platform name and version.</value>
  </data>
  <data name="UseValidPlatformStringTitle" xml:space="preserve">
    <value>Use valid platform string</value>
  </data>
  <data name="UseValidPlatformStringUnknownPlatform" xml:space="preserve">
    <value>The platform '{0}' is not a known platform name</value>
  </data>
  <data name="UseValidPlatformStringInvalidVersion" xml:space="preserve">
    <value>Version '{0}' is not valid for platform '{1}'. Use a version with 2{2} parts for this platform.</value>
    <comment>Version '7' is not valid for platform 'windows'. Use a version with 2-4 parts for this platform.</comment>
  </data>
  <data name="UseValidPlatformStringNoVersion" xml:space="preserve">
    <value>Version '{0}' is not valid for platform '{1}'. Do not use versions for this platform.</value>
  </data>
  <data name="DoNotUseWaitAllWithSingleTaskDescription" xml:space="preserve">
    <value>Using 'WaitAll' with a single task may result in performance loss, await or return the task instead.</value>
  </data>
  <data name="DoNotUseWaitAllWithSingleTaskTitle" xml:space="preserve">
    <value>Do not use 'WaitAll' with a single task</value>
  </data>
  <data name="DoNotUseWhenAllWithSingleTaskDescription" xml:space="preserve">
    <value>Using 'WhenAll' with a single task may result in performance loss, await or return the task instead.</value>
  </data>
  <data name="DoNotUseWhenAllWithSingleTaskTitle" xml:space="preserve">
    <value>Do not use 'WhenAll' with a single task</value>
  </data>
  <data name="DoNotUseWaitAllWithSingleTaskFix" xml:space="preserve">
    <value>Replace 'WaitAll' with single 'Wait'</value>
  </data>
  <data name="DoNotUseWhenAllWithSingleTaskFix" xml:space="preserve">
    <value>Replace 'WhenAll' call with argument</value>
  </data>
  <data name="UseStringEqualsOverStringCompareCodeFixTitle" xml:space="preserve">
    <value>Use 'string.Equals'</value>
  </data>
  <data name="UseStringEqualsOverStringCompareDescription" xml:space="preserve">
    <value>It is both clearer and likely faster to use 'string.Equals' instead of comparing the result of 'string.Compare' to zero.</value>
  </data>
  <data name="UseStringEqualsOverStringCompareMessage" xml:space="preserve">
    <value>Use 'string.Equals' instead of comparing the result of 'string.Compare' to 0</value>
  </data>
  <data name="UseStringEqualsOverStringCompareTitle" xml:space="preserve">
    <value>Use 'string.Equals'</value>
  </data>
  <data name="ProvidePublicParameterlessSafeHandleConstructorDescription" xml:space="preserve">
    <value>Providing a parameterless constructor that is as visible as the containing type for a type derived from 'System.Runtime.InteropServices.SafeHandle' enables better performance and usage with source-generated interop solutions.</value>
  </data>
  <data name="ProvidePublicParameterlessSafeHandleConstructorMessage" xml:space="preserve">
    <value>Provide a parameterless constructor that is as visible as the containing type for the '{0}' type that is derived from 'System.Runtime.InteropServices.SafeHandle'</value>
  </data>
  <data name="ProvidePublicParameterlessSafeHandleConstructorTitle" xml:space="preserve">
    <value>Provide a parameterless constructor that is as visible as the containing type for concrete types derived from 'System.Runtime.InteropServices.SafeHandle'</value>
  </data>
  <data name="AddPublicParameterlessConstructor" xml:space="preserve">
    <value>Add a public constructor that takes zero parameters</value>
  </data>
  <data name="MakeParameterlessConstructorPublic" xml:space="preserve">
    <value>Make the constructor that takes zero parameters 'public'</value>
  </data>
  <data name="DynamicInterfaceCastableImplementationUnsupportedDescription" xml:space="preserve">
    <value>Providing a functional 'DynamicInterfaceCastableImplementationAttribute'-attributed interface requires the Default Interface Members feature, which is unsupported in Visual Basic.</value>
  </data>
  <data name="DynamicInterfaceCastableImplementationUnsupportedMessage" xml:space="preserve">
    <value>Providing a 'DynamicInterfaceCastableImplementation' interface in Visual Basic is unsupported</value>
  </data>
  <data name="DynamicInterfaceCastableImplementationUnsupportedTitle" xml:space="preserve">
    <value>Providing a 'DynamicInterfaceCastableImplementation' interface in Visual Basic is unsupported</value>
  </data>
  <data name="ImplementInterfacesOnDynamicCastableImplementation" xml:space="preserve">
    <value>Implement inherited interfaces</value>
  </data>
  <data name="InterfaceMembersMissingImplementationDescription" xml:space="preserve">
    <value>Types attributed with 'DynamicInterfaceCastableImplementationAttribute' act as an interface implementation for a type that implements the 'IDynamicInterfaceCastable' type. As a result, it must provide an implementation of all of the members defined in the inherited interfaces, because the type that implements 'IDynamicInterfaceCastable' will not provide them otherwise.</value>
  </data>
  <data name="InterfaceMembersMissingImplementationMessage" xml:space="preserve">
    <value>Type '{0}' has the 'DynamicInterfaceCastableImplementationAttribute' applied to it but does not provide an implementation of all interface members defined in inherited interfaces</value>
  </data>
  <data name="InterfaceMembersMissingImplementationTitle" xml:space="preserve">
    <value>All members declared in parent interfaces must have an implementation in a DynamicInterfaceCastableImplementation-attributed interface</value>
  </data>
  <data name="MembersDeclaredOnImplementationTypeMustBeStaticDescription" xml:space="preserve">
    <value>Since a type that implements 'IDynamicInterfaceCastable' may not implement a dynamic interface in metadata, calls to an instance interface member that is not an explicit implementation defined on this type are likely to fail at runtime. Mark new interface members 'static' to avoid runtime errors.</value>
  </data>
  <data name="MembersDeclaredOnImplementationTypeMustBeStaticMessage" xml:space="preserve">
    <value>The '{0}' member on the '{1}' type should be marked 'static' as '{1}' has the 'DynamicInterfaceImplementationAttribute' applied</value>
  </data>
  <data name="MembersDeclaredOnImplementationTypeMustBeStaticTitle" xml:space="preserve">
    <value>Members defined on an interface with the 'DynamicInterfaceCastableImplementationAttribute' should be 'static'</value>
  </data>
  <data name="MakeMethodDeclaredOnImplementationTypeStatic" xml:space="preserve">
    <value>Convert to static method</value>
  </data>
  <data name="UseStringContainsCharOverloadWithSingleCharactersDescription" xml:space="preserve">
    <value>'string.Contains(char)' is available as a better performing overload for single char lookup.</value>
  </data>
  <data name="UseStringContainsCharOverloadWithSingleCharactersMessage" xml:space="preserve">
    <value>Use 'string.Contains(char)' instead of 'string.Contains(string)' when searching for a single character</value>
  </data>
  <data name="UseStringContainsCharOverloadWithSingleCharactersTitle" xml:space="preserve">
    <value>Use char literal for a single character lookup</value>
  </data>
  <data name="ReplaceStringLiteralWithCharLiteralCodeActionTitle" xml:space="preserve">
    <value>Replace string literal with char literal</value>
  </data>
  <data name="DetectPreviewFeaturesDescription" xml:space="preserve">
    <value>An assembly has to opt into preview features before using them.</value>
  </data>
  <data name="DetectPreviewFeaturesMessage" xml:space="preserve">
    <value>Using '{0}' requires opting into preview features. See https://aka.ms/dotnet-warnings/preview-features for more information.</value>
  </data>
  <data name="DetectPreviewFeaturesTitle" xml:space="preserve">
    <value>This API requires opting into preview features</value>
  </data>
  <data name="StaticAndAbstractRequiresPreviewFeatures" xml:space="preserve">
    <value>Using both 'static' and 'abstract' modifiers requires opting into preview features. See https://aka.ms/dotnet-warnings/preview-features for more information.</value>
  </data>
  <data name="MakeMethodDeclaredOnImplementationTypeStaticMayProduceInvalidCode" xml:space="preserve">
    <value>Converting an instance method to a static method may produce invalid code</value>
  </data>
  <data name="DerivesFromPreviewClassMessage" xml:space="preserve">
    <value>'{0}' derives from preview class '{1}' and therefore needs to opt into preview features. See https://aka.ms/dotnet-warnings/preview-features for more information.</value>
  </data>
  <data name="ImplementsPreviewInterfaceMessage" xml:space="preserve">
    <value>'{0}' implements the preview interface '{1}' and therefore needs to opt into preview features. See https://aka.ms/dotnet-warnings/preview-features for more information.</value>
  </data>
  <data name="ImplementsPreviewMethodMessage" xml:space="preserve">
    <value>'{0}' implements the preview method '{1}' and therefore needs to opt into preview features. See https://aka.ms/dotnet-warnings/preview-features for more information.</value>
  </data>
  <data name="MethodReturnsPreviewTypeMessage" xml:space="preserve">
    <value>'{0}' returns the preview type '{1}' and therefore needs to opt into preview features. See https://aka.ms/dotnet-warnings/preview-features for more information.</value>
  </data>
  <data name="MethodUsesPreviewTypeAsParamaterMessage" xml:space="preserve">
    <value>'{0}' takes in a preview parameter of type '{1}' and needs to opt into preview features. See https://aka.ms/dotnet-warnings/preview-features for more information.</value>
  </data>
  <data name="OverridesPreviewMethodMessage" xml:space="preserve">
    <value>'{0}' overrides the preview method '{1}' and therefore needs to opt into preview features. See https://aka.ms/dotnet-warnings/preview-features for more information.</value>
  </data>
  <data name="UsesPreviewTypeParameterMessage" xml:space="preserve">
    <value>'{0}' uses the preview type '{1}' and needs to opt into preview features. See https://aka.ms/dotnet-warnings/preview-features for more information.</value>
  </data>
  <data name="FieldIsPreviewTypeMessage" xml:space="preserve">
    <value>'{0}''s type contains the preview type '{1}' and requires opting into preview features. See https://aka.ms/dotnet-warnings/preview-features for more information.</value>
  </data>
  <data name="ModuleInitializerAttributeShouldNotBeUsedInLibrariesDescription" xml:space="preserve">
    <value>Module initializers are intended to be used by application code to ensure an application's components are initialized before the application code begins executing. If library code declares a 'ModuleInitializer' method, it can interfere with application initialization and also lead to limitations in that application's trimming abilities. Library code should therefore not utilize the 'ModuleInitializer' attribute, but instead expose methods that can be used to initialize any components within the library and allow the application to invoke the method during application initialization.</value>
  </data>
  <data name="ModuleInitializerAttributeShouldNotBeUsedInLibrariesMessage" xml:space="preserve">
    <value>The 'ModuleInitializer' attribute is only intended to be used in application code or advanced source generator scenarios</value>
  </data>
  <data name="ModuleInitializerAttributeShouldNotBeUsedInLibrariesTitle" xml:space="preserve">
    <value>The 'ModuleInitializer' attribute should not be used in libraries</value>
  </data>
<<<<<<< HEAD
  <data name="DoNotPassMutableValueTypesByValue_Parameters_CodeFixTitle" xml:space="preserve">
    <value>Pass mutable value type by reference</value>
  </data>
  <data name="DoNotPassMutableValueTypesByValue_Parameters_Description" xml:space="preserve">
    <value>Passing mutable value types by value can result in mutations of the copy being lost.</value>
  </data>
  <data name="DoNotPassMutableValueTypesByValue_Parameters_Message" xml:space="preserve">
    <value>Do not pass mutable value type '{0}' by value</value>
  </data>
  <data name="DoNotPassMutableValueTypesByValue_Parameters_Title" xml:space="preserve">
    <value>Do not pass mutable value types by value</value>
  </data>
  <data name="DoNotPassMutableValueTypesByValue_ReturnValues_Description" xml:space="preserve">
    <value>Returning mutable value types by value can result in mutations of the copy being lost.</value>
  </data>
  <data name="DoNotPassMutableValueTypesByValue_ReturnValues_Message" xml:space="preserve">
    <value>Do not return mutable value type {0} by value</value>
  </data>
  <data name="DoNotPassMutableValueTypesByValue_ReturnValues_Title" xml:space="preserve">
    <value>Do not return mutable value types by value</value>
=======
  <data name="UseAsyncMethodInAsyncContextMessage" xml:space="preserve">
    <value>'{0}' synchronously blocks. Await '{1}' instead.</value>
  </data>
  <data name="UseAsyncMethodInAsyncContextTitle" xml:space="preserve">
    <value>Call async methods when in an async method</value>
  </data>
  <data name="UseAsyncMethodInAsyncContextMessage_NoAlternative" xml:space="preserve">
    <value>'{0}' synchronously blocks. Use await instead.</value>
  </data>
  <data name="UseAsyncMethodInAsyncContextDescription" xml:space="preserve">
    <value>When inside a Task-returning method, use the async version of methods, if they exist.</value>
    <comment>{Locked="Task"}</comment>
  </data>
  <data name="DoNotDisableTokenValidationChecksTitle" xml:space="preserve">
    <value>Do not disable token validation checks</value>
  </data>
  <data name="DoNotDisableTokenValidationChecksDescription" xml:space="preserve">
    <value>Token validation checks ensure that while validating tokens, all aspects are analyzed and verified. Turning off validation can lead to security holes by allowing untrusted tokens to make it through validation.</value>
  </data>
  <data name="DoNotDisableTokenValidationChecksMessage" xml:space="preserve">
    <value>TokenValidationParameters.{0} should not be set to false as it disables important validation</value>
  </data>
  <data name="DoNotAlwaysSkipTokenValidationInDelegatesTitle" xml:space="preserve">
    <value>Do not always skip token validation in delegates</value>
  </data>
  <data name="DoNotAlwaysSkipTokenValidationInDelegatesDescription" xml:space="preserve">
    <value>By setting critical TokenValidationParameter validation delegates to true, important authentication safeguards are disabled which can lead to tokens from any issuer or expired tokens being wrongly validated.</value>
  </data>
  <data name="DoNotAlwaysSkipTokenValidationInDelegatesMessage" xml:space="preserve">
    <value>The {0} is set to a function that is always returning true. By setting the validation delegate, you are overriding default validation and by always returning true, this validation is completely disabled.</value>
>>>>>>> 3f4a3ab1
  </data>
</root><|MERGE_RESOLUTION|>--- conflicted
+++ resolved
@@ -1764,7 +1764,6 @@
   <data name="ModuleInitializerAttributeShouldNotBeUsedInLibrariesTitle" xml:space="preserve">
     <value>The 'ModuleInitializer' attribute should not be used in libraries</value>
   </data>
-<<<<<<< HEAD
   <data name="DoNotPassMutableValueTypesByValue_Parameters_CodeFixTitle" xml:space="preserve">
     <value>Pass mutable value type by reference</value>
   </data>
@@ -1785,7 +1784,7 @@
   </data>
   <data name="DoNotPassMutableValueTypesByValue_ReturnValues_Title" xml:space="preserve">
     <value>Do not return mutable value types by value</value>
-=======
+  </data>
   <data name="UseAsyncMethodInAsyncContextMessage" xml:space="preserve">
     <value>'{0}' synchronously blocks. Await '{1}' instead.</value>
   </data>
@@ -1816,6 +1815,5 @@
   </data>
   <data name="DoNotAlwaysSkipTokenValidationInDelegatesMessage" xml:space="preserve">
     <value>The {0} is set to a function that is always returning true. By setting the validation delegate, you are overriding default validation and by always returning true, this validation is completely disabled.</value>
->>>>>>> 3f4a3ab1
   </data>
 </root>
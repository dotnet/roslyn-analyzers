﻿<?xml version="1.0" encoding="utf-8"?>
<root>
  <!-- 
    Microsoft ResX Schema 
    
    Version 2.0
    
    The primary goals of this format is to allow a simple XML format 
    that is mostly human readable. The generation and parsing of the 
    various data types are done through the TypeConverter classes 
    associated with the data types.
    
    Example:
    
    ... ado.net/XML headers & schema ...
    <resheader name="resmimetype">text/microsoft-resx</resheader>
    <resheader name="version">2.0</resheader>
    <resheader name="reader">System.Resources.ResXResourceReader, System.Windows.Forms, ...</resheader>
    <resheader name="writer">System.Resources.ResXResourceWriter, System.Windows.Forms, ...</resheader>
    <data name="Name1"><value>this is my long string</value><comment>this is a comment</comment></data>
    <data name="Color1" type="System.Drawing.Color, System.Drawing">Blue</data>
    <data name="Bitmap1" mimetype="application/x-microsoft.net.object.binary.base64">
        <value>[base64 mime encoded serialized .NET Framework object]</value>
    </data>
    <data name="Icon1" type="System.Drawing.Icon, System.Drawing" mimetype="application/x-microsoft.net.object.bytearray.base64">
        <value>[base64 mime encoded string representing a byte array form of the .NET Framework object]</value>
        <comment>This is a comment</comment>
    </data>
                
    There are any number of "resheader" rows that contain simple 
    name/value pairs.
    
    Each data row contains a name, and value. The row also contains a 
    type or mimetype. Type corresponds to a .NET class that support 
    text/value conversion through the TypeConverter architecture. 
    Classes that don't support this are serialized and stored with the 
    mimetype set.
    
    The mimetype is used for serialized objects, and tells the 
    ResXResourceReader how to depersist the object. This is currently not 
    extensible. For a given mimetype the value must be set accordingly:
    
    Note - application/x-microsoft.net.object.binary.base64 is the format 
    that the ResXResourceWriter will generate, however the reader can 
    read any of the formats listed below.
    
    mimetype: application/x-microsoft.net.object.binary.base64
    value   : The object must be serialized with 
            : System.Runtime.Serialization.Formatters.Binary.BinaryFormatter
            : and then encoded with base64 encoding.
    
    mimetype: application/x-microsoft.net.object.soap.base64
    value   : The object must be serialized with 
            : System.Runtime.Serialization.Formatters.Soap.SoapFormatter
            : and then encoded with base64 encoding.

    mimetype: application/x-microsoft.net.object.bytearray.base64
    value   : The object must be serialized into a byte array 
            : using a System.ComponentModel.TypeConverter
            : and then encoded with base64 encoding.
    -->
  <xsd:schema id="root" xmlns="" xmlns:xsd="http://www.w3.org/2001/XMLSchema" xmlns:msdata="urn:schemas-microsoft-com:xml-msdata">
    <xsd:import namespace="http://www.w3.org/XML/1998/namespace" />
    <xsd:element name="root" msdata:IsDataSet="true">
      <xsd:complexType>
        <xsd:choice maxOccurs="unbounded">
          <xsd:element name="metadata">
            <xsd:complexType>
              <xsd:sequence>
                <xsd:element name="value" type="xsd:string" minOccurs="0" />
              </xsd:sequence>
              <xsd:attribute name="name" use="required" type="xsd:string" />
              <xsd:attribute name="type" type="xsd:string" />
              <xsd:attribute name="mimetype" type="xsd:string" />
              <xsd:attribute ref="xml:space" />
            </xsd:complexType>
          </xsd:element>
          <xsd:element name="assembly">
            <xsd:complexType>
              <xsd:attribute name="alias" type="xsd:string" />
              <xsd:attribute name="name" type="xsd:string" />
            </xsd:complexType>
          </xsd:element>
          <xsd:element name="data">
            <xsd:complexType>
              <xsd:sequence>
                <xsd:element name="value" type="xsd:string" minOccurs="0" msdata:Ordinal="1" />
                <xsd:element name="comment" type="xsd:string" minOccurs="0" msdata:Ordinal="2" />
              </xsd:sequence>
              <xsd:attribute name="name" type="xsd:string" use="required" msdata:Ordinal="1" />
              <xsd:attribute name="type" type="xsd:string" msdata:Ordinal="3" />
              <xsd:attribute name="mimetype" type="xsd:string" msdata:Ordinal="4" />
              <xsd:attribute ref="xml:space" />
            </xsd:complexType>
          </xsd:element>
          <xsd:element name="resheader">
            <xsd:complexType>
              <xsd:sequence>
                <xsd:element name="value" type="xsd:string" minOccurs="0" msdata:Ordinal="1" />
              </xsd:sequence>
              <xsd:attribute name="name" type="xsd:string" use="required" />
            </xsd:complexType>
          </xsd:element>
        </xsd:choice>
      </xsd:complexType>
    </xsd:element>
  </xsd:schema>
  <resheader name="resmimetype">
    <value>text/microsoft-resx</value>
  </resheader>
  <resheader name="version">
    <value>2.0</value>
  </resheader>
  <resheader name="reader">
    <value>System.Resources.ResXResourceReader, System.Windows.Forms, Version=4.0.0.0, Culture=neutral, PublicKeyToken=b77a5c561934e089</value>
  </resheader>
  <resheader name="writer">
    <value>System.Resources.ResXResourceWriter, System.Windows.Forms, Version=4.0.0.0, Culture=neutral, PublicKeyToken=b77a5c561934e089</value>
  </resheader>
  <data name="ReviewSQLQueriesForSecurityVulnerabilitiesDescription" xml:space="preserve">
    <value>SQL queries that directly use user input can be vulnerable to SQL injection attacks. Review this SQL query for potential vulnerabilities, and consider using a parameterized SQL query.</value>
  </data>
  <data name="ReviewSQLQueriesForSecurityVulnerabilitiesMessageNoNonLiterals" xml:space="preserve">
    <value>Review if the query string passed to '{0}' in '{1}', accepts any user input</value>
  </data>
  <data name="ReviewSQLQueriesForSecurityVulnerabilitiesTitle" xml:space="preserve">
    <value>Review SQL queries for security vulnerabilities</value>
  </data>
  <data name="DoNotCallToImmutableCollectionOnAnImmutableCollectionValueTitle" xml:space="preserve">
    <value>Do not call ToImmutableCollection on an ImmutableCollection value</value>
  </data>
  <data name="DoNotCallToImmutableCollectionOnAnImmutableCollectionValueMessage" xml:space="preserve">
    <value>Do not call {0} on an {1} value</value>
  </data>
  <data name="CategoryReliability" xml:space="preserve">
    <value>Reliability</value>
  </data>
  <data name="RemoveRedundantCall" xml:space="preserve">
    <value>Remove redundant call</value>
  </data>
  <data name="PInvokesShouldNotBeVisibleTitle" xml:space="preserve">
    <value>P/Invokes should not be visible</value>
  </data>
  <data name="PInvokesShouldNotBeVisibleDescription" xml:space="preserve">
    <value>A public or protected method in a public type has the System.Runtime.InteropServices.DllImportAttribute attribute (also implemented by the Declare keyword in Visual Basic). Such methods should not be exposed.</value>
  </data>
  <data name="PInvokesShouldNotBeVisibleMessage" xml:space="preserve">
    <value>P/Invoke method '{0}' should not be visible</value>
  </data>
  <data name="PInvokeDeclarationsShouldBePortableTitle" xml:space="preserve">
    <value>PInvoke declarations should be portable</value>
  </data>
  <data name="PInvokeDeclarationsShouldBePortableDescription" xml:space="preserve">
    <value>This rule evaluates the size of each parameter and the return value of a P/Invoke, and verifies that the size of the parameter is correct when marshaled to unmanaged code on 32-bit and 64-bit operating systems.</value>
  </data>
  <data name="PInvokeDeclarationsShouldBePortableMessageParameter" xml:space="preserve">
    <value>As it is declared in your code, parameter {0} of P/Invoke {1} will be {2} bytes wide on {3} platforms. This is not correct, as the actual native declaration of this API indicates it should be {4} bytes wide on {3} platforms. Consult the MSDN Platform SDK documentation for help determining what data type should be used instead of {5}.</value>
  </data>
  <data name="PInvokeDeclarationsShouldBePortableMessageReturn" xml:space="preserve">
    <value>As it is declared in your code, the return type of P/Invoke {0} will be {1} bytes wide on {2} platforms. This is not correct, as the actual native declaration of this API indicates it should be {3} bytes wide on {2} platforms. Consult the MSDN Platform SDK documentation for help determining what data type should be used instead of {4}.</value>
  </data>
  <data name="SpecifyMarshalingForPInvokeStringArgumentsTitle" xml:space="preserve">
    <value>Specify marshaling for P/Invoke string arguments</value>
  </data>
  <data name="SpecifyMarshalingForPInvokeStringArgumentsDescription" xml:space="preserve">
    <value>A platform invoke member allows partially trusted callers, has a string parameter, and does not explicitly marshal the string. This can cause a potential security vulnerability.</value>
  </data>
  <data name="SpecifyMarshalingForPInvokeStringArgumentsMessageParameter" xml:space="preserve">
    <value>To reduce security risk, marshal parameter {0} as Unicode, by setting DllImport.CharSet to CharSet.Unicode, or by explicitly marshaling the parameter as UnmanagedType.LPWStr. If you need to marshal this string as ANSI or system-dependent, set BestFitMapping=false; for added security, also set ThrowOnUnmappableChar=true.</value>
  </data>
  <data name="SpecifyMarshalingForPInvokeStringArgumentsMessageField" xml:space="preserve">
    <value>To reduce security risk, marshal field {0} as Unicode, by setting StructLayout.CharSet on {1} to CharSet.Unicode, or by explicitly marshaling the field as UnmanagedType.LPWStr. If you need to marshal this string as ANSI or system-dependent, use the BestFitMapping attribute to turn best-fit mapping off, and for added security, ensure ThrowOnUnmappableChar is on.</value>
  </data>
  <data name="SpecifyMarshalingForPInvokeStringArgumentsMessageParameterImplicitAnsi" xml:space="preserve">
    <value>To reduce security risk, marshal parameter {0} as Unicode, by setting DllImport.CharSet to CharSet.Unicode, or by explicitly marshaling the parameter as UnmanagedType.LPWStr. If you need to marshal this string as ANSI or system-dependent, specify MarshalAs explicitly, and set BestFitMapping=false; for added security, also set ThrowOnUnmappableChar=true.</value>
  </data>
  <data name="SpecifyMarshalingForPInvokeStringArgumentsMessageFieldImplicitAnsi" xml:space="preserve">
    <value>To reduce security risk, marshal field {0} as Unicode, by setting StructLayout.CharSet on {1} to CharSet.Unicode, or by explicitly marshaling the field as UnmanagedType.LPWStr. If you need to marshal this string as ANSI or system-dependent, specify MarshalAs explicitly, use the BestFitMapping attribute to turn best-fit mapping off, and for added security, to turn ThrowOnUnmappableChar on.</value>
  </data>
  <data name="UseManagedEquivalentsOfWin32ApiTitle" xml:space="preserve">
    <value>Use managed equivalents of win32 api</value>
  </data>
  <data name="UseManagedEquivalentsOfWin32ApiDescription" xml:space="preserve">
    <value>An operating system invoke method is defined and a method that has the equivalent functionality is located in the .NET Framework class library.</value>
  </data>
  <data name="UseManagedEquivalentsOfWin32ApiMessage" xml:space="preserve">
    <value>Use managed equivalents of win32 api</value>
  </data>
  <data name="MarkBooleanPInvokeArgumentsWithMarshalAsTitle" xml:space="preserve">
    <value>Mark boolean PInvoke arguments with MarshalAs</value>
  </data>
  <data name="MarkBooleanPInvokeArgumentsWithMarshalAsDescription" xml:space="preserve">
    <value>The Boolean data type has multiple representations in unmanaged code.</value>
  </data>
  <data name="MarkBooleanPInvokeArgumentsWithMarshalAsMessageDefault" xml:space="preserve">
    <value>Add the MarshalAsAttribute to parameter {0} of P/Invoke {1}. If the corresponding unmanaged parameter is a 4-byte Win32 'BOOL', use [MarshalAs(UnmanagedType.Bool)]. For a 1-byte C++ 'bool', use MarshalAs(UnmanagedType.U1).</value>
  </data>
  <data name="MarkBooleanPInvokeArgumentsWithMarshalAsMessageReturn" xml:space="preserve">
    <value>Add the MarshalAsAttribute to the return type of P/Invoke {0}. If the corresponding unmanaged return type is a 4-byte Win32 'BOOL', use MarshalAs(UnmanagedType.Bool). For a 1-byte C++ 'bool', use MarshalAs(UnmanagedType.U1).</value>
  </data>
  <data name="MarkAssembliesWithNeutralResourcesLanguageTitle" xml:space="preserve">
    <value>Mark assemblies with NeutralResourcesLanguageAttribute</value>
  </data>
  <data name="MarkAssembliesWithNeutralResourcesLanguageDescription" xml:space="preserve">
    <value>The NeutralResourcesLanguage attribute informs the ResourceManager of the language that was used to display the resources of a neutral culture for an assembly. This improves lookup performance for the first resource that you load and can reduce your working set.</value>
  </data>
  <data name="MarkAssembliesWithNeutralResourcesLanguageMessage" xml:space="preserve">
    <value>Mark assemblies with NeutralResourcesLanguageAttribute</value>
  </data>
  <data name="UseOrdinalStringComparisonTitle" xml:space="preserve">
    <value>Use ordinal string comparison</value>
  </data>
  <data name="UseOrdinalStringComparisonDescription" xml:space="preserve">
    <value>A string comparison operation that is nonlinguistic does not set the StringComparison parameter to either Ordinal or OrdinalIgnoreCase. By explicitly setting the parameter to either StringComparison.Ordinal or StringComparison.OrdinalIgnoreCase, your code often gains speed, becomes more correct, and becomes more reliable.</value>
  </data>
  <data name="UseOrdinalStringComparisonMessageStringComparison" xml:space="preserve">
    <value>{0} passes '{1}' as the 'StringComparison' parameter to {2}. To perform a non-linguistic comparison, specify 'StringComparison.Ordinal' or 'StringComparison.OrdinalIgnoreCase' instead.</value>
  </data>
  <data name="UseOrdinalStringComparisonMessageStringComparer" xml:space="preserve">
    <value>{0} passes '{1}' as the 'StringComparer' parameter to {2}. To perform a non-linguistic comparison, specify 'StringComparer.Ordinal' or 'StringComparer.OrdinalIgnoreCase' instead.</value>
  </data>
  <data name="DoNotUseCountWhenAnyCanBeUsedDescription" xml:space="preserve">
    <value>For non-empty collections, Count() and LongCount() enumerate the entire sequence, while Any() stops at the first item or the first item that satisfies a condition.</value>
  </data>
  <data name="DoNotUseCountWhenAnyCanBeUsedMessage" xml:space="preserve">
    <value>{0}() is used where Any() could be used instead to improve performance</value>
  </data>
  <data name="DoNotUseCountWhenAnyCanBeUsedTitle" xml:space="preserve">
    <value>Do not use Count() or LongCount() when Any() can be used</value>
  </data>
  <data name="DoNotUseTimersThatPreventPowerStateChangesTitle" xml:space="preserve">
    <value>Do not use timers that prevent power state changes</value>
  </data>
  <data name="DoNotUseTimersThatPreventPowerStateChangesDescription" xml:space="preserve">
    <value>Higher-frequency periodic activity will keep the CPU busy and interfere with power-saving idle timers that turn off the display and hard disks.</value>
  </data>
  <data name="DoNotUseTimersThatPreventPowerStateChangesMessage" xml:space="preserve">
    <value>Do not use timers that prevent power state changes</value>
  </data>
  <data name="AvoidUnsealedAttributesTitle" xml:space="preserve">
    <value>Avoid unsealed attributes</value>
  </data>
  <data name="AvoidUnsealedAttributesDescription" xml:space="preserve">
    <value>The .NET Framework class library provides methods for retrieving custom attributes. By default, these methods search the attribute inheritance hierarchy. Sealing the attribute eliminates the search through the inheritance hierarchy and can improve performance.</value>
  </data>
  <data name="AvoidUnsealedAttributesMessage" xml:space="preserve">
    <value>Avoid unsealed attributes</value>
  </data>
  <data name="TestForEmptyStringsUsingStringLengthTitle" xml:space="preserve">
    <value>Test for empty strings using string length</value>
  </data>
  <data name="TestForEmptyStringsUsingStringLengthDescription" xml:space="preserve">
    <value>Comparing strings by using the String.Length property or the String.IsNullOrEmpty method is significantly faster than using Equals.</value>
  </data>
  <data name="TestForEmptyStringsUsingStringLengthMessage" xml:space="preserve">
    <value>Test for empty strings using 'string.Length' property or 'string.IsNullOrEmpty' method instead of an Equality check</value>
  </data>
  <data name="DoNotLockOnObjectsWithWeakIdentityTitle" xml:space="preserve">
    <value>Do not lock on objects with weak identity</value>
  </data>
  <data name="DoNotLockOnObjectsWithWeakIdentityDescription" xml:space="preserve">
    <value>An object is said to have a weak identity when it can be directly accessed across application domain boundaries. A thread that tries to acquire a lock on an object that has a weak identity can be blocked by a second thread in a different application domain that has a lock on the same object.</value>
  </data>
  <data name="DoNotLockOnObjectsWithWeakIdentityMessage" xml:space="preserve">
    <value>Do not lock on objects with weak identity</value>
  </data>
  <data name="DoNotCatchCorruptedStateExceptionsInGeneralHandlersTitle" xml:space="preserve">
    <value>Do not catch corrupted state exceptions in general handlers.</value>
  </data>
  <data name="DoNotCatchCorruptedStateExceptionsInGeneralHandlersDescription" xml:space="preserve">
    <value>Do not author general catch handlers in code that receives corrupted state exceptions.</value>
  </data>
  <data name="DoNotCatchCorruptedStateExceptionsInGeneralHandlersMessage" xml:space="preserve">
    <value>Do not catch corrupted state exceptions in general handlers.</value>
  </data>
  <data name="RethrowToPreserveStackDetailsTitle" xml:space="preserve">
    <value>Rethrow to preserve stack details</value>
  </data>
  <data name="RethrowToPreserveStackDetailsDescription" xml:space="preserve">
    <value>An exception is rethrown and the exception is explicitly specified in the throw statement. If an exception is rethrown by specifying the exception in the throw statement, the list of method calls between the original method that threw the exception and the current method is lost.</value>
  </data>
  <data name="RethrowToPreserveStackDetailsMessage" xml:space="preserve">
    <value>Rethrow to preserve stack details</value>
  </data>
  <data name="DoNotRaiseReservedExceptionTypesTitle" xml:space="preserve">
    <value>Do not raise reserved exception types</value>
  </data>
  <data name="DoNotRaiseReservedExceptionTypesDescription" xml:space="preserve">
    <value>An exception of type that is not sufficiently specific or reserved by the runtime should never be raised by user code. This makes the original error difficult to detect and debug. If this exception instance might be thrown, use a different exception type.</value>
  </data>
  <data name="DoNotRaiseReservedExceptionTypesMessageTooGeneric" xml:space="preserve">
    <value>Exception type {0} is not sufficiently specific</value>
  </data>
  <data name="DoNotRaiseReservedExceptionTypesMessageReserved" xml:space="preserve">
    <value>Exception type {0} is reserved by the runtime</value>
  </data>
  <data name="InitializeValueTypeStaticFieldsInlineTitle" xml:space="preserve">
    <value>Initialize value type static fields inline</value>
  </data>
  <data name="InitializeReferenceTypeStaticFieldsInlineTitle" xml:space="preserve">
    <value>Initialize reference type static fields inline</value>
  </data>
  <data name="InitializeValueTypeStaticFieldsInlineDescription" xml:space="preserve">
    <value>A value type declares an explicit static constructor. To fix a violation of this rule, initialize all static data when it is declared and remove the static constructor.</value>
  </data>
  <data name="InitializeReferenceTypeStaticFieldsInlineDescription" xml:space="preserve">
    <value>A reference type declares an explicit static constructor. To fix a violation of this rule, initialize all static data when it is declared and remove the static constructor.</value>
  </data>
  <data name="InitializeStaticFieldsInlineMessage" xml:space="preserve">
    <value>Initialize all static fields in '{0}' when those fields are declared and remove the explicit static constructor</value>
  </data>
  <data name="DoNotCallOverridableMethodsInConstructorsTitle" xml:space="preserve">
    <value>Do not call overridable methods in constructors</value>
  </data>
  <data name="DoNotCallOverridableMethodsInConstructorsDescription" xml:space="preserve">
    <value>When a constructor calls a virtual method, the constructor for the instance that invokes the method may not have executed.</value>
  </data>
  <data name="DoNotCallOverridableMethodsInConstructorsMessage" xml:space="preserve">
    <value>Do not call overridable methods in constructors</value>
  </data>
  <data name="DisposableTypesShouldDeclareFinalizerTitle" xml:space="preserve">
    <value>Disposable types should declare finalizer</value>
  </data>
  <data name="DisposableTypesShouldDeclareFinalizerDescription" xml:space="preserve">
    <value>A type that implements System.IDisposable and has fields that suggest the use of unmanaged resources does not implement a finalizer, as described by Object.Finalize.</value>
  </data>
  <data name="DisposableTypesShouldDeclareFinalizerMessage" xml:space="preserve">
    <value>Disposable types should declare finalizer</value>
  </data>
  <data name="FinalizersShouldCallBaseClassFinalizerTitle" xml:space="preserve">
    <value>Finalizers should call base class finalizer</value>
  </data>
  <data name="FinalizersShouldCallBaseClassFinalizerDescription" xml:space="preserve">
    <value>Finalization must be propagated through the inheritance hierarchy. To guarantee this, types must call their base class Finalize method in their own Finalize method.</value>
  </data>
  <data name="FinalizersShouldCallBaseClassFinalizerMessage" xml:space="preserve">
    <value>Finalizers should call base class finalizer</value>
  </data>
  <data name="ProvideCorrectArgumentsToFormattingMethodsTitle" xml:space="preserve">
    <value>Provide correct arguments to formatting methods</value>
  </data>
  <data name="ProvideCorrectArgumentsToFormattingMethodsDescription" xml:space="preserve">
    <value>The format argument that is passed to System.String.Format does not contain a format item that corresponds to each object argument, or vice versa.</value>
  </data>
  <data name="ProvideCorrectArgumentsToFormattingMethodsMessage" xml:space="preserve">
    <value>Provide correct arguments to formatting methods</value>
  </data>
  <data name="TestForNaNCorrectlyTitle" xml:space="preserve">
    <value>Test for NaN correctly</value>
  </data>
  <data name="TestForNaNCorrectlyDescription" xml:space="preserve">
    <value>This expression tests a value against Single.Nan or Double.Nan. Use Single.IsNan(Single) or Double.IsNan(Double) to test the value.</value>
  </data>
  <data name="TestForNaNCorrectlyMessage" xml:space="preserve">
    <value>Test for NaN correctly</value>
  </data>
  <data name="AttributeStringLiteralsShouldParseCorrectlyTitle" xml:space="preserve">
    <value>Attribute string literals should parse correctly</value>
  </data>
  <data name="AttributeStringLiteralsShouldParseCorrectlyDescription" xml:space="preserve">
    <value>The string literal parameter of an attribute does not parse correctly for a URL, a GUID, or a version.</value>
  </data>
  <data name="AttributeStringLiteralsShouldParseCorrectlyMessageDefault" xml:space="preserve">
    <value>In the constructor of '{0}', change the value of argument '{1}', which is currently "{2}", to something that can be correctly parsed as '{3}'</value>
  </data>
  <data name="AttributeStringLiteralsShouldParseCorrectlyMessageEmpty" xml:space="preserve">
    <value>In the constructor of '{0}', change the value of argument '{1}', which is currently an empty string (""), to something that can be correctly parsed as '{2}'</value>
  </data>
  <data name="AvoidZeroLengthArrayAllocationsTitle" xml:space="preserve">
    <value>Avoid zero-length array allocations</value>
  </data>
  <data name="AvoidZeroLengthArrayAllocationsMessage" xml:space="preserve">
    <value>Avoid unnecessary zero-length array allocations.  Use {0} instead.</value>
  </data>
  <data name="DoNotUseEnumerableMethodsOnIndexableCollectionsInsteadUseTheCollectionDirectlyTitle" xml:space="preserve">
    <value>Do not use Enumerable methods on indexable collections</value>
  </data>
  <data name="DoNotUseEnumerableMethodsOnIndexableCollectionsInsteadUseTheCollectionDirectlyDescription" xml:space="preserve">
    <value>This collection is directly indexable. Going through LINQ here causes unnecessary allocations and CPU work.</value>
  </data>
  <data name="DoNotUseEnumerableMethodsOnIndexableCollectionsInsteadUseTheCollectionDirectlyMessage" xml:space="preserve">
    <value>Do not use Enumerable methods on indexable collections. Instead use the collection directly.</value>
  </data>
  <data name="SpecifyCultureInfoTitle" xml:space="preserve">
    <value>Specify CultureInfo</value>
  </data>
  <data name="SpecifyCultureInfoDescription" xml:space="preserve">
    <value>A method or constructor calls a member that has an overload that accepts a System.Globalization.CultureInfo parameter, and the method or constructor does not call the overload that takes the CultureInfo parameter. When a CultureInfo or System.IFormatProvider object is not supplied, the default value that is supplied by the overloaded member might not have the effect that you want in all locales. If the result will be displayed to the user, specify 'CultureInfo.CurrentCulture' as the 'CultureInfo' parameter. Otherwise, if the result will be stored and accessed by software, such as when it is persisted to disk or to a database, specify 'CultureInfo.InvariantCulture'.</value>
  </data>
  <data name="SpecifyCultureInfoMessage" xml:space="preserve">
    <value>The behavior of '{0}' could vary based on the current user's locale settings. Replace this call in '{1}' with a call to '{2}'.</value>
  </data>
  <data name="SpecifyIFormatProviderTitle" xml:space="preserve">
    <value>Specify IFormatProvider</value>
  </data>
  <data name="SpecifyIFormatProviderDescription" xml:space="preserve">
    <value>A method or constructor calls one or more members that have overloads that accept a System.IFormatProvider parameter, and the method or constructor does not call the overload that takes the IFormatProvider parameter. When a System.Globalization.CultureInfo or IFormatProvider object is not supplied, the default value that is supplied by the overloaded member might not have the effect that you want in all locales. If the result will be based on the input from/output displayed to the user, specify 'CultureInfo.CurrentCulture' as the 'IFormatProvider'. Otherwise, if the result will be stored and accessed by software, such as when it is loaded from disk/database and when it is persisted to disk/database, specify 'CultureInfo.InvariantCulture'.</value>
  </data>
  <data name="SpecifyIFormatProviderMessageIFormatProviderAlternateString" xml:space="preserve">
    <value>The behavior of '{0}' could vary based on the current user's locale settings. Replace this call in '{1}' with a call to '{2}'.</value>
  </data>
  <data name="SpecifyIFormatProviderMessageIFormatProviderAlternate" xml:space="preserve">
    <value>The behavior of '{0}' could vary based on the current user's locale settings. Replace this call in '{1}' with a call to '{2}'.</value>
  </data>
  <data name="SpecifyIFormatProviderMessageUICultureString" xml:space="preserve">
    <value>'{0}' passes '{1}' as the 'IFormatProvider' parameter to '{2}'. This property returns a culture that is inappropriate for formatting methods.</value>
  </data>
  <data name="SpecifyIFormatProviderMessageUICulture" xml:space="preserve">
    <value>'{0}' passes '{1}' as the 'IFormatProvider' parameter to '{2}'. This property returns a culture that is inappropriate for formatting methods.</value>
  </data>
  <data name="SpecifyStringComparisonCA1307Title" xml:space="preserve">
    <value>Specify StringComparison for clarity</value>
  </data>
  <data name="SpecifyStringComparisonCA1307Description" xml:space="preserve">
    <value>A string comparison operation uses a method overload that does not set a StringComparison parameter. It is recommended to use the overload with StringComparison parameter for clarity of intent. If the result will be displayed to the user, such as when sorting a list of items for display in a list box, specify 'StringComparison.CurrentCulture' or 'StringComparison.CurrentCultureIgnoreCase' as the 'StringComparison' parameter. If comparing case-insensitive identifiers, such as file paths, environment variables, or registry keys and values, specify 'StringComparison.OrdinalIgnoreCase'. Otherwise, if comparing case-sensitive identifiers, specify 'StringComparison.Ordinal'.</value>
  </data>
  <data name="SpecifyStringComparisonCA1307Message" xml:space="preserve">
    <value>'{0}' has a method overload that takes a 'StringComparison' parameter. Replace this call in '{1}' with a call to '{2}' for clarity of intent.</value>
  </data>
  <data name="SpecifyStringComparisonCA1310Title" xml:space="preserve">
    <value>Specify StringComparison for correctness</value>
  </data>
  <data name="SpecifyStringComparisonCA1310Description" xml:space="preserve">
    <value>A string comparison operation uses a method overload that does not set a StringComparison parameter, hence its behavior could vary based on the current user's locale settings. It is strongly recommended to use the overload with StringComparison parameter for correctness and clarity of intent. If the result will be displayed to the user, such as when sorting a list of items for display in a list box, specify 'StringComparison.CurrentCulture' or 'StringComparison.CurrentCultureIgnoreCase' as the 'StringComparison' parameter. If comparing case-insensitive identifiers, such as file paths, environment variables, or registry keys and values, specify 'StringComparison.OrdinalIgnoreCase'. Otherwise, if comparing case-sensitive identifiers, specify 'StringComparison.Ordinal'.</value>
  </data>
  <data name="SpecifyStringComparisonCA1310Message" xml:space="preserve">
    <value>The behavior of '{0}' could vary based on the current user's locale settings. Replace this call in '{1}' with a call to '{2}'.</value>
  </data>
  <data name="NormalizeStringsToUppercaseTitle" xml:space="preserve">
    <value>Normalize strings to uppercase</value>
  </data>
  <data name="NormalizeStringsToUppercaseDescription" xml:space="preserve">
    <value>Strings should be normalized to uppercase. A small group of characters cannot make a round trip when they are converted to lowercase. To make a round trip means to convert the characters from one locale to another locale that represents character data differently, and then to accurately retrieve the original characters from the converted characters.</value>
  </data>
  <data name="NormalizeStringsToUppercaseMessageToUpper" xml:space="preserve">
    <value>In method '{0}', replace the call to '{1}' with '{2}'</value>
  </data>
  <data name="CallGCSuppressFinalizeCorrectlyTitle" xml:space="preserve">
    <value>Dispose methods should call SuppressFinalize</value>
  </data>
  <data name="CallGCSuppressFinalizeCorrectlyDescription" xml:space="preserve">
    <value>A method that is an implementation of Dispose does not call GC.SuppressFinalize; or a method that is not an implementation of Dispose calls GC.SuppressFinalize; or a method calls GC.SuppressFinalize and passes something other than this (Me in Visual Basic).</value>
  </data>
  <data name="CallGCSuppressFinalizeCorrectlyMessageNotCalledWithFinalizer" xml:space="preserve">
    <value>Change {0} to call {1}. This will prevent unnecessary finalization of the object once it has been disposed and it has fallen out of scope.</value>
  </data>
  <data name="CallGCSuppressFinalizeCorrectlyMessageNotCalled" xml:space="preserve">
    <value>Change {0} to call {1}. This will prevent derived types that introduce a finalizer from needing to re-implement 'IDisposable' to call it.</value>
  </data>
  <data name="CallGCSuppressFinalizeCorrectlyMessageNotPassedThis" xml:space="preserve">
    <value>{0} calls {1} on something other than itself. Change the call site to pass 'this' ('Me' in Visual Basic) instead.</value>
  </data>
  <data name="CallGCSuppressFinalizeCorrectlyMessageOutsideDispose" xml:space="preserve">
    <value>{0} calls {1}, a method that is typically only called within an implementation of 'IDisposable.Dispose'. Refer to the IDisposable pattern for more information.</value>
  </data>
  <data name="InstantiateArgumentExceptionsCorrectlyTitle" xml:space="preserve">
    <value>Instantiate argument exceptions correctly</value>
  </data>
  <data name="InstantiateArgumentExceptionsCorrectlyDescription" xml:space="preserve">
    <value>A call is made to the default (parameterless) constructor of an exception type that is or derives from ArgumentException, or an incorrect string argument is passed to a parameterized constructor of an exception type that is or derives from ArgumentException.</value>
  </data>
  <data name="InstantiateArgumentExceptionsCorrectlyMessageNoArguments" xml:space="preserve">
    <value>Call the {0} constructor that contains a message and/or paramName parameter</value>
  </data>
  <data name="InstantiateArgumentExceptionsCorrectlyMessageIncorrectMessage" xml:space="preserve">
    <value>Method {0} passes parameter name '{1}' as the {2} argument to a {3} constructor. Replace this argument with a descriptive message and pass the parameter name in the correct position.</value>
  </data>
  <data name="InstantiateArgumentExceptionsCorrectlyMessageIncorrectParameterName" xml:space="preserve">
    <value>Method {0} passes '{1}' as the {2} argument to a {3} constructor. Replace this argument with one of the method's parameter names. Note that the provided parameter name should have the exact casing as declared on the method.</value>
  </data>
  <data name="UseArrayEmpty" xml:space="preserve">
    <value>Use Array.Empty</value>
  </data>
  <data name="UseIndexer" xml:space="preserve">
    <value>Use indexer</value>
  </data>
  <data name="DisposableFieldsShouldBeDisposedDescription" xml:space="preserve">
    <value>A type that implements System.IDisposable declares fields that are of types that also implement IDisposable. The Dispose method of the field is not called by the Dispose method of the declaring type. To fix a violation of this rule, call Dispose on fields that are of types that implement IDisposable if you are responsible for allocating and releasing the unmanaged resources held by the field.</value>
  </data>
  <data name="DisposableFieldsShouldBeDisposedMessage" xml:space="preserve">
    <value>'{0}' contains field '{1}' that is of IDisposable type '{2}', but it is never disposed. Change the Dispose method on '{0}' to call Close or Dispose on this field.</value>
  </data>
  <data name="DisposableFieldsShouldBeDisposedTitle" xml:space="preserve">
    <value>Disposable fields should be disposed</value>
  </data>
  <data name="DisposeMethodsShouldCallBaseClassDisposeDescription" xml:space="preserve">
    <value>A type that implements System.IDisposable inherits from a type that also implements IDisposable. The Dispose method of the inheriting type does not call the Dispose method of the parent type. To fix a violation of this rule, call base.Dispose in your Dispose method.</value>
  </data>
  <data name="DisposeMethodsShouldCallBaseClassDisposeMessage" xml:space="preserve">
    <value>Ensure that method '{0}' calls '{1}' in all possible control flow paths</value>
  </data>
  <data name="DisposeMethodsShouldCallBaseClassDisposeTitle" xml:space="preserve">
    <value>Dispose methods should call base class dispose</value>
  </data>
  <data name="DisposeObjectsBeforeLosingScopeDescription" xml:space="preserve">
    <value>If a disposable object is not explicitly disposed before all references to it are out of scope, the object will be disposed at some indeterminate time when the garbage collector runs the finalizer of the object. Because an exceptional event might occur that will prevent the finalizer of the object from running, the object should be explicitly disposed instead.</value>
  </data>
  <data name="DisposeObjectsBeforeLosingScopeNotDisposedMessage" xml:space="preserve">
    <value>Call System.IDisposable.Dispose on object created by '{0}' before all references to it are out of scope</value>
  </data>
  <data name="DisposeObjectsBeforeLosingScopeMayBeDisposedMessage" xml:space="preserve">
    <value>Use recommended dispose pattern to ensure that object created by '{0}' is disposed on all paths. If possible, wrap the creation within a 'using' statement or a 'using' declaration. Otherwise, use a try-finally pattern, with a dedicated local variable declared before the try region and an unconditional Dispose invocation on non-null value in the 'finally' region, say 'x?.Dispose()'. If the object is explicitly disposed within the try region or the dispose ownership is transfered to another object or method, assign 'null' to the local variable just after such an operation to prevent double dispose in 'finally'.</value>
  </data>
  <data name="DisposeObjectsBeforeLosingScopeNotDisposedOnExceptionPathsMessage" xml:space="preserve">
    <value>Object created by '{0}' is not disposed along all exception paths. Call System.IDisposable.Dispose on the object before all references to it are out of scope.</value>
  </data>
  <data name="DisposeObjectsBeforeLosingScopeMayBeDisposedOnExceptionPathsMessage" xml:space="preserve">
    <value>Use recommended dispose pattern to ensure that object created by '{0}' is disposed on all exception paths. If possible, wrap the creation within a 'using' statement or a 'using' declaration. Otherwise, use a try-finally pattern, with a dedicated local variable declared before the try region and an unconditional Dispose invocation on non-null value in the 'finally' region, say 'x?.Dispose()'. If the object is explicitly disposed within the try region or the dispose ownership is transfered to another object or method, assign 'null' to the local variable just after such an operation to prevent double dispose in 'finally'.</value>
  </data>
  <data name="DisposeObjectsBeforeLosingScopeTitle" xml:space="preserve">
    <value>Dispose objects before losing scope</value>
  </data>
  <data name="DoNotPassLiteralsAsLocalizedParametersDescription" xml:space="preserve">
    <value>A method passes a string literal as a parameter to a constructor or method in the .NET Framework class library and that string should be localizable. To fix a violation of this rule, replace the string literal with a string retrieved through an instance of the ResourceManager class.</value>
  </data>
  <data name="DoNotPassLiteralsAsLocalizedParametersMessage" xml:space="preserve">
    <value>Method '{0}' passes a literal string as parameter '{1}' of a call to '{2}'. Retrieve the following string(s) from a resource table instead: "{3}".</value>
  </data>
  <data name="DoNotPassLiteralsAsLocalizedParametersTitle" xml:space="preserve">
    <value>Do not pass literals as localized parameters</value>
  </data>
  <data name="AddNonSerializedAttributeCodeActionTitle" xml:space="preserve">
    <value>Add the 'NonSerialized' attribute to this field.</value>
  </data>
  <data name="AddSerializableAttributeCodeActionTitle" xml:space="preserve">
    <value>Add Serializable attribute</value>
  </data>
  <data name="ImplementSerializationConstructorsCodeActionTitle" xml:space="preserve">
    <value>Implement Serialization constructor</value>
  </data>
  <data name="ImplementSerializationConstructorsDescription" xml:space="preserve">
    <value>To fix a violation of this rule, implement the serialization constructor. For a sealed class, make the constructor private; otherwise, make it protected.</value>
  </data>
  <data name="ImplementSerializationConstructorsMessageCreateMagicConstructor" xml:space="preserve">
    <value>Add a constructor to {0} with the following signature: 'protected {0}(SerializationInfo info, StreamingContext context)'.</value>
  </data>
  <data name="ImplementSerializationConstructorsMessageMakeSealedMagicConstructorPrivate" xml:space="preserve">
    <value>Declare the serialization constructor of {0}, a sealed type, as private.</value>
  </data>
  <data name="ImplementSerializationConstructorsMessageMakeUnsealedMagicConstructorFamily" xml:space="preserve">
    <value>Declare the serialization constructor of {0}, an unsealed type, as protected.</value>
  </data>
  <data name="ImplementSerializationConstructorsTitle" xml:space="preserve">
    <value>Implement serialization constructors</value>
  </data>
  <data name="MarkAllNonSerializableFieldsDescription" xml:space="preserve">
    <value>An instance field of a type that is not serializable is declared in a type that is serializable.</value>
  </data>
  <data name="MarkAllNonSerializableFieldsMessage" xml:space="preserve">
    <value>Field {0} is a member of type {1} which is serializable but is of type {2} which is not serializable</value>
  </data>
  <data name="MarkAllNonSerializableFieldsTitle" xml:space="preserve">
    <value>Mark all non-serializable fields</value>
  </data>
  <data name="MarkISerializableTypesWithSerializableDescription" xml:space="preserve">
    <value>To be recognized by the common language runtime as serializable, types must be marked by using the SerializableAttribute attribute even when the type uses a custom serialization routine through implementation of the ISerializable interface.</value>
  </data>
  <data name="MarkISerializableTypesWithSerializableMessage" xml:space="preserve">
    <value>Add [Serializable] to {0} as this type implements ISerializable</value>
  </data>
  <data name="MarkISerializableTypesWithSerializableTitle" xml:space="preserve">
    <value>Mark ISerializable types with serializable</value>
  </data>
  <data name="ImplementISerializableCorrectlyDescription" xml:space="preserve">
    <value>To fix a violation of this rule, make the GetObjectData method visible and overridable, and make sure that all instance fields are included in the serialization process or explicitly marked by using the NonSerializedAttribute attribute.</value>
  </data>
  <data name="ImplementISerializableCorrectlyMessageDefault" xml:space="preserve">
    <value>Add an implementation of GetObjectData to type {0}</value>
  </data>
  <data name="ImplementISerializableCorrectlyMessageMakeOverridable" xml:space="preserve">
    <value>Make {0}.GetObjectData virtual and overridable</value>
  </data>
  <data name="ImplementISerializableCorrectlyMessageMakeVisible" xml:space="preserve">
    <value>Increase the accessibility of {0}.GetObjectData so that it is visible to derived types</value>
  </data>
  <data name="ImplementISerializableCorrectlyTitle" xml:space="preserve">
    <value>Implement ISerializable correctly</value>
  </data>
  <data name="ImplementSerializationMethodsCorrectlyDescription" xml:space="preserve">
    <value>A method that handles a serialization event does not have the correct signature, return type, or visibility.</value>
  </data>
  <data name="ImplementSerializationMethodsCorrectlyMessageGeneric" xml:space="preserve">
    <value>Because {0} is marked with OnSerializing, OnSerialized, OnDeserializing, or OnDeserialized, change its signature so that it is no longer generic</value>
  </data>
  <data name="ImplementSerializationMethodsCorrectlyMessageParameters" xml:space="preserve">
    <value>Because {0} is marked with OnSerializing, OnSerialized, OnDeserializing, or OnDeserialized, change its signature so that it takes a single parameter of type 'System.Runtime.Serialization.StreamingContext'</value>
  </data>
  <data name="ImplementSerializationMethodsCorrectlyMessageReturnType" xml:space="preserve">
    <value>Because {0} is marked with OnSerializing, OnSerialized, OnDeserializing, or OnDeserialized, change its return type from {1} to void (Sub in Visual Basic)</value>
  </data>
  <data name="ImplementSerializationMethodsCorrectlyMessageStatic" xml:space="preserve">
    <value>Because {0} is marked with OnSerializing, OnSerialized, OnDeserializing, or OnDeserialized, change it from static (Shared in Visual Basic) to an instance method</value>
  </data>
  <data name="ImplementSerializationMethodsCorrectlyMessageVisibility" xml:space="preserve">
    <value>Because {0} is marked with OnSerializing, OnSerialized, OnDeserializing, or OnDeserialized, change its accessibility to private</value>
  </data>
  <data name="ImplementSerializationMethodsCorrectlyTitle" xml:space="preserve">
    <value>Implement serialization methods correctly</value>
  </data>
  <data name="ProvideDeserializationMethodsForOptionalFieldsDescription" xml:space="preserve">
    <value>A type has a field that is marked by using the System.Runtime.Serialization.OptionalFieldAttribute attribute, and the type does not provide deserialization event handling methods.</value>
  </data>
  <data name="ProvideDeserializationMethodsForOptionalFieldsMessageOnDeserialized" xml:space="preserve">
    <value>Add a 'private void OnDeserialized(StreamingContext)' method to type {0} and attribute it with the System.Runtime.Serialization.OnDeserializedAttribute</value>
  </data>
  <data name="ProvideDeserializationMethodsForOptionalFieldsMessageOnDeserializing" xml:space="preserve">
    <value>Add a 'private void OnDeserializing(StreamingContext)' method to type {0} and attribute it with the System.Runtime.Serialization.OnDeserializingAttribute</value>
  </data>
  <data name="ProvideDeserializationMethodsForOptionalFieldsTitle" xml:space="preserve">
    <value>Provide deserialization methods for optional fields</value>
  </data>
  <data name="ReviewCodeForSqlInjectionVulnerabilitiesMessage" xml:space="preserve">
    <value>Potential SQL injection vulnerability was found where '{0}' in method '{1}' may be tainted by user-controlled data from '{2}' in method '{3}'.</value>
  </data>
  <data name="ReviewCodeForSqlInjectionVulnerabilitiesTitle" xml:space="preserve">
    <value>Review code for SQL injection vulnerabilities</value>
  </data>
  <data name="BinaryFormatterDeserializeMaybeWithoutBinderSetMessage" xml:space="preserve">
    <value>The method '{0}' is insecure when deserializing untrusted data without a SerializationBinder to restrict the type of objects in the deserialized object graph.</value>
  </data>
  <data name="BinaryFormatterDeserializeMaybeWithoutBinderSetTitle" xml:space="preserve">
    <value>Ensure BinaryFormatter.Binder is set before calling BinaryFormatter.Deserialize</value>
  </data>
  <data name="BinaryFormatterDeserializeWithoutBinderSetMessage" xml:space="preserve">
    <value>The method '{0}' is insecure when deserializing untrusted data without a SerializationBinder to restrict the type of objects in the deserialized object graph.</value>
  </data>
  <data name="BinaryFormatterDeserializeWithoutBinderSetTitle" xml:space="preserve">
    <value>Do not call BinaryFormatter.Deserialize without first setting BinaryFormatter.Binder</value>
  </data>
  <data name="BinaryFormatterMethodUsedDescription" xml:space="preserve">
    <value>The method '{0}' is insecure when deserializing untrusted data.  If you need to instead detect BinaryFormatter deserialization without a SerializationBinder set, then disable rule CA2300, and enable rules CA2301 and CA2302.</value>
  </data>
  <data name="BinaryFormatterMethodUsedMessage" xml:space="preserve">
    <value>The method '{0}' is insecure when deserializing untrusted data.</value>
  </data>
  <data name="BinaryFormatterMethodUsedTitle" xml:space="preserve">
    <value>Do not use insecure deserializer BinaryFormatter</value>
  </data>
  <data name="LosFormatterMethodUsedMessage" xml:space="preserve">
    <value>The method '{0}' is insecure when deserializing untrusted data.</value>
  </data>
  <data name="LosFormatterMethodUsedTitle" xml:space="preserve">
    <value>Do not use insecure deserializer LosFormatter</value>
  </data>
  <data name="ReviewCodeForDllInjectionVulnerabilitiesMessage" xml:space="preserve">
    <value>Potential DLL injection vulnerability was found where '{0}' in method '{1}' may be tainted by user-controlled data from '{2}' in method '{3}'.</value>
  </data>
  <data name="ReviewCodeForDllInjectionVulnerabilitiesTitle" xml:space="preserve">
    <value>Review code for DLL injection vulnerabilities</value>
  </data>
  <data name="ReviewCodeForInformationDisclosureVulnerabilitiesMessage" xml:space="preserve">
    <value>Potential information disclosure vulnerability was found where '{0}' in method '{1}' may contain unintended information from '{2}' in method '{3}'.</value>
  </data>
  <data name="ReviewCodeForInformationDisclosureVulnerabilitiesTitle" xml:space="preserve">
    <value>Review code for information disclosure vulnerabilities</value>
  </data>
  <data name="ReviewCodeForFilePathInjectionVulnerabilitiesMessage" xml:space="preserve">
    <value>Potential file path injection vulnerability was found where '{0}' in method '{1}' may be tainted by user-controlled data from '{2}' in method '{3}'.</value>
  </data>
  <data name="ReviewCodeForFilePathInjectionVulnerabilitiesTitle" xml:space="preserve">
    <value>Review code for file path injection vulnerabilities</value>
  </data>
  <data name="ReviewCodeForProcessCommandInjectionVulnerabilitiesMessage" xml:space="preserve">
    <value>Potential process command injection vulnerability was found where '{0}' in method '{1}' may be tainted by user-controlled data from '{2}' in method '{3}'.</value>
  </data>
  <data name="ReviewCodeForProcessCommandInjectionVulnerabilitiesTitle" xml:space="preserve">
    <value>Review code for process command injection vulnerabilities</value>
  </data>
  <data name="ReviewCodeForRegexInjectionVulnerabilitiesMessage" xml:space="preserve">
    <value>Potential regex injection vulnerability was found where '{0}' in method '{1}' may be tainted by user-controlled data from '{2}' in method '{3}'.</value>
  </data>
  <data name="ReviewCodeForRegexInjectionVulnerabilitiesTitle" xml:space="preserve">
    <value>Review code for regex injection vulnerabilities</value>
  </data>
  <data name="NetDataContractSerializerDeserializeMaybeWithoutBinderSetMessage" xml:space="preserve">
    <value>The method '{0}' is insecure when deserializing untrusted data without a SerializationBinder to restrict the type of objects in the deserialized object graph.</value>
  </data>
  <data name="NetDataContractSerializerDeserializeMaybeWithoutBinderSetTitle" xml:space="preserve">
    <value>Ensure NetDataContractSerializer.Binder is set before deserializing</value>
  </data>
  <data name="NetDataContractSerializerDeserializeWithoutBinderSetMessage" xml:space="preserve">
    <value>The method '{0}' is insecure when deserializing untrusted data without a SerializationBinder to restrict the type of objects in the deserialized object graph.</value>
  </data>
  <data name="NetDataContractSerializerDeserializeWithoutBinderSetTitle" xml:space="preserve">
    <value>Do not deserialize without first setting NetDataContractSerializer.Binder</value>
  </data>
  <data name="NetDataContractSerializerMethodUsedDescription" xml:space="preserve">
    <value>The method '{0}' is insecure when deserializing untrusted data.  If you need to instead detect NetDataContractSerializer deserialization without a SerializationBinder set, then disable rule CA2310, and enable rules CA2311 and CA2312.</value>
  </data>
  <data name="NetDataContractSerializerMethodUsedMessage" xml:space="preserve">
    <value>The method '{0}' is insecure when deserializing untrusted data.</value>
  </data>
  <data name="NetDataContractSerializerMethodUsedTitle" xml:space="preserve">
    <value>Do not use insecure deserializer NetDataContractSerializer</value>
  </data>
  <data name="ObjectStateFormatterMethodUsedMessage" xml:space="preserve">
    <value>The method '{0}' is insecure when deserializing untrusted data.</value>
  </data>
  <data name="ObjectStateFormatterMethodUsedTitle" xml:space="preserve">
    <value>Do not use insecure deserializer ObjectStateFormatter</value>
  </data>
  <data name="ReviewCodeForXssVulnerabilitiesMessage" xml:space="preserve">
    <value>Potential cross-site scripting (XSS) vulnerability was found where '{0}' in method '{1}' may be tainted by user-controlled data from '{2}' in method '{3}'.</value>
  </data>
  <data name="ReviewCodeForXssVulnerabilitiesTitle" xml:space="preserve">
    <value>Review code for XSS vulnerabilities</value>
  </data>
  <data name="ReviewCodeForLdapInjectionVulnerabilitiesMessage" xml:space="preserve">
    <value>Potential LDAP injection vulnerability was found where '{0}' in method '{1}' may be tainted by user-controlled data from '{2}' in method '{3}'.</value>
  </data>
  <data name="ReviewCodeForLdapInjectionVulnerabilitiesTitle" xml:space="preserve">
    <value>Review code for LDAP injection vulnerabilities</value>
  </data>
  <data name="JavaScriptSerializerMaybeWithSimpleTypeResolverMessage" xml:space="preserve">
    <value>The method '{0}' is insecure when deserializing untrusted data with a JavaScriptSerializer initialized with a SimpleTypeResolver. Ensure that the JavaScriptSerializer is initialized without a JavaScriptTypeResolver specified, or initialized with a JavaScriptTypeResolver that limits the types of objects in the deserialized object graph.</value>
  </data>
  <data name="JavaScriptSerializerMaybeWithSimpleTypeResolverTitle" xml:space="preserve">
    <value>Ensure JavaScriptSerializer is not initialized with SimpleTypeResolver before deserializing</value>
  </data>
  <data name="JavaScriptSerializerWithSimpleTypeResolverMessage" xml:space="preserve">
    <value>The method '{0}' is insecure when deserializing untrusted data with a JavaScriptSerializer initialized with a SimpleTypeResolver. Initialize JavaScriptSerializer without a JavaScriptTypeResolver specified, or initialize with a JavaScriptTypeResolver that limits the types of objects in the deserialized object graph.</value>
  </data>
  <data name="JavaScriptSerializerWithSimpleTypeResolverTitle" xml:space="preserve">
    <value>Do not deserialize with JavaScriptSerializer using a SimpleTypeResolver</value>
  </data>
  <data name="ReviewCodeForOpenRedirectVulnerabilitiesMessage" xml:space="preserve">
    <value>Potential open redirect vulnerability was found where '{0}' in method '{1}' may be tainted by user-controlled data from '{2}' in method '{3}'.</value>
  </data>
  <data name="ReviewCodeForOpenRedirectVulnerabilitiesTitle" xml:space="preserve">
    <value>Review code for open redirect vulnerabilities</value>
  </data>
  <data name="ReviewCodeForXPathInjectionVulnerabilitiesMessage" xml:space="preserve">
    <value>Potential XPath injection vulnerability was found where '{0}' in method '{1}' may be tainted by user-controlled data from '{2}' in method '{3}'.</value>
  </data>
  <data name="ReviewCodeForXPathInjectionVulnerabilitiesTitle" xml:space="preserve">
    <value>Review code for XPath injection vulnerabilities</value>
  </data>
  <data name="ReviewCodeForXmlInjectionVulnerabilitiesMessage" xml:space="preserve">
    <value>Potential XML injection vulnerability was found where '{0}' in method '{1}' may be tainted by user-controlled data from '{2}' in method '{3}'.</value>
  </data>
  <data name="ReviewCodeForXmlInjectionVulnerabilitiesTitle" xml:space="preserve">
    <value>Review code for XML injection vulnerabilities</value>
  </data>
  <data name="ReviewCodeForXamlInjectionVulnerabilitiesMessage" xml:space="preserve">
    <value>Potential XAML injection vulnerability was found where '{0}' in method '{1}' may be tainted by user-controlled data from '{2}' in method '{3}'.</value>
  </data>
  <data name="ReviewCodeForXamlInjectionVulnerabilitiesTitle" xml:space="preserve">
    <value>Review code for XAML injection vulnerabilities</value>
  </data>
  <data name="JsonNetInsecureSettingsMessage" xml:space="preserve">
    <value>When deserializing untrusted input, allowing arbitrary types to be deserialized is insecure.  When using JsonSerializerSettings, use TypeNameHandling.None, or for values other than None, restrict deserialized types with a SerializationBinder.</value>
  </data>
  <data name="JsonNetInsecureSettingsTitle" xml:space="preserve">
    <value>Do not use insecure JsonSerializerSettings</value>
  </data>
  <data name="JsonNetMaybeInsecureSettingsMessage" xml:space="preserve">
    <value>When deserializing untrusted input, allowing arbitrary types to be deserialized is insecure.  When using JsonSerializerSettings, ensure TypeNameHandling.None is specified, or for values other than None, ensure a SerializationBinder is specified to restrict deserialized types.</value>
  </data>
  <data name="JsonNetMaybeInsecureSettingsTitle" xml:space="preserve">
    <value>Ensure that JsonSerializerSettings are secure</value>
  </data>
  <data name="DoNotDisableUsingServicePointManagerSecurityProtocolsMessage" xml:space="preserve">
    <value>Do not set Switch.System.ServiceModel.DisableUsingServicePointManagerSecurityProtocols to true.  Setting this switch limits Windows Communication Framework (WCF) to using Transport Layer Security (TLS) 1.0, which is insecure and obsolete.</value>
  </data>
  <data name="DoNotDisableUsingServicePointManagerSecurityProtocolsTitle" xml:space="preserve">
    <value>Do not disable ServicePointManagerSecurityProtocols</value>
  </data>
  <data name="JsonNetTypeNameHandlingDescription" xml:space="preserve">
    <value>Deserializing JSON when using a TypeNameHandling value other than None can be insecure.  If you need to instead detect Json.NET deserialization when a SerializationBinder isn't specified, then disable rule CA2326, and enable rules CA2327, CA2328, CA2329, and CA2330.</value>
  </data>
  <data name="JsonNetTypeNameHandlingMessage" xml:space="preserve">
    <value>Deserializing JSON when using a TypeNameHandling value other than None can be insecure.</value>
  </data>
  <data name="JsonNetTypeNameHandlingTitle" xml:space="preserve">
    <value>Do not use TypeNameHandling values other than None</value>
  </data>
  <data name="ApprovedCipherMode" xml:space="preserve">
    <value>Review cipher mode usage with cryptography experts</value>
  </data>
  <data name="ApprovedCipherModeDescription" xml:space="preserve">
    <value>These cipher modes might be vulnerable to attacks. Consider using recommended modes (CBC, CTS).</value>
  </data>
  <data name="ApprovedCipherModeMessage" xml:space="preserve">
    <value>Review the usage of cipher mode '{0}' with cryptography experts. Consider using recommended modes (CBC, CTS).</value>
  </data>
  <data name="DefinitelyInstallRootCert" xml:space="preserve">
    <value>Do Not Add Certificates To Root Store</value>
  </data>
  <data name="DefinitelyInstallRootCertMessage" xml:space="preserve">
    <value>Adding certificates to the operating system's trusted root certificates increases the risk of incorrectly authenticating an illegitimate certificate</value>
  </data>
  <data name="DefinitelyUseSecureCookiesASPNetCore" xml:space="preserve">
    <value>Use Secure Cookies In ASP.NET Core</value>
  </data>
  <data name="DefinitelyUseSecureCookiesASPNetCoreMessage" xml:space="preserve">
    <value>Set CookieOptions.Secure = true when setting a cookie</value>
  </data>
  <data name="DoNotAddSchemaByURL" xml:space="preserve">
    <value>Do Not Add Schema By URL</value>
  </data>
  <data name="DoNotAddSchemaByURLDescription" xml:space="preserve">
    <value>This overload of XmlSchemaCollection.Add method internally enables DTD processing on the XML reader instance used, and uses UrlResolver for resolving external XML entities. The outcome is information disclosure. Content from file system or network shares for the machine processing the XML can be exposed to attacker. In addition, an attacker can use this as a DoS vector.</value>
  </data>
  <data name="DoNotAddSchemaByURLMessage" xml:space="preserve">
    <value>This overload of the Add method is potentially unsafe because it may resolve dangerous external references</value>
  </data>
  <data name="DoNotCallDangerousMethodsInDeserialization" xml:space="preserve">
    <value>Do Not Call Dangerous Methods In Deserialization</value>
  </data>
  <data name="DoNotCallDangerousMethodsInDeserializationDescription" xml:space="preserve">
    <value>Insecure Deserialization is a vulnerability which occurs when untrusted data is used to abuse the logic of an application, inflict a Denial-of-Service (DoS) attack, or even execute arbitrary code upon it being deserialized. It’s frequently possible for malicious users to abuse these deserialization features when the application is deserializing untrusted data which is under their control. Specifically, invoke dangerous methods in the process of deserialization. Successful insecure deserialization attacks could allow an attacker to carry out attacks such as DoS attacks, authentication bypasses, and remote code execution.</value>
  </data>
  <data name="DoNotCallDangerousMethodsInDeserializationMessage" xml:space="preserve">
    <value>When deserializing an instance of class {0}, method {1} can call dangerous method {2}. The potential method invocations are: {3}.</value>
  </data>
  <data name="DoNotDisableCertificateValidation" xml:space="preserve">
    <value>Do Not Disable Certificate Validation</value>
  </data>
  <data name="DoNotDisableCertificateValidationDescription" xml:space="preserve">
    <value>A certificate can help authenticate the identity of the server. Clients should validate the server certificate to ensure requests are sent to the intended server. If the ServerCertificateValidationCallback always returns 'true', any certificate will pass validation.</value>
  </data>
  <data name="DoNotDisableCertificateValidationMessage" xml:space="preserve">
    <value>The ServerCertificateValidationCallback is set to a function that accepts any server certificate, by always returning true. Ensure that server certificates are validated to verify the identity of the server receiving requests.</value>
  </data>
  <data name="DoNotDisableHTTPHeaderChecking" xml:space="preserve">
    <value>Do Not Disable HTTP Header Checking</value>
  </data>
  <data name="DoNotDisableHTTPHeaderCheckingDescription" xml:space="preserve">
    <value>HTTP header checking enables encoding of the carriage return and newline characters, \r and \n, that are found in response headers. This encoding can help to avoid injection attacks that exploit an application that echoes untrusted data contained by the header.</value>
  </data>
  <data name="DoNotDisableHTTPHeaderCheckingMessage" xml:space="preserve">
    <value>Do not disable HTTP header checking</value>
  </data>
  <data name="DoNotDisableRequestValidation" xml:space="preserve">
    <value>Do Not Disable Request Validation</value>
  </data>
  <data name="DoNotDisableRequestValidationDescription" xml:space="preserve">
    <value>Request validation is a feature in ASP.NET that examines HTTP requests and determines whether they contain potentially dangerous content. This check adds protection from markup or code in the URL query string, cookies, or posted form values that might have been added for malicious purposes. So, it is generally desirable and should be left enabled for defense in depth.</value>
  </data>
  <data name="DoNotDisableRequestValidationMessage" xml:space="preserve">
    <value>{0} has request validation disabled</value>
  </data>
  <data name="DoNotDisableSchUseStrongCrypto" xml:space="preserve">
    <value>Do Not Disable SChannel Use of Strong Crypto</value>
  </data>
  <data name="DoNotDisableSchUseStrongCryptoDescription" xml:space="preserve">
    <value>Starting with the .NET Framework 4.6, the System.Net.ServicePointManager and System.Net.Security.SslStream classes are recommended to use new protocols. The old ones have protocol weaknesses and are not supported. Setting Switch.System.Net.DontEnableSchUseStrongCrypto with true will use the old weak crypto check and opt out of the protocol migration.</value>
  </data>
  <data name="DoNotDisableSchUseStrongCryptoMessage" xml:space="preserve">
    <value>{0} disables TLS 1.2 and enables SSLv3</value>
  </data>
  <data name="DoNotHardCodeEncryptionKey" xml:space="preserve">
    <value>Do not hard-code encryption key</value>
  </data>
  <data name="DoNotHardCodeEncryptionKeyDescription" xml:space="preserve">
    <value>SymmetricAlgorithm's .Key property, or a method's rgbKey parameter, should never be a hard-coded value.</value>
  </data>
  <data name="DoNotHardCodeEncryptionKeyMessage" xml:space="preserve">
    <value>Potential security vulnerability was found where '{0}' in method '{1}' may be tainted by hard-coded key from '{2}' in method '{3}'</value>
  </data>
  <data name="DoNotInstallRootCertDescription" xml:space="preserve">
    <value>By default, the Trusted Root Certification Authorities certificate store is configured with a set of public CAs that has met the requirements of the Microsoft Root Certificate Program. Since all trusted root CAs can issue certificates for any domain, an attacker can pick a weak or coercible CA that you install by yourself to target for an attack - and a single vulnerable, malicious or coercible CA undermines the security of the entire system. To make matters worse, these attacks can go unnoticed quite easily.</value>
  </data>
  <data name="PotentialReferenceCycleInDeserializedObjectGraphTitle" xml:space="preserve">
    <value>Potential reference cycle in deserialized object graph</value>
  </data>
  <data name="PotentialReferenceCycleInDeserializedObjectGraphDescription" xml:space="preserve">
    <value>Review code that processes untrusted deserialized data for handling of unexpected reference cycles. An unexpected reference cycle should not cause the code to enter an infinite loop. Otherwise, an unexpected reference cycle can allow an attacker to DOS or exhaust the memory of the process when deserializing untrusted data.</value>
  </data>
  <data name="PotentialReferenceCycleInDeserializedObjectGraphMessage" xml:space="preserve">
    <value>{0} participates in a potential reference cycle</value>
  </data>
  <data name="DoNotSerializeTypesWithPointerFields" xml:space="preserve">
    <value>Do Not Serialize Types With Pointer Fields</value>
  </data>
  <data name="DoNotSerializeTypesWithPointerFieldsDescription" xml:space="preserve">
    <value>Pointers are not "type safe" in the sense that you cannot guarantee the correctness of the memory they point at. So, serializing types with pointer fields is dangerous, as it may allow an attacker to control the pointer.</value>
  </data>
  <data name="DoNotSerializeTypesWithPointerFieldsMessage" xml:space="preserve">
    <value>Pointer field {0} on serializable type</value>
  </data>
  <data name="DoNotUseAccountSAS" xml:space="preserve">
    <value>Do Not Use Account Shared Access Signature</value>
  </data>
  <data name="DoNotUseAccountSASDescription" xml:space="preserve">
    <value>Shared Access Signatures(SAS) are a vital part of the security model for any application using Azure Storage, they should provide limited and safe permissions to your storage account to clients that don't have the account key. All of the operations available via a service SAS are also available via an account SAS, that is, account SAS is too powerful. So it is recommended to use Service SAS to delegate access more carefully.</value>
  </data>
  <data name="DoNotUseAccountSASMessage" xml:space="preserve">
    <value>Use Service SAS instead of Account SAS for fine grained access control and container-level access policy</value>
  </data>
  <data name="DoNotUseBrokenCryptographicAlgorithms" xml:space="preserve">
    <value>Do Not Use Broken Cryptographic Algorithms</value>
  </data>
  <data name="DoNotUseBrokenCryptographicAlgorithmsDescription" xml:space="preserve">
    <value>An attack making it computationally feasible to break this algorithm exists. This allows attackers to break the cryptographic guarantees it is designed to provide. Depending on the type and application of this cryptographic algorithm, this may allow attackers to read enciphered messages, tamper with enciphered  messages, forge digital signatures, tamper with hashed content, or otherwise compromise any cryptosystem based on this algorithm. Replace encryption uses with the AES algorithm (AES-256, AES-192 and AES-128 are acceptable) with a key length greater than or equal to 128 bits. Replace hashing uses with a hashing function in the SHA-2 family, such as SHA512, SHA384, or SHA256. Replace digital signature uses with RSA with a key length greater than or equal to 2048-bits, or ECDSA with a key length greater than or equal to 256 bits.</value>
  </data>
  <data name="DoNotUseBrokenCryptographicAlgorithmsMessage" xml:space="preserve">
    <value>{0} uses a broken cryptographic algorithm {1}</value>
  </data>
  <data name="DoNotUseDeprecatedSecurityProtocols" xml:space="preserve">
    <value>Do Not Use Deprecated Security Protocols</value>
  </data>
  <data name="DoNotUseDeprecatedSecurityProtocolsDescription" xml:space="preserve">
    <value>Using a deprecated security protocol rather than the system default is risky.</value>
  </data>
  <data name="DoNotUseDeprecatedSecurityProtocolsMessage" xml:space="preserve">
    <value>Hard-coded use of deprecated security protocol {0}</value>
  </data>
  <data name="DoNotUseDSA" xml:space="preserve">
    <value>Do Not Use Digital Signature Algorithm (DSA)</value>
  </data>
  <data name="DoNotUseDSADescription" xml:space="preserve">
    <value>DSA is too weak to use.</value>
  </data>
  <data name="DoNotUseDSAMessage" xml:space="preserve">
    <value>Asymmetric encryption algorithm {0} is weak. Switch to an RSA with at least 2048 key size, ECDH or ECDSA algorithm instead.</value>
  </data>
  <data name="DoNotUseMD5" xml:space="preserve">
    <value>Do not use insecure cryptographic algorithm MD5.</value>
  </data>
  <data name="DoNotUseMD5Description" xml:space="preserve">
    <value>This type implements MD5, a cryptographically insecure hashing function. Hash collisions are computationally feasible for the MD5 and HMACMD5 algorithms. Replace this usage with a SHA-2 family hash algorithm (SHA512, SHA384, SHA256).</value>
  </data>
  <data name="DoNotUseObsoleteKDFAlgorithm" xml:space="preserve">
    <value>Do not use obsolete key derivation function</value>
  </data>
  <data name="DoNotUseObsoleteKDFAlgorithmDescription" xml:space="preserve">
    <value>Password-based key derivation should use PBKDF2 with SHA-2. Avoid using PasswordDeriveBytes since it generates a PBKDF1 key. Avoid using Rfc2898DeriveBytes.CryptDeriveKey since it doesn't use the iteration count or salt.</value>
  </data>
  <data name="DoNotUseObsoleteKDFAlgorithmMessage" xml:space="preserve">
    <value>Call to obsolete key derivation function {0}.{1}</value>
  </data>
  <data name="DoNotUseReferenceEqualsWithValueTypesDescription" xml:space="preserve">
    <value>Value type typed arguments are uniquely boxed for each call to this method, therefore the result is always false.</value>
  </data>
  <data name="DoNotUseReferenceEqualsWithValueTypesComparerMessage" xml:space="preserve">
    <value>Do not pass an argument with value type '{0}' to the 'Equals' method on 'ReferenceEqualityComparer'. Due to value boxing, this call to 'Equals' will always return 'false'.</value>
  </data>
  <data name="DoNotUseReferenceEqualsWithValueTypesMethodMessage" xml:space="preserve">
    <value>Do not pass an argument with value type '{0}' to 'ReferenceEquals'. Due to value boxing, this call to 'ReferenceEquals' will always return 'false'.</value>
  </data>
  <data name="DoNotUseReferenceEqualsWithValueTypesTitle" xml:space="preserve">
    <value>Do not use ReferenceEquals with value types</value>
  </data>
  <data name="DoNotUseSHA1" xml:space="preserve">
    <value>Do not use insecure cryptographic algorithm SHA1.</value>
  </data>
  <data name="DoNotUseSHA1Description" xml:space="preserve">
    <value>This type implements SHA1, a cryptographically insecure hashing function. Hash collisions are computationally feasible for the SHA-1 and SHA-0 algorithms. Replace this usage with a SHA-2 family hash algorithm (SHA512, SHA384, SHA256).</value>
  </data>
  <data name="DoNotUseWeakCryptographicAlgorithms" xml:space="preserve">
    <value>Do Not Use Weak Cryptographic Algorithms</value>
  </data>
  <data name="DoNotUseWeakCryptographicAlgorithmsDescription" xml:space="preserve">
    <value>Cryptographic algorithms degrade over time as attacks become for advances to attacker get access to more computation. Depending on the type and application of this cryptographic algorithm, further degradation of the cryptographic strength of it may allow attackers to read enciphered messages, tamper with enciphered  messages, forge digital signatures, tamper with hashed content, or otherwise compromise any cryptosystem based on this algorithm. Replace encryption uses with the AES algorithm (AES-256, AES-192 and AES-128 are acceptable) with a key length greater than or equal to 128 bits. Replace hashing uses with a hashing function in the SHA-2 family, such as SHA-2 512, SHA-2 384, or SHA-2 256.</value>
  </data>
  <data name="DoNotUseWeakCryptographicAlgorithmsMessage" xml:space="preserve">
    <value>{0} uses a weak cryptographic algorithm {1}</value>
  </data>
  <data name="DoNotUseWeakKDFAlgorithm" xml:space="preserve">
    <value>Ensure Key Derivation Function algorithm is sufficiently strong</value>
  </data>
  <data name="DoNotUseWeakKDFAlgorithmDescription" xml:space="preserve">
    <value>Some implementations of the Rfc2898DeriveBytes class allow for a hash algorithm to be specified in a constructor parameter or overwritten in the HashAlgorithm property. If a hash algorithm is specified, then it should be SHA-256 or higher.</value>
  </data>
  <data name="DoNotUseWeakKDFAlgorithmMessage" xml:space="preserve">
    <value>{0} might be using a weak hash algorithm. Use SHA256, SHA384, or SHA512 to create a strong key from a password.</value>
  </data>
  <data name="DoNotUseXslTransform" xml:space="preserve">
    <value>Do Not Use XslTransform</value>
  </data>
  <data name="DoNotUseXslTransformMessage" xml:space="preserve">
    <value>Do not use XslTransform. It does not restrict potentially dangerous external references.</value>
  </data>
  <data name="HardCodedSecurityProtocolMessage" xml:space="preserve">
    <value>Avoid hardcoding SecurityProtocolType {0}, and instead use SecurityProtocolType.SystemDefault to allow the operating system to choose the best Transport Layer Security protocol to use.</value>
  </data>
  <data name="HardCodedSecurityProtocolTitle" xml:space="preserve">
    <value>Avoid hardcoding SecurityProtocolType value</value>
  </data>
  <data name="MaybeInstallRootCert" xml:space="preserve">
    <value>Ensure Certificates Are Not Added To Root Store</value>
  </data>
  <data name="MaybeInstallRootCertMessage" xml:space="preserve">
    <value>Adding certificates to the operating system's trusted root certificates is insecure. Ensure that the target store is not root store.</value>
  </data>
  <data name="MaybeUseSecureCookiesASPNetCore" xml:space="preserve">
    <value>Ensure Use Secure Cookies In ASP.NET Core</value>
  </data>
  <data name="MaybeUseSecureCookiesASPNetCoreMessage" xml:space="preserve">
    <value>Ensure that CookieOptions.Secure = true when setting a cookie</value>
  </data>
  <data name="SetViewStateUserKey" xml:space="preserve">
    <value>Set ViewStateUserKey For Classes Derived From Page</value>
  </data>
  <data name="SetViewStateUserKeyDescription" xml:space="preserve">
    <value>Setting the ViewStateUserKey property can help you prevent attacks on your application by allowing you to assign an identifier to the view-state variable for individual users so that they cannot use the variable to generate an attack. Otherwise, there will be cross-site request forgery vulnerabilities.</value>
  </data>
  <data name="SetViewStateUserKeyMessage" xml:space="preserve">
    <value>The class {0} derived from System.Web.UI.Page does not set the ViewStateUserKey property in the OnInit method or Page_Init method</value>
  </data>
  <data name="UseAsSpanInsteadOfArrayRangeIndexerDescription" xml:space="preserve">
    <value>The Range-based indexer on array values produces a copy of requested portion of the array. This copy is often unwanted when it is implicitly used as a Span or Memory value. Use the AsSpan method to avoid the copy.</value>
  </data>
  <data name="UseAsSpanInsteadOfStringRangeIndexerDescription" xml:space="preserve">
    <value>The Range-based indexer on string values produces a copy of requested portion of the string. This copy is usually unnecessary when it is implicitly used as a ReadOnlySpan or ReadOnlyMemory value. Use the AsSpan method to avoid the unnecessary copy.</value>
  </data>
  <data name="UseAsSpanInsteadOfRangeIndexerMessage" xml:space="preserve">
    <value>Use '{0}' instead of the '{1}'-based indexer on '{2}' to avoid creating unnecessary data copies</value>
  </data>
  <data name="UseAsSpanInsteadOfRangeIndexerTitle" xml:space="preserve">
    <value>Use AsSpan or AsMemory instead of Range-based indexers when appropriate</value>
  </data>
  <data name="UseAsSpanReadOnlyInsteadOfArrayRangeIndexerDescription" xml:space="preserve">
    <value>The Range-based indexer on array values produces a copy of requested portion of the array. This copy is usually unnecessary when it is implicitly used as a ReadOnlySpan or ReadOnlyMemory value. Use the AsSpan method to avoid the unnecessary copy.</value>
  </data>
  <data name="UseContainerLevelAccessPolicy" xml:space="preserve">
    <value>Use Container Level Access Policy</value>
  </data>
  <data name="UseContainerLevelAccessPolicyDescription" xml:space="preserve">
    <value>No access policy identifier is specified, making tokens non-revocable.</value>
  </data>
  <data name="UseContainerLevelAccessPolicyMessage" xml:space="preserve">
    <value>Consider using Azure's role-based access control instead of a Shared Access Signature (SAS) if possible. If you still need to use a SAS, use a container-level access policy when creating a SAS.</value>
  </data>
  <data name="UseSecureCookiesASPNetCoreDescription" xml:space="preserve">
    <value>Applications available over HTTPS must use secure cookies.</value>
  </data>
  <data name="UseSharedAccessProtocolHttpsOnly" xml:space="preserve">
    <value>Use SharedAccessProtocol HttpsOnly</value>
  </data>
  <data name="UseSharedAccessProtocolHttpsOnlyDescription" xml:space="preserve">
    <value>HTTPS encrypts network traffic. Use HttpsOnly, rather than HttpOrHttps, to ensure network traffic is always encrypted to help prevent disclosure of sensitive data.</value>
  </data>
  <data name="UseSharedAccessProtocolHttpsOnlyMessage" xml:space="preserve">
    <value>Consider using Azure's role-based access control instead of a Shared Access Signature (SAS) if possible. If you still need to use a SAS, specify SharedAccessProtocol.HttpsOnly.</value>
  </data>
  <data name="UseXmlReaderDescription" xml:space="preserve">
    <value>Processing XML from untrusted data may load dangerous external references, which should be restricted by using an XmlReader with a secure resolver or with DTD processing disabled.</value>
  </data>
  <data name="UseXmlReaderForDataSetReadXml" xml:space="preserve">
    <value>Use XmlReader for 'DataSet.ReadXml()'</value>
  </data>
  <data name="UseXmlReaderForDeserialize" xml:space="preserve">
    <value>Use XmlReader for 'XmlSerializer.Deserialize()'</value>
  </data>
  <data name="UseXmlReaderForSchemaRead" xml:space="preserve">
    <value>Use XmlReader for 'XmlSchema.Read()'</value>
  </data>
  <data name="UseXmlReaderForValidatingReader" xml:space="preserve">
    <value>Use XmlReader for XmlValidatingReader constructor</value>
  </data>
  <data name="UseXmlReaderForXPathDocument" xml:space="preserve">
    <value>Use XmlReader for XPathDocument constructor</value>
  </data>
  <data name="UseXmlReaderMessage" xml:space="preserve">
    <value>This overload of the '{0}.{1}' method is potentially unsafe. It may enable Document Type Definition (DTD) which can be vulnerable to denial of service attacks, or might use an XmlResolver which can be vulnerable to information disclosure. Use an overload that takes a XmlReader instance instead, with DTD processing disabled and no XmlResolver.</value>
  </data>
  <data name="UseRSAWithSufficientKeySize" xml:space="preserve">
    <value>Use Rivest-Shamir-Adleman (RSA) Algorithm With Sufficient Key Size</value>
  </data>
  <data name="UseRSAWithSufficientKeySizeDescription" xml:space="preserve">
    <value>Encryption algorithms are vulnerable to brute force attacks when too small a key size is used.</value>
  </data>
  <data name="UseRSAWithSufficientKeySizeMessage" xml:space="preserve">
    <value>Asymmetric encryption algorithm {0}'s key size is less than 2048. Switch to an RSA with at least 2048 key size, ECDH or ECDSA algorithm instead.</value>
  </data>
  <data name="DefinitelyUseWeakKDFInsufficientIterationCount" xml:space="preserve">
    <value>Do Not Use Weak Key Derivation Function With Insufficient Iteration Count</value>
  </data>
  <data name="DefinitelyUseWeakKDFInsufficientIterationCountMessage" xml:space="preserve">
    <value>Use at least {0} iterations when deriving a cryptographic key from a password. By default, Rfc2898DeriveByte's IterationCount is only 1000</value>
  </data>
  <data name="DoNotUseWeakKDFInsufficientIterationCountDescription" xml:space="preserve">
    <value>When deriving cryptographic keys from user-provided inputs such as password, use sufficient iteration count (at least 100k).</value>
  </data>
  <data name="MaybeUseWeakKDFInsufficientIterationCount" xml:space="preserve">
    <value>Ensure Sufficient Iteration Count When Using Weak Key Derivation Function</value>
  </data>
  <data name="MaybeUseWeakKDFInsufficientIterationCountMessage" xml:space="preserve">
    <value>Ensure that the iteration count is at least {0} when deriving a cryptographic key from a password. By default, Rfc2898DeriveByte's IterationCount is only 1000</value>
  </data>
  <data name="DoNotAddArchiveItemPathToTheTargetFileSystemPath" xml:space="preserve">
    <value>Do Not Add Archive Item's Path To The Target File System Path</value>
  </data>
  <data name="DoNotAddArchiveItemPathToTheTargetFileSystemPathDescription" xml:space="preserve">
    <value>When extracting files from an archive and using the archive item's path, check if the path is safe. Archive path can be relative and can lead to file system access outside of the expected file system target path, leading to malicious config changes and remote code execution via lay-and-wait technique.</value>
  </data>
  <data name="DoNotAddArchiveItemPathToTheTargetFileSystemPathMessage" xml:space="preserve">
    <value>When creating path for '{0} in method {1}' from relative archive item path to extract file and the source is an untrusted zip archive, make sure to sanitize relative archive item path '{2} in method {3}'</value>
  </data>
  <data name="DoNotCreateTasksWithoutPassingATaskSchedulerTitle" xml:space="preserve">
    <value>Do not create tasks without passing a TaskScheduler</value>
  </data>
  <data name="DoNotCreateTasksWithoutPassingATaskSchedulerDescription" xml:space="preserve">
    <value>Do not create tasks unless you are using one of the overloads that takes a TaskScheduler. The default is to schedule on TaskScheduler.Current, which would lead to deadlocks. Either use TaskScheduler.Default to schedule on the thread pool, or explicitly pass TaskScheduler.Current to make your intentions clear.</value>
  </data>
  <data name="DoNotCreateTasksWithoutPassingATaskSchedulerMessage" xml:space="preserve">
    <value>Do not create tasks without passing a TaskScheduler</value>
  </data>
  <data name="DoNotDefineFinalizersForTypesDerivedFromMemoryManagerDescription" xml:space="preserve">
    <value>Adding a finalizer to a type derived from MemoryManager&lt;T&gt; may permit memory to be freed while it is still in use by a Span&lt;T&gt;.</value>
  </data>
  <data name="DoNotDefineFinalizersForTypesDerivedFromMemoryManagerMessage" xml:space="preserve">
    <value>Adding a finalizer to a type derived from MemoryManager&lt;T&gt; may permit memory to be freed while it is still in use by a Span&lt;T&gt;</value>
  </data>
  <data name="DoNotDefineFinalizersForTypesDerivedFromMemoryManagerTitle" xml:space="preserve">
    <value>Do not define finalizers for types derived from MemoryManager&lt;T&gt;</value>
  </data>
  <data name="UseValueTasksCorrectlyTitle" xml:space="preserve">
    <value>Use ValueTasks correctly</value>
  </data>
  <data name="UseValueTasksCorrectlyDescription" xml:space="preserve">
    <value>ValueTasks returned from member invocations are intended to be directly awaited.  Attempts to consume a ValueTask multiple times or to directly access one's result before it's known to be completed may result in an exception or corruption.  Ignoring such a ValueTask is likely an indication of a functional bug and may degrade performance.</value>
  </data>
  <data name="UseValueTasksCorrectlyMessage_General" xml:space="preserve">
    <value>ValueTask instances returned from method calls should be directly awaited, returned, or passed as an argument to another method call. Other usage, such as storing an instance into a local or a field, is likely an indication of a bug, as ValueTask instances must only ever be consumed once.</value>
  </data>
  <data name="UseValueTasksCorrectlyMessage_Unconsumed" xml:space="preserve">
    <value>ValueTask instances returned from method calls should always be used, typically awaited. Not doing so often represents a functional bug, but even if it doesn't, it can result in degraded performance if the target method pools objects for use with ValueTasks.</value>
  </data>
  <data name="UseValueTasksCorrectlyMessage_DoubleConsumption" xml:space="preserve">
    <value>ValueTask instances should only be consumed once, such as via an await. Consuming the same ValueTask instance multiple times can result in exceptions and data corruption.</value>
  </data>
  <data name="UseValueTasksCorrectlyMessage_AccessingIncompleteResult" xml:space="preserve">
    <value>ValueTask instances should not have their result directly accessed unless the instance has already completed. Unlike Tasks, calling Result or GetAwaiter().GetResult() on a ValueTask is not guaranteed to block until the operation completes. If you can't simply await the instance, consider first checking its IsCompleted property (or asserting it's true if you know that to be the case).</value>
  </data>
  <data name="DoNotCreateTaskCompletionSourceWithWrongArgumentsTitle" xml:space="preserve">
    <value>Argument passed to TaskCompletionSource constructor should be TaskCreationOptions enum instead of TaskContinuationOptions enum</value>
  </data>
  <data name="DoNotCreateTaskCompletionSourceWithWrongArgumentsDescription" xml:space="preserve">
    <value>TaskCompletionSource has constructors that take TaskCreationOptions that control the underlying Task, and constructors that take object state that's stored in the task.  Accidentally passing a TaskContinuationOptions instead of a TaskCreationOptions will result in the call treating the options as state.</value>
  </data>
  <data name="DoNotCreateTaskCompletionSourceWithWrongArgumentsMessage" xml:space="preserve">
    <value>Argument contains TaskContinuationsOptions enum instead of TaskCreationOptions enum</value>
  </data>
  <data name="DoNotCreateTaskCompletionSourceWithWrongArgumentsFix" xml:space="preserve">
    <value>Replace TaskContinuationOptions with TaskCreationOptions.</value>
  </data>
  <data name="JsonNetInsecureSerializerMessage" xml:space="preserve">
    <value>When deserializing untrusted input, allowing arbitrary types to be deserialized is insecure. When using deserializing JsonSerializer, use TypeNameHandling.None, or for values other than None, restrict deserialized types with a SerializationBinder.</value>
  </data>
  <data name="JsonNetInsecureSerializerTitle" xml:space="preserve">
    <value>Do not deserialize with JsonSerializer using an insecure configuration</value>
  </data>
  <data name="JsonNetMaybeInsecureSerializerMessage" xml:space="preserve">
    <value>When deserializing untrusted input, allowing arbitrary types to be deserialized is insecure. When using deserializing JsonSerializer, use TypeNameHandling.None, or for values other than None, restrict deserialized types with a SerializationBinder.</value>
  </data>
  <data name="JsonNetMaybeInsecureSerializerTitle" xml:space="preserve">
    <value>Ensure that JsonSerializer has a secure configuration when deserializing</value>
  </data>
  <data name="UseDefaultDllImportSearchPathsAttribute" xml:space="preserve">
    <value>Use DefaultDllImportSearchPaths attribute for P/Invokes</value>
  </data>
  <data name="UseDefaultDllImportSearchPathsAttributeDescription" xml:space="preserve">
    <value>By default, P/Invokes using DllImportAttribute probe a number of directories, including the current working directory for the library to load. This can be a security issue for certain applications, leading to DLL hijacking.</value>
  </data>
  <data name="UseDefaultDllImportSearchPathsAttributeMessage" xml:space="preserve">
    <value>The method {0} didn't use DefaultDllImportSearchPaths attribute for P/Invokes.</value>
  </data>
  <data name="DoNotUseUnsafeDllImportSearchPath" xml:space="preserve">
    <value>Do not use unsafe DllImportSearchPath value</value>
  </data>
  <data name="DoNotUseUnsafeDllImportSearchPathDescription" xml:space="preserve">
    <value>There could be a malicious DLL in the default DLL search directories. Or, depending on where your application is run from, there could be a malicious DLL in the application's directory. Use a DllImportSearchPath value that specifies an explicit search path instead. The DllImportSearchPath flags that this rule looks for can be configured in .editorconfig.</value>
  </data>
  <data name="DoNotUseUnsafeDllImportSearchPathMessage" xml:space="preserve">
    <value>Use of unsafe DllImportSearchPath value {0}</value>
  </data>
  <data name="UseAutoValidateAntiforgeryToken" xml:space="preserve">
    <value>Use antiforgery tokens in ASP.NET Core MVC controllers</value>
  </data>
  <data name="UseAutoValidateAntiforgeryTokenDescription" xml:space="preserve">
    <value>Handling a POST, PUT, PATCH, or DELETE request without validating an antiforgery token may be vulnerable to cross-site request forgery attacks. A cross-site request forgery attack can send malicious requests from an authenticated user to your ASP.NET Core MVC controller.</value>
  </data>
  <data name="UseAutoValidateAntiforgeryTokenMessage" xml:space="preserve">
    <value>Method {0} handles a {1} request without performing antiforgery token validation. You also need to ensure that your HTML form sends an antiforgery token.</value>
  </data>
  <data name="MissHttpVerbAttribute" xml:space="preserve">
    <value>Miss HttpVerb attribute for action methods</value>
  </data>
  <data name="MissHttpVerbAttributeMessage" xml:space="preserve">
    <value>Action method {0} needs to specify the HTTP request kind explicitly</value>
  </data>
  <data name="DoNotUseInsecureRandomness" xml:space="preserve">
    <value>Do not use insecure randomness</value>
  </data>
  <data name="DoNotUseInsecureRandomnessMessage" xml:space="preserve">
    <value>{0} is an insecure random number generator. Use cryptographically secure random number generators when randomness is required for security.</value>
  </data>
  <data name="DoNotUseInsecureRandomnessDescription" xml:space="preserve">
    <value>Using a cryptographically weak pseudo-random number generator may allow an attacker to predict what security-sensitive value will be generated. Use a cryptographically strong random number generator if an unpredictable value is required, or ensure that weak pseudo-random numbers aren't used in a security-sensitive manner.</value>
  </data>
  <data name="DoNotUseCountAsyncWhenAnyAsyncCanBeUsedDescription" xml:space="preserve">
    <value>For non-empty collections, CountAsync() and LongCountAsync() enumerate the entire sequence, while AnyAsync() stops at the first item or the first item that satisfies a condition.</value>
  </data>
  <data name="DoNotUseCountAsyncWhenAnyAsyncCanBeUsedMessage" xml:space="preserve">
    <value>{0}() is used where AnyAsync() could be used instead to improve performance</value>
  </data>
  <data name="DoNotUseCountAsyncWhenAnyAsyncCanBeUsedTitle" xml:space="preserve">
    <value>Do not use CountAsync() or LongCountAsync() when AnyAsync() can be used</value>
  </data>
  <data name="UsePropertyInsteadOfCountMethodWhenAvailableDescription" xml:space="preserve">
    <value>Enumerable.Count() potentially enumerates the sequence while a Length/Count property is a direct access.</value>
  </data>
  <data name="UsePropertyInsteadOfCountMethodWhenAvailableMessage" xml:space="preserve">
    <value>Use the "{0}" property instead of Enumerable.Count()</value>
  </data>
  <data name="UsePropertyInsteadOfCountMethodWhenAvailableTitle" xml:space="preserve">
    <value>Use Length/Count property instead of Count() when available</value>
  </data>
  <data name="SetHttpOnlyForHttpCookie" xml:space="preserve">
    <value>Set HttpOnly to true for HttpCookie</value>
  </data>
  <data name="SetHttpOnlyForHttpCookieDescription" xml:space="preserve">
    <value>As a defense in depth measure, ensure security sensitive HTTP cookies are marked as HttpOnly. This indicates web browsers should disallow scripts from accessing the cookies. Injected malicious scripts are a common way of stealing cookies.</value>
  </data>
  <data name="SetHttpOnlyForHttpCookieMessage" xml:space="preserve">
    <value>HttpCookie.HttpOnly is set to false or not set at all when using an HttpCookie. Ensure security sensitive cookies are marked as HttpOnly to prevent malicious scripts from stealing the cookies</value>
  </data>
  <data name="DeprecatedSslProtocolsDescription" xml:space="preserve">
    <value>Older protocol versions of Transport Layer Security (TLS) are less secure than TLS 1.2 and TLS 1.3, and are more likely to have new vulnerabilities. Avoid older protocol versions to minimize risk.</value>
  </data>
  <data name="DeprecatedSslProtocolsMessage" xml:space="preserve">
    <value>Transport Layer Security protocol version '{0}' is deprecated.  Use 'None' to let the Operating System choose a version.</value>
  </data>
  <data name="DeprecatedSslProtocolsTitle" xml:space="preserve">
    <value>Do not use deprecated SslProtocols values</value>
  </data>
  <data name="HardcodedSslProtocolsDescription" xml:space="preserve">
    <value>Current Transport Layer Security protocol versions may become deprecated if vulnerabilities are found. Avoid hardcoding SslProtocols values to keep your application secure. Use 'None' to let the Operating System choose a version.</value>
  </data>
  <data name="HardcodedSslProtocolsMessage" xml:space="preserve">
    <value>Avoid hardcoding SslProtocols '{0}' to ensure your application remains secure in the future. Use 'None' to let the Operating System choose a version.</value>
  </data>
  <data name="HardcodedSslProtocolsTitle" xml:space="preserve">
    <value>Avoid hardcoded SslProtocols values</value>
  </data>
  <data name="MissHttpVerbAttributeDescription" xml:space="preserve">
    <value>All the methods that create, edit, delete, or otherwise modify data do so in the [HttpPost] overload of the method, which needs to be protected with the anti forgery attribute from request forgery. Performing a GET operation should be a safe operation that has no side effects and doesn't modify your persisted data.</value>
  </data>
  <data name="DefinitelyDisableHttpClientCRLCheck" xml:space="preserve">
    <value>HttpClients should enable certificate revocation list checks</value>
  </data>
  <data name="DefinitelyDisableHttpClientCRLCheckMessage" xml:space="preserve">
    <value>HttpClient is created without enabling CheckCertificateRevocationList</value>
  </data>
  <data name="DoNotDisableHttpClientCRLCheckDescription" xml:space="preserve">
    <value>Using HttpClient without providing a platform specific handler (WinHttpHandler or CurlHandler or HttpClientHandler) where the CheckCertificateRevocationList property is set to true, will allow revoked certificates to be accepted by the HttpClient as valid.</value>
  </data>
  <data name="MaybeDisableHttpClientCRLCheck" xml:space="preserve">
    <value>Ensure HttpClient certificate revocation list check is not disabled</value>
  </data>
  <data name="MaybeDisableHttpClientCRLCheckMessage" xml:space="preserve">
    <value>HttpClient may be created without enabling CheckCertificateRevocationList</value>
  </data>
  <data name="DoNotHardCodeCertificate" xml:space="preserve">
    <value>Do not hard-code certificate</value>
  </data>
  <data name="DoNotHardCodeCertificateDescription" xml:space="preserve">
    <value>Hard-coded certificates in source code are vulnerable to being exploited.</value>
  </data>
  <data name="DoNotHardCodeCertificateMessage" xml:space="preserve">
    <value>Potential security vulnerability was found where '{0}' in method '{1}' may be tainted by hard-coded certificate from '{2}' in method '{3}'</value>
  </data>
  <data name="DefinitelyUseCreateEncryptorWithNonDefaultIV" xml:space="preserve">
    <value>Do not use CreateEncryptor with non-default IV</value>
  </data>
  <data name="DefinitelyUseCreateEncryptorWithNonDefaultIVMessage" xml:space="preserve">
    <value>Symmetric encryption uses non-default initialization vector, which could be potentially repeatable</value>
  </data>
  <data name="MaybeUseCreateEncryptorWithNonDefaultIV" xml:space="preserve">
    <value>Use CreateEncryptor with the default IV </value>
  </data>
  <data name="MaybeUseCreateEncryptorWithNonDefaultIVMessage" xml:space="preserve">
    <value>The non-default initialization vector, which can be potentially repeatable, is used in the encryption. Ensure use the default one.</value>
  </data>
  <data name="DoNotUseCreateEncryptorWithNonDefaultIVDescription" xml:space="preserve">
    <value>Symmetric encryption should always use a non-repeatable initialization vector to prevent dictionary attacks.</value>
  </data>
  <data name="DataTableReadXmlMessage" xml:space="preserve">
    <value>The method '{0}' is insecure when deserializing untrusted data</value>
  </data>
  <data name="DataTableReadXmlTitle" xml:space="preserve">
    <value>Do not use DataTable.ReadXml() with untrusted data</value>
  </data>
  <data name="DataSetDataTableInSerializableTypeMessage" xml:space="preserve">
    <value>When deserializing untrusted input, deserializing a {0} object is insecure. '{1}' either is or derives from {0}</value>
  </data>
  <data name="DataSetDataTableInWebDeserializableObjectGraphMessage" xml:space="preserve">
    <value>When deserializing untrusted input, deserializing a {0} object is insecure. '{1}' either is or derives from {0}</value>
  </data>
  <data name="DataSetDataTableInWebDeserializableObjectGraphTitle" xml:space="preserve">
    <value>Unsafe DataSet or DataTable type in web deserializable object graph</value>
  </data>
  <data name="DataSetReadXmlMessage" xml:space="preserve">
    <value>The method '{0}' is insecure when deserializing untrusted data</value>
  </data>
  <data name="DataSetReadXmlTitle" xml:space="preserve">
    <value>Do not use DataSet.ReadXml() with untrusted data</value>
  </data>
  <data name="DataSetDataTableInRceSerializableTypeMessage" xml:space="preserve">
    <value>When deserializing untrusted input with an IFormatter-based serializer, deserializing a {0} object is insecure. '{1}' either is or derives from {0}.</value>
  </data>
  <data name="DataSetDataTableInDeserializableObjectGraphMessage" xml:space="preserve">
    <value>When deserializing untrusted input, deserializing a {0} object is insecure. '{1}' either is or derives from {0}</value>
  </data>
  <data name="DataSetDataTableInDeserializableObjectGraphTitle" xml:space="preserve">
    <value>Unsafe DataSet or DataTable type found in deserializable object graph</value>
  </data>
  <data name="DataSetDataTableInRceDeserializableObjectGraphMessage" xml:space="preserve">
    <value>When deserializing untrusted input, deserializing a {0} object is insecure. '{1}' either is or derives from {0}</value>
  </data>
  <data name="DataSetDataTableInRceDeserializableObjectGraphTitle" xml:space="preserve">
    <value>Unsafe DataSet or DataTable in deserialized object graph can be vulnerable to remote code execution attacks</value>
  </data>
  <data name="DataSetDataTableInRceAutogeneratedSerializableTypeMessage" xml:space="preserve">
    <value>When deserializing untrusted input with an IFormatter-based serializer, deserializing a {0} object is insecure. '{1}' either is or derives from {0}. Ensure that the auto-generated type is never deserialized with untrusted data.</value>
  </data>
  <data name="DataSetDataTableInRceAutogeneratedSerializableTypeTitle" xml:space="preserve">
    <value>Unsafe DataSet or DataTable in auto-generated serializable type can be vulnerable to remote code execution attacks</value>
  </data>
  <data name="DataSetDataTableInRceSerializableTypeTitle" xml:space="preserve">
    <value>Unsafe DataSet or DataTable in serializable type can be vulnerable to remote code execution attacks</value>
  </data>
  <data name="DataSetDataTableInSerializableTypeTitle" xml:space="preserve">
    <value>Unsafe DataSet or DataTable in serializable type</value>
  </data>
  <data name="DataSetReadXmlAutogeneratedMessage" xml:space="preserve">
    <value>The method '{0}' is insecure when deserializing untrusted data. Make sure that auto-generated class containing the '{0}' call is not deserialized with untrusted data.</value>
  </data>
  <data name="DataSetReadXmlAutogeneratedTitle" xml:space="preserve">
    <value>Ensure auto-generated class containing DataSet.ReadXml() is not used with untrusted data</value>
  </data>
  <data name="DoNotUseStackallocInLoopsTitle" xml:space="preserve">
    <value>Do not use stackalloc in loops</value>
  </data>
  <data name="DoNotUseStackallocInLoopsDescription" xml:space="preserve">
    <value>Stack space allocated by a stackalloc is only released at the end of the current method's invocation.  Using it in a loop can result in unbounded stack growth and eventual stack overflow conditions.</value>
  </data>
  <data name="DoNotUseStackallocInLoopsMessage" xml:space="preserve">
    <value>Potential stack overflow. Move the stackalloc out of the loop.</value>
  </data>
  <data name="PreferStreamAsyncMemoryOverloadsTitle" xml:space="preserve">
    <value>Prefer the 'Memory'-based overloads for 'ReadAsync' and 'WriteAsync'</value>
  </data>
  <data name="PreferStreamAsyncMemoryOverloadsDescription" xml:space="preserve">
    <value>'Stream' has a 'ReadAsync' overload that takes a 'Memory&lt;Byte&gt;' as the first argument, and a 'WriteAsync' overload that takes a 'ReadOnlyMemory&lt;Byte&gt;' as the first argument. Prefer calling the memory based overloads, which are more efficient.</value>
  </data>
  <data name="PreferStreamAsyncMemoryOverloadsMessage" xml:space="preserve">
    <value>Change the '{0}' method call to use the '{1}' overload</value>
  </data>
  <data name="ForwardCancellationTokenToInvocationsDescription" xml:space="preserve">
    <value>Forward the 'CancellationToken' parameter to methods to ensure the operation cancellation notifications gets properly propagated, or pass in 'CancellationToken.None' explicitly to indicate intentionally not propagating the token.</value>
  </data>
  <data name="ForwardCancellationTokenToInvocationsMessage" xml:space="preserve">
    <value>Forward the '{0}' parameter to the '{1}' method or pass in 'CancellationToken.None' explicitly to indicate intentionally not propagating the token</value>
  </data>
  <data name="ForwardCancellationTokenToInvocationsTitle" xml:space="preserve">
    <value>Forward the 'CancellationToken' parameter to methods</value>
  </data>
  <data name="InstantiateArgumentExceptionsCorrectlyChangeToTwoArgumentCodeFixTitle" xml:space="preserve">
    <value>Change to call the two argument constructor, pass null for the message.</value>
  </data>
  <data name="InstantiateArgumentExceptionsCorrectlyFlipArgumentOrderCodeFixTitle" xml:space="preserve">
    <value>Swap the arguments order</value>
  </data>
  <data name="PreferTypedStringBuilderAppendOverloadsTitle" xml:space="preserve">
    <value>Prefer strongly-typed Append and Insert method overloads on StringBuilder</value>
  </data>
  <data name="PreferTypedStringBuilderAppendOverloadsDescription" xml:space="preserve">
    <value>StringBuilder.Append and StringBuilder.Insert provide overloads for multiple types beyond System.String.  When possible, prefer the strongly-typed overloads over using ToString() and the string-based overload.</value>
  </data>
  <data name="PreferTypedStringBuilderAppendOverloadsMessage" xml:space="preserve">
    <value>Remove the ToString call in order to use a strongly-typed StringBuilder overload</value>
  </data>
  <data name="PreferTypedStringBuilderAppendOverloadsRemoveToString" xml:space="preserve">
    <value>Remove the ToString call</value>
  </data>
  <data name="PreferStringContainsOverIndexOfDescription" xml:space="preserve">
    <value>Calls to 'string.IndexOf' where the result is used to check for the presence/absence of a substring can be replaced by 'string.Contains'.</value>
  </data>
  <data name="PreferStringContainsOverIndexOfMessage" xml:space="preserve">
    <value>Use 'string.Contains' instead of 'string.IndexOf' to improve readability</value>
  </data>
  <data name="PreferStringContainsOverIndexOfTitle" xml:space="preserve">
    <value>Consider using 'string.Contains' instead of 'string.IndexOf'</value>
  </data>
  <data name="PreferConstCharOverConstUnitStringInStringBuilderDescription" xml:space="preserve">
    <value>'StringBuilder.Append(char)' is more efficient than 'StringBuilder.Append(string)' when the string is a single character. When calling 'Append' with a constant, prefer using a constant char rather than a constant string containing one character.</value>
  </data>
  <data name="PreferConstCharOverConstUnitStringInStringBuilderMessage" xml:space="preserve">
    <value>Use 'StringBuilder.Append(char)' instead of 'StringBuilder.Append(string)' when the input is a constant unit string</value>
  </data>
  <data name="PreferConstCharOverConstUnitStringInStringBuilderTitle" xml:space="preserve">
    <value>Consider using 'StringBuilder.Append(char)' when applicable</value>
  </data>
  <data name="ProvideCorrectArgumentToEnumHasFlagDescription" xml:space="preserve">
    <value>'Enum.HasFlag' method expects the 'enum' argument to be of the same 'enum' type as the instance on which the method is invoked and that this 'enum' is marked with 'System.FlagsAttribute'. If these are different 'enum' types, an unhandled exception will be thrown at runtime. If the 'enum' type is not marked with 'System.FlagsAttribute' the call will always return 'false' at runtime.</value>
  </data>
  <data name="ProvideCorrectArgumentToEnumHasFlagMessageDifferentType" xml:space="preserve">
    <value>The argument type, '{0}', must be the same as the enum type '{1}'</value>
  </data>
  <data name="ProvideCorrectArgumentToEnumHasFlagTitle" xml:space="preserve">
    <value>Provide correct 'enum' argument to 'Enum.HasFlag'</value>
  </data>
  <data name="PreferIsEmptyOverCountDescription" xml:space="preserve">
    <value>For determining whether the object contains or not any items, prefer using 'IsEmpty' property rather than retrieving the number of items from the 'Count' property and comparing it to 0 or 1.</value>
  </data>
  <data name="PreferIsEmptyOverCountMessage" xml:space="preserve">
    <value>Prefer 'IsEmpty' over 'Count' to determine whether the object is empty</value>
  </data>
  <data name="PreferIsEmptyOverCountTitle" xml:space="preserve">
    <value>Prefer IsEmpty over Count</value>
  </data>
  <data name="UseEnvironmentProcessIdDescription" xml:space="preserve">
    <value>'Environment.ProcessId' is simpler and faster than 'Process.GetCurrentProcess().Id'.</value>
  </data>
  <data name="UseEnvironmentProcessIdMessage" xml:space="preserve">
    <value>Use 'Environment.ProcessId' instead of 'Process.GetCurrentProcess().Id'</value>
  </data>
  <data name="UseEnvironmentProcessIdTitle" xml:space="preserve">
    <value>Use 'Environment.ProcessId'</value>
  </data>
  <data name="UseEnvironmentProcessIdFix" xml:space="preserve">
    <value>Use 'Environment.ProcessId'</value>
  </data>
  <data name="UseEnvironmentProcessPathDescription" xml:space="preserve">
    <value>'Environment.ProcessPath' is simpler and faster than 'Process.GetCurrentProcess().MainModule.FileName'.</value>
  </data>
  <data name="UseEnvironmentProcessPathMessage" xml:space="preserve">
    <value>Use 'Environment.ProcessPath' instead of 'Process.GetCurrentProcess().MainModule.FileName'</value>
  </data>
  <data name="UseEnvironmentProcessPathTitle" xml:space="preserve">
    <value>Use 'Environment.ProcessPath'</value>
  </data>
  <data name="UseEnvironmentProcessPathFix" xml:space="preserve">
    <value>Use 'Environment.ProcessPath'</value>
  </data>
  <data name="UseEnvironmentCurrentManagedThreadIdDescription" xml:space="preserve">
    <value>'Environment.CurrentManagedThreadId' is simpler and faster than 'Thread.CurrentThread.ManagedThreadId'.</value>
  </data>
  <data name="UseEnvironmentCurrentManagedThreadIdMessage" xml:space="preserve">
    <value>Use 'Environment.CurrentManagedThreadId' instead of 'Thread.CurrentThread.ManagedThreadId'</value>
  </data>
  <data name="UseEnvironmentCurrentManagedThreadIdTitle" xml:space="preserve">
    <value>Use 'Environment.CurrentManagedThreadId'</value>
  </data>
  <data name="UseEnvironmentCurrentManagedThreadIdFix" xml:space="preserve">
    <value>Use 'Environment.CurrentManagedThreadId'</value>
  </data>
  <data name="ThreadStaticOnNonStaticFieldDescription" xml:space="preserve">
    <value>'ThreadStatic' only affects static fields. When applied to instance fields, it has no impact on behavior.</value>
  </data>
  <data name="ThreadStaticOnNonStaticFieldMessage" xml:space="preserve">
    <value>Ensure 'ThreadStatic' is only used with static fields</value>
  </data>
  <data name="ThreadStaticOnNonStaticFieldTitle" xml:space="preserve">
    <value>'ThreadStatic' only affects static fields</value>
  </data>
  <data name="ThreadStaticInitializedInlineDescription" xml:space="preserve">
    <value>'ThreadStatic' fields should be initialized lazily on use, not with inline initialization nor explicitly in a static constructor, which would only initialize the field on the thread that runs the type's static constructor.</value>
  </data>
  <data name="ThreadStaticInitializedInlineMessage" xml:space="preserve">
    <value>'ThreadStatic' fields should not use inline initialization</value>
  </data>
  <data name="ThreadStaticInitializedInlineTitle" xml:space="preserve">
    <value>Improper 'ThreadStatic' field initialization</value>
  </data>
  <data name="UseAsSpanInsteadOfRangeIndexerOnAStringCodeFixTitle" xml:space="preserve">
    <value>Use `{0}` instead of Range-based indexers on a string</value>
  </data>
  <data name="UseAsSpanInsteadOfRangeIndexerOnAnArrayCodeFixTitle" xml:space="preserve">
    <value>Use `{0}` instead of Range-based indexers on an array</value>
  </data>
  <data name="PlatformCompatibilityTitle" xml:space="preserve">
    <value>Validate platform compatibility</value>
  </data>
  <data name="PlatformCompatibilityDescription" xml:space="preserve">
    <value>Using platform dependent API on a component makes the code no longer work across all platforms.</value>
  </data>
  <data name="PlatformCompatibilityOnlySupportedCsUnreachableMessage" xml:space="preserve">
    <value>This call site is unreachable on: {2}. '{0}' is only supported on: {1}.</value>
    <comment>This call site is unreachable on: 'browser'. 'SupportedOnWindowsAndBrowser()' is only supported on: 'browser', 'windows'.</comment>
  </data>
  <data name="PlatformCompatibilityUnsupportedCsAllPlatformMessage" xml:space="preserve">
    <value>This call site is reachable on all platforms. '{0}' is unsupported on: {1}.</value>
    <comment>This call site is reachable on all platforms. 'UnsupportedOnWindows()' is unsupported on: 'windows'</comment>
  </data>
  <data name="DoNotUseOutAttributeStringPInvokeParametersDescription" xml:space="preserve">
    <value>String parameters passed by value with the 'OutAttribute' can destabilize the runtime if the string is an interned string.</value>
  </data>
  <data name="DoNotUseOutAttributeStringPInvokeParametersMessage" xml:space="preserve">
    <value>Do not use the 'OutAttribute' for string parameter '{0}' which is passed by value. If marshalling of modified data back to the caller is required, use the 'out' keyword to pass the string by reference instead.</value>
  </data>
  <data name="DoNotUseOutAttributeStringPInvokeParametersTitle" xml:space="preserve">
    <value>Do not use 'OutAttribute' on string parameters for P/Invokes</value>
  </data>
  <data name="AvoidStringBuilderPInvokeParametersDescription" xml:space="preserve">
    <value>Marshalling of 'StringBuilder' always creates a native buffer copy, resulting in multiple allocations for one marshalling operation.</value>
  </data>
  <data name="AvoidStringBuilderPInvokeParametersMessage" xml:space="preserve">
    <value>Avoid 'StringBuilder' parameters for P/Invokes. Consider using a character buffer instead.</value>
  </data>
  <data name="AvoidStringBuilderPInvokeParametersTitle" xml:space="preserve">
    <value>Avoid 'StringBuilder' parameters for P/Invokes</value>
  </data>
  <data name="PlatformCompatibilityOnlySupportedCsReachableMessage" xml:space="preserve">
    <value>This call site is reachable on: {2}. '{0}' is only supported on: {1}.</value>
    <comment>This call site is reachable on: 'windows' all versions.'SupportedOnWindowsUnsupportedFromWindows2004()' is only supported on: 'windows' 10.0.2004 and before</comment>
  </data>
  <data name="PlatformCompatibilityOnlySupportedCsAllPlatformMessage" xml:space="preserve">
    <value>This call site is reachable on all platforms. '{0}' is only supported on: {1}.</value>
    <comment>This call site is reachable on all platforms. 'SupportedOnWindowsAndBrowser()' is only supported on: 'windows', 'browser' .</comment>
  </data>
  <data name="PreferStringContainsOverIndexOfCodeFixTitle" xml:space="preserve">
    <value>Replace with 'string.Contains'</value>
  </data>
  <data name="CommaSeparator" xml:space="preserve">
    <value>, </value>
    <comment>Separator used for separating list of platform names: {API} is only supported on: {‘windows’, ‘browser’, ‘linux’}</comment>
  </data>
  <data name="PlatformCompatibilityFromVersionToVersion" xml:space="preserve">
    <value>'{0}' from version {1} to {2}</value>
    <comment>'SupportedOnWindows1903UnsupportedOn2004()' is supported on: 'windows' from version 10.0.1903 to 10.0.2004.</comment>
  </data>
  <data name="PlatformCompatibilitySupportedCsAllPlatformMessage" xml:space="preserve">
    <value>This call site is reachable on all platforms. '{0}' is supported on: {1}.</value>
    <comment>This call site is reachable on all platforms. 'SupportedOnWindows1903UnsupportedFrom2004()' is supported on: 'windows' from version 10.0.1903 to 10.0.2004.</comment>
  </data>
  <data name="PlatformCompatibilitySupportedCsReachableMessage" xml:space="preserve">
    <value>This call site is reachable on: {2}. '{0}' is supported on: {1}.</value>
    <comment>This call site is reachable on: 'windows' 10.0.2000 and before. 'UnsupportedOnWindowsSupportedOn1903()' is supported on: 'windows' 10.0.1903 and later.</comment>
  </data>
  <data name="PlatformCompatibilityUnsupportedCsReachableMessage" xml:space="preserve">
    <value>This call site is reachable on: {2}. '{0}' is unsupported on: {1}.</value>
    <comment>This call site is reachable on: 'windows', 'browser'. 'UnsupportedOnBrowser()' is unsupported on: 'browser'.</comment>
  </data>
  <data name="PlatformCompatibilityVersionAndBefore" xml:space="preserve">
    <value>'{0}' {1} and before</value>
    <comment>'SupportedOnWindowsUnsupportedFromWindows2004()' is only supported on: 'windows' 10.0.2004 and before.</comment>
  </data>
  <data name="PlatformCompatibilityVersionAndLater" xml:space="preserve">
    <value>'{0}' {1} and later</value>
    <comment>'SupportedOnWindows10()' is only supported on: 'windows' 10.0 and later.</comment>
  </data>
  <data name="PlatformCompatibilityAllVersions" xml:space="preserve">
    <value>'{0}' all versions</value>
    <comment>This call site is reachable on: 'Windows' all versions.</comment>
  </data>
  <data name="PlatformCompatibilityAllPlatforms" xml:space="preserve">
    <value>and all other platforms</value>
    <comment>This call site is reachable on: 'windows' 10.0.2000 and later, and all other platforms</comment>
  </data>
  <data name="DoNotGuardDictionaryRemoveByContainsKeyDescription" xml:space="preserve">
    <value>Do not guard 'Dictionary.Remove(key)' with 'Dictionary.ContainsKey(key)'. The former already checks whether the key exists, and will not throw if it does not.</value>
  </data>
  <data name="DoNotGuardDictionaryRemoveByContainsKeyMessage" xml:space="preserve">
    <value>Do not guard 'Dictionary.Remove(key)' with 'Dictionary.ContainsKey(key)'</value>
  </data>
  <data name="DoNotGuardDictionaryRemoveByContainsKeyTitle" xml:space="preserve">
    <value>Unnecessary call to 'Dictionary.ContainsKey(key)'</value>
  </data>
  <data name="RemoveRedundantGuardCallCodeFixTitle" xml:space="preserve">
    <value>Remove unnecessary call</value>
  </data>
  <data name="BufferBlockCopyLengthMessage" xml:space="preserve">
    <value>'Buffer.BlockCopy' expects the number of bytes to be copied for the 'count' argument. Using 'Array.Length' may not match the number of bytes that needs to be copied.</value>
  </data>
  <data name="BufferBlockCopyLengthTitle" xml:space="preserve">
    <value>'Buffer.BlockCopy' expects the number of bytes to be copied for the 'count' argument</value>
  </data>
  <data name="BufferBlockCopyDescription" xml:space="preserve">
    <value>'Buffer.BlockCopy' expects the number of bytes to be copied for the 'count' argument. Using 'Array.Length' may not match the number of bytes that needs to be copied.</value>
  </data>
  <data name="PreferAsSpanOverSubstringDescription" xml:space="preserve">
    <value>'AsSpan' is more efficient then 'Substring'. 'Substring' performs an O(n) string copy, while 'AsSpan' does not and has a constant cost.</value>
  </data>
  <data name="PreferAsSpanOverSubstringMessage" xml:space="preserve">
    <value>Prefer 'AsSpan' over 'Substring' when span-based overloads are available</value>
  </data>
  <data name="PreferAsSpanOverSubstringTitle" xml:space="preserve">
    <value>Prefer 'AsSpan' over 'Substring'</value>
  </data>
  <data name="PreferAsSpanOverSubstringCodefixTitle" xml:space="preserve">
    <value>Replace 'Substring' with 'AsSpan'</value>
  </data>
  <data name="UseCancellationTokenThrowIfCancellationRequestedDescription" xml:space="preserve">
    <value>'ThrowIfCancellationRequested' automatically checks whether the token has been canceled, and throws an 'OperationCanceledException' if it has.</value>
  </data>
  <data name="UseCancellationTokenThrowIfCancellationRequestedMessage" xml:space="preserve">
    <value>Use 'ThrowIfCancellationRequested' instead of checking 'IsCancellationRequested' and throwing 'OperationCanceledException'</value>
  </data>
  <data name="UseCancellationTokenThrowIfCancellationRequestedTitle" xml:space="preserve">
    <value>Use 'ThrowIfCancellationRequested'</value>
  </data>
  <data name="UseCancellationTokenThrowIfCancellationRequestedCodeFixTitle" xml:space="preserve">
    <value>Replace with 'CancellationToken.ThrowIfCancellationRequested'</value>
  </data>
  <data name="ProvideStreamMemoryBasedAsyncOverridesDescription" xml:space="preserve">
    <value>To improve performance, override the memory-based async methods when subclassing 'Stream'. Then implement the array-based methods in terms of the memory-based methods.</value>
  </data>
  <data name="ProvideStreamMemoryBasedAsyncOverridesMessage" xml:space="preserve">
    <value>'{0}' overrides array-based '{1}' but does not override memory-based '{2}'. Consider overriding memory-based '{2}' to improve performance.</value>
    <comment>0 = type that subclasses Stream directly, 1 = array-based method, 2 = memory-based method</comment>
  </data>
  <data name="ProvideStreamMemoryBasedAsyncOverridesTitle" xml:space="preserve">
    <value>Provide memory-based overrides of async methods when subclassing 'Stream'</value>
  </data>
  <data name="UseSpanBasedStringConcatDescription" xml:space="preserve">
    <value>It is more efficient to use 'AsSpan' and 'string.Concat', instead of 'Substring' and a concatenation operator.</value>
  </data>
  <data name="UseSpanBasedStringConcatMessage" xml:space="preserve">
    <value>Use span-based 'string.Concat' and 'AsSpan' instead of 'Substring'</value>
  </data>
  <data name="UseSpanBasedStringConcatTitle" xml:space="preserve">
    <value>Use span-based 'string.Concat'</value>
  </data>
  <data name="UseSpanBasedStringConcatCodeFixTitle" xml:space="preserve">
    <value>Use 'AsSpan' with 'string.Concat'</value>
  </data>
  <data name="PreferDictionaryContainsKeyCodeFixTitle" xml:space="preserve">
    <value>Use 'ContainsKey'</value>
  </data>
  <data name="PreferDictionaryContainsKeyDescription" xml:space="preserve">
    <value>'ContainsKey' is usually O(1), while 'Keys.Contains' may be O(n) in some cases. Additionally, many dictionary implementations lazily initialize the Keys collection to cut back on allocations.</value>
  </data>
  <data name="PreferDictionaryContainsKeyMessage" xml:space="preserve">
    <value>Prefer 'ContainsKey' over 'Keys.Contains' for dictionary type '{0}'</value>
  </data>
  <data name="PreferDictionaryContainsMethodsTitle" xml:space="preserve">
    <value>Prefer Dictionary.Contains methods</value>
  </data>
  <data name="PreferDictionaryContainsValueCodeFixTitle" xml:space="preserve">
    <value>Use 'ContainsValue'</value>
  </data>
  <data name="PreferDictionaryContainsValueDescription" xml:space="preserve">
    <value>Many dictionary implementations lazily initialize the Values collection. To avoid unnecessary allocations, prefer 'ContainsValue' over 'Values.Contains'.</value>
  </data>
  <data name="PreferDictionaryContainsValueMessage" xml:space="preserve">
    <value>Prefer 'ContainsValue' over 'Values.Contains' for dictionary type '{0}'</value>
  </data>
  <data name="UseValidPlatformStringDescription" xml:space="preserve">
    <value>Platform compatibility analyzer requires a valid platform name and version.</value>
  </data>
  <data name="UseValidPlatformStringTitle" xml:space="preserve">
    <value>Use valid platform string</value>
  </data>
  <data name="UseValidPlatformStringUnknownPlatform" xml:space="preserve">
    <value>The platform '{0}' is not a known platform name</value>
  </data>
  <data name="UseValidPlatformStringInvalidVersion" xml:space="preserve">
    <value>Version '{0}' is not valid for platform '{1}'. Use a version with 2{2} parts for this platform.</value>
    <comment>Version '7' is not valid for platform 'windows'. Use a version with 2-4 parts for this platform.</comment>
  </data>
  <data name="UseValidPlatformStringNoVersion" xml:space="preserve">
    <value>Version '{0}' is not valid for platform '{1}'. Do not use versions for this platform.</value>
  </data>
  <data name="DoNotUseWaitAllWithSingleTaskDescription" xml:space="preserve">
    <value>Using 'WaitAll' with a single task may result in performance loss, await or return the task instead.</value>
  </data>
  <data name="DoNotUseWaitAllWithSingleTaskTitle" xml:space="preserve">
    <value>Do not use 'WaitAll' with a single task</value>
  </data>
  <data name="DoNotUseWhenAllWithSingleTaskDescription" xml:space="preserve">
    <value>Using 'WhenAll' with a single task may result in performance loss, await or return the task instead.</value>
  </data>
  <data name="DoNotUseWhenAllWithSingleTaskTitle" xml:space="preserve">
    <value>Do not use 'WhenAll' with a single task</value>
  </data>
  <data name="DoNotUseWaitAllWithSingleTaskFix" xml:space="preserve">
    <value>Replace 'WaitAll' with single 'Wait'</value>
  </data>
  <data name="DoNotUseWhenAllWithSingleTaskFix" xml:space="preserve">
    <value>Replace 'WhenAll' call with argument</value>
  </data>
  <data name="UseStringEqualsOverStringCompareCodeFixTitle" xml:space="preserve">
    <value>Use 'string.Equals'</value>
  </data>
  <data name="UseStringEqualsOverStringCompareDescription" xml:space="preserve">
    <value>It is both clearer and likely faster to use 'string.Equals' instead of comparing the result of 'string.Compare' to zero.</value>
  </data>
  <data name="UseStringEqualsOverStringCompareMessage" xml:space="preserve">
    <value>Use 'string.Equals' instead of comparing the result of 'string.Compare' to 0</value>
  </data>
  <data name="UseStringEqualsOverStringCompareTitle" xml:space="preserve">
    <value>Use 'string.Equals'</value>
  </data>
  <data name="ProvidePublicParameterlessSafeHandleConstructorDescription" xml:space="preserve">
    <value>Providing a parameterless constructor that is as visible as the containing type for a type derived from 'System.Runtime.InteropServices.SafeHandle' enables better performance and usage with source-generated interop solutions.</value>
  </data>
  <data name="ProvidePublicParameterlessSafeHandleConstructorMessage" xml:space="preserve">
    <value>Provide a parameterless constructor that is as visible as the containing type for the '{0}' type that is derived from 'System.Runtime.InteropServices.SafeHandle'</value>
  </data>
  <data name="ProvidePublicParameterlessSafeHandleConstructorTitle" xml:space="preserve">
    <value>Provide a parameterless constructor that is as visible as the containing type for concrete types derived from 'System.Runtime.InteropServices.SafeHandle'</value>
  </data>
  <data name="AddPublicParameterlessConstructor" xml:space="preserve">
    <value>Add a public constructor that takes zero parameters</value>
  </data>
  <data name="MakeParameterlessConstructorPublic" xml:space="preserve">
    <value>Make the constructor that takes zero parameters 'public'</value>
  </data>
  <data name="DynamicInterfaceCastableImplementationUnsupportedDescription" xml:space="preserve">
    <value>Providing a functional 'DynamicInterfaceCastableImplementationAttribute'-attributed interface requires the Default Interface Members feature, which is unsupported in Visual Basic.</value>
  </data>
  <data name="DynamicInterfaceCastableImplementationUnsupportedMessage" xml:space="preserve">
    <value>Providing a 'DynamicInterfaceCastableImplementation' interface in Visual Basic is unsupported</value>
  </data>
  <data name="DynamicInterfaceCastableImplementationUnsupportedTitle" xml:space="preserve">
    <value>Providing a 'DynamicInterfaceCastableImplementation' interface in Visual Basic is unsupported</value>
  </data>
  <data name="ImplementInterfacesOnDynamicCastableImplementation" xml:space="preserve">
    <value>Implement inherited interfaces</value>
  </data>
  <data name="InterfaceMembersMissingImplementationDescription" xml:space="preserve">
    <value>Types attributed with 'DynamicInterfaceCastableImplementationAttribute' act as an interface implementation for a type that implements the 'IDynamicInterfaceCastable' type. As a result, it must provide an implementation of all of the members defined in the inherited interfaces, because the type that implements 'IDynamicInterfaceCastable' will not provide them otherwise.</value>
  </data>
  <data name="InterfaceMembersMissingImplementationMessage" xml:space="preserve">
    <value>Type '{0}' has the 'DynamicInterfaceCastableImplementationAttribute' applied to it but does not provide an implementation of all interface members defined in inherited interfaces</value>
  </data>
  <data name="InterfaceMembersMissingImplementationTitle" xml:space="preserve">
    <value>All members declared in parent interfaces must have an implementation in a DynamicInterfaceCastableImplementation-attributed interface</value>
  </data>
  <data name="MembersDeclaredOnImplementationTypeMustBeStaticDescription" xml:space="preserve">
    <value>Since a type that implements 'IDynamicInterfaceCastable' may not implement a dynamic interface in metadata, calls to an instance interface member that is not an explicit implementation defined on this type are likely to fail at runtime. Mark new interface members 'static' to avoid runtime errors.</value>
  </data>
  <data name="MembersDeclaredOnImplementationTypeMustBeStaticMessage" xml:space="preserve">
    <value>The '{0}' member on the '{1}' type should be marked 'static' as '{1}' has the 'DynamicInterfaceImplementationAttribute' applied</value>
  </data>
  <data name="MembersDeclaredOnImplementationTypeMustBeStaticTitle" xml:space="preserve">
    <value>Members defined on an interface with the 'DynamicInterfaceCastableImplementationAttribute' should be 'static'</value>
  </data>
  <data name="MakeMethodDeclaredOnImplementationTypeStatic" xml:space="preserve">
    <value>Convert to static method</value>
  </data>
  <data name="UseStringContainsCharOverloadWithSingleCharactersDescription" xml:space="preserve">
    <value>'string.Contains(char)' is available as a better performing overload for single char lookup.</value>
  </data>
  <data name="UseStringContainsCharOverloadWithSingleCharactersMessage" xml:space="preserve">
    <value>Use 'string.Contains(char)' instead of 'string.Contains(string)' when searching for a single character</value>
  </data>
  <data name="UseStringContainsCharOverloadWithSingleCharactersTitle" xml:space="preserve">
    <value>Use char literal for a single character lookup</value>
  </data>
  <data name="ReplaceStringLiteralWithCharLiteralCodeActionTitle" xml:space="preserve">
    <value>Replace string literal with char literal</value>
  </data>
  <data name="PreferHashDataOverComputeHashAnalyzerTitle" xml:space="preserve">
    <value>Prefer static 'HashData' method over 'ComputeHash'</value>
  </data>
  <data name="PreferHashDataOverComputeHashAnalyzerDescription" xml:space="preserve">
    <value>It is more efficient to use the static 'HashData' method over creating and managing a HashAlgorithm instance to call 'ComputeHash'.</value>
  </data>
  <data name="PreferHashDataOverComputeHashAnalyzerMessage" xml:space="preserve">
    <value>Prefer static '{0}.HashData' method over 'ComputeHash'</value>
  </data>
  <data name="PreferHashDataCodefixTitle" xml:space="preserve">
    <value>Replace with 'HashData' method</value>
  </data>
  <data name="DetectPreviewFeaturesDescription" xml:space="preserve">
    <value>An assembly has to opt into preview features before using them.</value>
  </data>
  <data name="DetectPreviewFeaturesMessageWithCustomMessagePlaceholder" xml:space="preserve">
    <value>{2} Using '{0}' requires opting into preview features. See {1} for more information.</value>
  </data>
  <data name="DetectPreviewFeaturesTitle" xml:space="preserve">
    <value>This API requires opting into preview features</value>
  </data>
  <data name="StaticAndAbstractRequiresPreviewFeatures" xml:space="preserve">
    <value>Using both 'static' and 'abstract' modifiers requires opting into preview features. See https://aka.ms/dotnet-warnings/preview-features for more information.</value>
  </data>
  <data name="MakeMethodDeclaredOnImplementationTypeStaticMayProduceInvalidCode" xml:space="preserve">
    <value>Converting an instance method to a static method may produce invalid code</value>
  </data>
  <data name="DerivesFromPreviewClassMessageWithCustomMessagePlaceholder" xml:space="preserve">
    <value>{3} '{0}' derives from preview class '{1}' and therefore needs to opt into preview features. See {2} for more information.</value>
  </data>
  <data name="ImplementsPreviewInterfaceMessageWithCustomMessagePlaceholder" xml:space="preserve">
    <value>{3} '{0}' implements the preview interface '{1}' and therefore needs to opt into preview features. See {2} for more information.</value>
  </data>
  <data name="ImplementsPreviewMethodMessageWithCustomMessagePlaceholder" xml:space="preserve">
    <value>{3} '{0}' implements the preview method '{1}' and therefore needs to opt into preview features. See {2} for more information.</value>
  </data>
  <data name="MethodReturnsPreviewTypeMessageWithCustomMessagePlaceholder" xml:space="preserve">
    <value>{3} '{0}' returns the preview type '{1}' and therefore needs to opt into preview features. See {2} for more information.</value>
  </data>
  <data name="MethodUsesPreviewTypeAsParameterMessageWithCustomMessagePlaceholder" xml:space="preserve">
    <value>{3} '{0}' takes in a preview parameter of type '{1}' and needs to opt into preview features. See {2} for more information.</value>
  </data>
  <data name="OverridesPreviewMethodMessageWithCustomMessagePlaceholder" xml:space="preserve">
    <value>{3} '{0}' overrides the preview method '{1}' and therefore needs to opt into preview features. See {2} for more information.</value>
  </data>
  <data name="UsesPreviewTypeParameterMessageWithCustomMessagePlaceholder" xml:space="preserve">
    <value>{3} '{0}' uses the preview type '{1}' and needs to opt into preview features. See {2} for more information.</value>
  </data>
  <data name="FieldIsPreviewTypeMessageWithCustomMessagePlaceholder" xml:space="preserve">
    <value>{3} '{0}''s type contains the preview type '{1}' and requires opting into preview features. See {2} for more information.</value>
  </data>
  <data name="ModuleInitializerAttributeShouldNotBeUsedInLibrariesDescription" xml:space="preserve">
    <value>Module initializers are intended to be used by application code to ensure an application's components are initialized before the application code begins executing. If library code declares a method with the 'ModuleInitializerAttribute', it can interfere with application initialization and also lead to limitations in that application's trimming abilities. Instead of using methods marked with 'ModuleInitializerAttribute', the library should expose methods that can be used to initialize any components within the library and allow the application to invoke the method during application initialization.</value>
  </data>
  <data name="ModuleInitializerAttributeShouldNotBeUsedInLibrariesMessage" xml:space="preserve">
    <value>The 'ModuleInitializer' attribute is only intended to be used in application code or advanced source generator scenarios</value>
  </data>
  <data name="ModuleInitializerAttributeShouldNotBeUsedInLibrariesTitle" xml:space="preserve">
    <value>The 'ModuleInitializer' attribute should not be used in libraries</value>
  </data>
  <data name="UseAsyncMethodInAsyncContextMessage" xml:space="preserve">
    <value>'{0}' synchronously blocks. Await '{1}' instead.</value>
  </data>
  <data name="UseAsyncMethodInAsyncContextTitle" xml:space="preserve">
    <value>Call async methods when in an async method</value>
  </data>
  <data name="UseAsyncMethodInAsyncContextMessage_NoAlternative" xml:space="preserve">
    <value>'{0}' synchronously blocks. Use await instead.</value>
  </data>
  <data name="UseAsyncMethodInAsyncContextDescription" xml:space="preserve">
    <value>When inside a Task-returning method, use the async version of methods, if they exist.</value>
    <comment>{Locked="Task"}</comment>
  </data>
  <data name="DoNotDisableTokenValidationChecksTitle" xml:space="preserve">
    <value>Do not disable token validation checks</value>
  </data>
  <data name="DoNotDisableTokenValidationChecksDescription" xml:space="preserve">
    <value>Token validation checks ensure that while validating tokens, all aspects are analyzed and verified. Turning off validation can lead to security holes by allowing untrusted tokens to make it through validation.</value>
  </data>
  <data name="DoNotDisableTokenValidationChecksMessage" xml:space="preserve">
    <value>TokenValidationParameters.{0} should not be set to false as it disables important validation</value>
  </data>
  <data name="DoNotAlwaysSkipTokenValidationInDelegatesTitle" xml:space="preserve">
    <value>Do not always skip token validation in delegates</value>
  </data>
  <data name="DoNotAlwaysSkipTokenValidationInDelegatesDescription" xml:space="preserve">
    <value>By setting critical TokenValidationParameter validation delegates to true, important authentication safeguards are disabled which can lead to tokens from any issuer or expired tokens being wrongly validated.</value>
  </data>
  <data name="DoNotAlwaysSkipTokenValidationInDelegatesMessage" xml:space="preserve">
    <value>The {0} is set to a function that is always returning true. By setting the validation delegate, you are overriding default validation and by always returning true, this validation is completely disabled.</value>
  </data>
  <data name="DerivesFromPreviewClassMessage" xml:space="preserve">
    <value>'{0}' derives from preview class '{1}' and therefore needs to opt into preview features. See {2} for more information.</value>
  </data>
  <data name="DetectPreviewFeaturesMessage" xml:space="preserve">
    <value>Using '{0}' requires opting into preview features. See {1} for more information.</value>
  </data>
  <data name="FieldIsPreviewTypeMessage" xml:space="preserve">
    <value>'{0}''s type contains the preview type '{1}' and requires opting into preview features. See {2} for more information.</value>
  </data>
  <data name="ImplementsPreviewInterfaceMessage" xml:space="preserve">
    <value>'{0}' implements the preview interface '{1}' and therefore needs to opt into preview features. See {2} for more information.</value>
  </data>
  <data name="ImplementsPreviewMethodMessage" xml:space="preserve">
    <value>'{0}' implements the preview method '{1}' and therefore needs to opt into preview features. See {2} for more information.</value>
  </data>
  <data name="MethodReturnsPreviewTypeMessage" xml:space="preserve">
    <value>'{0}' returns the preview type '{1}' and therefore needs to opt into preview features. See {2} for more information.</value>
  </data>
  <data name="MethodUsesPreviewTypeAsParameterMessage" xml:space="preserve">
    <value>'{0}' takes in a preview parameter of type '{1}' and needs to opt into preview features. See {2} for more information.</value>
  </data>
  <data name="OverridesPreviewMethodMessage" xml:space="preserve">
    <value>'{0}' overrides the preview method '{1}' and therefore needs to opt into preview features. See {2} for more information.</value>
  </data>
  <data name="UsesPreviewTypeParameterMessage" xml:space="preserve">
    <value>'{0}' uses the preview type '{1}' and needs to opt into preview features. See {2} for more information.</value>
  </data>
<<<<<<< HEAD
  <data name="UseSpanClearInsteadOfFillCodeFixTitle" xml:space="preserve">
    <value>Use 'Clear()'</value>
  </data>
  <data name="UseSpanClearInsteadOfFillDescription" xml:space="preserve">
    <value>It is more efficient to use 'Clear', instead of 'Fill' with default value.</value>
  </data>
  <data name="UseSpanClearInsteadOfFillMessage" xml:space="preserve">
    <value>Prefer 'Span&lt;T&gt;.Clear()' instead of 'Span&lt;T&gt;.Fill(default)'</value>
  </data>
  <data name="UseSpanClearInsteadOfFillTitle" xml:space="preserve">
    <value>Prefer 'Clear' over 'Fill'</value>
=======
  <data name="SpecifyCultureForToLowerAndToUpperTitle" xml:space="preserve">
    <value>Specify a culture or use an invariant version</value>
  </data>
  <data name="SpecifyCultureForToLowerAndToUpperDescription" xml:space="preserve">
    <value>Specify culture to help avoid accidental implicit dependency on current culture. Using an invariant version yields consistent results regardless of the culture of an application.</value>
  </data>
  <data name="SpecifyCultureForToLowerAndToUpperMessage" xml:space="preserve">
    <value>Specify a culture or use an invariant version to avoid implicit dependency on current culture</value>
  </data>
  <data name="SpecifyCurrentCulture" xml:space="preserve">
    <value>Specify current culture</value>
  </data>
  <data name="UseInvariantVersion" xml:space="preserve">
    <value>Use an invariant version</value>
  </data>
  <data name="FeatureUnsupportedWhenRuntimeMarshallingDisabledDescription" xml:space="preserve">
    <value>Using features that require runtime marshalling when runtime marshalling is disabled will result in runtime exceptions.</value>
  </data>
  <data name="FeatureUnsupportedWhenRuntimeMarshallingDisabledTitle" xml:space="preserve">
    <value>Property, type, or attribute requires runtime marshalling</value>
  </data>
  <data name="MethodUsesRuntimeMarshallingEvenWhenMarshallingDisabledDescription" xml:space="preserve">
    <value>This method uses runtime marshalling even when runtime marshalling is disabled, which can cause unexpected behavior differences at runtime due to different expectations of a type's native layout.</value>
  </data>
  <data name="MethodUsesRuntimeMarshallingEvenWhenMarshallingDisabledMessage" xml:space="preserve">
    <value>'{0}' uses runtime marshalling even when 'DisableRuntimeMarshallingAttribute' is applied. Use features like 'sizeof' and pointers directly to ensure accurate results.</value>
  </data>
  <data name="MethodUsesRuntimeMarshallingEvenWhenMarshallingDisabledTitle" xml:space="preserve">
    <value>This method uses runtime marshalling even when the 'DisableRuntimeMarshallingAttribute' is applied</value>
  </data>
  <data name="UseDisabledMarshallingEquivalentCodeFix" xml:space="preserve">
    <value>Use equivalent code that works when marshalling is disabled</value>
  </data>
  <data name="FeatureUnsupportedWhenRuntimeMarshallingDisabledMessageAutoLayoutTypes" xml:space="preserve">
    <value>Types with '[StructLayout(LayoutKind.Auto)]' require runtime marshalling to be enabled</value>
  </data>
  <data name="FeatureUnsupportedWhenRuntimeMarshallingDisabledMessageByRefParameters" xml:space="preserve">
    <value>By-ref parameters require runtime marshalling to be enabled</value>
  </data>
  <data name="FeatureUnsupportedWhenRuntimeMarshallingDisabledMessageHResultSwapping" xml:space="preserve">
    <value>HResult-swapping requires runtime marshalling to be enabled</value>
  </data>
  <data name="FeatureUnsupportedWhenRuntimeMarshallingDisabledMessageLCIDConversionAttribute" xml:space="preserve">
    <value>Using 'LCIDConversionAttribute' requires runtime marshalling to be enabled</value>
  </data>
  <data name="FeatureUnsupportedWhenRuntimeMarshallingDisabledMessageManagedParameterOrReturnTypes" xml:space="preserve">
    <value>Managed parameter or return types require runtime marshalling to be enabled</value>
  </data>
  <data name="FeatureUnsupportedWhenRuntimeMarshallingDisabledMessageSetLastError" xml:space="preserve">
    <value>Setting SetLastError to 'true' requires runtime marshalling to be enabled</value>
  </data>
  <data name="FeatureUnsupportedWhenRuntimeMarshallingDisabledMessageVarargPInvokes" xml:space="preserve">
    <value>Varadic P/Invoke signatures require runtime marshalling to be enabled</value>
  </data>
  <data name="SealInternalTypesDescription" xml:space="preserve">
    <value>When a type is not accessible outside its assembly and has no subtypes within its containing assembly, it can be safely sealed. Sealing types can improve performance.</value>
  </data>
  <data name="SealInternalTypesMessage" xml:space="preserve">
    <value>Type '{0}' can be sealed because it has no subtypes in its containing assembly and is not externally visible</value>
  </data>
  <data name="SealInternalTypesTitle" xml:space="preserve">
    <value>Seal internal types</value>
  </data>
  <data name="SealInternalTypesCodeFixTitle" xml:space="preserve">
    <value>Seal class</value>
  </data>
  <data name="FeatureUnsupportedWhenRuntimeMarshallingDisabledMessageDelegateUsage" xml:space="preserve">
    <value>Delegates with managed types as parameters or the return type require runtime marshalling to be enabled in the assembly where the delegate is defined.</value>
  </data>
  <data name="PreferDictionaryTryGetValueCodeFixTitle" xml:space="preserve">
    <value>Use 'TryGetValue(TKey, out TValue)'</value>
  </data>
  <data name="PreferDictionaryTryGetValueTitle" xml:space="preserve">
    <value>Prefer the 'IDictionary.TryGetValue(TKey, out TValue)' method</value>
  </data>
  <data name="PreferDictionaryTryGetValueMessage" xml:space="preserve">
    <value>Prefer a 'TryGetValue' call over a Dictionary indexer access guarded by a 'ContainsKey' check to avoid double lookup</value>
  </data>
  <data name="PreferDictionaryTryGetValueDescription" xml:space="preserve">
    <value>Prefer a 'TryGetValue' call over a Dictionary indexer access guarded by a 'ContainsKey' check. 'ContainsKey' and the indexer both would lookup the key under the hood, so using 'TryGetValue' removes the extra lookup.</value>
  </data>
  <data name="SpecifyIFormatProviderMessageIFormatProviderOptional" xml:space="preserve">
    <value>The behavior of '{0}' could vary based on the current user's locale settings. Provide a value for the 'IFormatProvider' argument.</value>
  </data>
  <data name="PlatformCompatibilityObsoletedCsAllPlatformMessage" xml:space="preserve">
    <value>This call site is reachable on all platforms. '{0}' is obsoleted on: {1}.</value>
    <comment>This call site is reachable on all platforms. 'OboletedOnMacOS()' is obsoleted on: 'macos'.</comment>
  </data>
  <data name="PlatformCompatibilityObsoletedCsReachableMessage" xml:space="preserve">
    <value>This call site is reachable on: {2}. '{0}' is obsoleted on: {1}.</value>
    <comment>This call site is reachable on 'macos', 'linux'. 'OboletedOnMacOS()' is obsoleted on: 'macos'.</comment>
  </data>
  <data name="ParenthesisWithPlaceHolder" xml:space="preserve">
    <value> ({0})</value>
>>>>>>> 793113a4
  </data>
</root><|MERGE_RESOLUTION|>--- conflicted
+++ resolved
@@ -1864,19 +1864,6 @@
   <data name="UsesPreviewTypeParameterMessage" xml:space="preserve">
     <value>'{0}' uses the preview type '{1}' and needs to opt into preview features. See {2} for more information.</value>
   </data>
-<<<<<<< HEAD
-  <data name="UseSpanClearInsteadOfFillCodeFixTitle" xml:space="preserve">
-    <value>Use 'Clear()'</value>
-  </data>
-  <data name="UseSpanClearInsteadOfFillDescription" xml:space="preserve">
-    <value>It is more efficient to use 'Clear', instead of 'Fill' with default value.</value>
-  </data>
-  <data name="UseSpanClearInsteadOfFillMessage" xml:space="preserve">
-    <value>Prefer 'Span&lt;T&gt;.Clear()' instead of 'Span&lt;T&gt;.Fill(default)'</value>
-  </data>
-  <data name="UseSpanClearInsteadOfFillTitle" xml:space="preserve">
-    <value>Prefer 'Clear' over 'Fill'</value>
-=======
   <data name="SpecifyCultureForToLowerAndToUpperTitle" xml:space="preserve">
     <value>Specify a culture or use an invariant version</value>
   </data>
@@ -1971,6 +1958,17 @@
   </data>
   <data name="ParenthesisWithPlaceHolder" xml:space="preserve">
     <value> ({0})</value>
->>>>>>> 793113a4
+  </data>
+  <data name="UseSpanClearInsteadOfFillCodeFixTitle" xml:space="preserve">
+    <value>Use 'Clear()'</value>
+  </data>
+  <data name="UseSpanClearInsteadOfFillDescription" xml:space="preserve">
+    <value>It is more efficient to use 'Clear', instead of 'Fill' with default value.</value>
+  </data>
+  <data name="UseSpanClearInsteadOfFillMessage" xml:space="preserve">
+    <value>Prefer 'Span&lt;T&gt;.Clear()' instead of 'Span&lt;T&gt;.Fill(default)'</value>
+  </data>
+  <data name="UseSpanClearInsteadOfFillTitle" xml:space="preserve">
+    <value>Prefer 'Clear' over 'Fill'</value>
   </data>
 </root>
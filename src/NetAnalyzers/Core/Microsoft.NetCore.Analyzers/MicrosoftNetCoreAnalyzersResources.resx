﻿<?xml version="1.0" encoding="utf-8"?>
<root>
  <!-- 
    Microsoft ResX Schema 
    
    Version 2.0
    
    The primary goals of this format is to allow a simple XML format 
    that is mostly human readable. The generation and parsing of the 
    various data types are done through the TypeConverter classes 
    associated with the data types.
    
    Example:
    
    ... ado.net/XML headers & schema ...
    <resheader name="resmimetype">text/microsoft-resx</resheader>
    <resheader name="version">2.0</resheader>
    <resheader name="reader">System.Resources.ResXResourceReader, System.Windows.Forms, ...</resheader>
    <resheader name="writer">System.Resources.ResXResourceWriter, System.Windows.Forms, ...</resheader>
    <data name="Name1"><value>this is my long string</value><comment>this is a comment</comment></data>
    <data name="Color1" type="System.Drawing.Color, System.Drawing">Blue</data>
    <data name="Bitmap1" mimetype="application/x-microsoft.net.object.binary.base64">
        <value>[base64 mime encoded serialized .NET Framework object]</value>
    </data>
    <data name="Icon1" type="System.Drawing.Icon, System.Drawing" mimetype="application/x-microsoft.net.object.bytearray.base64">
        <value>[base64 mime encoded string representing a byte array form of the .NET Framework object]</value>
        <comment>This is a comment</comment>
    </data>
                
    There are any number of "resheader" rows that contain simple 
    name/value pairs.
    
    Each data row contains a name, and value. The row also contains a 
    type or mimetype. Type corresponds to a .NET class that support 
    text/value conversion through the TypeConverter architecture. 
    Classes that don't support this are serialized and stored with the 
    mimetype set.
    
    The mimetype is used for serialized objects, and tells the 
    ResXResourceReader how to depersist the object. This is currently not 
    extensible. For a given mimetype the value must be set accordingly:
    
    Note - application/x-microsoft.net.object.binary.base64 is the format 
    that the ResXResourceWriter will generate, however the reader can 
    read any of the formats listed below.
    
    mimetype: application/x-microsoft.net.object.binary.base64
    value   : The object must be serialized with 
            : System.Runtime.Serialization.Formatters.Binary.BinaryFormatter
            : and then encoded with base64 encoding.
    
    mimetype: application/x-microsoft.net.object.soap.base64
    value   : The object must be serialized with 
            : System.Runtime.Serialization.Formatters.Soap.SoapFormatter
            : and then encoded with base64 encoding.

    mimetype: application/x-microsoft.net.object.bytearray.base64
    value   : The object must be serialized into a byte array 
            : using a System.ComponentModel.TypeConverter
            : and then encoded with base64 encoding.
    -->
  <xsd:schema id="root" xmlns="" xmlns:xsd="http://www.w3.org/2001/XMLSchema" xmlns:msdata="urn:schemas-microsoft-com:xml-msdata">
    <xsd:import namespace="http://www.w3.org/XML/1998/namespace" />
    <xsd:element name="root" msdata:IsDataSet="true">
      <xsd:complexType>
        <xsd:choice maxOccurs="unbounded">
          <xsd:element name="metadata">
            <xsd:complexType>
              <xsd:sequence>
                <xsd:element name="value" type="xsd:string" minOccurs="0" />
              </xsd:sequence>
              <xsd:attribute name="name" use="required" type="xsd:string" />
              <xsd:attribute name="type" type="xsd:string" />
              <xsd:attribute name="mimetype" type="xsd:string" />
              <xsd:attribute ref="xml:space" />
            </xsd:complexType>
          </xsd:element>
          <xsd:element name="assembly">
            <xsd:complexType>
              <xsd:attribute name="alias" type="xsd:string" />
              <xsd:attribute name="name" type="xsd:string" />
            </xsd:complexType>
          </xsd:element>
          <xsd:element name="data">
            <xsd:complexType>
              <xsd:sequence>
                <xsd:element name="value" type="xsd:string" minOccurs="0" msdata:Ordinal="1" />
                <xsd:element name="comment" type="xsd:string" minOccurs="0" msdata:Ordinal="2" />
              </xsd:sequence>
              <xsd:attribute name="name" type="xsd:string" use="required" msdata:Ordinal="1" />
              <xsd:attribute name="type" type="xsd:string" msdata:Ordinal="3" />
              <xsd:attribute name="mimetype" type="xsd:string" msdata:Ordinal="4" />
              <xsd:attribute ref="xml:space" />
            </xsd:complexType>
          </xsd:element>
          <xsd:element name="resheader">
            <xsd:complexType>
              <xsd:sequence>
                <xsd:element name="value" type="xsd:string" minOccurs="0" msdata:Ordinal="1" />
              </xsd:sequence>
              <xsd:attribute name="name" type="xsd:string" use="required" />
            </xsd:complexType>
          </xsd:element>
        </xsd:choice>
      </xsd:complexType>
    </xsd:element>
  </xsd:schema>
  <resheader name="resmimetype">
    <value>text/microsoft-resx</value>
  </resheader>
  <resheader name="version">
    <value>2.0</value>
  </resheader>
  <resheader name="reader">
    <value>System.Resources.ResXResourceReader, System.Windows.Forms, Version=4.0.0.0, Culture=neutral, PublicKeyToken=b77a5c561934e089</value>
  </resheader>
  <resheader name="writer">
    <value>System.Resources.ResXResourceWriter, System.Windows.Forms, Version=4.0.0.0, Culture=neutral, PublicKeyToken=b77a5c561934e089</value>
  </resheader>
  <data name="ReviewSQLQueriesForSecurityVulnerabilitiesDescription" xml:space="preserve">
    <value>SQL queries that directly use user input can be vulnerable to SQL injection attacks. Review this SQL query for potential vulnerabilities, and consider using a parameterized SQL query.</value>
  </data>
  <data name="ReviewSQLQueriesForSecurityVulnerabilitiesMessageNoNonLiterals" xml:space="preserve">
    <value>Review if the query string passed to '{0}' in '{1}', accepts any user input</value>
  </data>
  <data name="ReviewSQLQueriesForSecurityVulnerabilitiesTitle" xml:space="preserve">
    <value>Review SQL queries for security vulnerabilities</value>
  </data>
  <data name="DoNotCallToImmutableCollectionOnAnImmutableCollectionValueTitle" xml:space="preserve">
    <value>Do not call ToImmutableCollection on an ImmutableCollection value</value>
  </data>
  <data name="DoNotCallToImmutableCollectionOnAnImmutableCollectionValueMessage" xml:space="preserve">
    <value>Do not call {0} on an {1} value</value>
  </data>
  <data name="RemoveRedundantCall" xml:space="preserve">
    <value>Remove redundant call</value>
  </data>
  <data name="PInvokesShouldNotBeVisibleTitle" xml:space="preserve">
    <value>P/Invokes should not be visible</value>
  </data>
  <data name="PInvokesShouldNotBeVisibleDescription" xml:space="preserve">
    <value>A public or protected method in a public type has the System.Runtime.InteropServices.DllImportAttribute attribute (also implemented by the Declare keyword in Visual Basic). Such methods should not be exposed.</value>
  </data>
  <data name="PInvokesShouldNotBeVisibleMessage" xml:space="preserve">
    <value>P/Invoke method '{0}' should not be visible</value>
  </data>
  <data name="SpecifyMarshalingForPInvokeStringArgumentsTitle" xml:space="preserve">
    <value>Specify marshaling for P/Invoke string arguments</value>
  </data>
  <data name="SpecifyMarshalingForPInvokeStringArgumentsDescription" xml:space="preserve">
    <value>A platform invoke member allows partially trusted callers, has a string parameter, and does not explicitly marshal the string. This can cause a potential security vulnerability.</value>
  </data>
  <data name="UseManagedEquivalentsOfWin32ApiTitle" xml:space="preserve">
    <value>Use managed equivalents of win32 api</value>
  </data>
  <data name="UseManagedEquivalentsOfWin32ApiDescription" xml:space="preserve">
    <value>An operating system invoke method is defined and a method that has the equivalent functionality is located in the .NET Framework class library.</value>
  </data>
  <data name="UseManagedEquivalentsOfWin32ApiMessage" xml:space="preserve">
    <value>Use managed equivalents of win32 api</value>
  </data>
  <data name="MarkBooleanPInvokeArgumentsWithMarshalAsTitle" xml:space="preserve">
    <value>Mark boolean PInvoke arguments with MarshalAs</value>
  </data>
  <data name="MarkBooleanPInvokeArgumentsWithMarshalAsDescription" xml:space="preserve">
    <value>The Boolean data type has multiple representations in unmanaged code.</value>
  </data>
  <data name="MarkBooleanPInvokeArgumentsWithMarshalAsMessageDefault" xml:space="preserve">
    <value>Add the MarshalAsAttribute to parameter {0} of P/Invoke {1}. If the corresponding unmanaged parameter is a 4-byte Win32 'BOOL', use [MarshalAs(UnmanagedType.Bool)]. For a 1-byte C++ 'bool', use MarshalAs(UnmanagedType.U1).</value>
  </data>
  <data name="MarkBooleanPInvokeArgumentsWithMarshalAsMessageReturn" xml:space="preserve">
    <value>Add the MarshalAsAttribute to the return type of P/Invoke {0}. If the corresponding unmanaged return type is a 4-byte Win32 'BOOL', use MarshalAs(UnmanagedType.Bool). For a 1-byte C++ 'bool', use MarshalAs(UnmanagedType.U1).</value>
  </data>
  <data name="MarkAssembliesWithNeutralResourcesLanguageTitle" xml:space="preserve">
    <value>Mark assemblies with NeutralResourcesLanguageAttribute</value>
  </data>
  <data name="MarkAssembliesWithNeutralResourcesLanguageDescription" xml:space="preserve">
    <value>The NeutralResourcesLanguage attribute informs the ResourceManager of the language that was used to display the resources of a neutral culture for an assembly. This improves lookup performance for the first resource that you load and can reduce your working set.</value>
  </data>
  <data name="MarkAssembliesWithNeutralResourcesLanguageMessage" xml:space="preserve">
    <value>Mark assemblies with NeutralResourcesLanguageAttribute</value>
  </data>
  <data name="UseOrdinalStringComparisonTitle" xml:space="preserve">
    <value>Use ordinal string comparison</value>
  </data>
  <data name="UseOrdinalStringComparisonDescription" xml:space="preserve">
    <value>A string comparison operation that is nonlinguistic does not set the StringComparison parameter to either Ordinal or OrdinalIgnoreCase. By explicitly setting the parameter to either StringComparison.Ordinal or StringComparison.OrdinalIgnoreCase, your code often gains speed, becomes more correct, and becomes more reliable.</value>
  </data>
  <data name="DoNotUseCountWhenAnyCanBeUsedDescription" xml:space="preserve">
    <value>For non-empty collections, Count() and LongCount() enumerate the entire sequence, while Any() stops at the first item or the first item that satisfies a condition.</value>
  </data>
  <data name="DoNotUseCountWhenAnyCanBeUsedMessage" xml:space="preserve">
    <value>{0}() is used where Any() could be used instead to improve performance</value>
  </data>
  <data name="DoNotUseCountWhenAnyCanBeUsedTitle" xml:space="preserve">
    <value>Do not use Count() or LongCount() when Any() can be used</value>
  </data>
  <data name="DoNotUseTimersThatPreventPowerStateChangesTitle" xml:space="preserve">
    <value>Do not use timers that prevent power state changes</value>
  </data>
  <data name="DoNotUseTimersThatPreventPowerStateChangesDescription" xml:space="preserve">
    <value>Higher-frequency periodic activity will keep the CPU busy and interfere with power-saving idle timers that turn off the display and hard disks.</value>
  </data>
  <data name="DoNotUseTimersThatPreventPowerStateChangesMessage" xml:space="preserve">
    <value>Do not use timers that prevent power state changes</value>
  </data>
  <data name="AvoidUnsealedAttributesTitle" xml:space="preserve">
    <value>Avoid unsealed attributes</value>
  </data>
  <data name="AvoidUnsealedAttributesDescription" xml:space="preserve">
    <value>The .NET Framework class library provides methods for retrieving custom attributes. By default, these methods search the attribute inheritance hierarchy. Sealing the attribute eliminates the search through the inheritance hierarchy and can improve performance.</value>
  </data>
  <data name="AvoidUnsealedAttributesMessage" xml:space="preserve">
    <value>Avoid unsealed attributes</value>
  </data>
  <data name="AvoidConstArraysTitle" xml:space="preserve">
    <value>Avoid constant arrays as arguments</value>
  </data>
  <data name="AvoidConstArraysCodeFixTitle" xml:space="preserve">
    <value>Extract to static readonly field</value>
  </data>
  <data name="AvoidConstArraysDescription" xml:space="preserve">
    <value>Constant arrays passed as arguments are not reused when called repeatedly, which implies a new array is created each time. Consider extracting them to 'static readonly' fields to improve performance if the passed array is not mutated within the called method.</value>
    <comment>{Locked="static readonly"}</comment>
  </data>
  <data name="AvoidConstArraysMessage" xml:space="preserve">
    <value>Prefer 'static readonly' fields over constant array arguments if the called method is called repeatedly and is not mutating the passed array</value>
    <comment>{Locked="static readonly"}</comment>
  </data>
  <data name="TestForEmptyStringsUsingStringLengthTitle" xml:space="preserve">
    <value>Test for empty strings using string length</value>
  </data>
  <data name="TestForEmptyStringsUsingStringLengthDescription" xml:space="preserve">
    <value>Comparing strings by using the String.Length property or the String.IsNullOrEmpty method is significantly faster than using Equals.</value>
  </data>
  <data name="TestForEmptyStringsUsingStringLengthMessage" xml:space="preserve">
    <value>Test for empty strings using 'string.Length' property or 'string.IsNullOrEmpty' method instead of an Equality check</value>
  </data>
  <data name="DoNotLockOnObjectsWithWeakIdentityTitle" xml:space="preserve">
    <value>Do not lock on objects with weak identity</value>
  </data>
  <data name="DoNotLockOnObjectsWithWeakIdentityDescription" xml:space="preserve">
    <value>An object is said to have a weak identity when it can be directly accessed across application domain boundaries. A thread that tries to acquire a lock on an object that has a weak identity can be blocked by a second thread in a different application domain that has a lock on the same object.</value>
  </data>
  <data name="DoNotLockOnObjectsWithWeakIdentityMessage" xml:space="preserve">
    <value>Do not lock on objects with weak identity</value>
  </data>
  <data name="DoNotRaiseReservedExceptionTypesTitle" xml:space="preserve">
    <value>Do not raise reserved exception types</value>
  </data>
  <data name="DoNotRaiseReservedExceptionTypesDescription" xml:space="preserve">
    <value>An exception of type that is not sufficiently specific or reserved by the runtime should never be raised by user code. This makes the original error difficult to detect and debug. If this exception instance might be thrown, use a different exception type.</value>
  </data>
  <data name="DoNotRaiseReservedExceptionTypesMessageTooGeneric" xml:space="preserve">
    <value>Exception type {0} is not sufficiently specific</value>
  </data>
  <data name="DoNotRaiseReservedExceptionTypesMessageReserved" xml:space="preserve">
    <value>Exception type {0} is reserved by the runtime</value>
  </data>
  <data name="InitializeValueTypeStaticFieldsInlineTitle" xml:space="preserve">
    <value>Initialize value type static fields inline</value>
  </data>
  <data name="InitializeReferenceTypeStaticFieldsInlineTitle" xml:space="preserve">
    <value>Initialize reference type static fields inline</value>
  </data>
  <data name="InitializeValueTypeStaticFieldsInlineDescription" xml:space="preserve">
    <value>A value type declares an explicit static constructor. To fix a violation of this rule, initialize all static data when it is declared and remove the static constructor.</value>
  </data>
  <data name="InitializeReferenceTypeStaticFieldsInlineDescription" xml:space="preserve">
    <value>A reference type declares an explicit static constructor. To fix a violation of this rule, initialize all static data when it is declared and remove the static constructor.</value>
  </data>
  <data name="InitializeStaticFieldsInlineMessage" xml:space="preserve">
    <value>Initialize all static fields in '{0}' when those fields are declared and remove the explicit static constructor</value>
  </data>
  <data name="DisposableTypesShouldDeclareFinalizerTitle" xml:space="preserve">
    <value>Disposable types should declare finalizer</value>
  </data>
  <data name="DisposableTypesShouldDeclareFinalizerDescription" xml:space="preserve">
    <value>A type that implements System.IDisposable and has fields that suggest the use of unmanaged resources does not implement a finalizer, as described by Object.Finalize.</value>
  </data>
  <data name="DisposableTypesShouldDeclareFinalizerMessage" xml:space="preserve">
    <value>Disposable types should declare finalizer</value>
  </data>
  <data name="ProvideCorrectArgumentsToFormattingMethodsTitle" xml:space="preserve">
    <value>Provide correct arguments to formatting methods</value>
  </data>
  <data name="ProvideCorrectArgumentsToFormattingMethodsDescription" xml:space="preserve">
    <value>The format argument that is passed to System.String.Format does not contain a format item that corresponds to each object argument, or vice versa.</value>
  </data>
  <data name="ProvideCorrectArgumentsToFormattingMethodsMessage" xml:space="preserve">
    <value>Provide correct arguments to formatting methods</value>
  </data>
  <data name="TestForNaNCorrectlyTitle" xml:space="preserve">
    <value>Test for NaN correctly</value>
  </data>
  <data name="TestForNaNCorrectlyDescription" xml:space="preserve">
    <value>This expression tests a value against Single.Nan or Double.Nan. Use Single.IsNan(Single) or Double.IsNan(Double) to test the value.</value>
  </data>
  <data name="TestForNaNCorrectlyMessage" xml:space="preserve">
    <value>Test for NaN correctly</value>
  </data>
  <data name="AttributeStringLiteralsShouldParseCorrectlyTitle" xml:space="preserve">
    <value>Attribute string literals should parse correctly</value>
  </data>
  <data name="AttributeStringLiteralsShouldParseCorrectlyDescription" xml:space="preserve">
    <value>The string literal parameter of an attribute does not parse correctly for a URL, a GUID, or a version.</value>
  </data>
  <data name="AttributeStringLiteralsShouldParseCorrectlyMessageDefault" xml:space="preserve">
    <value>In the constructor of '{0}', change the value of argument '{1}', which is currently "{2}", to something that can be correctly parsed as '{3}'</value>
  </data>
  <data name="AttributeStringLiteralsShouldParseCorrectlyMessageEmpty" xml:space="preserve">
    <value>In the constructor of '{0}', change the value of argument '{1}', which is currently an empty string (""), to something that can be correctly parsed as '{2}'</value>
  </data>
  <data name="AvoidZeroLengthArrayAllocationsTitle" xml:space="preserve">
    <value>Avoid zero-length array allocations</value>
  </data>
  <data name="AvoidZeroLengthArrayAllocationsMessage" xml:space="preserve">
    <value>Avoid unnecessary zero-length array allocations.  Use {0} instead.</value>
  </data>
  <data name="DoNotUseEnumerableMethodsOnIndexableCollectionsInsteadUseTheCollectionDirectlyTitle" xml:space="preserve">
    <value>Do not use Enumerable methods on indexable collections</value>
  </data>
  <data name="DoNotUseEnumerableMethodsOnIndexableCollectionsInsteadUseTheCollectionDirectlyDescription" xml:space="preserve">
    <value>This collection is directly indexable. Going through LINQ here causes unnecessary allocations and CPU work.</value>
  </data>
  <data name="DoNotUseEnumerableMethodsOnIndexableCollectionsInsteadUseTheCollectionDirectlyMessage" xml:space="preserve">
    <value>Do not use Enumerable methods on indexable collections. Instead use the collection directly.</value>
  </data>
  <data name="SpecifyCultureInfoTitle" xml:space="preserve">
    <value>Specify CultureInfo</value>
  </data>
  <data name="SpecifyCultureInfoDescription" xml:space="preserve">
    <value>A method or constructor calls a member that has an overload that accepts a System.Globalization.CultureInfo parameter, and the method or constructor does not call the overload that takes the CultureInfo parameter. When a CultureInfo or System.IFormatProvider object is not supplied, the default value that is supplied by the overloaded member might not have the effect that you want in all locales. If the result will be displayed to the user, specify 'CultureInfo.CurrentCulture' as the 'CultureInfo' parameter. Otherwise, if the result will be stored and accessed by software, such as when it is persisted to disk or to a database, specify 'CultureInfo.InvariantCulture'.</value>
  </data>
  <data name="SpecifyCultureInfoMessage" xml:space="preserve">
    <value>The behavior of '{0}' could vary based on the current user's locale settings. Replace this call in '{1}' with a call to '{2}'.</value>
  </data>
  <data name="SpecifyIFormatProviderTitle" xml:space="preserve">
    <value>Specify IFormatProvider</value>
  </data>
  <data name="SpecifyIFormatProviderDescription" xml:space="preserve">
    <value>A method or constructor calls one or more members that have overloads that accept a System.IFormatProvider parameter, and the method or constructor does not call the overload that takes the IFormatProvider parameter. When a System.Globalization.CultureInfo or IFormatProvider object is not supplied, the default value that is supplied by the overloaded member might not have the effect that you want in all locales. If the result will be based on the input from/output displayed to the user, specify 'CultureInfo.CurrentCulture' as the 'IFormatProvider'. Otherwise, if the result will be stored and accessed by software, such as when it is loaded from disk/database and when it is persisted to disk/database, specify 'CultureInfo.InvariantCulture'.</value>
  </data>
  <data name="SpecifyIFormatProviderMessageIFormatProviderAlternateString" xml:space="preserve">
    <value>The behavior of '{0}' could vary based on the current user's locale settings. Replace this call in '{1}' with a call to '{2}'.</value>
  </data>
  <data name="SpecifyIFormatProviderMessageIFormatProviderAlternate" xml:space="preserve">
    <value>The behavior of '{0}' could vary based on the current user's locale settings. Replace this call in '{1}' with a call to '{2}'.</value>
  </data>
  <data name="SpecifyIFormatProviderMessageUICultureString" xml:space="preserve">
    <value>'{0}' passes '{1}' as the 'IFormatProvider' parameter to '{2}'. This property returns a culture that is inappropriate for formatting methods.</value>
  </data>
  <data name="SpecifyIFormatProviderMessageUICulture" xml:space="preserve">
    <value>'{0}' passes '{1}' as the 'IFormatProvider' parameter to '{2}'. This property returns a culture that is inappropriate for formatting methods.</value>
  </data>
  <data name="SpecifyStringComparisonCA1307Title" xml:space="preserve">
    <value>Specify StringComparison for clarity</value>
  </data>
  <data name="SpecifyStringComparisonCA1307Description" xml:space="preserve">
    <value>A string comparison operation uses a method overload that does not set a StringComparison parameter. It is recommended to use the overload with StringComparison parameter for clarity of intent. If the result will be displayed to the user, such as when sorting a list of items for display in a list box, specify 'StringComparison.CurrentCulture' or 'StringComparison.CurrentCultureIgnoreCase' as the 'StringComparison' parameter. If comparing case-insensitive identifiers, such as file paths, environment variables, or registry keys and values, specify 'StringComparison.OrdinalIgnoreCase'. Otherwise, if comparing case-sensitive identifiers, specify 'StringComparison.Ordinal'.</value>
  </data>
  <data name="SpecifyStringComparisonCA1307Message" xml:space="preserve">
    <value>'{0}' has a method overload that takes a 'StringComparison' parameter. Replace this call in '{1}' with a call to '{2}' for clarity of intent.</value>
  </data>
  <data name="SpecifyStringComparisonCA1310Title" xml:space="preserve">
    <value>Specify StringComparison for correctness</value>
  </data>
  <data name="SpecifyStringComparisonCA1310Description" xml:space="preserve">
    <value>A string comparison operation uses a method overload that does not set a StringComparison parameter, hence its behavior could vary based on the current user's locale settings. It is strongly recommended to use the overload with StringComparison parameter for correctness and clarity of intent. If the result will be displayed to the user, such as when sorting a list of items for display in a list box, specify 'StringComparison.CurrentCulture' or 'StringComparison.CurrentCultureIgnoreCase' as the 'StringComparison' parameter. If comparing case-insensitive identifiers, such as file paths, environment variables, or registry keys and values, specify 'StringComparison.OrdinalIgnoreCase'. Otherwise, if comparing case-sensitive identifiers, specify 'StringComparison.Ordinal'.</value>
  </data>
  <data name="SpecifyStringComparisonCA1310Message" xml:space="preserve">
    <value>The behavior of '{0}' could vary based on the current user's locale settings. Replace this call in '{1}' with a call to '{2}'.</value>
  </data>
  <data name="NormalizeStringsToUppercaseTitle" xml:space="preserve">
    <value>Normalize strings to uppercase</value>
  </data>
  <data name="NormalizeStringsToUppercaseDescription" xml:space="preserve">
    <value>Strings should be normalized to uppercase. A small group of characters cannot make a round trip when they are converted to lowercase. To make a round trip means to convert the characters from one locale to another locale that represents character data differently, and then to accurately retrieve the original characters from the converted characters.</value>
  </data>
  <data name="NormalizeStringsToUppercaseMessageToUpper" xml:space="preserve">
    <value>In method '{0}', replace the call to '{1}' with '{2}'</value>
  </data>
  <data name="CallGCSuppressFinalizeCorrectlyTitle" xml:space="preserve">
    <value>Dispose methods should call SuppressFinalize</value>
  </data>
  <data name="CallGCSuppressFinalizeCorrectlyDescription" xml:space="preserve">
    <value>A method that is an implementation of Dispose does not call GC.SuppressFinalize; or a method that is not an implementation of Dispose calls GC.SuppressFinalize; or a method calls GC.SuppressFinalize and passes something other than this (Me in Visual Basic).</value>
  </data>
  <data name="CallGCSuppressFinalizeCorrectlyMessageNotCalledWithFinalizer" xml:space="preserve">
    <value>Change {0} to call {1}. This will prevent unnecessary finalization of the object once it has been disposed and it has fallen out of scope.</value>
  </data>
  <data name="CallGCSuppressFinalizeCorrectlyMessageNotCalled" xml:space="preserve">
    <value>Change {0} to call {1}. This will prevent derived types that introduce a finalizer from needing to re-implement 'IDisposable' to call it.</value>
  </data>
  <data name="CallGCSuppressFinalizeCorrectlyMessageNotPassedThis" xml:space="preserve">
    <value>{0} calls {1} on something other than itself. Change the call site to pass 'this' ('Me' in Visual Basic) instead.</value>
  </data>
  <data name="CallGCSuppressFinalizeCorrectlyMessageOutsideDispose" xml:space="preserve">
    <value>{0} calls {1}, a method that is typically only called within an implementation of 'IDisposable.Dispose'. Refer to the IDisposable pattern for more information.</value>
  </data>
  <data name="InstantiateArgumentExceptionsCorrectlyTitle" xml:space="preserve">
    <value>Instantiate argument exceptions correctly</value>
  </data>
  <data name="InstantiateArgumentExceptionsCorrectlyDescription" xml:space="preserve">
    <value>A call is made to the default (parameterless) constructor of an exception type that is or derives from ArgumentException, or an incorrect string argument is passed to a parameterized constructor of an exception type that is or derives from ArgumentException.</value>
  </data>
  <data name="InstantiateArgumentExceptionsCorrectlyMessageNoArguments" xml:space="preserve">
    <value>Call the {0} constructor that contains a message and/or paramName parameter</value>
  </data>
  <data name="InstantiateArgumentExceptionsCorrectlyMessageIncorrectMessage" xml:space="preserve">
    <value>Method {0} passes parameter name '{1}' as the {2} argument to a {3} constructor. Replace this argument with a descriptive message and pass the parameter name in the correct position.</value>
  </data>
  <data name="InstantiateArgumentExceptionsCorrectlyMessageIncorrectParameterName" xml:space="preserve">
    <value>Method {0} passes '{1}' as the {2} argument to a {3} constructor. Replace this argument with one of the method's parameter names. Note that the provided parameter name should have the exact casing as declared on the method.</value>
  </data>
  <data name="UseArrayEmpty" xml:space="preserve">
    <value>Use Array.Empty</value>
  </data>
  <data name="UseIndexer" xml:space="preserve">
    <value>Use indexer</value>
  </data>
  <data name="DisposableFieldsShouldBeDisposedDescription" xml:space="preserve">
    <value>A type that implements System.IDisposable declares fields that are of types that also implement IDisposable. The Dispose method of the field is not called by the Dispose method of the declaring type. To fix a violation of this rule, call Dispose on fields that are of types that implement IDisposable if you are responsible for allocating and releasing the unmanaged resources held by the field.</value>
  </data>
  <data name="DisposableFieldsShouldBeDisposedMessage" xml:space="preserve">
    <value>'{0}' contains field '{1}' that is of IDisposable type '{2}', but it is never disposed. Change the Dispose method on '{0}' to call Close or Dispose on this field.</value>
  </data>
  <data name="DisposableFieldsShouldBeDisposedTitle" xml:space="preserve">
    <value>Disposable fields should be disposed</value>
  </data>
  <data name="DisposeMethodsShouldCallBaseClassDisposeDescription" xml:space="preserve">
    <value>A type that implements System.IDisposable inherits from a type that also implements IDisposable. The Dispose method of the inheriting type does not call the Dispose method of the parent type. To fix a violation of this rule, call base.Dispose in your Dispose method.</value>
  </data>
  <data name="DisposeMethodsShouldCallBaseClassDisposeMessage" xml:space="preserve">
    <value>Ensure that method '{0}' calls '{1}' in all possible control flow paths</value>
  </data>
  <data name="DisposeMethodsShouldCallBaseClassDisposeTitle" xml:space="preserve">
    <value>Dispose methods should call base class dispose</value>
  </data>
  <data name="DisposeObjectsBeforeLosingScopeDescription" xml:space="preserve">
    <value>If a disposable object is not explicitly disposed before all references to it are out of scope, the object will be disposed at some indeterminate time when the garbage collector runs the finalizer of the object. Because an exceptional event might occur that will prevent the finalizer of the object from running, the object should be explicitly disposed instead.</value>
  </data>
  <data name="DisposeObjectsBeforeLosingScopeNotDisposedMessage" xml:space="preserve">
    <value>Call System.IDisposable.Dispose on object created by '{0}' before all references to it are out of scope</value>
  </data>
  <data name="DisposeObjectsBeforeLosingScopeMayBeDisposedMessage" xml:space="preserve">
    <value>Use recommended dispose pattern to ensure that object created by '{0}' is disposed on all paths. If possible, wrap the creation within a 'using' statement or a 'using' declaration. Otherwise, use a try-finally pattern, with a dedicated local variable declared before the try region and an unconditional Dispose invocation on non-null value in the 'finally' region, say 'x?.Dispose()'. If the object is explicitly disposed within the try region or the dispose ownership is transfered to another object or method, assign 'null' to the local variable just after such an operation to prevent double dispose in 'finally'.</value>
  </data>
  <data name="DisposeObjectsBeforeLosingScopeNotDisposedOnExceptionPathsMessage" xml:space="preserve">
    <value>Object created by '{0}' is not disposed along all exception paths. Call System.IDisposable.Dispose on the object before all references to it are out of scope.</value>
  </data>
  <data name="DisposeObjectsBeforeLosingScopeMayBeDisposedOnExceptionPathsMessage" xml:space="preserve">
    <value>Use recommended dispose pattern to ensure that object created by '{0}' is disposed on all exception paths. If possible, wrap the creation within a 'using' statement or a 'using' declaration. Otherwise, use a try-finally pattern, with a dedicated local variable declared before the try region and an unconditional Dispose invocation on non-null value in the 'finally' region, say 'x?.Dispose()'. If the object is explicitly disposed within the try region or the dispose ownership is transfered to another object or method, assign 'null' to the local variable just after such an operation to prevent double dispose in 'finally'.</value>
  </data>
  <data name="DisposeObjectsBeforeLosingScopeTitle" xml:space="preserve">
    <value>Dispose objects before losing scope</value>
  </data>
  <data name="DoNotPassLiteralsAsLocalizedParametersDescription" xml:space="preserve">
    <value>A method passes a string literal as a parameter to a constructor or method in the .NET Framework class library and that string should be localizable. To fix a violation of this rule, replace the string literal with a string retrieved through an instance of the ResourceManager class.</value>
  </data>
  <data name="DoNotPassLiteralsAsLocalizedParametersMessage" xml:space="preserve">
    <value>Method '{0}' passes a literal string as parameter '{1}' of a call to '{2}'. Retrieve the following string(s) from a resource table instead: "{3}".</value>
  </data>
  <data name="DoNotPassLiteralsAsLocalizedParametersTitle" xml:space="preserve">
    <value>Do not pass literals as localized parameters</value>
  </data>
  <data name="AddNonSerializedAttributeCodeActionTitle" xml:space="preserve">
    <value>Add the 'NonSerialized' attribute to this field.</value>
  </data>
  <data name="AddSerializableAttributeCodeActionTitle" xml:space="preserve">
    <value>Add Serializable attribute</value>
  </data>
  <data name="ImplementSerializationConstructorsCodeActionTitle" xml:space="preserve">
    <value>Implement Serialization constructor</value>
  </data>
  <data name="ImplementSerializationConstructorsDescription" xml:space="preserve">
    <value>To fix a violation of this rule, implement the serialization constructor. For a sealed class, make the constructor private; otherwise, make it protected.</value>
  </data>
  <data name="ImplementSerializationConstructorsMessageCreateMagicConstructor" xml:space="preserve">
    <value>Add a constructor to {0} with the following signature: 'protected {0}(SerializationInfo info, StreamingContext context)'.</value>
  </data>
  <data name="ImplementSerializationConstructorsMessageMakeSealedMagicConstructorPrivate" xml:space="preserve">
    <value>Declare the serialization constructor of {0}, a sealed type, as private.</value>
  </data>
  <data name="ImplementSerializationConstructorsMessageMakeUnsealedMagicConstructorFamily" xml:space="preserve">
    <value>Declare the serialization constructor of {0}, an unsealed type, as protected.</value>
  </data>
  <data name="ImplementSerializationConstructorsTitle" xml:space="preserve">
    <value>Implement serialization constructors</value>
  </data>
  <data name="MarkAllNonSerializableFieldsDescription" xml:space="preserve">
    <value>An instance field of a type that is not serializable is declared in a type that is serializable.</value>
  </data>
  <data name="MarkAllNonSerializableFieldsMessage" xml:space="preserve">
    <value>Field {0} is a member of type {1} which is serializable but is of type {2} which is not serializable</value>
  </data>
  <data name="MarkAllNonSerializableFieldsTitle" xml:space="preserve">
    <value>Mark all non-serializable fields</value>
  </data>
  <data name="MarkISerializableTypesWithSerializableDescription" xml:space="preserve">
    <value>To be recognized by the common language runtime as serializable, types must be marked by using the SerializableAttribute attribute even when the type uses a custom serialization routine through implementation of the ISerializable interface.</value>
  </data>
  <data name="MarkISerializableTypesWithSerializableMessage" xml:space="preserve">
    <value>Add [Serializable] to {0} as this type implements ISerializable</value>
  </data>
  <data name="MarkISerializableTypesWithSerializableTitle" xml:space="preserve">
    <value>Mark ISerializable types with serializable</value>
  </data>
  <data name="ImplementISerializableCorrectlyDescription" xml:space="preserve">
    <value>To fix a violation of this rule, make the GetObjectData method visible and overridable, and make sure that all instance fields are included in the serialization process or explicitly marked by using the NonSerializedAttribute attribute.</value>
  </data>
  <data name="ImplementISerializableCorrectlyMessageDefault" xml:space="preserve">
    <value>Add an implementation of GetObjectData to type {0}</value>
  </data>
  <data name="ImplementISerializableCorrectlyMessageMakeOverridable" xml:space="preserve">
    <value>Make {0}.GetObjectData virtual and overridable</value>
  </data>
  <data name="ImplementISerializableCorrectlyMessageMakeVisible" xml:space="preserve">
    <value>Increase the accessibility of {0}.GetObjectData so that it is visible to derived types</value>
  </data>
  <data name="ImplementISerializableCorrectlyTitle" xml:space="preserve">
    <value>Implement ISerializable correctly</value>
  </data>
  <data name="ImplementSerializationMethodsCorrectlyDescription" xml:space="preserve">
    <value>A method that handles a serialization event does not have the correct signature, return type, or visibility.</value>
  </data>
  <data name="ImplementSerializationMethodsCorrectlyMessageGeneric" xml:space="preserve">
    <value>Because {0} is marked with OnSerializing, OnSerialized, OnDeserializing, or OnDeserialized, change its signature so that it is no longer generic</value>
  </data>
  <data name="ImplementSerializationMethodsCorrectlyMessageParameters" xml:space="preserve">
    <value>Because {0} is marked with OnSerializing, OnSerialized, OnDeserializing, or OnDeserialized, change its signature so that it takes a single parameter of type 'System.Runtime.Serialization.StreamingContext'</value>
  </data>
  <data name="ImplementSerializationMethodsCorrectlyMessageReturnType" xml:space="preserve">
    <value>Because {0} is marked with OnSerializing, OnSerialized, OnDeserializing, or OnDeserialized, change its return type from {1} to void (Sub in Visual Basic)</value>
  </data>
  <data name="ImplementSerializationMethodsCorrectlyMessageStatic" xml:space="preserve">
    <value>Because {0} is marked with OnSerializing, OnSerialized, OnDeserializing, or OnDeserialized, change it from static (Shared in Visual Basic) to an instance method</value>
  </data>
  <data name="ImplementSerializationMethodsCorrectlyMessageVisibility" xml:space="preserve">
    <value>Because {0} is marked with OnSerializing, OnSerialized, OnDeserializing, or OnDeserialized, change its accessibility to private</value>
  </data>
  <data name="ImplementSerializationMethodsCorrectlyTitle" xml:space="preserve">
    <value>Implement serialization methods correctly</value>
  </data>
  <data name="ProvideDeserializationMethodsForOptionalFieldsDescription" xml:space="preserve">
    <value>A type has a field that is marked by using the System.Runtime.Serialization.OptionalFieldAttribute attribute, and the type does not provide deserialization event handling methods.</value>
  </data>
  <data name="ProvideDeserializationMethodsForOptionalFieldsMessageOnDeserialized" xml:space="preserve">
    <value>Add a 'private void OnDeserialized(StreamingContext)' method to type {0} and attribute it with the System.Runtime.Serialization.OnDeserializedAttribute</value>
  </data>
  <data name="ProvideDeserializationMethodsForOptionalFieldsMessageOnDeserializing" xml:space="preserve">
    <value>Add a 'private void OnDeserializing(StreamingContext)' method to type {0} and attribute it with the System.Runtime.Serialization.OnDeserializingAttribute</value>
  </data>
  <data name="ProvideDeserializationMethodsForOptionalFieldsTitle" xml:space="preserve">
    <value>Provide deserialization methods for optional fields</value>
  </data>
  <data name="ReviewCodeForSqlInjectionVulnerabilitiesMessage" xml:space="preserve">
    <value>Potential SQL injection vulnerability was found where '{0}' in method '{1}' may be tainted by user-controlled data from '{2}' in method '{3}'.</value>
  </data>
  <data name="ReviewCodeForSqlInjectionVulnerabilitiesTitle" xml:space="preserve">
    <value>Review code for SQL injection vulnerabilities</value>
  </data>
  <data name="BinaryFormatterDeserializeMaybeWithoutBinderSetMessage" xml:space="preserve">
    <value>The method '{0}' is insecure when deserializing untrusted data without a SerializationBinder to restrict the type of objects in the deserialized object graph.</value>
  </data>
  <data name="BinaryFormatterDeserializeMaybeWithoutBinderSetTitle" xml:space="preserve">
    <value>Ensure BinaryFormatter.Binder is set before calling BinaryFormatter.Deserialize</value>
  </data>
  <data name="BinaryFormatterDeserializeWithoutBinderSetMessage" xml:space="preserve">
    <value>The method '{0}' is insecure when deserializing untrusted data without a SerializationBinder to restrict the type of objects in the deserialized object graph.</value>
  </data>
  <data name="BinaryFormatterDeserializeWithoutBinderSetTitle" xml:space="preserve">
    <value>Do not call BinaryFormatter.Deserialize without first setting BinaryFormatter.Binder</value>
  </data>
  <data name="BinaryFormatterMethodUsedDescription" xml:space="preserve">
    <value>The method '{0}' is insecure when deserializing untrusted data.  If you need to instead detect BinaryFormatter deserialization without a SerializationBinder set, then disable rule CA2300, and enable rules CA2301 and CA2302.</value>
  </data>
  <data name="BinaryFormatterMethodUsedMessage" xml:space="preserve">
    <value>The method '{0}' is insecure when deserializing untrusted data.</value>
  </data>
  <data name="BinaryFormatterMethodUsedTitle" xml:space="preserve">
    <value>Do not use insecure deserializer BinaryFormatter</value>
  </data>
  <data name="LosFormatterMethodUsedMessage" xml:space="preserve">
    <value>The method '{0}' is insecure when deserializing untrusted data.</value>
  </data>
  <data name="LosFormatterMethodUsedTitle" xml:space="preserve">
    <value>Do not use insecure deserializer LosFormatter</value>
  </data>
  <data name="ReviewCodeForDllInjectionVulnerabilitiesMessage" xml:space="preserve">
    <value>Potential DLL injection vulnerability was found where '{0}' in method '{1}' may be tainted by user-controlled data from '{2}' in method '{3}'.</value>
  </data>
  <data name="ReviewCodeForDllInjectionVulnerabilitiesTitle" xml:space="preserve">
    <value>Review code for DLL injection vulnerabilities</value>
  </data>
  <data name="ReviewCodeForInformationDisclosureVulnerabilitiesMessage" xml:space="preserve">
    <value>Potential information disclosure vulnerability was found where '{0}' in method '{1}' may contain unintended information from '{2}' in method '{3}'.</value>
  </data>
  <data name="ReviewCodeForInformationDisclosureVulnerabilitiesTitle" xml:space="preserve">
    <value>Review code for information disclosure vulnerabilities</value>
  </data>
  <data name="ReviewCodeForFilePathInjectionVulnerabilitiesMessage" xml:space="preserve">
    <value>Potential file path injection vulnerability was found where '{0}' in method '{1}' may be tainted by user-controlled data from '{2}' in method '{3}'.</value>
  </data>
  <data name="ReviewCodeForFilePathInjectionVulnerabilitiesTitle" xml:space="preserve">
    <value>Review code for file path injection vulnerabilities</value>
  </data>
  <data name="ReviewCodeForProcessCommandInjectionVulnerabilitiesMessage" xml:space="preserve">
    <value>Potential process command injection vulnerability was found where '{0}' in method '{1}' may be tainted by user-controlled data from '{2}' in method '{3}'.</value>
  </data>
  <data name="ReviewCodeForProcessCommandInjectionVulnerabilitiesTitle" xml:space="preserve">
    <value>Review code for process command injection vulnerabilities</value>
  </data>
  <data name="ReviewCodeForRegexInjectionVulnerabilitiesMessage" xml:space="preserve">
    <value>Potential regex injection vulnerability was found where '{0}' in method '{1}' may be tainted by user-controlled data from '{2}' in method '{3}'.</value>
  </data>
  <data name="ReviewCodeForRegexInjectionVulnerabilitiesTitle" xml:space="preserve">
    <value>Review code for regex injection vulnerabilities</value>
  </data>
  <data name="NetDataContractSerializerDeserializeMaybeWithoutBinderSetMessage" xml:space="preserve">
    <value>The method '{0}' is insecure when deserializing untrusted data without a SerializationBinder to restrict the type of objects in the deserialized object graph.</value>
  </data>
  <data name="NetDataContractSerializerDeserializeMaybeWithoutBinderSetTitle" xml:space="preserve">
    <value>Ensure NetDataContractSerializer.Binder is set before deserializing</value>
  </data>
  <data name="NetDataContractSerializerDeserializeWithoutBinderSetMessage" xml:space="preserve">
    <value>The method '{0}' is insecure when deserializing untrusted data without a SerializationBinder to restrict the type of objects in the deserialized object graph.</value>
  </data>
  <data name="NetDataContractSerializerDeserializeWithoutBinderSetTitle" xml:space="preserve">
    <value>Do not deserialize without first setting NetDataContractSerializer.Binder</value>
  </data>
  <data name="NetDataContractSerializerMethodUsedDescription" xml:space="preserve">
    <value>The method '{0}' is insecure when deserializing untrusted data.  If you need to instead detect NetDataContractSerializer deserialization without a SerializationBinder set, then disable rule CA2310, and enable rules CA2311 and CA2312.</value>
  </data>
  <data name="NetDataContractSerializerMethodUsedMessage" xml:space="preserve">
    <value>The method '{0}' is insecure when deserializing untrusted data.</value>
  </data>
  <data name="NetDataContractSerializerMethodUsedTitle" xml:space="preserve">
    <value>Do not use insecure deserializer NetDataContractSerializer</value>
  </data>
  <data name="ObjectStateFormatterMethodUsedMessage" xml:space="preserve">
    <value>The method '{0}' is insecure when deserializing untrusted data.</value>
  </data>
  <data name="ObjectStateFormatterMethodUsedTitle" xml:space="preserve">
    <value>Do not use insecure deserializer ObjectStateFormatter</value>
  </data>
  <data name="ReviewCodeForXssVulnerabilitiesMessage" xml:space="preserve">
    <value>Potential cross-site scripting (XSS) vulnerability was found where '{0}' in method '{1}' may be tainted by user-controlled data from '{2}' in method '{3}'.</value>
  </data>
  <data name="ReviewCodeForXssVulnerabilitiesTitle" xml:space="preserve">
    <value>Review code for XSS vulnerabilities</value>
  </data>
  <data name="ReviewCodeForLdapInjectionVulnerabilitiesMessage" xml:space="preserve">
    <value>Potential LDAP injection vulnerability was found where '{0}' in method '{1}' may be tainted by user-controlled data from '{2}' in method '{3}'.</value>
  </data>
  <data name="ReviewCodeForLdapInjectionVulnerabilitiesTitle" xml:space="preserve">
    <value>Review code for LDAP injection vulnerabilities</value>
  </data>
  <data name="JavaScriptSerializerMaybeWithSimpleTypeResolverMessage" xml:space="preserve">
    <value>The method '{0}' is insecure when deserializing untrusted data with a JavaScriptSerializer initialized with a SimpleTypeResolver. Ensure that the JavaScriptSerializer is initialized without a JavaScriptTypeResolver specified, or initialized with a JavaScriptTypeResolver that limits the types of objects in the deserialized object graph.</value>
  </data>
  <data name="JavaScriptSerializerMaybeWithSimpleTypeResolverTitle" xml:space="preserve">
    <value>Ensure JavaScriptSerializer is not initialized with SimpleTypeResolver before deserializing</value>
  </data>
  <data name="JavaScriptSerializerWithSimpleTypeResolverMessage" xml:space="preserve">
    <value>The method '{0}' is insecure when deserializing untrusted data with a JavaScriptSerializer initialized with a SimpleTypeResolver. Initialize JavaScriptSerializer without a JavaScriptTypeResolver specified, or initialize with a JavaScriptTypeResolver that limits the types of objects in the deserialized object graph.</value>
  </data>
  <data name="JavaScriptSerializerWithSimpleTypeResolverTitle" xml:space="preserve">
    <value>Do not deserialize with JavaScriptSerializer using a SimpleTypeResolver</value>
  </data>
  <data name="ReviewCodeForOpenRedirectVulnerabilitiesMessage" xml:space="preserve">
    <value>Potential open redirect vulnerability was found where '{0}' in method '{1}' may be tainted by user-controlled data from '{2}' in method '{3}'.</value>
  </data>
  <data name="ReviewCodeForOpenRedirectVulnerabilitiesTitle" xml:space="preserve">
    <value>Review code for open redirect vulnerabilities</value>
  </data>
  <data name="ReviewCodeForXPathInjectionVulnerabilitiesMessage" xml:space="preserve">
    <value>Potential XPath injection vulnerability was found where '{0}' in method '{1}' may be tainted by user-controlled data from '{2}' in method '{3}'.</value>
  </data>
  <data name="ReviewCodeForXPathInjectionVulnerabilitiesTitle" xml:space="preserve">
    <value>Review code for XPath injection vulnerabilities</value>
  </data>
  <data name="ReviewCodeForXmlInjectionVulnerabilitiesMessage" xml:space="preserve">
    <value>Potential XML injection vulnerability was found where '{0}' in method '{1}' may be tainted by user-controlled data from '{2}' in method '{3}'.</value>
  </data>
  <data name="ReviewCodeForXmlInjectionVulnerabilitiesTitle" xml:space="preserve">
    <value>Review code for XML injection vulnerabilities</value>
  </data>
  <data name="ReviewCodeForXamlInjectionVulnerabilitiesMessage" xml:space="preserve">
    <value>Potential XAML injection vulnerability was found where '{0}' in method '{1}' may be tainted by user-controlled data from '{2}' in method '{3}'.</value>
  </data>
  <data name="ReviewCodeForXamlInjectionVulnerabilitiesTitle" xml:space="preserve">
    <value>Review code for XAML injection vulnerabilities</value>
  </data>
  <data name="JsonNetInsecureSettingsMessage" xml:space="preserve">
    <value>When deserializing untrusted input, allowing arbitrary types to be deserialized is insecure.  When using JsonSerializerSettings, use TypeNameHandling.None, or for values other than None, restrict deserialized types with a SerializationBinder.</value>
  </data>
  <data name="JsonNetInsecureSettingsTitle" xml:space="preserve">
    <value>Do not use insecure JsonSerializerSettings</value>
  </data>
  <data name="JsonNetMaybeInsecureSettingsMessage" xml:space="preserve">
    <value>When deserializing untrusted input, allowing arbitrary types to be deserialized is insecure.  When using JsonSerializerSettings, ensure TypeNameHandling.None is specified, or for values other than None, ensure a SerializationBinder is specified to restrict deserialized types.</value>
  </data>
  <data name="JsonNetMaybeInsecureSettingsTitle" xml:space="preserve">
    <value>Ensure that JsonSerializerSettings are secure</value>
  </data>
  <data name="DoNotDisableUsingServicePointManagerSecurityProtocolsMessage" xml:space="preserve">
    <value>Do not set Switch.System.ServiceModel.DisableUsingServicePointManagerSecurityProtocols to true.  Setting this switch limits Windows Communication Framework (WCF) to using Transport Layer Security (TLS) 1.0, which is insecure and obsolete.</value>
  </data>
  <data name="DoNotDisableUsingServicePointManagerSecurityProtocolsTitle" xml:space="preserve">
    <value>Do not disable ServicePointManagerSecurityProtocols</value>
  </data>
  <data name="JsonNetTypeNameHandlingDescription" xml:space="preserve">
    <value>Deserializing JSON when using a TypeNameHandling value other than None can be insecure.  If you need to instead detect Json.NET deserialization when a SerializationBinder isn't specified, then disable rule CA2326, and enable rules CA2327, CA2328, CA2329, and CA2330.</value>
  </data>
  <data name="JsonNetTypeNameHandlingMessage" xml:space="preserve">
    <value>Deserializing JSON when using a TypeNameHandling value other than None can be insecure.</value>
  </data>
  <data name="JsonNetTypeNameHandlingTitle" xml:space="preserve">
    <value>Do not use TypeNameHandling values other than None</value>
  </data>
  <data name="ApprovedCipherMode" xml:space="preserve">
    <value>Review cipher mode usage with cryptography experts</value>
  </data>
  <data name="ApprovedCipherModeDescription" xml:space="preserve">
    <value>These cipher modes might be vulnerable to attacks. Consider using recommended modes (CBC, CTS).</value>
  </data>
  <data name="ApprovedCipherModeMessage" xml:space="preserve">
    <value>Review the usage of cipher mode '{0}' with cryptography experts. Consider using recommended modes (CBC, CTS).</value>
  </data>
  <data name="DefinitelyInstallRootCert" xml:space="preserve">
    <value>Do Not Add Certificates To Root Store</value>
  </data>
  <data name="DefinitelyInstallRootCertMessage" xml:space="preserve">
    <value>Adding certificates to the operating system's trusted root certificates increases the risk of incorrectly authenticating an illegitimate certificate</value>
  </data>
  <data name="DefinitelyUseSecureCookiesASPNetCore" xml:space="preserve">
    <value>Use Secure Cookies In ASP.NET Core</value>
  </data>
  <data name="DefinitelyUseSecureCookiesASPNetCoreMessage" xml:space="preserve">
    <value>Set CookieOptions.Secure = true when setting a cookie</value>
  </data>
  <data name="DoNotAddSchemaByURL" xml:space="preserve">
    <value>Do Not Add Schema By URL</value>
  </data>
  <data name="DoNotAddSchemaByURLDescription" xml:space="preserve">
    <value>This overload of XmlSchemaCollection.Add method internally enables DTD processing on the XML reader instance used, and uses UrlResolver for resolving external XML entities. The outcome is information disclosure. Content from file system or network shares for the machine processing the XML can be exposed to attacker. In addition, an attacker can use this as a DoS vector.</value>
  </data>
  <data name="DoNotAddSchemaByURLMessage" xml:space="preserve">
    <value>This overload of the Add method is potentially unsafe because it may resolve dangerous external references</value>
  </data>
  <data name="DoNotCallDangerousMethodsInDeserializationTitle" xml:space="preserve">
    <value>Do Not Call Dangerous Methods In Deserialization</value>
  </data>
  <data name="DoNotCallDangerousMethodsInDeserializationDescription" xml:space="preserve">
    <value>Insecure Deserialization is a vulnerability which occurs when untrusted data is used to abuse the logic of an application, inflict a Denial-of-Service (DoS) attack, or even execute arbitrary code upon it being deserialized. It’s frequently possible for malicious users to abuse these deserialization features when the application is deserializing untrusted data which is under their control. Specifically, invoke dangerous methods in the process of deserialization. Successful insecure deserialization attacks could allow an attacker to carry out attacks such as DoS attacks, authentication bypasses, and remote code execution.</value>
  </data>
  <data name="DoNotCallDangerousMethodsInDeserializationMessage" xml:space="preserve">
    <value>When deserializing an instance of class '{0}', method '{1}' can directly or indirectly call dangerous method '{2}'</value>
  </data>
  <data name="DoNotDisableCertificateValidation" xml:space="preserve">
    <value>Do Not Disable Certificate Validation</value>
  </data>
  <data name="DoNotDisableCertificateValidationDescription" xml:space="preserve">
    <value>A certificate can help authenticate the identity of the server. Clients should validate the server certificate to ensure requests are sent to the intended server. If the ServerCertificateValidationCallback always returns 'true', any certificate will pass validation.</value>
  </data>
  <data name="DoNotDisableCertificateValidationMessage" xml:space="preserve">
    <value>The ServerCertificateValidationCallback is set to a function that accepts any server certificate, by always returning true. Ensure that server certificates are validated to verify the identity of the server receiving requests.</value>
  </data>
  <data name="DoNotDisableHTTPHeaderChecking" xml:space="preserve">
    <value>Do Not Disable HTTP Header Checking</value>
  </data>
  <data name="DoNotDisableHTTPHeaderCheckingDescription" xml:space="preserve">
    <value>HTTP header checking enables encoding of the carriage return and newline characters, \r and \n, that are found in response headers. This encoding can help to avoid injection attacks that exploit an application that echoes untrusted data contained by the header.</value>
  </data>
  <data name="DoNotDisableHTTPHeaderCheckingMessage" xml:space="preserve">
    <value>Do not disable HTTP header checking</value>
  </data>
  <data name="DoNotDisableRequestValidation" xml:space="preserve">
    <value>Do Not Disable Request Validation</value>
  </data>
  <data name="DoNotDisableRequestValidationDescription" xml:space="preserve">
    <value>Request validation is a feature in ASP.NET that examines HTTP requests and determines whether they contain potentially dangerous content. This check adds protection from markup or code in the URL query string, cookies, or posted form values that might have been added for malicious purposes. So, it is generally desirable and should be left enabled for defense in depth.</value>
  </data>
  <data name="DoNotDisableRequestValidationMessage" xml:space="preserve">
    <value>{0} has request validation disabled</value>
  </data>
  <data name="DoNotDisableSchUseStrongCrypto" xml:space="preserve">
    <value>Do Not Disable SChannel Use of Strong Crypto</value>
  </data>
  <data name="DoNotDisableSchUseStrongCryptoDescription" xml:space="preserve">
    <value>Starting with the .NET Framework 4.6, the System.Net.ServicePointManager and System.Net.Security.SslStream classes are recommended to use new protocols. The old ones have protocol weaknesses and are not supported. Setting Switch.System.Net.DontEnableSchUseStrongCrypto with true will use the old weak crypto check and opt out of the protocol migration.</value>
  </data>
  <data name="DoNotDisableSchUseStrongCryptoMessage" xml:space="preserve">
    <value>{0} disables TLS 1.2 and enables SSLv3</value>
  </data>
  <data name="DoNotHardCodeEncryptionKey" xml:space="preserve">
    <value>Do not hard-code encryption key</value>
  </data>
  <data name="DoNotHardCodeEncryptionKeyDescription" xml:space="preserve">
    <value>SymmetricAlgorithm's .Key property, or a method's rgbKey parameter, should never be a hard-coded value.</value>
  </data>
  <data name="DoNotHardCodeEncryptionKeyMessage" xml:space="preserve">
    <value>Potential security vulnerability was found where '{0}' in method '{1}' may be tainted by hard-coded key from '{2}' in method '{3}'</value>
  </data>
  <data name="DoNotInstallRootCertDescription" xml:space="preserve">
    <value>By default, the Trusted Root Certification Authorities certificate store is configured with a set of public CAs that has met the requirements of the Microsoft Root Certificate Program. Since all trusted root CAs can issue certificates for any domain, an attacker can pick a weak or coercible CA that you install by yourself to target for an attack - and a single vulnerable, malicious or coercible CA undermines the security of the entire system. To make matters worse, these attacks can go unnoticed quite easily.</value>
  </data>
  <data name="PotentialReferenceCycleInDeserializedObjectGraphTitle" xml:space="preserve">
    <value>Potential reference cycle in deserialized object graph</value>
  </data>
  <data name="PotentialReferenceCycleInDeserializedObjectGraphDescription" xml:space="preserve">
    <value>Review code that processes untrusted deserialized data for handling of unexpected reference cycles. An unexpected reference cycle should not cause the code to enter an infinite loop. Otherwise, an unexpected reference cycle can allow an attacker to DOS or exhaust the memory of the process when deserializing untrusted data.</value>
  </data>
  <data name="PotentialReferenceCycleInDeserializedObjectGraphMessage" xml:space="preserve">
    <value>{0} participates in a potential reference cycle</value>
  </data>
  <data name="DoNotSerializeTypesWithPointerFields" xml:space="preserve">
    <value>Do Not Serialize Types With Pointer Fields</value>
  </data>
  <data name="DoNotSerializeTypesWithPointerFieldsDescription" xml:space="preserve">
    <value>Pointers are not "type safe" in the sense that you cannot guarantee the correctness of the memory they point at. So, serializing types with pointer fields is dangerous, as it may allow an attacker to control the pointer.</value>
  </data>
  <data name="DoNotSerializeTypesWithPointerFieldsMessage" xml:space="preserve">
    <value>Pointer field {0} on serializable type</value>
  </data>
  <data name="DoNotUseAccountSAS" xml:space="preserve">
    <value>Do Not Use Account Shared Access Signature</value>
  </data>
  <data name="DoNotUseAccountSASDescription" xml:space="preserve">
    <value>Shared Access Signatures(SAS) are a vital part of the security model for any application using Azure Storage, they should provide limited and safe permissions to your storage account to clients that don't have the account key. All of the operations available via a service SAS are also available via an account SAS, that is, account SAS is too powerful. So it is recommended to use Service SAS to delegate access more carefully.</value>
  </data>
  <data name="DoNotUseAccountSASMessage" xml:space="preserve">
    <value>Use Service SAS instead of Account SAS for fine grained access control and container-level access policy</value>
  </data>
  <data name="DoNotUseBrokenCryptographicAlgorithms" xml:space="preserve">
    <value>Do Not Use Broken Cryptographic Algorithms</value>
  </data>
  <data name="DoNotUseBrokenCryptographicAlgorithmsDescription" xml:space="preserve">
    <value>An attack making it computationally feasible to break this algorithm exists. This allows attackers to break the cryptographic guarantees it is designed to provide. Depending on the type and application of this cryptographic algorithm, this may allow attackers to read enciphered messages, tamper with enciphered  messages, forge digital signatures, tamper with hashed content, or otherwise compromise any cryptosystem based on this algorithm. Replace encryption uses with the AES algorithm (AES-256, AES-192 and AES-128 are acceptable) with a key length greater than or equal to 128 bits. Replace hashing uses with a hashing function in the SHA-2 family, such as SHA512, SHA384, or SHA256. Replace digital signature uses with RSA with a key length greater than or equal to 2048-bits, or ECDSA with a key length greater than or equal to 256 bits.</value>
  </data>
  <data name="DoNotUseBrokenCryptographicAlgorithmsMessage" xml:space="preserve">
    <value>{0} uses a broken cryptographic algorithm {1}</value>
  </data>
  <data name="DoNotUseDeprecatedSecurityProtocols" xml:space="preserve">
    <value>Do Not Use Deprecated Security Protocols</value>
  </data>
  <data name="DoNotUseDeprecatedSecurityProtocolsDescription" xml:space="preserve">
    <value>Using a deprecated security protocol rather than the system default is risky.</value>
  </data>
  <data name="DoNotUseDeprecatedSecurityProtocolsMessage" xml:space="preserve">
    <value>Hard-coded use of deprecated security protocol {0}</value>
  </data>
  <data name="DoNotUseDSA" xml:space="preserve">
    <value>Do Not Use Digital Signature Algorithm (DSA)</value>
  </data>
  <data name="DoNotUseDSADescription" xml:space="preserve">
    <value>DSA is too weak to use.</value>
  </data>
  <data name="DoNotUseDSAMessage" xml:space="preserve">
    <value>Asymmetric encryption algorithm {0} is weak. Switch to an RSA with at least 2048 key size, ECDH or ECDSA algorithm instead.</value>
  </data>
  <data name="DoNotUseObsoleteKDFAlgorithm" xml:space="preserve">
    <value>Do not use obsolete key derivation function</value>
  </data>
  <data name="DoNotUseObsoleteKDFAlgorithmDescription" xml:space="preserve">
    <value>Password-based key derivation should use PBKDF2 with SHA-2. Avoid using PasswordDeriveBytes since it generates a PBKDF1 key. Avoid using Rfc2898DeriveBytes.CryptDeriveKey since it doesn't use the iteration count or salt.</value>
  </data>
  <data name="DoNotUseObsoleteKDFAlgorithmMessage" xml:space="preserve">
    <value>Call to obsolete key derivation function {0}.{1}</value>
  </data>
  <data name="DoNotUseReferenceEqualsWithValueTypesDescription" xml:space="preserve">
    <value>Value type typed arguments are uniquely boxed for each call to this method, therefore the result can be unexpected.</value>
  </data>
  <data name="DoNotUseReferenceEqualsWithValueTypesComparerMessage" xml:space="preserve">
    <value>Do not pass an argument with value type '{0}' to the 'Equals' method on 'ReferenceEqualityComparer'. Due to value boxing, this call to 'Equals' can return an unexpected result. Consider using 'EqualityComparer' instead, or pass reference type arguments if you intend to use 'ReferenceEqualityComparer'.</value>
  </data>
  <data name="DoNotUseReferenceEqualsWithValueTypesMethodMessage" xml:space="preserve">
    <value>Do not pass an argument with value type '{0}' to 'ReferenceEquals'. Due to value boxing, this call to 'ReferenceEquals' can return an unexpected result. Consider using 'Equals' instead, or pass reference type arguments if you intend to use 'ReferenceEquals'.</value>
  </data>
  <data name="DoNotUseReferenceEqualsWithValueTypesTitle" xml:space="preserve">
    <value>Do not use ReferenceEquals with value types</value>
  </data>
  <data name="DoNotUseWeakCryptographicAlgorithms" xml:space="preserve">
    <value>Do Not Use Weak Cryptographic Algorithms</value>
  </data>
  <data name="DoNotUseWeakCryptographicAlgorithmsDescription" xml:space="preserve">
    <value>Cryptographic algorithms degrade over time as attacks become for advances to attacker get access to more computation. Depending on the type and application of this cryptographic algorithm, further degradation of the cryptographic strength of it may allow attackers to read enciphered messages, tamper with enciphered  messages, forge digital signatures, tamper with hashed content, or otherwise compromise any cryptosystem based on this algorithm. Replace encryption uses with the AES algorithm (AES-256, AES-192 and AES-128 are acceptable) with a key length greater than or equal to 128 bits. Replace hashing uses with a hashing function in the SHA-2 family, such as SHA-2 512, SHA-2 384, or SHA-2 256.</value>
  </data>
  <data name="DoNotUseWeakCryptographicAlgorithmsMessage" xml:space="preserve">
    <value>{0} uses a weak cryptographic algorithm {1}</value>
  </data>
  <data name="DoNotUseWeakKDFAlgorithm" xml:space="preserve">
    <value>Ensure Key Derivation Function algorithm is sufficiently strong</value>
  </data>
  <data name="DoNotUseWeakKDFAlgorithmDescription" xml:space="preserve">
    <value>Some implementations of the Rfc2898DeriveBytes class allow for a hash algorithm to be specified in a constructor parameter or overwritten in the HashAlgorithm property. If a hash algorithm is specified, then it should be SHA-256 or higher.</value>
  </data>
  <data name="DoNotUseWeakKDFAlgorithmMessage" xml:space="preserve">
    <value>{0} might be using a weak hash algorithm. Use SHA256, SHA384, or SHA512 to create a strong key from a password.</value>
  </data>
  <data name="DoNotUseXslTransform" xml:space="preserve">
    <value>Do Not Use XslTransform</value>
  </data>
  <data name="DoNotUseXslTransformMessage" xml:space="preserve">
    <value>Do not use XslTransform. It does not restrict potentially dangerous external references.</value>
  </data>
  <data name="HardCodedSecurityProtocolMessage" xml:space="preserve">
    <value>Avoid hardcoding SecurityProtocolType {0}, and instead use SecurityProtocolType.SystemDefault to allow the operating system to choose the best Transport Layer Security protocol to use.</value>
  </data>
  <data name="HardCodedSecurityProtocolTitle" xml:space="preserve">
    <value>Avoid hardcoding SecurityProtocolType value</value>
  </data>
  <data name="MaybeInstallRootCert" xml:space="preserve">
    <value>Ensure Certificates Are Not Added To Root Store</value>
  </data>
  <data name="MaybeInstallRootCertMessage" xml:space="preserve">
    <value>Adding certificates to the operating system's trusted root certificates is insecure. Ensure that the target store is not root store.</value>
  </data>
  <data name="MaybeUseSecureCookiesASPNetCore" xml:space="preserve">
    <value>Ensure Use Secure Cookies In ASP.NET Core</value>
  </data>
  <data name="MaybeUseSecureCookiesASPNetCoreMessage" xml:space="preserve">
    <value>Ensure that CookieOptions.Secure = true when setting a cookie</value>
  </data>
  <data name="SetViewStateUserKey" xml:space="preserve">
    <value>Set ViewStateUserKey For Classes Derived From Page</value>
  </data>
  <data name="SetViewStateUserKeyDescription" xml:space="preserve">
    <value>Setting the ViewStateUserKey property can help you prevent attacks on your application by allowing you to assign an identifier to the view-state variable for individual users so that they cannot use the variable to generate an attack. Otherwise, there will be cross-site request forgery vulnerabilities.</value>
  </data>
  <data name="SetViewStateUserKeyMessage" xml:space="preserve">
    <value>The class {0} derived from System.Web.UI.Page does not set the ViewStateUserKey property in the OnInit method or Page_Init method</value>
  </data>
  <data name="UseAsSpanInsteadOfArrayRangeIndexerDescription" xml:space="preserve">
    <value>The Range-based indexer on array values produces a copy of requested portion of the array. This copy is often unwanted when it is implicitly used as a Span or Memory value. Use the AsSpan method to avoid the copy.</value>
  </data>
  <data name="UseAsSpanInsteadOfStringRangeIndexerDescription" xml:space="preserve">
    <value>The Range-based indexer on string values produces a copy of requested portion of the string. This copy is usually unnecessary when it is implicitly used as a ReadOnlySpan or ReadOnlyMemory value. Use the AsSpan method to avoid the unnecessary copy.</value>
  </data>
  <data name="UseAsSpanInsteadOfRangeIndexerMessage" xml:space="preserve">
    <value>Use '{0}' instead of the '{1}'-based indexer on '{2}' to avoid creating unnecessary data copies</value>
  </data>
  <data name="UseAsSpanInsteadOfRangeIndexerTitle" xml:space="preserve">
    <value>Use AsSpan or AsMemory instead of Range-based indexers when appropriate</value>
  </data>
  <data name="UseAsSpanReadOnlyInsteadOfArrayRangeIndexerDescription" xml:space="preserve">
    <value>The Range-based indexer on array values produces a copy of requested portion of the array. This copy is usually unnecessary when it is implicitly used as a ReadOnlySpan or ReadOnlyMemory value. Use the AsSpan method to avoid the unnecessary copy.</value>
  </data>
  <data name="UseContainerLevelAccessPolicy" xml:space="preserve">
    <value>Use Container Level Access Policy</value>
  </data>
  <data name="UseContainerLevelAccessPolicyDescription" xml:space="preserve">
    <value>No access policy identifier is specified, making tokens non-revocable.</value>
  </data>
  <data name="UseContainerLevelAccessPolicyMessage" xml:space="preserve">
    <value>Consider using Azure's role-based access control instead of a Shared Access Signature (SAS) if possible. If you still need to use a SAS, use a container-level access policy when creating a SAS.</value>
  </data>
  <data name="UseSecureCookiesASPNetCoreDescription" xml:space="preserve">
    <value>Applications available over HTTPS must use secure cookies.</value>
  </data>
  <data name="UseSharedAccessProtocolHttpsOnly" xml:space="preserve">
    <value>Use SharedAccessProtocol HttpsOnly</value>
  </data>
  <data name="UseSharedAccessProtocolHttpsOnlyDescription" xml:space="preserve">
    <value>HTTPS encrypts network traffic. Use HttpsOnly, rather than HttpOrHttps, to ensure network traffic is always encrypted to help prevent disclosure of sensitive data.</value>
  </data>
  <data name="UseSharedAccessProtocolHttpsOnlyMessage" xml:space="preserve">
    <value>Consider using Azure's role-based access control instead of a Shared Access Signature (SAS) if possible. If you still need to use a SAS, specify SharedAccessProtocol.HttpsOnly.</value>
  </data>
  <data name="UseXmlReaderDescription" xml:space="preserve">
    <value>Processing XML from untrusted data may load dangerous external references, which should be restricted by using an XmlReader with a secure resolver or with DTD processing disabled.</value>
  </data>
  <data name="UseXmlReaderForDataSetReadXml" xml:space="preserve">
    <value>Use XmlReader for 'DataSet.ReadXml()'</value>
  </data>
  <data name="UseXmlReaderForDeserialize" xml:space="preserve">
    <value>Use XmlReader for 'XmlSerializer.Deserialize()'</value>
  </data>
  <data name="UseXmlReaderForSchemaRead" xml:space="preserve">
    <value>Use XmlReader for 'XmlSchema.Read()'</value>
  </data>
  <data name="UseXmlReaderForValidatingReader" xml:space="preserve">
    <value>Use XmlReader for XmlValidatingReader constructor</value>
  </data>
  <data name="UseXmlReaderForXPathDocument" xml:space="preserve">
    <value>Use XmlReader for XPathDocument constructor</value>
  </data>
  <data name="UseXmlReaderMessage" xml:space="preserve">
    <value>This overload of the '{0}.{1}' method is potentially unsafe. It may enable Document Type Definition (DTD) which can be vulnerable to denial of service attacks, or might use an XmlResolver which can be vulnerable to information disclosure. Use an overload that takes a XmlReader instance instead, with DTD processing disabled and no XmlResolver.</value>
  </data>
  <data name="UseRSAWithSufficientKeySize" xml:space="preserve">
    <value>Use Rivest-Shamir-Adleman (RSA) Algorithm With Sufficient Key Size</value>
  </data>
  <data name="UseRSAWithSufficientKeySizeDescription" xml:space="preserve">
    <value>Encryption algorithms are vulnerable to brute force attacks when too small a key size is used.</value>
  </data>
  <data name="UseRSAWithSufficientKeySizeMessage" xml:space="preserve">
    <value>Asymmetric encryption algorithm {0}'s key size is less than 2048. Switch to an RSA with at least 2048 key size, ECDH or ECDSA algorithm instead.</value>
  </data>
  <data name="DefinitelyUseWeakKDFInsufficientIterationCount" xml:space="preserve">
    <value>Do Not Use Weak Key Derivation Function With Insufficient Iteration Count</value>
  </data>
  <data name="DefinitelyUseWeakKDFInsufficientIterationCountMessage" xml:space="preserve">
    <value>Use at least {0} iterations when deriving a cryptographic key from a password. By default, Rfc2898DeriveByte's IterationCount is only 1000</value>
  </data>
  <data name="DoNotUseWeakKDFInsufficientIterationCountDescription" xml:space="preserve">
    <value>When deriving cryptographic keys from user-provided inputs such as password, use sufficient iteration count (at least 100k).</value>
  </data>
  <data name="MaybeUseWeakKDFInsufficientIterationCount" xml:space="preserve">
    <value>Ensure Sufficient Iteration Count When Using Weak Key Derivation Function</value>
  </data>
  <data name="MaybeUseWeakKDFInsufficientIterationCountMessage" xml:space="preserve">
    <value>Ensure that the iteration count is at least {0} when deriving a cryptographic key from a password. By default, Rfc2898DeriveByte's IterationCount is only 1000</value>
  </data>
  <data name="DoNotAddArchiveItemPathToTheTargetFileSystemPath" xml:space="preserve">
    <value>Do Not Add Archive Item's Path To The Target File System Path</value>
  </data>
  <data name="DoNotAddArchiveItemPathToTheTargetFileSystemPathDescription" xml:space="preserve">
    <value>When extracting files from an archive and using the archive item's path, check if the path is safe. Archive path can be relative and can lead to file system access outside of the expected file system target path, leading to malicious config changes and remote code execution via lay-and-wait technique.</value>
  </data>
  <data name="DoNotAddArchiveItemPathToTheTargetFileSystemPathMessage" xml:space="preserve">
    <value>When creating path for '{0} in method {1}' from relative archive item path to extract file and the source is an untrusted zip archive, make sure to sanitize relative archive item path '{2} in method {3}'</value>
  </data>
  <data name="DoNotCallEnumerableCastOrOfTypeWithIncompatibleTypesTitle" xml:space="preserve">
    <value>Do not call Enumerable.Cast&lt;T&gt; or Enumerable.OfType&lt;T&gt; with incompatible types</value>
  </data>
  <data name="DoNotCallEnumerableCastOrOfTypeWithIncompatibleTypesMessageOfType" xml:space="preserve">
    <value>This call will always result in an empty sequence because type '{0}' is incompatible with type '{1}'</value>
  </data>
  <data name="DoNotCreateTasksWithoutPassingATaskSchedulerTitle" xml:space="preserve">
    <value>Do not create tasks without passing a TaskScheduler</value>
  </data>
  <data name="DoNotCreateTasksWithoutPassingATaskSchedulerDescription" xml:space="preserve">
    <value>Do not create tasks unless you are using one of the overloads that takes a TaskScheduler. The default is to schedule on TaskScheduler.Current, which would lead to deadlocks. Either use TaskScheduler.Default to schedule on the thread pool, or explicitly pass TaskScheduler.Current to make your intentions clear.</value>
  </data>
  <data name="DoNotCreateTasksWithoutPassingATaskSchedulerMessage" xml:space="preserve">
    <value>Do not create tasks without passing a TaskScheduler</value>
  </data>
  <data name="DoNotDefineFinalizersForTypesDerivedFromMemoryManagerDescription" xml:space="preserve">
    <value>Adding a finalizer to a type derived from MemoryManager&lt;T&gt; may permit memory to be freed while it is still in use by a Span&lt;T&gt;.</value>
  </data>
  <data name="DoNotDefineFinalizersForTypesDerivedFromMemoryManagerMessage" xml:space="preserve">
    <value>Adding a finalizer to a type derived from MemoryManager&lt;T&gt; may permit memory to be freed while it is still in use by a Span&lt;T&gt;</value>
  </data>
  <data name="DoNotDefineFinalizersForTypesDerivedFromMemoryManagerTitle" xml:space="preserve">
    <value>Do not define finalizers for types derived from MemoryManager&lt;T&gt;</value>
  </data>
  <data name="UseValueTasksCorrectlyTitle" xml:space="preserve">
    <value>Use ValueTasks correctly</value>
  </data>
  <data name="UseValueTasksCorrectlyDescription" xml:space="preserve">
    <value>ValueTasks returned from member invocations are intended to be directly awaited.  Attempts to consume a ValueTask multiple times or to directly access one's result before it's known to be completed may result in an exception or corruption.  Ignoring such a ValueTask is likely an indication of a functional bug and may degrade performance.</value>
  </data>
  <data name="UseValueTasksCorrectlyMessage_General" xml:space="preserve">
    <value>ValueTask instances returned from method calls should be directly awaited, returned, or passed as an argument to another method call. Other usage, such as storing an instance into a local or a field, is likely an indication of a bug, as ValueTask instances must only ever be consumed once.</value>
  </data>
  <data name="UseValueTasksCorrectlyMessage_Unconsumed" xml:space="preserve">
    <value>ValueTask instances returned from method calls should always be used, typically awaited. Not doing so often represents a functional bug, but even if it doesn't, it can result in degraded performance if the target method pools objects for use with ValueTasks.</value>
  </data>
  <data name="UseValueTasksCorrectlyMessage_DoubleConsumption" xml:space="preserve">
    <value>ValueTask instances should only be consumed once, such as via an await. Consuming the same ValueTask instance multiple times can result in exceptions and data corruption.</value>
  </data>
  <data name="UseValueTasksCorrectlyMessage_AccessingIncompleteResult" xml:space="preserve">
    <value>ValueTask instances should not have their result directly accessed unless the instance has already completed. Unlike Tasks, calling Result or GetAwaiter().GetResult() on a ValueTask is not guaranteed to block until the operation completes. If you can't simply await the instance, consider first checking its IsCompleted property (or asserting it's true if you know that to be the case).</value>
  </data>
  <data name="DoNotCreateTaskCompletionSourceWithWrongArgumentsTitle" xml:space="preserve">
    <value>Argument passed to TaskCompletionSource constructor should be TaskCreationOptions enum instead of TaskContinuationOptions enum</value>
  </data>
  <data name="DoNotCreateTaskCompletionSourceWithWrongArgumentsDescription" xml:space="preserve">
    <value>TaskCompletionSource has constructors that take TaskCreationOptions that control the underlying Task, and constructors that take object state that's stored in the task.  Accidentally passing a TaskContinuationOptions instead of a TaskCreationOptions will result in the call treating the options as state.</value>
  </data>
  <data name="DoNotCreateTaskCompletionSourceWithWrongArgumentsMessage" xml:space="preserve">
    <value>Argument contains TaskContinuationsOptions enum instead of TaskCreationOptions enum</value>
  </data>
  <data name="DoNotCreateTaskCompletionSourceWithWrongArgumentsFix" xml:space="preserve">
    <value>Replace TaskContinuationOptions with TaskCreationOptions.</value>
  </data>
  <data name="JsonNetInsecureSerializerMessage" xml:space="preserve">
    <value>When deserializing untrusted input, allowing arbitrary types to be deserialized is insecure. When using deserializing JsonSerializer, use TypeNameHandling.None, or for values other than None, restrict deserialized types with a SerializationBinder.</value>
  </data>
  <data name="JsonNetInsecureSerializerTitle" xml:space="preserve">
    <value>Do not deserialize with JsonSerializer using an insecure configuration</value>
  </data>
  <data name="JsonNetMaybeInsecureSerializerMessage" xml:space="preserve">
    <value>When deserializing untrusted input, allowing arbitrary types to be deserialized is insecure. When using deserializing JsonSerializer, use TypeNameHandling.None, or for values other than None, restrict deserialized types with a SerializationBinder.</value>
  </data>
  <data name="JsonNetMaybeInsecureSerializerTitle" xml:space="preserve">
    <value>Ensure that JsonSerializer has a secure configuration when deserializing</value>
  </data>
  <data name="UseDefaultDllImportSearchPathsAttribute" xml:space="preserve">
    <value>Use DefaultDllImportSearchPaths attribute for P/Invokes</value>
  </data>
  <data name="UseDefaultDllImportSearchPathsAttributeDescription" xml:space="preserve">
    <value>By default, P/Invokes using DllImportAttribute probe a number of directories, including the current working directory for the library to load. This can be a security issue for certain applications, leading to DLL hijacking.</value>
  </data>
  <data name="UseDefaultDllImportSearchPathsAttributeMessage" xml:space="preserve">
    <value>The method {0} didn't use DefaultDllImportSearchPaths attribute for P/Invokes.</value>
  </data>
  <data name="DoNotUseUnsafeDllImportSearchPath" xml:space="preserve">
    <value>Do not use unsafe DllImportSearchPath value</value>
  </data>
  <data name="DoNotUseUnsafeDllImportSearchPathDescription" xml:space="preserve">
    <value>There could be a malicious DLL in the default DLL search directories. Or, depending on where your application is run from, there could be a malicious DLL in the application's directory. Use a DllImportSearchPath value that specifies an explicit search path instead. The DllImportSearchPath flags that this rule looks for can be configured in .editorconfig.</value>
  </data>
  <data name="DoNotUseUnsafeDllImportSearchPathMessage" xml:space="preserve">
    <value>Use of unsafe DllImportSearchPath value {0}</value>
  </data>
  <data name="UseAutoValidateAntiforgeryToken" xml:space="preserve">
    <value>Use antiforgery tokens in ASP.NET Core MVC controllers</value>
  </data>
  <data name="UseAutoValidateAntiforgeryTokenDescription" xml:space="preserve">
    <value>Handling a POST, PUT, PATCH, or DELETE request without validating an antiforgery token may be vulnerable to cross-site request forgery attacks. A cross-site request forgery attack can send malicious requests from an authenticated user to your ASP.NET Core MVC controller.</value>
  </data>
  <data name="UseAutoValidateAntiforgeryTokenMessage" xml:space="preserve">
    <value>Method {0} handles a {1} request without performing antiforgery token validation. You also need to ensure that your HTML form sends an antiforgery token.</value>
  </data>
  <data name="MissHttpVerbAttribute" xml:space="preserve">
    <value>Miss HttpVerb attribute for action methods</value>
  </data>
  <data name="MissHttpVerbAttributeMessage" xml:space="preserve">
    <value>Action method {0} needs to specify the HTTP request kind explicitly</value>
  </data>
  <data name="DoNotUseInsecureRandomness" xml:space="preserve">
    <value>Do not use insecure randomness</value>
  </data>
  <data name="DoNotUseInsecureRandomnessMessage" xml:space="preserve">
    <value>{0} is an insecure random number generator. Use cryptographically secure random number generators when randomness is required for security.</value>
  </data>
  <data name="DoNotUseInsecureRandomnessDescription" xml:space="preserve">
    <value>Using a cryptographically weak pseudo-random number generator may allow an attacker to predict what security-sensitive value will be generated. Use a cryptographically strong random number generator if an unpredictable value is required, or ensure that weak pseudo-random numbers aren't used in a security-sensitive manner.</value>
  </data>
  <data name="DoNotUseCountAsyncWhenAnyAsyncCanBeUsedDescription" xml:space="preserve">
    <value>For non-empty collections, CountAsync() and LongCountAsync() enumerate the entire sequence, while AnyAsync() stops at the first item or the first item that satisfies a condition.</value>
  </data>
  <data name="DoNotUseCountAsyncWhenAnyAsyncCanBeUsedMessage" xml:space="preserve">
    <value>{0}() is used where AnyAsync() could be used instead to improve performance</value>
  </data>
  <data name="DoNotUseCountAsyncWhenAnyAsyncCanBeUsedTitle" xml:space="preserve">
    <value>Do not use CountAsync() or LongCountAsync() when AnyAsync() can be used</value>
  </data>
  <data name="UsePropertyInsteadOfCountMethodWhenAvailableDescription" xml:space="preserve">
    <value>Enumerable.Count() potentially enumerates the sequence while a Length/Count property is a direct access.</value>
  </data>
  <data name="UsePropertyInsteadOfCountMethodWhenAvailableMessage" xml:space="preserve">
    <value>Use the "{0}" property instead of Enumerable.Count()</value>
  </data>
  <data name="UsePropertyInsteadOfCountMethodWhenAvailableTitle" xml:space="preserve">
    <value>Use Length/Count property instead of Count() when available</value>
  </data>
  <data name="SetHttpOnlyForHttpCookie" xml:space="preserve">
    <value>Set HttpOnly to true for HttpCookie</value>
  </data>
  <data name="SetHttpOnlyForHttpCookieDescription" xml:space="preserve">
    <value>As a defense in depth measure, ensure security sensitive HTTP cookies are marked as HttpOnly. This indicates web browsers should disallow scripts from accessing the cookies. Injected malicious scripts are a common way of stealing cookies.</value>
  </data>
  <data name="SetHttpOnlyForHttpCookieMessage" xml:space="preserve">
    <value>HttpCookie.HttpOnly is set to false or not set at all when using an HttpCookie. Ensure security sensitive cookies are marked as HttpOnly to prevent malicious scripts from stealing the cookies</value>
  </data>
  <data name="DeprecatedSslProtocolsDescription" xml:space="preserve">
    <value>Older protocol versions of Transport Layer Security (TLS) are less secure than TLS 1.2 and TLS 1.3, and are more likely to have new vulnerabilities. Avoid older protocol versions to minimize risk.</value>
  </data>
  <data name="DeprecatedSslProtocolsMessage" xml:space="preserve">
    <value>Transport Layer Security protocol version '{0}' is deprecated.  Use 'None' to let the Operating System choose a version.</value>
  </data>
  <data name="DeprecatedSslProtocolsTitle" xml:space="preserve">
    <value>Do not use deprecated SslProtocols values</value>
  </data>
  <data name="HardcodedSslProtocolsDescription" xml:space="preserve">
    <value>Current Transport Layer Security protocol versions may become deprecated if vulnerabilities are found. Avoid hardcoding SslProtocols values to keep your application secure. Use 'None' to let the Operating System choose a version.</value>
  </data>
  <data name="HardcodedSslProtocolsMessage" xml:space="preserve">
    <value>Avoid hardcoding SslProtocols '{0}' to ensure your application remains secure in the future. Use 'None' to let the Operating System choose a version.</value>
  </data>
  <data name="HardcodedSslProtocolsTitle" xml:space="preserve">
    <value>Avoid hardcoded SslProtocols values</value>
  </data>
  <data name="MissHttpVerbAttributeDescription" xml:space="preserve">
    <value>All the methods that create, edit, delete, or otherwise modify data do so in the [HttpPost] overload of the method, which needs to be protected with the anti forgery attribute from request forgery. Performing a GET operation should be a safe operation that has no side effects and doesn't modify your persisted data.</value>
  </data>
  <data name="DefinitelyDisableHttpClientCRLCheck" xml:space="preserve">
    <value>HttpClients should enable certificate revocation list checks</value>
  </data>
  <data name="DefinitelyDisableHttpClientCRLCheckMessage" xml:space="preserve">
    <value>HttpClient is created without enabling CheckCertificateRevocationList</value>
  </data>
  <data name="DoNotDisableHttpClientCRLCheckDescription" xml:space="preserve">
    <value>Using HttpClient without providing a platform specific handler (WinHttpHandler or CurlHandler or HttpClientHandler) where the CheckCertificateRevocationList property is set to true, will allow revoked certificates to be accepted by the HttpClient as valid.</value>
  </data>
  <data name="MaybeDisableHttpClientCRLCheck" xml:space="preserve">
    <value>Ensure HttpClient certificate revocation list check is not disabled</value>
  </data>
  <data name="MaybeDisableHttpClientCRLCheckMessage" xml:space="preserve">
    <value>HttpClient may be created without enabling CheckCertificateRevocationList</value>
  </data>
  <data name="DoNotHardCodeCertificate" xml:space="preserve">
    <value>Do not hard-code certificate</value>
  </data>
  <data name="DoNotHardCodeCertificateDescription" xml:space="preserve">
    <value>Hard-coded certificates in source code are vulnerable to being exploited.</value>
  </data>
  <data name="DoNotHardCodeCertificateMessage" xml:space="preserve">
    <value>Potential security vulnerability was found where '{0}' in method '{1}' may be tainted by hard-coded certificate from '{2}' in method '{3}'</value>
  </data>
  <data name="DefinitelyUseCreateEncryptorWithNonDefaultIV" xml:space="preserve">
    <value>Do not use CreateEncryptor with non-default IV</value>
  </data>
  <data name="DefinitelyUseCreateEncryptorWithNonDefaultIVMessage" xml:space="preserve">
    <value>Symmetric encryption uses non-default initialization vector, which could be potentially repeatable</value>
  </data>
  <data name="MaybeUseCreateEncryptorWithNonDefaultIV" xml:space="preserve">
    <value>Use CreateEncryptor with the default IV </value>
  </data>
  <data name="MaybeUseCreateEncryptorWithNonDefaultIVMessage" xml:space="preserve">
    <value>The non-default initialization vector, which can be potentially repeatable, is used in the encryption. Ensure use the default one.</value>
  </data>
  <data name="DoNotUseCreateEncryptorWithNonDefaultIVDescription" xml:space="preserve">
    <value>Symmetric encryption should always use a non-repeatable initialization vector to prevent dictionary attacks.</value>
  </data>
  <data name="DataTableReadXmlMessage" xml:space="preserve">
    <value>The method '{0}' is insecure when deserializing untrusted data</value>
  </data>
  <data name="DataTableReadXmlTitle" xml:space="preserve">
    <value>Do not use DataTable.ReadXml() with untrusted data</value>
  </data>
  <data name="DataSetDataTableInSerializableTypeMessage" xml:space="preserve">
    <value>When deserializing untrusted input, deserializing a {0} object is insecure. '{1}' either is or derives from {0}</value>
  </data>
  <data name="DataSetDataTableInWebDeserializableObjectGraphMessage" xml:space="preserve">
    <value>When deserializing untrusted input, deserializing a {0} object is insecure. '{1}' either is or derives from {0}</value>
  </data>
  <data name="DataSetDataTableInWebDeserializableObjectGraphTitle" xml:space="preserve">
    <value>Unsafe DataSet or DataTable type in web deserializable object graph</value>
  </data>
  <data name="DataSetReadXmlMessage" xml:space="preserve">
    <value>The method '{0}' is insecure when deserializing untrusted data</value>
  </data>
  <data name="DataSetReadXmlTitle" xml:space="preserve">
    <value>Do not use DataSet.ReadXml() with untrusted data</value>
  </data>
  <data name="DataSetDataTableInRceSerializableTypeMessage" xml:space="preserve">
    <value>When deserializing untrusted input with an IFormatter-based serializer, deserializing a {0} object is insecure. '{1}' either is or derives from {0}.</value>
  </data>
  <data name="DataSetDataTableInDeserializableObjectGraphMessage" xml:space="preserve">
    <value>When deserializing untrusted input, deserializing a {0} object is insecure. '{1}' either is or derives from {0}</value>
  </data>
  <data name="DataSetDataTableInDeserializableObjectGraphTitle" xml:space="preserve">
    <value>Unsafe DataSet or DataTable type found in deserializable object graph</value>
  </data>
  <data name="DataSetDataTableInRceDeserializableObjectGraphMessage" xml:space="preserve">
    <value>When deserializing untrusted input, deserializing a {0} object is insecure. '{1}' either is or derives from {0}</value>
  </data>
  <data name="DataSetDataTableInRceDeserializableObjectGraphTitle" xml:space="preserve">
    <value>Unsafe DataSet or DataTable in deserialized object graph can be vulnerable to remote code execution attacks</value>
  </data>
  <data name="DataSetDataTableInRceAutogeneratedSerializableTypeMessage" xml:space="preserve">
    <value>When deserializing untrusted input with an IFormatter-based serializer, deserializing a {0} object is insecure. '{1}' either is or derives from {0}. Ensure that the auto-generated type is never deserialized with untrusted data.</value>
  </data>
  <data name="DataSetDataTableInRceAutogeneratedSerializableTypeTitle" xml:space="preserve">
    <value>Unsafe DataSet or DataTable in auto-generated serializable type can be vulnerable to remote code execution attacks</value>
  </data>
  <data name="DataSetDataTableInRceSerializableTypeTitle" xml:space="preserve">
    <value>Unsafe DataSet or DataTable in serializable type can be vulnerable to remote code execution attacks</value>
  </data>
  <data name="DataSetDataTableInSerializableTypeTitle" xml:space="preserve">
    <value>Unsafe DataSet or DataTable in serializable type</value>
  </data>
  <data name="DataSetReadXmlAutogeneratedMessage" xml:space="preserve">
    <value>The method '{0}' is insecure when deserializing untrusted data. Make sure that auto-generated class containing the '{0}' call is not deserialized with untrusted data.</value>
  </data>
  <data name="DataSetReadXmlAutogeneratedTitle" xml:space="preserve">
    <value>Ensure auto-generated class containing DataSet.ReadXml() is not used with untrusted data</value>
  </data>
  <data name="DoNotUseStackallocInLoopsTitle" xml:space="preserve">
    <value>Do not use stackalloc in loops</value>
  </data>
  <data name="DoNotUseStackallocInLoopsDescription" xml:space="preserve">
    <value>Stack space allocated by a stackalloc is only released at the end of the current method's invocation.  Using it in a loop can result in unbounded stack growth and eventual stack overflow conditions.</value>
  </data>
  <data name="DoNotUseStackallocInLoopsMessage" xml:space="preserve">
    <value>Potential stack overflow. Move the stackalloc out of the loop.</value>
  </data>
  <data name="PreferStreamAsyncMemoryOverloadsTitle" xml:space="preserve">
    <value>Prefer the 'Memory'-based overloads for 'ReadAsync' and 'WriteAsync'</value>
  </data>
  <data name="PreferStreamAsyncMemoryOverloadsDescription" xml:space="preserve">
    <value>'Stream' has a 'ReadAsync' overload that takes a 'Memory&lt;Byte&gt;' as the first argument, and a 'WriteAsync' overload that takes a 'ReadOnlyMemory&lt;Byte&gt;' as the first argument. Prefer calling the memory based overloads, which are more efficient.</value>
  </data>
  <data name="PreferStreamAsyncMemoryOverloadsMessage" xml:space="preserve">
    <value>Change the '{0}' method call to use the '{1}' overload</value>
  </data>
  <data name="ForwardCancellationTokenToInvocationsDescription" xml:space="preserve">
    <value>Forward the 'CancellationToken' parameter to methods to ensure the operation cancellation notifications gets properly propagated, or pass in 'CancellationToken.None' explicitly to indicate intentionally not propagating the token.</value>
  </data>
  <data name="ForwardCancellationTokenToInvocationsMessage" xml:space="preserve">
    <value>Forward the '{0}' parameter to the '{1}' method or pass in 'CancellationToken.None' explicitly to indicate intentionally not propagating the token</value>
  </data>
  <data name="ForwardCancellationTokenToInvocationsTitle" xml:space="preserve">
    <value>Forward the 'CancellationToken' parameter to methods</value>
  </data>
  <data name="InstantiateArgumentExceptionsCorrectlyChangeToTwoArgumentCodeFixTitle" xml:space="preserve">
    <value>Change to call the two argument constructor, pass null for the message.</value>
  </data>
  <data name="InstantiateArgumentExceptionsCorrectlyFlipArgumentOrderCodeFixTitle" xml:space="preserve">
    <value>Swap the arguments order</value>
  </data>
  <data name="PreferTypedStringBuilderAppendOverloadsTitle" xml:space="preserve">
    <value>Prefer strongly-typed Append and Insert method overloads on StringBuilder</value>
  </data>
  <data name="PreferTypedStringBuilderAppendOverloadsDescription" xml:space="preserve">
    <value>StringBuilder.Append and StringBuilder.Insert provide overloads for multiple types beyond System.String.  When possible, prefer the strongly-typed overloads over using ToString() and the string-based overload.</value>
  </data>
  <data name="PreferTypedStringBuilderAppendOverloadsMessage" xml:space="preserve">
    <value>Remove the ToString call in order to use a strongly-typed StringBuilder overload</value>
  </data>
  <data name="PreferTypedStringBuilderAppendOverloadsRemoveToString" xml:space="preserve">
    <value>Remove the ToString call</value>
  </data>
  <data name="PreferStringContainsOverIndexOfDescription" xml:space="preserve">
    <value>Calls to 'string.IndexOf' where the result is used to check for the presence/absence of a substring can be replaced by 'string.Contains'.</value>
  </data>
  <data name="PreferStringContainsOverIndexOfMessage" xml:space="preserve">
    <value>Use 'string.Contains' instead of 'string.IndexOf' to improve readability</value>
  </data>
  <data name="PreferStringContainsOverIndexOfTitle" xml:space="preserve">
    <value>Consider using 'string.Contains' instead of 'string.IndexOf'</value>
  </data>
  <data name="PreferConstCharOverConstUnitStringInStringBuilderDescription" xml:space="preserve">
    <value>'StringBuilder.Append(char)' is more efficient than 'StringBuilder.Append(string)' when the string is a single character. When calling 'Append' with a constant, prefer using a constant char rather than a constant string containing one character.</value>
  </data>
  <data name="PreferConstCharOverConstUnitStringInStringBuilderMessage" xml:space="preserve">
    <value>Use 'StringBuilder.Append(char)' instead of 'StringBuilder.Append(string)' when the input is a constant unit string</value>
  </data>
  <data name="PreferConstCharOverConstUnitStringInStringBuilderTitle" xml:space="preserve">
    <value>Consider using 'StringBuilder.Append(char)' when applicable</value>
  </data>
  <data name="ProvideCorrectArgumentToEnumHasFlagDescription" xml:space="preserve">
    <value>'Enum.HasFlag' method expects the 'enum' argument to be of the same 'enum' type as the instance on which the method is invoked and that this 'enum' is marked with 'System.FlagsAttribute'. If these are different 'enum' types, an unhandled exception will be thrown at runtime. If the 'enum' type is not marked with 'System.FlagsAttribute' the call will always return 'false' at runtime.</value>
  </data>
  <data name="ProvideCorrectArgumentToEnumHasFlagMessageDifferentType" xml:space="preserve">
    <value>The argument type, '{0}', must be the same as the enum type '{1}'</value>
  </data>
  <data name="ProvideCorrectArgumentToEnumHasFlagTitle" xml:space="preserve">
    <value>Provide correct 'enum' argument to 'Enum.HasFlag'</value>
  </data>
  <data name="PreferIsEmptyOverCountDescription" xml:space="preserve">
    <value>For determining whether the object contains or not any items, prefer using 'IsEmpty' property rather than retrieving the number of items from the 'Count' property and comparing it to 0 or 1.</value>
  </data>
  <data name="PreferIsEmptyOverCountMessage" xml:space="preserve">
    <value>Prefer 'IsEmpty' over 'Count' to determine whether the object is empty</value>
  </data>
  <data name="PreferIsEmptyOverCountTitle" xml:space="preserve">
    <value>Prefer IsEmpty over Count</value>
  </data>
  <data name="UseEnvironmentProcessIdDescription" xml:space="preserve">
    <value>'Environment.ProcessId' is simpler and faster than 'Process.GetCurrentProcess().Id'.</value>
  </data>
  <data name="UseEnvironmentProcessIdMessage" xml:space="preserve">
    <value>Use 'Environment.ProcessId' instead of 'Process.GetCurrentProcess().Id'</value>
  </data>
  <data name="UseEnvironmentProcessIdTitle" xml:space="preserve">
    <value>Use 'Environment.ProcessId'</value>
  </data>
  <data name="UseEnvironmentProcessIdFix" xml:space="preserve">
    <value>Use 'Environment.ProcessId'</value>
  </data>
  <data name="UseEnvironmentProcessPathDescription" xml:space="preserve">
    <value>'Environment.ProcessPath' is simpler and faster than 'Process.GetCurrentProcess().MainModule.FileName'.</value>
  </data>
  <data name="UseEnvironmentProcessPathMessage" xml:space="preserve">
    <value>Use 'Environment.ProcessPath' instead of 'Process.GetCurrentProcess().MainModule.FileName'</value>
  </data>
  <data name="UseEnvironmentProcessPathTitle" xml:space="preserve">
    <value>Use 'Environment.ProcessPath'</value>
  </data>
  <data name="UseEnvironmentProcessPathFix" xml:space="preserve">
    <value>Use 'Environment.ProcessPath'</value>
  </data>
  <data name="UseEnvironmentCurrentManagedThreadIdDescription" xml:space="preserve">
    <value>'Environment.CurrentManagedThreadId' is simpler and faster than 'Thread.CurrentThread.ManagedThreadId'.</value>
  </data>
  <data name="UseEnvironmentCurrentManagedThreadIdMessage" xml:space="preserve">
    <value>Use 'Environment.CurrentManagedThreadId' instead of 'Thread.CurrentThread.ManagedThreadId'</value>
  </data>
  <data name="UseEnvironmentCurrentManagedThreadIdTitle" xml:space="preserve">
    <value>Use 'Environment.CurrentManagedThreadId'</value>
  </data>
  <data name="UseEnvironmentCurrentManagedThreadIdFix" xml:space="preserve">
    <value>Use 'Environment.CurrentManagedThreadId'</value>
  </data>
  <data name="ThreadStaticOnNonStaticFieldDescription" xml:space="preserve">
    <value>'ThreadStatic' only affects static fields. When applied to instance fields, it has no impact on behavior.</value>
  </data>
  <data name="ThreadStaticOnNonStaticFieldMessage" xml:space="preserve">
    <value>Ensure 'ThreadStatic' is only used with static fields</value>
  </data>
  <data name="ThreadStaticOnNonStaticFieldTitle" xml:space="preserve">
    <value>'ThreadStatic' only affects static fields</value>
  </data>
  <data name="ThreadStaticInitializedInlineDescription" xml:space="preserve">
    <value>'ThreadStatic' fields should be initialized lazily on use, not with inline initialization nor explicitly in a static constructor, which would only initialize the field on the thread that runs the type's static constructor.</value>
  </data>
  <data name="ThreadStaticInitializedInlineMessage" xml:space="preserve">
    <value>'ThreadStatic' fields should not use inline initialization</value>
  </data>
  <data name="ThreadStaticInitializedInlineTitle" xml:space="preserve">
    <value>Improper 'ThreadStatic' field initialization</value>
  </data>
  <data name="UseAsSpanInsteadOfRangeIndexerOnAStringCodeFixTitle" xml:space="preserve">
    <value>Use `{0}` instead of Range-based indexers on a string</value>
  </data>
  <data name="UseAsSpanInsteadOfRangeIndexerOnAnArrayCodeFixTitle" xml:space="preserve">
    <value>Use `{0}` instead of Range-based indexers on an array</value>
  </data>
  <data name="PlatformCompatibilityTitle" xml:space="preserve">
    <value>Validate platform compatibility</value>
  </data>
  <data name="PlatformCompatibilityDescription" xml:space="preserve">
    <value>Using platform dependent API on a component makes the code no longer work across all platforms.</value>
  </data>
  <data name="PlatformCompatibilityOnlySupportedCsUnreachableMessage" xml:space="preserve">
    <value>This call site is unreachable on: {2}. '{0}' is only supported on: {1}.</value>
    <comment>This call site is unreachable on: 'browser'. 'SupportedOnWindowsAndBrowser()' is only supported on: 'browser', 'windows'.</comment>
  </data>
  <data name="PlatformCompatibilityUnsupportedCsAllPlatformMessage" xml:space="preserve">
    <value>This call site is reachable on all platforms. '{0}' is unsupported on: {1}.</value>
    <comment>This call site is reachable on all platforms. 'UnsupportedOnWindows()' is unsupported on: 'windows'</comment>
  </data>
  <data name="DoNotUseOutAttributeStringPInvokeParametersDescription" xml:space="preserve">
    <value>String parameters passed by value with the 'OutAttribute' can destabilize the runtime if the string is an interned string.</value>
  </data>
  <data name="DoNotUseOutAttributeStringPInvokeParametersMessage" xml:space="preserve">
    <value>Do not use the 'OutAttribute' for string parameter '{0}' which is passed by value. If marshalling of modified data back to the caller is required, use the 'out' keyword to pass the string by reference instead.</value>
  </data>
  <data name="DoNotUseOutAttributeStringPInvokeParametersTitle" xml:space="preserve">
    <value>Do not use 'OutAttribute' on string parameters for P/Invokes</value>
  </data>
  <data name="AvoidStringBuilderPInvokeParametersDescription" xml:space="preserve">
    <value>Marshalling of 'StringBuilder' always creates a native buffer copy, resulting in multiple allocations for one marshalling operation.</value>
  </data>
  <data name="AvoidStringBuilderPInvokeParametersMessage" xml:space="preserve">
    <value>Avoid 'StringBuilder' parameters for P/Invokes. Consider using a character buffer instead.</value>
  </data>
  <data name="AvoidStringBuilderPInvokeParametersTitle" xml:space="preserve">
    <value>Avoid 'StringBuilder' parameters for P/Invokes</value>
  </data>
  <data name="PlatformCompatibilityOnlySupportedCsReachableMessage" xml:space="preserve">
    <value>This call site is reachable on: {2}. '{0}' is only supported on: {1}.</value>
    <comment>This call site is reachable on: 'windows' all versions.'SupportedOnWindowsUnsupportedFromWindows2004()' is only supported on: 'windows' 10.0.2004 and before</comment>
  </data>
  <data name="PlatformCompatibilityOnlySupportedCsAllPlatformMessage" xml:space="preserve">
    <value>This call site is reachable on all platforms. '{0}' is only supported on: {1}.</value>
    <comment>This call site is reachable on all platforms. 'SupportedOnWindowsAndBrowser()' is only supported on: 'windows', 'browser' .</comment>
  </data>
  <data name="PreferStringContainsOverIndexOfCodeFixTitle" xml:space="preserve">
    <value>Replace with 'string.Contains'</value>
  </data>
  <data name="CommaSeparator" xml:space="preserve">
    <value>, </value>
    <comment>Separator used for separating list of platform names: {API} is only supported on: {‘windows’, ‘browser’, ‘linux’}</comment>
  </data>
  <data name="PlatformCompatibilityFromVersionToVersion" xml:space="preserve">
    <value>'{0}' from version {1} to {2}</value>
    <comment>'SupportedOnWindows1903UnsupportedOn2004()' is supported on: 'windows' from version 10.0.1903 to 10.0.2004.</comment>
  </data>
  <data name="PlatformCompatibilitySupportedCsAllPlatformMessage" xml:space="preserve">
    <value>This call site is reachable on all platforms. '{0}' is supported on: {1}.</value>
    <comment>This call site is reachable on all platforms. 'SupportedOnWindows1903UnsupportedFrom2004()' is supported on: 'windows' from version 10.0.1903 to 10.0.2004.</comment>
  </data>
  <data name="PlatformCompatibilitySupportedCsReachableMessage" xml:space="preserve">
    <value>This call site is reachable on: {2}. '{0}' is supported on: {1}.</value>
    <comment>This call site is reachable on: 'windows' 10.0.2000 and before. 'UnsupportedOnWindowsSupportedOn1903()' is supported on: 'windows' 10.0.1903 and later.</comment>
  </data>
  <data name="PlatformCompatibilityUnsupportedCsReachableMessage" xml:space="preserve">
    <value>This call site is reachable on: {2}. '{0}' is unsupported on: {1}.</value>
    <comment>This call site is reachable on: 'windows', 'browser'. 'UnsupportedOnBrowser()' is unsupported on: 'browser'.</comment>
  </data>
  <data name="PlatformCompatibilityVersionAndBefore" xml:space="preserve">
    <value>'{0}' {1} and before</value>
    <comment>'SupportedOnWindowsUnsupportedFromWindows2004()' is only supported on: 'windows' 10.0.2004 and before.</comment>
  </data>
  <data name="PlatformCompatibilityVersionAndLater" xml:space="preserve">
    <value>'{0}' {1} and later</value>
    <comment>'SupportedOnWindows10()' is only supported on: 'windows' 10.0 and later.</comment>
  </data>
  <data name="PlatformCompatibilityAllVersions" xml:space="preserve">
    <value>'{0}' all versions</value>
    <comment>This call site is reachable on: 'Windows' all versions.</comment>
  </data>
  <data name="PlatformCompatibilityAllPlatforms" xml:space="preserve">
    <value>and all other platforms</value>
    <comment>This call site is reachable on: 'windows' 10.0.2000 and later, and all other platforms</comment>
  </data>
  <data name="DoNotGuardDictionaryRemoveByContainsKeyDescription" xml:space="preserve">
    <value>Do not guard 'Dictionary.Remove(key)' with 'Dictionary.ContainsKey(key)'. The former already checks whether the key exists, and will not throw if it does not.</value>
  </data>
  <data name="DoNotGuardDictionaryRemoveByContainsKeyMessage" xml:space="preserve">
    <value>Do not guard 'Dictionary.Remove(key)' with 'Dictionary.ContainsKey(key)'</value>
  </data>
  <data name="DoNotGuardDictionaryRemoveByContainsKeyTitle" xml:space="preserve">
    <value>Unnecessary call to 'Dictionary.ContainsKey(key)'</value>
  </data>
  <data name="RemoveRedundantGuardCallCodeFixTitle" xml:space="preserve">
    <value>Remove unnecessary call</value>
  </data>
  <data name="BufferBlockCopyLengthMessage" xml:space="preserve">
    <value>'Buffer.BlockCopy' expects the number of bytes to be copied for the 'count' argument. Using 'Array.Length' may not match the number of bytes that needs to be copied.</value>
  </data>
  <data name="BufferBlockCopyLengthTitle" xml:space="preserve">
    <value>'Buffer.BlockCopy' expects the number of bytes to be copied for the 'count' argument</value>
  </data>
  <data name="BufferBlockCopyDescription" xml:space="preserve">
    <value>'Buffer.BlockCopy' expects the number of bytes to be copied for the 'count' argument. Using 'Array.Length' may not match the number of bytes that needs to be copied.</value>
  </data>
  <data name="PreferAsSpanOverSubstringDescription" xml:space="preserve">
    <value>'AsSpan' is more efficient then 'Substring'. 'Substring' performs an O(n) string copy, while 'AsSpan' does not and has a constant cost.</value>
  </data>
  <data name="PreferAsSpanOverSubstringMessage" xml:space="preserve">
    <value>Prefer 'AsSpan' over 'Substring' when span-based overloads are available</value>
  </data>
  <data name="PreferAsSpanOverSubstringTitle" xml:space="preserve">
    <value>Prefer 'AsSpan' over 'Substring'</value>
  </data>
  <data name="PreferAsSpanOverSubstringCodefixTitle" xml:space="preserve">
    <value>Replace 'Substring' with 'AsSpan'</value>
  </data>
  <data name="UseCancellationTokenThrowIfCancellationRequestedDescription" xml:space="preserve">
    <value>'ThrowIfCancellationRequested' automatically checks whether the token has been canceled, and throws an 'OperationCanceledException' if it has.</value>
  </data>
  <data name="UseCancellationTokenThrowIfCancellationRequestedMessage" xml:space="preserve">
    <value>Use 'ThrowIfCancellationRequested' instead of checking 'IsCancellationRequested' and throwing 'OperationCanceledException'</value>
  </data>
  <data name="UseCancellationTokenThrowIfCancellationRequestedTitle" xml:space="preserve">
    <value>Use 'ThrowIfCancellationRequested'</value>
  </data>
  <data name="UseCancellationTokenThrowIfCancellationRequestedCodeFixTitle" xml:space="preserve">
    <value>Replace with 'CancellationToken.ThrowIfCancellationRequested'</value>
  </data>
  <data name="ProvideStreamMemoryBasedAsyncOverridesDescription" xml:space="preserve">
    <value>To improve performance, override the memory-based async methods when subclassing 'Stream'. Then implement the array-based methods in terms of the memory-based methods.</value>
  </data>
  <data name="ProvideStreamMemoryBasedAsyncOverridesMessage" xml:space="preserve">
    <value>'{0}' overrides array-based '{1}' but does not override memory-based '{2}'. Consider overriding memory-based '{2}' to improve performance.</value>
    <comment>0 = type that subclasses Stream directly, 1 = array-based method, 2 = memory-based method</comment>
  </data>
  <data name="ProvideStreamMemoryBasedAsyncOverridesTitle" xml:space="preserve">
    <value>Provide memory-based overrides of async methods when subclassing 'Stream'</value>
  </data>
  <data name="UseSpanBasedStringConcatDescription" xml:space="preserve">
    <value>It is more efficient to use 'AsSpan' and 'string.Concat', instead of 'Substring' and a concatenation operator.</value>
  </data>
  <data name="UseSpanBasedStringConcatMessage" xml:space="preserve">
    <value>Use span-based 'string.Concat' and 'AsSpan' instead of 'Substring'</value>
  </data>
  <data name="UseSpanBasedStringConcatTitle" xml:space="preserve">
    <value>Use span-based 'string.Concat'</value>
  </data>
  <data name="UseSpanBasedStringConcatCodeFixTitle" xml:space="preserve">
    <value>Use 'AsSpan' with 'string.Concat'</value>
  </data>
  <data name="PreferDictionaryContainsKeyCodeFixTitle" xml:space="preserve">
    <value>Use 'ContainsKey'</value>
  </data>
  <data name="PreferDictionaryContainsKeyDescription" xml:space="preserve">
    <value>'ContainsKey' is usually O(1), while 'Keys.Contains' may be O(n) in some cases. Additionally, many dictionary implementations lazily initialize the Keys collection to cut back on allocations.</value>
  </data>
  <data name="PreferDictionaryContainsKeyMessage" xml:space="preserve">
    <value>Prefer 'ContainsKey' over 'Keys.Contains' for dictionary type '{0}'</value>
  </data>
  <data name="PreferDictionaryContainsMethodsTitle" xml:space="preserve">
    <value>Prefer Dictionary.Contains methods</value>
  </data>
  <data name="PreferDictionaryContainsValueCodeFixTitle" xml:space="preserve">
    <value>Use 'ContainsValue'</value>
  </data>
  <data name="PreferDictionaryContainsValueDescription" xml:space="preserve">
    <value>Many dictionary implementations lazily initialize the Values collection. To avoid unnecessary allocations, prefer 'ContainsValue' over 'Values.Contains'.</value>
  </data>
  <data name="PreferDictionaryContainsValueMessage" xml:space="preserve">
    <value>Prefer 'ContainsValue' over 'Values.Contains' for dictionary type '{0}'</value>
  </data>
  <data name="UseValidPlatformStringDescription" xml:space="preserve">
    <value>Platform compatibility analyzer requires a valid platform name and version.</value>
  </data>
  <data name="UseValidPlatformStringTitle" xml:space="preserve">
    <value>Use valid platform string</value>
  </data>
  <data name="UseValidPlatformStringUnknownPlatform" xml:space="preserve">
    <value>The platform '{0}' is not a known platform name</value>
  </data>
  <data name="UseValidPlatformStringInvalidVersion" xml:space="preserve">
    <value>Version '{0}' is not valid for platform '{1}'. Use a version with 2{2} parts for this platform.</value>
    <comment>Version '7' is not valid for platform 'windows'. Use a version with 2-4 parts for this platform.</comment>
  </data>
  <data name="UseValidPlatformStringNoVersion" xml:space="preserve">
    <value>Version '{0}' is not valid for platform '{1}'. Do not use versions for this platform.</value>
  </data>
  <data name="DoNotUseWaitAllWithSingleTaskDescription" xml:space="preserve">
    <value>Using 'WaitAll' with a single task may result in performance loss, await or return the task instead.</value>
  </data>
  <data name="DoNotUseWaitAllWithSingleTaskTitle" xml:space="preserve">
    <value>Do not use 'WaitAll' with a single task</value>
  </data>
  <data name="DoNotUseWhenAllWithSingleTaskDescription" xml:space="preserve">
    <value>Using 'WhenAll' with a single task may result in performance loss, await or return the task instead.</value>
  </data>
  <data name="DoNotUseWhenAllWithSingleTaskTitle" xml:space="preserve">
    <value>Do not use 'WhenAll' with a single task</value>
  </data>
  <data name="DoNotUseWaitAllWithSingleTaskFix" xml:space="preserve">
    <value>Replace 'WaitAll' with single 'Wait'</value>
  </data>
  <data name="DoNotUseWhenAllWithSingleTaskFix" xml:space="preserve">
    <value>Replace 'WhenAll' call with argument</value>
  </data>
  <data name="UseStringEqualsOverStringCompareCodeFixTitle" xml:space="preserve">
    <value>Use 'string.Equals'</value>
  </data>
  <data name="UseStringEqualsOverStringCompareDescription" xml:space="preserve">
    <value>It is both clearer and likely faster to use 'string.Equals' instead of comparing the result of 'string.Compare' to zero.</value>
  </data>
  <data name="UseStringEqualsOverStringCompareMessage" xml:space="preserve">
    <value>Use 'string.Equals' instead of comparing the result of 'string.Compare' to 0</value>
  </data>
  <data name="UseStringEqualsOverStringCompareTitle" xml:space="preserve">
    <value>Use 'string.Equals'</value>
  </data>
  <data name="ProvidePublicParameterlessSafeHandleConstructorDescription" xml:space="preserve">
    <value>Providing a parameterless constructor that is as visible as the containing type for a type derived from 'System.Runtime.InteropServices.SafeHandle' enables better performance and usage with source-generated interop solutions.</value>
  </data>
  <data name="ProvidePublicParameterlessSafeHandleConstructorMessage" xml:space="preserve">
    <value>Provide a parameterless constructor that is as visible as the containing type for the '{0}' type that is derived from 'System.Runtime.InteropServices.SafeHandle'</value>
  </data>
  <data name="ProvidePublicParameterlessSafeHandleConstructorTitle" xml:space="preserve">
    <value>Provide a parameterless constructor that is as visible as the containing type for concrete types derived from 'System.Runtime.InteropServices.SafeHandle'</value>
  </data>
  <data name="MakeParameterlessConstructorPublic" xml:space="preserve">
    <value>Make the constructor that takes zero parameters 'public'</value>
  </data>
  <data name="DynamicInterfaceCastableImplementationUnsupportedDescription" xml:space="preserve">
    <value>Providing a functional 'DynamicInterfaceCastableImplementationAttribute'-attributed interface requires the Default Interface Members feature, which is unsupported in Visual Basic.</value>
  </data>
  <data name="DynamicInterfaceCastableImplementationUnsupportedMessage" xml:space="preserve">
    <value>Providing a 'DynamicInterfaceCastableImplementation' interface in Visual Basic is unsupported</value>
  </data>
  <data name="DynamicInterfaceCastableImplementationUnsupportedTitle" xml:space="preserve">
    <value>Providing a 'DynamicInterfaceCastableImplementation' interface in Visual Basic is unsupported</value>
  </data>
  <data name="ImplementInterfacesOnDynamicCastableImplementation" xml:space="preserve">
    <value>Implement inherited interfaces</value>
  </data>
  <data name="InterfaceMembersMissingImplementationDescription" xml:space="preserve">
    <value>Types attributed with 'DynamicInterfaceCastableImplementationAttribute' act as an interface implementation for a type that implements the 'IDynamicInterfaceCastable' type. As a result, it must provide an implementation of all of the members defined in the inherited interfaces, because the type that implements 'IDynamicInterfaceCastable' will not provide them otherwise.</value>
  </data>
  <data name="InterfaceMembersMissingImplementationMessage" xml:space="preserve">
    <value>Type '{0}' has the 'DynamicInterfaceCastableImplementationAttribute' applied to it but does not provide an implementation of all interface members defined in inherited interfaces</value>
  </data>
  <data name="InterfaceMembersMissingImplementationTitle" xml:space="preserve">
    <value>All members declared in parent interfaces must have an implementation in a DynamicInterfaceCastableImplementation-attributed interface</value>
  </data>
  <data name="MembersDeclaredOnImplementationTypeMustBeStaticDescription" xml:space="preserve">
    <value>Since a type that implements 'IDynamicInterfaceCastable' may not implement a dynamic interface in metadata, calls to an instance interface member that is not an explicit implementation defined on this type are likely to fail at runtime. Mark new interface members 'static' to avoid runtime errors.</value>
  </data>
  <data name="MembersDeclaredOnImplementationTypeMustBeStaticMessage" xml:space="preserve">
    <value>The '{0}' member on the '{1}' type should be marked 'static' as '{1}' has the 'DynamicInterfaceImplementationAttribute' applied</value>
  </data>
  <data name="MembersDeclaredOnImplementationTypeMustBeStaticTitle" xml:space="preserve">
    <value>Members defined on an interface with the 'DynamicInterfaceCastableImplementationAttribute' should be 'static'</value>
  </data>
  <data name="MakeMethodDeclaredOnImplementationTypeStatic" xml:space="preserve">
    <value>Convert to static method</value>
  </data>
  <data name="UseStringContainsCharOverloadWithSingleCharactersDescription" xml:space="preserve">
    <value>'string.Contains(char)' is available as a better performing overload for single char lookup.</value>
  </data>
  <data name="UseStringContainsCharOverloadWithSingleCharactersMessage" xml:space="preserve">
    <value>Use 'string.Contains(char)' instead of 'string.Contains(string)' when searching for a single character</value>
  </data>
  <data name="UseStringContainsCharOverloadWithSingleCharactersTitle" xml:space="preserve">
    <value>Use char literal for a single character lookup</value>
  </data>
  <data name="ReplaceStringLiteralWithCharLiteralCodeActionTitle" xml:space="preserve">
    <value>Replace string literal with char literal</value>
  </data>
  <data name="PreferHashDataOverComputeHashAnalyzerTitle" xml:space="preserve">
    <value>Prefer static 'HashData' method over 'ComputeHash'</value>
  </data>
  <data name="PreferHashDataOverComputeHashAnalyzerDescription" xml:space="preserve">
    <value>It is more efficient to use the static 'HashData' method over creating and managing a HashAlgorithm instance to call 'ComputeHash'.</value>
  </data>
  <data name="PreferHashDataOverComputeHashAnalyzerMessage" xml:space="preserve">
    <value>Prefer static '{0}.HashData' method over 'ComputeHash'</value>
  </data>
  <data name="PreferHashDataCodefixTitle" xml:space="preserve">
    <value>Replace with 'HashData' method</value>
  </data>
  <data name="DetectPreviewFeaturesDescription" xml:space="preserve">
    <value>An assembly has to opt into preview features before using them.</value>
  </data>
  <data name="DetectPreviewFeaturesMessageWithCustomMessagePlaceholder" xml:space="preserve">
    <value>{2} Using '{0}' requires opting into preview features. See {1} for more information.</value>
  </data>
  <data name="DetectPreviewFeaturesTitle" xml:space="preserve">
    <value>This API requires opting into preview features</value>
  </data>
  <data name="StaticAndAbstractRequiresPreviewFeatures" xml:space="preserve">
    <value>Using both 'static' and 'abstract' modifiers requires opting into preview features. See https://aka.ms/dotnet-warnings/preview-features for more information.</value>
  </data>
  <data name="MakeMethodDeclaredOnImplementationTypeStaticMayProduceInvalidCode" xml:space="preserve">
    <value>Converting an instance method to a static method may produce invalid code</value>
  </data>
  <data name="DerivesFromPreviewClassMessageWithCustomMessagePlaceholder" xml:space="preserve">
    <value>{3} '{0}' derives from preview class '{1}' and therefore needs to opt into preview features. See {2} for more information.</value>
  </data>
  <data name="ImplementsPreviewInterfaceMessageWithCustomMessagePlaceholder" xml:space="preserve">
    <value>{3} '{0}' implements the preview interface '{1}' and therefore needs to opt into preview features. See {2} for more information.</value>
  </data>
  <data name="ImplementsPreviewMethodMessageWithCustomMessagePlaceholder" xml:space="preserve">
    <value>{3} '{0}' implements the preview method '{1}' and therefore needs to opt into preview features. See {2} for more information.</value>
  </data>
  <data name="MethodReturnsPreviewTypeMessageWithCustomMessagePlaceholder" xml:space="preserve">
    <value>{3} '{0}' returns the preview type '{1}' and therefore needs to opt into preview features. See {2} for more information.</value>
  </data>
  <data name="MethodUsesPreviewTypeAsParameterMessageWithCustomMessagePlaceholder" xml:space="preserve">
    <value>{3} '{0}' takes in a preview parameter of type '{1}' and needs to opt into preview features. See {2} for more information.</value>
  </data>
  <data name="OverridesPreviewMethodMessageWithCustomMessagePlaceholder" xml:space="preserve">
    <value>{3} '{0}' overrides the preview method '{1}' and therefore needs to opt into preview features. See {2} for more information.</value>
  </data>
  <data name="UsesPreviewTypeParameterMessageWithCustomMessagePlaceholder" xml:space="preserve">
    <value>{3} '{0}' uses the preview type '{1}' and needs to opt into preview features. See {2} for more information.</value>
  </data>
  <data name="FieldIsPreviewTypeMessageWithCustomMessagePlaceholder" xml:space="preserve">
    <value>{3} '{0}''s type contains the preview type '{1}' and requires opting into preview features. See {2} for more information.</value>
  </data>
  <data name="ModuleInitializerAttributeShouldNotBeUsedInLibrariesDescription" xml:space="preserve">
    <value>Module initializers are intended to be used by application code to ensure an application's components are initialized before the application code begins executing. If library code declares a method with the 'ModuleInitializerAttribute', it can interfere with application initialization and also lead to limitations in that application's trimming abilities. Instead of using methods marked with 'ModuleInitializerAttribute', the library should expose methods that can be used to initialize any components within the library and allow the application to invoke the method during application initialization.</value>
  </data>
  <data name="ModuleInitializerAttributeShouldNotBeUsedInLibrariesMessage" xml:space="preserve">
    <value>The 'ModuleInitializer' attribute is only intended to be used in application code or advanced source generator scenarios</value>
  </data>
  <data name="ModuleInitializerAttributeShouldNotBeUsedInLibrariesTitle" xml:space="preserve">
    <value>The 'ModuleInitializer' attribute should not be used in libraries</value>
  </data>
  <data name="DoNotCallEnumerableCastOrOfTypeWithIncompatibleTypesDescription" xml:space="preserve">
    <value>Enumerable.Cast&lt;T&gt; and Enumerable.OfType&lt;T&gt; require compatible types to function expectedly.  
The generic cast (IL 'unbox.any') used by the sequence returned by Enumerable.Cast&lt;T&gt; will throw InvalidCastException at runtime on elements of the types specified.  
The generic type check (C# 'is' operator/IL 'isinst') used by Enumerable.OfType&lt;T&gt; will never succeed with elements of types specified, resulting in an empty sequence.  
Widening and user defined conversions are not supported with generic types.</value>
  </data>
  <data name="DoNotCallEnumerableCastOrOfTypeWithIncompatibleTypesMessageCast" xml:space="preserve">
    <value>Type '{0}' is incompatible with type '{1}' and cast attempts will throw InvalidCastException at runtime</value>
  </data>
  <data name="UseAsyncMethodInAsyncContextMessage" xml:space="preserve">
    <value>'{0}' synchronously blocks. Await '{1}' instead.</value>
  </data>
  <data name="UseAsyncMethodInAsyncContextTitle" xml:space="preserve">
    <value>Call async methods when in an async method</value>
  </data>
  <data name="UseAsyncMethodInAsyncContextMessage_NoAlternative" xml:space="preserve">
    <value>'{0}' synchronously blocks. Use await instead.</value>
  </data>
  <data name="UseAsyncMethodInAsyncContextDescription" xml:space="preserve">
    <value>When inside a Task-returning method, use the async version of methods, if they exist.</value>
    <comment>{Locked="Task"}</comment>
  </data>
  <data name="DoNotDisableTokenValidationChecksTitle" xml:space="preserve">
    <value>Do not disable token validation checks</value>
  </data>
  <data name="DoNotDisableTokenValidationChecksDescription" xml:space="preserve">
    <value>Token validation checks ensure that while validating tokens, all aspects are analyzed and verified. Turning off validation can lead to security holes by allowing untrusted tokens to make it through validation.</value>
  </data>
  <data name="DoNotDisableTokenValidationChecksMessage" xml:space="preserve">
    <value>TokenValidationParameters.{0} should not be set to false as it disables important validation</value>
  </data>
  <data name="DoNotAlwaysSkipTokenValidationInDelegatesTitle" xml:space="preserve">
    <value>Do not always skip token validation in delegates</value>
  </data>
  <data name="DoNotAlwaysSkipTokenValidationInDelegatesDescription" xml:space="preserve">
    <value>By setting critical TokenValidationParameter validation delegates to true, important authentication safeguards are disabled which can lead to tokens from any issuer or expired tokens being wrongly validated.</value>
  </data>
  <data name="DoNotAlwaysSkipTokenValidationInDelegatesMessage" xml:space="preserve">
    <value>The {0} is set to a function that is always returning true. By setting the validation delegate, you are overriding default validation and by always returning true, this validation is completely disabled.</value>
  </data>
  <data name="DerivesFromPreviewClassMessage" xml:space="preserve">
    <value>'{0}' derives from preview class '{1}' and therefore needs to opt into preview features. See {2} for more information.</value>
  </data>
  <data name="DetectPreviewFeaturesMessage" xml:space="preserve">
    <value>Using '{0}' requires opting into preview features. See {1} for more information.</value>
  </data>
  <data name="FieldIsPreviewTypeMessage" xml:space="preserve">
    <value>'{0}''s type contains the preview type '{1}' and requires opting into preview features. See {2} for more information.</value>
  </data>
  <data name="ImplementsPreviewInterfaceMessage" xml:space="preserve">
    <value>'{0}' implements the preview interface '{1}' and therefore needs to opt into preview features. See {2} for more information.</value>
  </data>
  <data name="ImplementsPreviewMethodMessage" xml:space="preserve">
    <value>'{0}' implements the preview method '{1}' and therefore needs to opt into preview features. See {2} for more information.</value>
  </data>
  <data name="MethodReturnsPreviewTypeMessage" xml:space="preserve">
    <value>'{0}' returns the preview type '{1}' and therefore needs to opt into preview features. See {2} for more information.</value>
  </data>
  <data name="MethodUsesPreviewTypeAsParameterMessage" xml:space="preserve">
    <value>'{0}' takes in a preview parameter of type '{1}' and needs to opt into preview features. See {2} for more information.</value>
  </data>
  <data name="OverridesPreviewMethodMessage" xml:space="preserve">
    <value>'{0}' overrides the preview method '{1}' and therefore needs to opt into preview features. See {2} for more information.</value>
  </data>
  <data name="UsesPreviewTypeParameterMessage" xml:space="preserve">
    <value>'{0}' uses the preview type '{1}' and needs to opt into preview features. See {2} for more information.</value>
  </data>
  <data name="ConstantExpectedApplicationTitle" xml:space="preserve">
    <value>Incorrect usage of ConstantExpected attribute</value>
  </data>
  <data name="ConstantExpectedApplicationDescription" xml:space="preserve">
    <value>ConstantExpected attribute is not applied correctly on the parameter.</value>
  </data>
  <data name="ConstantExpectedUsageTitle" xml:space="preserve">
    <value>A constant is expected for the parameter</value>
  </data>
  <data name="ConstantExpectedUsageDescription" xml:space="preserve">
    <value>The parameter expects a constant for optimal performance.</value>
  </data>
  <data name="ConstantExpectedNotSupportedMessage" xml:space="preserve">
    <value>The '{0}' type is not supported for ConstantExpected attribute</value>
  </data>
  <data name="ConstantExpectedIncompatibleConstantTypeMessage" xml:space="preserve">
    <value>The '{0}' value is not compatible with parameter type of '{1}'</value>
  </data>
  <data name="ConstantExpectedInvalidBoundsMessage" xml:space="preserve">
    <value>The '{0}' value does not fit within the parameter value bounds of '{1}' to '{2}'</value>
  </data>
  <data name="ConstantExpectedInvertedRangeMessage" xml:space="preserve">
    <value>The Min and Max values are inverted</value>
  </data>
  <data name="ConstantExpectedOutOfBoundsMessage" xml:space="preserve">
    <value>The constant does not fit within the value bounds of '{0}' to '{1}'</value>
  </data>
  <data name="ConstantExpectedInvalidMessage" xml:space="preserve">
    <value>The constant is not of the same '{0}' type as the parameter</value>
  </data>
  <data name="ConstantExpectedNotConstantMessage" xml:space="preserve">
    <value>The argument should be a constant for optimal performance</value>
  </data>
  <data name="ConstantExpectedAttributExpectedMessage" xml:space="preserve">
    <value>The ConstantExpected attribute is required for the parameter due to the parent method annotation</value>
  </data>
  <data name="SpecifyCultureForToLowerAndToUpperTitle" xml:space="preserve">
    <value>Specify a culture or use an invariant version</value>
  </data>
  <data name="SpecifyCultureForToLowerAndToUpperDescription" xml:space="preserve">
    <value>Specify culture to help avoid accidental implicit dependency on current culture. Using an invariant version yields consistent results regardless of the culture of an application.</value>
  </data>
  <data name="SpecifyCultureForToLowerAndToUpperMessage" xml:space="preserve">
    <value>Specify a culture or use an invariant version to avoid implicit dependency on current culture</value>
  </data>
  <data name="SpecifyCurrentCulture" xml:space="preserve">
    <value>Specify current culture</value>
  </data>
  <data name="UseInvariantVersion" xml:space="preserve">
    <value>Use an invariant version</value>
  </data>
  <data name="FeatureUnsupportedWhenRuntimeMarshallingDisabledDescription" xml:space="preserve">
    <value>Using features that require runtime marshalling when runtime marshalling is disabled will result in runtime exceptions.</value>
  </data>
  <data name="FeatureUnsupportedWhenRuntimeMarshallingDisabledTitle" xml:space="preserve">
    <value>Property, type, or attribute requires runtime marshalling</value>
  </data>
  <data name="MethodUsesRuntimeMarshallingEvenWhenMarshallingDisabledDescription" xml:space="preserve">
    <value>This method uses runtime marshalling even when runtime marshalling is disabled, which can cause unexpected behavior differences at runtime due to different expectations of a type's native layout.</value>
  </data>
  <data name="MethodUsesRuntimeMarshallingEvenWhenMarshallingDisabledMessage" xml:space="preserve">
    <value>'{0}' uses runtime marshalling even when 'DisableRuntimeMarshallingAttribute' is applied. Use features like 'sizeof' and pointers directly to ensure accurate results.</value>
  </data>
  <data name="MethodUsesRuntimeMarshallingEvenWhenMarshallingDisabledTitle" xml:space="preserve">
    <value>This method uses runtime marshalling even when the 'DisableRuntimeMarshallingAttribute' is applied</value>
  </data>
  <data name="UseDisabledMarshallingEquivalentCodeFix" xml:space="preserve">
    <value>Use equivalent code that works when marshalling is disabled</value>
  </data>
  <data name="FeatureUnsupportedWhenRuntimeMarshallingDisabledMessageAutoLayoutTypes" xml:space="preserve">
    <value>Types with '[StructLayout(LayoutKind.Auto)]' require runtime marshalling to be enabled</value>
  </data>
  <data name="FeatureUnsupportedWhenRuntimeMarshallingDisabledMessageByRefParameters" xml:space="preserve">
    <value>By-ref parameters require runtime marshalling to be enabled</value>
  </data>
  <data name="FeatureUnsupportedWhenRuntimeMarshallingDisabledMessageHResultSwapping" xml:space="preserve">
    <value>HResult-swapping requires runtime marshalling to be enabled</value>
  </data>
  <data name="FeatureUnsupportedWhenRuntimeMarshallingDisabledMessageLCIDConversionAttribute" xml:space="preserve">
    <value>Using 'LCIDConversionAttribute' requires runtime marshalling to be enabled</value>
  </data>
  <data name="FeatureUnsupportedWhenRuntimeMarshallingDisabledMessageManagedParameterOrReturnTypes" xml:space="preserve">
    <value>Managed parameter or return types require runtime marshalling to be enabled</value>
  </data>
  <data name="FeatureUnsupportedWhenRuntimeMarshallingDisabledMessageSetLastError" xml:space="preserve">
    <value>Setting SetLastError to 'true' requires runtime marshalling to be enabled</value>
  </data>
  <data name="FeatureUnsupportedWhenRuntimeMarshallingDisabledMessageVarargPInvokes" xml:space="preserve">
    <value>Varadic P/Invoke signatures require runtime marshalling to be enabled</value>
  </data>
  <data name="SealInternalTypesDescription" xml:space="preserve">
    <value>When a type is not accessible outside its assembly and has no subtypes within its containing assembly, it can be safely sealed. Sealing types can improve performance.</value>
  </data>
  <data name="SealInternalTypesMessage" xml:space="preserve">
    <value>Type '{0}' can be sealed because it has no subtypes in its containing assembly and is not externally visible</value>
  </data>
  <data name="SealInternalTypesTitle" xml:space="preserve">
    <value>Seal internal types</value>
  </data>
  <data name="SealInternalTypesCodeFixTitle" xml:space="preserve">
    <value>Seal class</value>
  </data>
  <data name="FeatureUnsupportedWhenRuntimeMarshallingDisabledMessageDelegateUsage" xml:space="preserve">
    <value>Delegates with managed types as parameters or the return type require runtime marshalling to be enabled in the assembly where the delegate is defined</value>
  </data>
  <data name="PreferDictionaryTryGetValueCodeFixTitle" xml:space="preserve">
    <value>Use 'TryGetValue(TKey, out TValue)'</value>
  </data>
  <data name="PreferDictionaryTryGetValueTitle" xml:space="preserve">
    <value>Prefer the 'IDictionary.TryGetValue(TKey, out TValue)' method</value>
  </data>
  <data name="PreferDictionaryTryGetValueMessage" xml:space="preserve">
    <value>Prefer a 'TryGetValue' call over a Dictionary indexer access guarded by a 'ContainsKey' check to avoid double lookup</value>
  </data>
  <data name="PreferDictionaryTryGetValueDescription" xml:space="preserve">
    <value>Prefer a 'TryGetValue' call over a Dictionary indexer access guarded by a 'ContainsKey' check. 'ContainsKey' and the indexer both would lookup the key under the hood, so using 'TryGetValue' removes the extra lookup.</value>
  </data>
  <data name="SpecifyIFormatProviderMessageIFormatProviderOptional" xml:space="preserve">
    <value>The behavior of '{0}' could vary based on the current user's locale settings. Provide a value for the 'IFormatProvider' argument.</value>
  </data>
  <data name="PlatformCompatibilityObsoletedCsAllPlatformMessage" xml:space="preserve">
    <value>This call site is reachable on all platforms. '{0}' is obsoleted on: {1}.</value>
    <comment>This call site is reachable on all platforms. 'OboletedOnMacOS()' is obsoleted on: 'macos'.</comment>
  </data>
  <data name="PlatformCompatibilityObsoletedCsReachableMessage" xml:space="preserve">
    <value>This call site is reachable on: {2}. '{0}' is obsoleted on: {1}.</value>
    <comment>This call site is reachable on 'macos', 'linux'. 'OboletedOnMacOS()' is obsoleted on: 'macos'.</comment>
  </data>
  <data name="ParenthesisWithPlaceHolder" xml:space="preserve">
    <value> ({0})</value>
  </data>
  <data name="ImplementGenericMathInterfacesCorrectlyDescription" xml:space="preserve">
    <value>Generic math interfaces require the derived type itself to be used for the self recurring type parameter.</value>
  </data>
  <data name="ImplementGenericMathInterfacesCorrectlyMessage" xml:space="preserve">
    <value>The '{0}' requires the '{1}' type parameter to be filled with the derived type '{2}'</value>
  </data>
  <data name="ImplementGenericMathInterfacesCorrectlyTitle" xml:space="preserve">
    <value>Use correct type parameter</value>
  </data>
  <data name="UseSpanClearInsteadOfFillCodeFixTitle" xml:space="preserve">
    <value>Use 'Clear()'</value>
  </data>
  <data name="UseSpanClearInsteadOfFillDescription" xml:space="preserve">
    <value>It is more efficient to use 'Clear', instead of 'Fill' with default value.</value>
  </data>
  <data name="UseSpanClearInsteadOfFillMessage" xml:space="preserve">
    <value>Prefer 'Span&lt;T&gt;.Clear()' instead of 'Span&lt;T&gt;.Fill(default)'</value>
  </data>
  <data name="UseSpanClearInsteadOfFillTitle" xml:space="preserve">
    <value>Prefer 'Clear' over 'Fill'</value>
  </data>
  <data name="PreventNumericIntPtrUIntPtrBehavioralChangesDescription" xml:space="preserve">
    <value>Some built-in operators added in .NET 7 behave differently when overflowing than did the corresponding user-defined operators in .NET 6 and earlier versions. Some operators that previously threw in an unchecked context now don't throw unless wrapped within a checked context. Also, some operators that did not previously throw in a checked context now throw unless wrapped in an unchecked context.</value>
  </data>
  <data name="PreventNumericIntPtrUIntPtrBehavioralChangesConversionNotThrowMessage" xml:space="preserve">
    <value>Starting with .NET 7 the explicit conversion '{0}' will not throw when overflowing in an unchecked context. Wrap the expression with a 'checked' statement to restore the .NET 6 behavior.</value>
  </data>
  <data name="PreventNumericIntPtrUIntPtrBehavioralChangesOperatorThrowsMessage" xml:space="preserve">
    <value>Starting with .NET 7 the operator '{0}' will throw when overflowing in a checked context. Wrap the expression with an 'unchecked' statement to restore the .NET 6 behavior.</value>
  </data>
  <data name="PreventNumericIntPtrUIntPtrBehavioralChangesTitle" xml:space="preserve">
    <value>Prevent behavioral change</value>
  </data>
  <data name="PreventNumericIntPtrUIntPtrBehavioralChangesConversionThrowsMessage" xml:space="preserve">
    <value>Starting with .NET 7 the explicit conversion '{0}' will throw when overflowing in a checked context. Wrap the expression with an 'unchecked' statement to restore the .NET 6 behavior.</value>
  </data>
  <data name="UseStartsWithInsteadOfIndexOfComparisonWithZeroCodeFixTitle" xml:space="preserve">
    <value>Use 'StartsWith'</value>
  </data>
  <data name="UseStartsWithInsteadOfIndexOfComparisonWithZeroDescription" xml:space="preserve">
    <value>It is both clearer and faster to use 'StartsWith' instead of comparing the result of 'IndexOf' to zero.</value>
  </data>
  <data name="UseStartsWithInsteadOfIndexOfComparisonWithZeroMessage" xml:space="preserve">
    <value>Use 'StartsWith' instead of comparing the result of 'IndexOf' to 0</value>
  </data>
  <data name="UseStartsWithInsteadOfIndexOfComparisonWithZeroTitle" xml:space="preserve">
    <value>Use 'StartsWith' instead of 'IndexOf'</value>
  </data>
  <data name="UseArgumentNullExceptionThrowHelperTitle" xml:space="preserve">
    <value>Use ArgumentNullException throw helper</value>
  </data>
  <data name="UseArgumentExceptionThrowHelperTitle" xml:space="preserve">
    <value>Use ArgumentException throw helper</value>
  </data>
  <data name="UseArgumentOutOfRangeExceptionThrowHelperTitle" xml:space="preserve">
    <value>Use ArgumentOutOfRangeException throw helper</value>
  </data>
  <data name="UseObjectDisposedExceptionThrowHelperTitle" xml:space="preserve">
    <value>Use ObjectDisposedException throw helper</value>
  </data>
  <data name="UseThrowHelperMessage" xml:space="preserve">
    <value>Use '{0}.{1}' instead of explicitly throwing a new exception instance</value>
  </data>
  <data name="UseThrowHelperDescription" xml:space="preserve">
    <value>Throw helpers are simpler and more efficient than an if block constructing a new exception instance.</value>
  </data>
  <data name="UseThrowHelperFix" xml:space="preserve">
    <value>Use '{0}.{1}'</value>
  </data>
  <data name="UseConcreteTypeDescription" xml:space="preserve">
    <value>Using concrete types avoids virtual or interface call overhead and enables inlining.</value>
  </data>
  <data name="UseConcreteTypeForFieldMessage" xml:space="preserve">
    <value>Change type of field '{0}' from '{1}' to '{2}' for improved performance</value>
  </data>
  <data name="UseConcreteTypeTitle" xml:space="preserve">
    <value>Use concrete types when possible for improved performance</value>
  </data>
  <data name="UseConcreteTypeForLocalMessage" xml:space="preserve">
    <value>Change type of variable '{0}' from '{1}' to '{2}' for improved performance</value>
  </data>
  <data name="UseConcreteTypeForMethodReturnMessage" xml:space="preserve">
    <value>Change return type of method '{0}' from '{1}' to '{2}' for improved performance</value>
  </data>
  <data name="UseConcreteTypeForPropertyMessage" xml:space="preserve">
    <value>Change type of property '{0}' from '{1}' to '{2}' for improved performance</value>
  </data>
  <data name="UseConcreteTypeForParameterMessage" xml:space="preserve">
    <value>Change type of parameter '{0}' from '{1}' to '{2}' for improved performance</value>
  </data>
  <data name="PreferLengthOverAnyCodeFixTitle" xml:space="preserve">
    <value>Use 'Length' check instead of 'Any()'</value>
  </data>
  <data name="PreferLengthOverAnyMessage" xml:space="preserve">
    <value>Prefer comparing 'Length' to 0 rather than using 'Any()', both for clarity and for performance</value>
  </data>
  <data name="PreferCountOverAnyCodeFixTitle" xml:space="preserve">
    <value>Use 'Count' check instead of 'Any()'</value>
  </data>
  <data name="PreferLengthCountIsEmptyOverAnyTitle" xml:space="preserve">
    <value>Avoid using 'Enumerable.Any()' extension method</value>
  </data>
  <data name="PreferCountOverAnyMessage" xml:space="preserve">
    <value>Prefer comparing 'Count' to 0 rather than using 'Any()', both for clarity and for performance</value>
  </data>
  <data name="PreferLengthCountIsEmptyOverAnyDescription" xml:space="preserve">
    <value>Prefer using 'IsEmpty', 'Count' or 'Length' properties whichever available, rather than calling 'Enumerable.Any()'. The intent is clearer and it is more performant than using 'Enumerable.Any()' extension method.</value>
  </data>
  <data name="PreferIsEmptyOverAnyCodeFixTitle" xml:space="preserve">
    <value>Use 'IsEmpty' check instead of 'Any()'</value>
  </data>
  <data name="PreferIsEmptyOverAnyMessage" xml:space="preserve">
    <value>Prefer an 'IsEmpty' check rather than using 'Any()', both for clarity and for performance</value>
  </data>
<<<<<<< HEAD
  <data name="PreferDictionaryTryAddValueCodeFixTitle" xml:space="preserve">
    <value>Use 'TryAdd(TKey, TValue)'</value>
  </data>
  <data name="PreferDictionaryTryAddTitle" xml:space="preserve">
    <value>Prefer the 'IDictionary.TryAdd(TKey, TValue)' method</value>
  </data>
  <data name="PreferDictionaryTryAddMessage" xml:space="preserve">
    <value>To avoid double lookup, call 'TryAdd' instead of calling 'Add' with a 'ContainsKey' guard</value>
  </data>
  <data name="PreferDictionaryTryAddDescription" xml:space="preserve">
    <value>Prefer a 'TryAdd' call over an 'Add' call guarded by a 'ContainsKey' check. 'TryAdd' behaves the same as 'Add', except that when the specified key already exists, it returns 'false' instead of throwing an exception.</value>
=======
  <data name="RecommendCaseInsensitiveStringComparerStringComparisonCodeFixTitle" xml:space="preserve">
    <value>Use the 'string.{0}(string, StringComparison)' overload</value>
  </data>
  <data name="RecommendCaseInsensitiveStringComparerTitle" xml:space="preserve">
    <value>Prefer using 'StringComparer' to perform case-insensitive string comparisons</value>
  </data>
  <data name="RecommendCaseInsensitiveStringComparerDescription" xml:space="preserve">
    <value>Avoid calling 'ToLower', 'ToUpper', 'ToLowerInvariant' and 'ToUpperInvariant' to perform case-insensitive string comparisons when using 'CompareTo', because they lead to an allocation. Instead, use 'StringComparer' to perform case-insensitive comparisons.</value>
  </data>
  <data name="RecommendCaseInsensitiveStringComparerMessage" xml:space="preserve">
    <value>Prefer using 'StringComparer' to perform a case-insensitive comparison</value>
  </data>
  <data name="RecommendCaseInsensitiveStringComparisonTitle" xml:space="preserve">
    <value>Prefer the 'StringComparison' method overloads to perform case-insensitive string comparisons</value>
  </data>
  <data name="RecommendCaseInsensitiveStringComparisonDescription" xml:space="preserve">
    <value>Avoid calling 'ToLower', 'ToUpper', 'ToLowerInvariant' and 'ToUpperInvariant' to perform case-insensitive string comparisons because they lead to an allocation. Instead, prefer calling the method overloads of 'Contains', 'IndexOf' and 'StartsWith' that take a 'StringComparison' enum value to perform case-insensitive comparisons.</value>
  </data>
  <data name="RecommendCaseInsensitiveStringComparisonMessage" xml:space="preserve">
    <value>Prefer the string comparison method overload of '{0}' that takes a 'StringComparison' enum value to perform a case-insensitive comparison</value>
>>>>>>> 402fdfec
  </data>
</root><|MERGE_RESOLUTION|>--- conflicted
+++ resolved
@@ -2054,19 +2054,6 @@
   <data name="PreferIsEmptyOverAnyMessage" xml:space="preserve">
     <value>Prefer an 'IsEmpty' check rather than using 'Any()', both for clarity and for performance</value>
   </data>
-<<<<<<< HEAD
-  <data name="PreferDictionaryTryAddValueCodeFixTitle" xml:space="preserve">
-    <value>Use 'TryAdd(TKey, TValue)'</value>
-  </data>
-  <data name="PreferDictionaryTryAddTitle" xml:space="preserve">
-    <value>Prefer the 'IDictionary.TryAdd(TKey, TValue)' method</value>
-  </data>
-  <data name="PreferDictionaryTryAddMessage" xml:space="preserve">
-    <value>To avoid double lookup, call 'TryAdd' instead of calling 'Add' with a 'ContainsKey' guard</value>
-  </data>
-  <data name="PreferDictionaryTryAddDescription" xml:space="preserve">
-    <value>Prefer a 'TryAdd' call over an 'Add' call guarded by a 'ContainsKey' check. 'TryAdd' behaves the same as 'Add', except that when the specified key already exists, it returns 'false' instead of throwing an exception.</value>
-=======
   <data name="RecommendCaseInsensitiveStringComparerStringComparisonCodeFixTitle" xml:space="preserve">
     <value>Use the 'string.{0}(string, StringComparison)' overload</value>
   </data>
@@ -2087,6 +2074,5 @@
   </data>
   <data name="RecommendCaseInsensitiveStringComparisonMessage" xml:space="preserve">
     <value>Prefer the string comparison method overload of '{0}' that takes a 'StringComparison' enum value to perform a case-insensitive comparison</value>
->>>>>>> 402fdfec
   </data>
 </root>
﻿<?xml version="1.0" encoding="utf-8"?>
<root>
  <!--
    Microsoft ResX Schema

    Version 2.0

    The primary goals of this format is to allow a simple XML format
    that is mostly human readable. The generation and parsing of the
    various data types are done through the TypeConverter classes
    associated with the data types.

    Example:

    ... ado.net/XML headers & schema ...
    <resheader name="resmimetype">text/microsoft-resx</resheader>
    <resheader name="version">2.0</resheader>
    <resheader name="reader">System.Resources.ResXResourceReader, System.Windows.Forms, ...</resheader>
    <resheader name="writer">System.Resources.ResXResourceWriter, System.Windows.Forms, ...</resheader>
    <data name="Name1"><value>this is my long string</value><comment>this is a comment</comment></data>
    <data name="Color1" type="System.Drawing.Color, System.Drawing">Blue</data>
    <data name="Bitmap1" mimetype="application/x-microsoft.net.object.binary.base64">
        <value>[base64 mime encoded serialized .NET Framework object]</value>
    </data>
    <data name="Icon1" type="System.Drawing.Icon, System.Drawing" mimetype="application/x-microsoft.net.object.bytearray.base64">
        <value>[base64 mime encoded string representing a byte array form of the .NET Framework object]</value>
        <comment>This is a comment</comment>
    </data>

    There are any number of "resheader" rows that contain simple
    name/value pairs.

    Each data row contains a name, and value. The row also contains a
    type or mimetype. Type corresponds to a .NET class that support
    text/value conversion through the TypeConverter architecture.
    Classes that don't support this are serialized and stored with the
    mimetype set.

    The mimetype is used for serialized objects, and tells the
    ResXResourceReader how to depersist the object. This is currently not
    extensible. For a given mimetype the value must be set accordingly:

    Note - application/x-microsoft.net.object.binary.base64 is the format
    that the ResXResourceWriter will generate, however the reader can
    read any of the formats listed below.

    mimetype: application/x-microsoft.net.object.binary.base64
    value   : The object must be serialized with
            : System.Runtime.Serialization.Formatters.Binary.BinaryFormatter
            : and then encoded with base64 encoding.

    mimetype: application/x-microsoft.net.object.soap.base64
    value   : The object must be serialized with
            : System.Runtime.Serialization.Formatters.Soap.SoapFormatter
            : and then encoded with base64 encoding.

    mimetype: application/x-microsoft.net.object.bytearray.base64
    value   : The object must be serialized into a byte array
            : using a System.ComponentModel.TypeConverter
            : and then encoded with base64 encoding.
    -->
  <xsd:schema id="root" xmlns="" xmlns:xsd="http://www.w3.org/2001/XMLSchema" xmlns:msdata="urn:schemas-microsoft-com:xml-msdata">
    <xsd:import namespace="http://www.w3.org/XML/1998/namespace" />
    <xsd:element name="root" msdata:IsDataSet="true">
      <xsd:complexType>
        <xsd:choice maxOccurs="unbounded">
          <xsd:element name="metadata">
            <xsd:complexType>
              <xsd:sequence>
                <xsd:element name="value" type="xsd:string" minOccurs="0" />
              </xsd:sequence>
              <xsd:attribute name="name" use="required" type="xsd:string" />
              <xsd:attribute name="type" type="xsd:string" />
              <xsd:attribute name="mimetype" type="xsd:string" />
              <xsd:attribute ref="xml:space" />
            </xsd:complexType>
          </xsd:element>
          <xsd:element name="assembly">
            <xsd:complexType>
              <xsd:attribute name="alias" type="xsd:string" />
              <xsd:attribute name="name" type="xsd:string" />
            </xsd:complexType>
          </xsd:element>
          <xsd:element name="data">
            <xsd:complexType>
              <xsd:sequence>
                <xsd:element name="value" type="xsd:string" minOccurs="0" msdata:Ordinal="1" />
                <xsd:element name="comment" type="xsd:string" minOccurs="0" msdata:Ordinal="2" />
              </xsd:sequence>
              <xsd:attribute name="name" type="xsd:string" use="required" msdata:Ordinal="1" />
              <xsd:attribute name="type" type="xsd:string" msdata:Ordinal="3" />
              <xsd:attribute name="mimetype" type="xsd:string" msdata:Ordinal="4" />
              <xsd:attribute ref="xml:space" />
            </xsd:complexType>
          </xsd:element>
          <xsd:element name="resheader">
            <xsd:complexType>
              <xsd:sequence>
                <xsd:element name="value" type="xsd:string" minOccurs="0" msdata:Ordinal="1" />
              </xsd:sequence>
              <xsd:attribute name="name" type="xsd:string" use="required" />
            </xsd:complexType>
          </xsd:element>
        </xsd:choice>
      </xsd:complexType>
    </xsd:element>
  </xsd:schema>
  <resheader name="resmimetype">
    <value>text/microsoft-resx</value>
  </resheader>
  <resheader name="version">
    <value>2.0</value>
  </resheader>
  <resheader name="reader">
    <value>System.Resources.ResXResourceReader, System.Windows.Forms, Version=4.0.0.0, Culture=neutral, PublicKeyToken=b77a5c561934e089</value>
  </resheader>
  <resheader name="writer">
    <value>System.Resources.ResXResourceWriter, System.Windows.Forms, Version=4.0.0.0, Culture=neutral, PublicKeyToken=b77a5c561934e089</value>
  </resheader>
  <data name="ReviewSQLQueriesForSecurityVulnerabilitiesDescription" xml:space="preserve">
    <value>SQL queries that directly use user input can be vulnerable to SQL injection attacks. Review this SQL query for potential vulnerabilities, and consider using a parameterized SQL query.</value>
  </data>
  <data name="ReviewSQLQueriesForSecurityVulnerabilitiesMessageNoNonLiterals" xml:space="preserve">
    <value>Review if the query string passed to '{0}' in '{1}', accepts any user input.</value>
  </data>
  <data name="ReviewSQLQueriesForSecurityVulnerabilitiesTitle" xml:space="preserve">
    <value>Review SQL queries for security vulnerabilities</value>
  </data>
  <data name="DoNotCallToImmutableCollectionOnAnImmutableCollectionValueTitle" xml:space="preserve">
    <value>Do not call ToImmutableCollection on an ImmutableCollection value</value>
  </data>
  <data name="DoNotCallToImmutableCollectionOnAnImmutableCollectionValueMessage" xml:space="preserve">
    <value>Do not call {0} on an {1} value</value>
  </data>
  <data name="CategoryReliability" xml:space="preserve">
    <value>Reliability</value>
  </data>
  <data name="RemoveRedundantCall" xml:space="preserve">
    <value>Remove redundant call</value>
  </data>
  <data name="PInvokesShouldNotBeVisibleTitle" xml:space="preserve">
    <value>P/Invokes should not be visible</value>
  </data>
  <data name="PInvokesShouldNotBeVisibleDescription" xml:space="preserve">
    <value>A public or protected method in a public type has the System.Runtime.InteropServices.DllImportAttribute attribute (also implemented by the Declare keyword in Visual Basic). Such methods should not be exposed.</value>
  </data>
  <data name="PInvokesShouldNotBeVisibleMessage" xml:space="preserve">
    <value>P/Invoke method '{0}' should not be visible</value>
  </data>
  <data name="PInvokeDeclarationsShouldBePortableTitle" xml:space="preserve">
    <value>PInvoke declarations should be portable</value>
  </data>
  <data name="PInvokeDeclarationsShouldBePortableDescription" xml:space="preserve">
    <value>This rule evaluates the size of each parameter and the return value of a P/Invoke, and verifies that the size of the parameter is correct when marshaled to unmanaged code on 32-bit and 64-bit operating systems.</value>
  </data>
  <data name="PInvokeDeclarationsShouldBePortableMessageParameter" xml:space="preserve">
    <value>As it is declared in your code, parameter {0} of P/Invoke {1} will be {2} bytes wide on {3} platforms. This is not correct, as the actual native declaration of this API indicates it should be {4} bytes wide on {3} platforms. Consult the MSDN Platform SDK documentation for help determining what data type should be used instead of {5}.</value>
  </data>
  <data name="PInvokeDeclarationsShouldBePortableMessageReturn" xml:space="preserve">
    <value>As it is declared in your code, the return type of P/Invoke {0} will be {1} bytes wide on {2} platforms. This is not correct, as the actual native declaration of this API indicates it should be {3} bytes wide on {2} platforms. Consult the MSDN Platform SDK documentation for help determining what data type should be used instead of {4}.</value>
  </data>
  <data name="SpecifyMarshalingForPInvokeStringArgumentsTitle" xml:space="preserve">
    <value>Specify marshaling for P/Invoke string arguments</value>
  </data>
  <data name="SpecifyMarshalingForPInvokeStringArgumentsDescription" xml:space="preserve">
    <value>A platform invoke member allows partially trusted callers, has a string parameter, and does not explicitly marshal the string. This can cause a potential security vulnerability.</value>
  </data>
  <data name="SpecifyMarshalingForPInvokeStringArgumentsMessageParameter" xml:space="preserve">
    <value>To reduce security risk, marshal parameter {0} as Unicode, by setting DllImport.CharSet to CharSet.Unicode, or by explicitly marshaling the parameter as UnmanagedType.LPWStr. If you need to marshal this string as ANSI or system-dependent, set BestFitMapping=false; for added security, also set ThrowOnUnmappableChar=true.</value>
  </data>
  <data name="SpecifyMarshalingForPInvokeStringArgumentsMessageField" xml:space="preserve">
    <value>To reduce security risk, marshal field {0} as Unicode, by setting StructLayout.CharSet on {1} to CharSet.Unicode, or by explicitly marshaling the field as UnmanagedType.LPWStr. If you need to marshal this string as ANSI or system-dependent, use the BestFitMapping attribute to turn best-fit mapping off, and for added security, ensure ThrowOnUnmappableChar is on.</value>
  </data>
  <data name="SpecifyMarshalingForPInvokeStringArgumentsMessageParameterImplicitAnsi" xml:space="preserve">
    <value>To reduce security risk, marshal parameter {0} as Unicode, by setting DllImport.CharSet to CharSet.Unicode, or by explicitly marshaling the parameter as UnmanagedType.LPWStr. If you need to marshal this string as ANSI or system-dependent, specify MarshalAs explicitly, and set BestFitMapping=false; for added security, also set ThrowOnUnmappableChar=true.</value>
  </data>
  <data name="SpecifyMarshalingForPInvokeStringArgumentsMessageFieldImplicitAnsi" xml:space="preserve">
    <value>To reduce security risk, marshal field {0} as Unicode, by setting StructLayout.CharSet on {1} to CharSet.Unicode, or by explicitly marshaling the field as UnmanagedType.LPWStr. If you need to marshal this string as ANSI or system-dependent, specify MarshalAs explicitly, use the BestFitMapping attribute to turn best-fit mapping off, and for added security, to turn ThrowOnUnmappableChar on.</value>
  </data>
  <data name="UseManagedEquivalentsOfWin32ApiTitle" xml:space="preserve">
    <value>Use managed equivalents of win32 api</value>
  </data>
  <data name="UseManagedEquivalentsOfWin32ApiDescription" xml:space="preserve">
    <value>An operating system invoke method is defined and a method that has the equivalent functionality is located in the .NET Framework class library.</value>
  </data>
  <data name="UseManagedEquivalentsOfWin32ApiMessage" xml:space="preserve">
    <value>Use managed equivalents of win32 api</value>
  </data>
  <data name="MarkBooleanPInvokeArgumentsWithMarshalAsTitle" xml:space="preserve">
    <value>Mark boolean PInvoke arguments with MarshalAs</value>
  </data>
  <data name="MarkBooleanPInvokeArgumentsWithMarshalAsDescription" xml:space="preserve">
    <value>The Boolean data type has multiple representations in unmanaged code.</value>
  </data>
  <data name="MarkBooleanPInvokeArgumentsWithMarshalAsMessageDefault" xml:space="preserve">
    <value>Add the MarshalAsAttribute to parameter {0} of P/Invoke {1}. If the corresponding unmanaged parameter is a 4-byte Win32 'BOOL', use [MarshalAs(UnmanagedType.Bool)]. For a 1-byte C++ 'bool', use MarshalAs(UnmanagedType.U1).</value>
  </data>
  <data name="MarkBooleanPInvokeArgumentsWithMarshalAsMessageReturn" xml:space="preserve">
    <value>Add the MarshalAsAttribute to the return type of P/Invoke {0}. If the corresponding unmanaged return type is a 4-byte Win32 'BOOL', use MarshalAs(UnmanagedType.Bool). For a 1-byte C++ 'bool', use MarshalAs(UnmanagedType.U1).</value>
  </data>
  <data name="MarkAssembliesWithNeutralResourcesLanguageTitle" xml:space="preserve">
    <value>Mark assemblies with NeutralResourcesLanguageAttribute</value>
  </data>
  <data name="MarkAssembliesWithNeutralResourcesLanguageDescription" xml:space="preserve">
    <value>The NeutralResourcesLanguage attribute informs the ResourceManager of the language that was used to display the resources of a neutral culture for an assembly. This improves lookup performance for the first resource that you load and can reduce your working set.</value>
  </data>
  <data name="MarkAssembliesWithNeutralResourcesLanguageMessage" xml:space="preserve">
    <value>Mark assemblies with NeutralResourcesLanguageAttribute</value>
  </data>
  <data name="UseOrdinalStringComparisonTitle" xml:space="preserve">
    <value>Use ordinal stringcomparison</value>
  </data>
  <data name="UseOrdinalStringComparisonDescription" xml:space="preserve">
    <value>A string comparison operation that is nonlinguistic does not set the StringComparison parameter to either Ordinal or OrdinalIgnoreCase. By explicitly setting the parameter to either StringComparison.Ordinal or StringComparison.OrdinalIgnoreCase, your code often gains speed, becomes more correct, and becomes more reliable.</value>
  </data>
  <data name="UseOrdinalStringComparisonMessageStringComparison" xml:space="preserve">
    <value>{0} passes '{1}' as the 'StringComparison' parameter to {2}. To perform a non-linguistic comparison, specify 'StringComparison.Ordinal' or 'StringComparison.OrdinalIgnoreCase' instead.</value>
  </data>
  <data name="UseOrdinalStringComparisonMessageStringComparer" xml:space="preserve">
    <value>{0} passes '{1}' as the 'StringComparer' parameter to {2}. To perform a non-linguistic comparison, specify 'StringComparer.Ordinal' or 'StringComparer.OrdinalIgnoreCase' instead.</value>
  </data>
  <data name="DoNotUseCountWhenAnyCanBeUsedDescription" xml:space="preserve">
    <value>For non-empty collections, Count() and LongCount() enumerate the entire sequence, while Any() stops at the first item or the first item that satisfies a condition.</value>
  </data>
  <data name="DoNotUseCountWhenAnyCanBeUsedMessage" xml:space="preserve">
    <value>{0}() is used where Any() could be used instead to improve performance.</value>
  </data>
  <data name="DoNotUseCountWhenAnyCanBeUsedTitle" xml:space="preserve">
    <value>Do not use Count() or LongCount() when Any() can be used</value>
  </data>
  <data name="DoNotUseTimersThatPreventPowerStateChangesTitle" xml:space="preserve">
    <value>Do not use timers that prevent power state changes</value>
  </data>
  <data name="DoNotUseTimersThatPreventPowerStateChangesDescription" xml:space="preserve">
    <value>Higher-frequency periodic activity will keep the CPU busy and interfere with power-saving idle timers that turn off the display and hard disks.</value>
  </data>
  <data name="DoNotUseTimersThatPreventPowerStateChangesMessage" xml:space="preserve">
    <value>Do not use timers that prevent power state changes</value>
  </data>
  <data name="AvoidUnsealedAttributesTitle" xml:space="preserve">
    <value>Avoid unsealed attributes</value>
  </data>
  <data name="AvoidUnsealedAttributesDescription" xml:space="preserve">
    <value>The .NET Framework class library provides methods for retrieving custom attributes. By default, these methods search the attribute inheritance hierarchy. Sealing the attribute eliminates the search through the inheritance hierarchy and can improve performance.</value>
  </data>
  <data name="AvoidUnsealedAttributesMessage" xml:space="preserve">
    <value>Avoid unsealed attributes</value>
  </data>
  <data name="TestForEmptyStringsUsingStringLengthTitle" xml:space="preserve">
    <value>Test for empty strings using string length</value>
  </data>
  <data name="TestForEmptyStringsUsingStringLengthDescription" xml:space="preserve">
    <value>Comparing strings by using the String.Length property or the String.IsNullOrEmpty method is significantly faster than using Equals.</value>
  </data>
  <data name="TestForEmptyStringsUsingStringLengthMessage" xml:space="preserve">
    <value>Test for empty strings using 'string.Length' property or 'string.IsNullOrEmpty' method instead of an Equality check.</value>
  </data>
  <data name="DoNotLockOnObjectsWithWeakIdentityTitle" xml:space="preserve">
    <value>Do not lock on objects with weak identity</value>
  </data>
  <data name="DoNotLockOnObjectsWithWeakIdentityDescription" xml:space="preserve">
    <value>An object is said to have a weak identity when it can be directly accessed across application domain boundaries. A thread that tries to acquire a lock on an object that has a weak identity can be blocked by a second thread in a different application domain that has a lock on the same object.</value>
  </data>
  <data name="DoNotLockOnObjectsWithWeakIdentityMessage" xml:space="preserve">
    <value>Do not lock on objects with weak identity</value>
  </data>
  <data name="DoNotCatchCorruptedStateExceptionsInGeneralHandlersTitle" xml:space="preserve">
    <value>Do not catch corrupted state exceptions in general handlers.</value>
  </data>
  <data name="DoNotCatchCorruptedStateExceptionsInGeneralHandlersDescription" xml:space="preserve">
    <value>Do not author general catch handlers in code that receives corrupted state exceptions.</value>
  </data>
  <data name="DoNotCatchCorruptedStateExceptionsInGeneralHandlersMessage" xml:space="preserve">
    <value>Do not catch corrupted state exceptions in general handlers.</value>
  </data>
  <data name="RethrowToPreserveStackDetailsTitle" xml:space="preserve">
    <value>Rethrow to preserve stack details</value>
  </data>
  <data name="RethrowToPreserveStackDetailsDescription" xml:space="preserve">
    <value>An exception is rethrown and the exception is explicitly specified in the throw statement. If an exception is rethrown by specifying the exception in the throw statement, the list of method calls between the original method that threw the exception and the current method is lost.</value>
  </data>
  <data name="RethrowToPreserveStackDetailsMessage" xml:space="preserve">
    <value>Rethrow to preserve stack details</value>
  </data>
  <data name="DoNotRaiseReservedExceptionTypesTitle" xml:space="preserve">
    <value>Do not raise reserved exception types</value>
  </data>
  <data name="DoNotRaiseReservedExceptionTypesDescription" xml:space="preserve">
    <value>An exception of type that is not sufficiently specific or reserved by the runtime should never be raised by user code. This makes the original error difficult to detect and debug. If this exception instance might be thrown, use a different exception type.</value>
  </data>
  <data name="DoNotRaiseReservedExceptionTypesMessageTooGeneric" xml:space="preserve">
    <value>Exception type {0} is not sufficiently specific.</value>
  </data>
  <data name="DoNotRaiseReservedExceptionTypesMessageReserved" xml:space="preserve">
    <value>Exception type {0} is reserved by the runtime.</value>
  </data>
  <data name="InitializeValueTypeStaticFieldsInlineTitle" xml:space="preserve">
    <value>Initialize value type static fields inline</value>
  </data>
  <data name="InitializeReferenceTypeStaticFieldsInlineTitle" xml:space="preserve">
    <value>Initialize reference type static fields inline</value>
  </data>
  <data name="InitializeValueTypeStaticFieldsInlineDescription" xml:space="preserve">
    <value>A value type declares an explicit static constructor. To fix a violation of this rule, initialize all static data when it is declared and remove the static constructor.</value>
  </data>
  <data name="InitializeReferenceTypeStaticFieldsInlineDescription" xml:space="preserve">
    <value>A reference type declares an explicit static constructor. To fix a violation of this rule, initialize all static data when it is declared and remove the static constructor.</value>
  </data>
  <data name="InitializeStaticFieldsInlineMessage" xml:space="preserve">
    <value>Initialize all static fields in '{0}' when those fields are declared and remove the explicit static constructor</value>
  </data>
  <data name="DoNotCallOverridableMethodsInConstructorsTitle" xml:space="preserve">
    <value>Do not call overridable methods in constructors</value>
  </data>
  <data name="DoNotCallOverridableMethodsInConstructorsDescription" xml:space="preserve">
    <value>When a constructor calls a virtual method, the constructor for the instance that invokes the method may not have executed.</value>
  </data>
  <data name="DoNotCallOverridableMethodsInConstructorsMessage" xml:space="preserve">
    <value>Do not call overridable methods in constructors</value>
  </data>
  <data name="DisposableTypesShouldDeclareFinalizerTitle" xml:space="preserve">
    <value>Disposable types should declare finalizer</value>
  </data>
  <data name="DisposableTypesShouldDeclareFinalizerDescription" xml:space="preserve">
    <value>A type that implements System.IDisposable and has fields that suggest the use of unmanaged resources does not implement a finalizer, as described by Object.Finalize.</value>
  </data>
  <data name="DisposableTypesShouldDeclareFinalizerMessage" xml:space="preserve">
    <value>Disposable types should declare finalizer</value>
  </data>
  <data name="FinalizersShouldCallBaseClassFinalizerTitle" xml:space="preserve">
    <value>Finalizers should call base class finalizer</value>
  </data>
  <data name="FinalizersShouldCallBaseClassFinalizerDescription" xml:space="preserve">
    <value>Finalization must be propagated through the inheritance hierarchy. To guarantee this, types must call their base class Finalize method in their own Finalize method.</value>
  </data>
  <data name="FinalizersShouldCallBaseClassFinalizerMessage" xml:space="preserve">
    <value>Finalizers should call base class finalizer</value>
  </data>
  <data name="ProvideCorrectArgumentsToFormattingMethodsTitle" xml:space="preserve">
    <value>Provide correct arguments to formatting methods</value>
  </data>
  <data name="ProvideCorrectArgumentsToFormattingMethodsDescription" xml:space="preserve">
    <value>The format argument that is passed to System.String.Format does not contain a format item that corresponds to each object argument, or vice versa.</value>
  </data>
  <data name="ProvideCorrectArgumentsToFormattingMethodsMessage" xml:space="preserve">
    <value>Provide correct arguments to formatting methods</value>
  </data>
  <data name="TestForNaNCorrectlyTitle" xml:space="preserve">
    <value>Test for NaN correctly</value>
  </data>
  <data name="TestForNaNCorrectlyDescription" xml:space="preserve">
    <value>This expression tests a value against Single.Nan or Double.Nan. Use Single.IsNan(Single) or Double.IsNan(Double) to test the value.</value>
  </data>
  <data name="TestForNaNCorrectlyMessage" xml:space="preserve">
    <value>Test for NaN correctly</value>
  </data>
  <data name="AttributeStringLiteralsShouldParseCorrectlyTitle" xml:space="preserve">
    <value>Attribute string literals should parse correctly</value>
  </data>
  <data name="AttributeStringLiteralsShouldParseCorrectlyDescription" xml:space="preserve">
    <value>The string literal parameter of an attribute does not parse correctly for a URL, a GUID, or a version.</value>
  </data>
  <data name="AttributeStringLiteralsShouldParseCorrectlyMessageDefault" xml:space="preserve">
    <value>In the constructor of '{0}', change the value of argument '{1}', which is currently "{2}", to something that can be correctly parsed as '{3}'.</value>
  </data>
  <data name="AttributeStringLiteralsShouldParseCorrectlyMessageEmpty" xml:space="preserve">
    <value>In the constructor of '{0}', change the value of argument '{1}', which is currently an empty string (""), to something that can be correctly parsed as '{2}'.</value>
  </data>
  <data name="AvoidZeroLengthArrayAllocationsTitle" xml:space="preserve">
    <value>Avoid zero-length array allocations.</value>
  </data>
  <data name="AvoidZeroLengthArrayAllocationsMessage" xml:space="preserve">
    <value>Avoid unnecessary zero-length array allocations.  Use {0} instead.</value>
  </data>
  <data name="DoNotUseEnumerableMethodsOnIndexableCollectionsInsteadUseTheCollectionDirectlyTitle" xml:space="preserve">
    <value>Do not use Enumerable methods on indexable collections. Instead use the collection directly</value>
  </data>
  <data name="DoNotUseEnumerableMethodsOnIndexableCollectionsInsteadUseTheCollectionDirectlyDescription" xml:space="preserve">
    <value>This collection is directly indexable. Going through LINQ here causes unnecessary allocations and CPU work.</value>
  </data>
  <data name="DoNotUseEnumerableMethodsOnIndexableCollectionsInsteadUseTheCollectionDirectlyMessage" xml:space="preserve">
    <value>Do not use Enumerable methods on indexable collections. Instead use the collection directly</value>
  </data>
  <data name="SpecifyCultureInfoTitle" xml:space="preserve">
    <value>Specify CultureInfo</value>
  </data>
  <data name="SpecifyCultureInfoDescription" xml:space="preserve">
    <value>A method or constructor calls a member that has an overload that accepts a System.Globalization.CultureInfo parameter, and the method or constructor does not call the overload that takes the CultureInfo parameter. When a CultureInfo or System.IFormatProvider object is not supplied, the default value that is supplied by the overloaded member might not have the effect that you want in all locales. If the result will be displayed to the user, specify 'CultureInfo.CurrentCulture' as the 'CultureInfo' parameter. Otherwise, if the result will be stored and accessed by software, such as when it is persisted to disk or to a database, specify 'CultureInfo.InvariantCulture'.</value>
  </data>
  <data name="SpecifyCultureInfoMessage" xml:space="preserve">
    <value>The behavior of '{0}' could vary based on the current user's locale settings. Replace this call in '{1}' with a call to '{2}'.</value>
  </data>
  <data name="SpecifyIFormatProviderTitle" xml:space="preserve">
    <value>Specify IFormatProvider</value>
  </data>
  <data name="SpecifyIFormatProviderDescription" xml:space="preserve">
    <value>A method or constructor calls one or more members that have overloads that accept a System.IFormatProvider parameter, and the method or constructor does not call the overload that takes the IFormatProvider parameter. When a System.Globalization.CultureInfo or IFormatProvider object is not supplied, the default value that is supplied by the overloaded member might not have the effect that you want in all locales. If the result will be based on the input from/output displayed to the user, specify 'CultureInfo.CurrentCulture' as the 'IFormatProvider'. Otherwise, if the result will be stored and accessed by software, such as when it is loaded from disk/database and when it is persisted to disk/database, specify 'CultureInfo.InvariantCulture'</value>
  </data>
  <data name="SpecifyIFormatProviderMessageIFormatProviderAlternateString" xml:space="preserve">
    <value>The behavior of '{0}' could vary based on the current user's locale settings. Replace this call in '{1}' with a call to '{2}'.</value>
  </data>
  <data name="SpecifyIFormatProviderMessageIFormatProviderAlternate" xml:space="preserve">
    <value>The behavior of '{0}' could vary based on the current user's locale settings. Replace this call in '{1}' with a call to '{2}'.</value>
  </data>
  <data name="SpecifyIFormatProviderMessageUICultureString" xml:space="preserve">
    <value>'{0}' passes '{1}' as the 'IFormatProvider' parameter to '{2}'. This property returns a culture that is inappropriate for formatting methods.</value>
  </data>
  <data name="SpecifyIFormatProviderMessageUICulture" xml:space="preserve">
    <value>'{0}' passes '{1}' as the 'IFormatProvider' parameter to '{2}'. This property returns a culture that is inappropriate for formatting methods.</value>
  </data>
  <data name="SpecifyStringComparisonTitle" xml:space="preserve">
    <value>Specify StringComparison</value>
  </data>
  <data name="SpecifyStringComparisonDescription" xml:space="preserve">
    <value>A string comparison operation uses a method overload that does not set a StringComparison parameter. If the result will be displayed to the user, such as when sorting a list of items for display in a list box, specify 'StringComparison.CurrentCulture' or 'StringComparison.CurrentCultureIgnoreCase' as the 'StringComparison' parameter. If comparing case-insensitive identifiers, such as file paths, environment variables, or registry keys and values, specify 'StringComparison.OrdinalIgnoreCase'. Otherwise, if comparing case-sensitive identifiers, specify 'StringComparison.Ordinal'.</value>
  </data>
  <data name="SpecifyStringComparisonMessage" xml:space="preserve">
    <value>The behavior of '{0}' could vary based on the current user's locale settings. Replace this call in '{1}' with a call to '{2}'.</value>
  </data>
  <data name="NormalizeStringsToUppercaseTitle" xml:space="preserve">
    <value>Normalize strings to uppercase</value>
  </data>
  <data name="NormalizeStringsToUppercaseDescription" xml:space="preserve">
    <value>Strings should be normalized to uppercase. A small group of characters cannot make a round trip when they are converted to lowercase. To make a round trip means to convert the characters from one locale to another locale that represents character data differently, and then to accurately retrieve the original characters from the converted characters.</value>
  </data>
  <data name="NormalizeStringsToUppercaseMessageToUpper" xml:space="preserve">
    <value>In method '{0}', replace the call to '{1}' with '{2}'.</value>
  </data>
  <data name="CallGCSuppressFinalizeCorrectlyTitle" xml:space="preserve">
    <value>Dispose methods should call SuppressFinalize</value>
  </data>
  <data name="CallGCSuppressFinalizeCorrectlyDescription" xml:space="preserve">
    <value>A method that is an implementation of Dispose does not call GC.SuppressFinalize; or a method that is not an implementation of Dispose calls GC.SuppressFinalize; or a method calls GC.SuppressFinalize and passes something other than this (Me in Visual?Basic).</value>
  </data>
  <data name="CallGCSuppressFinalizeCorrectlyMessageNotCalledWithFinalizer" xml:space="preserve">
    <value>Change {0} to call {1}. This will prevent unnecessary finalization of the object once it has been disposed and it has fallen out of scope.</value>
  </data>
  <data name="CallGCSuppressFinalizeCorrectlyMessageNotCalled" xml:space="preserve">
    <value>Change {0} to call {1}. This will prevent derived types that introduce a finalizer from needing to re-implement 'IDisposable' to call it.</value>
  </data>
  <data name="CallGCSuppressFinalizeCorrectlyMessageNotPassedThis" xml:space="preserve">
    <value>{0} calls {1} on something other than itself. Change the call site to pass 'this' ('Me' in Visual Basic) instead.</value>
  </data>
  <data name="CallGCSuppressFinalizeCorrectlyMessageOutsideDispose" xml:space="preserve">
    <value>{0} calls {1}, a method that is typically only called within an implementation of 'IDisposable.Dispose'. Refer to the IDisposable pattern for more information.</value>
  </data>
  <data name="InstantiateArgumentExceptionsCorrectlyTitle" xml:space="preserve">
    <value>Instantiate argument exceptions correctly</value>
  </data>
  <data name="InstantiateArgumentExceptionsCorrectlyDescription" xml:space="preserve">
    <value>A call is made to the default (parameterless) constructor of an exception type that is or derives from ArgumentException, or an incorrect string argument is passed to a parameterized constructor of an exception type that is or derives from ArgumentException.</value>
  </data>
  <data name="InstantiateArgumentExceptionsCorrectlyMessageNoArguments" xml:space="preserve">
    <value>Call the {0} constructor that contains a message and/or paramName parameter.</value>
  </data>
  <data name="InstantiateArgumentExceptionsCorrectlyMessageIncorrectMessage" xml:space="preserve">
    <value>Method {0} passes parameter name '{1}' as the {2} argument to a {3} constructor. Replace this argument with a descriptive message and pass the parameter name in the correct position.</value>
  </data>
  <data name="InstantiateArgumentExceptionsCorrectlyMessageIncorrectParameterName" xml:space="preserve">
    <value>Method {0} passes '{1}' as the {2} argument to a {3} constructor. Replace this argument with one of the method's parameter names. Note that the provided parameter name should have the exact casing as declared on the method.</value>
  </data>
  <data name="UseArrayEmpty" xml:space="preserve">
    <value>Use Array.Empty</value>
  </data>
  <data name="UseIndexer" xml:space="preserve">
    <value>Use indexer</value>
  </data>
  <data name="DisposableFieldsShouldBeDisposedDescription" xml:space="preserve">
    <value>A type that implements System.IDisposable declares fields that are of types that also implement IDisposable. The Dispose method of the field is not called by the Dispose method of the declaring type. To fix a violation of this rule, call Dispose on fields that are of types that implement IDisposable if you are responsible for allocating and releasing the unmanaged resources held by the field.</value>
  </data>
  <data name="DisposableFieldsShouldBeDisposedMessage" xml:space="preserve">
    <value>'{0}' contains field '{1}' that is of IDisposable type '{2}', but it is never disposed. Change the Dispose method on '{0}' to call Close or Dispose on this field.</value>
  </data>
  <data name="DisposableFieldsShouldBeDisposedTitle" xml:space="preserve">
    <value>Disposable fields should be disposed</value>
  </data>
  <data name="DisposeMethodsShouldCallBaseClassDisposeDescription" xml:space="preserve">
    <value>A type that implements System.IDisposable inherits from a type that also implements IDisposable. The Dispose method of the inheriting type does not call the Dispose method of the parent type. To fix a violation of this rule, call base.Dispose in your Dispose method.</value>
  </data>
  <data name="DisposeMethodsShouldCallBaseClassDisposeMessage" xml:space="preserve">
    <value>Ensure that method '{0}' calls '{1}' in all possible control flow paths.</value>
  </data>
  <data name="DisposeMethodsShouldCallBaseClassDisposeTitle" xml:space="preserve">
    <value>Dispose methods should call base class dispose</value>
  </data>
  <data name="DisposeObjectsBeforeLosingScopeDescription" xml:space="preserve">
    <value>If a disposable object is not explicitly disposed before all references to it are out of scope, the object will be disposed at some indeterminate time when the garbage collector runs the finalizer of the object. Because an exceptional event might occur that will prevent the finalizer of the object from running, the object should be explicitly disposed instead.</value>
  </data>
  <data name="DisposeObjectsBeforeLosingScopeNotDisposedMessage" xml:space="preserve">
    <value>Call System.IDisposable.Dispose on object created by '{0}' before all references to it are out of scope.</value>
  </data>
  <data name="DisposeObjectsBeforeLosingScopeMayBeDisposedMessage" xml:space="preserve">
    <value>Use recommended dispose pattern to ensure that object created by '{0}' is disposed on all paths. If possible, wrap the creation within a 'using' statement or a 'using' declaration. Otherwise, use a try-finally pattern, with a dedicated local variable declared before the try region and an unconditional Dispose invocation on non-null value in the 'finally' region, say 'x?.Dispose()'. If the object is explicitly disposed within the try region or the dispose ownership is transfered to another object or method, assign 'null' to the local variable just after such an operation to prevent double dispose in 'finally'.</value>
  </data>
  <data name="DisposeObjectsBeforeLosingScopeNotDisposedOnExceptionPathsMessage" xml:space="preserve">
    <value>Object created by '{0}' is not disposed along all exception paths. Call System.IDisposable.Dispose on the object before all references to it are out of scope.</value>
  </data>
  <data name="DisposeObjectsBeforeLosingScopeMayBeDisposedOnExceptionPathsMessage" xml:space="preserve">
    <value>Use recommended dispose pattern to ensure that object created by '{0}' is disposed on all exception paths. If possible, wrap the creation within a 'using' statement or a 'using' declaration. Otherwise, use a try-finally pattern, with a dedicated local variable declared before the try region and an unconditional Dispose invocation on non-null value in the 'finally' region, say 'x?.Dispose()'. If the object is explicitly disposed within the try region or the dispose ownership is transfered to another object or method, assign 'null' to the local variable just after such an operation to prevent double dispose in 'finally'.</value>
  </data>
  <data name="DisposeObjectsBeforeLosingScopeTitle" xml:space="preserve">
    <value>Dispose objects before losing scope</value>
  </data>
  <data name="DoNotPassLiteralsAsLocalizedParametersDescription" xml:space="preserve">
    <value>A method passes a string literal as a parameter to a constructor or method in the .NET Framework class library and that string should be localizable. To fix a violation of this rule, replace the string literal with a string retrieved through an instance of the ResourceManager class.</value>
  </data>
  <data name="DoNotPassLiteralsAsLocalizedParametersMessage" xml:space="preserve">
    <value>Method '{0}' passes a literal string as parameter '{1}' of a call to '{2}'. Retrieve the following string(s) from a resource table instead: "{3}".</value>
  </data>
  <data name="DoNotPassLiteralsAsLocalizedParametersTitle" xml:space="preserve">
    <value>Do not pass literals as localized parameters</value>
  </data>
  <data name="AddNonSerializedAttributeCodeActionTitle" xml:space="preserve">
    <value>Add the 'NonSerialized' attribute to this field.</value>
  </data>
  <data name="AddSerializableAttributeCodeActionTitle" xml:space="preserve">
    <value>Add Serializable attribute</value>
  </data>
  <data name="ImplementSerializationConstructorsCodeActionTitle" xml:space="preserve">
    <value>Implement Serialization constructor</value>
  </data>
  <data name="ImplementSerializationConstructorsDescription" xml:space="preserve">
    <value>To fix a violation of this rule, implement the serialization constructor. For a sealed class, make the constructor private; otherwise, make it protected.</value>
  </data>
  <data name="ImplementSerializationConstructorsMessageCreateMagicConstructor" xml:space="preserve">
    <value>Add a constructor to {0} with the following signature: 'protected {0}(SerializationInfo info, StreamingContext context)'.</value>
  </data>
  <data name="ImplementSerializationConstructorsMessageMakeSealedMagicConstructorPrivate" xml:space="preserve">
    <value>Declare the serialization constructor of {0}, a sealed type, as private.</value>
  </data>
  <data name="ImplementSerializationConstructorsMessageMakeUnsealedMagicConstructorFamily" xml:space="preserve">
    <value>Declare the serialization constructor of {0}, an unsealed type, as protected.</value>
  </data>
  <data name="ImplementSerializationConstructorsTitle" xml:space="preserve">
    <value>Implement serialization constructors</value>
  </data>
  <data name="MarkAllNonSerializableFieldsDescription" xml:space="preserve">
    <value>An instance field of a type that is not serializable is declared in a type that is serializable.</value>
  </data>
  <data name="MarkAllNonSerializableFieldsMessage" xml:space="preserve">
    <value>Field {0} is a member of type {1} which is serializable but is of type {2} which is not serializable</value>
  </data>
  <data name="MarkAllNonSerializableFieldsTitle" xml:space="preserve">
    <value>Mark all non-serializable fields</value>
  </data>
  <data name="MarkISerializableTypesWithSerializableDescription" xml:space="preserve">
    <value>To be recognized by the common language runtime as serializable, types must be marked by using the SerializableAttribute attribute even when the type uses a custom serialization routine through implementation of the ISerializable interface.</value>
  </data>
  <data name="MarkISerializableTypesWithSerializableMessage" xml:space="preserve">
    <value>Add [Serializable] to {0} as this type implements ISerializable</value>
  </data>
  <data name="MarkISerializableTypesWithSerializableTitle" xml:space="preserve">
    <value>Mark ISerializable types with serializable</value>
  </data>
  <data name="ImplementISerializableCorrectlyDescription" xml:space="preserve">
    <value>To fix a violation of this rule, make the GetObjectData method visible and overridable, and make sure that all instance fields are included in the serialization process or explicitly marked by using the NonSerializedAttribute attribute.</value>
  </data>
  <data name="ImplementISerializableCorrectlyMessageDefault" xml:space="preserve">
    <value>Add an implementation of GetObjectData to type {0}.</value>
  </data>
  <data name="ImplementISerializableCorrectlyMessageMakeOverridable" xml:space="preserve">
    <value>Make {0}.GetObjectData virtual and overridable.</value>
  </data>
  <data name="ImplementISerializableCorrectlyMessageMakeVisible" xml:space="preserve">
    <value>Increase the accessibility of {0}.GetObjectData so that it is visible to derived types.</value>
  </data>
  <data name="ImplementISerializableCorrectlyTitle" xml:space="preserve">
    <value>Implement ISerializable correctly</value>
  </data>
  <data name="ImplementSerializationMethodsCorrectlyDescription" xml:space="preserve">
    <value>A method that handles a serialization event does not have the correct signature, return type, or visibility.</value>
  </data>
  <data name="ImplementSerializationMethodsCorrectlyMessageGeneric" xml:space="preserve">
    <value>Because {0} is marked with OnSerializing, OnSerialized, OnDeserializing, or OnDeserialized, change its signature so that it is no longer generic.</value>
  </data>
  <data name="ImplementSerializationMethodsCorrectlyMessageParameters" xml:space="preserve">
    <value>Because {0} is marked with OnSerializing, OnSerialized, OnDeserializing, or OnDeserialized, change its signature so that it takes a single parameter of type 'System.Runtime.Serialization.StreamingContext'.</value>
  </data>
  <data name="ImplementSerializationMethodsCorrectlyMessageReturnType" xml:space="preserve">
    <value>Because {0} is marked with OnSerializing, OnSerialized, OnDeserializing, or OnDeserialized, change its return type from {1} to void (Sub in Visual Basic).</value>
  </data>
  <data name="ImplementSerializationMethodsCorrectlyMessageStatic" xml:space="preserve">
    <value>Because {0} is marked with OnSerializing, OnSerialized, OnDeserializing, or OnDeserialized, change it from static (Shared in Visual Basic) to an instance method.</value>
  </data>
  <data name="ImplementSerializationMethodsCorrectlyMessageVisibility" xml:space="preserve">
    <value>Because {0} is marked with OnSerializing, OnSerialized, OnDeserializing, or OnDeserialized, change its accessibility to private.</value>
  </data>
  <data name="ImplementSerializationMethodsCorrectlyTitle" xml:space="preserve">
    <value>Implement serialization methods correctly</value>
  </data>
  <data name="ProvideDeserializationMethodsForOptionalFieldsDescription" xml:space="preserve">
    <value>A type has a field that is marked by using the System.Runtime.Serialization.OptionalFieldAttribute attribute, and the type does not provide deserialization event handling methods.</value>
  </data>
  <data name="ProvideDeserializationMethodsForOptionalFieldsMessageOnDeserialized" xml:space="preserve">
    <value>Add a 'private void OnDeserialized(StreamingContext)' method to type {0} and attribute it with the System.Runtime.Serialization.OnDeserializedAttribute.</value>
  </data>
  <data name="ProvideDeserializationMethodsForOptionalFieldsMessageOnDeserializing" xml:space="preserve">
    <value>Add a 'private void OnDeserializing(StreamingContext)' method to type {0} and attribute it with the System.Runtime.Serialization.OnDeserializingAttribute.</value>
  </data>
  <data name="ProvideDeserializationMethodsForOptionalFieldsTitle" xml:space="preserve">
    <value>Provide deserialization methods for optional fields</value>
  </data>
  <data name="ReviewCodeForSqlInjectionVulnerabilitiesMessage" xml:space="preserve">
    <value>Potential SQL injection vulnerability was found where '{0}' in method '{1}' may be tainted by user-controlled data from '{2}' in method '{3}'.</value>
  </data>
  <data name="ReviewCodeForSqlInjectionVulnerabilitiesTitle" xml:space="preserve">
    <value>Review code for SQL injection vulnerabilities</value>
  </data>
  <data name="BinaryFormatterDeserializeMaybeWithoutBinderSetMessage" xml:space="preserve">
    <value>The method '{0}' is insecure when deserializing untrusted data without a SerializationBinder to restrict the type of objects in the deserialized object graph.</value>
  </data>
  <data name="BinaryFormatterDeserializeMaybeWithoutBinderSetTitle" xml:space="preserve">
    <value>Ensure BinaryFormatter.Binder is set before calling BinaryFormatter.Deserialize</value>
  </data>
  <data name="BinaryFormatterDeserializeWithoutBinderSetMessage" xml:space="preserve">
    <value>The method '{0}' is insecure when deserializing untrusted data without a SerializationBinder to restrict the type of objects in the deserialized object graph.</value>
  </data>
  <data name="BinaryFormatterDeserializeWithoutBinderSetTitle" xml:space="preserve">
    <value>Do not call BinaryFormatter.Deserialize without first setting BinaryFormatter.Binder</value>
  </data>
  <data name="BinaryFormatterMethodUsedDescription" xml:space="preserve">
    <value>The method '{0}' is insecure when deserializing untrusted data.  If you need to instead detect BinaryFormatter deserialization without a SerializationBinder set, then disable rule CA2300, and enable rules CA2301 and CA2302.</value>
  </data>
  <data name="BinaryFormatterMethodUsedMessage" xml:space="preserve">
    <value>The method '{0}' is insecure when deserializing untrusted data.</value>
  </data>
  <data name="BinaryFormatterMethodUsedTitle" xml:space="preserve">
    <value>Do not use insecure deserializer BinaryFormatter</value>
  </data>
  <data name="LosFormatterMethodUsedMessage" xml:space="preserve">
    <value>The method '{0}' is insecure when deserializing untrusted data.</value>
  </data>
  <data name="LosFormatterMethodUsedTitle" xml:space="preserve">
    <value>Do not use insecure deserializer LosFormatter</value>
  </data>
  <data name="ReviewCodeForDllInjectionVulnerabilitiesMessage" xml:space="preserve">
    <value>Potential DLL injection vulnerability was found where '{0}' in method '{1}' may be tainted by user-controlled data from '{2}' in method '{3}'.</value>
  </data>
  <data name="ReviewCodeForDllInjectionVulnerabilitiesTitle" xml:space="preserve">
    <value>Review code for DLL injection vulnerabilities</value>
  </data>
  <data name="ReviewCodeForInformationDisclosureVulnerabilitiesMessage" xml:space="preserve">
    <value>Potential information disclosure vulnerability was found where '{0}' in method '{1}' may contain unintended information from '{2}' in method '{3}'.</value>
  </data>
  <data name="ReviewCodeForInformationDisclosureVulnerabilitiesTitle" xml:space="preserve">
    <value>Review code for information disclosure vulnerabilities</value>
  </data>
  <data name="ReviewCodeForFilePathInjectionVulnerabilitiesMessage" xml:space="preserve">
    <value>Potential file path injection vulnerability was found where '{0}' in method '{1}' may be tainted by user-controlled data from '{2}' in method '{3}'.</value>
  </data>
  <data name="ReviewCodeForFilePathInjectionVulnerabilitiesTitle" xml:space="preserve">
    <value>Review code for file path injection vulnerabilities</value>
  </data>
  <data name="ReviewCodeForProcessCommandInjectionVulnerabilitiesMessage" xml:space="preserve">
    <value>Potential process command injection vulnerability was found where '{0}' in method '{1}' may be tainted by user-controlled data from '{2}' in method '{3}'.</value>
  </data>
  <data name="ReviewCodeForProcessCommandInjectionVulnerabilitiesTitle" xml:space="preserve">
    <value>Review code for process command injection vulnerabilities</value>
  </data>
  <data name="ReviewCodeForRegexInjectionVulnerabilitiesMessage" xml:space="preserve">
    <value>Potential regex injection vulnerability was found where '{0}' in method '{1}' may be tainted by user-controlled data from '{2}' in method '{3}'.</value>
  </data>
  <data name="ReviewCodeForRegexInjectionVulnerabilitiesTitle" xml:space="preserve">
    <value>Review code for regex injection vulnerabilities</value>
  </data>
  <data name="NetDataContractSerializerDeserializeMaybeWithoutBinderSetMessage" xml:space="preserve">
    <value>The method '{0}' is insecure when deserializing untrusted data without a SerializationBinder to restrict the type of objects in the deserialized object graph.</value>
  </data>
  <data name="NetDataContractSerializerDeserializeMaybeWithoutBinderSetTitle" xml:space="preserve">
    <value>Ensure NetDataContractSerializer.Binder is set before deserializing</value>
  </data>
  <data name="NetDataContractSerializerDeserializeWithoutBinderSetMessage" xml:space="preserve">
    <value>The method '{0}' is insecure when deserializing untrusted data without a SerializationBinder to restrict the type of objects in the deserialized object graph.</value>
  </data>
  <data name="NetDataContractSerializerDeserializeWithoutBinderSetTitle" xml:space="preserve">
    <value>Do not deserialize without first setting NetDataContractSerializer.Binder</value>
  </data>
  <data name="NetDataContractSerializerMethodUsedDescription" xml:space="preserve">
    <value>The method '{0}' is insecure when deserializing untrusted data.  If you need to instead detect NetDataContractSerializer deserialization without a SerializationBinder set, then disable rule CA2310, and enable rules CA2311 and CA2312.</value>
  </data>
  <data name="NetDataContractSerializerMethodUsedMessage" xml:space="preserve">
    <value>The method '{0}' is insecure when deserializing untrusted data.</value>
  </data>
  <data name="NetDataContractSerializerMethodUsedTitle" xml:space="preserve">
    <value>Do not use insecure deserializer NetDataContractSerializer</value>
  </data>
  <data name="ObjectStateFormatterMethodUsedMessage" xml:space="preserve">
    <value>The method '{0}' is insecure when deserializing untrusted data.</value>
  </data>
  <data name="ObjectStateFormatterMethodUsedTitle" xml:space="preserve">
    <value>Do not use insecure deserializer ObjectStateFormatter</value>
  </data>
  <data name="ReviewCodeForXssVulnerabilitiesMessage" xml:space="preserve">
    <value>Potential cross-site scripting (XSS) vulnerability was found where '{0}' in method '{1}' may be tainted by user-controlled data from '{2}' in method '{3}'.</value>
  </data>
  <data name="ReviewCodeForXssVulnerabilitiesTitle" xml:space="preserve">
    <value>Review code for XSS vulnerabilities</value>
  </data>
  <data name="ReviewCodeForLdapInjectionVulnerabilitiesMessage" xml:space="preserve">
    <value>Potential LDAP injection vulnerability was found where '{0}' in method '{1}' may be tainted by user-controlled data from '{2}' in method '{3}'.</value>
  </data>
  <data name="ReviewCodeForLdapInjectionVulnerabilitiesTitle" xml:space="preserve">
    <value>Review code for LDAP injection vulnerabilities</value>
  </data>
  <data name="JavaScriptSerializerMaybeWithSimpleTypeResolverMessage" xml:space="preserve">
    <value>The method '{0}' is insecure when deserializing untrusted data with a JavaScriptSerializer initialized with a SimpleTypeResolver. Ensure that the JavaScriptSerializer is initialized without a JavaScriptTypeResolver specified, or initialized with a JavaScriptTypeResolver that limits the types of objects in the deserialized object graph.</value>
  </data>
  <data name="JavaScriptSerializerMaybeWithSimpleTypeResolverTitle" xml:space="preserve">
    <value>Ensure JavaScriptSerializer is not initialized with SimpleTypeResolver before deserializing</value>
  </data>
  <data name="JavaScriptSerializerWithSimpleTypeResolverMessage" xml:space="preserve">
    <value>The method '{0}' is insecure when deserializing untrusted data with a JavaScriptSerializer initialized with a SimpleTypeResolver. Initialize JavaScriptSerializer without a JavaScriptTypeResolver specified, or initialize with a JavaScriptTypeResolver that limits the types of objects in the deserialized object graph.</value>
  </data>
  <data name="JavaScriptSerializerWithSimpleTypeResolverTitle" xml:space="preserve">
    <value>Do not deserialize with JavaScriptSerializer using a SimpleTypeResolver</value>
  </data>
  <data name="ReviewCodeForOpenRedirectVulnerabilitiesMessage" xml:space="preserve">
    <value>Potential open redirect vulnerability was found where '{0}' in method '{1}' may be tainted by user-controlled data from '{2}' in method '{3}'.</value>
  </data>
  <data name="ReviewCodeForOpenRedirectVulnerabilitiesTitle" xml:space="preserve">
    <value>Review code for open redirect vulnerabilities</value>
  </data>
  <data name="ReviewCodeForXPathInjectionVulnerabilitiesMessage" xml:space="preserve">
    <value>Potential XPath injection vulnerability was found where '{0}' in method '{1}' may be tainted by user-controlled data from '{2}' in method '{3}'.</value>
  </data>
  <data name="ReviewCodeForXPathInjectionVulnerabilitiesTitle" xml:space="preserve">
    <value>Review code for XPath injection vulnerabilities</value>
  </data>
  <data name="ReviewCodeForXmlInjectionVulnerabilitiesMessage" xml:space="preserve">
    <value>Potential XML injection vulnerability was found where '{0}' in method '{1}' may be tainted by user-controlled data from '{2}' in method '{3}'.</value>
  </data>
  <data name="ReviewCodeForXmlInjectionVulnerabilitiesTitle" xml:space="preserve">
    <value>Review code for XML injection vulnerabilities</value>
  </data>
  <data name="ReviewCodeForXamlInjectionVulnerabilitiesMessage" xml:space="preserve">
    <value>Potential XAML injection vulnerability was found where '{0}' in method '{1}' may be tainted by user-controlled data from '{2}' in method '{3}'.</value>
  </data>
  <data name="ReviewCodeForXamlInjectionVulnerabilitiesTitle" xml:space="preserve">
    <value>Review code for XAML injection vulnerabilities</value>
  </data>
  <data name="JsonNetInsecureSettingsMessage" xml:space="preserve">
    <value>When deserializing untrusted input, allowing arbitrary types to be deserialized is insecure.  When using JsonSerializerSettings, use TypeNameHandling.None, or for values other than None, restrict deserialized types with a SerializationBinder.</value>
  </data>
  <data name="JsonNetInsecureSettingsTitle" xml:space="preserve">
    <value>Do not use insecure JsonSerializerSettings</value>
  </data>
  <data name="JsonNetMaybeInsecureSettingsMessage" xml:space="preserve">
    <value>When deserializing untrusted input, allowing arbitrary types to be deserialized is insecure.  When using JsonSerializerSettings, ensure TypeNameHandling.None is specified, or for values other than None, ensure a SerializationBinder is specified to restrict deserialized types.</value>
  </data>
  <data name="JsonNetMaybeInsecureSettingsTitle" xml:space="preserve">
    <value>Ensure that JsonSerializerSettings are secure</value>
  </data>
  <data name="DoNotDisableUsingServicePointManagerSecurityProtocolsMessage" xml:space="preserve">
    <value>Do not set Switch.System.ServiceModel.DisableUsingServicePointManagerSecurityProtocols to true.  Setting this switch limits Windows Communication Framework (WCF) to using Transport Layer Security (TLS) 1.0, which is insecure and obsolete.</value>
  </data>
  <data name="DoNotDisableUsingServicePointManagerSecurityProtocolsTitle" xml:space="preserve">
    <value>Do not disable ServicePointManagerSecurityProtocols</value>
  </data>
  <data name="JsonNetTypeNameHandlingDescription" xml:space="preserve">
    <value>Deserializing JSON when using a TypeNameHandling value other than None can be insecure.  If you need to instead detect Json.NET deserialization when a SerializationBinder isn't specified, then disable rule CA2326, and enable rules CA2327, CA2328, CA2329, and CA2330.</value>
  </data>
  <data name="JsonNetTypeNameHandlingMessage" xml:space="preserve">
    <value>Deserializing JSON when using a TypeNameHandling value other than None can be insecure.</value>
  </data>
  <data name="JsonNetTypeNameHandlingTitle" xml:space="preserve">
    <value>Do not use TypeNameHandling values other than None</value>
  </data>
  <data name="ApprovedCipherMode" xml:space="preserve">
    <value>Review cipher mode usage with cryptography experts</value>
  </data>
  <data name="ApprovedCipherModeDescription" xml:space="preserve">
    <value>These cipher modes might be vulnerable to attacks. Consider using recommended modes (CBC, CTS).</value>
  </data>
  <data name="ApprovedCipherModeMessage" xml:space="preserve">
    <value>Review the usage of cipher mode '{0}' with cryptography experts. Consider using recommended modes (CBC, CTS).</value>
  </data>
  <data name="DefinitelyInstallRootCert" xml:space="preserve">
    <value>Do Not Add Certificates To Root Store</value>
  </data>
  <data name="DefinitelyInstallRootCertMessage" xml:space="preserve">
    <value>Adding certificates to the operating system's trusted root certificates increases the risk of incorrectly authenticating an illegitimate certificate</value>
  </data>
  <data name="DefinitelyUseSecureCookiesASPNetCore" xml:space="preserve">
    <value>Use Secure Cookies In ASP.Net Core</value>
  </data>
  <data name="DefinitelyUseSecureCookiesASPNetCoreMessage" xml:space="preserve">
    <value>Set CookieOptions.Secure = true when setting a cookie</value>
  </data>
  <data name="DoNotAddSchemaByURL" xml:space="preserve">
    <value>Do Not Add Schema By URL</value>
  </data>
  <data name="DoNotAddSchemaByURLDescription" xml:space="preserve">
    <value>This overload of XmlSchemaCollection.Add method internally enables DTD processing on the XML reader instance used, and uses UrlResolver for resolving external XML entities. The outcome is information disclosure. Content from file system or network shares for the machine processing the XML can be exposed to attacker. In addition, an attacker can use this as a DoS vector.</value>
  </data>
  <data name="DoNotAddSchemaByURLMessage" xml:space="preserve">
    <value>This overload of the Add method is potentially unsafe because it may resolve dangerous external references</value>
  </data>
  <data name="DoNotCallDangerousMethodsInDeserialization" xml:space="preserve">
    <value>Do Not Call Dangerous Methods In Deserialization</value>
  </data>
  <data name="DoNotCallDangerousMethodsInDeserializationDescription" xml:space="preserve">
    <value>Insecure Deserialization is a vulnerability which occurs when untrusted data is used to abuse the logic of an application, inflict a Denial-of-Service (DoS) attack, or even execute arbitrary code upon it being deserialized. It’s frequently possible for malicious users to abuse these deserialization features when the application is deserializing untrusted data which is under their control. Specifically, invoke dangerous methods in the process of deserialization. Successful insecure deserialization attacks could allow an attacker to carry out attacks such as DoS attacks, authentication bypasses, and remote code execution.</value>
  </data>
  <data name="DoNotCallDangerousMethodsInDeserializationMessage" xml:space="preserve">
    <value>When deserializing an instance of class {0}, method {1} can call dangerous method {2}.</value>
  </data>
  <data name="DoNotDisableCertificateValidation" xml:space="preserve">
    <value>Do Not Disable Certificate Validation</value>
  </data>
  <data name="DoNotDisableCertificateValidationDescription" xml:space="preserve">
    <value>A certificate can help authenticate the identity of the server. Clients should validate the server certificate to ensure requests are sent to the intended server. If the ServerCertificateValidationCallback always returns 'true', any certificate will pass validation.</value>
  </data>
  <data name="DoNotDisableCertificateValidationMessage" xml:space="preserve">
    <value>The ServerCertificateValidationCallback is set to a function that accepts any server certificate, by always returning true. Ensure that server certificates are validated to verify the identity of the server receiving requests.</value>
  </data>
  <data name="DoNotDisableHTTPHeaderChecking" xml:space="preserve">
    <value>Do Not Disable HTTP Header Checking</value>
  </data>
  <data name="DoNotDisableHTTPHeaderCheckingDescription" xml:space="preserve">
    <value>HTTP header checking enables encoding of the carriage return and newline characters, \r and \n, that are found in response headers. This encoding can help to avoid injection attacks that exploit an application that echoes untrusted data contained by the header.</value>
  </data>
  <data name="DoNotDisableHTTPHeaderCheckingMessage" xml:space="preserve">
    <value>Do not disable HTTP header checking</value>
  </data>
  <data name="DoNotDisableRequestValidation" xml:space="preserve">
    <value>Do Not Disable Request Validation</value>
  </data>
  <data name="DoNotDisableRequestValidationDescription" xml:space="preserve">
    <value>Request validation is a feature in ASP.NET that examines HTTP requests and determines whether they contain potentially dangerous content. This check adds protection from markup or code in the URL query string, cookies, or posted form values that might have been added for malicious purposes. So, it is generally desirable and should be left enabled for defense in depth.</value>
  </data>
  <data name="DoNotDisableRequestValidationMessage" xml:space="preserve">
    <value>{0} has request validation disabled</value>
  </data>
  <data name="DoNotDisableSchUseStrongCrypto" xml:space="preserve">
    <value>Do Not Disable SChannel Use of Strong Crypto</value>
  </data>
  <data name="DoNotDisableSchUseStrongCryptoDescription" xml:space="preserve">
    <value>Starting with the .NET Framework 4.6, the System.Net.ServicePointManager and System.Net.Security.SslStream classes are recommeded to use new protocols. The old ones have protocol weaknesses and are not supported. Setting Switch.System.Net.DontEnableSchUseStrongCrypto with true will use the old weak crypto check and opt out of the protocol migration.</value>
  </data>
  <data name="DoNotDisableSchUseStrongCryptoMessage" xml:space="preserve">
    <value>{0} disables TLS 1.2 and enables SSLv3</value>
  </data>
  <data name="DoNotHardCodeEncryptionKey" xml:space="preserve">
    <value>Do not hard-code encryption key</value>
  </data>
  <data name="DoNotHardCodeEncryptionKeyDescription" xml:space="preserve">
    <value>SymmetricAlgorithm's .Key property, or a method's rgbKey parameter, should never be a hard-coded value.</value>
  </data>
  <data name="DoNotHardCodeEncryptionKeyMessage" xml:space="preserve">
    <value>Potential security vulnerability was found where '{0}' in method '{1}' may be tainted by hard-coded key from '{2}' in method '{3}'</value>
  </data>
  <data name="DoNotInstallRootCertDescription" xml:space="preserve">
    <value>By default, the Trusted Root Certification Authorities certificate store is configured with a set of public CAs that has met the requirements of the Microsoft Root Certificate Program. Since all trusted root CAs can issue certificates for any domain, an attacker can pick a weak or coercible CA that you install by yourself to target for an attack – and a single vulnerable, malicious or coercible CA undermines the security of the entire system. To make matters worse, these attacks can go unnoticed quite easily.</value>
  </data>
  <data name="PotentialReferenceCycleInDeserializedObjectGraphTitle" xml:space="preserve">
    <value>Potential reference cycle in deserialized object graph</value>
  </data>
  <data name="PotentialReferenceCycleInDeserializedObjectGraphDescription" xml:space="preserve">
    <value>Review code that processes untrusted deserialized data for handling of unexpected reference cycles. An unexpected reference cycle should not cause the code to enter an infinite loop. Otherwise, an unexpected reference cycle can allow an attacker to DOS or exhaust the memory of the process when deserializing untrusted data.</value>
  </data>
  <data name="PotentialReferenceCycleInDeserializedObjectGraphMessage" xml:space="preserve">
    <value>{0} participates in a potential reference cycle</value>
  </data>
  <data name="DoNotSerializeTypesWithPointerFields" xml:space="preserve">
    <value>Do Not Serialize Types With Pointer Fields</value>
  </data>
  <data name="DoNotSerializeTypesWithPointerFieldsDescription" xml:space="preserve">
    <value>Pointers are not "type safe" in the sense that you cannot guarantee the correctness of the memory they point at. So, serializing types with pointer fields is dangerous, as it may allow an attacker to control the pointer.</value>
  </data>
  <data name="DoNotSerializeTypesWithPointerFieldsMessage" xml:space="preserve">
    <value>Pointer field {0} on serializable type.</value>
  </data>
  <data name="DoNotUseAccountSAS" xml:space="preserve">
    <value>Do Not Use Account Shared Access Signature</value>
  </data>
  <data name="DoNotUseAccountSASDescription" xml:space="preserve">
    <value>Shared Access Signatures(SAS) are a vital part of the security model for any application using Azure Storage, they should provide limited and safe permissions to your storage account to clients that don't have the account key. All of the operations available via a service SAS are also available via an account SAS, that is, account SAS is too powerful. So it is recommended to use Service SAS to delegate access more carefully.</value>
  </data>
  <data name="DoNotUseAccountSASMessage" xml:space="preserve">
    <value>Use Service SAS instead of Account SAS for fine grained access control and container-level access policy</value>
  </data>
  <data name="DoNotUseBrokenCryptographicAlgorithms" xml:space="preserve">
    <value>Do Not Use Broken Cryptographic Algorithms</value>
  </data>
  <data name="DoNotUseBrokenCryptographicAlgorithmsDescription" xml:space="preserve">
    <value>An attack making it computationally feasible to break this algorithm exists. This allows attackers to break the cryptographic guarantees it is designed to provide. Depending on the type and application of this cryptographic algorithm, this may allow attackers to read enciphered messages, tamper with enciphered  messages, forge digital signatures, tamper with hashed content, or otherwise compromise any cryptosystem based on this algorithm. Replace encryption uses with the AES algorithm (AES-256, AES-192 and AES-128 are acceptable) with a key length greater than or equal to 128 bits. Replace hashing uses with a hashing function in the SHA-2 family, such as SHA512, SHA384, or SHA256. Replace digital signature uses with RSA with a key length greater than or equal to 2048-bits, or ECDSA with a key length greater than or equal to 256 bits.</value>
  </data>
  <data name="DoNotUseBrokenCryptographicAlgorithmsMessage" xml:space="preserve">
    <value>{0} uses a broken cryptographic algorithm {1}</value>
  </data>
  <data name="DoNotUseDeprecatedSecurityProtocols" xml:space="preserve">
    <value>Do Not Use Deprecated Security Protocols</value>
  </data>
  <data name="DoNotUseDeprecatedSecurityProtocolsDescription" xml:space="preserve">
    <value>Using a deprecated security protocol rather than the system default is risky.</value>
  </data>
  <data name="DoNotUseDeprecatedSecurityProtocolsMessage" xml:space="preserve">
    <value>Hard-coded use of deprecated security protocol {0}</value>
  </data>
  <data name="DoNotUseDSA" xml:space="preserve">
    <value>Do Not Use Digital Signature Algorithm (DSA)</value>
  </data>
  <data name="DoNotUseDSADescription" xml:space="preserve">
    <value>DSA is too weak to use.</value>
  </data>
  <data name="DoNotUseDSAMessage" xml:space="preserve">
    <value>Asymmetric encryption algorithm {0} is weak. Switch to an RSA with at least 2048 key size, ECDH or ECDSA algorithm instead</value>
  </data>
  <data name="DoNotUseMD5" xml:space="preserve">
    <value>Do not use insecure cryptographic algorithm MD5.</value>
  </data>
  <data name="DoNotUseMD5Description" xml:space="preserve">
    <value>This type implements MD5, a cryptographically insecure hashing function. Hash collisions are computationally feasible for the MD5 and HMACMD5 algorithms. Replace this usage with a SHA-2 family hash algorithm (SHA512, SHA384, SHA256).</value>
  </data>
  <data name="DoNotUseObsoleteKDFAlgorithm" xml:space="preserve">
    <value>Do not use obsolete key derivation function</value>
  </data>
  <data name="DoNotUseObsoleteKDFAlgorithmDescription" xml:space="preserve">
    <value>Password-based key derivation should use PBKDF2 with SHA-2. Avoid using PasswordDeriveBytes since it generates a PBKDF1 key. Avoid using Rfc2898DeriveBytes.CryptDeriveKey since it doesn't use the iteration count or salt.</value>
  </data>
  <data name="DoNotUseObsoleteKDFAlgorithmMessage" xml:space="preserve">
    <value>Call to obsolete key derivation function {0}.{1}</value>
  </data>
  <data name="DoNotUseReferenceEqualsWithValueTypesDescription" xml:space="preserve">
    <value>Value type typed arguments are uniquely boxed for each call to this method, therefore the result is always false.</value>
  </data>
  <data name="DoNotUseReferenceEqualsWithValueTypesComparerMessage" xml:space="preserve">
    <value>Do not pass an argument with value type '{0}' to the 'Equals' method on 'ReferenceEqualityComparer'. Due to value boxing, this call to 'Equals' will always return 'false'.</value>
  </data>
  <data name="DoNotUseReferenceEqualsWithValueTypesMethodMessage" xml:space="preserve">
    <value>Do not pass an argument with value type '{0}' to 'ReferenceEquals'. Due to value boxing, this call to 'ReferenceEquals' will always return 'false'.</value>
  </data>
  <data name="DoNotUseReferenceEqualsWithValueTypesTitle" xml:space="preserve">
    <value>Do not use ReferenceEquals with value types</value>
  </data>
  <data name="DoNotUseSHA1" xml:space="preserve">
    <value>Do not use insecure cryptographic algorithm SHA1.</value>
  </data>
  <data name="DoNotUseSHA1Description" xml:space="preserve">
    <value>This type implements SHA1, a cryptographically insecure hashing function. Hash collisions are computationally feasible for the SHA-1 and SHA-0 algorithms. Replace this usage with a SHA-2 family hash algorithm (SHA512, SHA384, SHA256).</value>
  </data>
  <data name="DoNotUseWeakCryptographicAlgorithms" xml:space="preserve">
    <value>Do Not Use Weak Cryptographic Algorithms</value>
  </data>
  <data name="DoNotUseWeakCryptographicAlgorithmsDescription" xml:space="preserve">
    <value>Cryptographic algorithms degrade over time as attacks become for advances to attacker get access to more computation. Depending on the type and application of this cryptographic algorithm, further degradation of the cryptographic strength of it may allow attackers to read enciphered messages, tamper with enciphered  messages, forge digital signatures, tamper with hashed content, or otherwise compromise any cryptosystem based on this algorithm. Replace encryption uses with the AES algorithm (AES-256, AES-192 and AES-128 are acceptable) with a key length greater than or equal to 128 bits. Replace hashing uses with a hashing function in the SHA-2 family, such as SHA-2 512, SHA-2 384, or SHA-2 256.</value>
  </data>
  <data name="DoNotUseWeakCryptographicAlgorithmsMessage" xml:space="preserve">
    <value>{0} uses a weak cryptographic algorithm {1}</value>
  </data>
  <data name="DoNotUseWeakKDFAlgorithm" xml:space="preserve">
    <value>Do Not Use Weak Key Derivation Function Algorithm</value>
  </data>
  <data name="DoNotUseWeakKDFAlgorithmDescription" xml:space="preserve">
    <value>Some implementations of the Rfc2898DeriveBytes class allow for a hash algorithm to be specified in a constructor parameter or overwritten in the HashAlgorithm property. If a hash algorithm is specified, then it should be SHA-256 or higher.</value>
  </data>
  <data name="DoNotUseWeakKDFAlgorithmMessage" xml:space="preserve">
    <value>{0} created with a weak hash algorithm. Use SHA256, SHA384, or SHA512 to create a strong key from a password</value>
  </data>
  <data name="DoNotUseXslTransform" xml:space="preserve">
    <value>Do Not Use XslTransform</value>
  </data>
  <data name="DoNotUseXslTransformMessage" xml:space="preserve">
    <value>Do not use XslTransform. It does not restrict potentially dangerous external references.</value>
  </data>
  <data name="HardCodedSecurityProtocolMessage" xml:space="preserve">
    <value>Avoid hardcoding SecurityProtocolType {0}, and instead use SecurityProtocolType.SystemDefault to allow the operating system to choose the best Transport Layer Security protocol to use.</value>
  </data>
  <data name="HardCodedSecurityProtocolTitle" xml:space="preserve">
    <value>Avoid hardcoding SecurityProtocolType value</value>
  </data>
  <data name="MaybeInstallRootCert" xml:space="preserve">
    <value>Ensure Certificates Are Not Added To Root Store</value>
  </data>
  <data name="MaybeInstallRootCertMessage" xml:space="preserve">
    <value>Adding certificates to the operating system's trusted root certificates is insecure. Ensure that the target store is not root store.</value>
  </data>
  <data name="MaybeUseSecureCookiesASPNetCore" xml:space="preserve">
    <value>Ensure Use Secure Cookies In ASP.Net Core</value>
  </data>
  <data name="MaybeUseSecureCookiesASPNetCoreMessage" xml:space="preserve">
    <value>Ensure that CookieOptions.Secure = true when setting a cookie</value>
  </data>
  <data name="SetViewStateUserKey" xml:space="preserve">
    <value>Set ViewStateUserKey For Classes Derived From Page</value>
  </data>
  <data name="SetViewStateUserKeyDescription" xml:space="preserve">
    <value>Setting the ViewStateUserKey property can help you prevent attacks on your application by allowing you to assign an identifier to the view-state variable for individual users so that they cannot use the variable to generate an attack. Otherwise, there will be cross-site request forgery vulnerabilities.</value>
  </data>
  <data name="SetViewStateUserKeyMessage" xml:space="preserve">
    <value>The class {0} derived from System.Web.UI.Page does not set the ViewStateUserKey property in the OnInit method or Page_Init method</value>
  </data>
  <data name="UseAsSpanInsteadOfArrayRangeIndexerDescription" xml:space="preserve">
    <value>The Range-based indexer on array values produces a copy of requested portion of the array. This copy is often unwanted when it is implicitly used as a Span or Memory value. Use the AsSpan method to avoid the copy.</value>
  </data>
  <data name="UseAsSpanInsteadOfStringRangeIndexerDescription" xml:space="preserve">
    <value>The Range-based indexer on string values produces a copy of requested portion of the string. This copy is usually unnecessary when it is implicitly used as a ReadOnlySpan or ReadOnlyMemory value. Use the AsSpan method to avoid the unnecessary copy.</value>
  </data>
  <data name="UseAsSpanInsteadOfRangeIndexerMessage" xml:space="preserve">
    <value>Use '{0}' instead of the '{1}'-based indexer on '{2}' to avoid creating unnecessary data copies.</value>
  </data>
  <data name="UseAsSpanInsteadOfRangeIndexerTitle" xml:space="preserve">
    <value>Use AsSpan or AsMemory instead of Range-based indexers when appropriate</value>
  </data>
  <data name="UseAsSpanReadOnlyInsteadOfArrayRangeIndexerDescription" xml:space="preserve">
    <value>The Range-based indexer on array values produces a copy of requested portion of the array. This copy is usually unnecessary when it is implicitly used as a ReadOnlySpan or ReadOnlyMemory value. Use the AsSpan method to avoid the unnecessary copy.</value>
  </data>
  <data name="UseContainerLevelAccessPolicy" xml:space="preserve">
    <value>Use Container Level Access Policy</value>
  </data>
  <data name="UseContainerLevelAccessPolicyDescription" xml:space="preserve">
    <value>No access policy identifier is specified, making tokens non-revocable.</value>
  </data>
  <data name="UseContainerLevelAccessPolicyMessage" xml:space="preserve">
    <value>Consider using Azure's role-based access control instead of a Shared Access Signature (SAS) if possible. If you still need to use a SAS, use a container-level access policy when creating a SAS</value>
  </data>
  <data name="UseSecureCookiesASPNetCoreDescription" xml:space="preserve">
    <value>Applications available over HTTPS must use secure cookies.</value>
  </data>
  <data name="UseSharedAccessProtocolHttpsOnly" xml:space="preserve">
    <value>Use SharedAccessProtocol HttpsOnly</value>
  </data>
  <data name="UseSharedAccessProtocolHttpsOnlyDescription" xml:space="preserve">
    <value>HTTPS encrypts network traffic. Use HttpsOnly, rather than HttpOrHttps, to ensure network traffic is always encrypted to help prevent disclosure of sensitive data.</value>
  </data>
  <data name="UseSharedAccessProtocolHttpsOnlyMessage" xml:space="preserve">
    <value>Consider using Azure's role-based access control instead of a Shared Access Signature (SAS) if possible. If you still need to use a SAS, specify SharedAccessProtocol.HttpsOnly</value>
  </data>
  <data name="UseXmlReaderDescription" xml:space="preserve">
    <value>Processing XML from untrusted data may load dangerous external references, which should be restricted by using an XmlReader with a secure resolver or with DTD processing disabled.</value>
  </data>
  <data name="UseXmlReaderForDataSetReadXml" xml:space="preserve">
    <value>Use XmlReader For DataSet Read Xml</value>
  </data>
  <data name="UseXmlReaderForDeserialize" xml:space="preserve">
    <value>Use XmlReader For Deserialize</value>
  </data>
  <data name="UseXmlReaderForSchemaRead" xml:space="preserve">
    <value>Use XmlReader For Schema Read</value>
  </data>
  <data name="UseXmlReaderForValidatingReader" xml:space="preserve">
    <value>Use XmlReader For Validating Reader</value>
  </data>
  <data name="UseXmlReaderForXPathDocument" xml:space="preserve">
    <value>Use XmlReader For XPathDocument</value>
  </data>
  <data name="UseXmlReaderMessage" xml:space="preserve">
    <value>This overload of the {0}.{1} method is potentially unsafe, use an overload that takes a XmlReader instance instead</value>
  </data>
  <data name="UseRSAWithSufficientKeySize" xml:space="preserve">
    <value>Use Rivest–Shamir–Adleman (RSA) Algorithm With Sufficient Key Size</value>
  </data>
  <data name="UseRSAWithSufficientKeySizeDescription" xml:space="preserve">
    <value>Encryption algorithms are vulnerable to brute force attacks when too small a key size is used.</value>
  </data>
  <data name="UseRSAWithSufficientKeySizeMessage" xml:space="preserve">
    <value>Asymmetric encryption algorithm {0}'s key size is less than 2048. Switch to an RSA with at least 2048 key size, ECDH or ECDSA algorithm instead.</value>
  </data>
  <data name="DefinitelyUseWeakKDFInsufficientIterationCount" xml:space="preserve">
    <value>Do Not Use Weak Key Derivation Function With Insufficient Iteration Count</value>
  </data>
  <data name="DefinitelyUseWeakKDFInsufficientIterationCountMessage" xml:space="preserve">
    <value>Use at least {0} iterations when deriving a cryptographic key from a password. By default, Rfc2898DeriveByte's IterationCount is only 1000</value>
  </data>
  <data name="DoNotUseWeakKDFInsufficientIterationCountDescription" xml:space="preserve">
    <value>When deriving cryptographic keys from user-provided inputs such as password, use sufficient iteration count (at least 100k).</value>
  </data>
  <data name="MaybeUseWeakKDFInsufficientIterationCount" xml:space="preserve">
    <value>Ensure Sufficient Iteration Count When Using Weak Key Derivation Function</value>
  </data>
  <data name="MaybeUseWeakKDFInsufficientIterationCountMessage" xml:space="preserve">
    <value>Ensure that the iteration count is at least {0} when deriving a cryptographic key from a password. By default, Rfc2898DeriveByte's IterationCount is only 1000</value>
  </data>
  <data name="DoNotAddArchiveItemPathToTheTargetFileSystemPath" xml:space="preserve">
    <value>Do Not Add Archive Item's Path To The Target File System Path</value>
  </data>
  <data name="DoNotAddArchiveItemPathToTheTargetFileSystemPathDescription" xml:space="preserve">
    <value>When extracting files from an archive and using the archive item's path, check if the path is safe. Archive path can be relative and can lead to file system access outside of the expected file system target path, leading to malicious config changes and remote code execution via lay-and-wait technique.</value>
  </data>
  <data name="DoNotAddArchiveItemPathToTheTargetFileSystemPathMessage" xml:space="preserve">
    <value>When creating path for '{0} in method {1}' from relative archive item path to extract file and the source is an untrusted zip archive, make sure to sanitize relative archive item path '{2} in method {3}'</value>
  </data>
  <data name="DoNotCreateTasksWithoutPassingATaskSchedulerTitle" xml:space="preserve">
    <value>Do not create tasks without passing a TaskScheduler</value>
  </data>
  <data name="DoNotCreateTasksWithoutPassingATaskSchedulerDescription" xml:space="preserve">
    <value>Do not create tasks unless you are using one of the overloads that takes a TaskScheduler. The default is to schedule on TaskScheduler.Current, which would lead to deadlocks. Either use TaskScheduler.Default to schedule on the thread pool, or explicitly pass TaskScheduler.Current to make your intentions clear.</value>
  </data>
  <data name="DoNotCreateTasksWithoutPassingATaskSchedulerMessage" xml:space="preserve">
    <value>Do not create tasks without passing a TaskScheduler</value>
  </data>
  <data name="DoNotDefineFinalizersForTypesDerivedFromMemoryManagerDescription" xml:space="preserve">
    <value>Adding a finalizer to a type derived from MemoryManager&lt;T&gt; may permit memory to be freed while it is still in use by a Span&lt;T&gt;.</value>
  </data>
  <data name="DoNotDefineFinalizersForTypesDerivedFromMemoryManagerMessage" xml:space="preserve">
    <value>Adding a finalizer to a type derived from MemoryManager&lt;T&gt; may permit memory to be freed while it is still in use by a Span&lt;T&gt;.</value>
  </data>
  <data name="DoNotDefineFinalizersForTypesDerivedFromMemoryManagerTitle" xml:space="preserve">
    <value>Do not define finalizers for types derived from MemoryManager&lt;T&gt;</value>
  </data>
  <data name="UseValueTasksCorrectlyTitle" xml:space="preserve">
    <value>Use ValueTasks correctly</value>
  </data>
  <data name="UseValueTasksCorrectlyDescription" xml:space="preserve">
    <value>ValueTasks returned from member invocations are intended to be directly awaited.  Attempts to consume a ValueTask multiple times or to directly access one's result before it's known to be completed may result in an exception or corruption.  Ignoring such a ValueTask is likely an indication of a functional bug and may degrade performance.</value>
  </data>
  <data name="UseValueTasksCorrectlyMessage_General" xml:space="preserve">
    <value>ValueTask instances returned from method calls should be directly awaited, returned, or passed as an argument to another method call. Other usage, such as storing an instance into a local or a field, is likely an indication of a bug, as ValueTask instances must only ever be consumed once.</value>
  </data>
  <data name="UseValueTasksCorrectlyMessage_Unconsumed" xml:space="preserve">
    <value>ValueTask instances returned from method calls should always be used, typically awaited. Not doing so often represents a functional bug, but even if it doesn't, it can result in degraded performance if the target method pools objects for use with ValueTasks.</value>
  </data>
  <data name="UseValueTasksCorrectlyMessage_DoubleConsumption" xml:space="preserve">
    <value>ValueTask instances should only be consumed once, such as via an await. Consuming the same ValueTask instance multiple times can result in exceptions and data corruption.</value>
  </data>
  <data name="UseValueTasksCorrectlyMessage_AccessingIncompleteResult" xml:space="preserve">
    <value>ValueTask instances should not have their result directly accessed unless the instance has already completed. Unlike Tasks, calling Result or GetAwaiter().GetResult() on a ValueTask is not guaranteed to block until the operation completes. If you can't simply await the instance, consider first checking its IsCompleted property (or asserting it's true if you know that to be the case).</value>
  </data>
  <data name="DoNotCreateTaskCompletionSourceWithWrongArgumentsTitle" xml:space="preserve">
    <value>Argument passed to TaskCompletionSource constructor should be TaskCreationOptions enum instead of TaskContinuationOptions enum.</value>
  </data>
  <data name="DoNotCreateTaskCompletionSourceWithWrongArgumentsDescription" xml:space="preserve">
    <value>TaskCompletionSource has constructors that take TaskCreationOptions that control the underlying Task, and constructors that take object state that's stored in the task.  Accidentally passing a TaskContinuationOptions instead of a TaskCreationOptions will result in the call treating the options as state.</value>
  </data>
  <data name="DoNotCreateTaskCompletionSourceWithWrongArgumentsMessage" xml:space="preserve">
    <value>Argument contains TaskContinuationsOptions enum instead of TaskCreationOptions enum.</value>
  </data>
  <data name="DoNotCreateTaskCompletionSourceWithWrongArgumentsFix" xml:space="preserve">
    <value>Replace TaskContinuationOptions with TaskCreationOptions.</value>
  </data>
  <data name="JsonNetInsecureSerializerMessage" xml:space="preserve">
    <value>When deserializing untrusted input, allowing arbitrary types to be deserialized is insecure. When using deserializing JsonSerializer, use TypeNameHandling.None, or for values other than None, restrict deserialized types with a SerializationBinder.</value>
  </data>
  <data name="JsonNetInsecureSerializerTitle" xml:space="preserve">
    <value>Do not deserialize with JsonSerializer using an insecure configuration</value>
  </data>
  <data name="JsonNetMaybeInsecureSerializerMessage" xml:space="preserve">
    <value>When deserializing untrusted input, allowing arbitrary types to be deserialized is insecure. When using deserializing JsonSerializer, use TypeNameHandling.None, or for values other than None, restrict deserialized types with a SerializationBinder.</value>
  </data>
  <data name="JsonNetMaybeInsecureSerializerTitle" xml:space="preserve">
    <value>Ensure that JsonSerializer has a secure configuration when deserializing</value>
  </data>
  <data name="UseDefaultDllImportSearchPathsAttribute" xml:space="preserve">
    <value>Use DefaultDllImportSearchPaths attribute for P/Invokes</value>
  </data>
  <data name="UseDefaultDllImportSearchPathsAttributeDescription" xml:space="preserve">
    <value>By default, P/Invokes using DllImportAttribute probe a number of directories, including the current working directory for the library to load. This can be a security issue for certain applications, leading to DLL hijacking.</value>
  </data>
  <data name="UseDefaultDllImportSearchPathsAttributeMessage" xml:space="preserve">
    <value>The method {0} didn't use DefaultDllImportSearchPaths attribute for P/Invokes.</value>
  </data>
  <data name="DoNotUseUnsafeDllImportSearchPath" xml:space="preserve">
    <value>Do not use unsafe DllImportSearchPath value</value>
  </data>
  <data name="DoNotUseUnsafeDllImportSearchPathDescription" xml:space="preserve">
    <value>There could be a malicious DLL in the default DLL search directories. Or, depending on where your application is run from, there could be a malicious DLL in the application's directory. Use a DllImportSearchPath value that specifies an explicit search path instead. The DllImportSearchPath flags that this rule looks for can be configured in .editorconfig.</value>
  </data>
  <data name="DoNotUseUnsafeDllImportSearchPathMessage" xml:space="preserve">
    <value>Use of unsafe DllImportSearchPath value {0}</value>
  </data>
  <data name="UseAutoValidateAntiforgeryToken" xml:space="preserve">
    <value>Use antiforgery tokens in ASP.NET Core MVC controllers</value>
  </data>
  <data name="UseAutoValidateAntiforgeryTokenDescription" xml:space="preserve">
    <value>Handling a POST, PUT, PATCH, or DELETE request without validating an antiforgery token may be vulnerable to cross-site request forgery attacks. A cross-site request forgery attack can send malicious requests from an authenticated user to your ASP.NET Core MVC controller.</value>
  </data>
  <data name="UseAutoValidateAntiforgeryTokenMessage" xml:space="preserve">
    <value>Method {0} handles a {1} request without performing antiforgery token validation. You also need to ensure that your HTML form sends an antiforgery token.</value>
  </data>
  <data name="MissHttpVerbAttribute" xml:space="preserve">
    <value>Miss HttpVerb attribute for action methods</value>
  </data>
  <data name="MissHttpVerbAttributeMessage" xml:space="preserve">
    <value>Action method {0} needs to specify the Http request kind explictly</value>
  </data>
  <data name="DoNotUseInsecureRandomness" xml:space="preserve">
    <value>Do not use insecure randomness</value>
  </data>
  <data name="DoNotUseInsecureRandomnessMessage" xml:space="preserve">
    <value>{0} is an insecure random number generator. Use cryptographically secure random number generators when randomness is required for security</value>
  </data>
  <data name="DoNotUseInsecureRandomnessDescription" xml:space="preserve">
    <value>Using a cryptographically weak pseudo-random number generator may allow an attacker to predict what security-sensitive value will be generated. Use a cryptographically strong random number generator if an unpredictable value is required, or ensure that weak pseudo-random numbers aren't used in a security-sensitive manner.</value>
  </data>
  <data name="DoNotUseCountAsyncWhenAnyAsyncCanBeUsedDescription" xml:space="preserve">
    <value>For non-empty collections, CountAsync() and LongCountAsync() enumerate the entire sequence, while AnyAsync() stops at the first item or the first item that satisfies a condition.</value>
  </data>
  <data name="DoNotUseCountAsyncWhenAnyAsyncCanBeUsedMessage" xml:space="preserve">
    <value>{0}() is used where AnyAsync() could be used instead to improve performance.</value>
  </data>
  <data name="DoNotUseCountAsyncWhenAnyAsyncCanBeUsedTitle" xml:space="preserve">
    <value>Do not use CountAsync() or LongCountAsync() when AnyAsync() can be used</value>
  </data>
  <data name="UsePropertyInsteadOfCountMethodWhenAvailableDescription" xml:space="preserve">
    <value>Enumerable.Count() potentially enumerates the sequence while a Length/Count property is a direct access.</value>
  </data>
  <data name="UsePropertyInsteadOfCountMethodWhenAvailableMessage" xml:space="preserve">
    <value>Use the "{0}" property instead of Enumerable.Count().</value>
  </data>
  <data name="UsePropertyInsteadOfCountMethodWhenAvailableTitle" xml:space="preserve">
    <value>Use Length/Count property instead of Count() when available</value>
  </data>
  <data name="SetHttpOnlyForHttpCookie" xml:space="preserve">
    <value>Set HttpOnly to true for HttpCookie</value>
  </data>
  <data name="SetHttpOnlyForHttpCookieDescription" xml:space="preserve">
    <value>As a defense in depth measure, ensure security sensitive HTTP cookies are marked as HttpOnly. This indicates web browsers should disallow scripts from accessing the cookies. Injected malicious scripts are a common way of stealing cookies.</value>
  </data>
  <data name="SetHttpOnlyForHttpCookieMessage" xml:space="preserve">
    <value>HttpCookie.HttpOnly is set to false or not set at all when using an HttpCookie. Ensure security sensitive cookies are marked as HttpOnly to prevent malicious scripts from stealing the cookies</value>
  </data>
  <data name="DeprecatedSslProtocolsDescription" xml:space="preserve">
    <value>Older protocol versions of Transport Layer Security (TLS) are less secure than TLS 1.2 and TLS 1.3, and are more likely to have new vulnerabilities. Avoid older protocol versions to minimize risk.</value>
  </data>
  <data name="DeprecatedSslProtocolsMessage" xml:space="preserve">
    <value>Transport Layer Security protocol version '{0}' is deprecated.  Use 'None' to let the Operating System choose a version.</value>
  </data>
  <data name="DeprecatedSslProtocolsTitle" xml:space="preserve">
    <value>Do not use deprecated SslProtocols values</value>
  </data>
  <data name="HardcodedSslProtocolsDescription" xml:space="preserve">
    <value>Current Transport Layer Security protocol versions may become deprecated if vulnerabilities are found. Avoid hardcoding SslProtocols values to keep your application secure. Use 'None' to let the Operating System choose a version.</value>
  </data>
  <data name="HardcodedSslProtocolsMessage" xml:space="preserve">
    <value>Avoid hardcoding SslProtocols '{0}' to ensure your application remains secure in the future. Use 'None' to let the Operating System choose a version.</value>
  </data>
  <data name="HardcodedSslProtocolsTitle" xml:space="preserve">
    <value>Avoid hardcoded SslProtocols values</value>
  </data>
  <data name="MissHttpVerbAttributeDescription" xml:space="preserve">
    <value>All the methods that create, edit, delete, or otherwise modify data do so in the [HttpPost] overload of the method, which needs to be protected with the anti forgery attribute from request forgery. Performing a GET operation should be a safe operation that has no side effects and doesn't modify your persisted data.</value>
  </data>
  <data name="DefinitelyDisableHttpClientCRLCheck" xml:space="preserve">
    <value>HttpClients should enable certificate revocation list checks</value>
  </data>
  <data name="DefinitelyDisableHttpClientCRLCheckMessage" xml:space="preserve">
    <value>HttpClient is created without enabling CheckCertificateRevocationList</value>
  </data>
  <data name="DoNotDisableHttpClientCRLCheckDescription" xml:space="preserve">
    <value>Using HttpClient without providing a platform specific handler (WinHttpHandler or CurlHandler or HttpClientHandler) where the CheckCertificateRevocationList property is set to true, will allow revoked certificates to be accepted by the HttpClient as valid.</value>
  </data>
  <data name="MaybeDisableHttpClientCRLCheck" xml:space="preserve">
    <value>Ensure HttpClient certificate revocation list check is not disabled</value>
  </data>
  <data name="MaybeDisableHttpClientCRLCheckMessage" xml:space="preserve">
    <value>HttpClient may be created without enabling CheckCertificateRevocationList</value>
  </data>
  <data name="DoNotHardCodeCertificate" xml:space="preserve">
    <value>Do not hard-code certificate</value>
  </data>
  <data name="DoNotHardCodeCertificateDescription" xml:space="preserve">
    <value>Hard-coded certificates in source code are vulnerable to being exploited.</value>
  </data>
  <data name="DoNotHardCodeCertificateMessage" xml:space="preserve">
    <value>Potential security vulnerability was found where '{0}' in method '{1}' may be tainted by hard-coded certificate from '{2}' in method '{3}'</value>
  </data>
  <data name="DefinitelyUseCreateEncryptorWithNonDefaultIV" xml:space="preserve">
    <value>Do not use CreateEncryptor with non-default IV</value>
  </data>
  <data name="DefinitelyUseCreateEncryptorWithNonDefaultIVMessage" xml:space="preserve">
    <value>Symmetric encryption uses non-default initialization vector, which could be potentially repeatable</value>
  </data>
  <data name="MaybeUseCreateEncryptorWithNonDefaultIV" xml:space="preserve">
    <value>Use CreateEncryptor with the default IV </value>
  </data>
  <data name="MaybeUseCreateEncryptorWithNonDefaultIVMessage" xml:space="preserve">
    <value>The non-default initialization vector, which can be potentially repeatable, is used in the encrypion. Ensure use the default one.</value>
  </data>
  <data name="DoNotUseCreateEncryptorWithNonDefaultIVDescription" xml:space="preserve">
    <value>Symmetric encryption should always use a non-repeatable initialization vector to prevent dictionary attacks.</value>
  </data>
  <data name="DataTableReadXmlMessage" xml:space="preserve">
    <value>The method '{0}' is insecure when deserializing untrusted data</value>
  </data>
  <data name="DataTableReadXmlTitle" xml:space="preserve">
    <value>Do not use DataTable.ReadXml() with untrusted data</value>
  </data>
  <data name="DataSetDataTableInSerializableTypeMessage" xml:space="preserve">
    <value>When deserializing untrusted input, deserializing a {0} object is insecure. '{1}' either is or derives from {0}</value>
  </data>
  <data name="DataSetDataTableInWebDeserializableObjectGraphMessage" xml:space="preserve">
    <value>When deserializing untrusted input, deserializing a {0} object is insecure. '{1}' either is or derives from {0}</value>
  </data>
  <data name="DataSetDataTableInWebDeserializableObjectGraphTitle" xml:space="preserve">
    <value>Unsafe DataSet or DataTable type in web deserializable object graph</value>
  </data>
  <data name="DataSetReadXmlMessage" xml:space="preserve">
    <value>The method '{0}' is insecure when deserializing untrusted data</value>
  </data>
  <data name="DataSetReadXmlTitle" xml:space="preserve">
    <value>Do not use DataSet.ReadXml() with untrusted data</value>
  </data>
  <data name="DataSetDataTableInRceSerializableTypeMessage" xml:space="preserve">
    <value>When deserializing untrusted input with an IFormatter-based serializer, deserializing a {0} object is insecure. '{1}' either is or derives from {0}.</value>
  </data>
  <data name="DataSetDataTableInDeserializableObjectGraphMessage" xml:space="preserve">
    <value>When deserializing untrusted input, deserializing a {0} object is insecure. '{1}' either is or derives from {0}</value>
  </data>
  <data name="DataSetDataTableInDeserializableObjectGraphTitle" xml:space="preserve">
    <value>Unsafe DataSet or DataTable type found in deserializable object graph</value>
  </data>
  <data name="DataSetDataTableInRceDeserializableObjectGraphMessage" xml:space="preserve">
    <value>When deserializing untrusted input, deserializing a {0} object is insecure. '{1}' either is or derives from {0}</value>
  </data>
  <data name="DataSetDataTableInRceDeserializableObjectGraphTitle" xml:space="preserve">
    <value>Unsafe DataSet or DataTable in deserialized object graph can be vulnerable to remote code execution attacks</value>
  </data>
  <data name="DataSetDataTableInAutogeneratedSerializableTypeMessage" xml:space="preserve">
    <value>When deserializing untrusted input, deserializing a {0} object is insecure. '{1}' either is or derives from {0}. Ensure that the autogenerated type is never deserialized with untrusted data.</value>
  </data>
  <data name="DataSetDataTableInAutogeneratedSerializableTypeTitle" xml:space="preserve">
    <value>Unsafe DataSet or DataTable in autogenerated serializable type</value>
  </data>
  <data name="DataSetDataTableInRceAutogeneratedSerializableTypeMessage" xml:space="preserve">
    <value>When deserializing untrusted input with an IFormatter-based serializer, deserializing a {0} object is insecure. '{1}' either is or derives from {0}. Ensure that the autogenerated type is never deserialized with untrusted data.</value>
  </data>
  <data name="DataSetDataTableInRceAutogeneratedSerializableTypeTitle" xml:space="preserve">
    <value>Unsafe DataSet or DataTable in autogenerated serializable type can be vulnerable to remote code execution attacks</value>
  </data>
  <data name="DataSetDataTableInRceSerializableTypeTitle" xml:space="preserve">
    <value>Unsafe DataSet or DataTable in serializable type can be vulnerable to remote code execution attacks</value>
  </data>
  <data name="DataSetDataTableInSerializableTypeTitle" xml:space="preserve">
    <value>Unsafe DataSet or DataTable in serializable type</value>
  </data>
  <data name="DataSetReadXmlAutogeneratedMessage" xml:space="preserve">
    <value>The method '{0}' is insecure when deserializing untrusted data. Make sure that autogenerated class containing the '{0}' call is not deserialized with untrusted data.</value>
  </data>
  <data name="DataSetReadXmlAutogeneratedTitle" xml:space="preserve">
    <value>Ensure autogenerated class containing DataSet.ReadXml() is not used with untrusted data</value>
  </data>
  <data name="DataTableReadXmlAutogeneratedMessage" xml:space="preserve">
    <value>The method '{0}' is insecure when deserializing untrusted data. Make sure that autogenerated class containing the '{0}' call is not deserialized with untrusted data.</value>
  </data>
  <data name="DataTableReadXmlAutogeneratedTitle" xml:space="preserve">
    <value>Ensure autogenerated class containing DataTable.ReadXml() is not used with untrusted data</value>
  </data>
  <data name="DoNotUseStackallocInLoopsTitle" xml:space="preserve">
    <value>Do not use stackalloc in loops.</value>
  </data>
  <data name="DoNotUseStackallocInLoopsDescription" xml:space="preserve">
    <value>Stack space allocated by a stackalloc is only released at the end of the current method's invocation.  Using it in a loop can result in unbounded stack growth and eventual stack overflow conditions.</value>
  </data>
  <data name="DoNotUseStackallocInLoopsMessage" xml:space="preserve">
    <value>Potential stack overflow. Move the stackalloc out of the loop.</value>
  </data>
  <data name="PreferStreamAsyncMemoryOverloadsTitle" xml:space="preserve">
    <value>Prefer the 'Memory'-based overloads for 'ReadAsync' and 'WriteAsync'</value>
  </data>
  <data name="PreferStreamAsyncMemoryOverloadsDescription" xml:space="preserve">
    <value>'Stream' has a 'ReadAsync' overload that takes a 'Memory&lt;Byte&gt;' as the first argument, and a 'WriteAsync' overload that takes a 'ReadOnlyMemory&lt;Byte&gt;' as the first argument. Prefer calling the memory based overloads, which are more efficient.</value>
  </data>
  <data name="PreferStreamAsyncMemoryOverloadsMessage" xml:space="preserve">
    <value>Change the '{0}' method call to use the '{1}' overload</value>
  </data>
  <data name="ForwardCancellationTokenToInvocationsDescription" xml:space="preserve">
    <value>Forward the 'CancellationToken' parameter to methods that take one to ensure the operation cancellation notifications gets properly propagated, or pass in 'CancellationToken.None' explicitly to indicate intentionally not propagating the token.</value>
  </data>
  <data name="ForwardCancellationTokenToInvocationsMessage" xml:space="preserve">
    <value>Forward the '{0}' parameter to the '{1}' method or pass in 'CancellationToken.None' explicitly to indicate intentionally not propagating the token</value>
  </data>
  <data name="ForwardCancellationTokenToInvocationsTitle" xml:space="preserve">
    <value>Forward the 'CancellationToken' parameter to methods that take one</value>
  </data>
  <data name="InstantiateArgumentExceptionsCorrectlyChangeToTwoArgumentCodeFixTitle" xml:space="preserve">
    <value>Change to call the two argument constructor, pass null for the message.</value>
  </data>
  <data name="InstantiateArgumentExceptionsCorrectlyFlipArgumentOrderCodeFixTitle" xml:space="preserve">
    <value>Swap the arguments order</value>
  </data>
  <data name="PreferTypedStringBuilderAppendOverloadsTitle" xml:space="preserve">
    <value>Prefer strongly-typed Append and Insert method overloads on StringBuilder.</value>
  </data>
  <data name="PreferTypedStringBuilderAppendOverloadsDescription" xml:space="preserve">
    <value>StringBuilder.Append and StringBuilder.Insert provide overloads for multiple types beyond System.String.  When possible, prefer the strongly-typed overloads over using ToString() and the string-based overload.</value>
  </data>
  <data name="PreferTypedStringBuilderAppendOverloadsMessage" xml:space="preserve">
    <value>Remove the ToString call in order to use a strongly-typed StringBuilder overload.</value>
  </data>
  <data name="PreferTypedStringBuilderAppendOverloadsRemoveToString" xml:space="preserve">
    <value>Remove the ToString call</value>
  </data>
  <data name="PreferStringContainsOverIndexOfDescription" xml:space="preserve">
    <value>Calls to 'string.IndexOf' where the result is used to check for the presence/absence of a substring can be replaced by 'string.Contains'</value>
  </data>
  <data name="PreferStringContainsOverIndexOfMessage" xml:space="preserve">
    <value>Use 'string.Contains' instead of 'string.IndexOf' to improve readability</value>
  </data>
  <data name="PreferStringContainsOverIndexOfTitle" xml:space="preserve">
    <value>Consider using 'string.Contains' instead of 'string.IndexOf'</value>
  </data>
  <data name="PreferConstCharOverConstUnitStringInStringBuilderDescription" xml:space="preserve">
    <value>'StringBuilder.Append(char)' is more efficient than 'StringBuilder.Append(string)' when the string is a single character. When calling 'Append' with a constant, prefer using a constant char rather than a constant string containing one character.</value>
  </data>
  <data name="PreferConstCharOverConstUnitStringInStringBuilderMessage" xml:space="preserve">
    <value>Use 'StringBuilder.Append(char)' instead of 'StringBuilder.Append(string)' when the input is a constant unit string.</value>
  </data>
  <data name="PreferConstCharOverConstUnitStringInStringBuilderTitle" xml:space="preserve">
    <value>Consider using 'StringBuilder.Append(char)' when applicable.</value>
  </data>
  <data name="ProvideCorrectArgumentToEnumHasFlagDescription" xml:space="preserve">
    <value>'Enum.HasFlag' method expects the 'enum' argument to be of the same 'enum' type as the instance on which the method is invoked and that this 'enum' is marked with 'System.FlagsAttribute'. If these are different 'enum' types, an unhandled exception will be thrown at runtime. If the 'enum' type is not marked with 'System.FlagsAttribute' the call will always return 'false' at runtime.</value>
  </data>
  <data name="ProvideCorrectArgumentToEnumHasFlagMessageDifferentType" xml:space="preserve">
    <value>The argument type, '{0}', must be the same as the enum type '{1}'</value>
  </data>
  <data name="ProvideCorrectArgumentToEnumHasFlagTitle" xml:space="preserve">
    <value>Provide correct 'enum' argument to 'Enum.HasFlag'</value>
  </data>
  <data name="ProvideCorrectArgumentToEnumHasFlagMessageNotFlags" xml:space="preserve">
    <value>This call will always returns 'false' because the enum type '{0}' is not marked with 'FlagsAttribute'</value>
  </data>
  <data name="PreferIsEmptyOverCountDescription" xml:space="preserve">
    <value>For determining whether the object contains or not any items, prefer using 'IsEmpty' property rather than retrieving the number of items from the 'Count' property and comparing it to 0 or 1.</value>
  </data>
  <data name="PreferIsEmptyOverCountMessage" xml:space="preserve">
    <value>Prefer 'IsEmpty' over 'Count' to determine whether the object contains or not any items.</value>
  </data>
  <data name="PreferIsEmptyOverCountTitle" xml:space="preserve">
    <value>Prefer IsEmpty over Count</value>
  </data>
  <data name="UseEnvironmentProcessIdDescription" xml:space="preserve">
    <value>'Environment.ProcessId' is simpler and faster than 'Process.GetCurrentProcess().Id'</value>
  </data>
  <data name="UseEnvironmentProcessIdMessage" xml:space="preserve">
    <value>Use 'Environment.ProcessId' instead of 'Process.GetCurrentProcess().Id'</value>
  </data>
  <data name="UseEnvironmentProcessIdTitle" xml:space="preserve">
    <value>Use 'Environment.ProcessId'</value>
  </data>
  <data name="UseEnvironmentProcessIdFix" xml:space="preserve">
    <value>Use 'Environment.ProcessId'</value>
  </data>
  <data name="UseAsSpanInsteadOfRangeIndexerOnAStringCodeFixTitle" xml:space="preserve">
    <value>Use `{0}` instead of Range-based indexers on a string</value>
  </data>
  <data name="UseAsSpanInsteadOfRangeIndexerOnAnArrayCodeFixTitle" xml:space="preserve">
    <value>Use `{0}` instead of Range-based indexers on an array</value>
  </data>
  <data name="DoNotUseOutAttributeStringPInvokeParametersDescription" xml:space="preserve">
    <value>String parameters passed by value with the 'OutAttribute' can destabilize the runtime if the string is an interned string.</value>
  </data>
  <data name="DoNotUseOutAttributeStringPInvokeParametersMessage" xml:space="preserve">
    <value>Do not use the 'OutAttribute' for string parameter '{0}' which is passed by value. If marshalling of modified data back to the caller is required, use the 'out' keyword to pass the string by reference instead</value>
  </data>
  <data name="DoNotUseOutAttributeStringPInvokeParametersTitle" xml:space="preserve">
    <value>Do not use 'OutAttribute' on string parameters for P/Invokes</value>
  </data>
<<<<<<< HEAD
  <data name="AvoidAssemblyLocationInSingleFileTitle" xml:space="preserve">
    <value>Avoid using accessing Assembly file path when publishing as a single-file</value>
  </data>
  <data name="AvoidAssemblyLocationInSingleFileMessage" xml:space="preserve">
    <value>'{0}' always returns an empty string for assemblies embedded in a single-file app. If the path to the app directory is needed, consider calling 'System.AppContext.BaseDirectory'.</value>
  </data>
  <data name="AvoidAssemblyGetFilesInSingleFile" xml:space="preserve">
    <value>'{0}' will throw for assemblies embedded in a single-file app.</value>
=======
  <data name="AvoidStringBuilderPInvokeParametersDescription" xml:space="preserve">
    <value>Marshalling of 'StringBuilder' always creates a native buffer copy, resulting in multiple allocations for one marshalling operation.</value>
  </data>
  <data name="AvoidStringBuilderPInvokeParametersMessage" xml:space="preserve">
    <value>Avoid 'StringBuilder' parameters for P/Invokes. Consider using a 'char' buffer from 'ArrayPool' instead</value>
  </data>
  <data name="AvoidStringBuilderPInvokeParametersTitle" xml:space="preserve">
    <value>Avoid 'StringBuilder' parameters for P/Invokes</value>
>>>>>>> 80dd3c05
  </data>
</root><|MERGE_RESOLUTION|>--- conflicted
+++ resolved
@@ -1446,7 +1446,15 @@
   <data name="DoNotUseOutAttributeStringPInvokeParametersTitle" xml:space="preserve">
     <value>Do not use 'OutAttribute' on string parameters for P/Invokes</value>
   </data>
-<<<<<<< HEAD
+  <data name="AvoidStringBuilderPInvokeParametersDescription" xml:space="preserve">
+    <value>Marshalling of 'StringBuilder' always creates a native buffer copy, resulting in multiple allocations for one marshalling operation.</value>
+  </data>
+  <data name="AvoidStringBuilderPInvokeParametersMessage" xml:space="preserve">
+    <value>Avoid 'StringBuilder' parameters for P/Invokes. Consider using a 'char' buffer from 'ArrayPool' instead</value>
+  </data>
+  <data name="AvoidStringBuilderPInvokeParametersTitle" xml:space="preserve">
+    <value>Avoid 'StringBuilder' parameters for P/Invokes</value>
+  </data>
   <data name="AvoidAssemblyLocationInSingleFileTitle" xml:space="preserve">
     <value>Avoid using accessing Assembly file path when publishing as a single-file</value>
   </data>
@@ -1455,15 +1463,5 @@
   </data>
   <data name="AvoidAssemblyGetFilesInSingleFile" xml:space="preserve">
     <value>'{0}' will throw for assemblies embedded in a single-file app.</value>
-=======
-  <data name="AvoidStringBuilderPInvokeParametersDescription" xml:space="preserve">
-    <value>Marshalling of 'StringBuilder' always creates a native buffer copy, resulting in multiple allocations for one marshalling operation.</value>
-  </data>
-  <data name="AvoidStringBuilderPInvokeParametersMessage" xml:space="preserve">
-    <value>Avoid 'StringBuilder' parameters for P/Invokes. Consider using a 'char' buffer from 'ArrayPool' instead</value>
-  </data>
-  <data name="AvoidStringBuilderPInvokeParametersTitle" xml:space="preserve">
-    <value>Avoid 'StringBuilder' parameters for P/Invokes</value>
->>>>>>> 80dd3c05
   </data>
 </root>
--- conflicted
+++ resolved
@@ -395,7 +395,6 @@
                 }
                 return root;
             }
-<<<<<<< HEAD
             protected SyntaxNode RemoveNodeWithFormatting(SyntaxNode root, SyntaxNode nodeToRemove)
             {
                 SyntaxRemoveOptions option = 0;
@@ -425,10 +424,7 @@
             }
 
             protected abstract bool IsInterestingTrivia(SyntaxTriviaList triviaList);
-            protected abstract SyntaxNode GetHashDataSyntaxNode(PreferHashDataOverComputeHashAnalyzer.ComputeType computeType, string hashTypeName, SyntaxNode computeHashNode);
-=======
             protected abstract SyntaxNode GetHashDataSyntaxNode(PreferHashDataOverComputeHashAnalyzer.ComputeType computeType, string? namespacePrefix, string hashTypeName, SyntaxNode computeHashNode);
->>>>>>> e2d60ade
             protected abstract SyntaxNode FixHashCreateNode(SyntaxNode root, SyntaxNode createNode);
             protected abstract string? GetQualifiedPrefixNamespaces(SyntaxNode computeHashNode, SyntaxNode? createNode);
         }

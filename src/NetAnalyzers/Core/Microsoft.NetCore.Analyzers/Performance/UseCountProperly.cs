﻿// Copyright (c) Microsoft.  All Rights Reserved.  Licensed under the Apache License, Version 2.0.  See License.txt in the project root for license information.

using System;
using System.Collections.Generic;
using System.Collections.Immutable;
using System.Linq;
using System.Runtime.CompilerServices;
using Analyzer.Utilities;
using Analyzer.Utilities.Extensions;
using Microsoft.CodeAnalysis;
using Microsoft.CodeAnalysis.Diagnostics;
using Microsoft.CodeAnalysis.Operations;

namespace Microsoft.NetCore.Analyzers.Performance
{
    /// <summary>
    /// CA1827: Do not use Count()/LongCount() when Any() can be used.
    /// CA1828: Do not use CountAsync()/LongCountAsync() when AnyAsync() can be used.
    /// CA1829: Use property instead of <see cref="Enumerable.Count{TSource}(System.Collections.Generic.IEnumerable{TSource})"/>, when available.
    /// CA1836: Prefer IsEmpty over Count when available.
    /// </summary>
    [DiagnosticAnalyzer(LanguageNames.CSharp, LanguageNames.VisualBasic)]
    public sealed class UseCountProperlyAnalyzer : DiagnosticAnalyzer
    {
        internal const string CA1827 = nameof(CA1827);
        internal const string CA1828 = nameof(CA1828);
        internal const string CA1829 = nameof(CA1829);
        internal const string CA1836 = nameof(CA1836);

        private const string Length = nameof(Length);
        private const string Count = nameof(Count);
        private const string LongCount = nameof(LongCount);
        private const string CountAsync = nameof(CountAsync);
        private const string LongCountAsync = nameof(LongCountAsync);

        internal const string UseRightSideExpressionKey = nameof(UseRightSideExpressionKey);
        internal const string ShouldNegateKey = nameof(ShouldNegateKey);
        internal const string IsEmpty = nameof(IsEmpty);

        internal const string OperationEqualsInstance = nameof(OperationEqualsInstance);
        internal const string OperationEqualsArgument = nameof(OperationEqualsArgument);
        internal const string OperationBinaryLeft = nameof(OperationBinaryLeft);
        internal const string OperationBinaryRight = nameof(OperationBinaryRight);
        internal const string OperationKey = nameof(OperationKey);
        internal const string IsAsyncKey = nameof(IsAsyncKey);

        internal const string PropertyNameKey = nameof(PropertyNameKey);

        // CA1827
        private static readonly LocalizableString s_localizableTitle_CA1827 = new LocalizableResourceString(nameof(MicrosoftNetCoreAnalyzersResources.DoNotUseCountWhenAnyCanBeUsedTitle), MicrosoftNetCoreAnalyzersResources.ResourceManager, typeof(MicrosoftNetCoreAnalyzersResources));
        private static readonly LocalizableString s_localizableMessag_CA1827 = new LocalizableResourceString(nameof(MicrosoftNetCoreAnalyzersResources.DoNotUseCountWhenAnyCanBeUsedMessage), MicrosoftNetCoreAnalyzersResources.ResourceManager, typeof(MicrosoftNetCoreAnalyzersResources));
        private static readonly LocalizableString s_localizableDescription_CA1827 = new LocalizableResourceString(nameof(MicrosoftNetCoreAnalyzersResources.DoNotUseCountWhenAnyCanBeUsedDescription), MicrosoftNetCoreAnalyzersResources.ResourceManager, typeof(MicrosoftNetCoreAnalyzersResources));

        // CA1828
        private static readonly LocalizableString s_localizableTitle_CA1828 = new LocalizableResourceString(nameof(MicrosoftNetCoreAnalyzersResources.DoNotUseCountAsyncWhenAnyAsyncCanBeUsedTitle), MicrosoftNetCoreAnalyzersResources.ResourceManager, typeof(MicrosoftNetCoreAnalyzersResources));
        private static readonly LocalizableString s_localizableMessage_CA1828 = new LocalizableResourceString(nameof(MicrosoftNetCoreAnalyzersResources.DoNotUseCountAsyncWhenAnyAsyncCanBeUsedMessage), MicrosoftNetCoreAnalyzersResources.ResourceManager, typeof(MicrosoftNetCoreAnalyzersResources));
        private static readonly LocalizableString s_localizableDescription_CA1828 = new LocalizableResourceString(nameof(MicrosoftNetCoreAnalyzersResources.DoNotUseCountAsyncWhenAnyAsyncCanBeUsedDescription), MicrosoftNetCoreAnalyzersResources.ResourceManager, typeof(MicrosoftNetCoreAnalyzersResources));

        // CA1829
        private static readonly LocalizableString s_localizableTitle_CA1829 = new LocalizableResourceString(nameof(MicrosoftNetCoreAnalyzersResources.UsePropertyInsteadOfCountMethodWhenAvailableTitle), MicrosoftNetCoreAnalyzersResources.ResourceManager, typeof(MicrosoftNetCoreAnalyzersResources));
        private static readonly LocalizableString s_localizableMessage_CA1829 = new LocalizableResourceString(nameof(MicrosoftNetCoreAnalyzersResources.UsePropertyInsteadOfCountMethodWhenAvailableMessage), MicrosoftNetCoreAnalyzersResources.ResourceManager, typeof(MicrosoftNetCoreAnalyzersResources));
        private static readonly LocalizableString s_localizableDescription_CA1829 = new LocalizableResourceString(nameof(MicrosoftNetCoreAnalyzersResources.UsePropertyInsteadOfCountMethodWhenAvailableDescription), MicrosoftNetCoreAnalyzersResources.ResourceManager, typeof(MicrosoftNetCoreAnalyzersResources));

        // CA1836
        private static readonly LocalizableString s_localizableTitle_CA1836 = new LocalizableResourceString(nameof(MicrosoftNetCoreAnalyzersResources.PreferIsEmptyOverCountTitle), MicrosoftNetCoreAnalyzersResources.ResourceManager, typeof(MicrosoftNetCoreAnalyzersResources));
        private static readonly LocalizableString s_localizableMessage_CA1836 = new LocalizableResourceString(nameof(MicrosoftNetCoreAnalyzersResources.PreferIsEmptyOverCountMessage), MicrosoftNetCoreAnalyzersResources.ResourceManager, typeof(MicrosoftNetCoreAnalyzersResources));
        private static readonly LocalizableString s_localizableDescription_CA1836 = new LocalizableResourceString(nameof(MicrosoftNetCoreAnalyzersResources.PreferIsEmptyOverCountDescription), MicrosoftNetCoreAnalyzersResources.ResourceManager, typeof(MicrosoftNetCoreAnalyzersResources));

        internal static readonly DiagnosticDescriptor s_rule_CA1827 = DiagnosticDescriptorHelper.Create(
            CA1827,
            s_localizableTitle_CA1827,
            s_localizableMessag_CA1827,
            DiagnosticCategory.Performance,
            RuleLevel.IdeSuggestion,
            description: s_localizableDescription_CA1827,
            isPortedFxCopRule: false,
            isDataflowRule: false);

        internal static readonly DiagnosticDescriptor s_rule_CA1828 = DiagnosticDescriptorHelper.Create(
            CA1828,
            s_localizableTitle_CA1828,
            s_localizableMessage_CA1828,
            DiagnosticCategory.Performance,
            RuleLevel.IdeSuggestion,
            description: s_localizableDescription_CA1828,
            isPortedFxCopRule: false,
            isDataflowRule: false);

        internal static readonly DiagnosticDescriptor s_rule_CA1829 = DiagnosticDescriptorHelper.Create(
            CA1829,
            s_localizableTitle_CA1829,
            s_localizableMessage_CA1829,
            DiagnosticCategory.Performance,
            RuleLevel.IdeSuggestion,
            description: s_localizableDescription_CA1829,
            isPortedFxCopRule: false,
            isDataflowRule: false);

        internal static DiagnosticDescriptor s_rule_CA1836 = DiagnosticDescriptorHelper.Create(
            CA1836,
            s_localizableTitle_CA1836,
            s_localizableMessage_CA1836,
            DiagnosticCategory.Performance,
            RuleLevel.IdeSuggestion,
            description: s_localizableDescription_CA1836,
            isPortedFxCopRule: false,
            isDataflowRule: false);

        public override ImmutableArray<DiagnosticDescriptor> SupportedDiagnostics
            => ImmutableArray.Create(
                s_rule_CA1827,
                s_rule_CA1828,
                s_rule_CA1829,
                s_rule_CA1836);

        public override void Initialize(AnalysisContext context)
        {
            context.EnableConcurrentExecution();
            context.ConfigureGeneratedCodeAnalysis(GeneratedCodeAnalysisFlags.None);
            context.RegisterCompilationStartAction(OnCompilationStart);
        }

        private static void OnCompilationStart(CompilationStartAnalysisContext context)
        {
            ImmutableHashSet<IMethodSymbol>.Builder syncMethods = ImmutableHashSet.CreateBuilder<IMethodSymbol>();
            ImmutableHashSet<IMethodSymbol>.Builder asyncMethods = ImmutableHashSet.CreateBuilder<IMethodSymbol>();

            INamedTypeSymbol? namedType = context.Compilation.GetOrCreateTypeByMetadataName(WellKnownTypeNames.SystemLinqEnumerable);
            IEnumerable<IMethodSymbol>? methods = namedType?.GetMembers(Count).OfType<IMethodSymbol>().Where(m => m.Parameters.Length <= 2);
            AddIfNotNull(syncMethods, methods);

            methods = namedType?.GetMembers(LongCount).OfType<IMethodSymbol>().Where(m => m.Parameters.Length <= 2);
            AddIfNotNull(syncMethods, methods);

            namedType = context.Compilation.GetOrCreateTypeByMetadataName(WellKnownTypeNames.SystemLinqQueryable);
            methods = namedType?.GetMembers(Count).OfType<IMethodSymbol>().Where(m => m.Parameters.Length <= 2);
            AddIfNotNull(syncMethods, methods);

            methods = namedType?.GetMembers(LongCount).OfType<IMethodSymbol>().Where(m => m.Parameters.Length <= 2);
            AddIfNotNull(syncMethods, methods);

            namedType = context.Compilation.GetOrCreateTypeByMetadataName(WellKnownTypeNames.MicrosoftEntityFrameworkCoreEntityFrameworkQueryableExtensions);
            methods = namedType?.GetMembers(CountAsync).OfType<IMethodSymbol>().Where(m => m.Parameters.Length <= 2);
            AddIfNotNull(asyncMethods, methods);

            methods = namedType?.GetMembers(LongCountAsync).OfType<IMethodSymbol>().Where(m => m.Parameters.Length <= 2);
            AddIfNotNull(asyncMethods, methods);

            namedType = context.Compilation.GetOrCreateTypeByMetadataName(WellKnownTypeNames.SystemDataEntityQueryableExtensions);
            methods = namedType?.GetMembers(CountAsync).OfType<IMethodSymbol>().Where(m => m.Parameters.Length <= 2);
            AddIfNotNull(asyncMethods, methods);

            methods = namedType?.GetMembers(LongCountAsync).OfType<IMethodSymbol>().Where(m => m.Parameters.Length <= 2);
            AddIfNotNull(asyncMethods, methods);

            if (syncMethods.Count > 0 || asyncMethods.Count > 0)
            {
                context.RegisterOperationAction(operationContext => AnalyzeInvocationOperation(operationContext, syncMethods.ToImmutable(), asyncMethods.ToImmutable()), OperationKind.Invocation);
            }

            context.RegisterOperationAction(AnalyzePropertyReference, OperationKind.PropertyReference);

            static void AddIfNotNull(ImmutableHashSet<IMethodSymbol>.Builder set, IEnumerable<IMethodSymbol>? others)
            {
                if (others != null)
                {
                    set.UnionWith(others);
                }
            }
        }

        private static void AnalyzeInvocationOperation(
            OperationAnalysisContext context, ImmutableHashSet<IMethodSymbol> syncMethods, ImmutableHashSet<IMethodSymbol> asyncMethods)
        {
            var invocationOperation = (IInvocationOperation)context.Operation;

            // For C#, TargetMethod returns the actual extension method that we are looking for.
            // For VB, TargetMethod shows as a member of the extended class, in order to get the static extension method, we need to call ReducedFrom.

            // We use OriginalDefinition to normalize the method to its generic version.
            IMethodSymbol originalDefinition = (invocationOperation.TargetMethod.ReducedFrom ?? invocationOperation.TargetMethod).OriginalDefinition;

            bool isAsync = false;
            bool hasPredicate = originalDefinition.Parameters.Length > 1;

            if (!syncMethods.Contains(originalDefinition))
            {
                if (!asyncMethods.Contains(originalDefinition))
                {
                    return;
                }

                isAsync = true;
            }

            IOperation parentOperation = invocationOperation.Parent;

            if (isAsync)
            {
                // Only report awaited calls.
                if (!(parentOperation is IAwaitOperation awaitOperation))
                {
                    return;
                }

                parentOperation = awaitOperation.Parent;
            }

            parentOperation = parentOperation.WalkUpParentheses();
            parentOperation = parentOperation.WalkUpConversion();

<<<<<<< HEAD
            bool shouldReplaceParent = ShouldReplaceParent(ref parentOperation, out string? operationKey, out bool shouldNegateIsEmpty);
=======
            bool shouldReplaceParent = false;

            bool useRightSide = default;
            bool shouldNegateIsEmpty = default;
            string? operationKey = null;

            // Analyze binary operation.
            if (parentOperation is IBinaryOperation parentBinaryOperation)
            {
                shouldReplaceParent = AnalyzeParentBinaryOperation(parentBinaryOperation, out useRightSide, out shouldNegateIsEmpty);
                operationKey = useRightSide ? OperationBinaryRight : OperationBinaryLeft;
            }
            // Analyze invocation operation, potentially obj.Count().Equals(0).
            else if (parentOperation is IInvocationOperation parentInvocationOperation)
            {
                shouldReplaceParent = AnalyzeParentInvocationOperation(parentInvocationOperation, isInstance: true);
                operationKey = OperationEqualsInstance;
            }
            // Analyze argument operation, potentially 0.Equals(obj.Count()).
            else if (parentOperation is IArgumentOperation argumentOperation &&
                argumentOperation.Parent is IInvocationOperation argumentParentInvocationOperation)
            {
                parentOperation = argumentParentInvocationOperation;
                shouldReplaceParent = AnalyzeParentInvocationOperation(argumentParentInvocationOperation, isInstance: false);
                operationKey = OperationEqualsArgument;
            }
>>>>>>> 1f7ccccd

            DetermineReportForInvocationAnalysis(context, invocationOperation, parentOperation,
                shouldReplaceParent, isAsync, shouldNegateIsEmpty, hasPredicate, originalDefinition.Name, operationKey);
        }

        private static void AnalyzePropertyReference(OperationAnalysisContext context)
        {
            var propertyReferenceOperation = (IPropertyReferenceOperation)context.Operation;

            string propertyName = propertyReferenceOperation.Member.Name;
            if (propertyName != Count && propertyName != Length)
            {
                return;
            }

            IOperation parentOperation = propertyReferenceOperation.Parent;

            parentOperation = parentOperation.WalkUpParentheses();
            parentOperation = parentOperation.WalkUpConversion();

            bool shouldReplaceParent = ShouldReplaceParent(ref parentOperation, out string? operationKey, out bool shouldNegateIsEmpty);

            if (shouldReplaceParent)
            {
                DetermineReportForPropertyReference(context, propertyReferenceOperation, parentOperation, operationKey, shouldNegateIsEmpty);
            }
        }

        private static bool ShouldReplaceParent(ref IOperation parentOperation, out string? operationKey, out bool shouldNegateIsEmpty)
        {
            bool shouldReplace = false;
            shouldNegateIsEmpty = false;
            operationKey = null;

            // Analyze binary operation.
            if (parentOperation is IBinaryOperation parentBinaryOperation)
            {
                shouldReplace = AnalyzeParentBinaryOperation(parentBinaryOperation, out bool useRightSide, out shouldNegateIsEmpty);
                operationKey = useRightSide ? OperationBinaryRight : OperationBinaryLeft;
            }
            // Analyze invocation operation, potentially obj.Count.Equals(0).
            else if (parentOperation is IInvocationOperation parentInvocationOperation)
            {
                shouldReplace = AnalyzeParentInvocationOperation(parentInvocationOperation, isInstance: true);
                operationKey = OperationEqualsInstance;
            }
            // Analyze argument operation, potentially 0.Equals(obj.Count).
            else if (parentOperation is IArgumentOperation argumentOperation &&
                argumentOperation.Parent is IInvocationOperation argumentParentInvocationOperation)
            {
<<<<<<< HEAD
                parentOperation = argumentOperation.Parent;
                shouldReplace = AnalyzeParentInvocationOperation((IInvocationOperation)parentOperation, isInstance: false);
                operationKey = OperationEqualsArgument;
=======
                parentOperation = argumentParentInvocationOperation;
                shouldReplaceParent = AnalyzeParentInvocationOperation(argumentParentInvocationOperation, isInstance: false);
>>>>>>> 1f7ccccd
            }

            return shouldReplace;
        }

        private static bool AnalyzeParentBinaryOperation(IBinaryOperation parent, out bool useRightSide, out bool shouldNegate)
        {
            useRightSide = default;
            if (!IsLeftCountComparison(parent, out shouldNegate))
            {
                if (!IsRightCountComparison(parent, out shouldNegate))
                {
                    return false;
                }

                useRightSide = true;
            }

            return true;
        }

        private static bool AnalyzeParentInvocationOperation(IInvocationOperation parent, bool isInstance)
        {
            if (!IsIntEqualsMethod(parent))
            {
                return false;
            }

            IOperation constantOperation = isInstance ? parent.Arguments[0].Value : parent.Instance;
            if (!TryGetZeroOrOneConstant(constantOperation, out int constant) || constant != 0)
            {
                return false;
            }

            return true;
        }

        private static void AnalyzeCountInvocationOperation(OperationAnalysisContext context, IInvocationOperation invocationOperation)
        {
            ITypeSymbol? type = invocationOperation.GetInstanceType();

            string propertyName = Length;
<<<<<<< HEAD
            if (type != null && !TypeContainsVisibleProperty(context, type, propertyName, SpecialType.System_Int32, SpecialType.System_UInt64, out _))
            {
                propertyName = Count;
                if (!TypeContainsVisibleProperty(context, type, propertyName, SpecialType.System_Int32, SpecialType.System_UInt64, out _))
=======
            if (type != null && !TypeContainsVisibleProperty(context, type, propertyName, SpecialType.System_Int32, SpecialType.System_UInt64))
            {
                propertyName = Count;
                if (!TypeContainsVisibleProperty(context, type, propertyName, SpecialType.System_Int32, SpecialType.System_UInt64))
>>>>>>> 1f7ccccd
                {
                    return;
                }
            }

            ReportCA1829(context, propertyName, invocationOperation);
        }

        private static void ReportCA1827(OperationAnalysisContext context, bool shouldNegate, string operationKey, string methodName, IOperation operation)
        {
            ImmutableDictionary<string, string?>.Builder propertiesBuilder = ImmutableDictionary.CreateBuilder<string, string?>(StringComparer.Ordinal);
            propertiesBuilder.Add(OperationKey, operationKey);

            if (shouldNegate)
            {
                propertiesBuilder.Add(ShouldNegateKey, null);
            }

            context.ReportDiagnostic(
                operation.Syntax.CreateDiagnostic(
                    rule: s_rule_CA1827,
                    properties: propertiesBuilder.ToImmutable(),
                    args: methodName));
        }

        private static void ReportCA1828(OperationAnalysisContext context, bool shouldNegate, string operationKey, string methodName, IOperation operation)
        {
            ImmutableDictionary<string, string?>.Builder propertiesBuilder = ImmutableDictionary.CreateBuilder<string, string?>(StringComparer.Ordinal);
            propertiesBuilder.Add(OperationKey, operationKey);
            propertiesBuilder.Add(IsAsyncKey, null);

            if (shouldNegate)
            {
                propertiesBuilder.Add(ShouldNegateKey, null);
            }

            context.ReportDiagnostic(
                operation.Syntax.CreateDiagnostic(
                    rule: s_rule_CA1828,
                    properties: propertiesBuilder.ToImmutable(),
                    args: methodName));
        }

        private static void ReportCA1829(OperationAnalysisContext context, string propertyName, IOperation operation)
        {
            ImmutableDictionary<string, string?>.Builder propertiesBuilder = ImmutableDictionary.CreateBuilder<string, string?>();
            propertiesBuilder.Add(PropertyNameKey, propertyName);

            context.ReportDiagnostic(
                operation.Syntax.CreateDiagnostic(
                    rule: s_rule_CA1829,
                    properties: propertiesBuilder.ToImmutable(),
                    propertyName));
        }

        private static void ReportCA1836(OperationAnalysisContext context, string operationKey, bool shouldNegate, IOperation operation)
        {
            ImmutableDictionary<string, string?>.Builder propertiesBuilder = ImmutableDictionary.CreateBuilder<string, string?>(StringComparer.Ordinal);
            propertiesBuilder.Add(OperationKey, operationKey);

            if (shouldNegate)
            {
                propertiesBuilder.Add(ShouldNegateKey, null);
            }

            context.ReportDiagnostic(
                operation.Syntax.CreateDiagnostic(
                    rule: s_rule_CA1836,
                    properties: propertiesBuilder.ToImmutable()));
        }

<<<<<<< HEAD
        private static void DetermineReportForInvocationAnalysis(OperationAnalysisContext context, IOperation operation, IOperation parent, bool shouldReplaceParent, bool isAsync, bool shouldNegateIsEmpty, bool hasPredicate, string methodName, string? operationKey)
=======
        private static void DetermineReportForInvocationAnalysis(OperationAnalysisContext context, IInvocationOperation invocationOperation, IOperation parent, bool shouldReplaceParent, bool isAsync, bool useRightSide, bool shouldNegateIsEmpty, bool hasPredicate, string methodName, string? operationKey)
>>>>>>> 1f7ccccd
        {
            if (!shouldReplaceParent)
            {
                // Parent expression doesn't met the criteria to be replaced; fallback on analysis for standalone call to Count().
                if (!isAsync && !hasPredicate)
                {
                    AnalyzeCountInvocationOperation(context, invocationOperation);
                }
            }
            else if (isAsync)
            {
                bool shouldNegateAny = !shouldNegateIsEmpty;
                ReportCA1828(context, shouldNegateAny, operationKey!, methodName, parent);
            }
            else
            {
                ITypeSymbol? type = invocationOperation.GetInstanceType();
                if (type != null)
                {
                    // If the invocation has a predicate we can only suggest CA1827;
                    // otherwise, we would loose the lambda if we suggest CA1829 or CA1836.
                    if (hasPredicate)
                    {
                        bool shouldNegateAny = !shouldNegateIsEmpty;
                        ReportCA1827(context, shouldNegateAny, operationKey!, methodName, parent);
                    }
                    else
                    {
<<<<<<< HEAD
                        if (TypeContainsVisibleProperty(context, type, IsEmpty, SpecialType.System_Boolean, out ISymbol? isEmptyPropertySymbol) &&
                            !IsPropertyGetOfIsEmptyUsingThisInstance(context, operation, isEmptyPropertySymbol!))
=======
                        if (TypeContainsVisibleProperty(context, type, IsEmpty, SpecialType.System_Boolean))
>>>>>>> 1f7ccccd
                        {
                            ReportCA1836(context, operationKey!, shouldNegateIsEmpty, parent);
                        }
<<<<<<< HEAD
                        else if (TypeContainsVisibleProperty(context, type, Length, SpecialType.System_Int32, SpecialType.System_UInt64, out _))
=======
                        else if (TypeContainsVisibleProperty(context, type, Length, SpecialType.System_Int32, SpecialType.System_UInt64))
>>>>>>> 1f7ccccd
                        {
                            ReportCA1829(context, Length, invocationOperation);
                        }
<<<<<<< HEAD
                        else if (TypeContainsVisibleProperty(context, type, Count, SpecialType.System_Int32, SpecialType.System_UInt64, out _))
=======
                        else if (TypeContainsVisibleProperty(context, type, Count, SpecialType.System_Int32, SpecialType.System_UInt64))
>>>>>>> 1f7ccccd
                        {
                            ReportCA1829(context, Count, invocationOperation);
                        }
                        else
                        {
                            bool shouldNegateAny = !shouldNegateIsEmpty;
                            ReportCA1827(context, shouldNegateAny, operationKey!, methodName, parent);
                        }
                    }
                }
            }
        }

        private static void DetermineReportForPropertyReference(OperationAnalysisContext context, IOperation operation, IOperation parent, string? operationKey, bool shouldNegateIsEmpty)
        {
            ITypeSymbol? type = operation.GetInstanceType();
            if (type != null)
            {
<<<<<<< HEAD
                if (TypeContainsVisibleProperty(context, type, IsEmpty, SpecialType.System_Boolean, out ISymbol? isEmptyPropertySymbol) &&
                    !IsPropertyGetOfIsEmptyUsingThisInstance(context, operation, isEmptyPropertySymbol!))
=======
                if (TypeContainsVisibleProperty(context, type, IsEmpty, SpecialType.System_Boolean))
>>>>>>> 1f7ccccd
                {
                    ReportCA1836(context, operationKey!, shouldNegateIsEmpty, parent);
                }
            }
        }

        /// <summary>
        /// Checks if the given methods is the <see cref="int.Equals(int)"/> methods.
        /// </summary>
        /// <param name="invocationOperation">The invocation operation.</param>
        /// <returns><see langword="true"/> if the given methods is the <see cref="int.Equals(int)"/> methods; otherwise, <see langword="false"/>.</returns>
        private static bool IsIntEqualsMethod(IInvocationOperation invocationOperation)
        {
            if (invocationOperation.Arguments.Length != 1)
            {
                return false;
            }

            IMethodSymbol methodSymbol = invocationOperation.TargetMethod;

            return string.Equals(methodSymbol.Name, WellKnownMemberNames.ObjectEquals, StringComparison.Ordinal)
                && IsInRangeInclusive((uint)methodSymbol.ContainingType.SpecialType, (uint)SpecialType.System_Int32, (uint)SpecialType.System_UInt64);
        }

        private static bool IsLeftCountComparison(IBinaryOperation binaryOperation, out bool shouldNegate)
        {
            shouldNegate = false;

            if (!TryGetZeroOrOneConstant(binaryOperation.RightOperand, out int constant))
            {
                return false;
            }

            switch (constant)
            {
                case 0:
                    switch (binaryOperation.OperatorKind)
                    {
                        case BinaryOperatorKind.Equals:
                        case BinaryOperatorKind.LessThanOrEqual:
                            shouldNegate = false;
                            break;
                        case BinaryOperatorKind.NotEquals:
                        case BinaryOperatorKind.GreaterThan:
                            shouldNegate = true;
                            break;
                        default:
                            return false;
                    }
                    break;
                case 1:
                    switch (binaryOperation.OperatorKind)
                    {
                        case BinaryOperatorKind.LessThan:
                            shouldNegate = false;
                            break;
                        case BinaryOperatorKind.GreaterThanOrEqual:
                            shouldNegate = true;
                            break;
                        default:
                            return false;
                    }
                    break;
                default:
                    return false;
            }

            return true;
        }

        private static bool IsRightCountComparison(IBinaryOperation binaryOperation, out bool shouldNegate)
        {
            shouldNegate = false;

            if (!TryGetZeroOrOneConstant(binaryOperation.LeftOperand, out int constant))
            {
                return false;
            }

            switch (constant)
            {
                case 0:
                    switch (binaryOperation.OperatorKind)
                    {
                        case BinaryOperatorKind.Equals:
                        case BinaryOperatorKind.GreaterThanOrEqual:
                            shouldNegate = false;
                            break;

                        case BinaryOperatorKind.LessThan:
                        case BinaryOperatorKind.NotEquals:
                            shouldNegate = true;
                            break;

                        default:
                            return false;
                    }
                    break;
                case 1:
                    switch (binaryOperation.OperatorKind)
                    {
                        case BinaryOperatorKind.LessThanOrEqual:
                            shouldNegate = true;
                            break;

                        case BinaryOperatorKind.GreaterThan:
                            shouldNegate = false;
                            break;

                        default:
                            return false;
                    }
                    break;
                default:
                    return false;
            }

            return true;
        }

<<<<<<< HEAD
        private static bool TypeContainsVisibleProperty(OperationAnalysisContext context, ITypeSymbol type, string propertyName, SpecialType propertyType, out ISymbol? propertySymbol)
            => TypeContainsVisibleProperty(context, type, propertyName, propertyType, propertyType, out propertySymbol);

        private static bool TypeContainsVisibleProperty(OperationAnalysisContext context, ITypeSymbol type, string propertyName, SpecialType lowerBound, SpecialType upperBound, out ISymbol? propertySymbol)
=======
        private static bool TypeContainsVisibleProperty(OperationAnalysisContext context, ITypeSymbol type, string propertyName, SpecialType propertyType)
            => TypeContainsVisibleProperty(context, type, propertyName, propertyType, propertyType);

        private static bool TypeContainsVisibleProperty(OperationAnalysisContext context, ITypeSymbol type, string propertyName, SpecialType lowerBound, SpecialType upperBound)
>>>>>>> 1f7ccccd
        {
            if (TypeContainsMember(context, type, propertyName, lowerBound, upperBound, out bool isPropertyValidAndVisible, out propertySymbol!))
            {
                return isPropertyValidAndVisible;
            }

            // The property might not be defined on the specified type if the type is an interface, it can be defined in one of the parent interfaces.
            if (type.TypeKind == TypeKind.Interface)
            {
                foreach (var @interface in type.AllInterfaces)
                {
                    if (TypeContainsMember(context, @interface, propertyName, lowerBound, upperBound, out isPropertyValidAndVisible, out propertySymbol))
                    {
                        return isPropertyValidAndVisible;
                    }
                }
            }
            else
            {
                ITypeSymbol? currentType = type.BaseType;
                while (currentType != null)
                {
                    if (TypeContainsMember(context, currentType, propertyName, lowerBound, upperBound, out isPropertyValidAndVisible, out propertySymbol))
                    {
                        return isPropertyValidAndVisible;
                    }

                    currentType = currentType.BaseType;
                }
            }

            return false;

            static bool TypeContainsMember(
                OperationAnalysisContext context, ITypeSymbol type, string propertyName, SpecialType lowerBound, SpecialType upperBound,
                out bool isPropertyValidAndVisible, out ISymbol? propertySymbol)
            {
                if (type.GetMembers(propertyName).FirstOrDefault() is IPropertySymbol property)
                {
                    isPropertyValidAndVisible = !property.IsStatic &&
                        IsInRangeInclusive((uint)property.Type.SpecialType, (uint)lowerBound, (uint)upperBound) &&
                        property.GetMethod != null &&
                        context.Compilation.IsSymbolAccessibleWithin(property, context.ContainingSymbol.ContainingType) &&
                        context.Compilation.IsSymbolAccessibleWithin(property.GetMethod, context.ContainingSymbol.ContainingType);

                    propertySymbol = property;

                    return true;
                }

                isPropertyValidAndVisible = default;
                propertySymbol = default;
                return false;
            }
        }

        private static bool TryGetZeroOrOneConstant(IOperation operation, out int constant)
        {
            constant = default;

            switch (operation?.Type?.SpecialType)
            {
                case SpecialType.System_Int32:
                case SpecialType.System_Int64:
                case SpecialType.System_UInt32:
                case SpecialType.System_UInt64:
                case SpecialType.System_Object:
                    break;

                default:
                    return false;
            }

            operation = operation.WalkDownConversion();

            var comparandValueOpt = operation.ConstantValue;

            if (!comparandValueOpt.HasValue)
            {
                return false;
            }

            constant = comparandValueOpt.Value switch
            {
                int intValue => intValue,
                uint uintValue => (int)uintValue,
                long longValue => (int)longValue,
                ulong ulongValue => (int)ulongValue,
                _ => -1
            };

            return constant == 0 || constant == 1;
        }

        private static bool IsPropertyGetOfIsEmptyUsingThisInstance(OperationAnalysisContext context, IOperation operation, ISymbol isEmptyPropertySymbol)
        {
            ISymbol containingSymbol = context.ContainingSymbol;

            return containingSymbol is IMethodSymbol methodSymbol &&
                // Is within the body of a property getter?
                methodSymbol.MethodKind == MethodKind.PropertyGet &&
                // Is the getter of the IsEmpty property.
                methodSymbol.AssociatedSymbol == isEmptyPropertySymbol &&
                // Is 'this' instance?
                operation.GetInstanceType() == containingSymbol.ContainingType;
        }

        [MethodImpl(MethodImplOptions.AggressiveInlining)]
        private static bool IsInRangeInclusive(uint value, uint lowerBound, uint upperBound)
            => (value - lowerBound) <= (upperBound - lowerBound);
    }
}<|MERGE_RESOLUTION|>--- conflicted
+++ resolved
@@ -209,28 +209,54 @@
             parentOperation = parentOperation.WalkUpParentheses();
             parentOperation = parentOperation.WalkUpConversion();
 
-<<<<<<< HEAD
             bool shouldReplaceParent = ShouldReplaceParent(ref parentOperation, out string? operationKey, out bool shouldNegateIsEmpty);
-=======
-            bool shouldReplaceParent = false;
-
-            bool useRightSide = default;
-            bool shouldNegateIsEmpty = default;
-            string? operationKey = null;
+
+            DetermineReportForInvocationAnalysis(context, invocationOperation, parentOperation,
+                shouldReplaceParent, isAsync, shouldNegateIsEmpty, hasPredicate, originalDefinition.Name, operationKey);
+        }
+
+        private static void AnalyzePropertyReference(OperationAnalysisContext context)
+        {
+            var propertyReferenceOperation = (IPropertyReferenceOperation)context.Operation;
+
+            string propertyName = propertyReferenceOperation.Member.Name;
+            if (propertyName != Count && propertyName != Length)
+            {
+                return;
+            }
+
+            IOperation parentOperation = propertyReferenceOperation.Parent;
+
+            parentOperation = parentOperation.WalkUpParentheses();
+            parentOperation = parentOperation.WalkUpConversion();
+
+            bool shouldReplaceParent = ShouldReplaceParent(ref parentOperation, out string? operationKey, out bool shouldNegateIsEmpty);
+
+            if (shouldReplaceParent)
+            {
+                DetermineReportForPropertyReference(context, propertyReferenceOperation, parentOperation, operationKey, shouldNegateIsEmpty);
+            }
+        }
+
+        private static bool ShouldReplaceParent(ref IOperation parentOperation, out string? operationKey, out bool shouldNegateIsEmpty)
+        {
+            bool shouldReplace = false;
+            shouldNegateIsEmpty = false;
+            operationKey = null;
 
             // Analyze binary operation.
             if (parentOperation is IBinaryOperation parentBinaryOperation)
             {
-                shouldReplaceParent = AnalyzeParentBinaryOperation(parentBinaryOperation, out useRightSide, out shouldNegateIsEmpty);
+                shouldReplace = AnalyzeParentBinaryOperation(parentBinaryOperation, out bool useRightSide, out shouldNegateIsEmpty);
                 operationKey = useRightSide ? OperationBinaryRight : OperationBinaryLeft;
             }
-            // Analyze invocation operation, potentially obj.Count().Equals(0).
+            // Analyze invocation operation, potentially obj.Count.Equals(0).
             else if (parentOperation is IInvocationOperation parentInvocationOperation)
             {
-                shouldReplaceParent = AnalyzeParentInvocationOperation(parentInvocationOperation, isInstance: true);
+                shouldReplace = AnalyzeParentInvocationOperation(parentInvocationOperation, isInstance: true);
                 operationKey = OperationEqualsInstance;
             }
-            // Analyze argument operation, potentially 0.Equals(obj.Count()).
+            // Analyze argument operation, potentially 0.Equals(obj.Count).
             else if (parentOperation is IArgumentOperation argumentOperation &&
                 argumentOperation.Parent is IInvocationOperation argumentParentInvocationOperation)
             {
@@ -238,66 +264,6 @@
                 shouldReplaceParent = AnalyzeParentInvocationOperation(argumentParentInvocationOperation, isInstance: false);
                 operationKey = OperationEqualsArgument;
             }
->>>>>>> 1f7ccccd
-
-            DetermineReportForInvocationAnalysis(context, invocationOperation, parentOperation,
-                shouldReplaceParent, isAsync, shouldNegateIsEmpty, hasPredicate, originalDefinition.Name, operationKey);
-        }
-
-        private static void AnalyzePropertyReference(OperationAnalysisContext context)
-        {
-            var propertyReferenceOperation = (IPropertyReferenceOperation)context.Operation;
-
-            string propertyName = propertyReferenceOperation.Member.Name;
-            if (propertyName != Count && propertyName != Length)
-            {
-                return;
-            }
-
-            IOperation parentOperation = propertyReferenceOperation.Parent;
-
-            parentOperation = parentOperation.WalkUpParentheses();
-            parentOperation = parentOperation.WalkUpConversion();
-
-            bool shouldReplaceParent = ShouldReplaceParent(ref parentOperation, out string? operationKey, out bool shouldNegateIsEmpty);
-
-            if (shouldReplaceParent)
-            {
-                DetermineReportForPropertyReference(context, propertyReferenceOperation, parentOperation, operationKey, shouldNegateIsEmpty);
-            }
-        }
-
-        private static bool ShouldReplaceParent(ref IOperation parentOperation, out string? operationKey, out bool shouldNegateIsEmpty)
-        {
-            bool shouldReplace = false;
-            shouldNegateIsEmpty = false;
-            operationKey = null;
-
-            // Analyze binary operation.
-            if (parentOperation is IBinaryOperation parentBinaryOperation)
-            {
-                shouldReplace = AnalyzeParentBinaryOperation(parentBinaryOperation, out bool useRightSide, out shouldNegateIsEmpty);
-                operationKey = useRightSide ? OperationBinaryRight : OperationBinaryLeft;
-            }
-            // Analyze invocation operation, potentially obj.Count.Equals(0).
-            else if (parentOperation is IInvocationOperation parentInvocationOperation)
-            {
-                shouldReplace = AnalyzeParentInvocationOperation(parentInvocationOperation, isInstance: true);
-                operationKey = OperationEqualsInstance;
-            }
-            // Analyze argument operation, potentially 0.Equals(obj.Count).
-            else if (parentOperation is IArgumentOperation argumentOperation &&
-                argumentOperation.Parent is IInvocationOperation argumentParentInvocationOperation)
-            {
-<<<<<<< HEAD
-                parentOperation = argumentOperation.Parent;
-                shouldReplace = AnalyzeParentInvocationOperation((IInvocationOperation)parentOperation, isInstance: false);
-                operationKey = OperationEqualsArgument;
-=======
-                parentOperation = argumentParentInvocationOperation;
-                shouldReplaceParent = AnalyzeParentInvocationOperation(argumentParentInvocationOperation, isInstance: false);
->>>>>>> 1f7ccccd
-            }
 
             return shouldReplace;
         }
@@ -339,17 +305,10 @@
             ITypeSymbol? type = invocationOperation.GetInstanceType();
 
             string propertyName = Length;
-<<<<<<< HEAD
             if (type != null && !TypeContainsVisibleProperty(context, type, propertyName, SpecialType.System_Int32, SpecialType.System_UInt64, out _))
             {
                 propertyName = Count;
                 if (!TypeContainsVisibleProperty(context, type, propertyName, SpecialType.System_Int32, SpecialType.System_UInt64, out _))
-=======
-            if (type != null && !TypeContainsVisibleProperty(context, type, propertyName, SpecialType.System_Int32, SpecialType.System_UInt64))
-            {
-                propertyName = Count;
-                if (!TypeContainsVisibleProperty(context, type, propertyName, SpecialType.System_Int32, SpecialType.System_UInt64))
->>>>>>> 1f7ccccd
                 {
                     return;
                 }
@@ -421,11 +380,7 @@
                     properties: propertiesBuilder.ToImmutable()));
         }
 
-<<<<<<< HEAD
-        private static void DetermineReportForInvocationAnalysis(OperationAnalysisContext context, IOperation operation, IOperation parent, bool shouldReplaceParent, bool isAsync, bool shouldNegateIsEmpty, bool hasPredicate, string methodName, string? operationKey)
-=======
         private static void DetermineReportForInvocationAnalysis(OperationAnalysisContext context, IInvocationOperation invocationOperation, IOperation parent, bool shouldReplaceParent, bool isAsync, bool useRightSide, bool shouldNegateIsEmpty, bool hasPredicate, string methodName, string? operationKey)
->>>>>>> 1f7ccccd
         {
             if (!shouldReplaceParent)
             {
@@ -454,28 +409,16 @@
                     }
                     else
                     {
-<<<<<<< HEAD
                         if (TypeContainsVisibleProperty(context, type, IsEmpty, SpecialType.System_Boolean, out ISymbol? isEmptyPropertySymbol) &&
                             !IsPropertyGetOfIsEmptyUsingThisInstance(context, operation, isEmptyPropertySymbol!))
-=======
-                        if (TypeContainsVisibleProperty(context, type, IsEmpty, SpecialType.System_Boolean))
->>>>>>> 1f7ccccd
                         {
                             ReportCA1836(context, operationKey!, shouldNegateIsEmpty, parent);
                         }
-<<<<<<< HEAD
                         else if (TypeContainsVisibleProperty(context, type, Length, SpecialType.System_Int32, SpecialType.System_UInt64, out _))
-=======
-                        else if (TypeContainsVisibleProperty(context, type, Length, SpecialType.System_Int32, SpecialType.System_UInt64))
->>>>>>> 1f7ccccd
                         {
                             ReportCA1829(context, Length, invocationOperation);
                         }
-<<<<<<< HEAD
                         else if (TypeContainsVisibleProperty(context, type, Count, SpecialType.System_Int32, SpecialType.System_UInt64, out _))
-=======
-                        else if (TypeContainsVisibleProperty(context, type, Count, SpecialType.System_Int32, SpecialType.System_UInt64))
->>>>>>> 1f7ccccd
                         {
                             ReportCA1829(context, Count, invocationOperation);
                         }
@@ -494,12 +437,8 @@
             ITypeSymbol? type = operation.GetInstanceType();
             if (type != null)
             {
-<<<<<<< HEAD
                 if (TypeContainsVisibleProperty(context, type, IsEmpty, SpecialType.System_Boolean, out ISymbol? isEmptyPropertySymbol) &&
                     !IsPropertyGetOfIsEmptyUsingThisInstance(context, operation, isEmptyPropertySymbol!))
-=======
-                if (TypeContainsVisibleProperty(context, type, IsEmpty, SpecialType.System_Boolean))
->>>>>>> 1f7ccccd
                 {
                     ReportCA1836(context, operationKey!, shouldNegateIsEmpty, parent);
                 }
@@ -620,17 +559,10 @@
             return true;
         }
 
-<<<<<<< HEAD
         private static bool TypeContainsVisibleProperty(OperationAnalysisContext context, ITypeSymbol type, string propertyName, SpecialType propertyType, out ISymbol? propertySymbol)
             => TypeContainsVisibleProperty(context, type, propertyName, propertyType, propertyType, out propertySymbol);
 
         private static bool TypeContainsVisibleProperty(OperationAnalysisContext context, ITypeSymbol type, string propertyName, SpecialType lowerBound, SpecialType upperBound, out ISymbol? propertySymbol)
-=======
-        private static bool TypeContainsVisibleProperty(OperationAnalysisContext context, ITypeSymbol type, string propertyName, SpecialType propertyType)
-            => TypeContainsVisibleProperty(context, type, propertyName, propertyType, propertyType);
-
-        private static bool TypeContainsVisibleProperty(OperationAnalysisContext context, ITypeSymbol type, string propertyName, SpecialType lowerBound, SpecialType upperBound)
->>>>>>> 1f7ccccd
         {
             if (TypeContainsMember(context, type, propertyName, lowerBound, upperBound, out bool isPropertyValidAndVisible, out propertySymbol!))
             {

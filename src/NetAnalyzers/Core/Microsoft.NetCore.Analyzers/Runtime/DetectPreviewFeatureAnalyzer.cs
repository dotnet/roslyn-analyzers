--- conflicted
+++ resolved
@@ -883,21 +883,10 @@
         private static string? GetMessageAndURLFromAttributeConstructor(AttributeData attribute, out string? url)
 #pragma warning restore CA1054,CA1055
         {
-<<<<<<< HEAD
             string? message = null;
             url = null;
             ImmutableArray<TypedConstant> constructorArguments = attribute.ConstructorArguments;
             if (constructorArguments.Length != 0)
-=======
-            if (symbol is null)
-            {
-                // We are sometimes null, such as for IPropertySymbol.GetOverriddenMember()
-                // when the property symbol represents an indexer, so return false as a precaution
-                return false;
-            }
-
-            if (!requiresPreviewFeaturesSymbols.TryGetValue(symbol, out bool existing))
->>>>>>> fc4b8cde
             {
                 if (constructorArguments.First().Value is string messageValue)
                 {
@@ -1033,6 +1022,13 @@
 
         private static bool SymbolIsAnnotatedAsPreview(ISymbol symbol, ConcurrentDictionary<ISymbol, (bool isPreview, string? message, string? url)> requiresPreviewFeaturesSymbols, INamedTypeSymbol previewFeatureAttribute)
         {
+            if (symbol is null)
+            {
+                // We are sometimes null, such as for IPropertySymbol.GetOverriddenMember()
+                // when the property symbol represents an indexer, so return false as a precaution
+                return false;
+            }
+
             if (!requiresPreviewFeaturesSymbols.TryGetValue(symbol, out (bool isPreview, string? message, string? url) existing))
             {
                 ImmutableArray<AttributeData> attributes = symbol.GetAttributes();

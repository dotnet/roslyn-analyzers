--- conflicted
+++ resolved
@@ -2447,21 +2447,6 @@
         <target state="translated">Indexer hodnot pole založený na rozsahu vytváří kopii požadované části pole. Když se implicitně používá jako hodnota ReadOnlySpan nebo ReadOnlyMemory, je tato kopie obvykle zbytečná. Pokud se jí chcete vyhnout, použijte metodu AsSpan.</target>
         <note />
       </trans-unit>
-<<<<<<< HEAD
-      <trans-unit id="UseAssignableTypeForForeachVariableDescription">
-        <source>There is no implicit conversion between collection element and iterator variable, this can result in runtime exception.</source>
-        <target state="new">There is no implicit conversion between collection element and iterator variable, this can result in runtime exception.</target>
-        <note />
-      </trans-unit>
-      <trans-unit id="UseAssignableTypeForForeachVariableMessage">
-        <source>Cannot implicitly convert type '{0}' to '{1}'</source>
-        <target state="new">Cannot implicitly convert type '{0}' to '{1}'</target>
-        <note />
-      </trans-unit>
-      <trans-unit id="UseAssignableTypeForForeachVariableTitle">
-        <source>Use implicitly assignable foreach variable type</source>
-        <target state="new">Use implicitly assignable foreach variable type</target>
-=======
       <trans-unit id="UseAsyncMethodInAsyncContextDescription">
         <source>When inside a Task-returning method, use the async version of methods, if they exist.</source>
         <target state="translated">Když se nacházíte v metodě vracející Task, použijte asynchronní verzi metod (pokud existují).</target>
@@ -2480,7 +2465,21 @@
       <trans-unit id="UseAsyncMethodInAsyncContextTitle">
         <source>Call async methods when in an async method</source>
         <target state="translated">Volání asynchronních metod v asynchronní metodě</target>
->>>>>>> 729bd06a
+        <note />
+      </trans-unit>
+      <trans-unit id="UseAssignableTypeForForeachVariableDescription">
+        <source>There is no implicit conversion between collection element and iterator variable, this can result in runtime exception.</source>
+        <target state="new">There is no implicit conversion between collection element and iterator variable, this can result in runtime exception.</target>
+        <note />
+      </trans-unit>
+      <trans-unit id="UseAssignableTypeForForeachVariableMessage">
+        <source>Cannot implicitly convert type '{0}' to '{1}'</source>
+        <target state="new">Cannot implicitly convert type '{0}' to '{1}'</target>
+        <note />
+      </trans-unit>
+      <trans-unit id="UseAssignableTypeForForeachVariableTitle">
+        <source>Use implicitly assignable foreach variable type</source>
+        <target state="new">Use implicitly assignable foreach variable type</target>
         <note />
       </trans-unit>
       <trans-unit id="UseAutoValidateAntiforgeryToken">

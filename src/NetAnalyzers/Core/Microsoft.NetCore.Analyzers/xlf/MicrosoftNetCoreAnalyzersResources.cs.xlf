﻿<?xml version="1.0" encoding="utf-8"?>
<xliff xmlns="urn:oasis:names:tc:xliff:document:1.2" xmlns:xsi="http://www.w3.org/2001/XMLSchema-instance" version="1.2" xsi:schemaLocation="urn:oasis:names:tc:xliff:document:1.2 xliff-core-1.2-transitional.xsd">
  <file datatype="xml" source-language="en" target-language="cs" original="../MicrosoftNetCoreAnalyzersResources.resx">
    <body>
      <trans-unit id="AddNonSerializedAttributeCodeActionTitle">
        <source>Add the 'NonSerialized' attribute to this field.</source>
        <target state="translated">Přidejte k tomuto poli atribut NonSerialized</target>
        <note />
      </trans-unit>
      <trans-unit id="AddPublicParameterlessConstructor">
        <source>Add a public constructor that takes zero parameters</source>
        <target state="translated">Přidat veřejný konstruktor, který přijímá nulové parametry</target>
        <note />
      </trans-unit>
      <trans-unit id="AddSerializableAttributeCodeActionTitle">
        <source>Add Serializable attribute</source>
        <target state="translated">Přidat atribut Serializable</target>
        <note />
      </trans-unit>
      <trans-unit id="ApprovedCipherMode">
        <source>Review cipher mode usage with cryptography experts</source>
        <target state="translated">Zkontrolovat využití režimu šifrování s odborníky na kryptografii</target>
        <note />
      </trans-unit>
      <trans-unit id="ApprovedCipherModeDescription">
        <source>These cipher modes might be vulnerable to attacks. Consider using recommended modes (CBC, CTS).</source>
        <target state="translated">Tyto režimy šifrování můžou být ohrožené útoky. Zvažte možnost použít doporučené režimy (CBC, CTS).</target>
        <note />
      </trans-unit>
      <trans-unit id="ApprovedCipherModeMessage">
        <source>Review the usage of cipher mode '{0}' with cryptography experts. Consider using recommended modes (CBC, CTS).</source>
        <target state="translated">Zkontrolujte využití režimu šifrování {0} s odborníky na kryptografii. Zvažte možnost použít doporučené režimy (CBC, CTS).</target>
        <note />
      </trans-unit>
      <trans-unit id="AttributeStringLiteralsShouldParseCorrectlyDescription">
        <source>The string literal parameter of an attribute does not parse correctly for a URL, a GUID, or a version.</source>
        <target state="translated">Pro adresu URL, identifikátor GUID nebo verzi se nesprávně parsuje parametr literálu řetězce nějakého atributu.</target>
        <note />
      </trans-unit>
      <trans-unit id="AttributeStringLiteralsShouldParseCorrectlyMessageDefault">
        <source>In the constructor of '{0}', change the value of argument '{1}', which is currently "{2}", to something that can be correctly parsed as '{3}'</source>
        <target state="translated">V konstruktoru {0} změňte hodnotu argumentu {1}, která je aktuálně {2}, na hodnotu, která se dá správně parsovat jako {3}.</target>
        <note />
      </trans-unit>
      <trans-unit id="AttributeStringLiteralsShouldParseCorrectlyMessageEmpty">
        <source>In the constructor of '{0}', change the value of argument '{1}', which is currently an empty string (""), to something that can be correctly parsed as '{2}'</source>
        <target state="translated">V konstruktoru {0} změňte hodnotu argumentu {1}, která je aktuálně prázdný řetězec (""), na hodnotu, která se dá správně parsovat jako {2}.</target>
        <note />
      </trans-unit>
      <trans-unit id="AttributeStringLiteralsShouldParseCorrectlyTitle">
        <source>Attribute string literals should parse correctly</source>
        <target state="translated">Literály řetězců atributů by se měly správně parsovat</target>
        <note />
      </trans-unit>
      <trans-unit id="AvoidStringBuilderPInvokeParametersDescription">
        <source>Marshalling of 'StringBuilder' always creates a native buffer copy, resulting in multiple allocations for one marshalling operation.</source>
        <target state="translated">Zařazením parametru StringBuilder se vždy vytvoří kopie nativní vyrovnávací paměti, která bude mít za následek vícenásobné přidělení pro jednu operaci zařazování.</target>
        <note />
      </trans-unit>
      <trans-unit id="AvoidStringBuilderPInvokeParametersMessage">
        <source>Avoid 'StringBuilder' parameters for P/Invokes. Consider using a character buffer instead.</source>
        <target state="translated">Nepoužívejte parametry StringBuilder pro volání nespravovaného kódu (P/Invokes). Místo toho zvažte možnost použít vyrovnávací paměť znaků.</target>
        <note />
      </trans-unit>
      <trans-unit id="AvoidStringBuilderPInvokeParametersTitle">
        <source>Avoid 'StringBuilder' parameters for P/Invokes</source>
        <target state="translated">Nepoužívejte parametry StringBuilder pro volání nespravovaného kódu</target>
        <note />
      </trans-unit>
      <trans-unit id="AvoidUnsealedAttributesDescription">
        <source>The .NET Framework class library provides methods for retrieving custom attributes. By default, these methods search the attribute inheritance hierarchy. Sealing the attribute eliminates the search through the inheritance hierarchy and can improve performance.</source>
        <target state="translated">Knihovna tříd .NET Framework poskytuje metody pro načítání vlastních atributů. Ve výchozím nastavení tyto metody prohledávají hierarchii dědičnosti atributů. Zapečetění atributu eliminuje prohledávání hierarchie dědičnosti a může zvýšit výkon.</target>
        <note />
      </trans-unit>
      <trans-unit id="AvoidUnsealedAttributesMessage">
        <source>Avoid unsealed attributes</source>
        <target state="translated">Vyhněte se nezapečetěným atributům</target>
        <note />
      </trans-unit>
      <trans-unit id="AvoidUnsealedAttributesTitle">
        <source>Avoid unsealed attributes</source>
        <target state="translated">Vyhněte se nezapečetěným atributům</target>
        <note />
      </trans-unit>
      <trans-unit id="AvoidZeroLengthArrayAllocationsMessage">
        <source>Avoid unnecessary zero-length array allocations.  Use {0} instead.</source>
        <target state="translated">Vyhněte se nepotřebným alokacím polí s nulovou délkou.  Použijte místo toho {0}.</target>
        <note />
      </trans-unit>
      <trans-unit id="AvoidZeroLengthArrayAllocationsTitle">
        <source>Avoid zero-length array allocations</source>
        <target state="translated">Vyhněte se alokacím polí s nulovou délkou</target>
        <note />
      </trans-unit>
      <trans-unit id="BinaryFormatterDeserializeMaybeWithoutBinderSetMessage">
        <source>The method '{0}' is insecure when deserializing untrusted data without a SerializationBinder to restrict the type of objects in the deserialized object graph.</source>
        <target state="translated">Když se deserializují nedůvěryhodná data bez SerializationBinderu, který omezí typ objektu v grafu deserializovaných objektů, není metoda {0} bezpečná.</target>
        <note />
      </trans-unit>
      <trans-unit id="BinaryFormatterDeserializeMaybeWithoutBinderSetTitle">
        <source>Ensure BinaryFormatter.Binder is set before calling BinaryFormatter.Deserialize</source>
        <target state="translated">Než zavoláte BinaryFormatter.Deserialize, ujistěte se, že je nastavený BinaryFormatter.Binder</target>
        <note />
      </trans-unit>
      <trans-unit id="BinaryFormatterDeserializeWithoutBinderSetMessage">
        <source>The method '{0}' is insecure when deserializing untrusted data without a SerializationBinder to restrict the type of objects in the deserialized object graph.</source>
        <target state="translated">Když se deserializují nedůvěryhodná data bez SerializationBinderu, který omezí typ objektu v grafu deserializovaných objektů, není metoda {0} bezpečná.</target>
        <note />
      </trans-unit>
      <trans-unit id="BinaryFormatterDeserializeWithoutBinderSetTitle">
        <source>Do not call BinaryFormatter.Deserialize without first setting BinaryFormatter.Binder</source>
        <target state="translated">Nevolat BinaryFormatter.Deserialize dříve, než se nastaví BinaryFormatter.Binder</target>
        <note />
      </trans-unit>
      <trans-unit id="BinaryFormatterMethodUsedDescription">
        <source>The method '{0}' is insecure when deserializing untrusted data.  If you need to instead detect BinaryFormatter deserialization without a SerializationBinder set, then disable rule CA2300, and enable rules CA2301 and CA2302.</source>
        <target state="translated">Při deserializaci nedůvěryhodných dat není metoda {0} bezpečná. Pokud místo toho potřebujete zjišťovat deserializaci BinaryFormatteru bez nastaveného SerializationBinderu, zakažte pravidlo CA2300 a povolte pravidla CA2301 a CA2302.</target>
        <note />
      </trans-unit>
      <trans-unit id="BinaryFormatterMethodUsedMessage">
        <source>The method '{0}' is insecure when deserializing untrusted data.</source>
        <target state="translated">Při deserializaci nedůvěryhodných dat není metoda {0} bezpečná.</target>
        <note />
      </trans-unit>
      <trans-unit id="BinaryFormatterMethodUsedTitle">
        <source>Do not use insecure deserializer BinaryFormatter</source>
        <target state="translated">Nepoužívat nezabezpečený deserializátor BinaryFormatter</target>
        <note />
      </trans-unit>
      <trans-unit id="BufferBlockCopyDescription">
        <source>'Buffer.BlockCopy' expects the number of bytes to be copied for the 'count' argument. Using 'Array.Length' may not match the number of bytes that needs to be copied.</source>
        <target state="translated">Buffer.BlockCopy očekává počet bajtů, které se mají zkopírovat pro argument count. Použití array.Length se nemusí shodovat s počtem bajtů, které je potřeba zkopírovat.</target>
        <note />
      </trans-unit>
      <trans-unit id="BufferBlockCopyLengthMessage">
        <source>'Buffer.BlockCopy' expects the number of bytes to be copied for the 'count' argument. Using 'Array.Length' may not match the number of bytes that needs to be copied.</source>
        <target state="translated">Buffer.BlockCopy očekává počet bajtů, které se mají zkopírovat pro argument count. Použití array.Length se nemusí shodovat s počtem bajtů, které je potřeba zkopírovat.</target>
        <note />
      </trans-unit>
      <trans-unit id="BufferBlockCopyLengthTitle">
        <source>'Buffer.BlockCopy' expects the number of bytes to be copied for the 'count' argument</source>
        <target state="translated">Buffer.BlockCopy očekává počet bajtů, které se mají zkopírovat pro argument count.</target>
        <note />
      </trans-unit>
      <trans-unit id="CallGCSuppressFinalizeCorrectlyDescription">
        <source>A method that is an implementation of Dispose does not call GC.SuppressFinalize; or a method that is not an implementation of Dispose calls GC.SuppressFinalize; or a method calls GC.SuppressFinalize and passes something other than this (Me in Visual Basic).</source>
        <target state="translated">Metoda, která je implementací metody Dispose, nevolá GC.SuppressFinalize, nebo metoda, která není implementací metody Dispose, volá GC.SuppressFinalize, nebo metoda volá GC.SuppressFinalize a předává něco jiného než this (Me v jazyce Visual Basic).</target>
        <note />
      </trans-unit>
      <trans-unit id="CallGCSuppressFinalizeCorrectlyMessageNotCalled">
        <source>Change {0} to call {1}. This will prevent derived types that introduce a finalizer from needing to re-implement 'IDisposable' to call it.</source>
        <target state="translated">Změňte {0} tak, aby volalo %({1}). Díky tomu odvozené typy, které zavádějí finalizační metodu, nebudou muset znovu implementovat rozhraní IDisposable, aby ji mohly zavolat.</target>
        <note />
      </trans-unit>
      <trans-unit id="CallGCSuppressFinalizeCorrectlyMessageNotCalledWithFinalizer">
        <source>Change {0} to call {1}. This will prevent unnecessary finalization of the object once it has been disposed and it has fallen out of scope.</source>
        <target state="translated">Změňte {0} tak, aby volalo %({1}). To zabrání zbytečné finalizaci objektu poté, co se uvolnil a už není v oboru.</target>
        <note />
      </trans-unit>
      <trans-unit id="CallGCSuppressFinalizeCorrectlyMessageNotPassedThis">
        <source>{0} calls {1} on something other than itself. Change the call site to pass 'this' ('Me' in Visual Basic) instead.</source>
        <target state="translated">{0} volá {1} na něco jiného než sebe. Změňte lokalitu volání tak, aby místo toho předávala this (Me ve Visual Basicu).</target>
        <note />
      </trans-unit>
      <trans-unit id="CallGCSuppressFinalizeCorrectlyMessageOutsideDispose">
        <source>{0} calls {1}, a method that is typically only called within an implementation of 'IDisposable.Dispose'. Refer to the IDisposable pattern for more information.</source>
        <target state="translated">{0} volá {1}, což je metoda, která se obvykle volá jen v implementaci metody IDisposable.Dispose. Další informace najdete ve vzoru IDisposable.</target>
        <note />
      </trans-unit>
      <trans-unit id="CallGCSuppressFinalizeCorrectlyTitle">
        <source>Dispose methods should call SuppressFinalize</source>
        <target state="translated">Metody Dispose by měly volat SuppressFinalize</target>
        <note />
      </trans-unit>
      <trans-unit id="CategoryReliability">
        <source>Reliability</source>
        <target state="translated">Spolehlivost</target>
        <note />
      </trans-unit>
      <trans-unit id="CommaSeparator">
        <source>, </source>
        <target state="translated">, </target>
        <note>Separator used for separating list of platform names: {API} is only supported on: {‘windows’, ‘browser’, ‘linux’}</note>
      </trans-unit>
      <trans-unit id="DataSetDataTableInDeserializableObjectGraphMessage">
        <source>When deserializing untrusted input, deserializing a {0} object is insecure. '{1}' either is or derives from {0}</source>
        <target state="translated">Při deserializaci nedůvěryhodného vstupu není deserializace objektu {0} bezpečná. Objekt {1} je buď objektem {0}, nebo je z tohoto objektu odvozený.</target>
        <note />
      </trans-unit>
      <trans-unit id="DataSetDataTableInDeserializableObjectGraphTitle">
        <source>Unsafe DataSet or DataTable type found in deserializable object graph</source>
        <target state="translated">V grafu deserializovatelných objektů se našel nebezpečný typ DataSet nebo DataTable</target>
        <note />
      </trans-unit>
      <trans-unit id="DataSetDataTableInRceAutogeneratedSerializableTypeMessage">
        <source>When deserializing untrusted input with an IFormatter-based serializer, deserializing a {0} object is insecure. '{1}' either is or derives from {0}. Ensure that the auto-generated type is never deserialized with untrusted data.</source>
        <target state="translated">Při deserializaci nedůvěryhodného vstupu pomocí serializátoru založeného na rozhraní IFormatter není deserializace objektu {0} bezpečná. Objekt {1} je buď objektem {0}, nebo je z tohoto objektu odvozený. Zajistěte, aby automaticky generovaný typ nikdy nebyl deserializovaný s nedůvěryhodnými daty.</target>
        <note />
      </trans-unit>
      <trans-unit id="DataSetDataTableInRceAutogeneratedSerializableTypeTitle">
        <source>Unsafe DataSet or DataTable in auto-generated serializable type can be vulnerable to remote code execution attacks</source>
        <target state="translated">Nebezpečné DataSet nebo DataTable v automaticky generovaném serializovatelném typu můžou být ohrožené útoky spuštěním vzdáleného kódu</target>
        <note />
      </trans-unit>
      <trans-unit id="DataSetDataTableInRceDeserializableObjectGraphMessage">
        <source>When deserializing untrusted input, deserializing a {0} object is insecure. '{1}' either is or derives from {0}</source>
        <target state="translated">Při deserializaci nedůvěryhodného vstupu není deserializace objektu {0} bezpečná. Objekt {1} je buď objektem {0}, nebo je z tohoto objektu odvozený.</target>
        <note />
      </trans-unit>
      <trans-unit id="DataSetDataTableInRceDeserializableObjectGraphTitle">
        <source>Unsafe DataSet or DataTable in deserialized object graph can be vulnerable to remote code execution attacks</source>
        <target state="translated">Nebezpečné DataSet nebo DataTable v grafu deserializovaných objektů můžou být ohrožené útoky spuštěním vzdáleného kódu</target>
        <note />
      </trans-unit>
      <trans-unit id="DataSetDataTableInRceSerializableTypeMessage">
        <source>When deserializing untrusted input with an IFormatter-based serializer, deserializing a {0} object is insecure. '{1}' either is or derives from {0}.</source>
        <target state="translated">Při deserializaci nedůvěryhodného vstupu pomocí serializátoru založeného na rozhraní IFormatter není deserializace objektu {0} bezpečná. Objekt {1} je buď objektem {0}, nebo je z tohoto objektu odvozený.</target>
        <note />
      </trans-unit>
      <trans-unit id="DataSetDataTableInRceSerializableTypeTitle">
        <source>Unsafe DataSet or DataTable in serializable type can be vulnerable to remote code execution attacks</source>
        <target state="translated">Nebezpečné DataSet nebo DataTable v serializovatelném typu můžou být ohrožené útoky spuštěním vzdáleného kódu</target>
        <note />
      </trans-unit>
      <trans-unit id="DataSetDataTableInSerializableTypeMessage">
        <source>When deserializing untrusted input, deserializing a {0} object is insecure. '{1}' either is or derives from {0}</source>
        <target state="translated">Při deserializaci nedůvěryhodného vstupu není deserializace objektu {0} bezpečná. Objekt {1} je buď objektem {0}, nebo je z tohoto objektu odvozený.</target>
        <note />
      </trans-unit>
      <trans-unit id="DataSetDataTableInSerializableTypeTitle">
        <source>Unsafe DataSet or DataTable in serializable type</source>
        <target state="translated">Nebezpečné DataSet nebo DataTable v serializovatelném typu</target>
        <note />
      </trans-unit>
      <trans-unit id="DataSetDataTableInWebDeserializableObjectGraphMessage">
        <source>When deserializing untrusted input, deserializing a {0} object is insecure. '{1}' either is or derives from {0}</source>
        <target state="translated">Při deserializaci nedůvěryhodného vstupu není deserializace objektu {0} bezpečná. Objekt {1} je buď objektem {0}, nebo je z tohoto objektu odvozený.</target>
        <note />
      </trans-unit>
      <trans-unit id="DataSetDataTableInWebDeserializableObjectGraphTitle">
        <source>Unsafe DataSet or DataTable type in web deserializable object graph</source>
        <target state="translated">V grafu deserializovatelných objektů webu je nebezpečný typ DataSet nebo DataTable</target>
        <note />
      </trans-unit>
      <trans-unit id="DataSetReadXmlAutogeneratedMessage">
        <source>The method '{0}' is insecure when deserializing untrusted data. Make sure that auto-generated class containing the '{0}' call is not deserialized with untrusted data.</source>
        <target state="translated">Při deserializaci nedůvěryhodných dat není metoda {0} bezpečná. Zajistěte, aby automaticky generovaná třída obsahující volání {0} nebyla deserializovaná s nedůvěryhodnými daty.</target>
        <note />
      </trans-unit>
      <trans-unit id="DataSetReadXmlAutogeneratedTitle">
        <source>Ensure auto-generated class containing DataSet.ReadXml() is not used with untrusted data</source>
        <target state="translated">Zajistěte, aby se automaticky generovaná třída obsahující DataSet.ReadXml() nepoužívala s nedůvěryhodnými daty</target>
        <note />
      </trans-unit>
      <trans-unit id="DataSetReadXmlMessage">
        <source>The method '{0}' is insecure when deserializing untrusted data</source>
        <target state="translated">Při deserializaci nedůvěryhodných dat není metoda {0} bezpečná.</target>
        <note />
      </trans-unit>
      <trans-unit id="DataSetReadXmlTitle">
        <source>Do not use DataSet.ReadXml() with untrusted data</source>
        <target state="translated">Nepoužívejte DataSet.ReadXml() s nedůvěryhodnými daty</target>
        <note />
      </trans-unit>
      <trans-unit id="DataTableReadXmlMessage">
        <source>The method '{0}' is insecure when deserializing untrusted data</source>
        <target state="translated">Při deserializaci nedůvěryhodných dat není metoda {0} bezpečná.</target>
        <note />
      </trans-unit>
      <trans-unit id="DataTableReadXmlTitle">
        <source>Do not use DataTable.ReadXml() with untrusted data</source>
        <target state="translated">Nepoužívejte DataTable.ReadXml() s nedůvěryhodnými daty</target>
        <note />
      </trans-unit>
      <trans-unit id="DefinitelyDisableHttpClientCRLCheck">
        <source>HttpClients should enable certificate revocation list checks</source>
        <target state="translated">Komponenty HttpClient by měly povolit kontroly seznamu odvolaných certifikátů.</target>
        <note />
      </trans-unit>
      <trans-unit id="DefinitelyDisableHttpClientCRLCheckMessage">
        <source>HttpClient is created without enabling CheckCertificateRevocationList</source>
        <target state="translated">HttpClient se vytvoří bez povolení vlastnosti CheckCertificateRevocationList.</target>
        <note />
      </trans-unit>
      <trans-unit id="DefinitelyInstallRootCert">
        <source>Do Not Add Certificates To Root Store</source>
        <target state="translated">Nepřidávat certifikáty do kořenového úložiště</target>
        <note />
      </trans-unit>
      <trans-unit id="DefinitelyInstallRootCertMessage">
        <source>Adding certificates to the operating system's trusted root certificates increases the risk of incorrectly authenticating an illegitimate certificate</source>
        <target state="translated">Když se certifikáty přidají mezi důvěryhodné kořenové certifikáty operačního systému, zvýší se riziko, že se nesprávně ověří nelegitimní certifikát.</target>
        <note />
      </trans-unit>
      <trans-unit id="DefinitelyUseCreateEncryptorWithNonDefaultIV">
        <source>Do not use CreateEncryptor with non-default IV</source>
        <target state="translated">Nepoužívat CreateEncryptor s nevýchozím inicializačním vektorem</target>
        <note />
      </trans-unit>
      <trans-unit id="DefinitelyUseCreateEncryptorWithNonDefaultIVMessage">
        <source>Symmetric encryption uses non-default initialization vector, which could be potentially repeatable</source>
        <target state="translated">Symetrické šifrování používá nevýchozí inicializační vektor, který by se potenciálně mohl dát opakovat.</target>
        <note />
      </trans-unit>
      <trans-unit id="DefinitelyUseSecureCookiesASPNetCore">
        <source>Use Secure Cookies In ASP.NET Core</source>
        <target state="translated">Používat zabezpečené soubory cookie v ASP.NET Core</target>
        <note />
      </trans-unit>
      <trans-unit id="DefinitelyUseSecureCookiesASPNetCoreMessage">
        <source>Set CookieOptions.Secure = true when setting a cookie</source>
        <target state="translated">Při nastavování souboru cookie nastavte CookieOptions.Secure = true.</target>
        <note />
      </trans-unit>
      <trans-unit id="DefinitelyUseWeakKDFInsufficientIterationCount">
        <source>Do Not Use Weak Key Derivation Function With Insufficient Iteration Count</source>
        <target state="translated">Nepoužívat slabou funkci odvození klíče (KDF) s nedostatečným počtem iterací</target>
        <note />
      </trans-unit>
      <trans-unit id="DefinitelyUseWeakKDFInsufficientIterationCountMessage">
        <source>Use at least {0} iterations when deriving a cryptographic key from a password. By default, Rfc2898DeriveByte's IterationCount is only 1000</source>
        <target state="translated">Při odvozování kryptografického klíče z hesla používejte alespoň {0} iterací. Ve výchozím nastavení má atribut IterationCount pro Rfc2898DeriveByte hodnotu pouze 1000.</target>
        <note />
      </trans-unit>
      <trans-unit id="DeprecatedSslProtocolsDescription">
        <source>Older protocol versions of Transport Layer Security (TLS) are less secure than TLS 1.2 and TLS 1.3, and are more likely to have new vulnerabilities. Avoid older protocol versions to minimize risk.</source>
        <target state="translated">Starší verze protokolu zabezpečení TLS (Transport Layer Security) jsou méně bezpečné než TLS 1.2 a TLS 1.3 a mají větší pravděpodobnost výskytu nových ohrožení zabezpečení. Nepoužívejte starší verze protokolu, aby se riziko minimalizovalo.</target>
        <note />
      </trans-unit>
      <trans-unit id="DeprecatedSslProtocolsMessage">
        <source>Transport Layer Security protocol version '{0}' is deprecated.  Use 'None' to let the Operating System choose a version.</source>
        <target state="translated">Verze protokolu TLS (Transport Layer Security) {0} je zastaralá. Pokud chcete, aby operační systém mohl zvolit verzi, použijte možnost None.</target>
        <note />
      </trans-unit>
      <trans-unit id="DeprecatedSslProtocolsTitle">
        <source>Do not use deprecated SslProtocols values</source>
        <target state="translated">Nepoužívat zastaralé hodnoty SslProtocols</target>
        <note />
      </trans-unit>
      <trans-unit id="DerivesFromPreviewClassMessage">
        <source>'{0}' derives from preview class '{1}' and therefore needs to opt into preview features. See {2} for more information.</source>
        <target state="translated">{0} je odvozen od třídy preview {1} a proto vyžaduje vyjádření výslovného souhlasu s funkcemi preview. Další informace najdete v {2}.</target>
        <note />
      </trans-unit>
      <trans-unit id="DerivesFromPreviewClassMessageWithCustomMessagePlaceholder">
        <source>{3} '{0}' derives from preview class '{1}' and therefore needs to opt into preview features. See {2} for more information.</source>
        <target state="translated">{3}{0} je odvozen od třídy preview {1} a proto vyžaduje vyjádření výslovného souhlasu s funkcemi preview. Další informace najdete v {2}.</target>
        <note />
      </trans-unit>
      <trans-unit id="DetectPreviewFeaturesDescription">
        <source>An assembly has to opt into preview features before using them.</source>
        <target state="translated">Sestavení musí před jejich použitím vyjádřit výslovný souhlas s funkcemi ve verzi Preview.</target>
        <note />
      </trans-unit>
      <trans-unit id="DetectPreviewFeaturesMessage">
        <source>Using '{0}' requires opting into preview features. See {1} for more information.</source>
        <target state="translated">Použití {0} vyžaduje vyjádření výslovného souhlasu s funkcemi preview. Další informace najdete v {1}.</target>
        <note />
      </trans-unit>
      <trans-unit id="DetectPreviewFeaturesMessageWithCustomMessagePlaceholder">
        <source>{2} Using '{0}' requires opting into preview features. See {1} for more information.</source>
        <target state="translated">{2} Použití {0} vyžaduje vyjádření výslovného souhlasu s funkcemi preview. Další informace najdete v {1}.</target>
        <note />
      </trans-unit>
      <trans-unit id="DetectPreviewFeaturesTitle">
        <source>This API requires opting into preview features</source>
        <target state="translated">Toto rozhraní API vyžaduje vyjádření výslovného souhlasu s funkcemi ve verzi Preview.</target>
        <note />
      </trans-unit>
      <trans-unit id="DisposableFieldsShouldBeDisposedDescription">
        <source>A type that implements System.IDisposable declares fields that are of types that also implement IDisposable. The Dispose method of the field is not called by the Dispose method of the declaring type. To fix a violation of this rule, call Dispose on fields that are of types that implement IDisposable if you are responsible for allocating and releasing the unmanaged resources held by the field.</source>
        <target state="translated">Typ, který implementuje System.IDisposable, deklaruje pole, která mají typ, který IDisposable implementuje taky. Metoda Dispose deklarujícího typu nevolá metodu Dispose daného pole. Pokud chcete porušení tohoto pravidla opravit a je vaší odpovědností přidělovat a uvolňovat nespravované prostředky, které pole uchovává, zavolejte Dispose pro pole s typy, které implementují IDisposable.</target>
        <note />
      </trans-unit>
      <trans-unit id="DisposableFieldsShouldBeDisposedMessage">
        <source>'{0}' contains field '{1}' that is of IDisposable type '{2}', but it is never disposed. Change the Dispose method on '{0}' to call Close or Dispose on this field.</source>
        <target state="translated">{0} obsahuje pole {1}, které má typ IDisposable {2}, ale nikdy se nevyřazuje. Změňte metodu Dispose v {0} tak, aby pro toto pole volala Close nebo Dispose.</target>
        <note />
      </trans-unit>
      <trans-unit id="DisposableFieldsShouldBeDisposedTitle">
        <source>Disposable fields should be disposed</source>
        <target state="translated">Pole, která se dají uvolnit, by se měla uvolňovat</target>
        <note />
      </trans-unit>
      <trans-unit id="DisposableTypesShouldDeclareFinalizerDescription">
        <source>A type that implements System.IDisposable and has fields that suggest the use of unmanaged resources does not implement a finalizer, as described by Object.Finalize.</source>
        <target state="translated">Typ, který implementuje System.IDisposable a má pole, která naznačují, že se používají nespravované prostředky, neimplementuje finalizační metodu, jak se popisuje v Object.Finalize.</target>
        <note />
      </trans-unit>
      <trans-unit id="DisposableTypesShouldDeclareFinalizerMessage">
        <source>Disposable types should declare finalizer</source>
        <target state="translated">Uvolnitelné typy by měly deklarovat finalizační metodu</target>
        <note />
      </trans-unit>
      <trans-unit id="DisposableTypesShouldDeclareFinalizerTitle">
        <source>Disposable types should declare finalizer</source>
        <target state="translated">Uvolnitelné typy by měly deklarovat finalizační metodu</target>
        <note />
      </trans-unit>
      <trans-unit id="DisposeMethodsShouldCallBaseClassDisposeDescription">
        <source>A type that implements System.IDisposable inherits from a type that also implements IDisposable. The Dispose method of the inheriting type does not call the Dispose method of the parent type. To fix a violation of this rule, call base.Dispose in your Dispose method.</source>
        <target state="translated">Typ, který implementuje System.IDisposable, dědí z typu, který IDisposable implementuje taky. Metoda Dispose dědícího typu nevolá metodu Dispose nadřazeného typu. Pokud chcete porušení tohoto pravidla opravit, zavolejte ve své metodě Dispose metodu base.Dispose.</target>
        <note />
      </trans-unit>
      <trans-unit id="DisposeMethodsShouldCallBaseClassDisposeMessage">
        <source>Ensure that method '{0}' calls '{1}' in all possible control flow paths</source>
        <target state="translated">Zajistěte, aby metoda {0} volala {1} na všech možných cestách toku řízení.</target>
        <note />
      </trans-unit>
      <trans-unit id="DisposeMethodsShouldCallBaseClassDisposeTitle">
        <source>Dispose methods should call base class dispose</source>
        <target state="translated">Metody Dispose by měly volat uvolnění základní třídy</target>
        <note />
      </trans-unit>
      <trans-unit id="DisposeObjectsBeforeLosingScopeDescription">
        <source>If a disposable object is not explicitly disposed before all references to it are out of scope, the object will be disposed at some indeterminate time when the garbage collector runs the finalizer of the object. Because an exceptional event might occur that will prevent the finalizer of the object from running, the object should be explicitly disposed instead.</source>
        <target state="translated">Pokud uvolnitelný objekt není explicitně uvolněn před tím, než jsou všechny odkazy na něj mimo obor, objekt bude uvolněn v neurčité době, když systém uvolňování paměti spustí finalizační metodu objektu. Protože může dojít k mimořádné události, která zabrání spuštění finalizační metody objektu, měl by být objekt místo toho objekt explicitně uvolněn.</target>
        <note />
      </trans-unit>
      <trans-unit id="DisposeObjectsBeforeLosingScopeMayBeDisposedMessage">
        <source>Use recommended dispose pattern to ensure that object created by '{0}' is disposed on all paths. If possible, wrap the creation within a 'using' statement or a 'using' declaration. Otherwise, use a try-finally pattern, with a dedicated local variable declared before the try region and an unconditional Dispose invocation on non-null value in the 'finally' region, say 'x?.Dispose()'. If the object is explicitly disposed within the try region or the dispose ownership is transfered to another object or method, assign 'null' to the local variable just after such an operation to prevent double dispose in 'finally'.</source>
        <target state="translated">Použijte doporučený vzor vyřazení, abyste měli jistotu, že objekt vytvořený pomocí {0} se vyřadí na všech cestách. Pokud je to možné, zabalte vytváření do příkazu nebo deklarace using. Jinak použijte vzor try-finally s vyhrazenou místní proměnnou deklarovanou před oblastí try a nepodmíněným voláním Dispose pro hodnotu, která není null, v oblasti finally, třeba x?.Dispose(). Pokud se objekt explicitně vyřadí v oblasti try nebo se vlastnictví vyřazení převede na jiný objekt nebo metodu, přiřaďte ihned po takové operaci místní proměnné hodnotu null, aby ve finally nedošlo k dvojímu vyřazení.</target>
        <note />
      </trans-unit>
      <trans-unit id="DisposeObjectsBeforeLosingScopeMayBeDisposedOnExceptionPathsMessage">
        <source>Use recommended dispose pattern to ensure that object created by '{0}' is disposed on all exception paths. If possible, wrap the creation within a 'using' statement or a 'using' declaration. Otherwise, use a try-finally pattern, with a dedicated local variable declared before the try region and an unconditional Dispose invocation on non-null value in the 'finally' region, say 'x?.Dispose()'. If the object is explicitly disposed within the try region or the dispose ownership is transfered to another object or method, assign 'null' to the local variable just after such an operation to prevent double dispose in 'finally'.</source>
        <target state="translated">Použijte doporučený vzor vyřazení, abyste měli jistotu, že objekt vytvořený pomocí {0} se vyřadí na všech cestách výjimky. Pokud je to možné, zabalte vytváření do příkazu nebo deklarace using. Jinak použijte vzor try-finally s vyhrazenou místní proměnnou deklarovanou před oblastí try a nepodmíněným voláním Dispose pro hodnotu, která není null, v oblasti finally, třeba x?.Dispose(). Pokud se objekt explicitně vyřadí v oblasti try nebo se vlastnictví vyřazení převede na jiný objekt nebo metodu, přiřaďte ihned po takové operaci místní proměnné hodnotu null, aby ve finally nedošlo k dvojímu vyřazení.</target>
        <note />
      </trans-unit>
      <trans-unit id="DisposeObjectsBeforeLosingScopeNotDisposedMessage">
        <source>Call System.IDisposable.Dispose on object created by '{0}' before all references to it are out of scope</source>
        <target state="translated">Zavolejte System.IDisposable.Dispose pro objekt vytvořený pomocí {0} dříve, než budou všechny odkazy na něj mimo obor.</target>
        <note />
      </trans-unit>
      <trans-unit id="DisposeObjectsBeforeLosingScopeNotDisposedOnExceptionPathsMessage">
        <source>Object created by '{0}' is not disposed along all exception paths. Call System.IDisposable.Dispose on the object before all references to it are out of scope.</source>
        <target state="translated">Objekt vytvořený pomocí {0} není vyřazený na všech cestách výjimky. Zavolejte System.IDisposable.Dispose pro tento objekt dříve, než budou všechny odkazy na něj mimo obor.</target>
        <note />
      </trans-unit>
      <trans-unit id="DisposeObjectsBeforeLosingScopeTitle">
        <source>Dispose objects before losing scope</source>
        <target state="translated">Uvolňujte objekty před ztrátou oboru</target>
        <note />
      </trans-unit>
      <trans-unit id="DoNotAddArchiveItemPathToTheTargetFileSystemPath">
        <source>Do Not Add Archive Item's Path To The Target File System Path</source>
        <target state="translated">Nepřidávejte cestu k položce archivu do systémové cesty k cílovému souboru.</target>
        <note />
      </trans-unit>
      <trans-unit id="DoNotAddArchiveItemPathToTheTargetFileSystemPathDescription">
        <source>When extracting files from an archive and using the archive item's path, check if the path is safe. Archive path can be relative and can lead to file system access outside of the expected file system target path, leading to malicious config changes and remote code execution via lay-and-wait technique.</source>
        <target state="translated">Při extrahování souborů z archivu a použití cesty k položce archivu zkontrolujte, jestli je cesta bezpečná. Cesta k archivu může být relativní a může umožnit přístup k systému souborů mimo očekávanou cílovou cestu k systému souborů, což může vést ke škodlivým změnám konfigurace a vzdálenému spuštění kódu prostřednictvím metody nastražení a čekání.</target>
        <note />
      </trans-unit>
      <trans-unit id="DoNotAddArchiveItemPathToTheTargetFileSystemPathMessage">
        <source>When creating path for '{0} in method {1}' from relative archive item path to extract file and the source is an untrusted zip archive, make sure to sanitize relative archive item path '{2} in method {3}'</source>
        <target state="translated">Pokud vytváříte cestu pro {0} v metodě {1} z relativní cesty k položce archivu za účelem extrahování souboru a daný zdroj je nedůvěryhodný archiv zip, zajistěte sanitizaci relativní cesty k položce archivu {2} v metodě {3}.</target>
        <note />
      </trans-unit>
      <trans-unit id="DoNotAddSchemaByURL">
        <source>Do Not Add Schema By URL</source>
        <target state="translated">Nepřidávejte schéma pomocí adresy URL.</target>
        <note />
      </trans-unit>
      <trans-unit id="DoNotAddSchemaByURLDescription">
        <source>This overload of XmlSchemaCollection.Add method internally enables DTD processing on the XML reader instance used, and uses UrlResolver for resolving external XML entities. The outcome is information disclosure. Content from file system or network shares for the machine processing the XML can be exposed to attacker. In addition, an attacker can use this as a DoS vector.</source>
        <target state="translated">Toto přetížení metody XmlSchemaCollection.Add vnitřně povolí zpracování DTD v použité instanci čtečky XML a pomocí UrlResolveru překládá externí entity XML. Výsledkem je zpřístupnění informací. Je možné, že se útočníkovi odhalí obsah ze souborového systému nebo sdílených síťových složek počítače, který zpracovává kód XML. Kromě toho to může útočník použít jako vektor útoku DoS.</target>
        <note />
      </trans-unit>
      <trans-unit id="DoNotAddSchemaByURLMessage">
        <source>This overload of the Add method is potentially unsafe because it may resolve dangerous external references</source>
        <target state="translated">Toto přetížení metody Add je potenciálně nebezpečné, protože může překládat nebezpečné externí odkazy.</target>
        <note />
      </trans-unit>
      <trans-unit id="DoNotAlwaysSkipTokenValidationInDelegatesDescription">
        <source>By setting critical TokenValidationParameter validation delegates to true, important authentication safeguards are disabled which can lead to tokens from any issuer or expired tokens being wrongly validated.</source>
        <target state="translated">Nastavením důležitých delegátů ověřování TokenValidationParameter na hodnotu True zakážete důležitou bezpečnostní ochranu, což může vést k nesprávnému ověření tokenů od jakéhokoli vystavitele nebo tokenů s prošlou platností.</target>
        <note />
      </trans-unit>
      <trans-unit id="DoNotAlwaysSkipTokenValidationInDelegatesMessage">
        <source>The {0} is set to a function that is always returning true. By setting the validation delegate, you are overriding default validation and by always returning true, this validation is completely disabled.</source>
        <target state="translated">{0} je nastaven na funkci, která vždycky vrací hodnotu True. Nastavením tohoto ověřovacího delegáta přepisujete výchozí ověřování a tím, že se vždy vrátí hodnota True, je toto ověřování zcela zakázáno.</target>
        <note />
      </trans-unit>
      <trans-unit id="DoNotAlwaysSkipTokenValidationInDelegatesTitle">
        <source>Do not always skip token validation in delegates</source>
        <target state="translated">Vždy nepřeskakovat ověření tokenu v delegátech</target>
        <note />
      </trans-unit>
      <trans-unit id="DoNotCallDangerousMethodsInDeserialization">
        <source>Do Not Call Dangerous Methods In Deserialization</source>
        <target state="translated">Nevolejte nebezpečné metody při deserializaci</target>
        <note />
      </trans-unit>
      <trans-unit id="DoNotCallDangerousMethodsInDeserializationDescription">
        <source>Insecure Deserialization is a vulnerability which occurs when untrusted data is used to abuse the logic of an application, inflict a Denial-of-Service (DoS) attack, or even execute arbitrary code upon it being deserialized. It’s frequently possible for malicious users to abuse these deserialization features when the application is deserializing untrusted data which is under their control. Specifically, invoke dangerous methods in the process of deserialization. Successful insecure deserialization attacks could allow an attacker to carry out attacks such as DoS attacks, authentication bypasses, and remote code execution.</source>
        <target state="translated">Nezabezpečená deserializace je ohrožení zabezpečení, které nastane, když se nedůvěryhodná data použijí ke zneužití logiky aplikace, vyvolání útoku na dostupnost služby (DoS), nebo dokonce spuštění libovolného kódu při deserializaci. Možnost zneužití funkcí deserializace se pro kyberzločince často vyskytne, když aplikace deserializuje nedůvěryhodná data, která jsou pod jejich kontrolou. Konkrétně se stane to, že při deserializaci vyvoláte nebezpečné metody. Úspěšné útoky na nezabezpečenou deserializaci by mohly útočníkovi umožnit provedení útoků, jako jsou útoky DoS, obcházení ověřování a vzdálené spuštění kódu.</target>
        <note />
      </trans-unit>
      <trans-unit id="DoNotCallDangerousMethodsInDeserializationMessage">
        <source>When deserializing an instance of class {0}, method {1} can call dangerous method {2}. The potential method invocations are: {3}.</source>
        <target state="translated">Při deserializaci instance třídy {0} může metoda {1} volat nebezpečnou metodu {2}. Možná volání metod: {3}</target>
        <note />
      </trans-unit>
      <trans-unit id="DoNotCallOverridableMethodsInConstructorsDescription">
        <source>When a constructor calls a virtual method, the constructor for the instance that invokes the method may not have executed.</source>
        <target state="translated">Když konstruktor zavolá virtuální metodu, konstruktor dané instance, která metodu vyvolala, se nemusí spustit.</target>
        <note />
      </trans-unit>
      <trans-unit id="DoNotCallOverridableMethodsInConstructorsMessage">
        <source>Do not call overridable methods in constructors</source>
        <target state="translated">Nevolejte přepsatelné metody v konstruktorech</target>
        <note />
      </trans-unit>
      <trans-unit id="DoNotCallOverridableMethodsInConstructorsTitle">
        <source>Do not call overridable methods in constructors</source>
        <target state="translated">Nevolejte přepsatelné metody v konstruktorech</target>
        <note />
      </trans-unit>
      <trans-unit id="DoNotCallToImmutableCollectionOnAnImmutableCollectionValueMessage">
        <source>Do not call {0} on an {1} value</source>
        <target state="translated">Nevolejte {0} pro hodnotu {1}.</target>
        <note />
      </trans-unit>
      <trans-unit id="DoNotCallToImmutableCollectionOnAnImmutableCollectionValueTitle">
        <source>Do not call ToImmutableCollection on an ImmutableCollection value</source>
        <target state="translated">Nevolejte ToImmutableCollection pro hodnotu ImmutableCollection</target>
        <note />
      </trans-unit>
      <trans-unit id="DoNotCatchCorruptedStateExceptionsInGeneralHandlersDescription">
        <source>Do not author general catch handlers in code that receives corrupted state exceptions.</source>
        <target state="translated">Nevytvářejte v kódu obecné zachytávací bloky, které přijímají výjimky poškozující stav procesu.</target>
        <note />
      </trans-unit>
      <trans-unit id="DoNotCatchCorruptedStateExceptionsInGeneralHandlersMessage">
        <source>Do not catch corrupted state exceptions in general handlers.</source>
        <target state="translated">Nezachytávejte v obecných obslužných rutinách výjimky poškozující stav procesu.</target>
        <note />
      </trans-unit>
      <trans-unit id="DoNotCatchCorruptedStateExceptionsInGeneralHandlersTitle">
        <source>Do not catch corrupted state exceptions in general handlers.</source>
        <target state="translated">Nezachytávejte v obecných obslužných rutinách výjimky poškozující stav procesu.</target>
        <note />
      </trans-unit>
      <trans-unit id="DoNotCreateTaskCompletionSourceWithWrongArgumentsDescription">
        <source>TaskCompletionSource has constructors that take TaskCreationOptions that control the underlying Task, and constructors that take object state that's stored in the task.  Accidentally passing a TaskContinuationOptions instead of a TaskCreationOptions will result in the call treating the options as state.</source>
        <target state="translated">TaskCompletionSource má konstruktory, které přijímají možnosti TaskCreationOptions určující příslušnou úlohu, a konstruktory, které přijímají stav objektu uložený v úloze. Když se místo TaskCreationOptions omylem předá TaskContinuationOptions, způsobí to, že volání bude možnosti považovat za stav.</target>
        <note />
      </trans-unit>
      <trans-unit id="DoNotCreateTaskCompletionSourceWithWrongArgumentsFix">
        <source>Replace TaskContinuationOptions with TaskCreationOptions.</source>
        <target state="translated">Nahraďte TaskContinuationOptions za TaskCreationOptions.</target>
        <note />
      </trans-unit>
      <trans-unit id="DoNotCreateTaskCompletionSourceWithWrongArgumentsMessage">
        <source>Argument contains TaskContinuationsOptions enum instead of TaskCreationOptions enum</source>
        <target state="translated">Argument obsahuje výčet TaskContinuationsOptions místo výčtu TaskCreationOptions.</target>
        <note />
      </trans-unit>
      <trans-unit id="DoNotCreateTaskCompletionSourceWithWrongArgumentsTitle">
        <source>Argument passed to TaskCompletionSource constructor should be TaskCreationOptions enum instead of TaskContinuationOptions enum</source>
        <target state="translated">Argument předaný konstruktoru TaskCompletionSource by měl být výčet TaskCreationOptions, nikoli výčet TaskContinuationOptions</target>
        <note />
      </trans-unit>
      <trans-unit id="DoNotCreateTasksWithoutPassingATaskSchedulerDescription">
        <source>Do not create tasks unless you are using one of the overloads that takes a TaskScheduler. The default is to schedule on TaskScheduler.Current, which would lead to deadlocks. Either use TaskScheduler.Default to schedule on the thread pool, or explicitly pass TaskScheduler.Current to make your intentions clear.</source>
        <target state="translated">Nevytvářejte úlohy, pokud nepoužíváte jedno z přetížení, která využívají Plánovač úloh. Výchozí chování je nastavení plánu u TaskScheduler.Current, což by vedlo ke vzájemnému zablokování. Buď použijte TaskScheduler.Default pro nastavení plánu u fondu vláken, nebo explicitně předejte TaskScheduler.Current, aby bylo zcela jasné, co máte v úmyslu.</target>
        <note />
      </trans-unit>
      <trans-unit id="DoNotCreateTasksWithoutPassingATaskSchedulerMessage">
        <source>Do not create tasks without passing a TaskScheduler</source>
        <target state="translated">Nevytvářejte úlohy bez předání Plánovače úloh</target>
        <note />
      </trans-unit>
      <trans-unit id="DoNotCreateTasksWithoutPassingATaskSchedulerTitle">
        <source>Do not create tasks without passing a TaskScheduler</source>
        <target state="translated">Nevytvářejte úlohy bez předání Plánovače úloh</target>
        <note />
      </trans-unit>
      <trans-unit id="DoNotDefineFinalizersForTypesDerivedFromMemoryManagerDescription">
        <source>Adding a finalizer to a type derived from MemoryManager&lt;T&gt; may permit memory to be freed while it is still in use by a Span&lt;T&gt;.</source>
        <target state="translated">Když se do typu odvozeného z MemoryManager&lt;T&gt; přidá finalizační metoda, může to umožnit, aby se paměť uvolnila i přesto, že ji stále používá typ Span&lt;T&gt;.</target>
        <note />
      </trans-unit>
      <trans-unit id="DoNotDefineFinalizersForTypesDerivedFromMemoryManagerMessage">
        <source>Adding a finalizer to a type derived from MemoryManager&lt;T&gt; may permit memory to be freed while it is still in use by a Span&lt;T&gt;</source>
        <target state="translated">Když se do typu odvozeného z MemoryManager&lt;T&gt; přidá finalizační metoda, může to umožnit, aby se paměť uvolnila i přesto, že ji stále používá typ Span&lt;T&gt;.</target>
        <note />
      </trans-unit>
      <trans-unit id="DoNotDefineFinalizersForTypesDerivedFromMemoryManagerTitle">
        <source>Do not define finalizers for types derived from MemoryManager&lt;T&gt;</source>
        <target state="translated">Pro typy odvozené z MemoryManager&lt;T&gt; nedefinujte finalizační metody</target>
        <note />
      </trans-unit>
      <trans-unit id="DoNotDisableCertificateValidation">
        <source>Do Not Disable Certificate Validation</source>
        <target state="translated">Nezakazovat ověření certifikátu</target>
        <note />
      </trans-unit>
      <trans-unit id="DoNotDisableCertificateValidationDescription">
        <source>A certificate can help authenticate the identity of the server. Clients should validate the server certificate to ensure requests are sent to the intended server. If the ServerCertificateValidationCallback always returns 'true', any certificate will pass validation.</source>
        <target state="translated">Certifikát může pomoci ověřit identitu serveru. Klienti by měli certifikát serveru ověřovat, aby měli jistotu, že se požadavky odesílají na zamýšlený server. Pokud ServerCertificateValidationCallback vždy vrátí hodnotu true, projde ověřením jakýkoliv certifikát.</target>
        <note />
      </trans-unit>
      <trans-unit id="DoNotDisableCertificateValidationMessage">
        <source>The ServerCertificateValidationCallback is set to a function that accepts any server certificate, by always returning true. Ensure that server certificates are validated to verify the identity of the server receiving requests.</source>
        <target state="translated">Vlastnost ServerCertificateValidationCallback je nastavená na funkci, která přijímá libovolný certifikát serveru, protože vždy vrací hodnotu true. Dbejte na to, aby se certifikáty serverů ověřovaly a měli jste jistotu o identitě serveru přijímajícího požadavky.</target>
        <note />
      </trans-unit>
      <trans-unit id="DoNotDisableHttpClientCRLCheckDescription">
        <source>Using HttpClient without providing a platform specific handler (WinHttpHandler or CurlHandler or HttpClientHandler) where the CheckCertificateRevocationList property is set to true, will allow revoked certificates to be accepted by the HttpClient as valid.</source>
        <target state="translated">Použití třídy HttpClient bez poskytnutí obslužné rutiny specifické pro platformu (WinHttpHandler nebo CurlHandler nebo HttpClientHandler), kde je vlastnost CheckCertificateRevocationList nastavena na hodnotu true, umožní přijmout odvolané certifikáty třídou HttpClient jako platné.</target>
        <note />
      </trans-unit>
      <trans-unit id="DoNotDisableHTTPHeaderChecking">
        <source>Do Not Disable HTTP Header Checking</source>
        <target state="translated">Nezakazovat kontrolu hlaviček HTTP</target>
        <note />
      </trans-unit>
      <trans-unit id="DoNotDisableHTTPHeaderCheckingDescription">
        <source>HTTP header checking enables encoding of the carriage return and newline characters, \r and \n, that are found in response headers. This encoding can help to avoid injection attacks that exploit an application that echoes untrusted data contained by the header.</source>
        <target state="translated">Kontrola hlaviček HTTP umožňuje kódovat znaky návratu na začátek řádku a nového řádku \r a \n, které se nacházejí v hlavičkách odpovědí. Toto kódování může pomoct při prevenci útoků injektáží, které zneužívají aplikaci, která vypisuje nedůvěryhodná data obsažená v hlavičce.</target>
        <note />
      </trans-unit>
      <trans-unit id="DoNotDisableHTTPHeaderCheckingMessage">
        <source>Do not disable HTTP header checking</source>
        <target state="translated">Nezakazovat kontrolu hlaviček HTTP</target>
        <note />
      </trans-unit>
      <trans-unit id="DoNotDisableRequestValidation">
        <source>Do Not Disable Request Validation</source>
        <target state="translated">Nezakazovat ověřování požadavků</target>
        <note />
      </trans-unit>
      <trans-unit id="DoNotDisableRequestValidationDescription">
        <source>Request validation is a feature in ASP.NET that examines HTTP requests and determines whether they contain potentially dangerous content. This check adds protection from markup or code in the URL query string, cookies, or posted form values that might have been added for malicious purposes. So, it is generally desirable and should be left enabled for defense in depth.</source>
        <target state="translated">Ověřování požadavků je funkce v ASP.NET, která kontroluje požadavky HTTP a určuje, jestli neobsahují potenciálně nebezpečný obsah. Tato kontrola přidává ochranu před značkami nebo kódem v řetězci dotazu adresy URL, souborech cookie nebo odeslaných hodnotách formuláře, které se mohly přidat pro škodlivé účely. Proto je obecně žádoucí a pro důkladnou obranu by se měla nechat povolená.</target>
        <note />
      </trans-unit>
      <trans-unit id="DoNotDisableRequestValidationMessage">
        <source>{0} has request validation disabled</source>
        <target state="translated">{0} má zakázané ověřování žádostí.</target>
        <note />
      </trans-unit>
      <trans-unit id="DoNotDisableSchUseStrongCrypto">
        <source>Do Not Disable SChannel Use of Strong Crypto</source>
        <target state="translated">Nezakazovat zprostředkovateli SChannel použití silného šifrování</target>
        <note />
      </trans-unit>
      <trans-unit id="DoNotDisableSchUseStrongCryptoDescription">
        <source>Starting with the .NET Framework 4.6, the System.Net.ServicePointManager and System.Net.Security.SslStream classes are recommended to use new protocols. The old ones have protocol weaknesses and are not supported. Setting Switch.System.Net.DontEnableSchUseStrongCrypto with true will use the old weak crypto check and opt out of the protocol migration.</source>
        <target state="translated">Počínaje .NET Framework 4.6 se doporučuje, aby třídy System.Net.ServicePointManager a System.Net.Security.SslStream používaly nové protokoly. Staré protokoly mají slabá místa a nejsou podporovány. Po nastavení Switch.System.Net.DontEnableSchUseStrongCrypto na hodnotu true se použije stará slabá kryptografická kontrola a výslovný nesouhlas s migrací protokolů.</target>
        <note />
      </trans-unit>
      <trans-unit id="DoNotDisableSchUseStrongCryptoMessage">
        <source>{0} disables TLS 1.2 and enables SSLv3</source>
        <target state="translated">{0} zakazuje TLS 1.2 a povoluje SSLv3.</target>
        <note />
      </trans-unit>
      <trans-unit id="DoNotDisableTokenValidationChecksDescription">
        <source>Token validation checks ensure that while validating tokens, all aspects are analyzed and verified. Turning off validation can lead to security holes by allowing untrusted tokens to make it through validation.</source>
        <target state="translated">Kontroly ověřování tokenů zajišťují, že při ověřování tokenů se analyzují a ověřují všechny aspekty. Vypnutí ověřování může vést k mezerám v zabezpečení tím, že umožňuje nedůvěryhodným tokenům projít přes ověření.</target>
        <note />
      </trans-unit>
      <trans-unit id="DoNotDisableTokenValidationChecksMessage">
        <source>TokenValidationParameters.{0} should not be set to false as it disables important validation</source>
        <target state="translated">TokenValidationParameters. Hodnota {0} by neměla být nastavena na False, protože to zakáže důležité ověřování.</target>
        <note />
      </trans-unit>
      <trans-unit id="DoNotDisableTokenValidationChecksTitle">
        <source>Do not disable token validation checks</source>
        <target state="translated">Nezakazujte kontroly ověřování tokenů</target>
        <note />
      </trans-unit>
      <trans-unit id="DoNotDisableUsingServicePointManagerSecurityProtocolsMessage">
        <source>Do not set Switch.System.ServiceModel.DisableUsingServicePointManagerSecurityProtocols to true.  Setting this switch limits Windows Communication Framework (WCF) to using Transport Layer Security (TLS) 1.0, which is insecure and obsolete.</source>
        <target state="translated">Nenastavujte přepínač Switch.System.ServiceModel.DisableUsingServicePointManagerSecurityProtocols na hodnotu true. Nastavení tohoto přepínače omezuje architekturu Windows Communication Framework (WCF) na používání protokolu Transport Layer Security (TLS) 1.0, který je nezabezpečený a zastaralý.</target>
        <note />
      </trans-unit>
      <trans-unit id="DoNotDisableUsingServicePointManagerSecurityProtocolsTitle">
        <source>Do not disable ServicePointManagerSecurityProtocols</source>
        <target state="translated">Nezakazujte ServicePointManagerSecurityProtocols</target>
        <note />
      </trans-unit>
      <trans-unit id="DoNotGuardDictionaryRemoveByContainsKeyDescription">
        <source>Do not guard 'Dictionary.Remove(key)' with 'Dictionary.ContainsKey(key)'. The former already checks whether the key exists, and will not throw if it does not.</source>
        <target state="new">Do not guard 'Dictionary.Remove(key)' with 'Dictionary.ContainsKey(key)'. The former already checks whether the key exists, and will not throw if it does not.</target>
        <note />
      </trans-unit>
      <trans-unit id="DoNotGuardDictionaryRemoveByContainsKeyMessage">
        <source>Do not guard 'Dictionary.Remove(key)' with 'Dictionary.ContainsKey(key)'</source>
        <target state="new">Do not guard 'Dictionary.Remove(key)' with 'Dictionary.ContainsKey(key)'</target>
        <note />
      </trans-unit>
      <trans-unit id="DoNotGuardDictionaryRemoveByContainsKeyTitle">
        <source>Unnecessary call to 'Dictionary.ContainsKey(key)'</source>
        <target state="new">Unnecessary call to 'Dictionary.ContainsKey(key)'</target>
        <note />
      </trans-unit>
      <trans-unit id="DoNotHardCodeCertificate">
        <source>Do not hard-code certificate</source>
        <target state="translated">Nepoužívejte pevně zakódovaný certifikát</target>
        <note />
      </trans-unit>
      <trans-unit id="DoNotHardCodeCertificateDescription">
        <source>Hard-coded certificates in source code are vulnerable to being exploited.</source>
        <target state="translated">Pevně zakódované certifikáty ve zdrojovém kódu jsou zranitelné vůči zneužití.</target>
        <note />
      </trans-unit>
      <trans-unit id="DoNotHardCodeCertificateMessage">
        <source>Potential security vulnerability was found where '{0}' in method '{1}' may be tainted by hard-coded certificate from '{2}' in method '{3}'</source>
        <target state="translated">Našlo se potenciální ohrožení zabezpečení, kde {0} v metodě {1} je možné poškodit pevně zakódovaným certifikátem z {2} v metodě {3}.</target>
        <note />
      </trans-unit>
      <trans-unit id="DoNotHardCodeEncryptionKey">
        <source>Do not hard-code encryption key</source>
        <target state="translated">Nepoužívejte pevně zakódovaný šifrovací klíč</target>
        <note />
      </trans-unit>
      <trans-unit id="DoNotHardCodeEncryptionKeyDescription">
        <source>SymmetricAlgorithm's .Key property, or a method's rgbKey parameter, should never be a hard-coded value.</source>
        <target state="translated">Vlastnost .Key objektu SymmetricAlgorithm ani parametr rgbKey metody by nikdy neměly mít pevně zakódované hodnoty.</target>
        <note />
      </trans-unit>
      <trans-unit id="DoNotHardCodeEncryptionKeyMessage">
        <source>Potential security vulnerability was found where '{0}' in method '{1}' may be tainted by hard-coded key from '{2}' in method '{3}'</source>
        <target state="translated">Našlo se potenciální ohrožení zabezpečení, kde {0} v metodě {1} je možné poškodit pevně zakódovaným klíčem z {2} v metodě {3}.</target>
        <note />
      </trans-unit>
      <trans-unit id="DoNotInstallRootCertDescription">
        <source>By default, the Trusted Root Certification Authorities certificate store is configured with a set of public CAs that has met the requirements of the Microsoft Root Certificate Program. Since all trusted root CAs can issue certificates for any domain, an attacker can pick a weak or coercible CA that you install by yourself to target for an attack - and a single vulnerable, malicious or coercible CA undermines the security of the entire system. To make matters worse, these attacks can go unnoticed quite easily.</source>
        <target state="new">By default, the Trusted Root Certification Authorities certificate store is configured with a set of public CAs that has met the requirements of the Microsoft Root Certificate Program. Since all trusted root CAs can issue certificates for any domain, an attacker can pick a weak or coercible CA that you install by yourself to target for an attack - and a single vulnerable, malicious or coercible CA undermines the security of the entire system. To make matters worse, these attacks can go unnoticed quite easily.</target>
        <note />
      </trans-unit>
      <trans-unit id="DoNotLockOnObjectsWithWeakIdentityDescription">
        <source>An object is said to have a weak identity when it can be directly accessed across application domain boundaries. A thread that tries to acquire a lock on an object that has a weak identity can be blocked by a second thread in a different application domain that has a lock on the same object.</source>
        <target state="translated">Objekt má slabou identitu, když se k němu dá přistoupit přímo přes hranice domény aplikace. Vlákno, které se pokusí získat zámek na objekt se slabou identitou, může být zablokováno jiným vláknem v jiné doméně aplikace, které má zámek na stejný objekt.</target>
        <note />
      </trans-unit>
      <trans-unit id="DoNotLockOnObjectsWithWeakIdentityMessage">
        <source>Do not lock on objects with weak identity</source>
        <target state="translated">Nepoužívejte zámky na objekty se slabou identitou</target>
        <note />
      </trans-unit>
      <trans-unit id="DoNotLockOnObjectsWithWeakIdentityTitle">
        <source>Do not lock on objects with weak identity</source>
        <target state="translated">Nepoužívejte zámky na objekty se slabou identitou</target>
        <note />
      </trans-unit>
      <trans-unit id="DoNotPassLiteralsAsLocalizedParametersDescription">
        <source>A method passes a string literal as a parameter to a constructor or method in the .NET Framework class library and that string should be localizable. To fix a violation of this rule, replace the string literal with a string retrieved through an instance of the ResourceManager class.</source>
        <target state="translated">Metoda předává jako parametr do konstruktoru nebo metody v knihovně tříd .NET Framework řetězcový literál, který by měl být lokalizovatelný. Pokud chcete porušení tohoto pravidla opravit, nahraďte řetězcový literál řetězcem načteným přes instanci třídy ResourceManager.</target>
        <note />
      </trans-unit>
      <trans-unit id="DoNotPassLiteralsAsLocalizedParametersMessage">
        <source>Method '{0}' passes a literal string as parameter '{1}' of a call to '{2}'. Retrieve the following string(s) from a resource table instead: "{3}".</source>
        <target state="translated">Metoda {0} předává řetězcový literál jako parametr {1} volání {2}. Místo toho načtěte následující řetězce z tabulky prostředků: {3}</target>
        <note />
      </trans-unit>
      <trans-unit id="DoNotPassLiteralsAsLocalizedParametersTitle">
        <source>Do not pass literals as localized parameters</source>
        <target state="translated">Nepředávejte literály jako lokalizované parametry</target>
        <note />
      </trans-unit>
      <trans-unit id="DoNotRaiseReservedExceptionTypesDescription">
        <source>An exception of type that is not sufficiently specific or reserved by the runtime should never be raised by user code. This makes the original error difficult to detect and debug. If this exception instance might be thrown, use a different exception type.</source>
        <target state="translated">Uživatelský kód by nikdy neměl vyvolat výjimku typu, který není dostatečně konkrétní nebo je rezervovaný modulem runtime. V takovém případě je totiž obtížné zjistit a ladit původní chybu. Pokud může dojít k vyvolání této instance výjimky, použijte jiný typ výjimky.</target>
        <note />
      </trans-unit>
      <trans-unit id="DoNotRaiseReservedExceptionTypesMessageReserved">
        <source>Exception type {0} is reserved by the runtime</source>
        <target state="translated">Výjimka typu {0} je rezervovaná modulem runtime.</target>
        <note />
      </trans-unit>
      <trans-unit id="DoNotRaiseReservedExceptionTypesMessageTooGeneric">
        <source>Exception type {0} is not sufficiently specific</source>
        <target state="translated">Výjimka typu {0} není dost konkrétní.</target>
        <note />
      </trans-unit>
      <trans-unit id="DoNotRaiseReservedExceptionTypesTitle">
        <source>Do not raise reserved exception types</source>
        <target state="translated">Nevyvolávejte rezervované typy výjimek</target>
        <note />
      </trans-unit>
      <trans-unit id="DoNotSerializeTypesWithPointerFields">
        <source>Do Not Serialize Types With Pointer Fields</source>
        <target state="translated">Neserializujte typy s poli ukazatelů.</target>
        <note />
      </trans-unit>
      <trans-unit id="DoNotSerializeTypesWithPointerFieldsDescription">
        <source>Pointers are not "type safe" in the sense that you cannot guarantee the correctness of the memory they point at. So, serializing types with pointer fields is dangerous, as it may allow an attacker to control the pointer.</source>
        <target state="translated">Ukazatelé nezajišťují bezpečnost typů. To znamená, že není možné zaručit správnost paměti, na kterou ukazují. Proto je serializace typů s poli ukazatelů nebezpečná, může totiž umožnit útočníkovi ovládat ukazatele.</target>
        <note />
      </trans-unit>
      <trans-unit id="DoNotSerializeTypesWithPointerFieldsMessage">
        <source>Pointer field {0} on serializable type</source>
        <target state="translated">Pole ukazatele {0} v serializovatelném typu</target>
        <note />
      </trans-unit>
      <trans-unit id="DoNotUseAccountSAS">
        <source>Do Not Use Account Shared Access Signature</source>
        <target state="translated">Nepoužívat sdílený přístupový podpis účtu</target>
        <note />
      </trans-unit>
      <trans-unit id="DoNotUseAccountSASDescription">
        <source>Shared Access Signatures(SAS) are a vital part of the security model for any application using Azure Storage, they should provide limited and safe permissions to your storage account to clients that don't have the account key. All of the operations available via a service SAS are also available via an account SAS, that is, account SAS is too powerful. So it is recommended to use Service SAS to delegate access more carefully.</source>
        <target state="translated">Sdílené přístupové podpisy (SAS) jsou důležitou součástí modelu zabezpečení pro jakoukoli aplikaci, která používá Azure Storage. Měly by poskytovat omezená a bezpečná oprávnění k účtu úložiště klientům, kteří nemají klíč účtu. Všechny operace, které jsou k dispozici prostřednictvím SAS služby, jsou k dispozici také prostřednictvím SAS účtu. SAS účtu je velmi silný nástroj. Při delegování přístupu se doporučuje používat SAS služby s rozvahou.</target>
        <note />
      </trans-unit>
      <trans-unit id="DoNotUseAccountSASMessage">
        <source>Use Service SAS instead of Account SAS for fine grained access control and container-level access policy</source>
        <target state="translated">Pokud chcete využívat jemně odstupňované řízení přístupu a zásady přístupu na úrovni kontejneru, místo SAS účtu použijte SAS služby.</target>
        <note />
      </trans-unit>
      <trans-unit id="DoNotUseBrokenCryptographicAlgorithms">
        <source>Do Not Use Broken Cryptographic Algorithms</source>
        <target state="translated">Nepoužívejte prolomené kryptografické algoritmy</target>
        <note />
      </trans-unit>
      <trans-unit id="DoNotUseBrokenCryptographicAlgorithmsDescription">
        <source>An attack making it computationally feasible to break this algorithm exists. This allows attackers to break the cryptographic guarantees it is designed to provide. Depending on the type and application of this cryptographic algorithm, this may allow attackers to read enciphered messages, tamper with enciphered  messages, forge digital signatures, tamper with hashed content, or otherwise compromise any cryptosystem based on this algorithm. Replace encryption uses with the AES algorithm (AES-256, AES-192 and AES-128 are acceptable) with a key length greater than or equal to 128 bits. Replace hashing uses with a hashing function in the SHA-2 family, such as SHA512, SHA384, or SHA256. Replace digital signature uses with RSA with a key length greater than or equal to 2048-bits, or ECDSA with a key length greater than or equal to 256 bits.</source>
        <target state="translated">Existuje útok, který je výpočetně dostatečně výkonný na to, aby prolomil tento algoritmus. Díky tomu můžou útočníci překonat kryptografické zabezpečení, které má algoritmus poskytovat. Podle typu aplikace a kryptografického algoritmu to může útočníkovi umožnit číst šifrované zprávy, upravovat je, falšovat digitální podpisy, upravovat hodnotu hash obsahu nebo jinak útočit na kryptografický systém založený na tomto algoritmu. Nahraďte místa, kde se používá šifrování, algoritmem AES (přípustné jsou varianty AES-256, AES-192 a AES-128) s délkou klíče alespoň 128 bitů. Nahraďte místa, kde se používá algoritmus hash, hashovací funkcí řady SHA-2, třeba SHA512, SHA384 nebo SHA256. Nahraďte místa, kde se používá digitální podpis, šifrováním RSA s délkou klíče alespoň 2048 bitů nebo algoritmem ECDSA s délkou klíče alespoň 256 bitů.</target>
        <note />
      </trans-unit>
      <trans-unit id="DoNotUseBrokenCryptographicAlgorithmsMessage">
        <source>{0} uses a broken cryptographic algorithm {1}</source>
        <target state="translated">{0} používá prolomený kryptografický algoritmus {1}.</target>
        <note />
      </trans-unit>
      <trans-unit id="DoNotUseCountAsyncWhenAnyAsyncCanBeUsedDescription">
        <source>For non-empty collections, CountAsync() and LongCountAsync() enumerate the entire sequence, while AnyAsync() stops at the first item or the first item that satisfies a condition.</source>
        <target state="translated">U neprázdných kolekcí CountAsync() a LongCountAsync() zobrazí výčet celé sekvence, zatímco AnyAsync() se zastaví u první položky nebo u první položky, která splňuje podmínku.</target>
        <note />
      </trans-unit>
      <trans-unit id="DoNotUseCountAsyncWhenAnyAsyncCanBeUsedMessage">
        <source>{0}() is used where AnyAsync() could be used instead to improve performance</source>
        <target state="translated">{0}() se používá tam, kde se dá kvůli zvýšení výkonu použít AnyAsync().</target>
        <note />
      </trans-unit>
      <trans-unit id="DoNotUseCountAsyncWhenAnyAsyncCanBeUsedTitle">
        <source>Do not use CountAsync() or LongCountAsync() when AnyAsync() can be used</source>
        <target state="translated">Nepoužívat CountAsync() nebo LongCountAsync(), pokud se dá použít AnyAsync()</target>
        <note />
      </trans-unit>
      <trans-unit id="DoNotUseCountWhenAnyCanBeUsedDescription">
        <source>For non-empty collections, Count() and LongCount() enumerate the entire sequence, while Any() stops at the first item or the first item that satisfies a condition.</source>
        <target state="translated">U neprázdných kolekcí Count() a LongCount() zobrazí výčet celé sekvence, zatímco Any() se zastaví u první položky nebo u první položky, která splňuje podmínku.</target>
        <note />
      </trans-unit>
      <trans-unit id="DoNotUseCountWhenAnyCanBeUsedMessage">
        <source>{0}() is used where Any() could be used instead to improve performance</source>
        <target state="translated">{0}() se používá tam, kde se dá kvůli zvýšení výkonu použít Any().</target>
        <note />
      </trans-unit>
      <trans-unit id="DoNotUseCountWhenAnyCanBeUsedTitle">
        <source>Do not use Count() or LongCount() when Any() can be used</source>
        <target state="translated">Nepoužívat Count() nebo LongCount(), pokud se dá použít Any()</target>
        <note />
      </trans-unit>
      <trans-unit id="DoNotUseCreateEncryptorWithNonDefaultIVDescription">
        <source>Symmetric encryption should always use a non-repeatable initialization vector to prevent dictionary attacks.</source>
        <target state="translated">Symetrické šifrování by mělo vždy používat inicializační vektor, který nelze opakovat, aby se zabránilo slovníkovým útokům.</target>
        <note />
      </trans-unit>
      <trans-unit id="DoNotUseDeprecatedSecurityProtocols">
        <source>Do Not Use Deprecated Security Protocols</source>
        <target state="translated">Nepoužívejte zastaralé protokoly zabezpečení.</target>
        <note />
      </trans-unit>
      <trans-unit id="DoNotUseDeprecatedSecurityProtocolsDescription">
        <source>Using a deprecated security protocol rather than the system default is risky.</source>
        <target state="translated">Používání zastaralých protokolů zabezpečení místo systémových výchozích protokolů představuje riziko.</target>
        <note />
      </trans-unit>
      <trans-unit id="DoNotUseDeprecatedSecurityProtocolsMessage">
        <source>Hard-coded use of deprecated security protocol {0}</source>
        <target state="translated">Pevně zakódované použití zastaralého protokolu zabezpečení {0}</target>
        <note />
      </trans-unit>
      <trans-unit id="DoNotUseDSA">
        <source>Do Not Use Digital Signature Algorithm (DSA)</source>
        <target state="translated">Nepoužívejte algoritmus DSA (Digital Signature Algorithm)</target>
        <note />
      </trans-unit>
      <trans-unit id="DoNotUseDSADescription">
        <source>DSA is too weak to use.</source>
        <target state="translated">Algoritmus DSA je příliš slabý a jeho použití se nedoporučuje.</target>
        <note />
      </trans-unit>
      <trans-unit id="DoNotUseDSAMessage">
        <source>Asymmetric encryption algorithm {0} is weak. Switch to an RSA with at least 2048 key size, ECDH or ECDSA algorithm instead.</source>
        <target state="translated">Algoritmus asymetrického šifrování {0} je slabý. Použijte radši algoritmus RSA s velikostí klíče alespoň 2048, ECDH nebo ECDSA.</target>
        <note />
      </trans-unit>
      <trans-unit id="DoNotUseEnumerableMethodsOnIndexableCollectionsInsteadUseTheCollectionDirectlyDescription">
        <source>This collection is directly indexable. Going through LINQ here causes unnecessary allocations and CPU work.</source>
        <target state="translated">Tato kolekce se dá přímo indexovat. Procházení kódu LINQ na tomto místě způsobuje zbytečné alokace a vytížení procesoru.</target>
        <note />
      </trans-unit>
      <trans-unit id="DoNotUseEnumerableMethodsOnIndexableCollectionsInsteadUseTheCollectionDirectlyMessage">
        <source>Do not use Enumerable methods on indexable collections. Instead use the collection directly.</source>
        <target state="translated">Nepoužívejte metody Enumerable nebo indexovatelné kolekce. Použijte místo toho kolekci napřímo.</target>
        <note />
      </trans-unit>
      <trans-unit id="DoNotUseEnumerableMethodsOnIndexableCollectionsInsteadUseTheCollectionDirectlyTitle">
        <source>Do not use Enumerable methods on indexable collections</source>
        <target state="translated">Nepoužívejte metody Enumerable nebo indexovatelné kolekce</target>
        <note />
      </trans-unit>
      <trans-unit id="DoNotUseInsecureRandomness">
        <source>Do not use insecure randomness</source>
        <target state="translated">Nepoužívat nezabezpečenou náhodnost</target>
        <note />
      </trans-unit>
      <trans-unit id="DoNotUseInsecureRandomnessDescription">
        <source>Using a cryptographically weak pseudo-random number generator may allow an attacker to predict what security-sensitive value will be generated. Use a cryptographically strong random number generator if an unpredictable value is required, or ensure that weak pseudo-random numbers aren't used in a security-sensitive manner.</source>
        <target state="translated">Použití generátoru kryptograficky slabých pseudonáhodných čísel může útočníkovi umožnit předpovědět, jaká hodnota citlivá z hlediska zabezpečení se vygeneruje. Použijte generátor kryptograficky silných náhodných čísel, pokud se vyžaduje nepředvídatelná hodnota, nebo zajistěte, aby se slabá pseudonáhodná čísla nepoužívala způsobem citlivým z hlediska zabezpečení.</target>
        <note />
      </trans-unit>
      <trans-unit id="DoNotUseInsecureRandomnessMessage">
        <source>{0} is an insecure random number generator. Use cryptographically secure random number generators when randomness is required for security.</source>
        <target state="translated">{0} je nezabezpečený generátor náhodných čísel. Pokud se pro zabezpečení vyžaduje náhodnost, používejte kryptograficky zabezpečené generátory náhodných čísel.</target>
        <note />
      </trans-unit>
      <trans-unit id="DoNotUseMD5">
        <source>Do not use insecure cryptographic algorithm MD5.</source>
        <target state="translated">Nepoužívejte nezabezpečený kryptografický algoritmus MD5</target>
        <note />
      </trans-unit>
      <trans-unit id="DoNotUseMD5Description">
        <source>This type implements MD5, a cryptographically insecure hashing function. Hash collisions are computationally feasible for the MD5 and HMACMD5 algorithms. Replace this usage with a SHA-2 family hash algorithm (SHA512, SHA384, SHA256).</source>
        <target state="translated">Tento typ implementuje MD5, což je kryptograficky nezabezpečená hashovací funkce. Kolize hashovací funkce jsou výpočetně schůdné u algoritmů MD5 a HMACMD5. Nahraďte toto použití hashovacím algoritmem z řady SHA-2 (SHA512, SHA384, SHA256).</target>
        <note />
      </trans-unit>
      <trans-unit id="DoNotUseObsoleteKDFAlgorithm">
        <source>Do not use obsolete key derivation function</source>
        <target state="translated">Nepoužívat zastaralou funkci pro odvození klíče</target>
        <note />
      </trans-unit>
      <trans-unit id="DoNotUseObsoleteKDFAlgorithmDescription">
        <source>Password-based key derivation should use PBKDF2 with SHA-2. Avoid using PasswordDeriveBytes since it generates a PBKDF1 key. Avoid using Rfc2898DeriveBytes.CryptDeriveKey since it doesn't use the iteration count or salt.</source>
        <target state="translated">Odvození klíče na bázi hesla by mělo používat PBKDF2 s SHA-2. Nepoužívejte PasswordDeriveBytes, protože generuje klíč PBKDF1. Nepoužívejte Rfc2898DeriveBytes.CryptDeriveKey, protože nepoužívá počet iterací nebo řetězec salt.</target>
        <note />
      </trans-unit>
      <trans-unit id="DoNotUseObsoleteKDFAlgorithmMessage">
        <source>Call to obsolete key derivation function {0}.{1}</source>
        <target state="translated">Volání zastaralé funkce pro odvození klíče {0}.{1}</target>
        <note />
      </trans-unit>
      <trans-unit id="DoNotUseOutAttributeStringPInvokeParametersDescription">
        <source>String parameters passed by value with the 'OutAttribute' can destabilize the runtime if the string is an interned string.</source>
        <target state="translated">Parametry řetězce předané do OutAttribute hodnotou můžou omezit správnou funkci modulu runtime, pokud řetězec bude interní.</target>
        <note />
      </trans-unit>
      <trans-unit id="DoNotUseOutAttributeStringPInvokeParametersMessage">
        <source>Do not use the 'OutAttribute' for string parameter '{0}' which is passed by value. If marshalling of modified data back to the caller is required, use the 'out' keyword to pass the string by reference instead.</source>
        <target state="translated">Nepoužívejte OutAttribute pro parametr řetězce {0}, který se předává hodnotou. Pokud je zapotřebí předat upravená data zpět volajícímu, použijte klíčové slovo out, pomocí kterého se řetězec předá odkazem.</target>
        <note />
      </trans-unit>
      <trans-unit id="DoNotUseOutAttributeStringPInvokeParametersTitle">
        <source>Do not use 'OutAttribute' on string parameters for P/Invokes</source>
        <target state="translated">Nepoužívat OutAttribute v parametrech řetězce pro volání nespravovaného kódu</target>
        <note />
      </trans-unit>
      <trans-unit id="DoNotUseReferenceEqualsWithValueTypesComparerMessage">
        <source>Do not pass an argument with value type '{0}' to the 'Equals' method on 'ReferenceEqualityComparer'. Due to value boxing, this call to 'Equals' will always return 'false'.</source>
        <target state="translated">Do metody Equals v ReferenceEqualityComparer nepředávejte argument s typem hodnoty {0}. Kvůli balení hodnot toto volání metody Equals vždy vrátí false.</target>
        <note />
      </trans-unit>
      <trans-unit id="DoNotUseReferenceEqualsWithValueTypesDescription">
        <source>Value type typed arguments are uniquely boxed for each call to this method, therefore the result is always false.</source>
        <target state="translated">Typové argumenty s typy hodnot se jedinečně balí pro každé volání této metody, proto bude výsledek vždy false.</target>
        <note />
      </trans-unit>
      <trans-unit id="DoNotUseReferenceEqualsWithValueTypesMethodMessage">
        <source>Do not pass an argument with value type '{0}' to 'ReferenceEquals'. Due to value boxing, this call to 'ReferenceEquals' will always return 'false'.</source>
        <target state="translated">Do metody ReferenceEquals nepředávejte argument s typem hodnoty {0}. Kvůli balení hodnot toto volání metody ReferenceEquals vždy vrátí false.</target>
        <note />
      </trans-unit>
      <trans-unit id="DoNotUseReferenceEqualsWithValueTypesTitle">
        <source>Do not use ReferenceEquals with value types</source>
        <target state="translated">Nepoužívejte ReferenceEquals s typy hodnot</target>
        <note />
      </trans-unit>
      <trans-unit id="DoNotUseSHA1">
        <source>Do not use insecure cryptographic algorithm SHA1.</source>
        <target state="translated">Nepoužívejte nezabezpečený kryptografický algoritmus SHA1</target>
        <note />
      </trans-unit>
      <trans-unit id="DoNotUseSHA1Description">
        <source>This type implements SHA1, a cryptographically insecure hashing function. Hash collisions are computationally feasible for the SHA-1 and SHA-0 algorithms. Replace this usage with a SHA-2 family hash algorithm (SHA512, SHA384, SHA256).</source>
        <target state="translated">Tento typ implementuje SHA1, což je kryptograficky nezabezpečená hashovací funkce. Kolize hashovací funkce jsou výpočetně schůdné u algoritmů SHA-1 a SHA-0. Nahraďte toto použití hashovacím algoritmem z řady SHA-2 (SHA512, SHA384, SHA256).</target>
        <note />
      </trans-unit>
      <trans-unit id="DoNotUseStackallocInLoopsDescription">
        <source>Stack space allocated by a stackalloc is only released at the end of the current method's invocation.  Using it in a loop can result in unbounded stack growth and eventual stack overflow conditions.</source>
        <target state="translated">Prostor zásobníku přidělený operací stackalloc se uvolní jen na konci volání aktuální metody. Když se použije ve smyčce, může to způsobit neomezený růst zásobníku a nakonec i jeho přetečení.</target>
        <note />
      </trans-unit>
      <trans-unit id="DoNotUseStackallocInLoopsMessage">
        <source>Potential stack overflow. Move the stackalloc out of the loop.</source>
        <target state="translated">Možné přetečení zásobníku. Přesuňte stackalloc mimo smyčku.</target>
        <note />
      </trans-unit>
      <trans-unit id="DoNotUseStackallocInLoopsTitle">
        <source>Do not use stackalloc in loops</source>
        <target state="translated">Nepoužívat stackalloc ve smyčkách</target>
        <note />
      </trans-unit>
      <trans-unit id="DoNotUseTimersThatPreventPowerStateChangesDescription">
        <source>Higher-frequency periodic activity will keep the CPU busy and interfere with power-saving idle timers that turn off the display and hard disks.</source>
        <target state="translated">Častější pravidelná aktivita bude zatěžovat procesor a ovlivňovat časovače neaktivity, které šetří energii a vypínají displej a pevné disky.</target>
        <note />
      </trans-unit>
      <trans-unit id="DoNotUseTimersThatPreventPowerStateChangesMessage">
        <source>Do not use timers that prevent power state changes</source>
        <target state="translated">Nepoužívejte časovače, které znemožňují změnit stav napájení</target>
        <note />
      </trans-unit>
      <trans-unit id="DoNotUseTimersThatPreventPowerStateChangesTitle">
        <source>Do not use timers that prevent power state changes</source>
        <target state="translated">Nepoužívejte časovače, které znemožňují změnit stav napájení</target>
        <note />
      </trans-unit>
      <trans-unit id="DoNotUseUnsafeDllImportSearchPath">
        <source>Do not use unsafe DllImportSearchPath value</source>
        <target state="translated">Nepoužívat nebezpečnou hodnotu DllImportSearchPath</target>
        <note />
      </trans-unit>
      <trans-unit id="DoNotUseUnsafeDllImportSearchPathDescription">
        <source>There could be a malicious DLL in the default DLL search directories. Or, depending on where your application is run from, there could be a malicious DLL in the application's directory. Use a DllImportSearchPath value that specifies an explicit search path instead. The DllImportSearchPath flags that this rule looks for can be configured in .editorconfig.</source>
        <target state="translated">Ve výchozích adresářích pro vyhledávání DLL se může nacházet škodlivá knihovna DLL. Anebo v závislosti na tom, odkud se aplikace spouští, se může škodlivá knihovna DLL nacházet v adresáři aplikace. Použijte hodnotu DllImportSearchPath, která místo toho určuje explicitní vyhledávací cestu. Příznaky DllImportSearchPath, které toto pravidlo hledá, se dají nakonfigurovat v .editorconfig.</target>
        <note />
      </trans-unit>
      <trans-unit id="DoNotUseUnsafeDllImportSearchPathMessage">
        <source>Use of unsafe DllImportSearchPath value {0}</source>
        <target state="translated">Použití nebezpečné hodnoty DllImportSearchPath {0}</target>
        <note />
      </trans-unit>
      <trans-unit id="DoNotUseWaitAllWithSingleTaskDescription">
        <source>Using 'WaitAll' with a single task may result in performance loss, await or return the task instead.</source>
        <target state="translated">Použití WaitAll s jednou úlohou může vést ke ztrátě výkonu, čekání nebo vrácení úlohy.</target>
        <note />
      </trans-unit>
      <trans-unit id="DoNotUseWaitAllWithSingleTaskFix">
        <source>Replace 'WaitAll' with single 'Wait'</source>
        <target state="translated">Nahradit WaitAll s jedním Wait</target>
        <note />
      </trans-unit>
      <trans-unit id="DoNotUseWaitAllWithSingleTaskTitle">
        <source>Do not use 'WaitAll' with a single task</source>
        <target state="translated">Nepoužívejte WaitAll s jednou úlohou.</target>
        <note />
      </trans-unit>
      <trans-unit id="DoNotUseWeakCryptographicAlgorithms">
        <source>Do Not Use Weak Cryptographic Algorithms</source>
        <target state="translated">Nepoužívejte slabé kryptografické algoritmy</target>
        <note />
      </trans-unit>
      <trans-unit id="DoNotUseWeakCryptographicAlgorithmsDescription">
        <source>Cryptographic algorithms degrade over time as attacks become for advances to attacker get access to more computation. Depending on the type and application of this cryptographic algorithm, further degradation of the cryptographic strength of it may allow attackers to read enciphered messages, tamper with enciphered  messages, forge digital signatures, tamper with hashed content, or otherwise compromise any cryptosystem based on this algorithm. Replace encryption uses with the AES algorithm (AES-256, AES-192 and AES-128 are acceptable) with a key length greater than or equal to 128 bits. Replace hashing uses with a hashing function in the SHA-2 family, such as SHA-2 512, SHA-2 384, or SHA-2 256.</source>
        <target state="translated">Výkonnost kryptografických algoritmů časem klesá, protože útoky se stávají stále sofistikovanější a útočníci získávají přístup k vyššímu výpočetnímu výkonu. Podle typu aplikace a kryptografického algoritmu může další snižování jeho kryptografické síly umožnit útočníkovi číst šifrované zprávy, upravovat je, falšovat digitální podpisy, upravovat hodnotu hash obsahu nebo jinak útočit na kryptografický systém založený na tomto algoritmu. Nahraďte místa, kde se používá šifrování, algoritmem AES (přípustné jsou varianty AES-256, AES-192 a AES-128) s délkou klíče alespoň 128 bitů. Nahraďte místa, kde se používá algoritmus hash, hashovací funkcí řady SHA-2, třeba SHA-2 512, SHA-2 384 nebo SHA-2 256.</target>
        <note />
      </trans-unit>
      <trans-unit id="DoNotUseWeakCryptographicAlgorithmsMessage">
        <source>{0} uses a weak cryptographic algorithm {1}</source>
        <target state="translated">{0} používá slabý kryptografický algoritmus {1}.</target>
        <note />
      </trans-unit>
      <trans-unit id="DoNotUseWeakKDFAlgorithm">
        <source>Ensure Key Derivation Function algorithm is sufficiently strong</source>
        <target state="translated">Ujistěte se, že algoritmus KDF (key derivation function) je dostatečně silný.</target>
        <note />
      </trans-unit>
      <trans-unit id="DoNotUseWeakKDFAlgorithmDescription">
        <source>Some implementations of the Rfc2898DeriveBytes class allow for a hash algorithm to be specified in a constructor parameter or overwritten in the HashAlgorithm property. If a hash algorithm is specified, then it should be SHA-256 or higher.</source>
        <target state="translated">Některé implementace třídy Rfc2898DeriveBytes umožňují, aby se algoritmus hash zadal v parametru konstruktoru nebo přepsal ve vlastnosti HashAlgorithm. V případě zadání algoritmu hash by se mělo jednat o SHA-256 nebo vyšší.</target>
        <note />
      </trans-unit>
      <trans-unit id="DoNotUseWeakKDFAlgorithmMessage">
        <source>{0} might be using a weak hash algorithm. Use SHA256, SHA384, or SHA512 to create a strong key from a password.</source>
        <target state="translated">{0} možná používá slabý algoritmus hash. Pokud chcete vytvořit silný klíč z hesla, použijte SHA256, SHA384 nebo SHA512.</target>
        <note />
      </trans-unit>
      <trans-unit id="DoNotUseWeakKDFInsufficientIterationCountDescription">
        <source>When deriving cryptographic keys from user-provided inputs such as password, use sufficient iteration count (at least 100k).</source>
        <target state="translated">Při odvozování kryptografických klíčů z uživatelem zadaných vstupů, jako je například heslo, používejte dostatečný počet iterací (alespoň 100 000).</target>
        <note />
      </trans-unit>
      <trans-unit id="DoNotUseWhenAllWithSingleTaskDescription">
        <source>Using 'WhenAll' with a single task may result in performance loss, await or return the task instead.</source>
        <target state="translated">Použití whenall s jednou úlohou může vést ke ztrátě výkonu, čekání nebo vrácení úlohy.</target>
        <note />
      </trans-unit>
      <trans-unit id="DoNotUseWhenAllWithSingleTaskFix">
        <source>Replace 'WhenAll' call with argument</source>
        <target state="translated">Nahradit volání WhenAll argumentem</target>
        <note />
      </trans-unit>
      <trans-unit id="DoNotUseWhenAllWithSingleTaskTitle">
        <source>Do not use 'WhenAll' with a single task</source>
        <target state="translated">Nepoužívejte WhenAll s jedním úkolem.</target>
        <note />
      </trans-unit>
      <trans-unit id="DoNotUseXslTransform">
        <source>Do Not Use XslTransform</source>
        <target state="translated">Nepoužívat XslTransform</target>
        <note />
      </trans-unit>
      <trans-unit id="DoNotUseXslTransformMessage">
        <source>Do not use XslTransform. It does not restrict potentially dangerous external references.</source>
        <target state="translated">Nepoužije XslTransform. Neomezí se tím potenciálně nebezpečné externí odkazy.</target>
        <note />
      </trans-unit>
      <trans-unit id="DynamicInterfaceCastableImplementationUnsupportedDescription">
        <source>Providing a functional 'DynamicInterfaceCastableImplementationAttribute'-attributed interface requires the Default Interface Members feature, which is unsupported in Visual Basic.</source>
        <target state="translated">Poskytnutí funkčního rozhraní DynamicInterfaceCastableImplementationAttribute s atributem vyžaduje funkci Výchozí členové rozhraní, kterou Visual Basic nepodporuje.</target>
        <note />
      </trans-unit>
      <trans-unit id="DynamicInterfaceCastableImplementationUnsupportedMessage">
        <source>Providing a 'DynamicInterfaceCastableImplementation' interface in Visual Basic is unsupported</source>
        <target state="translated">Poskytování rozhraní DynamicInterfaceCastableImplementation se ve Visual Basic nepodporuje.</target>
        <note />
      </trans-unit>
      <trans-unit id="DynamicInterfaceCastableImplementationUnsupportedTitle">
        <source>Providing a 'DynamicInterfaceCastableImplementation' interface in Visual Basic is unsupported</source>
        <target state="translated">Poskytování rozhraní DynamicInterfaceCastableImplementation se ve Visual Basic nepodporuje.</target>
        <note />
      </trans-unit>
      <trans-unit id="FeatureUnsupportedWhenRuntimeMarshallingDisabledDescription">
        <source>Using features that require runtime marshalling when runtime marshalling is disabled will result in runtime exceptions.</source>
        <target state="translated">Používání funkcí, které vyžadují zařazování modulu runtime, když je zařazování modulu runtime zakázané, bude mít za následek výjimky modulu runtime.</target>
        <note />
      </trans-unit>
      <trans-unit id="FeatureUnsupportedWhenRuntimeMarshallingDisabledMessageAutoLayoutTypes">
        <source>Types with '[StructLayout(LayoutKind.Auto)]' require runtime marshalling to be enabled</source>
        <target state="translated">Typy s „[StructLayout(LayoutKind.Auto)]“ vyžadují, aby bylo povoleno zařazování modulu runtime</target>
        <note />
      </trans-unit>
      <trans-unit id="FeatureUnsupportedWhenRuntimeMarshallingDisabledMessageByRefParameters">
        <source>By-ref parameters require runtime marshalling to be enabled</source>
        <target state="translated">Parametry By-ref vyžadují, aby bylo povoleno zařazování modulu runtime</target>
        <note />
      </trans-unit>
      <trans-unit id="FeatureUnsupportedWhenRuntimeMarshallingDisabledMessageHResultSwapping">
        <source>HResult-swapping requires runtime marshalling to be enabled</source>
        <target state="translated">HResult-swapping vyžaduje, aby bylo povoleno zařazování modulu runtime</target>
        <note />
      </trans-unit>
      <trans-unit id="FeatureUnsupportedWhenRuntimeMarshallingDisabledMessageLCIDConversionAttribute">
        <source>Using 'LCIDConversionAttribute' requires runtime marshalling to be enabled</source>
        <target state="translated">Používání „LCIDConversionAttribute“ vyžadují, aby bylo povoleno zařazování modulu runtime</target>
        <note />
      </trans-unit>
      <trans-unit id="FeatureUnsupportedWhenRuntimeMarshallingDisabledMessageManagedParameterOrReturnTypes">
        <source>Managed parameter or return types require runtime marshalling to be enabled</source>
        <target state="translated">Spravovaný parametr nebo typy vratek vyžadují, aby bylo povoleno zařazování modulu runtime</target>
        <note />
      </trans-unit>
      <trans-unit id="FeatureUnsupportedWhenRuntimeMarshallingDisabledMessageSetLastError">
        <source>Setting SetLastError to 'true' requires runtime marshalling to be enabled</source>
        <target state="translated">Nastavení SetLastError na „true“ vyžaduje, aby bylo povoleno zařazování modulu runtime</target>
        <note />
      </trans-unit>
      <trans-unit id="FeatureUnsupportedWhenRuntimeMarshallingDisabledMessageVarargPInvokes">
        <source>Varadic P/Invoke signatures require runtime marshalling to be enabled</source>
        <target state="translated">Varadic P/Invoke signatures vyžaduje, aby bylo povoleno zařazování modulu runtime</target>
        <note />
      </trans-unit>
      <trans-unit id="FeatureUnsupportedWhenRuntimeMarshallingDisabledTitle">
        <source>Property, type, or attribute requires runtime marshalling</source>
        <target state="translated">Vlastnost, typ nebo atribut vyžaduje zařazování modulu runtime</target>
        <note />
      </trans-unit>
      <trans-unit id="FieldIsPreviewTypeMessage">
        <source>'{0}''s type contains the preview type '{1}' and requires opting into preview features. See {2} for more information.</source>
        <target state="translated">Typ {0} obsahuje typ preview {1} a vyžaduje vyjádření výslovného souhlasu s funkcemi preview. Další informace najdete v {2}.</target>
        <note />
      </trans-unit>
      <trans-unit id="FieldIsPreviewTypeMessageWithCustomMessagePlaceholder">
        <source>{3} '{0}''s type contains the preview type '{1}' and requires opting into preview features. See {2} for more information.</source>
        <target state="translated">Typ {3}{0} obsahuje typ preview {1} a vyžaduje vyjádření výslovného souhlasu s funkcemi preview. Další informace najdete v {2}.</target>
        <note />
      </trans-unit>
      <trans-unit id="FinalizersShouldCallBaseClassFinalizerDescription">
        <source>Finalization must be propagated through the inheritance hierarchy. To guarantee this, types must call their base class Finalize method in their own Finalize method.</source>
        <target state="translated">Finalizace se musí rozšířit v hierarchii dědičnosti. Aby k tomu došlo, typy musí ve svých vlastních metodách Finalize volat metodu Finalize základní třídy.</target>
        <note />
      </trans-unit>
      <trans-unit id="FinalizersShouldCallBaseClassFinalizerMessage">
        <source>Finalizers should call base class finalizer</source>
        <target state="translated">Finalizační metody by měly volat finalizační metodu základní třídy</target>
        <note />
      </trans-unit>
      <trans-unit id="FinalizersShouldCallBaseClassFinalizerTitle">
        <source>Finalizers should call base class finalizer</source>
        <target state="translated">Finalizační metody by měly volat finalizační metodu základní třídy</target>
        <note />
      </trans-unit>
      <trans-unit id="ForwardCancellationTokenToInvocationsDescription">
        <source>Forward the 'CancellationToken' parameter to methods to ensure the operation cancellation notifications gets properly propagated, or pass in 'CancellationToken.None' explicitly to indicate intentionally not propagating the token.</source>
        <target state="translated">Přepošlete parametr CancellationToken do metod, aby se zajistilo, že se správně rozšíří oznámení o zrušení operací. Nebo můžete předat explicitně CancellationToken.None a označit tak, že se token záměrně nebude šířit.</target>
        <note />
      </trans-unit>
      <trans-unit id="ForwardCancellationTokenToInvocationsMessage">
        <source>Forward the '{0}' parameter to the '{1}' method or pass in 'CancellationToken.None' explicitly to indicate intentionally not propagating the token</source>
        <target state="translated">Přepošlete parametr {0} metodě {1}, nebo předejte explicitně CancellationToken.None a označte tak, že se token záměrně nebude šířit.</target>
        <note />
      </trans-unit>
      <trans-unit id="ForwardCancellationTokenToInvocationsTitle">
        <source>Forward the 'CancellationToken' parameter to methods</source>
        <target state="translated">Přeposlat parametr CancellationToken do metod</target>
        <note />
      </trans-unit>
      <trans-unit id="HardCodedSecurityProtocolMessage">
        <source>Avoid hardcoding SecurityProtocolType {0}, and instead use SecurityProtocolType.SystemDefault to allow the operating system to choose the best Transport Layer Security protocol to use.</source>
        <target state="translated">Vyhněte se pevnému zakódování hodnoty SecurityProtocolType {0}. Místo toho použijte SecurityProtocolType.SystemDefault, aby mohl operační systém sám zvolit nejlepší protokol TLS (Transport Layer Security), který se má použít.</target>
        <note />
      </trans-unit>
      <trans-unit id="HardCodedSecurityProtocolTitle">
        <source>Avoid hardcoding SecurityProtocolType value</source>
        <target state="translated">Vyhněte se pevnému zakódování hodnoty SecurityProtocolType</target>
        <note />
      </trans-unit>
      <trans-unit id="HardcodedSslProtocolsDescription">
        <source>Current Transport Layer Security protocol versions may become deprecated if vulnerabilities are found. Avoid hardcoding SslProtocols values to keep your application secure. Use 'None' to let the Operating System choose a version.</source>
        <target state="translated">Po zjištění ohrožení zabezpečení můžou aktuální verze protokolu TLS (Transport Layer Security) zastarat. Aby aplikace zůstala zabezpečená, nepoužívejte pevně zakódované hodnoty SslProtocols. Pokud chcete, aby operační systém mohl zvolit verzi, použijte možnost None.</target>
        <note />
      </trans-unit>
      <trans-unit id="HardcodedSslProtocolsMessage">
        <source>Avoid hardcoding SslProtocols '{0}' to ensure your application remains secure in the future. Use 'None' to let the Operating System choose a version.</source>
        <target state="translated">Abyste zajistili, že aplikace zůstane v budoucnu zabezpečená, nepoužívejte pevně zakódované hodnoty SslProtocols {0}. Pokud chcete, aby operační systém mohl zvolit verzi, použijte možnost None.</target>
        <note />
      </trans-unit>
      <trans-unit id="HardcodedSslProtocolsTitle">
        <source>Avoid hardcoded SslProtocols values</source>
        <target state="translated">Nepoužívat pevně zakódované hodnoty SslProtocols</target>
        <note />
      </trans-unit>
      <trans-unit id="ImplementISerializableCorrectlyDescription">
        <source>To fix a violation of this rule, make the GetObjectData method visible and overridable, and make sure that all instance fields are included in the serialization process or explicitly marked by using the NonSerializedAttribute attribute.</source>
        <target state="translated">Pokud chcete porušení tohoto pravidla opravit, nastavte metodu GetObjectData jako viditelnou a přepsatelnou a ujistěte se, že všechna pole instance jsou součástí procesu serializace nebo explicitně označená atributem NonSerializedAttribute.</target>
        <note />
      </trans-unit>
      <trans-unit id="ImplementISerializableCorrectlyMessageDefault">
        <source>Add an implementation of GetObjectData to type {0}</source>
        <target state="translated">Přidejte implementaci GetObjectData k typu {0}.</target>
        <note />
      </trans-unit>
      <trans-unit id="ImplementISerializableCorrectlyMessageMakeOverridable">
        <source>Make {0}.GetObjectData virtual and overridable</source>
        <target state="translated">Učiňte {0}.GetObjectData virtuální a přepisovatelnou.</target>
        <note />
      </trans-unit>
      <trans-unit id="ImplementISerializableCorrectlyMessageMakeVisible">
        <source>Increase the accessibility of {0}.GetObjectData so that it is visible to derived types</source>
        <target state="translated">Zvýšit přístupnost {0}.GetObjectData tak, že je viditelná pro odvozené typy.</target>
        <note />
      </trans-unit>
      <trans-unit id="ImplementISerializableCorrectlyTitle">
        <source>Implement ISerializable correctly</source>
        <target state="translated">Implementujte správně ISerializable</target>
        <note />
      </trans-unit>
      <trans-unit id="ImplementInterfacesOnDynamicCastableImplementation">
        <source>Implement inherited interfaces</source>
        <target state="translated">Implementace zděděných rozhraní</target>
        <note />
      </trans-unit>
      <trans-unit id="ImplementSerializationConstructorsCodeActionTitle">
        <source>Implement Serialization constructor</source>
        <target state="translated">Naimplementovat konstruktor Serialization</target>
        <note />
      </trans-unit>
      <trans-unit id="ImplementSerializationConstructorsDescription">
        <source>To fix a violation of this rule, implement the serialization constructor. For a sealed class, make the constructor private; otherwise, make it protected.</source>
        <target state="translated">Pokud chcete porušení tohoto pravidla opravit, naimplementujte serializační konstruktor. Pro zapečetěné třídy nastavte konstruktor jako private, jinak jako protected.</target>
        <note />
      </trans-unit>
      <trans-unit id="ImplementSerializationConstructorsMessageCreateMagicConstructor">
        <source>Add a constructor to {0} with the following signature: 'protected {0}(SerializationInfo info, StreamingContext context)'.</source>
        <target state="translated">Přidejte konstruktor k {0} s následující signaturou: 'protected {0}(SerializationInfo info, StreamingContext context)'.</target>
        <note />
      </trans-unit>
      <trans-unit id="ImplementSerializationConstructorsMessageMakeSealedMagicConstructorPrivate">
        <source>Declare the serialization constructor of {0}, a sealed type, as private.</source>
        <target state="translated">Deklarujte serializační konstruktor {0}, zapečetěný typ, jako soukromý.</target>
        <note />
      </trans-unit>
      <trans-unit id="ImplementSerializationConstructorsMessageMakeUnsealedMagicConstructorFamily">
        <source>Declare the serialization constructor of {0}, an unsealed type, as protected.</source>
        <target state="translated">Deklarujte serializační konstruktor {0}, zapečetěný typ, jako chráněný.</target>
        <note />
      </trans-unit>
      <trans-unit id="ImplementSerializationConstructorsTitle">
        <source>Implement serialization constructors</source>
        <target state="translated">Implementovat serializační konstruktory</target>
        <note />
      </trans-unit>
      <trans-unit id="ImplementSerializationMethodsCorrectlyDescription">
        <source>A method that handles a serialization event does not have the correct signature, return type, or visibility.</source>
        <target state="translated">Metoda, která zpracovává událost serializace, nemá správnou signaturu, návratový typ nebo viditelnost.</target>
        <note />
      </trans-unit>
      <trans-unit id="ImplementSerializationMethodsCorrectlyMessageGeneric">
        <source>Because {0} is marked with OnSerializing, OnSerialized, OnDeserializing, or OnDeserialized, change its signature so that it is no longer generic</source>
        <target state="translated">Protože {0} je označená pomocí OnSerializing, OnSerialized, OnDeserializing nebo OnDeserialized, změňte její signaturu tak, že již není nadále obecná.</target>
        <note />
      </trans-unit>
      <trans-unit id="ImplementSerializationMethodsCorrectlyMessageParameters">
        <source>Because {0} is marked with OnSerializing, OnSerialized, OnDeserializing, or OnDeserialized, change its signature so that it takes a single parameter of type 'System.Runtime.Serialization.StreamingContext'</source>
        <target state="translated">Protože {0} je označená pomocí OnSerializing, OnSerialized, OnDeserializing nebo OnDeserialized, změňte její signaturu tak, že vyžaduje jeden parametr typu 'System.Runtime.Serialization.StreamingContext'.</target>
        <note />
      </trans-unit>
      <trans-unit id="ImplementSerializationMethodsCorrectlyMessageReturnType">
        <source>Because {0} is marked with OnSerializing, OnSerialized, OnDeserializing, or OnDeserialized, change its return type from {1} to void (Sub in Visual Basic)</source>
        <target state="translated">Protože {0} je označená pomocí OnSerializing, OnSerialized, OnDeserializing nebo OnDeserialized, změňte její návratový typ z {1} na void (Sub v jazyce Visual Basic).</target>
        <note />
      </trans-unit>
      <trans-unit id="ImplementSerializationMethodsCorrectlyMessageStatic">
        <source>Because {0} is marked with OnSerializing, OnSerialized, OnDeserializing, or OnDeserialized, change it from static (Shared in Visual Basic) to an instance method</source>
        <target state="translated">Protože {0} je označená pomocí OnSerializing, OnSerialized, OnDeserializing nebo OnDeserialized, změňte ji ze statické (sdílené v jazyce Visual Basic) na instanční metodu.</target>
        <note />
      </trans-unit>
      <trans-unit id="ImplementSerializationMethodsCorrectlyMessageVisibility">
        <source>Because {0} is marked with OnSerializing, OnSerialized, OnDeserializing, or OnDeserialized, change its accessibility to private</source>
        <target state="translated">Protože {0} je označená pomocí OnSerializing, OnSerialized, OnDeserializing nebo OnDeserialized, změňte její přístupnost na soukromou.</target>
        <note />
      </trans-unit>
      <trans-unit id="ImplementSerializationMethodsCorrectlyTitle">
        <source>Implement serialization methods correctly</source>
        <target state="translated">Implementujte správně metody serializace</target>
        <note />
      </trans-unit>
      <trans-unit id="ImplementsPreviewInterfaceMessage">
        <source>'{0}' implements the preview interface '{1}' and therefore needs to opt into preview features. See {2} for more information.</source>
        <target state="translated">{0} je implementuje rozhraní preview {1} a proto vyžaduje vyjádření výslovného souhlasu s funkcemi preview. Další informace najdete v {2}.</target>
        <note />
      </trans-unit>
      <trans-unit id="ImplementsPreviewInterfaceMessageWithCustomMessagePlaceholder">
        <source>{3} '{0}' implements the preview interface '{1}' and therefore needs to opt into preview features. See {2} for more information.</source>
        <target state="translated">{3}{0} implementuje rozhraní preview {1} a proto vyžaduje vyjádření výslovného souhlasu s funkcemi preview. Další informace najdete v {2}.</target>
        <note />
      </trans-unit>
      <trans-unit id="ImplementsPreviewMethodMessage">
        <source>'{0}' implements the preview method '{1}' and therefore needs to opt into preview features. See {2} for more information.</source>
        <target state="translated">{0} je implementuje metodu preview {1} a proto vyžaduje vyjádření výslovného souhlasu s funkcemi preview. Další informace najdete v {2}.</target>
        <note />
      </trans-unit>
      <trans-unit id="ImplementsPreviewMethodMessageWithCustomMessagePlaceholder">
        <source>{3} '{0}' implements the preview method '{1}' and therefore needs to opt into preview features. See {2} for more information.</source>
        <target state="translated">{3}{0} implementuje metodu preview {1} a proto vyžaduje vyjádření výslovného souhlasu s funkcemi preview. Další informace najdete v {2}.</target>
        <note />
      </trans-unit>
      <trans-unit id="InitializeReferenceTypeStaticFieldsInlineDescription">
        <source>A reference type declares an explicit static constructor. To fix a violation of this rule, initialize all static data when it is declared and remove the static constructor.</source>
        <target state="translated">Typ odkazu deklaruje explicitní statický konstruktor. Pokud chcete napravit porušení tohoto pravidla, inicializujte všechna statická data při jejich deklaraci a odeberte statický konstruktor.</target>
        <note />
      </trans-unit>
      <trans-unit id="InitializeReferenceTypeStaticFieldsInlineTitle">
        <source>Initialize reference type static fields inline</source>
        <target state="translated">Inicializujte statická pole typu odkazů jako vložená</target>
        <note />
      </trans-unit>
      <trans-unit id="InitializeStaticFieldsInlineMessage">
        <source>Initialize all static fields in '{0}' when those fields are declared and remove the explicit static constructor</source>
        <target state="translated">Inicializujte všechna statická pole v {0} ve chvíli, kdy se tato pole deklarují, a odeberte explicitní statický konstruktor.</target>
        <note />
      </trans-unit>
      <trans-unit id="InitializeValueTypeStaticFieldsInlineDescription">
        <source>A value type declares an explicit static constructor. To fix a violation of this rule, initialize all static data when it is declared and remove the static constructor.</source>
        <target state="translated">Typ hodnoty deklaruje explicitní statický konstruktor. Pokud chcete napravit porušení tohoto pravidla, inicializujte všechna statická data při jejich deklaraci a odeberte statický konstruktor.</target>
        <note />
      </trans-unit>
      <trans-unit id="InitializeValueTypeStaticFieldsInlineTitle">
        <source>Initialize value type static fields inline</source>
        <target state="translated">Inicializujte statická pole typu hodnot jako vložená</target>
        <note />
      </trans-unit>
      <trans-unit id="InstantiateArgumentExceptionsCorrectlyChangeToTwoArgumentCodeFixTitle">
        <source>Change to call the two argument constructor, pass null for the message.</source>
        <target state="translated">Změňte volání tak, aby se volal konstruktor se dvěma parametry, a jako zprávu předejte null.</target>
        <note />
      </trans-unit>
      <trans-unit id="InstantiateArgumentExceptionsCorrectlyDescription">
        <source>A call is made to the default (parameterless) constructor of an exception type that is or derives from ArgumentException, or an incorrect string argument is passed to a parameterized constructor of an exception type that is or derives from ArgumentException.</source>
        <target state="translated">Zavolal se výchozí konstruktor (bez parametrů) typu výjimky, který je třídou ArgumentException nebo je z ní odvozený, nebo se do jeho konstruktoru s parametry předal nesprávný argument řetězce.</target>
        <note />
      </trans-unit>
      <trans-unit id="InstantiateArgumentExceptionsCorrectlyFlipArgumentOrderCodeFixTitle">
        <source>Swap the arguments order</source>
        <target state="translated">Prohodit pořadí argumentů</target>
        <note />
      </trans-unit>
      <trans-unit id="InstantiateArgumentExceptionsCorrectlyMessageIncorrectMessage">
        <source>Method {0} passes parameter name '{1}' as the {2} argument to a {3} constructor. Replace this argument with a descriptive message and pass the parameter name in the correct position.</source>
        <target state="translated">Metoda {0} předává název parametru {1} jako argument {2} konstruktoru {3}. Nahraďte tento argument popisnou zprávou a předejte název parametru na správné pozici.</target>
        <note />
      </trans-unit>
      <trans-unit id="InstantiateArgumentExceptionsCorrectlyMessageIncorrectParameterName">
        <source>Method {0} passes '{1}' as the {2} argument to a {3} constructor. Replace this argument with one of the method's parameter names. Note that the provided parameter name should have the exact casing as declared on the method.</source>
        <target state="translated">Metoda {0} předává {1} jako argument {2} konstruktoru {3}. Nahraďte tento argument jedním z názvů parametrů metody. Poznámka: Poskytnutý název parametru by měl přesně dodržovat velikost písmen tak, jak je deklarovaný v metodě.</target>
        <note />
      </trans-unit>
      <trans-unit id="InstantiateArgumentExceptionsCorrectlyMessageNoArguments">
        <source>Call the {0} constructor that contains a message and/or paramName parameter</source>
        <target state="translated">Zavolejte konstruktor {0}, který obsahuje zprávu a/nebo parametr paramName.</target>
        <note />
      </trans-unit>
      <trans-unit id="InstantiateArgumentExceptionsCorrectlyTitle">
        <source>Instantiate argument exceptions correctly</source>
        <target state="translated">Vytvářejte správně instanci výjimek argumentů</target>
        <note />
      </trans-unit>
      <trans-unit id="InterfaceMembersMissingImplementationDescription">
        <source>Types attributed with 'DynamicInterfaceCastableImplementationAttribute' act as an interface implementation for a type that implements the 'IDynamicInterfaceCastable' type. As a result, it must provide an implementation of all of the members defined in the inherited interfaces, because the type that implements 'IDynamicInterfaceCastable' will not provide them otherwise.</source>
        <target state="translated">Typy s atributem DynamicInterfaceCastableImplementationAttribute se chovají jako implementace rozhraní pro typ, který implementuje typ IDynamicInterfaceCastable. V důsledku toho musí poskytovat implementaci všech členů definovaných ve zděděných rozhraních, protože typ, který implementuje IDynamicInterfaceCastable, je jinak neposkytne.</target>
        <note />
      </trans-unit>
      <trans-unit id="InterfaceMembersMissingImplementationMessage">
        <source>Type '{0}' has the 'DynamicInterfaceCastableImplementationAttribute' applied to it but does not provide an implementation of all interface members defined in inherited interfaces</source>
        <target state="translated">Pro typ {0} je aplikovaná vlastnost DynamicInterfaceCastableImplementationAttribute, ale neposkytuje implementaci všech členů rozhraní definovaných ve zděděných rozhraních.</target>
        <note />
      </trans-unit>
      <trans-unit id="InterfaceMembersMissingImplementationTitle">
        <source>All members declared in parent interfaces must have an implementation in a DynamicInterfaceCastableImplementation-attributed interface</source>
        <target state="translated">Všichni členové deklarovaní v nadřazených rozhraních musí mít implementaci v rozhraní s atributem DynamicInterfaceCastableImplementation.</target>
        <note />
      </trans-unit>
      <trans-unit id="JavaScriptSerializerMaybeWithSimpleTypeResolverMessage">
        <source>The method '{0}' is insecure when deserializing untrusted data with a JavaScriptSerializer initialized with a SimpleTypeResolver. Ensure that the JavaScriptSerializer is initialized without a JavaScriptTypeResolver specified, or initialized with a JavaScriptTypeResolver that limits the types of objects in the deserialized object graph.</source>
        <target state="translated">Metoda {0} není bezpečná při deserializaci nedůvěryhodných dat přes JavaScriptSerializer inicializovaný s nástrojem SimpleTypeResolver. Zajistěte, aby byl JavaScriptSerializer inicializovaný bez zadání nástroje JavaScriptTypeResolver nebo aby byl inicializovaný s nástrojem JavaScriptTypeResolver, který omezuje typy objektů v grafu deserializovaných objektů.</target>
        <note />
      </trans-unit>
      <trans-unit id="JavaScriptSerializerMaybeWithSimpleTypeResolverTitle">
        <source>Ensure JavaScriptSerializer is not initialized with SimpleTypeResolver before deserializing</source>
        <target state="translated">Zajistěte, aby se před deserializací neinicializoval JavaScriptSerializer s nástrojem SimpleTypeResolver.</target>
        <note />
      </trans-unit>
      <trans-unit id="JavaScriptSerializerWithSimpleTypeResolverMessage">
        <source>The method '{0}' is insecure when deserializing untrusted data with a JavaScriptSerializer initialized with a SimpleTypeResolver. Initialize JavaScriptSerializer without a JavaScriptTypeResolver specified, or initialize with a JavaScriptTypeResolver that limits the types of objects in the deserialized object graph.</source>
        <target state="translated">Metoda {0} není bezpečná při deserializaci nedůvěryhodných dat přes JavaScriptSerializer inicializovaný s nástrojem SimpleTypeResolver. Inicializujte JavaScriptSerializer bez zadání nástroje JavaScriptTypeResolver nebo ho inicializujte s nástrojem JavaScriptTypeResolver, který omezuje typy objektů v grafu deserializovaných objektů.</target>
        <note />
      </trans-unit>
      <trans-unit id="JavaScriptSerializerWithSimpleTypeResolverTitle">
        <source>Do not deserialize with JavaScriptSerializer using a SimpleTypeResolver</source>
        <target state="translated">Nedeserializovat přes JavaScriptSerializer s použitím nástroje SimpleTypeResolver</target>
        <note />
      </trans-unit>
      <trans-unit id="JsonNetInsecureSerializerMessage">
        <source>When deserializing untrusted input, allowing arbitrary types to be deserialized is insecure. When using deserializing JsonSerializer, use TypeNameHandling.None, or for values other than None, restrict deserialized types with a SerializationBinder.</source>
        <target state="translated">Když se deserializuje nedůvěryhodný vstup, není bezpečné povolit deserializaci libovolných typů. Pokud k deserializaci používáte JsonSerializer, použijte TypeNameHandling.None, nebo pro hodnoty jiné než None omezte deserializované typy pomocí SerializationBinder.</target>
        <note />
      </trans-unit>
      <trans-unit id="JsonNetInsecureSerializerTitle">
        <source>Do not deserialize with JsonSerializer using an insecure configuration</source>
        <target state="translated">Nepoužívat při deserializaci JsonSerializer s nezabezpečenou konfigurací</target>
        <note />
      </trans-unit>
      <trans-unit id="JsonNetInsecureSettingsMessage">
        <source>When deserializing untrusted input, allowing arbitrary types to be deserialized is insecure.  When using JsonSerializerSettings, use TypeNameHandling.None, or for values other than None, restrict deserialized types with a SerializationBinder.</source>
        <target state="translated">Když se deserializuje nedůvěryhodný vstup, není bezpečné povolit deserializaci libovolných typů. Pokud používáte JsonSerializerSettings, použijte TypeNameHandling.None, nebo pro hodnoty jiné než None omezte deserializované typy pomocí SerializationBinder.</target>
        <note />
      </trans-unit>
      <trans-unit id="JsonNetInsecureSettingsTitle">
        <source>Do not use insecure JsonSerializerSettings</source>
        <target state="translated">Nepoužívat nezabezpečená nastavení JsonSerializerSettings</target>
        <note />
      </trans-unit>
      <trans-unit id="JsonNetMaybeInsecureSerializerMessage">
        <source>When deserializing untrusted input, allowing arbitrary types to be deserialized is insecure. When using deserializing JsonSerializer, use TypeNameHandling.None, or for values other than None, restrict deserialized types with a SerializationBinder.</source>
        <target state="translated">Když se deserializuje nedůvěryhodný vstup, není bezpečné povolit deserializaci libovolných typů. Pokud k deserializaci používáte JsonSerializer, použijte TypeNameHandling.None, nebo pro hodnoty jiné než None omezte deserializované typy pomocí SerializationBinder.</target>
        <note />
      </trans-unit>
      <trans-unit id="JsonNetMaybeInsecureSerializerTitle">
        <source>Ensure that JsonSerializer has a secure configuration when deserializing</source>
        <target state="translated">Zajistit, aby měl JsonSerializer při deserializaci zabezpečenou konfiguraci</target>
        <note />
      </trans-unit>
      <trans-unit id="JsonNetMaybeInsecureSettingsMessage">
        <source>When deserializing untrusted input, allowing arbitrary types to be deserialized is insecure.  When using JsonSerializerSettings, ensure TypeNameHandling.None is specified, or for values other than None, ensure a SerializationBinder is specified to restrict deserialized types.</source>
        <target state="translated">Když se deserializuje nedůvěryhodný vstup, není bezpečné povolit deserializaci libovolných typů. Pokud používáte JsonSerializerSettings, ujistěte se, že je zadaná možnost TypeNameHandling.None, nebo pro hodnoty jiné než None se ujistěte, že se zadala možnost SerializationBinder, aby se omezily deserializované typy.</target>
        <note />
      </trans-unit>
      <trans-unit id="JsonNetMaybeInsecureSettingsTitle">
        <source>Ensure that JsonSerializerSettings are secure</source>
        <target state="translated">Ujistěte se, že nastavení JsonSerializerSettings jsou zabezpečená</target>
        <note />
      </trans-unit>
      <trans-unit id="JsonNetTypeNameHandlingDescription">
        <source>Deserializing JSON when using a TypeNameHandling value other than None can be insecure.  If you need to instead detect Json.NET deserialization when a SerializationBinder isn't specified, then disable rule CA2326, and enable rules CA2327, CA2328, CA2329, and CA2330.</source>
        <target state="translated">Deserializace JSON při použití hodnoty TypeNameHandling jiné než None nemůže být nebezpečné. Pokud místo toho potřebujete zjistit deserializaci Json.NET, když není zadané SerializationBinder, zakažte pravidlo CA2326 a povolte pravidla CA2327, CA2328, CA2329 a CA2330.</target>
        <note />
      </trans-unit>
      <trans-unit id="JsonNetTypeNameHandlingMessage">
        <source>Deserializing JSON when using a TypeNameHandling value other than None can be insecure.</source>
        <target state="translated">Deserializace JSON při použití hodnoty TypeNameHandling jiné než None nemůže být nebezpečné.</target>
        <note />
      </trans-unit>
      <trans-unit id="JsonNetTypeNameHandlingTitle">
        <source>Do not use TypeNameHandling values other than None</source>
        <target state="translated">Nepoužívat jiné hodnoty TypeNameHandling než None</target>
        <note />
      </trans-unit>
      <trans-unit id="LosFormatterMethodUsedMessage">
        <source>The method '{0}' is insecure when deserializing untrusted data.</source>
        <target state="translated">Při deserializaci nedůvěryhodných dat není metoda {0} bezpečná.</target>
        <note />
      </trans-unit>
      <trans-unit id="LosFormatterMethodUsedTitle">
        <source>Do not use insecure deserializer LosFormatter</source>
        <target state="translated">Nepoužívat nezabezpečený deserializátor LosFormatter</target>
        <note />
      </trans-unit>
      <trans-unit id="MakeMethodDeclaredOnImplementationTypeStatic">
        <source>Convert to static method</source>
        <target state="translated">Převést na statickou metodu</target>
        <note />
      </trans-unit>
      <trans-unit id="MakeMethodDeclaredOnImplementationTypeStaticMayProduceInvalidCode">
        <source>Converting an instance method to a static method may produce invalid code</source>
        <target state="translated">Převod instanční metody na statickou metodu může způsobit neplatný kód.</target>
        <note />
      </trans-unit>
      <trans-unit id="MakeParameterlessConstructorPublic">
        <source>Make the constructor that takes zero parameters 'public'</source>
        <target state="translated">Nastavte konstruktor, který přijímá nulové parametry public.</target>
        <note />
      </trans-unit>
      <trans-unit id="MarkAllNonSerializableFieldsDescription">
        <source>An instance field of a type that is not serializable is declared in a type that is serializable.</source>
        <target state="translated">Pole instance typu, který se nedá serializovat, je deklarované v typu, který se serializovat dá.</target>
        <note />
      </trans-unit>
      <trans-unit id="MarkAllNonSerializableFieldsMessage">
        <source>Field {0} is a member of type {1} which is serializable but is of type {2} which is not serializable</source>
        <target state="translated">Pole {0} je členem typu {1}, který je serializovatelný, ale je typu {2}, který serializovatelný není.</target>
        <note />
      </trans-unit>
      <trans-unit id="MarkAllNonSerializableFieldsTitle">
        <source>Mark all non-serializable fields</source>
        <target state="translated">Označte všechny neserializovatelná pole</target>
        <note />
      </trans-unit>
      <trans-unit id="MarkAssembliesWithNeutralResourcesLanguageDescription">
        <source>The NeutralResourcesLanguage attribute informs the ResourceManager of the language that was used to display the resources of a neutral culture for an assembly. This improves lookup performance for the first resource that you load and can reduce your working set.</source>
        <target state="translated">Atribut NeutralResourcesLanguage informuje Správce prostředků o jazyce, který byl použit k zobrazení prostředků neutrální jazykové verze sestavení. Tím zlepší výkon vyhledávání prvního načítaného prostředku a může redukovat pracovní sadu.</target>
        <note />
      </trans-unit>
      <trans-unit id="MarkAssembliesWithNeutralResourcesLanguageMessage">
        <source>Mark assemblies with NeutralResourcesLanguageAttribute</source>
        <target state="translated">Označení sestavení atributem NeutralResourcesLanguageAttribute</target>
        <note />
      </trans-unit>
      <trans-unit id="MarkAssembliesWithNeutralResourcesLanguageTitle">
        <source>Mark assemblies with NeutralResourcesLanguageAttribute</source>
        <target state="translated">Označení sestavení atributem NeutralResourcesLanguageAttribute</target>
        <note />
      </trans-unit>
      <trans-unit id="MarkBooleanPInvokeArgumentsWithMarshalAsDescription">
        <source>The Boolean data type has multiple representations in unmanaged code.</source>
        <target state="translated">Logický datový typ má v nespravovaném kódu více reprezentací.</target>
        <note />
      </trans-unit>
      <trans-unit id="MarkBooleanPInvokeArgumentsWithMarshalAsMessageDefault">
        <source>Add the MarshalAsAttribute to parameter {0} of P/Invoke {1}. If the corresponding unmanaged parameter is a 4-byte Win32 'BOOL', use [MarshalAs(UnmanagedType.Bool)]. For a 1-byte C++ 'bool', use MarshalAs(UnmanagedType.U1).</source>
        <target state="translated">Přidejte MarshalAsAttribute do parametru {0} metody P/Invoke {1}. Pokud odpovídající nespravovaný parametr je 4bajtová hodnota Win32 BOOL, použijte [MarshalAs(UnmanagedType.Bool)]. Pro 1bajtovou hodnotu C++ bool použijte MarshalAs(UnmanagedType.U1).</target>
        <note />
      </trans-unit>
      <trans-unit id="MarkBooleanPInvokeArgumentsWithMarshalAsMessageReturn">
        <source>Add the MarshalAsAttribute to the return type of P/Invoke {0}. If the corresponding unmanaged return type is a 4-byte Win32 'BOOL', use MarshalAs(UnmanagedType.Bool). For a 1-byte C++ 'bool', use MarshalAs(UnmanagedType.U1).</source>
        <target state="translated">Přidejte MarshalAsAttribute do návratového typu metody P/Invoke {0}. Pokud odpovídající nespravovaný návratový typ je 4bajtová hodnota Win32 BOOL, použijte MarshalAs(UnmanagedType.Bool). Pro 1bajtovou hodnotu C++ bool použijte MarshalAs(UnmanagedType.U1).</target>
        <note />
      </trans-unit>
      <trans-unit id="MarkBooleanPInvokeArgumentsWithMarshalAsTitle">
        <source>Mark boolean PInvoke arguments with MarshalAs</source>
        <target state="translated">Označení logických argumentů PInvoke pomocí MarshalAs</target>
        <note />
      </trans-unit>
      <trans-unit id="MarkISerializableTypesWithSerializableDescription">
        <source>To be recognized by the common language runtime as serializable, types must be marked by using the SerializableAttribute attribute even when the type uses a custom serialization routine through implementation of the ISerializable interface.</source>
        <target state="translated">Aby modul CLR (Common Language Runtime) mohl typy rozpoznat jako serializovatelné, musí se tyto typy označit atributem SerializableAttribute, a to i v případě, že typ používá vlastní serializační rutinu prostřednictvím implementace rozhraní ISerializable.</target>
        <note />
      </trans-unit>
      <trans-unit id="MarkISerializableTypesWithSerializableMessage">
        <source>Add [Serializable] to {0} as this type implements ISerializable</source>
        <target state="translated">Přidejte [Serializable] k {0}, protože tento typ implementuje ISerializable.</target>
        <note />
      </trans-unit>
      <trans-unit id="MarkISerializableTypesWithSerializableTitle">
        <source>Mark ISerializable types with serializable</source>
        <target state="translated">Označit typy ISerializable jako serializable</target>
        <note />
      </trans-unit>
      <trans-unit id="MaybeDisableHttpClientCRLCheck">
        <source>Ensure HttpClient certificate revocation list check is not disabled</source>
        <target state="translated">Zkontrolujte, že kontrola seznamu odvolaných certifikátů HttpClient není vypnutá.</target>
        <note />
      </trans-unit>
      <trans-unit id="MaybeDisableHttpClientCRLCheckMessage">
        <source>HttpClient may be created without enabling CheckCertificateRevocationList</source>
        <target state="translated">Třída HttpClient může být vytvořena bez povolení vlastnosti CheckCertificateRevocationList.</target>
        <note />
      </trans-unit>
      <trans-unit id="MaybeInstallRootCert">
        <source>Ensure Certificates Are Not Added To Root Store</source>
        <target state="translated">Zajistit, aby se certifikáty nepřidávaly do kořenového úložiště</target>
        <note />
      </trans-unit>
      <trans-unit id="MaybeInstallRootCertMessage">
        <source>Adding certificates to the operating system's trusted root certificates is insecure. Ensure that the target store is not root store.</source>
        <target state="translated">Přidávání certifikátů mezi důvěryhodné kořenové certifikáty operačního systému není bezpečné. Ujistěte se, že cílové úložiště není kořenové.</target>
        <note />
      </trans-unit>
      <trans-unit id="MaybeUseCreateEncryptorWithNonDefaultIV">
        <source>Use CreateEncryptor with the default IV </source>
        <target state="translated">Použít CreateEncryptor s výchozím inicializačním vektorem </target>
        <note />
      </trans-unit>
      <trans-unit id="MaybeUseCreateEncryptorWithNonDefaultIVMessage">
        <source>The non-default initialization vector, which can be potentially repeatable, is used in the encryption. Ensure use the default one.</source>
        <target state="translated">V šifrování se používá nevýchozí inicializační vektor, který by se potenciálně mohl dát opakovat. Zajistěte použití výchozího nastavení.</target>
        <note />
      </trans-unit>
      <trans-unit id="MaybeUseSecureCookiesASPNetCore">
        <source>Ensure Use Secure Cookies In ASP.NET Core</source>
        <target state="translated">Zajistit používání zabezpečených souborů cookie v ASP.NET Core</target>
        <note />
      </trans-unit>
      <trans-unit id="MaybeUseSecureCookiesASPNetCoreMessage">
        <source>Ensure that CookieOptions.Secure = true when setting a cookie</source>
        <target state="translated">Při nastavování souboru cookie nezapomeňte nastavit CookieOptions.Secure = true.</target>
        <note />
      </trans-unit>
      <trans-unit id="MaybeUseWeakKDFInsufficientIterationCount">
        <source>Ensure Sufficient Iteration Count When Using Weak Key Derivation Function</source>
        <target state="translated">Při použití slabé funkce odvození klíče (KDF) zajistěte dostatečný počet iterací.</target>
        <note />
      </trans-unit>
      <trans-unit id="MaybeUseWeakKDFInsufficientIterationCountMessage">
        <source>Ensure that the iteration count is at least {0} when deriving a cryptographic key from a password. By default, Rfc2898DeriveByte's IterationCount is only 1000</source>
        <target state="translated">Při odvozování kryptografického klíče z hesla zajistěte, aby byl počet iterací alespoň {0}. Ve výchozím nastavení má atribut IterationCount pro Rfc2898DeriveByte hodnotu pouze 1000.</target>
        <note />
      </trans-unit>
      <trans-unit id="MembersDeclaredOnImplementationTypeMustBeStaticDescription">
        <source>Since a type that implements 'IDynamicInterfaceCastable' may not implement a dynamic interface in metadata, calls to an instance interface member that is not an explicit implementation defined on this type are likely to fail at runtime. Mark new interface members 'static' to avoid runtime errors.</source>
        <target state="translated">Vzhledem k tomu, že typ, který implementuje rozhraní IDynamicInterfaceCastable, nesmí implementovat dynamické rozhraní v metadatech, volání člena rozhraní instance, který není explicitní implementací definovanou pro tento typ, pravděpodobně selžou za běhu. Označte nové členy rozhraní static, abyste se vyhnuli chybám modulu runtime.</target>
        <note />
      </trans-unit>
      <trans-unit id="MembersDeclaredOnImplementationTypeMustBeStaticMessage">
        <source>The '{0}' member on the '{1}' type should be marked 'static' as '{1}' has the 'DynamicInterfaceImplementationAttribute' applied</source>
        <target state="translated">Člen {0} v typu {1} by měl být označen jako static, protože {1} používa atribut DynamicInterfaceImplementationAttribute.</target>
        <note />
      </trans-unit>
      <trans-unit id="MembersDeclaredOnImplementationTypeMustBeStaticTitle">
        <source>Members defined on an interface with the 'DynamicInterfaceCastableImplementationAttribute' should be 'static'</source>
        <target state="translated">Členy definované v rozhraní s atributem DynamicInterfaceCastableImplementationAttribute by měly mít hodnotu Static.</target>
        <note />
      </trans-unit>
      <trans-unit id="MethodReturnsPreviewTypeMessage">
        <source>'{0}' returns the preview type '{1}' and therefore needs to opt into preview features. See {2} for more information.</source>
        <target state="translated">{0} vrací typ preview {1} a proto vyžaduje vyjádření výslovného souhlasu s funkcemi preview. Další informace najdete v {2}.</target>
        <note />
      </trans-unit>
      <trans-unit id="MethodReturnsPreviewTypeMessageWithCustomMessagePlaceholder">
        <source>{3} '{0}' returns the preview type '{1}' and therefore needs to opt into preview features. See {2} for more information.</source>
        <target state="translated">{3}{0} vrací typ preview {1} a proto vyžaduje vyjádření výslovného souhlasu s funkcemi preview. Další informace najdete v {2}.</target>
        <note />
      </trans-unit>
      <trans-unit id="MethodUsesPreviewTypeAsParameterMessage">
        <source>'{0}' takes in a preview parameter of type '{1}' and needs to opt into preview features. See {2} for more information.</source>
        <target state="translated">{0} používá typ preview {1} a vyžaduje vyjádření výslovného souhlasu s funkcemi preview. Další informace najdete v {2}.</target>
        <note />
      </trans-unit>
      <trans-unit id="MethodUsesPreviewTypeAsParameterMessageWithCustomMessagePlaceholder">
        <source>{3} '{0}' takes in a preview parameter of type '{1}' and needs to opt into preview features. See {2} for more information.</source>
        <target state="translated">{3}{0} používá typ preview {1} a vyžaduje vyjádření výslovného souhlasu s funkcemi preview. Další informace najdete v {2}.</target>
        <note />
      </trans-unit>
      <trans-unit id="MethodUsesRuntimeMarshallingEvenWhenMarshallingDisabledDescription">
        <source>This method uses runtime marshalling even when runtime marshalling is disabled, which can cause unexpected behavior differences at runtime due to different expectations of a type's native layout.</source>
        <target state="translated">Tato metoda používá zařazování modulu runtime i tehdy, když je zařazování modulu runtime zakázáno, což může mít za následek neočekávané rozdíly v chování během doby spuštění vzhledem k různým očekáváním nativního rozložení typu.</target>
        <note />
      </trans-unit>
      <trans-unit id="MethodUsesRuntimeMarshallingEvenWhenMarshallingDisabledMessage">
        <source>'{0}' uses runtime marshalling even when 'DisableRuntimeMarshallingAttribute' is applied. Use features like 'sizeof' and pointers directly to ensure accurate results.</source>
        <target state="translated">{0} používá zařazování modulu runtime i tehdy, když se používá „DisableRuntimeMarshallingAttribute“. Abyste zajistili přesné výsledky, použijte funkce jako „sizeof“ a ukazatele.</target>
        <note />
      </trans-unit>
      <trans-unit id="MethodUsesRuntimeMarshallingEvenWhenMarshallingDisabledTitle">
        <source>This method uses runtime marshalling even when the 'DisableRuntimeMarshallingAttribute' is applied</source>
        <target state="translated">Tato metoda používá vyžaduje zařazování modulu runtime i tehdy, když se používá „DisableRuntimeMarshallingAttribute“.</target>
        <note />
      </trans-unit>
      <trans-unit id="MissHttpVerbAttribute">
        <source>Miss HttpVerb attribute for action methods</source>
        <target state="translated">Chybějící atribut HttpVerb pro metody akce</target>
        <note />
      </trans-unit>
      <trans-unit id="MissHttpVerbAttributeDescription">
        <source>All the methods that create, edit, delete, or otherwise modify data do so in the [HttpPost] overload of the method, which needs to be protected with the anti forgery attribute from request forgery. Performing a GET operation should be a safe operation that has no side effects and doesn't modify your persisted data.</source>
        <target state="translated">Všechny metody, které vytvářejí, upravují, odstraňují nebo jinak modifikují data, tak činí při přetížení metody [HttpPost], což vyžaduje ochranu pomocí atributu proti padělkům v požadavku. Provedení operace GET by mělo představovat bezpečnou operaci, která nemá žádné vedlejší účinky a neupravuje trvalá data.</target>
        <note />
      </trans-unit>
      <trans-unit id="MissHttpVerbAttributeMessage">
        <source>Action method {0} needs to specify the HTTP request kind explicitly</source>
        <target state="translated">Metoda akce {0} musí explicitně určit druh požadavku HTTP.</target>
        <note />
      </trans-unit>
      <trans-unit id="ModuleInitializerAttributeShouldNotBeUsedInLibrariesDescription">
<<<<<<< HEAD
        <source>Module initializers are intended to be used by application code to ensure an application's components are initialized before the application code begins executing. If library code declares a method with the 'ModuleInitializerAttribute', it can interfere with application initialization and also lead to limitations in that application's trimming abilities. Library code should therefore not utilize the 'ModuleInitializerAttribute'. Instead of using `ModuleInitializerAttribute` methods, the library should expose methods that can be used to initialize any components within the library and allow the application to invoke the method during application initialization.</source>
=======
        <source>Module initializers are intended to be used by application code to ensure an application's components are initialized before the application code begins executing. If library code declares a method with the 'ModuleInitializerAttribute', it can interfere with application initialization and also lead to limitations in that application's trimming abilities. Library code should therefore not utilize the 'ModuleInitializerAttribute'. Instead of using 'ModuleInitializerAttribute' methods, the library should expose methods that can be used to initialize any components within the library and allow the application to invoke the method during application initialization.</source>
>>>>>>> 9e1ce28d
        <target state="needs-review-translation">Inicializátory modulů jsou určeny pro použití kódem aplikace k zajištění, aby byly komponenty aplikace inicializovány před tím, než se začne kód aplikace spouštět. Pokud kód knihovny deklaruje metodu ModuleInitializer, může narušovat inicializaci aplikace a také vést k omezením schopností oříznutí dané aplikace. Kód knihovny by proto neměl používat atribut ModuleInitializer, ale namísto toho zpřístupnit metody, které lze použít k inicializaci všech komponent v rámci knihovny a umožnit aplikaci vyvolat metodu během inicializace aplikace.</target>
        <note />
      </trans-unit>
      <trans-unit id="ModuleInitializerAttributeShouldNotBeUsedInLibrariesMessage">
        <source>The 'ModuleInitializer' attribute is only intended to be used in application code or advanced source generator scenarios</source>
        <target state="translated">Atribut ModuleInitializer je určen pouze pro použití ve scénářích kódu aplikace nebo pokročilého generátoru zdrojů.</target>
        <note />
      </trans-unit>
      <trans-unit id="ModuleInitializerAttributeShouldNotBeUsedInLibrariesTitle">
        <source>The 'ModuleInitializer' attribute should not be used in libraries</source>
        <target state="translated">Atribut ModuleInitializer by se v knihovnách neměl používat.</target>
        <note />
      </trans-unit>
      <trans-unit id="NetDataContractSerializerDeserializeMaybeWithoutBinderSetMessage">
        <source>The method '{0}' is insecure when deserializing untrusted data without a SerializationBinder to restrict the type of objects in the deserialized object graph.</source>
        <target state="translated">Když se deserializují nedůvěryhodná data bez SerializationBinderu, který omezí typ objektu v grafu deserializovaných objektů, není metoda {0} bezpečná.</target>
        <note />
      </trans-unit>
      <trans-unit id="NetDataContractSerializerDeserializeMaybeWithoutBinderSetTitle">
        <source>Ensure NetDataContractSerializer.Binder is set before deserializing</source>
        <target state="translated">Před deserializací se ujistěte, že je nastavený NetDataContractSerializer.Binder</target>
        <note />
      </trans-unit>
      <trans-unit id="NetDataContractSerializerDeserializeWithoutBinderSetMessage">
        <source>The method '{0}' is insecure when deserializing untrusted data without a SerializationBinder to restrict the type of objects in the deserialized object graph.</source>
        <target state="translated">Když se deserializují nedůvěryhodná data bez SerializationBinderu, který omezí typ objektu v grafu deserializovaných objektů, není metoda {0} bezpečná.</target>
        <note />
      </trans-unit>
      <trans-unit id="NetDataContractSerializerDeserializeWithoutBinderSetTitle">
        <source>Do not deserialize without first setting NetDataContractSerializer.Binder</source>
        <target state="translated">Nedeserializovat dříve, než se nastaví NetDataContractSerializer.Binder</target>
        <note />
      </trans-unit>
      <trans-unit id="NetDataContractSerializerMethodUsedDescription">
        <source>The method '{0}' is insecure when deserializing untrusted data.  If you need to instead detect NetDataContractSerializer deserialization without a SerializationBinder set, then disable rule CA2310, and enable rules CA2311 and CA2312.</source>
        <target state="translated">Při deserializaci nedůvěryhodných dat není metoda {0} bezpečná. Pokud místo toho potřebujete zjišťovat deserializaci NetDataContractSerializeru bez nastaveného SerializationBinderu, zakažte pravidlo CA2310 a povolte pravidla CA2311 a CA2312.</target>
        <note />
      </trans-unit>
      <trans-unit id="NetDataContractSerializerMethodUsedMessage">
        <source>The method '{0}' is insecure when deserializing untrusted data.</source>
        <target state="translated">Při deserializaci nedůvěryhodných dat není metoda {0} bezpečná.</target>
        <note />
      </trans-unit>
      <trans-unit id="NetDataContractSerializerMethodUsedTitle">
        <source>Do not use insecure deserializer NetDataContractSerializer</source>
        <target state="translated">Nepoužívat nezabezpečený deserializátor NetDataContractSerializer</target>
        <note />
      </trans-unit>
      <trans-unit id="NormalizeStringsToUppercaseDescription">
        <source>Strings should be normalized to uppercase. A small group of characters cannot make a round trip when they are converted to lowercase. To make a round trip means to convert the characters from one locale to another locale that represents character data differently, and then to accurately retrieve the original characters from the converted characters.</source>
        <target state="translated">Řetězce by se měly normalizovat na velká písmena. Pro určitou malou skupinu znaků nejde po převodu na malá písmena provést dvojí převod. Dvojí převod znamená, že se znaky převedou z jednoho národního prostředí do jiného, které reprezentuje data znaků jinak, a pak se z těchto převedených znaků správně získají zpět původní znaky.</target>
        <note />
      </trans-unit>
      <trans-unit id="NormalizeStringsToUppercaseMessageToUpper">
        <source>In method '{0}', replace the call to '{1}' with '{2}'</source>
        <target state="translated">V metodě {0} nahraďte volání {1} voláním {2}.</target>
        <note />
      </trans-unit>
      <trans-unit id="NormalizeStringsToUppercaseTitle">
        <source>Normalize strings to uppercase</source>
        <target state="translated">Normalizujte řetězce na velká písmena</target>
        <note />
      </trans-unit>
      <trans-unit id="ObjectStateFormatterMethodUsedMessage">
        <source>The method '{0}' is insecure when deserializing untrusted data.</source>
        <target state="translated">Při deserializaci nedůvěryhodných dat není metoda {0} bezpečná.</target>
        <note />
      </trans-unit>
      <trans-unit id="ObjectStateFormatterMethodUsedTitle">
        <source>Do not use insecure deserializer ObjectStateFormatter</source>
        <target state="translated">Nepoužívat nezabezpečený deserializátor ObjectStateFormatter</target>
        <note />
      </trans-unit>
      <trans-unit id="OverridesPreviewMethodMessage">
        <source>'{0}' overrides the preview method '{1}' and therefore needs to opt into preview features. See {2} for more information.</source>
        <target state="translated">{0} přepíše metodu preview {1} a proto vyžaduje vyjádření výslovného souhlasu s funkcemi preview. Další informace najdete v {2}.</target>
        <note />
      </trans-unit>
      <trans-unit id="OverridesPreviewMethodMessageWithCustomMessagePlaceholder">
        <source>{3} '{0}' overrides the preview method '{1}' and therefore needs to opt into preview features. See {2} for more information.</source>
        <target state="translated">{3}{0} přepíše metodu preview {1} a proto vyžaduje vyjádření výslovného souhlasu s funkcemi preview. Další informace najdete v {2}.</target>
        <note />
      </trans-unit>
      <trans-unit id="PInvokeDeclarationsShouldBePortableDescription">
        <source>This rule evaluates the size of each parameter and the return value of a P/Invoke, and verifies that the size of the parameter is correct when marshaled to unmanaged code on 32-bit and 64-bit operating systems.</source>
        <target state="translated">Toto pravidlo vyhodnotí velikost jednotlivých parametrů a vrátí hodnotu metody P/Invoke. Při zařazení do nespravovaného kódu v 32bitových a 64bitových operačních systémech ověří, zda je velikost parametru správná.</target>
        <note />
      </trans-unit>
      <trans-unit id="PInvokeDeclarationsShouldBePortableMessageParameter">
        <source>As it is declared in your code, parameter {0} of P/Invoke {1} will be {2} bytes wide on {3} platforms. This is not correct, as the actual native declaration of this API indicates it should be {4} bytes wide on {3} platforms. Consult the MSDN Platform SDK documentation for help determining what data type should be used instead of {5}.</source>
        <target state="translated">Podle deklarace ve vašem kódu bude mít parametr {0} metody P/Invoke {1} na platformách {3} šířku {2} bajtů. To není správné, protože skutečná nativní deklarace tohoto rozhraní API naznačuje, že na platformách {3} by měl mít šířku {4} bajtů. Nahlédněte do dokumentace k sadě MSDN Platform SDK. Pomůže vám určit datový typ, který byste měli použít místo {5}.</target>
        <note />
      </trans-unit>
      <trans-unit id="PInvokeDeclarationsShouldBePortableMessageReturn">
        <source>As it is declared in your code, the return type of P/Invoke {0} will be {1} bytes wide on {2} platforms. This is not correct, as the actual native declaration of this API indicates it should be {3} bytes wide on {2} platforms. Consult the MSDN Platform SDK documentation for help determining what data type should be used instead of {4}.</source>
        <target state="translated">Podle deklarace ve vašem kódu bude mít návratový typ metody P/Invoke {0} na platformách {2} šířku {1} bajtů. To není správné, protože skutečná nativní deklarace tohoto rozhraní API naznačuje, že na platformách {2} by měl mít šířku {3} bajtů. Nahlédněte do dokumentace k sadě MSDN Platform SDK. Pomůže vám určit datový typ, který byste měli použít místo {4}.</target>
        <note />
      </trans-unit>
      <trans-unit id="PInvokeDeclarationsShouldBePortableTitle">
        <source>PInvoke declarations should be portable</source>
        <target state="translated">Deklarace PInvoke by měly být přenosné</target>
        <note />
      </trans-unit>
      <trans-unit id="PInvokesShouldNotBeVisibleDescription">
        <source>A public or protected method in a public type has the System.Runtime.InteropServices.DllImportAttribute attribute (also implemented by the Declare keyword in Visual Basic). Such methods should not be exposed.</source>
        <target state="translated">Veřejná nebo chráněná metoda ve veřejném typu má atribut System.Runtime.InteropServices.DllImportAttribute (také implementovaný klíčovým slovem Declare ve Visual Basicu). Tyto metody by neměly být vystaveny.</target>
        <note />
      </trans-unit>
      <trans-unit id="PInvokesShouldNotBeVisibleMessage">
        <source>P/Invoke method '{0}' should not be visible</source>
        <target state="translated">Metoda P/Invoke {0} by neměla být viditelná</target>
        <note />
      </trans-unit>
      <trans-unit id="PInvokesShouldNotBeVisibleTitle">
        <source>P/Invokes should not be visible</source>
        <target state="translated">Metody P/Invoke nemají být viditelné</target>
        <note />
      </trans-unit>
      <trans-unit id="PlatformCompatibilityAllPlatforms">
        <source>and all other platforms</source>
        <target state="translated">a všechny ostatní platformy</target>
        <note>This call site is reachable on: 'windows' 10.0.2000 and later, and all other platforms</note>
      </trans-unit>
      <trans-unit id="PlatformCompatibilityAllVersions">
        <source>'{0}' all versions</source>
        <target state="translated">Všechny verze {0}</target>
        <note>This call site is reachable on: 'Windows' all versions.</note>
      </trans-unit>
      <trans-unit id="PlatformCompatibilityDescription">
        <source>Using platform dependent API on a component makes the code no longer work across all platforms.</source>
        <target state="translated">Když se pro komponentu použije závislé rozhraní API, kód už nebude fungovat na všech platformách.</target>
        <note />
      </trans-unit>
      <trans-unit id="PlatformCompatibilityFromVersionToVersion">
        <source>'{0}' from version {1} to {2}</source>
        <target state="translated">{0} od verze {1} do {2}</target>
        <note>'SupportedOnWindows1903UnsupportedOn2004()' is supported on: 'windows' from version 10.0.1903 to 10.0.2004.</note>
      </trans-unit>
      <trans-unit id="PlatformCompatibilityOnlySupportedCsAllPlatformMessage">
        <source>This call site is reachable on all platforms. '{0}' is only supported on: {1}.</source>
        <target state="translated">Toto místo volání je k dispozici na všech platformách. {0} se podporuje jen na {1}.</target>
        <note>This call site is reachable on all platforms. 'SupportedOnWindowsAndBrowser()' is only supported on: 'windows', 'browser' .</note>
      </trans-unit>
      <trans-unit id="PlatformCompatibilityOnlySupportedCsReachableMessage">
        <source>This call site is reachable on: {2}. '{0}' is only supported on: {1}.</source>
        <target state="translated">Toto místo volání je k dispozici na {2}. {0} se podporuje jen na {1}.</target>
        <note>This call site is reachable on: 'windows' all versions.'SupportedOnWindowsUnsupportedFromWindows2004()' is only supported on: 'windows' 10.0.2004 and before</note>
      </trans-unit>
      <trans-unit id="PlatformCompatibilityOnlySupportedCsUnreachableMessage">
        <source>This call site is unreachable on: {2}. '{0}' is only supported on: {1}.</source>
        <target state="translated">Toto místo volání není k dispozici na {2}. {0} se podporuje jen na {1}.</target>
        <note>This call site is unreachable on: 'browser'. 'SupportedOnWindowsAndBrowser()' is only supported on: 'browser', 'windows'.</note>
      </trans-unit>
      <trans-unit id="PlatformCompatibilitySupportedCsAllPlatformMessage">
        <source>This call site is reachable on all platforms. '{0}' is supported on: {1}.</source>
        <target state="translated">Toto místo volání je k dispozici na všech platformách. {0} se podporuje na {1}.</target>
        <note>This call site is reachable on all platforms. 'SupportedOnWindows1903UnsupportedFrom2004()' is supported on: 'windows' from version 10.0.1903 to 10.0.2004.</note>
      </trans-unit>
      <trans-unit id="PlatformCompatibilitySupportedCsReachableMessage">
        <source>This call site is reachable on: {2}. '{0}' is supported on: {1}.</source>
        <target state="translated">Toto místo volání je k dispozici na {2}. {0} se podporuje na {1}.</target>
        <note>This call site is reachable on: 'windows' 10.0.2000 and before. 'UnsupportedOnWindowsSupportedOn1903()' is supported on: 'windows' 10.0.1903 and later.</note>
      </trans-unit>
      <trans-unit id="PlatformCompatibilityTitle">
        <source>Validate platform compatibility</source>
        <target state="translated">Ověřit kompatibilitu platformy</target>
        <note />
      </trans-unit>
      <trans-unit id="PlatformCompatibilityUnsupportedCsAllPlatformMessage">
        <source>This call site is reachable on all platforms. '{0}' is unsupported on: {1}.</source>
        <target state="translated">Toto místo volání je k dispozici na všech platformách. {0} se nepodporuje na {1}.</target>
        <note>This call site is reachable on all platforms. 'UnsupportedOnWindows()' is unsupported on: 'windows'</note>
      </trans-unit>
      <trans-unit id="PlatformCompatibilityUnsupportedCsReachableMessage">
        <source>This call site is reachable on: {2}. '{0}' is unsupported on: {1}.</source>
        <target state="translated">Toto místo volání je k dispozici na {2}. {0} se nepodporuje na {1}.</target>
        <note>This call site is reachable on: 'windows', 'browser'. 'UnsupportedOnBrowser()' is unsupported on: 'browser'.</note>
      </trans-unit>
      <trans-unit id="PlatformCompatibilityVersionAndBefore">
        <source>'{0}' {1} and before</source>
        <target state="translated">{0} {1} a starších</target>
        <note>'SupportedOnWindowsUnsupportedFromWindows2004()' is only supported on: 'windows' 10.0.2004 and before.</note>
      </trans-unit>
      <trans-unit id="PlatformCompatibilityVersionAndLater">
        <source>'{0}' {1} and later</source>
        <target state="translated">{0} {1} a novějších</target>
        <note>'SupportedOnWindows10()' is only supported on: 'windows' 10.0 and later.</note>
      </trans-unit>
      <trans-unit id="PotentialReferenceCycleInDeserializedObjectGraphDescription">
        <source>Review code that processes untrusted deserialized data for handling of unexpected reference cycles. An unexpected reference cycle should not cause the code to enter an infinite loop. Otherwise, an unexpected reference cycle can allow an attacker to DOS or exhaust the memory of the process when deserializing untrusted data.</source>
        <target state="translated">Zkontrolujte kód, který zpracovává nedůvěryhodná deserializovaná data pro zpracování neočekávaných cyklů odkazů. Neočekávaný cyklus odkazů by neměl způsobit, aby se kód zasekl do nekonečné smyčky. V opačném případě může neočekávaný cyklus odkazů při deserializaci nedůvěryhodných dat umožnit útočníkovi útok typu odepření služby (DOS) nebo vyčerpání paměti procesu.</target>
        <note />
      </trans-unit>
      <trans-unit id="PotentialReferenceCycleInDeserializedObjectGraphMessage">
        <source>{0} participates in a potential reference cycle</source>
        <target state="translated">{0} se účastní potenciálního cyklu odkazů.</target>
        <note />
      </trans-unit>
      <trans-unit id="PotentialReferenceCycleInDeserializedObjectGraphTitle">
        <source>Potential reference cycle in deserialized object graph</source>
        <target state="translated">Potenciální cyklus odkazů v deserializovaném grafu objektů</target>
        <note />
      </trans-unit>
      <trans-unit id="PreferAsSpanOverSubstringCodefixTitle">
        <source>Replace 'Substring' with 'AsSpan'</source>
        <target state="translated">Nahradit Substring hodnotou AsSpan.</target>
        <note />
      </trans-unit>
      <trans-unit id="PreferAsSpanOverSubstringDescription">
        <source>'AsSpan' is more efficient then 'Substring'. 'Substring' performs an O(n) string copy, while 'AsSpan' does not and has a constant cost.</source>
        <target state="translated">AsSpan je efektivnější než Substring. Substring provádí kopírování řetězce O(n), zatímco AsSpan ho neprovádí a má konstantní náklady.</target>
        <note />
      </trans-unit>
      <trans-unit id="PreferAsSpanOverSubstringMessage">
        <source>Prefer 'AsSpan' over 'Substring' when span-based overloads are available</source>
        <target state="translated">Pokud jsou k dispozici přetížení založená na rozsahu, upřednostňujte AsSpan před Substring.</target>
        <note />
      </trans-unit>
      <trans-unit id="PreferAsSpanOverSubstringTitle">
        <source>Prefer 'AsSpan' over 'Substring'</source>
        <target state="translated">Preferovat AsSpan místo Substring</target>
        <note />
      </trans-unit>
      <trans-unit id="PreferDictionaryContainsKeyCodeFixTitle">
        <source>Use 'ContainsKey'</source>
        <target state="translated">Použít ContainsKey</target>
        <note />
      </trans-unit>
      <trans-unit id="PreferDictionaryContainsKeyDescription">
        <source>'ContainsKey' is usually O(1), while 'Keys.Contains' may be O(n) in some cases. Additionally, many dictionary implementations lazily initialize the Keys collection to cut back on allocations.</source>
        <target state="translated">ContainsKey je obvykle O(1), zatímco Keys.Contains může být v některých případech V(n). Kromě toho mnoho slovníkových implementací laxně inicializuje kolekci Keys, aby se omezilo přidělení.</target>
        <note />
      </trans-unit>
      <trans-unit id="PreferDictionaryContainsKeyMessage">
        <source>Prefer 'ContainsKey' over 'Keys.Contains' for dictionary type '{0}'</source>
        <target state="translated">Pro typ slovníku{0} preferovat ContainsKey před Keys.Contains</target>
        <note />
      </trans-unit>
      <trans-unit id="PreferDictionaryContainsMethodsTitle">
        <source>Prefer Dictionary.Contains methods</source>
        <target state="translated">Preferovat metody Dictionary.Contains</target>
        <note />
      </trans-unit>
      <trans-unit id="PreferDictionaryContainsValueCodeFixTitle">
        <source>Use 'ContainsValue'</source>
        <target state="translated">Použít ContainsValue</target>
        <note />
      </trans-unit>
      <trans-unit id="PreferDictionaryContainsValueDescription">
        <source>Many dictionary implementations lazily initialize the Values collection. To avoid unnecessary allocations, prefer 'ContainsValue' over 'Values.Contains'.</source>
        <target state="translated">Mnoho slovníkových implementací laxně inicializuje kolekci Values. Pokud nechcete, aby nedocházelo k zbytečnému přidělení, upřednostňujte ContainsValue před Values.Contains.</target>
        <note />
      </trans-unit>
      <trans-unit id="PreferDictionaryContainsValueMessage">
        <source>Prefer 'ContainsValue' over 'Values.Contains' for dictionary type '{0}'</source>
        <target state="translated">Pro typ slovníku{0} preferovat ContainsValue před Values.Contains</target>
        <note />
      </trans-unit>
      <trans-unit id="PreferHashDataCodefixTitle">
        <source>Replace with 'HashData' method</source>
        <target state="translated">Nahraďte metodou HashData.</target>
        <note />
      </trans-unit>
      <trans-unit id="PreferHashDataOverComputeHashAnalyzerDescription">
        <source>It is more efficient to use the static 'HashData' method over creating and managing a HashAlgorithm instance to call 'ComputeHash'.</source>
        <target state="translated">Při vytváření a správě instance HashAlgorithm k volání ComputeHash je efektivnější používat statickou metodu HashData.</target>
        <note />
      </trans-unit>
      <trans-unit id="PreferHashDataOverComputeHashAnalyzerMessage">
        <source>Prefer static '{0}.HashData' method over 'ComputeHash'</source>
        <target state="translated">Preferovat statickou metodu {0}.HashData před ComputeHash</target>
        <note />
      </trans-unit>
      <trans-unit id="PreferHashDataOverComputeHashAnalyzerTitle">
        <source>Prefer static 'HashData' method over 'ComputeHash'</source>
        <target state="translated">Preferovat statickou metodu .HashData před ComputeHash</target>
        <note />
      </trans-unit>
      <trans-unit id="PreferStreamAsyncMemoryOverloadsDescription">
        <source>'Stream' has a 'ReadAsync' overload that takes a 'Memory&lt;Byte&gt;' as the first argument, and a 'WriteAsync' overload that takes a 'ReadOnlyMemory&lt;Byte&gt;' as the first argument. Prefer calling the memory based overloads, which are more efficient.</source>
        <target state="translated">Stream má přetížení ReadAsync, které jako první argument přijímá Memory&lt;Byte&gt;, a přetížení WriteAsync, které jako první argument přijímá ReadOnlyMemory&lt;Byte&gt;. Upřednostňujte volání přetížení založených na paměti, která jsou efektivnější.</target>
        <note />
      </trans-unit>
      <trans-unit id="PreferIsEmptyOverCountDescription">
        <source>For determining whether the object contains or not any items, prefer using 'IsEmpty' property rather than retrieving the number of items from the 'Count' property and comparing it to 0 or 1.</source>
        <target state="translated">Pokud chcete určit, jestli objekt obsahuje nějaké položky, nebo ne, namísto načtení počtu položek z vlastnosti Count a porovnání s hodnotami 0 nebo 1 používejte raději vlastnost IsEmpty.</target>
        <note />
      </trans-unit>
      <trans-unit id="PreferIsEmptyOverCountMessage">
        <source>Prefer 'IsEmpty' over 'Count' to determine whether the object is empty</source>
        <target state="translated">Při zjišťování, jestli je objekt prázdný, používejte spíše než Count vlastnost IsEmpty.</target>
        <note />
      </trans-unit>
      <trans-unit id="PreferIsEmptyOverCountTitle">
        <source>Prefer IsEmpty over Count</source>
        <target state="translated">Upřednostňovat IsEmpty před Count</target>
        <note />
      </trans-unit>
      <trans-unit id="PreferStreamAsyncMemoryOverloadsMessage">
        <source>Change the '{0}' method call to use the '{1}' overload</source>
        <target state="translated">Změňte volání metody {0} tak, aby se použilo přetížení {1}.</target>
        <note />
      </trans-unit>
      <trans-unit id="PreferStreamAsyncMemoryOverloadsTitle">
        <source>Prefer the 'Memory'-based overloads for 'ReadAsync' and 'WriteAsync'</source>
        <target state="translated">Pro ReadAsync a WriteAsync upřednostňovat přetížení založená na Memory</target>
        <note />
      </trans-unit>
      <trans-unit id="PreferStringContainsOverIndexOfCodeFixTitle">
        <source>Replace with 'string.Contains'</source>
        <target state="translated">Nahraďte řetězcem string.Contains</target>
        <note />
      </trans-unit>
      <trans-unit id="PreferStringContainsOverIndexOfDescription">
        <source>Calls to 'string.IndexOf' where the result is used to check for the presence/absence of a substring can be replaced by 'string.Contains'.</source>
        <target state="translated">Volání metody string.IndexOf, kde se pomocí výsledku kontroluje přítomnost nebo nepřítomnost podřetězce, se dá nahradit metodou string.Contains.</target>
        <note />
      </trans-unit>
      <trans-unit id="PreferStringContainsOverIndexOfMessage">
        <source>Use 'string.Contains' instead of 'string.IndexOf' to improve readability</source>
        <target state="translated">Pro lepší čitelnost použijte místo string.IndexOf metodu string.Contains.</target>
        <note />
      </trans-unit>
      <trans-unit id="PreferStringContainsOverIndexOfTitle">
        <source>Consider using 'string.Contains' instead of 'string.IndexOf'</source>
        <target state="translated">Zvážit možnost místo string.IndexOf použít string.Contains</target>
        <note />
      </trans-unit>
      <trans-unit id="PreferTypedStringBuilderAppendOverloadsDescription">
        <source>StringBuilder.Append and StringBuilder.Insert provide overloads for multiple types beyond System.String.  When possible, prefer the strongly-typed overloads over using ToString() and the string-based overload.</source>
        <target state="translated">StringBuilder.Append a StringBuilder.Insert nabízejí přetížení kromě System.String i několika dalším typům. Kdykoli je to možné, upřednostňujte před metodou ToString() přetížení silného typu a přetížení založené na řetězcích.</target>
        <note />
      </trans-unit>
      <trans-unit id="PreferTypedStringBuilderAppendOverloadsMessage">
        <source>Remove the ToString call in order to use a strongly-typed StringBuilder overload</source>
        <target state="translated">Odeberte volání ToString, aby se používalo přetížení StringBuilder silného typu.</target>
        <note />
      </trans-unit>
      <trans-unit id="PreferTypedStringBuilderAppendOverloadsRemoveToString">
        <source>Remove the ToString call</source>
        <target state="translated">Odeberte volání ToString.</target>
        <note />
      </trans-unit>
      <trans-unit id="PreferTypedStringBuilderAppendOverloadsTitle">
        <source>Prefer strongly-typed Append and Insert method overloads on StringBuilder</source>
        <target state="translated">Upřednostňovat pro StringBuilder přetížení metod Append a Insert silného typu</target>
        <note />
      </trans-unit>
      <trans-unit id="PreferConstCharOverConstUnitStringInStringBuilderDescription">
        <source>'StringBuilder.Append(char)' is more efficient than 'StringBuilder.Append(string)' when the string is a single character. When calling 'Append' with a constant, prefer using a constant char rather than a constant string containing one character.</source>
        <target state="translated">Když je string jen jeden znak, je StringBuilder.Append(char) efektivnější než StringBuilder.Append(string). Při volání Append s konstantou dávejte přednost možnosti použít konstantní typ char namísto konstantního typu string, který bude obsahovat jen jeden znak.</target>
        <note />
      </trans-unit>
      <trans-unit id="PreferConstCharOverConstUnitStringInStringBuilderMessage">
        <source>Use 'StringBuilder.Append(char)' instead of 'StringBuilder.Append(string)' when the input is a constant unit string</source>
        <target state="translated">Když je vstup konstantní jednotkový řetězec, použijte místo StringBuilder.Append(string) metodu StringBuilder.Append(char).</target>
        <note />
      </trans-unit>
      <trans-unit id="PreferConstCharOverConstUnitStringInStringBuilderTitle">
        <source>Consider using 'StringBuilder.Append(char)' when applicable</source>
        <target state="translated">Zvažte možnost použít metodu StringBuilder.Append(char) tam, kde je to možné</target>
        <note />
      </trans-unit>
      <trans-unit id="ProvideCorrectArgumentToEnumHasFlagDescription">
        <source>'Enum.HasFlag' method expects the 'enum' argument to be of the same 'enum' type as the instance on which the method is invoked and that this 'enum' is marked with 'System.FlagsAttribute'. If these are different 'enum' types, an unhandled exception will be thrown at runtime. If the 'enum' type is not marked with 'System.FlagsAttribute' the call will always return 'false' at runtime.</source>
        <target state="translated">Metoda Enum.HasFlag očekává, že argument enum bude mít stejný typ enum jako instance, ve které se metoda zavolala, a že tento výčet enum bude označený jako System.FlagsAttribute. Pokud existuje více různých typů enum, vyvolá se za běhu neošetřená výjimka. Pokud se typ enum neoznačí jako System.FlagsAttribute, volání vždy vrátí false.</target>
        <note />
      </trans-unit>
      <trans-unit id="ProvideCorrectArgumentToEnumHasFlagMessageDifferentType">
        <source>The argument type, '{0}', must be the same as the enum type '{1}'</source>
        <target state="translated">Typ argumentu {0} musí být stejný jako typ výčtu {1}.</target>
        <note />
      </trans-unit>
      <trans-unit id="ProvideCorrectArgumentToEnumHasFlagTitle">
        <source>Provide correct 'enum' argument to 'Enum.HasFlag'</source>
        <target state="translated">Poskytněte prosím do Enum.HasFlag správný argument enum</target>
        <note />
      </trans-unit>
      <trans-unit id="ProvideCorrectArgumentsToFormattingMethodsDescription">
        <source>The format argument that is passed to System.String.Format does not contain a format item that corresponds to each object argument, or vice versa.</source>
        <target state="translated">Argument formátu, který se předává do System.String.Format, neobsahuje položku formátování, která odpovídá jednotlivým argumentům objektů, nebo naopak.</target>
        <note />
      </trans-unit>
      <trans-unit id="ProvideCorrectArgumentsToFormattingMethodsMessage">
        <source>Provide correct arguments to formatting methods</source>
        <target state="translated">Poskytněte metodám formátování správné argumenty</target>
        <note />
      </trans-unit>
      <trans-unit id="ProvideCorrectArgumentsToFormattingMethodsTitle">
        <source>Provide correct arguments to formatting methods</source>
        <target state="translated">Poskytněte metodám formátování správné argumenty</target>
        <note />
      </trans-unit>
      <trans-unit id="ProvideDeserializationMethodsForOptionalFieldsDescription">
        <source>A type has a field that is marked by using the System.Runtime.Serialization.OptionalFieldAttribute attribute, and the type does not provide deserialization event handling methods.</source>
        <target state="translated">Typ má pole, které je označené atributem System.Runtime.Serialization.OptionalFieldAttribute, ale tento typ neposkytuje metody pro zpracování události deserializace.</target>
        <note />
      </trans-unit>
      <trans-unit id="ProvideDeserializationMethodsForOptionalFieldsMessageOnDeserialized">
        <source>Add a 'private void OnDeserialized(StreamingContext)' method to type {0} and attribute it with the System.Runtime.Serialization.OnDeserializedAttribute</source>
        <target state="translated">Přidejte metodu 'private void OnDeserialized(StreamingContext)' k typu {0} a označte ji pomocí System.Runtime.Serialization.OnDeserializedAttribute.</target>
        <note />
      </trans-unit>
      <trans-unit id="ProvideDeserializationMethodsForOptionalFieldsMessageOnDeserializing">
        <source>Add a 'private void OnDeserializing(StreamingContext)' method to type {0} and attribute it with the System.Runtime.Serialization.OnDeserializingAttribute</source>
        <target state="translated">Přidejte metodu 'private void OnDeserializing(StreamingContext)' k typu {0} a označte ji pomocí System.Runtime.Serialization.OnDeserializingAttribute.</target>
        <note />
      </trans-unit>
      <trans-unit id="ProvideDeserializationMethodsForOptionalFieldsTitle">
        <source>Provide deserialization methods for optional fields</source>
        <target state="translated">Poskytujte metody deserializace pro volitelné pole</target>
        <note />
      </trans-unit>
      <trans-unit id="ProvidePublicParameterlessSafeHandleConstructorDescription">
        <source>Providing a parameterless constructor that is as visible as the containing type for a type derived from 'System.Runtime.InteropServices.SafeHandle' enables better performance and usage with source-generated interop solutions.</source>
        <target state="translated">Poskytnutí konstruktoru bez parametrů, který je viditelný jako nadřazený typ pro typ odvozený od System.Runtime.InteropServices.SafeHandle, umožňuje lepší výkon a využití s řešeními spolupráce generovanými zdroji.</target>
        <note />
      </trans-unit>
      <trans-unit id="ProvidePublicParameterlessSafeHandleConstructorMessage">
        <source>Provide a parameterless constructor that is as visible as the containing type for the '{0}' type that is derived from 'System.Runtime.InteropServices.SafeHandle'</source>
        <target state="translated">Zadejte konstruktor bez parametrů, kkterý je viditelný jako nadřazený typ pro typ {0}, který je odvozen od třídy System.Runtime.InteropServices.SafeHandle.</target>
        <note />
      </trans-unit>
      <trans-unit id="ProvidePublicParameterlessSafeHandleConstructorTitle">
        <source>Provide a parameterless constructor that is as visible as the containing type for concrete types derived from 'System.Runtime.InteropServices.SafeHandle'</source>
        <target state="translated">Zadejte konstruktor bez parametrů, který je viditelný jako nadřazený typ pro konkrétní typy odvozené od třídy System.Runtime.InteropServices.SafeHandle.</target>
        <note />
      </trans-unit>
      <trans-unit id="ProvideStreamMemoryBasedAsyncOverridesDescription">
        <source>To improve performance, override the memory-based async methods when subclassing 'Stream'. Then implement the array-based methods in terms of the memory-based methods.</source>
        <target state="translated">Pokud chcete zvýšit výkon, přepište asynchronní metody založené na paměti při vytvoření podtříd Stream. Potom implementujte metody založené na poli z hlediska metod založených na paměti.</target>
        <note />
      </trans-unit>
      <trans-unit id="ProvideStreamMemoryBasedAsyncOverridesMessage">
        <source>'{0}' overrides array-based '{1}' but does not override memory-based '{2}'. Consider overriding memory-based '{2}' to improve performance.</source>
        <target state="translated">{0} přepisuje {1} založené na poli ale nepřepisuje{2} na základě paměti. Pokud chcete zlepšit výkon, zvažte možnost přepsání {2} na základě paměti.</target>
        <note>0 = type that subclasses Stream directly, 1 = array-based method, 2 = memory-based method</note>
      </trans-unit>
      <trans-unit id="ProvideStreamMemoryBasedAsyncOverridesTitle">
        <source>Provide memory-based overrides of async methods when subclassing 'Stream'</source>
        <target state="translated">Poskytněte přepisování asynchronních metod na základě paměti při podtřídování Stream.</target>
        <note />
      </trans-unit>
      <trans-unit id="RemoveRedundantCall">
        <source>Remove redundant call</source>
        <target state="translated">Odebrat redundantní volání</target>
        <note />
      </trans-unit>
      <trans-unit id="RemoveRedundantGuardCallCodeFixTitle">
        <source>Remove unnecessary call</source>
        <target state="new">Remove unnecessary call</target>
        <note />
      </trans-unit>
      <trans-unit id="ReplaceStringLiteralWithCharLiteralCodeActionTitle">
        <source>Replace string literal with char literal</source>
        <target state="translated">Nahradit řetězcový literál s literálem char</target>
        <note />
      </trans-unit>
      <trans-unit id="RethrowToPreserveStackDetailsDescription">
        <source>An exception is rethrown and the exception is explicitly specified in the throw statement. If an exception is rethrown by specifying the exception in the throw statement, the list of method calls between the original method that threw the exception and the current method is lost.</source>
        <target state="translated">Výjimka se vyvolá znovu s tím, že se explicitně určí ve výrazu throw. Pokud se výjimka znovu vyvolá tak, že se určí ve výrazu throw, ztratí se seznam volání metod mezi původní metodou, která výjimku vyvolala, a aktuální metodou.</target>
        <note />
      </trans-unit>
      <trans-unit id="RethrowToPreserveStackDetailsMessage">
        <source>Rethrow to preserve stack details</source>
        <target state="translated">Vyvolat znovu, aby se zachovaly podrobnosti zásobníku</target>
        <note />
      </trans-unit>
      <trans-unit id="RethrowToPreserveStackDetailsTitle">
        <source>Rethrow to preserve stack details</source>
        <target state="translated">Vyvolat znovu, aby se zachovaly podrobnosti zásobníku</target>
        <note />
      </trans-unit>
      <trans-unit id="ReviewCodeForDllInjectionVulnerabilitiesMessage">
        <source>Potential DLL injection vulnerability was found where '{0}' in method '{1}' may be tainted by user-controlled data from '{2}' in method '{3}'.</source>
        <target state="translated">Našlo se potenciální ohrožení zabezpečení injektáží knihovny DLL, kde {0} v metodě {1} je možné poškodit uživatelem řízenými daty z {2} v metodě {3}.</target>
        <note />
      </trans-unit>
      <trans-unit id="ReviewCodeForDllInjectionVulnerabilitiesTitle">
        <source>Review code for DLL injection vulnerabilities</source>
        <target state="translated">Zkontrolovat ohrožení zabezpečení injektáží knihovny DLL v kódu</target>
        <note />
      </trans-unit>
      <trans-unit id="ReviewCodeForFilePathInjectionVulnerabilitiesMessage">
        <source>Potential file path injection vulnerability was found where '{0}' in method '{1}' may be tainted by user-controlled data from '{2}' in method '{3}'.</source>
        <target state="translated">Našlo se potenciální ohrožení zabezpečení injektáží cesty k souboru, kde {0} v metodě {1} je možné poškodit uživatelem řízenými daty z {2} v metodě {3}.</target>
        <note />
      </trans-unit>
      <trans-unit id="ReviewCodeForFilePathInjectionVulnerabilitiesTitle">
        <source>Review code for file path injection vulnerabilities</source>
        <target state="translated">Zkontrolovat ohrožení zabezpečení injektáží cesty k souboru v kódu</target>
        <note />
      </trans-unit>
      <trans-unit id="ReviewCodeForInformationDisclosureVulnerabilitiesMessage">
        <source>Potential information disclosure vulnerability was found where '{0}' in method '{1}' may contain unintended information from '{2}' in method '{3}'.</source>
        <target state="translated">Našlo se potenciální ohrožení zabezpečení zpřístupněním informací, kde {0} v metodě {1} může neúmyslně obsahovat informace z {2} v metodě {3}.</target>
        <note />
      </trans-unit>
      <trans-unit id="ReviewCodeForInformationDisclosureVulnerabilitiesTitle">
        <source>Review code for information disclosure vulnerabilities</source>
        <target state="translated">Zkontrolovat ohrožení zabezpečení zpřístupněním informací</target>
        <note />
      </trans-unit>
      <trans-unit id="ReviewCodeForLdapInjectionVulnerabilitiesMessage">
        <source>Potential LDAP injection vulnerability was found where '{0}' in method '{1}' may be tainted by user-controlled data from '{2}' in method '{3}'.</source>
        <target state="translated">Našlo se potenciální ohrožení zabezpečení injektáží protokolu LDAP, kde {0} v metodě {1} je možné poškodit uživatelem řízenými daty z {2} v metodě {3}.</target>
        <note />
      </trans-unit>
      <trans-unit id="ReviewCodeForLdapInjectionVulnerabilitiesTitle">
        <source>Review code for LDAP injection vulnerabilities</source>
        <target state="translated">Zkontrolovat ohrožení zabezpečení injektáží protokolu LDAP v kódu</target>
        <note />
      </trans-unit>
      <trans-unit id="ReviewCodeForOpenRedirectVulnerabilitiesMessage">
        <source>Potential open redirect vulnerability was found where '{0}' in method '{1}' may be tainted by user-controlled data from '{2}' in method '{3}'.</source>
        <target state="translated">Našlo se potenciální ohrožení zabezpečení otevřeným přesměrováním, kde {0} v metodě {1} je možné poškodit uživatelem řízenými daty z {2} v metodě {3}.</target>
        <note />
      </trans-unit>
      <trans-unit id="ReviewCodeForOpenRedirectVulnerabilitiesTitle">
        <source>Review code for open redirect vulnerabilities</source>
        <target state="translated">Zkontrolovat ohrožení zabezpečení otevřeným přesměrováním</target>
        <note />
      </trans-unit>
      <trans-unit id="ReviewCodeForProcessCommandInjectionVulnerabilitiesMessage">
        <source>Potential process command injection vulnerability was found where '{0}' in method '{1}' may be tainted by user-controlled data from '{2}' in method '{3}'.</source>
        <target state="translated">Našlo se potenciální ohrožení zabezpečení injektáží příkazu procesu, kde {0} v metodě {1} je možné poškodit uživatelem řízenými daty z {2} v metodě {3}.</target>
        <note />
      </trans-unit>
      <trans-unit id="ReviewCodeForProcessCommandInjectionVulnerabilitiesTitle">
        <source>Review code for process command injection vulnerabilities</source>
        <target state="translated">Zkontrolovat ohrožení zabezpečení injektáží příkazu procesu v kódu</target>
        <note />
      </trans-unit>
      <trans-unit id="ReviewCodeForRegexInjectionVulnerabilitiesMessage">
        <source>Potential regex injection vulnerability was found where '{0}' in method '{1}' may be tainted by user-controlled data from '{2}' in method '{3}'.</source>
        <target state="translated">Našlo se potenciální ohrožení zabezpečení injektáží regulárního výrazu, kde {0} v metodě {1} je možné poškodit uživatelem řízenými daty z {2} v metodě {3}.</target>
        <note />
      </trans-unit>
      <trans-unit id="ReviewCodeForRegexInjectionVulnerabilitiesTitle">
        <source>Review code for regex injection vulnerabilities</source>
        <target state="translated">Zkontrolovat ohrožení zabezpečení injektáží regulárního výrazu v kódu</target>
        <note />
      </trans-unit>
      <trans-unit id="ReviewCodeForSqlInjectionVulnerabilitiesMessage">
        <source>Potential SQL injection vulnerability was found where '{0}' in method '{1}' may be tainted by user-controlled data from '{2}' in method '{3}'.</source>
        <target state="translated">Našlo se potenciální ohrožení zabezpečení injektáží SQL, kde {0} v metodě {1} je možné poškodit uživatelem řízenými daty z {2} v metodě {3}.</target>
        <note />
      </trans-unit>
      <trans-unit id="ReviewCodeForSqlInjectionVulnerabilitiesTitle">
        <source>Review code for SQL injection vulnerabilities</source>
        <target state="translated">Zkontrolujte ohrožení zabezpečení injektáží SQL v kódu</target>
        <note />
      </trans-unit>
      <trans-unit id="ReviewCodeForXamlInjectionVulnerabilitiesMessage">
        <source>Potential XAML injection vulnerability was found where '{0}' in method '{1}' may be tainted by user-controlled data from '{2}' in method '{3}'.</source>
        <target state="translated">Našlo se potenciální ohrožení zabezpečení injektáží XAML, kde {0} v metodě {1} je možné poškodit uživatelem řízenými daty z {2} v metodě {3}.</target>
        <note />
      </trans-unit>
      <trans-unit id="ReviewCodeForXamlInjectionVulnerabilitiesTitle">
        <source>Review code for XAML injection vulnerabilities</source>
        <target state="translated">Zkontrolujte ohrožení zabezpečení injektáží XAML v kódu</target>
        <note />
      </trans-unit>
      <trans-unit id="ReviewCodeForXmlInjectionVulnerabilitiesMessage">
        <source>Potential XML injection vulnerability was found where '{0}' in method '{1}' may be tainted by user-controlled data from '{2}' in method '{3}'.</source>
        <target state="translated">Našlo se potenciální ohrožení zabezpečení injektáží XML, kde {0} v metodě {1} je možné poškodit uživatelem řízenými daty z {2} v metodě {3}.</target>
        <note />
      </trans-unit>
      <trans-unit id="ReviewCodeForXmlInjectionVulnerabilitiesTitle">
        <source>Review code for XML injection vulnerabilities</source>
        <target state="translated">Zkontrolujte ohrožení zabezpečení injektáží XML v kódu</target>
        <note />
      </trans-unit>
      <trans-unit id="ReviewCodeForXPathInjectionVulnerabilitiesMessage">
        <source>Potential XPath injection vulnerability was found where '{0}' in method '{1}' may be tainted by user-controlled data from '{2}' in method '{3}'.</source>
        <target state="translated">Našlo se potenciální ohrožení zabezpečení injektáží XPath, kde {0} v metodě {1} je možné poškodit uživatelem řízenými daty z {2} v metodě {3}.</target>
        <note />
      </trans-unit>
      <trans-unit id="ReviewCodeForXPathInjectionVulnerabilitiesTitle">
        <source>Review code for XPath injection vulnerabilities</source>
        <target state="translated">Zkontrolujte ohrožení zabezpečení injektáží XPath v kódu</target>
        <note />
      </trans-unit>
      <trans-unit id="ReviewCodeForXssVulnerabilitiesMessage">
        <source>Potential cross-site scripting (XSS) vulnerability was found where '{0}' in method '{1}' may be tainted by user-controlled data from '{2}' in method '{3}'.</source>
        <target state="translated">Našlo se potenciální ohrožení zabezpečení skriptováním mezi weby (XSS), kde {0} v metodě {1} je možné poškodit uživatelem řízenými daty z {2} v metodě {3}.</target>
        <note />
      </trans-unit>
      <trans-unit id="ReviewCodeForXssVulnerabilitiesTitle">
        <source>Review code for XSS vulnerabilities</source>
        <target state="translated">Zkontrolujte ohrožení zabezpečení proti XSS v kódu</target>
        <note />
      </trans-unit>
      <trans-unit id="ReviewSQLQueriesForSecurityVulnerabilitiesDescription">
        <source>SQL queries that directly use user input can be vulnerable to SQL injection attacks. Review this SQL query for potential vulnerabilities, and consider using a parameterized SQL query.</source>
        <target state="translated">Dotazy SQL, které přímo používají uživatelský vstup, můžou být ohrožené útoky injektáží SQL. Zkontrolujte možná ohrožení zabezpečení tohoto dotazu SQL a zvažte možnost použít parametrizovaný dotaz SQL.</target>
        <note />
      </trans-unit>
      <trans-unit id="ReviewSQLQueriesForSecurityVulnerabilitiesMessageNoNonLiterals">
        <source>Review if the query string passed to '{0}' in '{1}', accepts any user input</source>
        <target state="translated">Zkontrolujte, jestli řetězec dotazu, který se předává do {0} v {1}, přijímá uživatelský vstup.</target>
        <note />
      </trans-unit>
      <trans-unit id="ReviewSQLQueriesForSecurityVulnerabilitiesTitle">
        <source>Review SQL queries for security vulnerabilities</source>
        <target state="translated">Zkontrolujte dotazy SQL pro chyby zabezpečení</target>
        <note />
      </trans-unit>
      <trans-unit id="SealInternalTypesCodeFixTitle">
        <source>Seal class</source>
        <target state="translated">Třída zapečetění</target>
        <note />
      </trans-unit>
      <trans-unit id="SealInternalTypesDescription">
        <source>When a type is not accessible outside its assembly and has no subtypes within its containing assembly, it can be safely sealed. Sealing types can improve performance.</source>
        <target state="translated">Pokud typ není přístupný mimo své sestavení a nemá v rámci svého obsaženého sestavení žádné podtypy, lze jej bezpečně zapečetit. Typy zapečetění můžou zlepšit výkon.</target>
        <note />
      </trans-unit>
      <trans-unit id="SealInternalTypesMessage">
        <source>Type '{0}' can be sealed because it has no subtypes in its containing assembly and is not externally visible</source>
        <target state="translated">Typ {0} lze zapečetit, protože ve svém obsaženém sestavení nemá žádné podtypy a není externě viditelný.</target>
        <note />
      </trans-unit>
      <trans-unit id="SealInternalTypesTitle">
        <source>Seal internal types</source>
        <target state="translated">Zapečetění interních typů</target>
        <note />
      </trans-unit>
      <trans-unit id="SetHttpOnlyForHttpCookie">
        <source>Set HttpOnly to true for HttpCookie</source>
        <target state="translated">Nastavit HttpOnly na hodnotu true pro HttpCookie</target>
        <note />
      </trans-unit>
      <trans-unit id="SetHttpOnlyForHttpCookieDescription">
        <source>As a defense in depth measure, ensure security sensitive HTTP cookies are marked as HttpOnly. This indicates web browsers should disallow scripts from accessing the cookies. Injected malicious scripts are a common way of stealing cookies.</source>
        <target state="translated">Jako opatření důkladné ochrany zajistěte, aby soubory cookie protokolu HTTP, které jsou citlivé na zabezpečení, byly označeny jako HttpOnly. Tím se indikuje, že webové prohlížeče by neměly povolovat přístup skriptů k těmto souborům cookie. Vložené škodlivé skripty představují běžný způsob krádeže souborů cookie.</target>
        <note />
      </trans-unit>
      <trans-unit id="SetHttpOnlyForHttpCookieMessage">
        <source>HttpCookie.HttpOnly is set to false or not set at all when using an HttpCookie. Ensure security sensitive cookies are marked as HttpOnly to prevent malicious scripts from stealing the cookies</source>
        <target state="translated">Při použití HttpCookie je HttpCookie.HttpOnly nastaveno na hodnotu false nebo není vůbec nastaveno. Zajistěte, aby soubory cookie, které jsou citlivé na zabezpečení, byly označeny jako HttpOnly. Zabráníte tak v krádeži těchto souborů cookie škodlivými skripty.</target>
        <note />
      </trans-unit>
      <trans-unit id="SetViewStateUserKey">
        <source>Set ViewStateUserKey For Classes Derived From Page</source>
        <target state="translated">Pro třídy odvozené z Page nastavte ViewStateUserKey.</target>
        <note />
      </trans-unit>
      <trans-unit id="SetViewStateUserKeyDescription">
        <source>Setting the ViewStateUserKey property can help you prevent attacks on your application by allowing you to assign an identifier to the view-state variable for individual users so that they cannot use the variable to generate an attack. Otherwise, there will be cross-site request forgery vulnerabilities.</source>
        <target state="translated">Nastavení vlastnosti ViewStateUserKey může pomoct zabránit útokům na aplikaci tak, že vám umožní přiřadit identifikátor k proměnné stavu zobrazení pro jednotlivé uživatele. Díky tomu nebude možné proměnnou použít k útoku. Jinak bude zabezpečení aplikace ohrožené útokem CSRF.</target>
        <note />
      </trans-unit>
      <trans-unit id="SetViewStateUserKeyMessage">
        <source>The class {0} derived from System.Web.UI.Page does not set the ViewStateUserKey property in the OnInit method or Page_Init method</source>
        <target state="translated">Třída {0}, která je odvozená ze System.Web.UI.Page, nenastavuje vlastnost ViewStateUserKey v metodě OnInit nebo Page_Init.</target>
        <note />
      </trans-unit>
      <trans-unit id="SpecifyCultureForToLowerAndToUpperDescription">
        <source>Specify culture to help avoid accidental implicit dependency on current culture. Using an invariant version yields consistent results regardless of the culture of an application.</source>
        <target state="translated">Zadejte jazykovou verzi, která vám pomůže vyhnout se neúmyslné implicitní závislosti na aktuální jazykové verzi. Použití neutrální verze zajišťuje konzistentní výsledky bez ohledu na jazykovou verzi aplikace.</target>
        <note />
      </trans-unit>
      <trans-unit id="SpecifyCultureForToLowerAndToUpperMessage">
        <source>Specify a culture or use an invariant version to avoid implicit dependency on current culture</source>
        <target state="translated">Zadejte jazykovou verzi nebo použijte neutrální verzi, abyste se vyhnuli implicitní závislosti na aktuální jazykové verzi.</target>
        <note />
      </trans-unit>
      <trans-unit id="SpecifyCultureForToLowerAndToUpperTitle">
        <source>Specify a culture or use an invariant version</source>
        <target state="translated">Zadejte jazykovou verzi nebo použijte neutrální verzi.</target>
        <note />
      </trans-unit>
      <trans-unit id="SpecifyCultureInfoDescription">
        <source>A method or constructor calls a member that has an overload that accepts a System.Globalization.CultureInfo parameter, and the method or constructor does not call the overload that takes the CultureInfo parameter. When a CultureInfo or System.IFormatProvider object is not supplied, the default value that is supplied by the overloaded member might not have the effect that you want in all locales. If the result will be displayed to the user, specify 'CultureInfo.CurrentCulture' as the 'CultureInfo' parameter. Otherwise, if the result will be stored and accessed by software, such as when it is persisted to disk or to a database, specify 'CultureInfo.InvariantCulture'.</source>
        <target state="translated">Metoda nebo konstruktor volá člen, který je přetížením přijímajícím parametr System.Globalization.CultureInfo, ale metoda nebo konstruktor nevolá přetížení, které přijímá parametr CultureInfo. Když se nezadá CultureInfo ani objekt System.IFormatProvider, výchozí hodnota, kterou poskytuje přetížený člen, nemusí mít ve všech národních prostředích požadovaný účinek. Pokud se výsledek zobrazí uživateli, zadejte jako parametr CultureInfo hodnotu CultureInfo.CurrentCulture. V opačném případě, pokud software výsledek uloží a přistupuje k němu, třeba při jeho trvalém uložení na disk nebo do databáze, zadejte CultureInfo.InvariantCulture.</target>
        <note />
      </trans-unit>
      <trans-unit id="SpecifyCultureInfoMessage">
        <source>The behavior of '{0}' could vary based on the current user's locale settings. Replace this call in '{1}' with a call to '{2}'.</source>
        <target state="translated">Chování {0} se může lišit podle aktuálních nastavení národního prostředí uživatele. Nahraďte toto volání v {1} voláním {2}.</target>
        <note />
      </trans-unit>
      <trans-unit id="SpecifyCultureInfoTitle">
        <source>Specify CultureInfo</source>
        <target state="translated">Zadejte CultureInfo</target>
        <note />
      </trans-unit>
      <trans-unit id="SpecifyCurrentCulture">
        <source>Specify current culture</source>
        <target state="translated">Zadejte aktuální jazykovou verzi.</target>
        <note />
      </trans-unit>
      <trans-unit id="SpecifyIFormatProviderDescription">
        <source>A method or constructor calls one or more members that have overloads that accept a System.IFormatProvider parameter, and the method or constructor does not call the overload that takes the IFormatProvider parameter. When a System.Globalization.CultureInfo or IFormatProvider object is not supplied, the default value that is supplied by the overloaded member might not have the effect that you want in all locales. If the result will be based on the input from/output displayed to the user, specify 'CultureInfo.CurrentCulture' as the 'IFormatProvider'. Otherwise, if the result will be stored and accessed by software, such as when it is loaded from disk/database and when it is persisted to disk/database, specify 'CultureInfo.InvariantCulture'.</source>
        <target state="translated">Metoda nebo konstruktor volá nejméně jeden člen, který má přetížení přijímající parametr System.IFormatProvider, ale metoda nebo konstruktor nevolá přetížení, které přijímá parametr IFormatProvider. Když se nezadá System.Globalization.CultureInfo ani objekt IFormatProvider, výchozí hodnota, kterou poskytuje přetížený člen, nemusí mít ve všech národních prostředích požadovaný účinek. Pokud se výsledek zakládá na vstupu od uživatele nebo na výstupu, který se mu zobrazí, zadejte jako parametr IFormatProvider hodnotu CultureInfo.CurrentCulture. V opačném případě, pokud software výsledek uloží a přistupuje k němu, třeba při jeho trvalém uložení na disk nebo do databáze nebo při jeho načtení z nich, zadejte CultureInfo.InvariantCulture.</target>
        <note />
      </trans-unit>
      <trans-unit id="SpecifyIFormatProviderMessageIFormatProviderAlternate">
        <source>The behavior of '{0}' could vary based on the current user's locale settings. Replace this call in '{1}' with a call to '{2}'.</source>
        <target state="translated">Chování {0} se může lišit podle aktuálních nastavení národního prostředí uživatele. Nahraďte toto volání v {1} voláním {2}.</target>
        <note />
      </trans-unit>
      <trans-unit id="SpecifyIFormatProviderMessageIFormatProviderAlternateString">
        <source>The behavior of '{0}' could vary based on the current user's locale settings. Replace this call in '{1}' with a call to '{2}'.</source>
        <target state="translated">Chování {0} se může lišit podle aktuálních nastavení národního prostředí uživatele. Nahraďte toto volání v {1} voláním {2}.</target>
        <note />
      </trans-unit>
      <trans-unit id="SpecifyIFormatProviderMessageUICulture">
        <source>'{0}' passes '{1}' as the 'IFormatProvider' parameter to '{2}'. This property returns a culture that is inappropriate for formatting methods.</source>
        <target state="translated">{0} předává {1} jako parametr IFormatProvider do {2}. Tato vlastnost vrací jazykovou verzi, která není vhodná pro metody formátování.</target>
        <note />
      </trans-unit>
      <trans-unit id="SpecifyIFormatProviderMessageUICultureString">
        <source>'{0}' passes '{1}' as the 'IFormatProvider' parameter to '{2}'. This property returns a culture that is inappropriate for formatting methods.</source>
        <target state="translated">{0} předává {1} jako parametr IFormatProvider do {2}. Tato vlastnost vrací jazykovou verzi, která není vhodná pro metody formátování.</target>
        <note />
      </trans-unit>
      <trans-unit id="SpecifyIFormatProviderTitle">
        <source>Specify IFormatProvider</source>
        <target state="translated">Zadejte IFormatProvider</target>
        <note />
      </trans-unit>
      <trans-unit id="SpecifyMarshalingForPInvokeStringArgumentsDescription">
        <source>A platform invoke member allows partially trusted callers, has a string parameter, and does not explicitly marshal the string. This can cause a potential security vulnerability.</source>
        <target state="translated">Člen invoke platformy povoluje částečně důvěryhodné volající, má parametr řetězce a daný řetězec explicitně nezařazuje. To může potenciálně způsobit ohrožení zabezpečení.</target>
        <note />
      </trans-unit>
      <trans-unit id="SpecifyMarshalingForPInvokeStringArgumentsMessageField">
        <source>To reduce security risk, marshal field {0} as Unicode, by setting StructLayout.CharSet on {1} to CharSet.Unicode, or by explicitly marshaling the field as UnmanagedType.LPWStr. If you need to marshal this string as ANSI or system-dependent, use the BestFitMapping attribute to turn best-fit mapping off, and for added security, ensure ThrowOnUnmappableChar is on.</source>
        <target state="translated">Pokud chcete zmenšit bezpečnostní riziko, zařaďte pole {0} jako Unicode tak, že StructLayout.CharSet na {1} nastavíte na CharSet.Unicode nebo explicitně zařadíte pole jako UnmanagedType.LPWStr. Pokud potřebujete tento řetězec zařadit jako ANSI nebo jako systémově závislý, vypněte pomocí atributu BestFitMapping přizpůsobené mapování. Pokud chcete zabezpečení ještě zvýšit, zapněte ThrowOnUnmappableChar.</target>
        <note />
      </trans-unit>
      <trans-unit id="SpecifyMarshalingForPInvokeStringArgumentsMessageFieldImplicitAnsi">
        <source>To reduce security risk, marshal field {0} as Unicode, by setting StructLayout.CharSet on {1} to CharSet.Unicode, or by explicitly marshaling the field as UnmanagedType.LPWStr. If you need to marshal this string as ANSI or system-dependent, specify MarshalAs explicitly, use the BestFitMapping attribute to turn best-fit mapping off, and for added security, to turn ThrowOnUnmappableChar on.</source>
        <target state="translated">Pokud chcete zmenšit bezpečnostní riziko, zařaďte pole {0} jako Unicode tak, že StructLayout.CharSet na {1} nastavíte na CharSet.Unicode nebo explicitně zařadíte pole jako UnmanagedType.LPWStr. Pokud potřebujete tento řetězec zařadit jako ANSI nebo jako systémově závislý, zadejte explicitně MarshalAs a pomocí atributu BestFitMapping vypněte přizpůsobené mapování. Zabezpečení můžete ještě zvýšit tak, že zapnete ThrowOnUnmappableChar.</target>
        <note />
      </trans-unit>
      <trans-unit id="SpecifyMarshalingForPInvokeStringArgumentsMessageParameter">
        <source>To reduce security risk, marshal parameter {0} as Unicode, by setting DllImport.CharSet to CharSet.Unicode, or by explicitly marshaling the parameter as UnmanagedType.LPWStr. If you need to marshal this string as ANSI or system-dependent, set BestFitMapping=false; for added security, also set ThrowOnUnmappableChar=true.</source>
        <target state="translated">Pokud chcete zmenšit bezpečnostní riziko, zařaďte parametr {0} jako Unicode tak, že DllImport.CharSet nastavíte na CharSet.Unicode nebo explicitně zařadíte parametr jako UnmanagedType.LPWStr. Pokud potřebujete tento řetězec zařadit jako ANSI nebo jako systémově závislý, nastavte BestFitMapping=false. Zabezpečení ještě zvýšíte nastavením ThrowOnUnmappableChar=true.</target>
        <note />
      </trans-unit>
      <trans-unit id="SpecifyMarshalingForPInvokeStringArgumentsMessageParameterImplicitAnsi">
        <source>To reduce security risk, marshal parameter {0} as Unicode, by setting DllImport.CharSet to CharSet.Unicode, or by explicitly marshaling the parameter as UnmanagedType.LPWStr. If you need to marshal this string as ANSI or system-dependent, specify MarshalAs explicitly, and set BestFitMapping=false; for added security, also set ThrowOnUnmappableChar=true.</source>
        <target state="translated">Pokud chcete zmenšit bezpečnostní riziko, zařaďte parametr {0} jako Unicode tak, že DllImport.CharSet nastavíte na CharSet.Unicode nebo explicitně zařadíte parametr jako UnmanagedType.LPWStr. Pokud potřebujete tento řetězec zařadit jako ANSI nebo jako systémově závislý, zadejte explicitně MarshalAs a nastavte BestFitMapping=false. Zabezpečení můžete ještě zvýšit, když nastavíte ThrowOnUnmappableChar=true.</target>
        <note />
      </trans-unit>
      <trans-unit id="SpecifyMarshalingForPInvokeStringArgumentsTitle">
        <source>Specify marshaling for P/Invoke string arguments</source>
        <target state="translated">Zadání zařazení pro argumenty řetězce P/Invoke</target>
        <note />
      </trans-unit>
      <trans-unit id="SpecifyStringComparisonCA1307Description">
        <source>A string comparison operation uses a method overload that does not set a StringComparison parameter. It is recommended to use the overload with StringComparison parameter for clarity of intent. If the result will be displayed to the user, such as when sorting a list of items for display in a list box, specify 'StringComparison.CurrentCulture' or 'StringComparison.CurrentCultureIgnoreCase' as the 'StringComparison' parameter. If comparing case-insensitive identifiers, such as file paths, environment variables, or registry keys and values, specify 'StringComparison.OrdinalIgnoreCase'. Otherwise, if comparing case-sensitive identifiers, specify 'StringComparison.Ordinal'.</source>
        <target state="translated">Operace porovnání řetězců používá přetížení metody, které nenastavuje parametr StringComparison. Doporučuje se použít přetížení s parametrem StringComparison, aby nebyly pochyby o záměru. Pokud se výsledek zobrazí uživateli, třeba při řazení seznamu položek před zobrazením v seznamu, zadejte jako parametr StringComparison StringComparison.CurrentCulture nebo StringComparison.CurrentCultureIgnoreCase. Pokud porovnáváte identifikátory, které nerozlišují velikost písmen, třeba cesty k souborům, proměnné prostředí nebo klíče a hodnoty registru, zadejte StringComparison.OrdinalIgnoreCase. Jinak pokud porovnáváte identifikátory s rozlišováním velikosti písmen, zadejte StringComparison.Ordinal.</target>
        <note />
      </trans-unit>
      <trans-unit id="SpecifyStringComparisonCA1307Message">
        <source>'{0}' has a method overload that takes a 'StringComparison' parameter. Replace this call in '{1}' with a call to '{2}' for clarity of intent.</source>
        <target state="translated">{0} má přetížení metody, které přijímá parametr StringComparison. Nahraďte toto volání v {1} voláním metody {2}, aby nebyly pochyby o záměru.</target>
        <note />
      </trans-unit>
      <trans-unit id="SpecifyStringComparisonCA1307Title">
        <source>Specify StringComparison for clarity</source>
        <target state="translated">Zadejte StringComparison, aby nebyly pochyby</target>
        <note />
      </trans-unit>
      <trans-unit id="SpecifyStringComparisonCA1310Description">
        <source>A string comparison operation uses a method overload that does not set a StringComparison parameter, hence its behavior could vary based on the current user's locale settings. It is strongly recommended to use the overload with StringComparison parameter for correctness and clarity of intent. If the result will be displayed to the user, such as when sorting a list of items for display in a list box, specify 'StringComparison.CurrentCulture' or 'StringComparison.CurrentCultureIgnoreCase' as the 'StringComparison' parameter. If comparing case-insensitive identifiers, such as file paths, environment variables, or registry keys and values, specify 'StringComparison.OrdinalIgnoreCase'. Otherwise, if comparing case-sensitive identifiers, specify 'StringComparison.Ordinal'.</source>
        <target state="translated">Operace porovnání řetězců používá přetížení metody, které nenastavuje parametr StringComparison, proto se její chování může lišit podle aktuálního nastavení národního prostředí uživatele. Důrazně se doporučuje použít přetížení s parametrem StringComparison, aby byla zaručena správnost a nebyly pochyby o záměru. Pokud se výsledek zobrazí uživateli, třeba při řazení seznamu položek před zobrazením v seznamu, zadejte jako parametr StringComparison StringComparison.CurrentCulture nebo StringComparison.CurrentCultureIgnoreCase. Pokud porovnáváte identifikátory, které nerozlišují velikost písmen, třeba cesty k souborům, proměnné prostředí nebo klíče a hodnoty registru, zadejte StringComparison.OrdinalIgnoreCase. Jinak pokud porovnáváte identifikátory s rozlišováním velikosti písmen, zadejte StringComparison.Ordinal.</target>
        <note />
      </trans-unit>
      <trans-unit id="SpecifyStringComparisonCA1310Message">
        <source>The behavior of '{0}' could vary based on the current user's locale settings. Replace this call in '{1}' with a call to '{2}'.</source>
        <target state="translated">Chování {0} se může lišit podle aktuálních nastavení národního prostředí uživatele. Nahraďte toto volání v {1} voláním {2}.</target>
        <note />
      </trans-unit>
      <trans-unit id="SpecifyStringComparisonCA1310Title">
        <source>Specify StringComparison for correctness</source>
        <target state="translated">Zadejte StringComparison pro správnost</target>
        <note />
      </trans-unit>
      <trans-unit id="StaticAndAbstractRequiresPreviewFeatures">
        <source>Using both 'static' and 'abstract' modifiers requires opting into preview features. See https://aka.ms/dotnet-warnings/preview-features for more information.</source>
        <target state="translated">Použití modifikátorů static i abstract vyžaduje vyjádření výslovného souhlasu s funkcemi ve verzi Preview. Další informace najdete v https://aka.ms/dotnet-warnings/preview-features.</target>
        <note />
      </trans-unit>
      <trans-unit id="TestForEmptyStringsUsingStringLengthDescription">
        <source>Comparing strings by using the String.Length property or the String.IsNullOrEmpty method is significantly faster than using Equals.</source>
        <target state="translated">Porovnávání řetězců pomocí vlastnosti String.Length nebo metody String.IsNullOrEmpty je výrazně rychlejší než pomocí Equals.</target>
        <note />
      </trans-unit>
      <trans-unit id="TestForEmptyStringsUsingStringLengthMessage">
        <source>Test for empty strings using 'string.Length' property or 'string.IsNullOrEmpty' method instead of an Equality check</source>
        <target state="translated">Ke kontrole, jestli jsou řetězce prázdné, použijte namísto kontroly rovnosti vlastnost string.Length nebo metodu string.IsNullOrEmpty.</target>
        <note />
      </trans-unit>
      <trans-unit id="TestForEmptyStringsUsingStringLengthTitle">
        <source>Test for empty strings using string length</source>
        <target state="translated">Prázdné řetězce testujte pomocí jejich délky</target>
        <note />
      </trans-unit>
      <trans-unit id="TestForNaNCorrectlyDescription">
        <source>This expression tests a value against Single.Nan or Double.Nan. Use Single.IsNan(Single) or Double.IsNan(Double) to test the value.</source>
        <target state="translated">Tento výraz otestuje, jestli hodnota není Single.Nan nebo Double.Nan. Otestujte hodnotu pomocí Single.IsNan(Single) nebo Double.IsNan(Double).</target>
        <note />
      </trans-unit>
      <trans-unit id="TestForNaNCorrectlyMessage">
        <source>Test for NaN correctly</source>
        <target state="translated">Testujte správně hodnotu NaN</target>
        <note />
      </trans-unit>
      <trans-unit id="TestForNaNCorrectlyTitle">
        <source>Test for NaN correctly</source>
        <target state="translated">Testujte správně hodnotu NaN</target>
        <note />
      </trans-unit>
      <trans-unit id="ThreadStaticInitializedInlineDescription">
        <source>'ThreadStatic' fields should be initialized lazily on use, not with inline initialization nor explicitly in a static constructor, which would only initialize the field on the thread that runs the type's static constructor.</source>
        <target state="translated">Pole ThreadStatic by se měla inicializovat laxně při použití, ne s vloženou inicializací ani explicitně ve statickém konstruktoru, což by inicializovalo pole jenom ve vlákně, které spouští statický konstruktor typu.</target>
        <note />
      </trans-unit>
      <trans-unit id="ThreadStaticInitializedInlineMessage">
        <source>'ThreadStatic' fields should not use inline initialization</source>
        <target state="translated">Pole ThreadStatic by neměla používat vloženou inicializaci.</target>
        <note />
      </trans-unit>
      <trans-unit id="ThreadStaticInitializedInlineTitle">
        <source>Improper 'ThreadStatic' field initialization</source>
        <target state="translated">Nesprávná inicializace pole ThreadStatic</target>
        <note />
      </trans-unit>
      <trans-unit id="ThreadStaticOnNonStaticFieldDescription">
        <source>'ThreadStatic' only affects static fields. When applied to instance fields, it has no impact on behavior.</source>
        <target state="translated">ThreadStatic má vliv jenom na statická pole. Když se pole instance použijí, nemá to žádný vliv na chování.</target>
        <note />
      </trans-unit>
      <trans-unit id="ThreadStaticOnNonStaticFieldMessage">
        <source>Ensure 'ThreadStatic' is only used with static fields</source>
        <target state="translated">Ujistěte se, že ThreadStatic se používá jenom se statickými poli.</target>
        <note />
      </trans-unit>
      <trans-unit id="ThreadStaticOnNonStaticFieldTitle">
        <source>'ThreadStatic' only affects static fields</source>
        <target state="translated">ThreadStatic má vliv jenom na statická pole.</target>
        <note />
      </trans-unit>
      <trans-unit id="UseArrayEmpty">
        <source>Use Array.Empty</source>
        <target state="translated">Použijte Array.Empty</target>
        <note />
      </trans-unit>
      <trans-unit id="UseAsSpanInsteadOfArrayRangeIndexerDescription">
        <source>The Range-based indexer on array values produces a copy of requested portion of the array. This copy is often unwanted when it is implicitly used as a Span or Memory value. Use the AsSpan method to avoid the copy.</source>
        <target state="translated">Indexer hodnot pole založený na rozsahu vytváří kopii požadované části pole. Když se implicitně používá jako hodnota Span nebo Memory, je tato kopie často nežádoucí. Pokud se jí chcete vyhnout, použijte metodu AsSpan.</target>
        <note />
      </trans-unit>
      <trans-unit id="UseAsSpanInsteadOfRangeIndexerMessage">
        <source>Use '{0}' instead of the '{1}'-based indexer on '{2}' to avoid creating unnecessary data copies</source>
        <target state="translated">V {2} místo indexeru založeného na {1} použijte {0}, nebudou se tak vytvářet nepotřebné kopie dat.</target>
        <note />
      </trans-unit>
      <trans-unit id="UseAsSpanInsteadOfRangeIndexerOnAStringCodeFixTitle">
        <source>Use `{0}` instead of Range-based indexers on a string</source>
        <target state="translated">Použít {0} namísto indexerů založených na rozsahu na řetězci</target>
        <note />
      </trans-unit>
      <trans-unit id="UseAsSpanInsteadOfRangeIndexerOnAnArrayCodeFixTitle">
        <source>Use `{0}` instead of Range-based indexers on an array</source>
        <target state="translated">Použít {0} namísto indexerů založených na rozsahu na poli</target>
        <note />
      </trans-unit>
      <trans-unit id="UseAsSpanInsteadOfRangeIndexerTitle">
        <source>Use AsSpan or AsMemory instead of Range-based indexers when appropriate</source>
        <target state="translated">Tam, kde je to možné, používat místo indexerů založených na rozsahu metody AsSpan nebo AsMemory</target>
        <note />
      </trans-unit>
      <trans-unit id="UseAsSpanInsteadOfStringRangeIndexerDescription">
        <source>The Range-based indexer on string values produces a copy of requested portion of the string. This copy is usually unnecessary when it is implicitly used as a ReadOnlySpan or ReadOnlyMemory value. Use the AsSpan method to avoid the unnecessary copy.</source>
        <target state="translated">Indexer hodnot řetězců založený na rozsahu vytváří kopii požadované části řetězce. Když se implicitně používá jako hodnota ReadOnlySpan nebo ReadOnlyMemory, je tato kopie obvykle zbytečná. Pokud se jí chcete vyhnout, použijte metodu AsSpan.</target>
        <note />
      </trans-unit>
      <trans-unit id="UseAsSpanReadOnlyInsteadOfArrayRangeIndexerDescription">
        <source>The Range-based indexer on array values produces a copy of requested portion of the array. This copy is usually unnecessary when it is implicitly used as a ReadOnlySpan or ReadOnlyMemory value. Use the AsSpan method to avoid the unnecessary copy.</source>
        <target state="translated">Indexer hodnot pole založený na rozsahu vytváří kopii požadované části pole. Když se implicitně používá jako hodnota ReadOnlySpan nebo ReadOnlyMemory, je tato kopie obvykle zbytečná. Pokud se jí chcete vyhnout, použijte metodu AsSpan.</target>
        <note />
      </trans-unit>
      <trans-unit id="UseAsyncMethodInAsyncContextDescription">
        <source>When inside a Task-returning method, use the async version of methods, if they exist.</source>
        <target state="translated">Když se nacházíte v metodě vracející Task, použijte asynchronní verzi metod (pokud existují).</target>
        <note>{Locked="Task"}</note>
      </trans-unit>
      <trans-unit id="UseAsyncMethodInAsyncContextMessage">
        <source>'{0}' synchronously blocks. Await '{1}' instead.</source>
        <target state="translated">{0} provádí synchronní blokování. Místo toho použít Await {1}.</target>
        <note />
      </trans-unit>
      <trans-unit id="UseAsyncMethodInAsyncContextMessage_NoAlternative">
        <source>'{0}' synchronously blocks. Use await instead.</source>
        <target state="translated">{0} provádí synchronní blokování. Místo toho použijte await.</target>
        <note />
      </trans-unit>
      <trans-unit id="UseAsyncMethodInAsyncContextTitle">
        <source>Call async methods when in an async method</source>
        <target state="translated">Volání asynchronních metod v asynchronní metodě</target>
        <note />
      </trans-unit>
      <trans-unit id="UseAutoValidateAntiforgeryToken">
        <source>Use antiforgery tokens in ASP.NET Core MVC controllers</source>
        <target state="translated">Používat tokeny proti padělkům v kontrolerech MVC ASP.NET Core</target>
        <note />
      </trans-unit>
      <trans-unit id="UseAutoValidateAntiforgeryTokenDescription">
        <source>Handling a POST, PUT, PATCH, or DELETE request without validating an antiforgery token may be vulnerable to cross-site request forgery attacks. A cross-site request forgery attack can send malicious requests from an authenticated user to your ASP.NET Core MVC controller.</source>
        <target state="translated">Zpracování požadavku POST, PUT, PATCH nebo DELETE bez ověřování tokenu proti padělkům může představovat ohrožení zabezpečení vůči útokům CSRF. Útok CSRF může odesílat na váš kontroler MVC ASP.NET Core škodlivé požadavky od ověřeného uživatele.</target>
        <note />
      </trans-unit>
      <trans-unit id="UseAutoValidateAntiforgeryTokenMessage">
        <source>Method {0} handles a {1} request without performing antiforgery token validation. You also need to ensure that your HTML form sends an antiforgery token.</source>
        <target state="translated">Metoda {0} zpracovává požadavek {1} bez ověřování tokenu proti padělkům. Je potřeba také zajistit, aby váš formulář HTML odesílal tokeny proti padělkům.</target>
        <note />
      </trans-unit>
      <trans-unit id="UseCancellationTokenThrowIfCancellationRequestedCodeFixTitle">
        <source>Replace with 'CancellationToken.ThrowIfCancellationRequested'</source>
        <target state="translated">Nahradit výrazem CancellationToken.ThrowIfCancellationRequested</target>
        <note />
      </trans-unit>
      <trans-unit id="UseCancellationTokenThrowIfCancellationRequestedDescription">
        <source>'ThrowIfCancellationRequested' automatically checks whether the token has been canceled, and throws an 'OperationCanceledException' if it has.</source>
        <target state="translated">ThrowIfCancellationRequested automaticky kontroluje, jestli se token zrušil, a pokud ano, vyvolá výjimku OperationCanceledException.</target>
        <note />
      </trans-unit>
      <trans-unit id="UseCancellationTokenThrowIfCancellationRequestedMessage">
        <source>Use 'ThrowIfCancellationRequested' instead of checking 'IsCancellationRequested' and throwing 'OperationCanceledException'</source>
        <target state="translated">Místo kontroly IsCancellationRequested a vyvolání operationCanceledException použijte ThrowIfCancellationRequested.</target>
        <note />
      </trans-unit>
      <trans-unit id="UseCancellationTokenThrowIfCancellationRequestedTitle">
        <source>Use 'ThrowIfCancellationRequested'</source>
        <target state="translated">Použijte ThrowIfCancellationRequested</target>
        <note />
      </trans-unit>
      <trans-unit id="UseContainerLevelAccessPolicy">
        <source>Use Container Level Access Policy</source>
        <target state="translated">Použít zásady přístupu na úrovni kontejneru</target>
        <note />
      </trans-unit>
      <trans-unit id="UseContainerLevelAccessPolicyDescription">
        <source>No access policy identifier is specified, making tokens non-revocable.</source>
        <target state="translated">Není zadaný žádný identifikátor zásad přístupu, a tokeny jsou proto neodvolatelné.</target>
        <note />
      </trans-unit>
      <trans-unit id="UseContainerLevelAccessPolicyMessage">
        <source>Consider using Azure's role-based access control instead of a Shared Access Signature (SAS) if possible. If you still need to use a SAS, use a container-level access policy when creating a SAS.</source>
        <target state="translated">Pokud je to možné, zvažte použití řízení přístupu Azure na základě role namísto sdíleného přístupového podpisu (SAS). Pokud i přesto potřebujete používat sdílený přístupový podpis, použijte při jeho vytváření zásady přístupu na úrovni kontejneru.</target>
        <note />
      </trans-unit>
      <trans-unit id="UseDefaultDllImportSearchPathsAttribute">
        <source>Use DefaultDllImportSearchPaths attribute for P/Invokes</source>
        <target state="translated">Používat při voláních nespravovaného kódu atribut DefaultDllImportSearchPaths</target>
        <note />
      </trans-unit>
      <trans-unit id="UseDefaultDllImportSearchPathsAttributeDescription">
        <source>By default, P/Invokes using DllImportAttribute probe a number of directories, including the current working directory for the library to load. This can be a security issue for certain applications, leading to DLL hijacking.</source>
        <target state="translated">Ve výchozím nastavení se při voláních nespravovaného kódu s atributem DllImportAttribute prohledává několik adresářů včetně aktuálního pracovního adresáře pro načtení knihovny. U určitých aplikací to představuje problém zabezpečení, který může vést k napadení DLL.</target>
        <note />
      </trans-unit>
      <trans-unit id="UseDefaultDllImportSearchPathsAttributeMessage">
        <source>The method {0} didn't use DefaultDllImportSearchPaths attribute for P/Invokes.</source>
        <target state="translated">Metoda {0} nepoužila při voláních nespravovaného kódu atribut DefaultDllImportSearchPaths.</target>
        <note />
      </trans-unit>
      <trans-unit id="UseDisabledMarshallingEquivalentCodeFix">
        <source>Use equivalent code that works when marshalling is disabled</source>
        <target state="translated">Použít ekvivalentní kód, který funguje při zakázání zařazování</target>
        <note />
      </trans-unit>
      <trans-unit id="UseEnvironmentCurrentManagedThreadIdDescription">
        <source>'Environment.CurrentManagedThreadId' is simpler and faster than 'Thread.CurrentThread.ManagedThreadId'.</source>
        <target state="translated">Environment.CurrentManagedThreadId je jednodušší a rychlejší než Thread.CurrentThread.ManagedThreadId.</target>
        <note />
      </trans-unit>
      <trans-unit id="UseEnvironmentCurrentManagedThreadIdFix">
        <source>Use 'Environment.CurrentManagedThreadId'</source>
        <target state="translated">Použít Environment.CurrentManagedThreadId</target>
        <note />
      </trans-unit>
      <trans-unit id="UseEnvironmentCurrentManagedThreadIdMessage">
        <source>Use 'Environment.CurrentManagedThreadId' instead of 'Thread.CurrentThread.ManagedThreadId'</source>
        <target state="translated">Místo Thread.CurrentThread.ManagedThreadId použít Environment.CurrentManagedThreadId.</target>
        <note />
      </trans-unit>
      <trans-unit id="UseEnvironmentCurrentManagedThreadIdTitle">
        <source>Use 'Environment.CurrentManagedThreadId'</source>
        <target state="translated">Použít Environment.CurrentManagedThreadId</target>
        <note />
      </trans-unit>
      <trans-unit id="UseEnvironmentProcessIdDescription">
        <source>'Environment.ProcessId' is simpler and faster than 'Process.GetCurrentProcess().Id'.</source>
        <target state="translated">Environment.ProcessId je jednodušší a rychlejší než Process.GetCurrentProcess().Id.</target>
        <note />
      </trans-unit>
      <trans-unit id="UseEnvironmentProcessIdFix">
        <source>Use 'Environment.ProcessId'</source>
        <target state="translated">Použijte Environment.ProcessId.</target>
        <note />
      </trans-unit>
      <trans-unit id="UseEnvironmentProcessIdMessage">
        <source>Use 'Environment.ProcessId' instead of 'Process.GetCurrentProcess().Id'</source>
        <target state="translated">Namísto Process.GetCurrentProcess().Id použijte Environment.ProcessId.</target>
        <note />
      </trans-unit>
      <trans-unit id="UseEnvironmentProcessIdTitle">
        <source>Use 'Environment.ProcessId'</source>
        <target state="translated">Použít Environment.ProcessId</target>
        <note />
      </trans-unit>
      <trans-unit id="UseEnvironmentProcessPathDescription">
        <source>'Environment.ProcessPath' is simpler and faster than 'Process.GetCurrentProcess().MainModule.FileName'.</source>
        <target state="translated">Environment.ProcessPath je jednodušší a rychlejší než Process.GetCurrentProcess(). MainModule.FileName.</target>
        <note />
      </trans-unit>
      <trans-unit id="UseEnvironmentProcessPathFix">
        <source>Use 'Environment.ProcessPath'</source>
        <target state="translated">Použít Environment.ProcessPath</target>
        <note />
      </trans-unit>
      <trans-unit id="UseEnvironmentProcessPathMessage">
        <source>Use 'Environment.ProcessPath' instead of 'Process.GetCurrentProcess().MainModule.FileName'</source>
        <target state="translated">Místo Process.GetCurrentProcess() použít Environment.ProcessPath. MainModule.FileName'</target>
        <note />
      </trans-unit>
      <trans-unit id="UseEnvironmentProcessPathTitle">
        <source>Use 'Environment.ProcessPath'</source>
        <target state="translated">Použít Environment.ProcessPath</target>
        <note />
      </trans-unit>
      <trans-unit id="UseIndexer">
        <source>Use indexer</source>
        <target state="translated">Použít indexer</target>
        <note />
      </trans-unit>
      <trans-unit id="UseInvariantVersion">
        <source>User an invariant version</source>
        <target state="translated">Uživatel s neutrální verzí</target>
        <note />
      </trans-unit>
      <trans-unit id="UseManagedEquivalentsOfWin32ApiDescription">
        <source>An operating system invoke method is defined and a method that has the equivalent functionality is located in the .NET Framework class library.</source>
        <target state="translated">Metoda invoke operačního systému je definována a metoda, která má ekvivalentní funkci, se nachází v knihovně tříd .NET Framework.</target>
        <note />
      </trans-unit>
      <trans-unit id="UseManagedEquivalentsOfWin32ApiMessage">
        <source>Use managed equivalents of win32 api</source>
        <target state="translated">Použití spravovaných ekvivalentů rozhraní Win32 API</target>
        <note />
      </trans-unit>
      <trans-unit id="UseManagedEquivalentsOfWin32ApiTitle">
        <source>Use managed equivalents of win32 api</source>
        <target state="translated">Použití spravovaných ekvivalentů rozhraní Win32 API</target>
        <note />
      </trans-unit>
      <trans-unit id="UseOrdinalStringComparisonDescription">
        <source>A string comparison operation that is nonlinguistic does not set the StringComparison parameter to either Ordinal or OrdinalIgnoreCase. By explicitly setting the parameter to either StringComparison.Ordinal or StringComparison.OrdinalIgnoreCase, your code often gains speed, becomes more correct, and becomes more reliable.</source>
        <target state="translated">Operace porovnání řetězců, která není jazyková, nenastavuje parametr StringComparison na hodnotu Ordinal nebo OrdinalIgnoreCase. Explicitním nastavením parametru na hodnotu StringComparison.Ordinal nebo StringComparison.OrdinalIgnoreCase se kód často urychlí a bývá správnější a spolehlivější.</target>
        <note />
      </trans-unit>
      <trans-unit id="UseOrdinalStringComparisonMessageStringComparer">
        <source>{0} passes '{1}' as the 'StringComparer' parameter to {2}. To perform a non-linguistic comparison, specify 'StringComparer.Ordinal' or 'StringComparer.OrdinalIgnoreCase' instead.</source>
        <target state="translated">{0} předává {1} jako parametr StringComparer do {2}. Pokud chcete provést jiné než jazykové porovnání, zadejte místo toho StringComparer.Ordinal StringComparer.OrdinalIgnoreCase.</target>
        <note />
      </trans-unit>
      <trans-unit id="UseOrdinalStringComparisonMessageStringComparison">
        <source>{0} passes '{1}' as the 'StringComparison' parameter to {2}. To perform a non-linguistic comparison, specify 'StringComparison.Ordinal' or 'StringComparison.OrdinalIgnoreCase' instead.</source>
        <target state="translated">{0} předává {1} jako parametr StringComparison do {2}. Pokud chcete provést jiné než jazykové porovnání, zadejte místo toho StringComparison.Ordinal StringComparison.OrdinalIgnoreCase.</target>
        <note />
      </trans-unit>
      <trans-unit id="UseOrdinalStringComparisonTitle">
        <source>Use ordinal string comparison</source>
        <target state="translated">Použít porovnání ordinálních řetězců</target>
        <note />
      </trans-unit>
      <trans-unit id="UsePropertyInsteadOfCountMethodWhenAvailableDescription">
        <source>Enumerable.Count() potentially enumerates the sequence while a Length/Count property is a direct access.</source>
        <target state="translated">Enumerable.Count() může vytvořit výčet sekvence, zatímco vlastnost Length/Count stanoví přímý přístup.</target>
        <note />
      </trans-unit>
      <trans-unit id="UsePropertyInsteadOfCountMethodWhenAvailableMessage">
        <source>Use the "{0}" property instead of Enumerable.Count()</source>
        <target state="translated">Použijte vlastnost {0} namísto Enumerable.Count().</target>
        <note />
      </trans-unit>
      <trans-unit id="UsePropertyInsteadOfCountMethodWhenAvailableTitle">
        <source>Use Length/Count property instead of Count() when available</source>
        <target state="translated">Pokud je k dispozici, použijte vlastnost Length/Count namísto Count()</target>
        <note />
      </trans-unit>
      <trans-unit id="UseRSAWithSufficientKeySize">
        <source>Use Rivest-Shamir-Adleman (RSA) Algorithm With Sufficient Key Size</source>
        <target state="new">Use Rivest-Shamir-Adleman (RSA) Algorithm With Sufficient Key Size</target>
        <note />
      </trans-unit>
      <trans-unit id="UseRSAWithSufficientKeySizeDescription">
        <source>Encryption algorithms are vulnerable to brute force attacks when too small a key size is used.</source>
        <target state="translated">Šifrovací algoritmy jsou zranitelné vůči útokům hrubou silou, pokud se použije příliš malá velikost klíče.</target>
        <note />
      </trans-unit>
      <trans-unit id="UseRSAWithSufficientKeySizeMessage">
        <source>Asymmetric encryption algorithm {0}'s key size is less than 2048. Switch to an RSA with at least 2048 key size, ECDH or ECDSA algorithm instead.</source>
        <target state="translated">Velikost klíče algoritmu asymetrického šifrování {0} je menší než 2048. Použijte radši algoritmus RSA s velikostí klíče alespoň 2048, ECDH nebo ECDSA.</target>
        <note />
      </trans-unit>
      <trans-unit id="UseSecureCookiesASPNetCoreDescription">
        <source>Applications available over HTTPS must use secure cookies.</source>
        <target state="translated">Aplikace, které jsou k dispozici přes HTTPS, musí používat zabezpečené soubory cookie.</target>
        <note />
      </trans-unit>
      <trans-unit id="UseSharedAccessProtocolHttpsOnly">
        <source>Use SharedAccessProtocol HttpsOnly</source>
        <target state="translated">Použít SharedAccessProtocol HttpsOnly</target>
        <note />
      </trans-unit>
      <trans-unit id="UseSharedAccessProtocolHttpsOnlyDescription">
        <source>HTTPS encrypts network traffic. Use HttpsOnly, rather than HttpOrHttps, to ensure network traffic is always encrypted to help prevent disclosure of sensitive data.</source>
        <target state="translated">Protokol HTTPS šifruje síťový provoz. Pokud chcete zajistit, aby byl síťový přenos vždy zašifrovaný, aby se zabránilo odhalení citlivých dat, použijte HttpsOnly, ne HttpOrHttps.</target>
        <note />
      </trans-unit>
      <trans-unit id="UseSharedAccessProtocolHttpsOnlyMessage">
        <source>Consider using Azure's role-based access control instead of a Shared Access Signature (SAS) if possible. If you still need to use a SAS, specify SharedAccessProtocol.HttpsOnly.</source>
        <target state="translated">Pokud je to možné, zvažte použití řízení přístupu Azure na základě role namísto sdíleného přístupového podpisu (SAS). Pokud i přesto potřebujete používat sdílený přístupový podpis, zadejte SharedAccessProtocol.HttpsOnly.</target>
        <note />
      </trans-unit>
      <trans-unit id="UseStringEqualsOverStringCompareCodeFixTitle">
        <source>Use 'string.Equals'</source>
        <target state="translated">Použít string.Equals</target>
        <note />
      </trans-unit>
      <trans-unit id="UseStringEqualsOverStringCompareDescription">
        <source>It is both clearer and likely faster to use 'string.Equals' instead of comparing the result of 'string.Compare' to zero.</source>
        <target state="translated">Použití string.Equals je jasnější a pravděpodobně rychlejší namísto porovnávání výsledku string.Compare s nulou.</target>
        <note />
      </trans-unit>
      <trans-unit id="UseStringEqualsOverStringCompareMessage">
        <source>Use 'string.Equals' instead of comparing the result of 'string.Compare' to 0</source>
        <target state="translated">Použít string.Equals místo porovnání výsledku string.Compare s 0</target>
        <note />
      </trans-unit>
      <trans-unit id="UseStringEqualsOverStringCompareTitle">
        <source>Use 'string.Equals'</source>
        <target state="translated">Použít string.Equals</target>
        <note />
      </trans-unit>
      <trans-unit id="UseSpanBasedStringConcatCodeFixTitle">
        <source>Use 'AsSpan' with 'string.Concat'</source>
        <target state="translated">Použít AsSpan se string.Concat</target>
        <note />
      </trans-unit>
      <trans-unit id="UseSpanBasedStringConcatDescription">
        <source>It is more efficient to use 'AsSpan' and 'string.Concat', instead of 'Substring' and a concatenation operator.</source>
        <target state="translated">Je efektivnější místo Subsrting a operátoru zřetězení používat AsSpan a String.Concat.</target>
        <note />
      </trans-unit>
      <trans-unit id="UseSpanBasedStringConcatMessage">
        <source>Use span-based 'string.Concat' and 'AsSpan' instead of 'Substring'</source>
        <target state="translated">Použijte výraz založený na rozsahu string.Concat a AsSpan místo Substring</target>
        <note />
      </trans-unit>
      <trans-unit id="UseSpanBasedStringConcatTitle">
        <source>Use span-based 'string.Concat'</source>
        <target state="translated">Použít řetězec založený na rozsahu string.Concat</target>
        <note />
      </trans-unit>
      <trans-unit id="UseStringContainsCharOverloadWithSingleCharactersDescription">
        <source>'string.Contains(char)' is available as a better performing overload for single char lookup.</source>
        <target state="translated">string.Contains(char) je k dispozici jako výkonnější přetížení pro vyhledávání s jedním znakem.</target>
        <note />
      </trans-unit>
      <trans-unit id="UseStringContainsCharOverloadWithSingleCharactersMessage">
        <source>Use 'string.Contains(char)' instead of 'string.Contains(string)' when searching for a single character</source>
        <target state="translated">Při hledání jednoho znaku použijte string.Contains(char) místo string.Contains(řetězec)</target>
        <note />
      </trans-unit>
      <trans-unit id="UseStringContainsCharOverloadWithSingleCharactersTitle">
        <source>Use char literal for a single character lookup</source>
        <target state="translated">Použít znakový literál pro vyhledávání s jedním znakem</target>
        <note />
      </trans-unit>
      <trans-unit id="UseValidPlatformStringDescription">
        <source>Platform compatibility analyzer requires a valid platform name and version.</source>
        <target state="translated">Analyzátor kompatibility platformy vyžaduje platný název a verzi platformy.</target>
        <note />
      </trans-unit>
      <trans-unit id="UseValidPlatformStringInvalidVersion">
        <source>Version '{0}' is not valid for platform '{1}'. Use a version with 2{2} parts for this platform.</source>
        <target state="translated">Verze {0} není pro platformu {1} platná. Pro tuto platformu použijte verzi se 2 {2} částmi.</target>
        <note>Version '7' is not valid for platform 'windows'. Use a version with 2-4 parts for this platform.</note>
      </trans-unit>
      <trans-unit id="UseValidPlatformStringNoVersion">
        <source>Version '{0}' is not valid for platform '{1}'. Do not use versions for this platform.</source>
        <target state="translated">Verze {0} není platná pro platformu {1}. Nepoužívejte verze pro tuto platformu.</target>
        <note />
      </trans-unit>
      <trans-unit id="UseValidPlatformStringTitle">
        <source>Use valid platform string</source>
        <target state="translated">Použít platný řetězec platformy</target>
        <note />
      </trans-unit>
      <trans-unit id="UseValidPlatformStringUnknownPlatform">
        <source>The platform '{0}' is not a known platform name</source>
        <target state="translated">Platforma {0} není známý název platformy.</target>
        <note />
      </trans-unit>
      <trans-unit id="UseValueTasksCorrectlyDescription">
        <source>ValueTasks returned from member invocations are intended to be directly awaited.  Attempts to consume a ValueTask multiple times or to directly access one's result before it's known to be completed may result in an exception or corruption.  Ignoring such a ValueTask is likely an indication of a functional bug and may degrade performance.</source>
        <target state="translated">Hodnoty ValueTask vrácené z vyvolání členů jsou určené k tomu, aby byly přímo očekávané. Pokusy o vícenásobné využití ValueTask nebo o přímý přístup k výsledku úkolu před tím, než je známo, že je dokončený, můžou způsobit výjimku nebo poškození. Ignorování takové hodnoty ValueTask je pravděpodobně indikací funkční chyby a může snížit výkon.</target>
        <note />
      </trans-unit>
      <trans-unit id="UseValueTasksCorrectlyMessage_AccessingIncompleteResult">
        <source>ValueTask instances should not have their result directly accessed unless the instance has already completed. Unlike Tasks, calling Result or GetAwaiter().GetResult() on a ValueTask is not guaranteed to block until the operation completes. If you can't simply await the instance, consider first checking its IsCompleted property (or asserting it's true if you know that to be the case).</source>
        <target state="translated">S výsledky instancí ValueTask by se nemělo pracovat přímo, pokud instance ještě nebyla dokončena. Na rozdíl od hodnoty Tasks není u volání metody Result nebo GetAwaiter().GetResult() u hodnoty ValueTask zaručeno zablokování, dokud se operace nedokončí. Pokud jednoduše nemůžete očekávat instanci, zvažte, jestli nejprve nezkontrolujete její vlastnost IsCompleted (nebo se nepřesvědčíte, že je to pravda, pokud víte, že jde o tento případ).</target>
        <note />
      </trans-unit>
      <trans-unit id="UseValueTasksCorrectlyMessage_DoubleConsumption">
        <source>ValueTask instances should only be consumed once, such as via an await. Consuming the same ValueTask instance multiple times can result in exceptions and data corruption.</source>
        <target state="translated">Instance ValueTask by se měly využít jenom jednou, například přes očekávání. Vícenásobné využití stejné instance ValueTask může způsobit výjimky nebo poškození dat.</target>
        <note />
      </trans-unit>
      <trans-unit id="UseValueTasksCorrectlyMessage_General">
        <source>ValueTask instances returned from method calls should be directly awaited, returned, or passed as an argument to another method call. Other usage, such as storing an instance into a local or a field, is likely an indication of a bug, as ValueTask instances must only ever be consumed once.</source>
        <target state="translated">Instance ValueTask vrácené z volání metod by měly být přímo očekávány, vráceny nebo předány jako argument jinému volání metody. Další použití, například uložení instance do místního úložiště nebo pole, pravděpodobně znamená chybu, protože instance ValueTask musí být vždy využity jenom jednou.</target>
        <note />
      </trans-unit>
      <trans-unit id="UseValueTasksCorrectlyMessage_Unconsumed">
        <source>ValueTask instances returned from method calls should always be used, typically awaited. Not doing so often represents a functional bug, but even if it doesn't, it can result in degraded performance if the target method pools objects for use with ValueTasks.</source>
        <target state="translated">Instance ValueTask vrácené z volání metod by měly být vždy využity, obvykle pomocí očekávání. Pokud k tomu nedochází, často to představuje funkční chybu, ale i v případě, že ne, může to způsobit snížení výkonu, pokud cílová metoda vytváří fondy objektů pro použití s hodnotami ValueTask.</target>
        <note />
      </trans-unit>
      <trans-unit id="UseValueTasksCorrectlyTitle">
        <source>Use ValueTasks correctly</source>
        <target state="translated">Správně použít hodnot ValueTask</target>
        <note />
      </trans-unit>
      <trans-unit id="UseXmlReaderDescription">
        <source>Processing XML from untrusted data may load dangerous external references, which should be restricted by using an XmlReader with a secure resolver or with DTD processing disabled.</source>
        <target state="translated">Zpracování kódu XML z nedůvěryhodných dat může načíst nebezpečné externí odkazy, což by se mělo omezit tím, že se použije XmlReader se zabezpečeným překladačem nebo se zakázaným zpracováním DTD.</target>
        <note />
      </trans-unit>
      <trans-unit id="UseXmlReaderForDataSetReadXml">
        <source>Use XmlReader for 'DataSet.ReadXml()'</source>
        <target state="translated">Použít XmlReader pro DataSet.ReadXml()</target>
        <note />
      </trans-unit>
      <trans-unit id="UseXmlReaderForDeserialize">
        <source>Use XmlReader for 'XmlSerializer.Deserialize()'</source>
        <target state="translated">Použít XmlReader pro XmlSerializer.Deserialize()</target>
        <note />
      </trans-unit>
      <trans-unit id="UseXmlReaderForSchemaRead">
        <source>Use XmlReader for 'XmlSchema.Read()'</source>
        <target state="translated">Použít XmlReader pro XmlSchema.Read()</target>
        <note />
      </trans-unit>
      <trans-unit id="UseXmlReaderForValidatingReader">
        <source>Use XmlReader for XmlValidatingReader constructor</source>
        <target state="translated">Použít XmlReader pro konstruktor XmlValidatingReader</target>
        <note />
      </trans-unit>
      <trans-unit id="UseXmlReaderForXPathDocument">
        <source>Use XmlReader for XPathDocument constructor</source>
        <target state="translated">Použít XmlReader pro konstruktor XPathDocument</target>
        <note />
      </trans-unit>
      <trans-unit id="UseXmlReaderMessage">
        <source>This overload of the '{0}.{1}' method is potentially unsafe. It may enable Document Type Definition (DTD) which can be vulnerable to denial of service attacks, or might use an XmlResolver which can be vulnerable to information disclosure. Use an overload that takes a XmlReader instance instead, with DTD processing disabled and no XmlResolver.</source>
        <target state="translated">Toto přetížení metody {0}.{1} může být nebezpečné. Může povolit specifikaci DTD, která může být ohrožená útoky DoS (Denial of Service) nebo může používat XmlResolver, který představuje riziko odhalení informací. Použijte místo toho přetížení, které přijímá instanci XmlReader, má zakázané zpracování DTD a nepoužívá XmlResolver.</target>
        <note />
      </trans-unit>
      <trans-unit id="UsesPreviewTypeParameterMessage">
        <source>'{0}' uses the preview type '{1}' and needs to opt into preview features. See {2} for more information.</source>
        <target state="translated">{0} používá typ preview {1} a vyžaduje vyjádření výslovného souhlasu s funkcemi preview. Další informace najdete v {2}.</target>
        <note />
      </trans-unit>
      <trans-unit id="UsesPreviewTypeParameterMessageWithCustomMessagePlaceholder">
        <source>{3} '{0}' uses the preview type '{1}' and needs to opt into preview features. See {2} for more information.</source>
        <target state="translated">{3}{0} používá typ preview {1} a vyžaduje vyjádření výslovného souhlasu s funkcemi preview. Další informace najdete v {2}.</target>
        <note />
      </trans-unit>
    </body>
  </file>
</xliff><|MERGE_RESOLUTION|>--- conflicted
+++ resolved
@@ -1708,11 +1708,7 @@
         <note />
       </trans-unit>
       <trans-unit id="ModuleInitializerAttributeShouldNotBeUsedInLibrariesDescription">
-<<<<<<< HEAD
-        <source>Module initializers are intended to be used by application code to ensure an application's components are initialized before the application code begins executing. If library code declares a method with the 'ModuleInitializerAttribute', it can interfere with application initialization and also lead to limitations in that application's trimming abilities. Library code should therefore not utilize the 'ModuleInitializerAttribute'. Instead of using `ModuleInitializerAttribute` methods, the library should expose methods that can be used to initialize any components within the library and allow the application to invoke the method during application initialization.</source>
-=======
         <source>Module initializers are intended to be used by application code to ensure an application's components are initialized before the application code begins executing. If library code declares a method with the 'ModuleInitializerAttribute', it can interfere with application initialization and also lead to limitations in that application's trimming abilities. Library code should therefore not utilize the 'ModuleInitializerAttribute'. Instead of using 'ModuleInitializerAttribute' methods, the library should expose methods that can be used to initialize any components within the library and allow the application to invoke the method during application initialization.</source>
->>>>>>> 9e1ce28d
         <target state="needs-review-translation">Inicializátory modulů jsou určeny pro použití kódem aplikace k zajištění, aby byly komponenty aplikace inicializovány před tím, než se začne kód aplikace spouštět. Pokud kód knihovny deklaruje metodu ModuleInitializer, může narušovat inicializaci aplikace a také vést k omezením schopností oříznutí dané aplikace. Kód knihovny by proto neměl používat atribut ModuleInitializer, ale namísto toho zpřístupnit metody, které lze použít k inicializaci všech komponent v rámci knihovny a umožnit aplikaci vyvolat metodu během inicializace aplikace.</target>
         <note />
       </trans-unit>

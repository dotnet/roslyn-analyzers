﻿<?xml version="1.0" encoding="utf-8"?>
<xliff xmlns="urn:oasis:names:tc:xliff:document:1.2" xmlns:xsi="http://www.w3.org/2001/XMLSchema-instance" version="1.2" xsi:schemaLocation="urn:oasis:names:tc:xliff:document:1.2 xliff-core-1.2-transitional.xsd">
  <file datatype="xml" source-language="en" target-language="cs" original="../MicrosoftNetCoreAnalyzersResources.resx">
    <body>
      <trans-unit id="AddNonSerializedAttributeCodeActionTitle">
        <source>Add the 'NonSerialized' attribute to this field.</source>
        <target state="translated">Přidejte k tomuto poli atribut NonSerialized</target>
        <note />
      </trans-unit>
      <trans-unit id="AddSerializableAttributeCodeActionTitle">
        <source>Add Serializable attribute</source>
        <target state="translated">Přidat atribut Serializable</target>
        <note />
      </trans-unit>
      <trans-unit id="ApprovedCipherMode">
        <source>Review cipher mode usage with cryptography experts</source>
        <target state="translated">Zkontrolovat využití režimu šifrování s odborníky na kryptografii</target>
        <note />
      </trans-unit>
      <trans-unit id="ApprovedCipherModeDescription">
        <source>These cipher modes might be vulnerable to attacks. Consider using recommended modes (CBC, CTS).</source>
        <target state="translated">Tyto režimy šifrování můžou být ohrožené útoky. Zvažte možnost použít doporučené režimy (CBC, CTS).</target>
        <note />
      </trans-unit>
      <trans-unit id="ApprovedCipherModeMessage">
        <source>Review the usage of cipher mode '{0}' with cryptography experts. Consider using recommended modes (CBC, CTS).</source>
        <target state="translated">Zkontrolujte využití režimu šifrování {0} s odborníky na kryptografii. Zvažte možnost použít doporučené režimy (CBC, CTS).</target>
        <note />
      </trans-unit>
      <trans-unit id="AttributeStringLiteralsShouldParseCorrectlyDescription">
        <source>The string literal parameter of an attribute does not parse correctly for a URL, a GUID, or a version.</source>
        <target state="translated">Pro adresu URL, identifikátor GUID nebo verzi se nesprávně parsuje parametr literálu řetězce nějakého atributu.</target>
        <note />
      </trans-unit>
      <trans-unit id="AttributeStringLiteralsShouldParseCorrectlyMessageDefault">
        <source>In the constructor of '{0}', change the value of argument '{1}', which is currently "{2}", to something that can be correctly parsed as '{3}'.</source>
        <target state="translated">V konstruktoru {0} změňte hodnotu argumentu {1}, která je aktuálně {2}, na hodnotu, která se dá správně parsovat jako {3}.</target>
        <note />
      </trans-unit>
      <trans-unit id="AttributeStringLiteralsShouldParseCorrectlyMessageEmpty">
        <source>In the constructor of '{0}', change the value of argument '{1}', which is currently an empty string (""), to something that can be correctly parsed as '{2}'.</source>
        <target state="translated">V konstruktoru {0} změňte hodnotu argumentu {1}, která je aktuálně prázdný řetězec (""), na hodnotu, která se dá správně parsovat jako {2}.</target>
        <note />
      </trans-unit>
      <trans-unit id="AttributeStringLiteralsShouldParseCorrectlyTitle">
        <source>Attribute string literals should parse correctly</source>
        <target state="translated">Literály řetězců atributů by se měly správně parsovat</target>
        <note />
      </trans-unit>
      <trans-unit id="AvoidUnsealedAttributesDescription">
        <source>The .NET Framework class library provides methods for retrieving custom attributes. By default, these methods search the attribute inheritance hierarchy. Sealing the attribute eliminates the search through the inheritance hierarchy and can improve performance.</source>
        <target state="translated">Knihovna tříd .NET Framework poskytuje metody pro načítání vlastních atributů. Ve výchozím nastavení tyto metody prohledávají hierarchii dědičnosti atributů. Zapečetění atributu eliminuje prohledávání hierarchie dědičnosti a může zvýšit výkon.</target>
        <note />
      </trans-unit>
      <trans-unit id="AvoidUnsealedAttributesMessage">
        <source>Avoid unsealed attributes</source>
        <target state="translated">Vyhněte se nezapečetěným atributům</target>
        <note />
      </trans-unit>
      <trans-unit id="AvoidUnsealedAttributesTitle">
        <source>Avoid unsealed attributes</source>
        <target state="translated">Vyhněte se nezapečetěným atributům</target>
        <note />
      </trans-unit>
      <trans-unit id="AvoidZeroLengthArrayAllocationsMessage">
        <source>Avoid unnecessary zero-length array allocations.  Use {0} instead.</source>
        <target state="translated">Vyhněte se nepotřebným alokacím polí s nulovou délkou.  Použijte místo toho {0}.</target>
        <note />
      </trans-unit>
      <trans-unit id="AvoidZeroLengthArrayAllocationsTitle">
        <source>Avoid zero-length array allocations.</source>
        <target state="translated">Vyhněte se alokacím polí s nulovou délkou</target>
        <note />
      </trans-unit>
      <trans-unit id="BinaryFormatterDeserializeMaybeWithoutBinderSetMessage">
        <source>The method '{0}' is insecure when deserializing untrusted data without a SerializationBinder to restrict the type of objects in the deserialized object graph.</source>
        <target state="translated">Když se deserializují nedůvěryhodná data bez SerializationBinderu, který omezí typ objektu v grafu deserializovaných objektů, není metoda {0} bezpečná.</target>
        <note />
      </trans-unit>
      <trans-unit id="BinaryFormatterDeserializeMaybeWithoutBinderSetTitle">
        <source>Ensure BinaryFormatter.Binder is set before calling BinaryFormatter.Deserialize</source>
        <target state="translated">Než zavoláte BinaryFormatter.Deserialize, ujistěte se, že je nastavený BinaryFormatter.Binder</target>
        <note />
      </trans-unit>
      <trans-unit id="BinaryFormatterDeserializeWithoutBinderSetMessage">
        <source>The method '{0}' is insecure when deserializing untrusted data without a SerializationBinder to restrict the type of objects in the deserialized object graph.</source>
        <target state="translated">Když se deserializují nedůvěryhodná data bez SerializationBinderu, který omezí typ objektu v grafu deserializovaných objektů, není metoda {0} bezpečná.</target>
        <note />
      </trans-unit>
      <trans-unit id="BinaryFormatterDeserializeWithoutBinderSetTitle">
        <source>Do not call BinaryFormatter.Deserialize without first setting BinaryFormatter.Binder</source>
        <target state="translated">Nevolat BinaryFormatter.Deserialize dříve, než se nastaví BinaryFormatter.Binder</target>
        <note />
      </trans-unit>
      <trans-unit id="BinaryFormatterMethodUsedDescription">
        <source>The method '{0}' is insecure when deserializing untrusted data.  If you need to instead detect BinaryFormatter deserialization without a SerializationBinder set, then disable rule CA2300, and enable rules CA2301 and CA2302.</source>
        <target state="translated">Při deserializaci nedůvěryhodných dat není metoda {0} bezpečná. Pokud místo toho potřebujete zjišťovat deserializaci BinaryFormatteru bez nastaveného SerializationBinderu, zakažte pravidlo CA2300 a povolte pravidla CA2301 a CA2302.</target>
        <note />
      </trans-unit>
      <trans-unit id="BinaryFormatterMethodUsedMessage">
        <source>The method '{0}' is insecure when deserializing untrusted data.</source>
        <target state="translated">Při deserializaci nedůvěryhodných dat není metoda {0} bezpečná.</target>
        <note />
      </trans-unit>
      <trans-unit id="BinaryFormatterMethodUsedTitle">
        <source>Do not use insecure deserializer BinaryFormatter</source>
        <target state="translated">Nepoužívat nezabezpečený deserializátor BinaryFormatter</target>
        <note />
      </trans-unit>
      <trans-unit id="CallGCSuppressFinalizeCorrectlyDescription">
        <source>A method that is an implementation of Dispose does not call GC.SuppressFinalize; or a method that is not an implementation of Dispose calls GC.SuppressFinalize; or a method calls GC.SuppressFinalize and passes something other than this (Me in Visual?Basic).</source>
        <target state="translated">Metoda, která je implementací metody Dispose, nevolá GC.SuppressFinalize, nebo metoda, která není implementací metody Dispose, volá GC.SuppressFinalize, nebo metoda volá GC.SuppressFinalize a předává něco jiného než this (Me ve Visual Basicu).</target>
        <note />
      </trans-unit>
      <trans-unit id="CallGCSuppressFinalizeCorrectlyMessageNotCalled">
        <source>Change {0} to call {1}. This will prevent derived types that introduce a finalizer from needing to re-implement 'IDisposable' to call it.</source>
        <target state="translated">Změňte {0} tak, aby volalo %({1}). Díky tomu odvozené typy, které zavádějí finalizační metodu, nebudou muset znovu implementovat rozhraní IDisposable, aby ji mohly zavolat.</target>
        <note />
      </trans-unit>
      <trans-unit id="CallGCSuppressFinalizeCorrectlyMessageNotCalledWithFinalizer">
        <source>Change {0} to call {1}. This will prevent unnecessary finalization of the object once it has been disposed and it has fallen out of scope.</source>
        <target state="translated">Změňte {0} tak, aby volalo %({1}). To zabrání zbytečné finalizaci objektu poté, co se uvolnil a už není v oboru.</target>
        <note />
      </trans-unit>
      <trans-unit id="CallGCSuppressFinalizeCorrectlyMessageNotPassedThis">
        <source>{0} calls {1} on something other than itself. Change the call site to pass 'this' ('Me' in Visual Basic) instead.</source>
        <target state="translated">{0} volá {1} na něco jiného než sebe. Změňte lokalitu volání tak, aby místo toho předávala this (Me ve Visual Basicu).</target>
        <note />
      </trans-unit>
      <trans-unit id="CallGCSuppressFinalizeCorrectlyMessageOutsideDispose">
        <source>{0} calls {1}, a method that is typically only called within an implementation of 'IDisposable.Dispose'. Refer to the IDisposable pattern for more information.</source>
        <target state="translated">{0} volá {1}, což je metoda, která se obvykle volá jen v implementaci metody IDisposable.Dispose. Další informace najdete ve vzoru IDisposable.</target>
        <note />
      </trans-unit>
      <trans-unit id="CallGCSuppressFinalizeCorrectlyTitle">
        <source>Dispose methods should call SuppressFinalize</source>
        <target state="translated">Metody Dispose by měly volat SuppressFinalize</target>
        <note />
      </trans-unit>
      <trans-unit id="CategoryReliability">
        <source>Reliability</source>
        <target state="translated">Spolehlivost</target>
        <note />
      </trans-unit>
      <trans-unit id="DefinitelyDisableHttpClientCRLCheck">
        <source>HttpClients should enable certificate revocation list checks</source>
        <target state="translated">Komponenty HttpClient by měly povolit kontroly seznamu odvolaných certifikátů.</target>
        <note />
      </trans-unit>
      <trans-unit id="DefinitelyDisableHttpClientCRLCheckMessage">
        <source>HttpClient is created without enabling CheckCertificateRevocationList</source>
        <target state="translated">HttpClient se vytvoří bez povolení vlastnosti CheckCertificateRevocationList.</target>
        <note />
      </trans-unit>
      <trans-unit id="DefinitelyInstallRootCert">
        <source>Do Not Add Certificates To Root Store</source>
        <target state="translated">Nepřidávat certifikáty do kořenového úložiště</target>
        <note />
      </trans-unit>
      <trans-unit id="DefinitelyInstallRootCertMessage">
        <source>Adding certificates to the operating system's trusted root certificates increases the risk of incorrectly authenticating an illegitimate certificate</source>
        <target state="translated">Když se certifikáty přidají mezi důvěryhodné kořenové certifikáty operačního systému, zvýší se riziko, že se nesprávně ověří nelegitimní certifikát.</target>
        <note />
      </trans-unit>
      <trans-unit id="DefinitelyUseCreateEncryptorWithNonDefaultIV">
        <source>Do not use CreateEncryptor with non-default IV</source>
        <target state="translated">Nepoužívat CreateEncryptor s nevýchozím inicializačním vektorem</target>
        <note />
      </trans-unit>
      <trans-unit id="DefinitelyUseCreateEncryptorWithNonDefaultIVMessage">
        <source>Symmetric encryption uses non-default initialization vector, which could be potentially repeatable</source>
        <target state="translated">Symetrické šifrování používá nevýchozí inicializační vektor, který by se potenciálně mohl dát opakovat.</target>
        <note />
      </trans-unit>
      <trans-unit id="DefinitelyUseSecureCookiesASPNetCore">
        <source>Use Secure Cookies In ASP.Net Core</source>
        <target state="translated">Používejte v ASP.Net Core zabezpečené soubory cookie</target>
        <note />
      </trans-unit>
      <trans-unit id="DefinitelyUseSecureCookiesASPNetCoreMessage">
        <source>Set CookieOptions.Secure = true when setting a cookie</source>
        <target state="translated">Při nastavování souboru cookie nastavte CookieOptions.Secure = true.</target>
        <note />
      </trans-unit>
      <trans-unit id="DefinitelyUseWeakKDFInsufficientIterationCount">
        <source>Do Not Use Weak Key Derivation Function With Insufficient Iteration Count</source>
        <target state="translated">Nepoužívat slabou funkci odvození klíče (KDF) s nedostatečným počtem iterací</target>
        <note />
      </trans-unit>
      <trans-unit id="DefinitelyUseWeakKDFInsufficientIterationCountMessage">
        <source>Use at least {0} iterations when deriving a cryptographic key from a password. By default, Rfc2898DeriveByte's IterationCount is only 1000</source>
        <target state="translated">Při odvozování kryptografického klíče z hesla používejte alespoň {0} iterací. Ve výchozím nastavení má atribut IterationCount pro Rfc2898DeriveByte hodnotu pouze 1000.</target>
        <note />
      </trans-unit>
      <trans-unit id="DeprecatedSslProtocolsDescription">
        <source>Older protocol versions of Transport Layer Security (TLS) are less secure than TLS 1.2 and TLS 1.3, and are more likely to have new vulnerabilities. Avoid older protocol versions to minimize risk.</source>
        <target state="translated">Starší verze protokolu zabezpečení TLS (Transport Layer Security) jsou méně bezpečné než TLS 1.2 a TLS 1.3 a mají větší pravděpodobnost výskytu nových ohrožení zabezpečení. Nepoužívejte starší verze protokolu, aby se riziko minimalizovalo.</target>
        <note />
      </trans-unit>
      <trans-unit id="DeprecatedSslProtocolsMessage">
        <source>Transport Layer Security protocol version '{0}' is deprecated.  Use 'None' to let the Operating System choose a version.</source>
        <target state="translated">Verze protokolu TLS (Transport Layer Security) {0} je zastaralá. Pokud chcete, aby operační systém mohl zvolit verzi, použijte možnost None.</target>
        <note />
      </trans-unit>
      <trans-unit id="DeprecatedSslProtocolsTitle">
        <source>Do not use deprecated SslProtocols values</source>
        <target state="translated">Nepoužívat zastaralé hodnoty SslProtocols</target>
        <note />
      </trans-unit>
      <trans-unit id="DisposableFieldsShouldBeDisposedDescription">
        <source>A type that implements System.IDisposable declares fields that are of types that also implement IDisposable. The Dispose method of the field is not called by the Dispose method of the declaring type. To fix a violation of this rule, call Dispose on fields that are of types that implement IDisposable if you are responsible for allocating and releasing the unmanaged resources held by the field.</source>
        <target state="translated">Typ, který implementuje System.IDisposable, deklaruje pole, která mají typ, který IDisposable implementuje taky. Metoda Dispose deklarujícího typu nevolá metodu Dispose daného pole. Pokud chcete porušení tohoto pravidla opravit a je vaší odpovědností přidělovat a uvolňovat nespravované prostředky, které pole uchovává, zavolejte Dispose pro pole s typy, které implementují IDisposable.</target>
        <note />
      </trans-unit>
      <trans-unit id="DisposableFieldsShouldBeDisposedMessage">
        <source>'{0}' contains field '{1}' that is of IDisposable type '{2}', but it is never disposed. Change the Dispose method on '{0}' to call Close or Dispose on this field.</source>
        <target state="translated">{0} obsahuje pole {1}, které má typ IDisposable {2}, ale nikdy se nevyřazuje. Změňte metodu Dispose v {0} tak, aby pro toto pole volala Close nebo Dispose.</target>
        <note />
      </trans-unit>
      <trans-unit id="DisposableFieldsShouldBeDisposedTitle">
        <source>Disposable fields should be disposed</source>
        <target state="translated">Pole, která se dají uvolnit, by se měla uvolňovat</target>
        <note />
      </trans-unit>
      <trans-unit id="DisposableTypesShouldDeclareFinalizerDescription">
        <source>A type that implements System.IDisposable and has fields that suggest the use of unmanaged resources does not implement a finalizer, as described by Object.Finalize.</source>
        <target state="translated">Typ, který implementuje System.IDisposable a má pole, která naznačují, že se používají nespravované prostředky, neimplementuje finalizační metodu, jak se popisuje v Object.Finalize.</target>
        <note />
      </trans-unit>
      <trans-unit id="DisposableTypesShouldDeclareFinalizerMessage">
        <source>Disposable types should declare finalizer</source>
        <target state="translated">Uvolnitelné typy by měly deklarovat finalizační metodu</target>
        <note />
      </trans-unit>
      <trans-unit id="DisposableTypesShouldDeclareFinalizerTitle">
        <source>Disposable types should declare finalizer</source>
        <target state="translated">Uvolnitelné typy by měly deklarovat finalizační metodu</target>
        <note />
      </trans-unit>
      <trans-unit id="DisposeMethodsShouldCallBaseClassDisposeDescription">
        <source>A type that implements System.IDisposable inherits from a type that also implements IDisposable. The Dispose method of the inheriting type does not call the Dispose method of the parent type. To fix a violation of this rule, call base.Dispose in your Dispose method.</source>
        <target state="translated">Typ, který implementuje System.IDisposable, dědí z typu, který IDisposable implementuje taky. Metoda Dispose dědícího typu nevolá metodu Dispose nadřazeného typu. Pokud chcete porušení tohoto pravidla opravit, zavolejte ve své metodě Dispose metodu base.Dispose.</target>
        <note />
      </trans-unit>
      <trans-unit id="DisposeMethodsShouldCallBaseClassDisposeMessage">
        <source>Ensure that method '{0}' calls '{1}' in all possible control flow paths.</source>
        <target state="translated">Zajistěte, aby metoda {0} volala {1} na všech možných cestách toku řízení.</target>
        <note />
      </trans-unit>
      <trans-unit id="DisposeMethodsShouldCallBaseClassDisposeTitle">
        <source>Dispose methods should call base class dispose</source>
        <target state="translated">Metody Dispose by měly volat uvolnění základní třídy</target>
        <note />
      </trans-unit>
      <trans-unit id="DisposeObjectsBeforeLosingScopeDescription">
        <source>If a disposable object is not explicitly disposed before all references to it are out of scope, the object will be disposed at some indeterminate time when the garbage collector runs the finalizer of the object. Because an exceptional event might occur that will prevent the finalizer of the object from running, the object should be explicitly disposed instead.</source>
        <target state="translated">Pokud uvolnitelný objekt není explicitně uvolněn před tím, než jsou všechny odkazy na něj mimo obor, objekt bude uvolněn v neurčité době, když systém uvolňování paměti spustí finalizační metodu objektu. Protože může dojít k mimořádné události, která zabrání spuštění finalizační metody objektu, měl by být objekt místo toho objekt explicitně uvolněn.</target>
        <note />
      </trans-unit>
      <trans-unit id="DisposeObjectsBeforeLosingScopeMayBeDisposedMessage">
        <source>Use recommended dispose pattern to ensure that object created by '{0}' is disposed on all paths. If possible, wrap the creation within a 'using' statement or a 'using' declaration. Otherwise, use a try-finally pattern, with a dedicated local variable declared before the try region and an unconditional Dispose invocation on non-null value in the 'finally' region, say 'x?.Dispose()'. If the object is explicitly disposed within the try region or the dispose ownership is transfered to another object or method, assign 'null' to the local variable just after such an operation to prevent double dispose in 'finally'.</source>
        <target state="translated">Použijte doporučený vzor vyřazení, abyste měli jistotu, že objekt vytvořený pomocí {0} se vyřadí na všech cestách. Pokud je to možné, zabalte vytváření do příkazu nebo deklarace using. Jinak použijte vzor try-finally s vyhrazenou místní proměnnou deklarovanou před oblastí try a nepodmíněným voláním Dispose pro hodnotu, která není null, v oblasti finally, třeba x?.Dispose(). Pokud se objekt explicitně vyřadí v oblasti try nebo se vlastnictví vyřazení převede na jiný objekt nebo metodu, přiřaďte ihned po takové operaci místní proměnné hodnotu null, aby ve finally nedošlo k dvojímu vyřazení.</target>
        <note />
      </trans-unit>
      <trans-unit id="DisposeObjectsBeforeLosingScopeMayBeDisposedOnExceptionPathsMessage">
        <source>Use recommended dispose pattern to ensure that object created by '{0}' is disposed on all exception paths. If possible, wrap the creation within a 'using' statement or a 'using' declaration. Otherwise, use a try-finally pattern, with a dedicated local variable declared before the try region and an unconditional Dispose invocation on non-null value in the 'finally' region, say 'x?.Dispose()'. If the object is explicitly disposed within the try region or the dispose ownership is transfered to another object or method, assign 'null' to the local variable just after such an operation to prevent double dispose in 'finally'.</source>
        <target state="translated">Použijte doporučený vzor vyřazení, abyste měli jistotu, že objekt vytvořený pomocí {0} se vyřadí na všech cestách výjimky. Pokud je to možné, zabalte vytváření do příkazu nebo deklarace using. Jinak použijte vzor try-finally s vyhrazenou místní proměnnou deklarovanou před oblastí try a nepodmíněným voláním Dispose pro hodnotu, která není null, v oblasti finally, třeba x?.Dispose(). Pokud se objekt explicitně vyřadí v oblasti try nebo se vlastnictví vyřazení převede na jiný objekt nebo metodu, přiřaďte ihned po takové operaci místní proměnné hodnotu null, aby ve finally nedošlo k dvojímu vyřazení.</target>
        <note />
      </trans-unit>
      <trans-unit id="DisposeObjectsBeforeLosingScopeNotDisposedMessage">
        <source>Call System.IDisposable.Dispose on object created by '{0}' before all references to it are out of scope.</source>
        <target state="translated">Zavolejte System.IDisposable.Dispose pro objekt vytvořený pomocí {0} dříve, než budou všechny odkazy na něj mimo obor.</target>
        <note />
      </trans-unit>
      <trans-unit id="DisposeObjectsBeforeLosingScopeNotDisposedOnExceptionPathsMessage">
        <source>Object created by '{0}' is not disposed along all exception paths. Call System.IDisposable.Dispose on the object before all references to it are out of scope.</source>
        <target state="translated">Objekt vytvořený pomocí {0} není vyřazený na všech cestách výjimky. Zavolejte System.IDisposable.Dispose pro tento objekt dříve, než budou všechny odkazy na něj mimo obor.</target>
        <note />
      </trans-unit>
      <trans-unit id="DisposeObjectsBeforeLosingScopeTitle">
        <source>Dispose objects before losing scope</source>
        <target state="translated">Uvolňujte objekty před ztrátou oboru</target>
        <note />
      </trans-unit>
      <trans-unit id="DoNotAddArchiveItemPathToTheTargetFileSystemPath">
        <source>Do Not Add Archive Item's Path To The Target File System Path</source>
        <target state="translated">Nepřidávejte cestu k položce archivu do systémové cesty k cílovému souboru.</target>
        <note />
      </trans-unit>
      <trans-unit id="DoNotAddArchiveItemPathToTheTargetFileSystemPathDescription">
        <source>When extracting files from an archive and using the archive item's path, check if the path is safe. Archive path can be relative and can lead to file system access outside of the expected file system target path, leading to malicious config changes and remote code execution via lay-and-wait technique.</source>
        <target state="translated">Při extrahování souborů z archivu a použití cesty k položce archivu zkontrolujte, jestli je cesta bezpečná. Cesta k archivu může být relativní a může umožnit přístup k systému souborů mimo očekávanou cílovou cestu k systému souborů, což může vést ke škodlivým změnám konfigurace a vzdálenému spuštění kódu prostřednictvím metody nastražení a čekání.</target>
        <note />
      </trans-unit>
      <trans-unit id="DoNotAddArchiveItemPathToTheTargetFileSystemPathMessage">
        <source>When creating path for '{0} in method {1}' from relative archive item path to extract file and the source is an untrusted zip archive, make sure to sanitize relative archive item path '{2} in method {3}'</source>
        <target state="translated">Pokud vytváříte cestu pro {0} v metodě {1} z relativní cesty k položce archivu za účelem extrahování souboru a daný zdroj je nedůvěryhodný archiv zip, zajistěte sanitizaci relativní cesty k položce archivu {2} v metodě {3}.</target>
        <note />
      </trans-unit>
      <trans-unit id="DoNotAddSchemaByURL">
        <source>Do Not Add Schema By URL</source>
        <target state="translated">Nepřidávejte schéma pomocí adresy URL.</target>
        <note />
      </trans-unit>
      <trans-unit id="DoNotAddSchemaByURLDescription">
        <source>This overload of XmlSchemaCollection.Add method internally enables DTD processing on the XML reader instance used, and uses UrlResolver for resolving external XML entities. The outcome is information disclosure. Content from file system or network shares for the machine processing the XML can be exposed to attacker. In addition, an attacker can use this as a DoS vector.</source>
        <target state="translated">Toto přetížení metody XmlSchemaCollection.Add vnitřně povolí zpracování DTD v použité instanci čtečky XML a pomocí UrlResolveru překládá externí entity XML. Výsledkem je zpřístupnění informací. Je možné, že se útočníkovi odhalí obsah ze souborového systému nebo sdílených síťových složek počítače, který zpracovává kód XML. Kromě toho to může útočník použít jako vektor útoku DoS.</target>
        <note />
      </trans-unit>
      <trans-unit id="DoNotAddSchemaByURLMessage">
        <source>This overload of the Add method is potentially unsafe because it may resolve dangerous external references</source>
        <target state="translated">Toto přetížení metody Add je potenciálně nebezpečné, protože může překládat nebezpečné externí odkazy.</target>
        <note />
      </trans-unit>
      <trans-unit id="DoNotCallDangerousMethodsInDeserialization">
        <source>Do Not Call Dangerous Methods In Deserialization</source>
        <target state="translated">Nevolejte nebezpečné metody při deserializaci</target>
        <note />
      </trans-unit>
      <trans-unit id="DoNotCallDangerousMethodsInDeserializationDescription">
        <source>Insecure Deserialization is a vulnerability which occurs when untrusted data is used to abuse the logic of an application, inflict a Denial-of-Service (DoS) attack, or even execute arbitrary code upon it being deserialized. It’s frequently possible for malicious users to abuse these deserialization features when the application is deserializing untrusted data which is under their control. Specifically, invoke dangerous methods in the process of deserialization. Successful insecure deserialization attacks could allow an attacker to carry out attacks such as DoS attacks, authentication bypasses, and remote code execution.</source>
        <target state="translated">Nezabezpečená deserializace je ohrožení zabezpečení, které nastane, když se nedůvěryhodná data použijí ke zneužití logiky aplikace, vyvolání útoku na dostupnost služby (DoS), nebo dokonce spuštění libovolného kódu při deserializaci. Možnost zneužití funkcí deserializace se pro kyberzločince často vyskytne, když aplikace deserializuje nedůvěryhodná data, která jsou pod jejich kontrolou. Konkrétně se stane to, že při deserializaci vyvoláte nebezpečné metody. Úspěšné útoky na nezabezpečenou deserializaci by mohly útočníkovi umožnit provedení útoků, jako jsou útoky DoS, obcházení ověřování a vzdálené spuštění kódu.</target>
        <note />
      </trans-unit>
      <trans-unit id="DoNotCallDangerousMethodsInDeserializationMessage">
        <source>When deserializing an instance of class {0}, method {1} can call dangerous method {2}.</source>
        <target state="translated">Při deserializaci instance třídy {0} může metoda {1} volat nebezpečnou metodu {2}.</target>
        <note />
      </trans-unit>
      <trans-unit id="DoNotCallOverridableMethodsInConstructorsDescription">
        <source>When a constructor calls a virtual method, the constructor for the instance that invokes the method may not have executed.</source>
        <target state="translated">Když konstruktor zavolá virtuální metodu, konstruktor dané instance, která metodu vyvolala, se nemusí spustit.</target>
        <note />
      </trans-unit>
      <trans-unit id="DoNotCallOverridableMethodsInConstructorsMessage">
        <source>Do not call overridable methods in constructors</source>
        <target state="translated">Nevolejte přepsatelné metody v konstruktorech</target>
        <note />
      </trans-unit>
      <trans-unit id="DoNotCallOverridableMethodsInConstructorsTitle">
        <source>Do not call overridable methods in constructors</source>
        <target state="translated">Nevolejte přepsatelné metody v konstruktorech</target>
        <note />
      </trans-unit>
      <trans-unit id="DoNotCallToImmutableCollectionOnAnImmutableCollectionValueMessage">
        <source>Do not call {0} on an {1} value</source>
        <target state="translated">Nevolejte {0} pro hodnotu {1}.</target>
        <note />
      </trans-unit>
      <trans-unit id="DoNotCallToImmutableCollectionOnAnImmutableCollectionValueTitle">
        <source>Do not call ToImmutableCollection on an ImmutableCollection value</source>
        <target state="translated">Nevolejte ToImmutableCollection pro hodnotu ImmutableCollection</target>
        <note />
      </trans-unit>
      <trans-unit id="DoNotCatchCorruptedStateExceptionsInGeneralHandlersDescription">
        <source>Do not author general catch handlers in code that receives corrupted state exceptions.</source>
        <target state="translated">Nevytvářejte v kódu obecné zachytávací bloky, které přijímají výjimky poškozující stav procesu.</target>
        <note />
      </trans-unit>
      <trans-unit id="DoNotCatchCorruptedStateExceptionsInGeneralHandlersMessage">
        <source>Do not catch corrupted state exceptions in general handlers.</source>
        <target state="translated">Nezachytávejte v obecných obslužných rutinách výjimky poškozující stav procesu.</target>
        <note />
      </trans-unit>
      <trans-unit id="DoNotCatchCorruptedStateExceptionsInGeneralHandlersTitle">
        <source>Do not catch corrupted state exceptions in general handlers.</source>
        <target state="translated">Nezachytávejte v obecných obslužných rutinách výjimky poškozující stav procesu.</target>
        <note />
      </trans-unit>
      <trans-unit id="DoNotCreateTaskCompletionSourceWithWrongArgumentsDescription">
        <source>TaskCompletionSource has constructors that take TaskCreationOptions that control the underlying Task, and constructors that take object state that's stored in the task.  Accidentally passing a TaskContinuationOptions instead of a TaskCreationOptions will result in the call treating the options as state.</source>
        <target state="new">TaskCompletionSource has constructors that take TaskCreationOptions that control the underlying Task, and constructors that take object state that's stored in the task.  Accidentally passing a TaskContinuationOptions instead of a TaskCreationOptions will result in the call treating the options as state.</target>
        <note />
      </trans-unit>
      <trans-unit id="DoNotCreateTaskCompletionSourceWithWrongArgumentsFix">
        <source>Replace TaskContinuationOptions with TaskCreationOptions.</source>
        <target state="new">Replace TaskContinuationOptions with TaskCreationOptions.</target>
        <note />
      </trans-unit>
      <trans-unit id="DoNotCreateTaskCompletionSourceWithWrongArgumentsMessage">
        <source>Argument contains TaskContinuationsOptions enum instead of TaskCreationOptions enum.</source>
        <target state="new">Argument contains TaskContinuationsOptions enum instead of TaskCreationOptions enum.</target>
        <note />
      </trans-unit>
      <trans-unit id="DoNotCreateTaskCompletionSourceWithWrongArgumentsTitle">
        <source>Argument passed to TaskCompletionSource constructor should be TaskCreationOptions enum instead of TaskContinuationOptions enum.</source>
        <target state="new">Argument passed to TaskCompletionSource constructor should be TaskCreationOptions enum instead of TaskContinuationOptions enum.</target>
        <note />
      </trans-unit>
      <trans-unit id="DoNotCreateTasksWithoutPassingATaskSchedulerDescription">
        <source>Do not create tasks unless you are using one of the overloads that takes a TaskScheduler. The default is to schedule on TaskScheduler.Current, which would lead to deadlocks. Either use TaskScheduler.Default to schedule on the thread pool, or explicitly pass TaskScheduler.Current to make your intentions clear.</source>
        <target state="translated">Nevytvářejte úlohy, pokud nepoužíváte jedno z přetížení, která využívají Plánovač úloh. Výchozí chování je nastavení plánu u TaskScheduler.Current, což by vedlo ke vzájemnému zablokování. Buď použijte TaskScheduler.Default pro nastavení plánu u fondu vláken, nebo explicitně předejte TaskScheduler.Current, aby bylo zcela jasné, co máte v úmyslu.</target>
        <note />
      </trans-unit>
      <trans-unit id="DoNotCreateTasksWithoutPassingATaskSchedulerMessage">
        <source>Do not create tasks without passing a TaskScheduler</source>
        <target state="translated">Nevytvářejte úlohy bez předání Plánovače úloh</target>
        <note />
      </trans-unit>
      <trans-unit id="DoNotCreateTasksWithoutPassingATaskSchedulerTitle">
        <source>Do not create tasks without passing a TaskScheduler</source>
        <target state="translated">Nevytvářejte úlohy bez předání Plánovače úloh</target>
        <note />
      </trans-unit>
      <trans-unit id="DoNotDefineFinalizersForTypesDerivedFromMemoryManagerDescription">
        <source>Adding a finalizer to a type derived from MemoryManager&lt;T&gt; may permit memory to be freed while it is still in use by a Span&lt;T&gt;.</source>
        <target state="translated">Když se do typu odvozeného z MemoryManager&lt;T&gt; přidá finalizační metoda, může to umožnit, aby se paměť uvolnila i přesto, že ji stále používá typ Span&lt;T&gt;.</target>
        <note />
      </trans-unit>
      <trans-unit id="DoNotDefineFinalizersForTypesDerivedFromMemoryManagerMessage">
        <source>Adding a finalizer to a type derived from MemoryManager&lt;T&gt; may permit memory to be freed while it is still in use by a Span&lt;T&gt;.</source>
        <target state="translated">Když se do typu odvozeného z MemoryManager&lt;T&gt; přidá finalizační metoda, může to umožnit, aby se paměť uvolnila i přesto, že ji stále používá typ Span&lt;T&gt;.</target>
        <note />
      </trans-unit>
      <trans-unit id="DoNotDefineFinalizersForTypesDerivedFromMemoryManagerTitle">
        <source>Do not define finalizers for types derived from MemoryManager&lt;T&gt;</source>
        <target state="translated">Pro typy odvozené z MemoryManager&lt;T&gt; nedefinujte finalizační metody</target>
        <note />
      </trans-unit>
      <trans-unit id="DoNotDisableCertificateValidation">
        <source>Do Not Disable Certificate Validation</source>
        <target state="translated">Nezakazovat ověření certifikátu</target>
        <note />
      </trans-unit>
      <trans-unit id="DoNotDisableCertificateValidationDescription">
        <source>A certificate can help authenticate the identity of the server. Clients should validate the server certificate to ensure requests are sent to the intended server. If the ServerCertificateValidationCallback always returns 'true', any certificate will pass validation.</source>
        <target state="translated">Certifikát může pomoci ověřit identitu serveru. Klienti by měli certifikát serveru ověřovat, aby měli jistotu, že se požadavky odesílají na zamýšlený server. Pokud ServerCertificateValidationCallback vždy vrátí hodnotu true, projde ověřením jakýkoliv certifikát.</target>
        <note />
      </trans-unit>
      <trans-unit id="DoNotDisableCertificateValidationMessage">
        <source>The ServerCertificateValidationCallback is set to a function that accepts any server certificate, by always returning true. Ensure that server certificates are validated to verify the identity of the server receiving requests.</source>
        <target state="translated">Vlastnost ServerCertificateValidationCallback je nastavená na funkci, která přijímá libovolný certifikát serveru, protože vždy vrací hodnotu true. Dbejte na to, aby se certifikáty serverů ověřovaly a měli jste jistotu o identitě serveru přijímajícího požadavky.</target>
        <note />
      </trans-unit>
      <trans-unit id="DoNotDisableHttpClientCRLCheckDescription">
        <source>Using HttpClient without providing a platform specific handler (WinHttpHandler or CurlHandler or HttpClientHandler) where the CheckCertificateRevocationList property is set to true, will allow revoked certificates to be accepted by the HttpClient as valid.</source>
        <target state="translated">Použití třídy HttpClient bez poskytnutí obslužné rutiny specifické pro platformu (WinHttpHandler nebo CurlHandler nebo HttpClientHandler), kde je vlastnost CheckCertificateRevocationList nastavena na hodnotu true, umožní přijmout odvolané certifikáty třídou HttpClient jako platné.</target>
        <note />
      </trans-unit>
      <trans-unit id="DoNotDisableHTTPHeaderChecking">
        <source>Do Not Disable HTTP Header Checking</source>
        <target state="translated">Nezakazovat kontrolu hlaviček HTTP</target>
        <note />
      </trans-unit>
      <trans-unit id="DoNotDisableHTTPHeaderCheckingDescription">
        <source>HTTP header checking enables encoding of the carriage return and newline characters, \r and \n, that are found in response headers. This encoding can help to avoid injection attacks that exploit an application that echoes untrusted data contained by the header.</source>
        <target state="translated">Kontrola hlaviček HTTP umožňuje kódovat znaky návratu na začátek řádku a nového řádku \r a \n, které se nacházejí v hlavičkách odpovědí. Toto kódování může pomoct při prevenci útoků injektáží, které zneužívají aplikaci, která vypisuje nedůvěryhodná data obsažená v hlavičce.</target>
        <note />
      </trans-unit>
      <trans-unit id="DoNotDisableHTTPHeaderCheckingMessage">
        <source>Do not disable HTTP header checking</source>
        <target state="translated">Nezakazovat kontrolu hlaviček HTTP</target>
        <note />
      </trans-unit>
      <trans-unit id="DoNotDisableRequestValidation">
        <source>Do Not Disable Request Validation</source>
        <target state="translated">Nezakazovat ověřování požadavků</target>
        <note />
      </trans-unit>
      <trans-unit id="DoNotDisableRequestValidationDescription">
        <source>Request validation is a feature in ASP.NET that examines HTTP requests and determines whether they contain potentially dangerous content. This check adds protection from markup or code in the URL query string, cookies, or posted form values that might have been added for malicious purposes. So, it is generally desirable and should be left enabled for defense in depth.</source>
        <target state="translated">Ověřování požadavků je funkce v ASP.NET, která kontroluje požadavky HTTP a určuje, jestli neobsahují potenciálně nebezpečný obsah. Tato kontrola přidává ochranu před značkami nebo kódem v řetězci dotazu adresy URL, souborech cookie nebo odeslaných hodnotách formuláře, které se mohly přidat pro škodlivé účely. Proto je obecně žádoucí a pro důkladnou obranu by se měla nechat povolená.</target>
        <note />
      </trans-unit>
      <trans-unit id="DoNotDisableRequestValidationMessage">
        <source>{0} has request validation disabled</source>
        <target state="translated">{0} má zakázané ověřování žádostí.</target>
        <note />
      </trans-unit>
      <trans-unit id="DoNotDisableSchUseStrongCrypto">
        <source>Do Not Disable SChannel Use of Strong Crypto</source>
        <target state="translated">Nezakazovat zprostředkovateli SChannel použití silného šifrování</target>
        <note />
      </trans-unit>
      <trans-unit id="DoNotDisableSchUseStrongCryptoDescription">
        <source>Starting with the .NET Framework 4.6, the System.Net.ServicePointManager and System.Net.Security.SslStream classes are recommeded to use new protocols. The old ones have protocol weaknesses and are not supported. Setting Switch.System.Net.DontEnableSchUseStrongCrypto with true will use the old weak crypto check and opt out of the protocol migration.</source>
        <target state="translated">Počínaje .NET Framework 4.6 se doporučuje, aby třídy System.Net.ServicePointManager a System.Net.Security.SslStream používaly nové protokoly. Staré protokoly mají slabá místa a nejsou podporovány. Po nastavení Switch.System.Net.DontEnableSchUseStrongCrypto na hodnotu true se použije stará slabá kryptografická kontrola a výslovný nesouhlas s migrací protokolů.</target>
        <note />
      </trans-unit>
      <trans-unit id="DoNotDisableSchUseStrongCryptoMessage">
        <source>{0} disables TLS 1.2 and enables SSLv3</source>
        <target state="translated">{0} zakazuje TLS 1.2 a povoluje SSLv3.</target>
        <note />
      </trans-unit>
      <trans-unit id="DoNotDisableUsingServicePointManagerSecurityProtocolsMessage">
        <source>Do not set Switch.System.ServiceModel.DisableUsingServicePointManagerSecurityProtocols to true.  Setting this switch limits Windows Communication Framework (WCF) to using Transport Layer Security (TLS) 1.0, which is insecure and obsolete.</source>
        <target state="translated">Nenastavujte přepínač Switch.System.ServiceModel.DisableUsingServicePointManagerSecurityProtocols na hodnotu true. Nastavení tohoto přepínače omezuje architekturu Windows Communication Framework (WCF) na používání protokolu Transport Layer Security (TLS) 1.0, který je nezabezpečený a zastaralý.</target>
        <note />
      </trans-unit>
      <trans-unit id="DoNotDisableUsingServicePointManagerSecurityProtocolsTitle">
        <source>Do not disable ServicePointManagerSecurityProtocols</source>
        <target state="translated">Nezakazujte ServicePointManagerSecurityProtocols</target>
        <note />
      </trans-unit>
      <trans-unit id="DoNotHardCodeCertificate">
        <source>Do not hard-code certificate</source>
        <target state="translated">Nepoužívejte pevně zakódovaný certifikát</target>
        <note />
      </trans-unit>
      <trans-unit id="DoNotHardCodeCertificateDescription">
        <source>Hard-coded certificates in source code are vulnerable to being exploited.</source>
        <target state="translated">Pevně zakódované certifikáty ve zdrojovém kódu jsou zranitelné vůči zneužití.</target>
        <note />
      </trans-unit>
      <trans-unit id="DoNotHardCodeCertificateMessage">
        <source>Potential security vulnerability was found where '{0}' in method '{1}' may be tainted by hard-coded certificate from '{2}' in method '{3}'</source>
        <target state="translated">Našlo se potenciální ohrožení zabezpečení, kde {0} v metodě {1} je možné poškodit pevně zakódovaným certifikátem z {2} v metodě {3}.</target>
        <note />
      </trans-unit>
      <trans-unit id="DoNotHardCodeEncryptionKey">
        <source>Do not hard-code encryption key</source>
        <target state="translated">Nepoužívejte pevně zakódovaný šifrovací klíč</target>
        <note />
      </trans-unit>
      <trans-unit id="DoNotHardCodeEncryptionKeyDescription">
        <source>SymmetricAlgorithm's .Key property, or a method's rgbKey parameter, should never be a hard-coded value.</source>
        <target state="translated">Vlastnost .Key objektu SymmetricAlgorithm ani parametr rgbKey metody by nikdy neměly mít pevně zakódované hodnoty.</target>
        <note />
      </trans-unit>
      <trans-unit id="DoNotHardCodeEncryptionKeyMessage">
        <source>Potential security vulnerability was found where '{0}' in method '{1}' may be tainted by hard-coded key from '{2}' in method '{3}'</source>
        <target state="translated">Našlo se potenciální ohrožení zabezpečení, kde {0} v metodě {1} je možné poškodit pevně zakódovaným klíčem z {2} v metodě {3}.</target>
        <note />
      </trans-unit>
      <trans-unit id="DoNotInstallRootCertDescription">
        <source>By default, the Trusted Root Certification Authorities certificate store is configured with a set of public CAs that has met the requirements of the Microsoft Root Certificate Program. Since all trusted root CAs can issue certificates for any domain, an attacker can pick a weak or coercible CA that you install by yourself to target for an attack – and a single vulnerable, malicious or coercible CA undermines the security of the entire system. To make matters worse, these attacks can go unnoticed quite easily.</source>
        <target state="translated">Standardně je úložiště certifikátů důvěryhodných kořenových certifikačních autorit nakonfigurované na sadu veřejných CA, které splnily požadavky programu Microsoft Root Certificate Program. Vzhledem k tomu, že všechny důvěryhodné kořenové CA můžou vystavovat certifikáty pro libovolnou doménu, útočník si může vybrat slabou nebo zranitelnou CA, kterou si sami nainstalujete na cíl útoku – a jedna ohrožená, škodlivá nebo zranitelná CA ohrožuje zabezpečení celého systému. A co je horší, tyto útoky se dají vcelku snadno skrýt.</target>
        <note />
      </trans-unit>
      <trans-unit id="DoNotLockOnObjectsWithWeakIdentityDescription">
        <source>An object is said to have a weak identity when it can be directly accessed across application domain boundaries. A thread that tries to acquire a lock on an object that has a weak identity can be blocked by a second thread in a different application domain that has a lock on the same object.</source>
        <target state="translated">Objekt má slabou identitu, když se k němu dá přistoupit přímo přes hranice domény aplikace. Vlákno, které se pokusí získat zámek na objekt se slabou identitou, může být zablokováno jiným vláknem v jiné doméně aplikace, které má zámek na stejný objekt.</target>
        <note />
      </trans-unit>
      <trans-unit id="DoNotLockOnObjectsWithWeakIdentityMessage">
        <source>Do not lock on objects with weak identity</source>
        <target state="translated">Nepoužívejte zámky na objekty se slabou identitou</target>
        <note />
      </trans-unit>
      <trans-unit id="DoNotLockOnObjectsWithWeakIdentityTitle">
        <source>Do not lock on objects with weak identity</source>
        <target state="translated">Nepoužívejte zámky na objekty se slabou identitou</target>
        <note />
      </trans-unit>
      <trans-unit id="DoNotPassLiteralsAsLocalizedParametersDescription">
        <source>A method passes a string literal as a parameter to a constructor or method in the .NET Framework class library and that string should be localizable. To fix a violation of this rule, replace the string literal with a string retrieved through an instance of the ResourceManager class.</source>
        <target state="translated">Metoda předává jako parametr do konstruktoru nebo metody v knihovně tříd .NET Framework řetězcový literál, který by měl být lokalizovatelný. Pokud chcete porušení tohoto pravidla opravit, nahraďte řetězcový literál řetězcem načteným přes instanci třídy ResourceManager.</target>
        <note />
      </trans-unit>
      <trans-unit id="DoNotPassLiteralsAsLocalizedParametersMessage">
        <source>Method '{0}' passes a literal string as parameter '{1}' of a call to '{2}'. Retrieve the following string(s) from a resource table instead: "{3}".</source>
        <target state="translated">Metoda {0} předává řetězcový literál jako parametr {1} volání {2}. Místo toho načtěte následující řetězce z tabulky prostředků: {3}</target>
        <note />
      </trans-unit>
      <trans-unit id="DoNotPassLiteralsAsLocalizedParametersTitle">
        <source>Do not pass literals as localized parameters</source>
        <target state="translated">Nepředávejte literály jako lokalizované parametry</target>
        <note />
      </trans-unit>
      <trans-unit id="DoNotRaiseReservedExceptionTypesDescription">
        <source>An exception of type that is not sufficiently specific or reserved by the runtime should never be raised by user code. This makes the original error difficult to detect and debug. If this exception instance might be thrown, use a different exception type.</source>
        <target state="translated">Uživatelský kód by nikdy neměl vyvolat výjimku typu, který není dostatečně konkrétní nebo je rezervovaný modulem runtime. V takovém případě je totiž obtížné zjistit a ladit původní chybu. Pokud může dojít k vyvolání této instance výjimky, použijte jiný typ výjimky.</target>
        <note />
      </trans-unit>
      <trans-unit id="DoNotRaiseReservedExceptionTypesMessageReserved">
        <source>Exception type {0} is reserved by the runtime.</source>
        <target state="translated">Výjimka typu {0} je rezervovaná modulem runtime.</target>
        <note />
      </trans-unit>
      <trans-unit id="DoNotRaiseReservedExceptionTypesMessageTooGeneric">
        <source>Exception type {0} is not sufficiently specific.</source>
        <target state="translated">Výjimka typu {0} není dost konkrétní.</target>
        <note />
      </trans-unit>
      <trans-unit id="DoNotRaiseReservedExceptionTypesTitle">
        <source>Do not raise reserved exception types</source>
        <target state="translated">Nevyvolávejte rezervované typy výjimek</target>
        <note />
      </trans-unit>
      <trans-unit id="DoNotReferSelfInSerializableClass">
        <source>Do Not Refer Self In Serializable Class</source>
        <target state="translated">Neodkazovat na sebe v serializovatelné třídě</target>
        <note />
      </trans-unit>
      <trans-unit id="DoNotReferSelfInSerializableClassDescription">
        <source>This can allow an attacker to DOS or exhaust the memory of the process.</source>
        <target state="translated">Toto může útočníkovi umožnit útok na dostupnost služby (DOS) nebo vyčerpání paměti procesu.</target>
        <note />
      </trans-unit>
      <trans-unit id="DoNotReferSelfInSerializableClassMessage">
        <source>{0} participates in a potential reference cycle</source>
        <target state="translated">{0} se účastní potenciálního cyklu odkazů.</target>
        <note />
      </trans-unit>
      <trans-unit id="DoNotSerializeTypesWithPointerFields">
        <source>Do Not Serialize Types With Pointer Fields</source>
        <target state="translated">Neserializujte typy s poli ukazatelů.</target>
        <note />
      </trans-unit>
      <trans-unit id="DoNotSerializeTypesWithPointerFieldsDescription">
        <source>Pointers are not "type safe" in the sense that you cannot guarantee the correctness of the memory they point at. So, serializing types with pointer fields is dangerous, as it may allow an attacker to control the pointer.</source>
        <target state="translated">Ukazatelé nezajišťují bezpečnost typů. To znamená, že není možné zaručit správnost paměti, na kterou ukazují. Proto je serializace typů s poli ukazatelů nebezpečná, může totiž umožnit útočníkovi ovládat ukazatele.</target>
        <note />
      </trans-unit>
      <trans-unit id="DoNotSerializeTypesWithPointerFieldsMessage">
        <source>Pointer field {0} on serializable type.</source>
        <target state="translated">Pole ukazatele {0} v serializovatelném typu</target>
        <note />
      </trans-unit>
      <trans-unit id="DoNotUseAccountSAS">
        <source>Do Not Use Account Shared Access Signature</source>
        <target state="translated">Nepoužívat sdílený přístupový podpis účtu</target>
        <note />
      </trans-unit>
      <trans-unit id="DoNotUseAccountSASDescription">
        <source>Shared Access Signatures(SAS) are a vital part of the security model for any application using Azure Storage, they should provide limited and safe permissions to your storage account to clients that don't have the account key. All of the operations available via a service SAS are also available via an account SAS, that is, account SAS is too powerful. So it is recommended to use Service SAS to delegate access more carefully.</source>
        <target state="translated">Sdílené přístupové podpisy (SAS) jsou důležitou součástí modelu zabezpečení pro jakoukoli aplikaci, která používá Azure Storage. Měly by poskytovat omezená a bezpečná oprávnění k účtu úložiště klientům, kteří nemají klíč účtu. Všechny operace, které jsou k dispozici prostřednictvím SAS služby, jsou k dispozici také prostřednictvím SAS účtu. SAS účtu je velmi silný nástroj. Při delegování přístupu se doporučuje používat SAS služby s rozvahou.</target>
        <note />
      </trans-unit>
      <trans-unit id="DoNotUseAccountSASMessage">
        <source>Use Service SAS instead of Account SAS for fine grained access control and container-level access policy</source>
        <target state="translated">Pokud chcete využívat jemně odstupňované řízení přístupu a zásady přístupu na úrovni kontejneru, místo SAS účtu použijte SAS služby.</target>
        <note />
      </trans-unit>
      <trans-unit id="DoNotUseBrokenCryptographicAlgorithms">
        <source>Do Not Use Broken Cryptographic Algorithms</source>
        <target state="translated">Nepoužívejte prolomené kryptografické algoritmy</target>
        <note />
      </trans-unit>
      <trans-unit id="DoNotUseBrokenCryptographicAlgorithmsDescription">
        <source>An attack making it computationally feasible to break this algorithm exists. This allows attackers to break the cryptographic guarantees it is designed to provide. Depending on the type and application of this cryptographic algorithm, this may allow attackers to read enciphered messages, tamper with enciphered  messages, forge digital signatures, tamper with hashed content, or otherwise compromise any cryptosystem based on this algorithm. Replace encryption uses with the AES algorithm (AES-256, AES-192 and AES-128 are acceptable) with a key length greater than or equal to 128 bits. Replace hashing uses with a hashing function in the SHA-2 family, such as SHA512, SHA384, or SHA256. Replace digital signature uses with RSA with a key length greater than or equal to 2048-bits, or ECDSA with a key length greater than or equal to 256 bits.</source>
        <target state="translated">Existuje útok, který je výpočetně dostatečně výkonný na to, aby prolomil tento algoritmus. Díky tomu můžou útočníci překonat kryptografické zabezpečení, které má algoritmus poskytovat. Podle typu aplikace a kryptografického algoritmu to může útočníkovi umožnit číst šifrované zprávy, upravovat je, falšovat digitální podpisy, upravovat hodnotu hash obsahu nebo jinak útočit na kryptografický systém založený na tomto algoritmu. Nahraďte místa, kde se používá šifrování, algoritmem AES (přípustné jsou varianty AES-256, AES-192 a AES-128) s délkou klíče alespoň 128 bitů. Nahraďte místa, kde se používá algoritmus hash, hashovací funkcí řady SHA-2, třeba SHA512, SHA384 nebo SHA256. Nahraďte místa, kde se používá digitální podpis, šifrováním RSA s délkou klíče alespoň 2048 bitů nebo algoritmem ECDSA s délkou klíče alespoň 256 bitů.</target>
        <note />
      </trans-unit>
      <trans-unit id="DoNotUseBrokenCryptographicAlgorithmsMessage">
        <source>{0} uses a broken cryptographic algorithm {1}</source>
        <target state="translated">{0} používá prolomený kryptografický algoritmus {1}.</target>
        <note />
      </trans-unit>
      <trans-unit id="DoNotUseCountAsyncWhenAnyAsyncCanBeUsedDescription">
        <source>For non-empty collections, CountAsync() and LongCountAsync() enumerate the entire sequence, while AnyAsync() stops at the first item or the first item that satisfies a condition.</source>
        <target state="translated">U neprázdných kolekcí CountAsync() a LongCountAsync() zobrazí výčet celé sekvence, zatímco AnyAsync() se zastaví u první položky nebo u první položky, která splňuje podmínku.</target>
        <note />
      </trans-unit>
      <trans-unit id="DoNotUseCountAsyncWhenAnyAsyncCanBeUsedMessage">
        <source>{0}() is used where AnyAsync() could be used instead to improve performance.</source>
        <target state="translated">{0}() se používá tam, kde se dá kvůli zvýšení výkonu použít AnyAsync().</target>
        <note />
      </trans-unit>
      <trans-unit id="DoNotUseCountAsyncWhenAnyAsyncCanBeUsedTitle">
        <source>Do not use CountAsync() or LongCountAsync() when AnyAsync() can be used</source>
        <target state="translated">Nepoužívat CountAsync() nebo LongCountAsync(), pokud se dá použít AnyAsync()</target>
        <note />
      </trans-unit>
      <trans-unit id="DoNotUseCountWhenAnyCanBeUsedDescription">
        <source>For non-empty collections, Count() and LongCount() enumerate the entire sequence, while Any() stops at the first item or the first item that satisfies a condition.</source>
        <target state="translated">U neprázdných kolekcí Count() a LongCount() zobrazí výčet celé sekvence, zatímco Any() se zastaví u první položky nebo u první položky, která splňuje podmínku.</target>
        <note />
      </trans-unit>
      <trans-unit id="DoNotUseCountWhenAnyCanBeUsedMessage">
        <source>{0}() is used where Any() could be used instead to improve performance.</source>
        <target state="translated">{0}() se používá tam, kde se dá kvůli zvýšení výkonu použít Any().</target>
        <note />
      </trans-unit>
      <trans-unit id="DoNotUseCountWhenAnyCanBeUsedTitle">
        <source>Do not use Count() or LongCount() when Any() can be used</source>
        <target state="translated">Nepoužívat Count() nebo LongCount(), pokud se dá použít Any()</target>
        <note />
      </trans-unit>
      <trans-unit id="DoNotUseCreateEncryptorWithNonDefaultIVDescription">
        <source>Symmetric encryption should always use a non-repeatable initialization vector to prevent dictionary attacks.</source>
        <target state="translated">Symetrické šifrování by mělo vždy používat inicializační vektor, který nelze opakovat, aby se zabránilo slovníkovým útokům.</target>
        <note />
      </trans-unit>
      <trans-unit id="DoNotUseDeprecatedSecurityProtocols">
        <source>Do Not Use Deprecated Security Protocols</source>
        <target state="translated">Nepoužívejte zastaralé protokoly zabezpečení.</target>
        <note />
      </trans-unit>
      <trans-unit id="DoNotUseDeprecatedSecurityProtocolsDescription">
        <source>Using a deprecated security protocol rather than the system default is risky.</source>
        <target state="translated">Používání zastaralých protokolů zabezpečení místo systémových výchozích protokolů představuje riziko.</target>
        <note />
      </trans-unit>
      <trans-unit id="DoNotUseDeprecatedSecurityProtocolsMessage">
        <source>Hard-coded use of deprecated security protocol {0}</source>
        <target state="translated">Pevně zakódované použití zastaralého protokolu zabezpečení {0}</target>
        <note />
      </trans-unit>
      <trans-unit id="DoNotUseDSA">
        <source>Do Not Use Digital Signature Algorithm (DSA)</source>
        <target state="translated">Nepoužívejte algoritmus DSA (Digital Signature Algorithm)</target>
        <note />
      </trans-unit>
      <trans-unit id="DoNotUseDSADescription">
        <source>DSA is too weak to use.</source>
        <target state="translated">Algoritmus DSA je příliš slabý a jeho použití se nedoporučuje.</target>
        <note />
      </trans-unit>
      <trans-unit id="DoNotUseDSAMessage">
        <source>Asymmetric encryption algorithm {0} is weak. Switch to an RSA with at least 2048 key size, ECDH or ECDSA algorithm instead</source>
        <target state="translated">Algoritmus asymetrického šifrování {0} je slabý. Použijte radši algoritmus RSA s velikostí klíče alespoň 2048, ECDH nebo ECDSA.</target>
        <note />
      </trans-unit>
      <trans-unit id="DoNotUseEnumerableMethodsOnIndexableCollectionsInsteadUseTheCollectionDirectlyDescription">
        <source>This collection is directly indexable. Going through LINQ here causes unnecessary allocations and CPU work.</source>
        <target state="translated">Tato kolekce se dá přímo indexovat. Procházení kódu LINQ na tomto místě způsobuje zbytečné alokace a vytížení procesoru.</target>
        <note />
      </trans-unit>
      <trans-unit id="DoNotUseEnumerableMethodsOnIndexableCollectionsInsteadUseTheCollectionDirectlyMessage">
        <source>Do not use Enumerable methods on indexable collections. Instead use the collection directly</source>
        <target state="translated">Nepoužívejte metody Enumerable nebo indexovatelné kolekce. Použijte místo toho kolekci napřímo.</target>
        <note />
      </trans-unit>
      <trans-unit id="DoNotUseEnumerableMethodsOnIndexableCollectionsInsteadUseTheCollectionDirectlyTitle">
        <source>Do not use Enumerable methods on indexable collections. Instead use the collection directly</source>
        <target state="translated">Nepoužívejte metody Enumerable nebo indexovatelné kolekce. Použijte místo toho kolekci napřímo.</target>
        <note />
      </trans-unit>
      <trans-unit id="DoNotUseInsecureRandomness">
        <source>Do not use insecure randomness</source>
        <target state="translated">Nepoužívat nezabezpečenou náhodnost</target>
        <note />
      </trans-unit>
      <trans-unit id="DoNotUseInsecureRandomnessDescription">
        <source>Using a cryptographically weak pseudo-random number generator may allow an attacker to predict what security-sensitive value will be generated. Use a cryptographically strong random number generator if an unpredictable value is required, or ensure that weak pseudo-random numbers aren't used in a security-sensitive manner.</source>
        <target state="translated">Použití generátoru kryptograficky slabých pseudonáhodných čísel může útočníkovi umožnit předpovědět, jaká hodnota citlivá z hlediska zabezpečení se vygeneruje. Použijte generátor kryptograficky silných náhodných čísel, pokud se vyžaduje nepředvídatelná hodnota, nebo zajistěte, aby se slabá pseudonáhodná čísla nepoužívala způsobem citlivým z hlediska zabezpečení.</target>
        <note />
      </trans-unit>
      <trans-unit id="DoNotUseInsecureRandomnessMessage">
        <source>{0} is an insecure random number generator. Use cryptographically secure random number generators when randomness is required for security</source>
        <target state="translated">{0} je nezabezpečený generátor náhodných čísel. Pokud se pro zabezpečení vyžaduje náhodnost, používejte kryptograficky zabezpečené generátory náhodných čísel.</target>
        <note />
      </trans-unit>
      <trans-unit id="DoNotUseMD5">
        <source>Do not use insecure cryptographic algorithm MD5.</source>
        <target state="translated">Nepoužívejte nezabezpečený kryptografický algoritmus MD5</target>
        <note />
      </trans-unit>
      <trans-unit id="DoNotUseMD5Description">
        <source>This type implements MD5, a cryptographically insecure hashing function. Hash collisions are computationally feasible for the MD5 and HMACMD5 algorithms. Replace this usage with a SHA-2 family hash algorithm (SHA512, SHA384, SHA256).</source>
        <target state="translated">Tento typ implementuje MD5, což je kryptograficky nezabezpečená hashovací funkce. Kolize hashovací funkce jsou výpočetně schůdné u algoritmů MD5 a HMACMD5. Nahraďte toto použití hashovacím algoritmem z řady SHA-2 (SHA512, SHA384, SHA256).</target>
        <note />
      </trans-unit>
      <trans-unit id="DoNotUseObsoleteKDFAlgorithm">
        <source>Do not use obsolete key derivation function</source>
        <target state="translated">Nepoužívat zastaralou funkci pro odvození klíče</target>
        <note />
      </trans-unit>
      <trans-unit id="DoNotUseObsoleteKDFAlgorithmDescription">
        <source>Password-based key derivation should use PBKDF2 with SHA-2. Avoid using PasswordDeriveBytes since it generates a PBKDF1 key. Avoid using Rfc2898DeriveBytes.CryptDeriveKey since it doesn't use the iteration count or salt.</source>
        <target state="translated">Odvození klíče na bázi hesla by mělo používat PBKDF2 s SHA-2. Nepoužívejte PasswordDeriveBytes, protože generuje klíč PBKDF1. Nepoužívejte Rfc2898DeriveBytes.CryptDeriveKey, protože nepoužívá počet iterací nebo řetězec salt.</target>
        <note />
      </trans-unit>
      <trans-unit id="DoNotUseObsoleteKDFAlgorithmMessage">
        <source>Call to obsolete key derivation function {0}.{1}</source>
        <target state="translated">Volání zastaralé funkce pro odvození klíče {0}.{1}</target>
        <note />
      </trans-unit>
      <trans-unit id="DoNotUseReferenceEqualsWithValueTypesComparerMessage">
        <source>Do not pass an argument with value type '{0}' to the 'Equals' method on 'ReferenceEqualityComparer'. Due to value boxing, this call to 'Equals' will always return 'false'.</source>
        <target state="translated">Do metody Equals v ReferenceEqualityComparer nepředávejte argument s typem hodnoty {0}. Kvůli balení hodnot toto volání metody Equals vždy vrátí false.</target>
        <note />
      </trans-unit>
      <trans-unit id="DoNotUseReferenceEqualsWithValueTypesDescription">
        <source>Value type typed arguments are uniquely boxed for each call to this method, therefore the result is always false.</source>
        <target state="translated">Typové argumenty s typy hodnot se jedinečně balí pro každé volání této metody, proto bude výsledek vždy false.</target>
        <note />
      </trans-unit>
      <trans-unit id="DoNotUseReferenceEqualsWithValueTypesMethodMessage">
        <source>Do not pass an argument with value type '{0}' to 'ReferenceEquals'. Due to value boxing, this call to 'ReferenceEquals' will always return 'false'.</source>
        <target state="translated">Do metody ReferenceEquals nepředávejte argument s typem hodnoty {0}. Kvůli balení hodnot toto volání metody ReferenceEquals vždy vrátí false.</target>
        <note />
      </trans-unit>
      <trans-unit id="DoNotUseReferenceEqualsWithValueTypesTitle">
        <source>Do not use ReferenceEquals with value types</source>
        <target state="translated">Nepoužívejte ReferenceEquals s typy hodnot</target>
        <note />
      </trans-unit>
      <trans-unit id="DoNotUseSHA1">
        <source>Do not use insecure cryptographic algorithm SHA1.</source>
        <target state="translated">Nepoužívejte nezabezpečený kryptografický algoritmus SHA1</target>
        <note />
      </trans-unit>
      <trans-unit id="DoNotUseSHA1Description">
        <source>This type implements SHA1, a cryptographically insecure hashing function. Hash collisions are computationally feasible for the SHA-1 and SHA-0 algorithms. Replace this usage with a SHA-2 family hash algorithm (SHA512, SHA384, SHA256).</source>
        <target state="translated">Tento typ implementuje SHA1, což je kryptograficky nezabezpečená hashovací funkce. Kolize hashovací funkce jsou výpočetně schůdné u algoritmů SHA-1 a SHA-0. Nahraďte toto použití hashovacím algoritmem z řady SHA-2 (SHA512, SHA384, SHA256).</target>
        <note />
      </trans-unit>
      <trans-unit id="DoNotUseStackallocInLoopsDescription">
        <source>Stack space allocated by a stackalloc is only released at the end of the current method's invocation.  Using it in a loop can result in unbounded stack growth and eventual stack overflow conditions.</source>
        <target state="translated">Prostor zásobníku přidělený operací stackalloc se uvolní jen na konci volání aktuální metody. Když se použije ve smyčce, může to způsobit neomezený růst zásobníku a nakonec i jeho přetečení.</target>
        <note />
      </trans-unit>
      <trans-unit id="DoNotUseStackallocInLoopsMessage">
        <source>Potential stack overflow. Move the stackalloc out of the loop.</source>
        <target state="translated">Možné přetečení zásobníku. Přesuňte stackalloc mimo smyčku.</target>
        <note />
      </trans-unit>
      <trans-unit id="DoNotUseStackallocInLoopsTitle">
        <source>Do not use stackalloc in loops.</source>
        <target state="translated">Nepoužívat stackalloc ve smyčkách</target>
        <note />
      </trans-unit>
      <trans-unit id="DoNotUseTimersThatPreventPowerStateChangesDescription">
        <source>Higher-frequency periodic activity will keep the CPU busy and interfere with power-saving idle timers that turn off the display and hard disks.</source>
        <target state="translated">Častější pravidelná aktivita bude zatěžovat procesor a ovlivňovat časovače neaktivity, které šetří energii a vypínají displej a pevné disky.</target>
        <note />
      </trans-unit>
      <trans-unit id="DoNotUseTimersThatPreventPowerStateChangesMessage">
        <source>Do not use timers that prevent power state changes</source>
        <target state="translated">Nepoužívejte časovače, které znemožňují změnit stav napájení</target>
        <note />
      </trans-unit>
      <trans-unit id="DoNotUseTimersThatPreventPowerStateChangesTitle">
        <source>Do not use timers that prevent power state changes</source>
        <target state="translated">Nepoužívejte časovače, které znemožňují změnit stav napájení</target>
        <note />
      </trans-unit>
      <trans-unit id="DoNotUseUnsafeDllImportSearchPath">
        <source>Do not use unsafe DllImportSearchPath value</source>
        <target state="translated">Nepoužívat nebezpečnou hodnotu DllImportSearchPath</target>
        <note />
      </trans-unit>
      <trans-unit id="DoNotUseUnsafeDllImportSearchPathDescription">
        <source>There could be a malicious DLL in the default DLL search directories. Or, depending on where your application is run from, there could be a malicious DLL in the application's directory. Use a DllImportSearchPath value that specifies an explicit search path instead. The DllImportSearchPath flags that this rule looks for can be configured in .editorconfig.</source>
        <target state="translated">Ve výchozích adresářích pro vyhledávání DLL se může nacházet škodlivá knihovna DLL. Anebo v závislosti na tom, odkud se aplikace spouští, se může škodlivá knihovna DLL nacházet v adresáři aplikace. Použijte hodnotu DllImportSearchPath, která místo toho určuje explicitní vyhledávací cestu. Příznaky DllImportSearchPath, které toto pravidlo hledá, se dají nakonfigurovat v .editorconfig.</target>
        <note />
      </trans-unit>
      <trans-unit id="DoNotUseUnsafeDllImportSearchPathMessage">
        <source>Use of unsafe DllImportSearchPath value {0}</source>
        <target state="translated">Použití nebezpečné hodnoty DllImportSearchPath {0}</target>
        <note />
      </trans-unit>
      <trans-unit id="DoNotUseWeakCryptographicAlgorithms">
        <source>Do Not Use Weak Cryptographic Algorithms</source>
        <target state="translated">Nepoužívejte slabé kryptografické algoritmy</target>
        <note />
      </trans-unit>
      <trans-unit id="DoNotUseWeakCryptographicAlgorithmsDescription">
        <source>Cryptographic algorithms degrade over time as attacks become for advances to attacker get access to more computation. Depending on the type and application of this cryptographic algorithm, further degradation of the cryptographic strength of it may allow attackers to read enciphered messages, tamper with enciphered  messages, forge digital signatures, tamper with hashed content, or otherwise compromise any cryptosystem based on this algorithm. Replace encryption uses with the AES algorithm (AES-256, AES-192 and AES-128 are acceptable) with a key length greater than or equal to 128 bits. Replace hashing uses with a hashing function in the SHA-2 family, such as SHA-2 512, SHA-2 384, or SHA-2 256.</source>
        <target state="translated">Výkonnost kryptografických algoritmů časem klesá, protože útoky se stávají stále sofistikovanější a útočníci získávají přístup k vyššímu výpočetnímu výkonu. Podle typu aplikace a kryptografického algoritmu může další snižování jeho kryptografické síly umožnit útočníkovi číst šifrované zprávy, upravovat je, falšovat digitální podpisy, upravovat hodnotu hash obsahu nebo jinak útočit na kryptografický systém založený na tomto algoritmu. Nahraďte místa, kde se používá šifrování, algoritmem AES (přípustné jsou varianty AES-256, AES-192 a AES-128) s délkou klíče alespoň 128 bitů. Nahraďte místa, kde se používá algoritmus hash, hashovací funkcí řady SHA-2, třeba SHA-2 512, SHA-2 384 nebo SHA-2 256.</target>
        <note />
      </trans-unit>
      <trans-unit id="DoNotUseWeakCryptographicAlgorithmsMessage">
        <source>{0} uses a weak cryptographic algorithm {1}</source>
        <target state="translated">{0} používá slabý kryptografický algoritmus {1}.</target>
        <note />
      </trans-unit>
      <trans-unit id="DoNotUseWeakKDFAlgorithm">
        <source>Do Not Use Weak Key Derivation Function Algorithm</source>
        <target state="translated">Nepoužívejte slabý algoritmus funkce odvození klíče (KDF).</target>
        <note />
      </trans-unit>
      <trans-unit id="DoNotUseWeakKDFAlgorithmDescription">
        <source>Some implementations of the Rfc2898DeriveBytes class allow for a hash algorithm to be specified in a constructor parameter or overwritten in the HashAlgorithm property. If a hash algorithm is specified, then it should be SHA-256 or higher.</source>
        <target state="translated">Některé implementace třídy Rfc2898DeriveBytes umožňují, aby se algoritmus hash zadal v parametru konstruktoru nebo přepsal ve vlastnosti HashAlgorithm. V případě zadání algoritmu hash by se mělo jednat o SHA-256 nebo vyšší.</target>
        <note />
      </trans-unit>
      <trans-unit id="DoNotUseWeakKDFAlgorithmMessage">
        <source>{0} created with a weak hash algorithm. Use SHA256, SHA384, or SHA512 to create a strong key from a password</source>
        <target state="translated">{0} se vytvořilo pomocí slabého algoritmu hash. Jestli chcete vytvořit silný klíč z hesla, použijte SHA256, SHA384 nebo SHA512.</target>
        <note />
      </trans-unit>
      <trans-unit id="DoNotUseWeakKDFInsufficientIterationCountDescription">
        <source>When deriving cryptographic keys from user-provided inputs such as password, use sufficient iteration count (at least 100k).</source>
        <target state="translated">Při odvozování kryptografických klíčů z uživatelem zadaných vstupů, jako je například heslo, používejte dostatečný počet iterací (alespoň 100 000).</target>
        <note />
      </trans-unit>
      <trans-unit id="DoNotUseXslTransform">
        <source>Do Not Use XslTransform</source>
        <target state="translated">Nepoužívat XslTransform</target>
        <note />
      </trans-unit>
      <trans-unit id="DoNotUseXslTransformMessage">
        <source>Do not use XslTransform. It does not restrict potentially dangerous external references.</source>
        <target state="translated">Nepoužije XslTransform. Neomezí se tím potenciálně nebezpečné externí odkazy.</target>
        <note />
      </trans-unit>
      <trans-unit id="FinalizersShouldCallBaseClassFinalizerDescription">
        <source>Finalization must be propagated through the inheritance hierarchy. To guarantee this, types must call their base class Finalize method in their own Finalize method.</source>
        <target state="translated">Finalizace se musí rozšířit v hierarchii dědičnosti. Aby k tomu došlo, typy musí ve svých vlastních metodách Finalize volat metodu Finalize základní třídy.</target>
        <note />
      </trans-unit>
      <trans-unit id="FinalizersShouldCallBaseClassFinalizerMessage">
        <source>Finalizers should call base class finalizer</source>
        <target state="translated">Finalizační metody by měly volat finalizační metodu základní třídy</target>
        <note />
      </trans-unit>
      <trans-unit id="FinalizersShouldCallBaseClassFinalizerTitle">
        <source>Finalizers should call base class finalizer</source>
        <target state="translated">Finalizační metody by měly volat finalizační metodu základní třídy</target>
        <note />
      </trans-unit>
      <trans-unit id="HardCodedSecurityProtocolMessage">
        <source>Avoid hardcoding SecurityProtocolType {0}, and instead use SecurityProtocolType.SystemDefault to allow the operating system to choose the best Transport Layer Security protocol to use.</source>
        <target state="translated">Vyhněte se pevnému zakódování hodnoty SecurityProtocolType {0}. Místo toho použijte SecurityProtocolType.SystemDefault, aby mohl operační systém sám zvolit nejlepší protokol TLS (Transport Layer Security), který se má použít.</target>
        <note />
      </trans-unit>
      <trans-unit id="HardCodedSecurityProtocolTitle">
        <source>Avoid hardcoding SecurityProtocolType value</source>
        <target state="translated">Vyhněte se pevnému zakódování hodnoty SecurityProtocolType</target>
        <note />
      </trans-unit>
      <trans-unit id="HardcodedSslProtocolsDescription">
        <source>Current Transport Layer Security protocol versions may become deprecated if vulnerabilities are found. Avoid hardcoding SslProtocols values to keep your application secure. Use 'None' to let the Operating System choose a version.</source>
        <target state="translated">Po zjištění ohrožení zabezpečení můžou aktuální verze protokolu TLS (Transport Layer Security) zastarat. Aby aplikace zůstala zabezpečená, nepoužívejte pevně zakódované hodnoty SslProtocols. Pokud chcete, aby operační systém mohl zvolit verzi, použijte možnost None.</target>
        <note />
      </trans-unit>
      <trans-unit id="HardcodedSslProtocolsMessage">
        <source>Avoid hardcoding SslProtocols '{0}' to ensure your application remains secure in the future. Use 'None' to let the Operating System choose a version.</source>
        <target state="translated">Abyste zajistili, že aplikace zůstane v budoucnu zabezpečená, nepoužívejte pevně zakódované hodnoty SslProtocols {0}. Pokud chcete, aby operační systém mohl zvolit verzi, použijte možnost None.</target>
        <note />
      </trans-unit>
      <trans-unit id="HardcodedSslProtocolsTitle">
        <source>Avoid hardcoded SslProtocols values</source>
        <target state="translated">Nepoužívat pevně zakódované hodnoty SslProtocols</target>
        <note />
      </trans-unit>
      <trans-unit id="ImplementISerializableCorrectlyDescription">
        <source>To fix a violation of this rule, make the GetObjectData method visible and overridable, and make sure that all instance fields are included in the serialization process or explicitly marked by using the NonSerializedAttribute attribute.</source>
        <target state="translated">Pokud chcete porušení tohoto pravidla opravit, nastavte metodu GetObjectData jako viditelnou a přepsatelnou a ujistěte se, že všechna pole instance jsou součástí procesu serializace nebo explicitně označená atributem NonSerializedAttribute.</target>
        <note />
      </trans-unit>
      <trans-unit id="ImplementISerializableCorrectlyMessageDefault">
        <source>Add an implementation of GetObjectData to type {0}.</source>
        <target state="translated">Přidejte implementaci GetObjectData k typu {0}.</target>
        <note />
      </trans-unit>
      <trans-unit id="ImplementISerializableCorrectlyMessageMakeOverridable">
        <source>Make {0}.GetObjectData virtual and overridable.</source>
        <target state="translated">Učiňte {0}.GetObjectData virtuální a přepisovatelnou.</target>
        <note />
      </trans-unit>
      <trans-unit id="ImplementISerializableCorrectlyMessageMakeVisible">
        <source>Increase the accessibility of {0}.GetObjectData so that it is visible to derived types.</source>
        <target state="translated">Zvýšit přístupnost {0}.GetObjectData tak, že je viditelná pro odvozené typy.</target>
        <note />
      </trans-unit>
      <trans-unit id="ImplementISerializableCorrectlyTitle">
        <source>Implement ISerializable correctly</source>
        <target state="translated">Implementujte správně ISerializable</target>
        <note />
      </trans-unit>
      <trans-unit id="ImplementSerializationConstructorsCodeActionTitle">
        <source>Implement Serialization constructor</source>
        <target state="translated">Naimplementovat konstruktor Serialization</target>
        <note />
      </trans-unit>
      <trans-unit id="ImplementSerializationConstructorsDescription">
        <source>To fix a violation of this rule, implement the serialization constructor. For a sealed class, make the constructor private; otherwise, make it protected.</source>
        <target state="translated">Pokud chcete porušení tohoto pravidla opravit, naimplementujte serializační konstruktor. Pro zapečetěné třídy nastavte konstruktor jako private, jinak jako protected.</target>
        <note />
      </trans-unit>
      <trans-unit id="ImplementSerializationConstructorsMessageCreateMagicConstructor">
        <source>Add a constructor to {0} with the following signature: 'protected {0}(SerializationInfo info, StreamingContext context)'.</source>
        <target state="translated">Přidejte konstruktor k {0} s následující signaturou: 'protected {0}(SerializationInfo info, StreamingContext context)'.</target>
        <note />
      </trans-unit>
      <trans-unit id="ImplementSerializationConstructorsMessageMakeSealedMagicConstructorPrivate">
        <source>Declare the serialization constructor of {0}, a sealed type, as private.</source>
        <target state="translated">Deklarujte serializační konstruktor {0}, zapečetěný typ, jako soukromý.</target>
        <note />
      </trans-unit>
      <trans-unit id="ImplementSerializationConstructorsMessageMakeUnsealedMagicConstructorFamily">
        <source>Declare the serialization constructor of {0}, an unsealed type, as protected.</source>
        <target state="translated">Deklarujte serializační konstruktor {0}, zapečetěný typ, jako chráněný.</target>
        <note />
      </trans-unit>
      <trans-unit id="ImplementSerializationConstructorsTitle">
        <source>Implement serialization constructors</source>
        <target state="translated">Implementovat serializační konstruktory</target>
        <note />
      </trans-unit>
      <trans-unit id="ImplementSerializationMethodsCorrectlyDescription">
        <source>A method that handles a serialization event does not have the correct signature, return type, or visibility.</source>
        <target state="translated">Metoda, která zpracovává událost serializace, nemá správnou signaturu, návratový typ nebo viditelnost.</target>
        <note />
      </trans-unit>
      <trans-unit id="ImplementSerializationMethodsCorrectlyMessageGeneric">
        <source>Because {0} is marked with OnSerializing, OnSerialized, OnDeserializing, or OnDeserialized, change its signature so that it is no longer generic.</source>
        <target state="translated">Protože {0} je označená pomocí OnSerializing, OnSerialized, OnDeserializing nebo OnDeserialized, změňte její signaturu tak, že již není nadále obecná.</target>
        <note />
      </trans-unit>
      <trans-unit id="ImplementSerializationMethodsCorrectlyMessageParameters">
        <source>Because {0} is marked with OnSerializing, OnSerialized, OnDeserializing, or OnDeserialized, change its signature so that it takes a single parameter of type 'System.Runtime.Serialization.StreamingContext'.</source>
        <target state="translated">Protože {0} je označená pomocí OnSerializing, OnSerialized, OnDeserializing nebo OnDeserialized, změňte její signaturu tak, že vyžaduje jeden parametr typu 'System.Runtime.Serialization.StreamingContext'.</target>
        <note />
      </trans-unit>
      <trans-unit id="ImplementSerializationMethodsCorrectlyMessageReturnType">
        <source>Because {0} is marked with OnSerializing, OnSerialized, OnDeserializing, or OnDeserialized, change its return type from {1} to void (Sub in Visual Basic).</source>
        <target state="translated">Protože {0} je označená pomocí OnSerializing, OnSerialized, OnDeserializing nebo OnDeserialized, změňte její návratový typ z {1} na void (Sub v jazyce Visual Basic).</target>
        <note />
      </trans-unit>
      <trans-unit id="ImplementSerializationMethodsCorrectlyMessageStatic">
        <source>Because {0} is marked with OnSerializing, OnSerialized, OnDeserializing, or OnDeserialized, change it from static (Shared in Visual Basic) to an instance method.</source>
        <target state="translated">Protože {0} je označená pomocí OnSerializing, OnSerialized, OnDeserializing nebo OnDeserialized, změňte ji ze statické (sdílené v jazyce Visual Basic) na instanční metodu.</target>
        <note />
      </trans-unit>
      <trans-unit id="ImplementSerializationMethodsCorrectlyMessageVisibility">
        <source>Because {0} is marked with OnSerializing, OnSerialized, OnDeserializing, or OnDeserialized, change its accessibility to private.</source>
        <target state="translated">Protože {0} je označená pomocí OnSerializing, OnSerialized, OnDeserializing nebo OnDeserialized, změňte její přístupnost na soukromou.</target>
        <note />
      </trans-unit>
      <trans-unit id="ImplementSerializationMethodsCorrectlyTitle">
        <source>Implement serialization methods correctly</source>
        <target state="translated">Implementujte správně metody serializace</target>
        <note />
      </trans-unit>
      <trans-unit id="InitializeReferenceTypeStaticFieldsInlineDescription">
        <source>A reference type declares an explicit static constructor. To fix a violation of this rule, initialize all static data when it is declared and remove the static constructor.</source>
        <target state="translated">Typ odkazu deklaruje explicitní statický konstruktor. Pokud chcete napravit porušení tohoto pravidla, inicializujte všechna statická data při jejich deklaraci a odeberte statický konstruktor.</target>
        <note />
      </trans-unit>
      <trans-unit id="InitializeReferenceTypeStaticFieldsInlineTitle">
        <source>Initialize reference type static fields inline</source>
        <target state="translated">Inicializujte statická pole typu odkazů jako vložená</target>
        <note />
      </trans-unit>
      <trans-unit id="InitializeStaticFieldsInlineMessage">
        <source>Initialize all static fields in '{0}' when those fields are declared and remove the explicit static constructor</source>
        <target state="translated">Inicializujte všechna statická pole v {0} ve chvíli, kdy se tato pole deklarují, a odeberte explicitní statický konstruktor.</target>
        <note />
      </trans-unit>
      <trans-unit id="InitializeValueTypeStaticFieldsInlineDescription">
        <source>A value type declares an explicit static constructor. To fix a violation of this rule, initialize all static data when it is declared and remove the static constructor.</source>
        <target state="translated">Typ hodnoty deklaruje explicitní statický konstruktor. Pokud chcete napravit porušení tohoto pravidla, inicializujte všechna statická data při jejich deklaraci a odeberte statický konstruktor.</target>
        <note />
      </trans-unit>
      <trans-unit id="InitializeValueTypeStaticFieldsInlineTitle">
        <source>Initialize value type static fields inline</source>
        <target state="translated">Inicializujte statická pole typu hodnot jako vložená</target>
        <note />
      </trans-unit>
      <trans-unit id="InstantiateArgumentExceptionsCorrectlyChangeToTwoArgumentCodeFixTitle">
        <source>Change to call the two argument constructor, pass null for the message.</source>
        <target state="new">Change to call the two argument constructor, pass null for the message.</target>
        <note />
      </trans-unit>
      <trans-unit id="InstantiateArgumentExceptionsCorrectlyDescription">
        <source>A call is made to the default (parameterless) constructor of an exception type that is or derives from ArgumentException, or an incorrect string argument is passed to a parameterized constructor of an exception type that is or derives from ArgumentException.</source>
        <target state="translated">Zavolal se výchozí konstruktor (bez parametrů) typu výjimky, který je třídou ArgumentException nebo je z ní odvozený, nebo se do jeho konstruktoru s parametry předal nesprávný argument řetězce.</target>
        <note />
      </trans-unit>
      <trans-unit id="InstantiateArgumentExceptionsCorrectlyFlipArgumentOrderCodeFixTitle">
        <source>Swap the arguments order</source>
        <target state="new">Swap the arguments order</target>
        <note />
      </trans-unit>
      <trans-unit id="InstantiateArgumentExceptionsCorrectlyMessageIncorrectMessage">
        <source>Method {0} passes parameter name '{1}' as the {2} argument to a {3} constructor. Replace this argument with a descriptive message and pass the parameter name in the correct position.</source>
        <target state="translated">Metoda {0} předává název parametru {1} jako argument {2} konstruktoru {3}. Nahraďte tento argument popisnou zprávou a předejte název parametru na správné pozici.</target>
        <note />
      </trans-unit>
      <trans-unit id="InstantiateArgumentExceptionsCorrectlyMessageIncorrectParameterName">
        <source>Method {0} passes '{1}' as the {2} argument to a {3} constructor. Replace this argument with one of the method's parameter names. Note that the provided parameter name should have the exact casing as declared on the method.</source>
        <target state="translated">Metoda {0} předává {1} jako argument {2} konstruktoru {3}. Nahraďte tento argument jedním z názvů parametrů metody. Poznámka: Poskytnutý název parametru by měl přesně dodržovat velikost písmen tak, jak je deklarovaný v metodě.</target>
        <note />
      </trans-unit>
      <trans-unit id="InstantiateArgumentExceptionsCorrectlyMessageNoArguments">
        <source>Call the {0} constructor that contains a message and/or paramName parameter.</source>
        <target state="needs-review-translation">Zavolejte konstruktor {0}, který obsahuje zprávu a/nebo parametr paramName.</target>
        <note />
      </trans-unit>
      <trans-unit id="InstantiateArgumentExceptionsCorrectlyTitle">
        <source>Instantiate argument exceptions correctly</source>
        <target state="translated">Vytvářejte správně instanci výjimek argumentů</target>
        <note />
      </trans-unit>
      <trans-unit id="JavaScriptSerializerMaybeWithSimpleTypeResolverMessage">
        <source>The method '{0}' is insecure when deserializing untrusted data with a JavaScriptSerializer initialized with a SimpleTypeResolver. Ensure that the JavaScriptSerializer is initialized without a JavaScriptTypeResolver specified, or initialized with a JavaScriptTypeResolver that limits the types of objects in the deserialized object graph.</source>
        <target state="translated">Metoda {0} není bezpečná při deserializaci nedůvěryhodných dat přes JavaScriptSerializer inicializovaný s nástrojem SimpleTypeResolver. Zajistěte, aby byl JavaScriptSerializer inicializovaný bez zadání nástroje JavaScriptTypeResolver nebo aby byl inicializovaný s nástrojem JavaScriptTypeResolver, který omezuje typy objektů v grafu deserializovaných objektů.</target>
        <note />
      </trans-unit>
      <trans-unit id="JavaScriptSerializerMaybeWithSimpleTypeResolverTitle">
        <source>Ensure JavaScriptSerializer is not initialized with SimpleTypeResolver before deserializing</source>
        <target state="translated">Zajistěte, aby se před deserializací neinicializoval JavaScriptSerializer s nástrojem SimpleTypeResolver.</target>
        <note />
      </trans-unit>
      <trans-unit id="JavaScriptSerializerWithSimpleTypeResolverMessage">
        <source>The method '{0}' is insecure when deserializing untrusted data with a JavaScriptSerializer initialized with a SimpleTypeResolver. Initialize JavaScriptSerializer without a JavaScriptTypeResolver specified, or initialize with a JavaScriptTypeResolver that limits the types of objects in the deserialized object graph.</source>
        <target state="translated">Metoda {0} není bezpečná při deserializaci nedůvěryhodných dat přes JavaScriptSerializer inicializovaný s nástrojem SimpleTypeResolver. Inicializujte JavaScriptSerializer bez zadání nástroje JavaScriptTypeResolver nebo ho inicializujte s nástrojem JavaScriptTypeResolver, který omezuje typy objektů v grafu deserializovaných objektů.</target>
        <note />
      </trans-unit>
      <trans-unit id="JavaScriptSerializerWithSimpleTypeResolverTitle">
        <source>Do not deserialize with JavaScriptSerializer using a SimpleTypeResolver</source>
        <target state="translated">Nedeserializovat přes JavaScriptSerializer s použitím nástroje SimpleTypeResolver</target>
        <note />
      </trans-unit>
      <trans-unit id="JsonNetInsecureSerializerMessage">
        <source>When deserializing untrusted input, allowing arbitrary types to be deserialized is insecure. When using deserializing JsonSerializer, use TypeNameHandling.None, or for values other than None, restrict deserialized types with a SerializationBinder.</source>
        <target state="translated">Když se deserializuje nedůvěryhodný vstup, není bezpečné povolit deserializaci libovolných typů. Pokud k deserializaci používáte JsonSerializer, použijte TypeNameHandling.None, nebo pro hodnoty jiné než None omezte deserializované typy pomocí SerializationBinder.</target>
        <note />
      </trans-unit>
      <trans-unit id="JsonNetInsecureSerializerTitle">
        <source>Do not deserialize with JsonSerializer using an insecure configuration</source>
        <target state="translated">Nepoužívat při deserializaci JsonSerializer s nezabezpečenou konfigurací</target>
        <note />
      </trans-unit>
      <trans-unit id="JsonNetInsecureSettingsMessage">
        <source>When deserializing untrusted input, allowing arbitrary types to be deserialized is insecure.  When using JsonSerializerSettings, use TypeNameHandling.None, or for values other than None, restrict deserialized types with a SerializationBinder.</source>
        <target state="translated">Když se deserializuje nedůvěryhodný vstup, není bezpečné povolit deserializaci libovolných typů. Pokud používáte JsonSerializerSettings, použijte TypeNameHandling.None, nebo pro hodnoty jiné než None omezte deserializované typy pomocí SerializationBinder.</target>
        <note />
      </trans-unit>
      <trans-unit id="JsonNetInsecureSettingsTitle">
        <source>Do not use insecure JsonSerializerSettings</source>
        <target state="translated">Nepoužívat nezabezpečená nastavení JsonSerializerSettings</target>
        <note />
      </trans-unit>
      <trans-unit id="JsonNetMaybeInsecureSerializerMessage">
        <source>When deserializing untrusted input, allowing arbitrary types to be deserialized is insecure. When using deserializing JsonSerializer, use TypeNameHandling.None, or for values other than None, restrict deserialized types with a SerializationBinder.</source>
        <target state="translated">Když se deserializuje nedůvěryhodný vstup, není bezpečné povolit deserializaci libovolných typů. Pokud k deserializaci používáte JsonSerializer, použijte TypeNameHandling.None, nebo pro hodnoty jiné než None omezte deserializované typy pomocí SerializationBinder.</target>
        <note />
      </trans-unit>
      <trans-unit id="JsonNetMaybeInsecureSerializerTitle">
        <source>Ensure that JsonSerializer has a secure configuration when deserializing</source>
        <target state="translated">Zajistit, aby měl JsonSerializer při deserializaci zabezpečenou konfiguraci</target>
        <note />
      </trans-unit>
      <trans-unit id="JsonNetMaybeInsecureSettingsMessage">
        <source>When deserializing untrusted input, allowing arbitrary types to be deserialized is insecure.  When using JsonSerializerSettings, ensure TypeNameHandling.None is specified, or for values other than None, ensure a SerializationBinder is specified to restrict deserialized types.</source>
        <target state="translated">Když se deserializuje nedůvěryhodný vstup, není bezpečné povolit deserializaci libovolných typů. Pokud používáte JsonSerializerSettings, ujistěte se, že je zadaná možnost TypeNameHandling.None, nebo pro hodnoty jiné než None se ujistěte, že se zadala možnost SerializationBinder, aby se omezily deserializované typy.</target>
        <note />
      </trans-unit>
      <trans-unit id="JsonNetMaybeInsecureSettingsTitle">
        <source>Ensure that JsonSerializerSettings are secure</source>
        <target state="translated">Ujistěte se, že nastavení JsonSerializerSettings jsou zabezpečená</target>
        <note />
      </trans-unit>
      <trans-unit id="JsonNetTypeNameHandlingDescription">
        <source>Deserializing JSON when using a TypeNameHandling value other than None can be insecure.  If you need to instead detect Json.NET deserialization when a SerializationBinder isn't specified, then disable rule CA2326, and enable rules CA2327, CA2328, CA2329, and CA2330.</source>
        <target state="translated">Deserializace JSON při použití hodnoty TypeNameHandling jiné než None nemůže být nebezpečné. Pokud místo toho potřebujete zjistit deserializaci Json.NET, když není zadané SerializationBinder, zakažte pravidlo CA2326 a povolte pravidla CA2327, CA2328, CA2329 a CA2330.</target>
        <note />
      </trans-unit>
      <trans-unit id="JsonNetTypeNameHandlingMessage">
        <source>Deserializing JSON when using a TypeNameHandling value other than None can be insecure.</source>
        <target state="translated">Deserializace JSON při použití hodnoty TypeNameHandling jiné než None nemůže být nebezpečné.</target>
        <note />
      </trans-unit>
      <trans-unit id="JsonNetTypeNameHandlingTitle">
        <source>Do not use TypeNameHandling values other than None</source>
        <target state="translated">Nepoužívat jiné hodnoty TypeNameHandling než None</target>
        <note />
      </trans-unit>
      <trans-unit id="LosFormatterMethodUsedMessage">
        <source>The method '{0}' is insecure when deserializing untrusted data.</source>
        <target state="translated">Při deserializaci nedůvěryhodných dat není metoda {0} bezpečná.</target>
        <note />
      </trans-unit>
      <trans-unit id="LosFormatterMethodUsedTitle">
        <source>Do not use insecure deserializer LosFormatter</source>
        <target state="translated">Nepoužívat nezabezpečený deserializátor LosFormatter</target>
        <note />
      </trans-unit>
      <trans-unit id="MarkAllNonSerializableFieldsDescription">
        <source>An instance field of a type that is not serializable is declared in a type that is serializable.</source>
        <target state="translated">Pole instance typu, který se nedá serializovat, je deklarované v typu, který se serializovat dá.</target>
        <note />
      </trans-unit>
      <trans-unit id="MarkAllNonSerializableFieldsMessage">
        <source>Field {0} is a member of type {1} which is serializable but is of type {2} which is not serializable</source>
        <target state="translated">Pole {0} je členem typu {1}, který je serializovatelný, ale je typu {2}, který serializovatelný není.</target>
        <note />
      </trans-unit>
      <trans-unit id="MarkAllNonSerializableFieldsTitle">
        <source>Mark all non-serializable fields</source>
        <target state="translated">Označte všechny neserializovatelná pole</target>
        <note />
      </trans-unit>
      <trans-unit id="MarkAssembliesWithNeutralResourcesLanguageDescription">
        <source>The NeutralResourcesLanguage attribute informs the ResourceManager of the language that was used to display the resources of a neutral culture for an assembly. This improves lookup performance for the first resource that you load and can reduce your working set.</source>
        <target state="translated">Atribut NeutralResourcesLanguage informuje Správce prostředků o jazyce, který byl použit k zobrazení prostředků neutrální jazykové verze sestavení. Tím zlepší výkon vyhledávání prvního načítaného prostředku a může redukovat pracovní sadu.</target>
        <note />
      </trans-unit>
      <trans-unit id="MarkAssembliesWithNeutralResourcesLanguageMessage">
        <source>Mark assemblies with NeutralResourcesLanguageAttribute</source>
        <target state="translated">Označení sestavení atributem NeutralResourcesLanguageAttribute</target>
        <note />
      </trans-unit>
      <trans-unit id="MarkAssembliesWithNeutralResourcesLanguageTitle">
        <source>Mark assemblies with NeutralResourcesLanguageAttribute</source>
        <target state="translated">Označení sestavení atributem NeutralResourcesLanguageAttribute</target>
        <note />
      </trans-unit>
      <trans-unit id="MarkBooleanPInvokeArgumentsWithMarshalAsDescription">
        <source>The Boolean data type has multiple representations in unmanaged code.</source>
        <target state="translated">Logický datový typ má v nespravovaném kódu více reprezentací.</target>
        <note />
      </trans-unit>
      <trans-unit id="MarkBooleanPInvokeArgumentsWithMarshalAsMessageDefault">
        <source>Add the MarshalAsAttribute to parameter {0} of P/Invoke {1}. If the corresponding unmanaged parameter is a 4-byte Win32 'BOOL', use [MarshalAs(UnmanagedType.Bool)]. For a 1-byte C++ 'bool', use MarshalAs(UnmanagedType.U1).</source>
        <target state="translated">Přidejte MarshalAsAttribute do parametru {0} metody P/Invoke {1}. Pokud odpovídající nespravovaný parametr je 4bajtová hodnota Win32 BOOL, použijte [MarshalAs(UnmanagedType.Bool)]. Pro 1bajtovou hodnotu C++ bool použijte MarshalAs(UnmanagedType.U1).</target>
        <note />
      </trans-unit>
      <trans-unit id="MarkBooleanPInvokeArgumentsWithMarshalAsMessageReturn">
        <source>Add the MarshalAsAttribute to the return type of P/Invoke {0}. If the corresponding unmanaged return type is a 4-byte Win32 'BOOL', use MarshalAs(UnmanagedType.Bool). For a 1-byte C++ 'bool', use MarshalAs(UnmanagedType.U1).</source>
        <target state="translated">Přidejte MarshalAsAttribute do návratového typu metody P/Invoke {0}. Pokud odpovídající nespravovaný návratový typ je 4bajtová hodnota Win32 BOOL, použijte MarshalAs(UnmanagedType.Bool). Pro 1bajtovou hodnotu C++ bool použijte MarshalAs(UnmanagedType.U1).</target>
        <note />
      </trans-unit>
      <trans-unit id="MarkBooleanPInvokeArgumentsWithMarshalAsTitle">
        <source>Mark boolean PInvoke arguments with MarshalAs</source>
        <target state="translated">Označení logických argumentů PInvoke pomocí MarshalAs</target>
        <note />
      </trans-unit>
      <trans-unit id="MarkISerializableTypesWithSerializableDescription">
        <source>To be recognized by the common language runtime as serializable, types must be marked by using the SerializableAttribute attribute even when the type uses a custom serialization routine through implementation of the ISerializable interface.</source>
        <target state="translated">Aby modul CLR (Common Language Runtime) mohl typy rozpoznat jako serializovatelné, musí se tyto typy označit atributem SerializableAttribute, a to i v případě, že typ používá vlastní serializační rutinu prostřednictvím implementace rozhraní ISerializable.</target>
        <note />
      </trans-unit>
      <trans-unit id="MarkISerializableTypesWithSerializableMessage">
        <source>Add [Serializable] to {0} as this type implements ISerializable</source>
        <target state="translated">Přidejte [Serializable] k {0}, protože tento typ implementuje ISerializable.</target>
        <note />
      </trans-unit>
      <trans-unit id="MarkISerializableTypesWithSerializableTitle">
        <source>Mark ISerializable types with serializable</source>
        <target state="translated">Označit typy ISerializable jako serializable</target>
        <note />
      </trans-unit>
      <trans-unit id="MaybeDisableHttpClientCRLCheck">
        <source>Ensure HttpClient certificate revocation list check is not disabled</source>
        <target state="translated">Zkontrolujte, že kontrola seznamu odvolaných certifikátů HttpClient není vypnutá.</target>
        <note />
      </trans-unit>
      <trans-unit id="MaybeDisableHttpClientCRLCheckMessage">
        <source>HttpClient may be created without enabling CheckCertificateRevocationList</source>
        <target state="translated">Třída HttpClient může být vytvořena bez povolení vlastnosti CheckCertificateRevocationList.</target>
        <note />
      </trans-unit>
      <trans-unit id="MaybeInstallRootCert">
        <source>Ensure Certificates Are Not Added To Root Store</source>
        <target state="translated">Zajistit, aby se certifikáty nepřidávaly do kořenového úložiště</target>
        <note />
      </trans-unit>
      <trans-unit id="MaybeInstallRootCertMessage">
        <source>Adding certificates to the operating system's trusted root certificates is insecure. Ensure that the target store is not root store.</source>
        <target state="translated">Přidávání certifikátů mezi důvěryhodné kořenové certifikáty operačního systému není bezpečné. Ujistěte se, že cílové úložiště není kořenové.</target>
        <note />
      </trans-unit>
      <trans-unit id="MaybeUseCreateEncryptorWithNonDefaultIV">
        <source>Use CreateEncryptor with the default IV </source>
        <target state="translated">Použít CreateEncryptor s výchozím inicializačním vektorem </target>
        <note />
      </trans-unit>
      <trans-unit id="MaybeUseCreateEncryptorWithNonDefaultIVMessage">
        <source>The non-default initialization vector, which can be potentially repeatable, is used in the encrypion. Ensure use the default one.</source>
        <target state="translated">V šifrování se používá nevýchozí inicializační vektor, který by se potenciálně mohl dát opakovat. Zajistěte použití výchozího nastavení.</target>
        <note />
      </trans-unit>
      <trans-unit id="MaybeUseSecureCookiesASPNetCore">
        <source>Ensure Use Secure Cookies In ASP.Net Core</source>
        <target state="translated">Zajistěte použití zabezpečených souborů cookie v ASP.Net Core</target>
        <note />
      </trans-unit>
      <trans-unit id="MaybeUseSecureCookiesASPNetCoreMessage">
        <source>Ensure that CookieOptions.Secure = true when setting a cookie</source>
        <target state="translated">Při nastavování souboru cookie nezapomeňte nastavit CookieOptions.Secure = true.</target>
        <note />
      </trans-unit>
      <trans-unit id="MaybeUseWeakKDFInsufficientIterationCount">
        <source>Ensure Sufficient Iteration Count When Using Weak Key Derivation Function</source>
        <target state="translated">Při použití slabé funkce odvození klíče (KDF) zajistěte dostatečný počet iterací.</target>
        <note />
      </trans-unit>
      <trans-unit id="MaybeUseWeakKDFInsufficientIterationCountMessage">
        <source>Ensure that the iteration count is at least {0} when deriving a cryptographic key from a password. By default, Rfc2898DeriveByte's IterationCount is only 1000</source>
        <target state="translated">Při odvozování kryptografického klíče z hesla zajistěte, aby byl počet iterací alespoň {0}. Ve výchozím nastavení má atribut IterationCount pro Rfc2898DeriveByte hodnotu pouze 1000.</target>
        <note />
      </trans-unit>
      <trans-unit id="MissHttpVerbAttribute">
        <source>Miss HttpVerb attribute for action methods</source>
        <target state="translated">Chybějící atribut HttpVerb pro metody akce</target>
        <note />
      </trans-unit>
      <trans-unit id="MissHttpVerbAttributeDescription">
        <source>All the methods that create, edit, delete, or otherwise modify data do so in the [HttpPost] overload of the method, which needs to be protected with the anti forgery attribute from request forgery. Performing a GET operation should be a safe operation that has no side effects and doesn't modify your persisted data.</source>
        <target state="translated">Všechny metody, které vytvářejí, upravují, odstraňují nebo jinak modifikují data, tak činí při přetížení metody [HttpPost], což vyžaduje ochranu pomocí atributu proti padělkům v požadavku. Provedení operace GET by mělo představovat bezpečnou operaci, která nemá žádné vedlejší účinky a neupravuje trvalá data.</target>
        <note />
      </trans-unit>
      <trans-unit id="MissHttpVerbAttributeMessage">
        <source>Action method {0} needs to specify the Http request kind explictly</source>
        <target state="translated">Metoda akce {0} musí explicitně určit druh požadavku HTTP.</target>
        <note />
      </trans-unit>
      <trans-unit id="NetDataContractSerializerDeserializeMaybeWithoutBinderSetMessage">
        <source>The method '{0}' is insecure when deserializing untrusted data without a SerializationBinder to restrict the type of objects in the deserialized object graph.</source>
        <target state="translated">Když se deserializují nedůvěryhodná data bez SerializationBinderu, který omezí typ objektu v grafu deserializovaných objektů, není metoda {0} bezpečná.</target>
        <note />
      </trans-unit>
      <trans-unit id="NetDataContractSerializerDeserializeMaybeWithoutBinderSetTitle">
        <source>Ensure NetDataContractSerializer.Binder is set before deserializing</source>
        <target state="translated">Před deserializací se ujistěte, že je nastavený NetDataContractSerializer.Binder</target>
        <note />
      </trans-unit>
      <trans-unit id="NetDataContractSerializerDeserializeWithoutBinderSetMessage">
        <source>The method '{0}' is insecure when deserializing untrusted data without a SerializationBinder to restrict the type of objects in the deserialized object graph.</source>
        <target state="translated">Když se deserializují nedůvěryhodná data bez SerializationBinderu, který omezí typ objektu v grafu deserializovaných objektů, není metoda {0} bezpečná.</target>
        <note />
      </trans-unit>
      <trans-unit id="NetDataContractSerializerDeserializeWithoutBinderSetTitle">
        <source>Do not deserialize without first setting NetDataContractSerializer.Binder</source>
        <target state="translated">Nedeserializovat dříve, než se nastaví NetDataContractSerializer.Binder</target>
        <note />
      </trans-unit>
      <trans-unit id="NetDataContractSerializerMethodUsedDescription">
        <source>The method '{0}' is insecure when deserializing untrusted data.  If you need to instead detect NetDataContractSerializer deserialization without a SerializationBinder set, then disable rule CA2310, and enable rules CA2311 and CA2312.</source>
        <target state="translated">Při deserializaci nedůvěryhodných dat není metoda {0} bezpečná. Pokud místo toho potřebujete zjišťovat deserializaci NetDataContractSerializeru bez nastaveného SerializationBinderu, zakažte pravidlo CA2310 a povolte pravidla CA2311 a CA2312.</target>
        <note />
      </trans-unit>
      <trans-unit id="NetDataContractSerializerMethodUsedMessage">
        <source>The method '{0}' is insecure when deserializing untrusted data.</source>
        <target state="translated">Při deserializaci nedůvěryhodných dat není metoda {0} bezpečná.</target>
        <note />
      </trans-unit>
      <trans-unit id="NetDataContractSerializerMethodUsedTitle">
        <source>Do not use insecure deserializer NetDataContractSerializer</source>
        <target state="translated">Nepoužívat nezabezpečený deserializátor NetDataContractSerializer</target>
        <note />
      </trans-unit>
      <trans-unit id="NormalizeStringsToUppercaseDescription">
        <source>Strings should be normalized to uppercase. A small group of characters cannot make a round trip when they are converted to lowercase. To make a round trip means to convert the characters from one locale to another locale that represents character data differently, and then to accurately retrieve the original characters from the converted characters.</source>
        <target state="translated">Řetězce by se měly normalizovat na velká písmena. Pro určitou malou skupinu znaků nejde po převodu na malá písmena provést dvojí převod. Dvojí převod znamená, že se znaky převedou z jednoho národního prostředí do jiného, které reprezentuje data znaků jinak, a pak se z těchto převedených znaků správně získají zpět původní znaky.</target>
        <note />
      </trans-unit>
      <trans-unit id="NormalizeStringsToUppercaseMessageToUpper">
        <source>In method '{0}', replace the call to '{1}' with '{2}'.</source>
        <target state="translated">V metodě {0} nahraďte volání {1} voláním {2}.</target>
        <note />
      </trans-unit>
      <trans-unit id="NormalizeStringsToUppercaseTitle">
        <source>Normalize strings to uppercase</source>
        <target state="translated">Normalizujte řetězce na velká písmena</target>
        <note />
      </trans-unit>
      <trans-unit id="ObjectStateFormatterMethodUsedMessage">
        <source>The method '{0}' is insecure when deserializing untrusted data.</source>
        <target state="translated">Při deserializaci nedůvěryhodných dat není metoda {0} bezpečná.</target>
        <note />
      </trans-unit>
      <trans-unit id="ObjectStateFormatterMethodUsedTitle">
        <source>Do not use insecure deserializer ObjectStateFormatter</source>
        <target state="translated">Nepoužívat nezabezpečený deserializátor ObjectStateFormatter</target>
        <note />
      </trans-unit>
      <trans-unit id="PInvokeDeclarationsShouldBePortableDescription">
        <source>This rule evaluates the size of each parameter and the return value of a P/Invoke, and verifies that the size of the parameter is correct when marshaled to unmanaged code on 32-bit and 64-bit operating systems.</source>
        <target state="translated">Toto pravidlo vyhodnotí velikost jednotlivých parametrů a vrátí hodnotu metody P/Invoke. Při zařazení do nespravovaného kódu v 32bitových a 64bitových operačních systémech ověří, zda je velikost parametru správná.</target>
        <note />
      </trans-unit>
      <trans-unit id="PInvokeDeclarationsShouldBePortableMessageParameter">
        <source>As it is declared in your code, parameter {0} of P/Invoke {1} will be {2} bytes wide on {3} platforms. This is not correct, as the actual native declaration of this API indicates it should be {4} bytes wide on {3} platforms. Consult the MSDN Platform SDK documentation for help determining what data type should be used instead of {5}.</source>
        <target state="translated">Podle deklarace ve vašem kódu bude mít parametr {0} metody P/Invoke {1} na platformách {3} šířku {2} bajtů. To není správné, protože skutečná nativní deklarace tohoto rozhraní API naznačuje, že na platformách {3} by měl mít šířku {4} bajtů. Nahlédněte do dokumentace k sadě MSDN Platform SDK. Pomůže vám určit datový typ, který byste měli použít místo {5}.</target>
        <note />
      </trans-unit>
      <trans-unit id="PInvokeDeclarationsShouldBePortableMessageReturn">
        <source>As it is declared in your code, the return type of P/Invoke {0} will be {1} bytes wide on {2} platforms. This is not correct, as the actual native declaration of this API indicates it should be {3} bytes wide on {2} platforms. Consult the MSDN Platform SDK documentation for help determining what data type should be used instead of {4}.</source>
        <target state="translated">Podle deklarace ve vašem kódu bude mít návratový typ metody P/Invoke {0} na platformách {2} šířku {1} bajtů. To není správné, protože skutečná nativní deklarace tohoto rozhraní API naznačuje, že na platformách {2} by měl mít šířku {3} bajtů. Nahlédněte do dokumentace k sadě MSDN Platform SDK. Pomůže vám určit datový typ, který byste měli použít místo {4}.</target>
        <note />
      </trans-unit>
      <trans-unit id="PInvokeDeclarationsShouldBePortableTitle">
        <source>PInvoke declarations should be portable</source>
        <target state="translated">Deklarace PInvoke by měly být přenosné</target>
        <note />
      </trans-unit>
      <trans-unit id="PInvokesShouldNotBeVisibleDescription">
        <source>A public or protected method in a public type has the System.Runtime.InteropServices.DllImportAttribute attribute (also implemented by the Declare keyword in Visual Basic). Such methods should not be exposed.</source>
        <target state="translated">Veřejná nebo chráněná metoda ve veřejném typu má atribut System.Runtime.InteropServices.DllImportAttribute (také implementovaný klíčovým slovem Declare ve Visual Basicu). Tyto metody by neměly být vystaveny.</target>
        <note />
      </trans-unit>
      <trans-unit id="PInvokesShouldNotBeVisibleMessage">
        <source>P/Invoke method '{0}' should not be visible</source>
        <target state="translated">Metoda P/Invoke {0} by neměla být viditelná</target>
        <note />
      </trans-unit>
      <trans-unit id="PInvokesShouldNotBeVisibleTitle">
        <source>P/Invokes should not be visible</source>
        <target state="translated">Metody P/Invoke nemají být viditelné</target>
        <note />
      </trans-unit>
<<<<<<< HEAD
      <trans-unit id="PreferStringContainsOverIndexOfDescription">
        <source>Calls to 'String.IndexOf' where the result is compared to 0 or -1 can be replaced by 'String.Contains'</source>
        <target state="new">Calls to 'String.IndexOf' where the result is compared to 0 or -1 can be replaced by 'String.Contains'</target>
        <note />
      </trans-unit>
      <trans-unit id="PreferStringContainsOverIndexOfMessage">
        <source>Use 'String.Contains' instead of 'String.IndexOf' to improve readability</source>
        <target state="new">Use 'String.Contains' instead of 'String.IndexOf' to improve readability</target>
        <note />
      </trans-unit>
      <trans-unit id="PreferStringContainsOverIndexOfTitle">
        <source>Consider using 'String.Contains' instead of 'String.IndexOf'</source>
        <target state="new">Consider using 'String.Contains' instead of 'String.IndexOf'</target>
=======
      <trans-unit id="PreferStreamAsyncMemoryOverloadsDescription">
        <source>'Stream' has a 'ReadAsync' overload that takes a 'Memory&lt;Byte&gt;' as the first argument, and a 'WriteAsync' overload that takes a 'ReadOnlyMemory&lt;Byte&gt;' as the first argument. Prefer calling the memory based overloads, which are more efficient.</source>
        <target state="new">'Stream' has a 'ReadAsync' overload that takes a 'Memory&lt;Byte&gt;' as the first argument, and a 'WriteAsync' overload that takes a 'ReadOnlyMemory&lt;Byte&gt;' as the first argument. Prefer calling the memory based overloads, which are more efficient.</target>
>>>>>>> 63f9affa
        <note />
      </trans-unit>
      <trans-unit id="PreferStreamAsyncMemoryOverloadsMessage">
        <source>Change the '{0}' method call to the overload that receives a '{1}'.</source>
        <target state="new">Change the '{0}' method call to the overload that receives a '{1}'.</target>
        <note />
      </trans-unit>
      <trans-unit id="PreferStreamAsyncMemoryOverloadsTitle">
        <source>Prefer the 'Memory'-based overloads for 'ReadAsync' and 'WriteAsync'.</source>
        <target state="new">Prefer the 'Memory'-based overloads for 'ReadAsync' and 'WriteAsync'.</target>
        <note />
      </trans-unit>
      <trans-unit id="PreferTypedStringBuilderAppendOverloadsDescription">
        <source>StringBuilder.Append and StringBuilder.Insert provide overloads for multiple types beyond System.String.  When possible, prefer the strongly-typed overloads over using ToString() and the string-based overload.</source>
        <target state="translated">StringBuilder.Append a StringBuilder.Insert nabízejí přetížení kromě System.String i několika dalším typům. Kdykoli je to možné, upřednostňujte před metodou ToString() přetížení silného typu a přetížení založené na řetězcích.</target>
        <note />
      </trans-unit>
      <trans-unit id="PreferTypedStringBuilderAppendOverloadsMessage">
        <source>Remove the ToString call in order to use a strongly-typed StringBuilder overload.</source>
        <target state="translated">Odeberte volání ToString, aby se používalo přetížení StringBuilder silného typu.</target>
        <note />
      </trans-unit>
      <trans-unit id="PreferTypedStringBuilderAppendOverloadsRemoveToString">
        <source>Remove the ToString call</source>
        <target state="translated">Odeberte volání ToString.</target>
        <note />
      </trans-unit>
      <trans-unit id="PreferTypedStringBuilderAppendOverloadsTitle">
        <source>Prefer strongly-typed Append and Insert method overloads on StringBuilder.</source>
        <target state="translated">Upřednostňovat pro StringBuilder přetížení metod Append a Insert silného typu</target>
        <note />
      </trans-unit>
      <trans-unit id="PreferConstCharOverConstUnitStringInStringBuilderDescription">
        <source>'StringBuilder.Append(char)' is more efficient than 'StringBuilder.Append(string)' when the string is a single character. When calling 'Append' with a constant, prefer using a constant char rather than a constant string containing one character.</source>
        <target state="new">'StringBuilder.Append(char)' is more efficient than 'StringBuilder.Append(string)' when the string is a single character. When calling 'Append' with a constant, prefer using a constant char rather than a constant string containing one character.</target>
        <note />
      </trans-unit>
      <trans-unit id="PreferConstCharOverConstUnitStringInStringBuilderMessage">
        <source>Use 'StringBuilder.Append(char)' instead of 'StringBuilder.Append(string)' when the input is a constant unit string.</source>
        <target state="new">Use 'StringBuilder.Append(char)' instead of 'StringBuilder.Append(string)' when the input is a constant unit string.</target>
        <note />
      </trans-unit>
      <trans-unit id="PreferConstCharOverConstUnitStringInStringBuilderTitle">
        <source>Consider using 'StringBuilder.Append(char)' when applicable.</source>
        <target state="new">Consider using 'StringBuilder.Append(char)' when applicable.</target>
        <note />
      </trans-unit>
      <trans-unit id="ProvideCorrectArgumentsToFormattingMethodsDescription">
        <source>The format argument that is passed to System.String.Format does not contain a format item that corresponds to each object argument, or vice versa.</source>
        <target state="translated">Argument formátu, který se předává do System.String.Format, neobsahuje položku formátování, která odpovídá jednotlivým argumentům objektů, nebo naopak.</target>
        <note />
      </trans-unit>
      <trans-unit id="ProvideCorrectArgumentsToFormattingMethodsMessage">
        <source>Provide correct arguments to formatting methods</source>
        <target state="translated">Poskytněte metodám formátování správné argumenty</target>
        <note />
      </trans-unit>
      <trans-unit id="ProvideCorrectArgumentsToFormattingMethodsTitle">
        <source>Provide correct arguments to formatting methods</source>
        <target state="translated">Poskytněte metodám formátování správné argumenty</target>
        <note />
      </trans-unit>
      <trans-unit id="ProvideDeserializationMethodsForOptionalFieldsDescription">
        <source>A type has a field that is marked by using the System.Runtime.Serialization.OptionalFieldAttribute attribute, and the type does not provide deserialization event handling methods.</source>
        <target state="translated">Typ má pole, které je označené atributem System.Runtime.Serialization.OptionalFieldAttribute, ale tento typ neposkytuje metody pro zpracování události deserializace.</target>
        <note />
      </trans-unit>
      <trans-unit id="ProvideDeserializationMethodsForOptionalFieldsMessageOnDeserialized">
        <source>Add a 'private void OnDeserialized(StreamingContext)' method to type {0} and attribute it with the System.Runtime.Serialization.OnDeserializedAttribute.</source>
        <target state="translated">Přidejte metodu 'private void OnDeserialized(StreamingContext)' k typu {0} a označte ji pomocí System.Runtime.Serialization.OnDeserializedAttribute.</target>
        <note />
      </trans-unit>
      <trans-unit id="ProvideDeserializationMethodsForOptionalFieldsMessageOnDeserializing">
        <source>Add a 'private void OnDeserializing(StreamingContext)' method to type {0} and attribute it with the System.Runtime.Serialization.OnDeserializingAttribute.</source>
        <target state="translated">Přidejte metodu 'private void OnDeserializing(StreamingContext)' k typu {0} a označte ji pomocí System.Runtime.Serialization.OnDeserializingAttribute.</target>
        <note />
      </trans-unit>
      <trans-unit id="ProvideDeserializationMethodsForOptionalFieldsTitle">
        <source>Provide deserialization methods for optional fields</source>
        <target state="translated">Poskytujte metody deserializace pro volitelné pole</target>
        <note />
      </trans-unit>
      <trans-unit id="RemoveRedundantCall">
        <source>Remove redundant call</source>
        <target state="translated">Odebrat redundantní volání</target>
        <note />
      </trans-unit>
      <trans-unit id="RethrowToPreserveStackDetailsDescription">
        <source>An exception is rethrown and the exception is explicitly specified in the throw statement. If an exception is rethrown by specifying the exception in the throw statement, the list of method calls between the original method that threw the exception and the current method is lost.</source>
        <target state="translated">Výjimka se vyvolá znovu s tím, že se explicitně určí ve výrazu throw. Pokud se výjimka znovu vyvolá tak, že se určí ve výrazu throw, ztratí se seznam volání metod mezi původní metodou, která výjimku vyvolala, a aktuální metodou.</target>
        <note />
      </trans-unit>
      <trans-unit id="RethrowToPreserveStackDetailsMessage">
        <source>Rethrow to preserve stack details</source>
        <target state="translated">Vyvolat znovu, aby se zachovaly podrobnosti zásobníku</target>
        <note />
      </trans-unit>
      <trans-unit id="RethrowToPreserveStackDetailsTitle">
        <source>Rethrow to preserve stack details</source>
        <target state="translated">Vyvolat znovu, aby se zachovaly podrobnosti zásobníku</target>
        <note />
      </trans-unit>
      <trans-unit id="ReviewCodeForDllInjectionVulnerabilitiesMessage">
        <source>Potential DLL injection vulnerability was found where '{0}' in method '{1}' may be tainted by user-controlled data from '{2}' in method '{3}'.</source>
        <target state="translated">Našlo se potenciální ohrožení zabezpečení injektáží knihovny DLL, kde {0} v metodě {1} je možné poškodit uživatelem řízenými daty z {2} v metodě {3}.</target>
        <note />
      </trans-unit>
      <trans-unit id="ReviewCodeForDllInjectionVulnerabilitiesTitle">
        <source>Review code for DLL injection vulnerabilities</source>
        <target state="translated">Zkontrolovat ohrožení zabezpečení injektáží knihovny DLL v kódu</target>
        <note />
      </trans-unit>
      <trans-unit id="ReviewCodeForFilePathInjectionVulnerabilitiesMessage">
        <source>Potential file path injection vulnerability was found where '{0}' in method '{1}' may be tainted by user-controlled data from '{2}' in method '{3}'.</source>
        <target state="translated">Našlo se potenciální ohrožení zabezpečení injektáží cesty k souboru, kde {0} v metodě {1} je možné poškodit uživatelem řízenými daty z {2} v metodě {3}.</target>
        <note />
      </trans-unit>
      <trans-unit id="ReviewCodeForFilePathInjectionVulnerabilitiesTitle">
        <source>Review code for file path injection vulnerabilities</source>
        <target state="translated">Zkontrolovat ohrožení zabezpečení injektáží cesty k souboru v kódu</target>
        <note />
      </trans-unit>
      <trans-unit id="ReviewCodeForInformationDisclosureVulnerabilitiesMessage">
        <source>Potential information disclosure vulnerability was found where '{0}' in method '{1}' may contain unintended information from '{2}' in method '{3}'.</source>
        <target state="translated">Našlo se potenciální ohrožení zabezpečení zpřístupněním informací, kde {0} v metodě {1} může neúmyslně obsahovat informace z {2} v metodě {3}.</target>
        <note />
      </trans-unit>
      <trans-unit id="ReviewCodeForInformationDisclosureVulnerabilitiesTitle">
        <source>Review code for information disclosure vulnerabilities</source>
        <target state="translated">Zkontrolovat ohrožení zabezpečení zpřístupněním informací</target>
        <note />
      </trans-unit>
      <trans-unit id="ReviewCodeForLdapInjectionVulnerabilitiesMessage">
        <source>Potential LDAP injection vulnerability was found where '{0}' in method '{1}' may be tainted by user-controlled data from '{2}' in method '{3}'.</source>
        <target state="translated">Našlo se potenciální ohrožení zabezpečení injektáží protokolu LDAP, kde {0} v metodě {1} je možné poškodit uživatelem řízenými daty z {2} v metodě {3}.</target>
        <note />
      </trans-unit>
      <trans-unit id="ReviewCodeForLdapInjectionVulnerabilitiesTitle">
        <source>Review code for LDAP injection vulnerabilities</source>
        <target state="translated">Zkontrolovat ohrožení zabezpečení injektáží protokolu LDAP v kódu</target>
        <note />
      </trans-unit>
      <trans-unit id="ReviewCodeForOpenRedirectVulnerabilitiesMessage">
        <source>Potential open redirect vulnerability was found where '{0}' in method '{1}' may be tainted by user-controlled data from '{2}' in method '{3}'.</source>
        <target state="translated">Našlo se potenciální ohrožení zabezpečení otevřeným přesměrováním, kde {0} v metodě {1} je možné poškodit uživatelem řízenými daty z {2} v metodě {3}.</target>
        <note />
      </trans-unit>
      <trans-unit id="ReviewCodeForOpenRedirectVulnerabilitiesTitle">
        <source>Review code for open redirect vulnerabilities</source>
        <target state="translated">Zkontrolovat ohrožení zabezpečení otevřeným přesměrováním</target>
        <note />
      </trans-unit>
      <trans-unit id="ReviewCodeForProcessCommandInjectionVulnerabilitiesMessage">
        <source>Potential process command injection vulnerability was found where '{0}' in method '{1}' may be tainted by user-controlled data from '{2}' in method '{3}'.</source>
        <target state="translated">Našlo se potenciální ohrožení zabezpečení injektáží příkazu procesu, kde {0} v metodě {1} je možné poškodit uživatelem řízenými daty z {2} v metodě {3}.</target>
        <note />
      </trans-unit>
      <trans-unit id="ReviewCodeForProcessCommandInjectionVulnerabilitiesTitle">
        <source>Review code for process command injection vulnerabilities</source>
        <target state="translated">Zkontrolovat ohrožení zabezpečení injektáží příkazu procesu v kódu</target>
        <note />
      </trans-unit>
      <trans-unit id="ReviewCodeForRegexInjectionVulnerabilitiesMessage">
        <source>Potential regex injection vulnerability was found where '{0}' in method '{1}' may be tainted by user-controlled data from '{2}' in method '{3}'.</source>
        <target state="translated">Našlo se potenciální ohrožení zabezpečení injektáží regulárního výrazu, kde {0} v metodě {1} je možné poškodit uživatelem řízenými daty z {2} v metodě {3}.</target>
        <note />
      </trans-unit>
      <trans-unit id="ReviewCodeForRegexInjectionVulnerabilitiesTitle">
        <source>Review code for regex injection vulnerabilities</source>
        <target state="translated">Zkontrolovat ohrožení zabezpečení injektáží regulárního výrazu v kódu</target>
        <note />
      </trans-unit>
      <trans-unit id="ReviewCodeForSqlInjectionVulnerabilitiesMessage">
        <source>Potential SQL injection vulnerability was found where '{0}' in method '{1}' may be tainted by user-controlled data from '{2}' in method '{3}'.</source>
        <target state="translated">Našlo se potenciální ohrožení zabezpečení injektáží SQL, kde {0} v metodě {1} je možné poškodit uživatelem řízenými daty z {2} v metodě {3}.</target>
        <note />
      </trans-unit>
      <trans-unit id="ReviewCodeForSqlInjectionVulnerabilitiesTitle">
        <source>Review code for SQL injection vulnerabilities</source>
        <target state="translated">Zkontrolujte ohrožení zabezpečení injektáží SQL v kódu</target>
        <note />
      </trans-unit>
      <trans-unit id="ReviewCodeForXamlInjectionVulnerabilitiesMessage">
        <source>Potential XAML injection vulnerability was found where '{0}' in method '{1}' may be tainted by user-controlled data from '{2}' in method '{3}'.</source>
        <target state="translated">Našlo se potenciální ohrožení zabezpečení injektáží XAML, kde {0} v metodě {1} je možné poškodit uživatelem řízenými daty z {2} v metodě {3}.</target>
        <note />
      </trans-unit>
      <trans-unit id="ReviewCodeForXamlInjectionVulnerabilitiesTitle">
        <source>Review code for XAML injection vulnerabilities</source>
        <target state="translated">Zkontrolujte ohrožení zabezpečení injektáží XAML v kódu</target>
        <note />
      </trans-unit>
      <trans-unit id="ReviewCodeForXmlInjectionVulnerabilitiesMessage">
        <source>Potential XML injection vulnerability was found where '{0}' in method '{1}' may be tainted by user-controlled data from '{2}' in method '{3}'.</source>
        <target state="translated">Našlo se potenciální ohrožení zabezpečení injektáží XML, kde {0} v metodě {1} je možné poškodit uživatelem řízenými daty z {2} v metodě {3}.</target>
        <note />
      </trans-unit>
      <trans-unit id="ReviewCodeForXmlInjectionVulnerabilitiesTitle">
        <source>Review code for XML injection vulnerabilities</source>
        <target state="translated">Zkontrolujte ohrožení zabezpečení injektáží XML v kódu</target>
        <note />
      </trans-unit>
      <trans-unit id="ReviewCodeForXPathInjectionVulnerabilitiesMessage">
        <source>Potential XPath injection vulnerability was found where '{0}' in method '{1}' may be tainted by user-controlled data from '{2}' in method '{3}'.</source>
        <target state="translated">Našlo se potenciální ohrožení zabezpečení injektáží XPath, kde {0} v metodě {1} je možné poškodit uživatelem řízenými daty z {2} v metodě {3}.</target>
        <note />
      </trans-unit>
      <trans-unit id="ReviewCodeForXPathInjectionVulnerabilitiesTitle">
        <source>Review code for XPath injection vulnerabilities</source>
        <target state="translated">Zkontrolujte ohrožení zabezpečení injektáží XPath v kódu</target>
        <note />
      </trans-unit>
      <trans-unit id="ReviewCodeForXssVulnerabilitiesMessage">
        <source>Potential cross-site scripting (XSS) vulnerability was found where '{0}' in method '{1}' may be tainted by user-controlled data from '{2}' in method '{3}'.</source>
        <target state="translated">Našlo se potenciální ohrožení zabezpečení skriptováním mezi weby (XSS), kde {0} v metodě {1} je možné poškodit uživatelem řízenými daty z {2} v metodě {3}.</target>
        <note />
      </trans-unit>
      <trans-unit id="ReviewCodeForXssVulnerabilitiesTitle">
        <source>Review code for XSS vulnerabilities</source>
        <target state="translated">Zkontrolujte ohrožení zabezpečení proti XSS v kódu</target>
        <note />
      </trans-unit>
      <trans-unit id="ReviewSQLQueriesForSecurityVulnerabilitiesDescription">
        <source>SQL queries that directly use user input can be vulnerable to SQL injection attacks. Review this SQL query for potential vulnerabilities, and consider using a parameterized SQL query.</source>
        <target state="translated">Dotazy SQL, které přímo používají uživatelský vstup, můžou být ohrožené útoky injektáží SQL. Zkontrolujte možná ohrožení zabezpečení tohoto dotazu SQL a zvažte možnost použít parametrizovaný dotaz SQL.</target>
        <note />
      </trans-unit>
      <trans-unit id="ReviewSQLQueriesForSecurityVulnerabilitiesMessageNoNonLiterals">
        <source>Review if the query string passed to '{0}' in '{1}', accepts any user input.</source>
        <target state="translated">Zkontrolujte, jestli řetězec dotazu, který se předává do {0} v {1}, přijímá uživatelský vstup.</target>
        <note />
      </trans-unit>
      <trans-unit id="ReviewSQLQueriesForSecurityVulnerabilitiesTitle">
        <source>Review SQL queries for security vulnerabilities</source>
        <target state="translated">Zkontrolujte dotazy SQL pro chyby zabezpečení</target>
        <note />
      </trans-unit>
      <trans-unit id="SetHttpOnlyForHttpCookie">
        <source>Set HttpOnly to true for HttpCookie</source>
        <target state="translated">Nastavit HttpOnly na hodnotu true pro HttpCookie</target>
        <note />
      </trans-unit>
      <trans-unit id="SetHttpOnlyForHttpCookieDescription">
        <source>As a defense in depth measure, ensure security sensitive HTTP cookies are marked as HttpOnly. This indicates web browsers should disallow scripts from accessing the cookies. Injected malicious scripts are a common way of stealing cookies.</source>
        <target state="translated">Jako opatření důkladné ochrany zajistěte, aby soubory cookie protokolu HTTP, které jsou citlivé na zabezpečení, byly označeny jako HttpOnly. Tím se indikuje, že webové prohlížeče by neměly povolovat přístup skriptů k těmto souborům cookie. Vložené škodlivé skripty představují běžný způsob krádeže souborů cookie.</target>
        <note />
      </trans-unit>
      <trans-unit id="SetHttpOnlyForHttpCookieMessage">
        <source>HttpCookie.HttpOnly is set to false or not set at all when using an HttpCookie. Ensure security sensitive cookies are marked as HttpOnly to prevent malicious scripts from stealing the cookies</source>
        <target state="translated">Při použití HttpCookie je HttpCookie.HttpOnly nastaveno na hodnotu false nebo není vůbec nastaveno. Zajistěte, aby soubory cookie, které jsou citlivé na zabezpečení, byly označeny jako HttpOnly. Zabráníte tak v krádeži těchto souborů cookie škodlivými skripty.</target>
        <note />
      </trans-unit>
      <trans-unit id="SetViewStateUserKey">
        <source>Set ViewStateUserKey For Classes Derived From Page</source>
        <target state="translated">Pro třídy odvozené z Page nastavte ViewStateUserKey.</target>
        <note />
      </trans-unit>
      <trans-unit id="SetViewStateUserKeyDescription">
        <source>Setting the ViewStateUserKey property can help you prevent attacks on your application by allowing you to assign an identifier to the view-state variable for individual users so that they cannot use the variable to generate an attack. Otherwise, there will be cross-site request forgery vulnerabilities.</source>
        <target state="translated">Nastavení vlastnosti ViewStateUserKey může pomoct zabránit útokům na aplikaci tak, že vám umožní přiřadit identifikátor k proměnné stavu zobrazení pro jednotlivé uživatele. Díky tomu nebude možné proměnnou použít k útoku. Jinak bude zabezpečení aplikace ohrožené útokem CSRF.</target>
        <note />
      </trans-unit>
      <trans-unit id="SetViewStateUserKeyMessage">
        <source>The class {0} derived from System.Web.UI.Page does not set the ViewStateUserKey property in the OnInit method or Page_Init method</source>
        <target state="translated">Třída {0}, která je odvozená ze System.Web.UI.Page, nenastavuje vlastnost ViewStateUserKey v metodě OnInit nebo Page_Init.</target>
        <note />
      </trans-unit>
      <trans-unit id="SpecifyCultureInfoDescription">
        <source>A method or constructor calls a member that has an overload that accepts a System.Globalization.CultureInfo parameter, and the method or constructor does not call the overload that takes the CultureInfo parameter. When a CultureInfo or System.IFormatProvider object is not supplied, the default value that is supplied by the overloaded member might not have the effect that you want in all locales. If the result will be displayed to the user, specify 'CultureInfo.CurrentCulture' as the 'CultureInfo' parameter. Otherwise, if the result will be stored and accessed by software, such as when it is persisted to disk or to a database, specify 'CultureInfo.InvariantCulture'.</source>
        <target state="translated">Metoda nebo konstruktor volá člen, který je přetížením přijímajícím parametr System.Globalization.CultureInfo, ale metoda nebo konstruktor nevolá přetížení, které přijímá parametr CultureInfo. Když se nezadá CultureInfo ani objekt System.IFormatProvider, výchozí hodnota, kterou poskytuje přetížený člen, nemusí mít ve všech národních prostředích požadovaný účinek. Pokud se výsledek zobrazí uživateli, zadejte jako parametr CultureInfo hodnotu CultureInfo.CurrentCulture. V opačném případě, pokud software výsledek uloží a přistupuje k němu, třeba při jeho trvalém uložení na disk nebo do databáze, zadejte CultureInfo.InvariantCulture.</target>
        <note />
      </trans-unit>
      <trans-unit id="SpecifyCultureInfoMessage">
        <source>The behavior of '{0}' could vary based on the current user's locale settings. Replace this call in '{1}' with a call to '{2}'.</source>
        <target state="translated">Chování {0} se může lišit podle aktuálních nastavení národního prostředí uživatele. Nahraďte toto volání v {1} voláním {2}.</target>
        <note />
      </trans-unit>
      <trans-unit id="SpecifyCultureInfoTitle">
        <source>Specify CultureInfo</source>
        <target state="translated">Zadejte CultureInfo</target>
        <note />
      </trans-unit>
      <trans-unit id="SpecifyIFormatProviderDescription">
        <source>A method or constructor calls one or more members that have overloads that accept a System.IFormatProvider parameter, and the method or constructor does not call the overload that takes the IFormatProvider parameter. When a System.Globalization.CultureInfo or IFormatProvider object is not supplied, the default value that is supplied by the overloaded member might not have the effect that you want in all locales. If the result will be based on the input from/output displayed to the user, specify 'CultureInfo.CurrentCulture' as the 'IFormatProvider'. Otherwise, if the result will be stored and accessed by software, such as when it is loaded from disk/database and when it is persisted to disk/database, specify 'CultureInfo.InvariantCulture'</source>
        <target state="translated">Metoda nebo konstruktor volá nejméně jeden člen, který má přetížení přijímající parametr System.IFormatProvider, ale metoda nebo konstruktor nevolá přetížení, které přijímá parametr IFormatProvider. Když se nezadá System.Globalization.CultureInfo ani objekt IFormatProvider, výchozí hodnota, kterou poskytuje přetížený člen, nemusí mít ve všech národních prostředích požadovaný účinek. Pokud se výsledek zakládá na vstupu od uživatele nebo na výstupu, který se mu zobrazí, zadejte jako parametr IFormatProvider hodnotu CultureInfo.CurrentCulture. V opačném případě, pokud software výsledek uloží a přistupuje k němu, třeba při jeho trvalém uložení na disk nebo do databáze nebo při jeho načtení z nich, zadejte CultureInfo.InvariantCulture.</target>
        <note />
      </trans-unit>
      <trans-unit id="SpecifyIFormatProviderMessageIFormatProviderAlternate">
        <source>The behavior of '{0}' could vary based on the current user's locale settings. Replace this call in '{1}' with a call to '{2}'.</source>
        <target state="translated">Chování {0} se může lišit podle aktuálních nastavení národního prostředí uživatele. Nahraďte toto volání v {1} voláním {2}.</target>
        <note />
      </trans-unit>
      <trans-unit id="SpecifyIFormatProviderMessageIFormatProviderAlternateString">
        <source>The behavior of '{0}' could vary based on the current user's locale settings. Replace this call in '{1}' with a call to '{2}'.</source>
        <target state="translated">Chování {0} se může lišit podle aktuálních nastavení národního prostředí uživatele. Nahraďte toto volání v {1} voláním {2}.</target>
        <note />
      </trans-unit>
      <trans-unit id="SpecifyIFormatProviderMessageUICulture">
        <source>'{0}' passes '{1}' as the 'IFormatProvider' parameter to '{2}'. This property returns a culture that is inappropriate for formatting methods.</source>
        <target state="translated">{0} předává {1} jako parametr IFormatProvider do {2}. Tato vlastnost vrací jazykovou verzi, která není vhodná pro metody formátování.</target>
        <note />
      </trans-unit>
      <trans-unit id="SpecifyIFormatProviderMessageUICultureString">
        <source>'{0}' passes '{1}' as the 'IFormatProvider' parameter to '{2}'. This property returns a culture that is inappropriate for formatting methods.</source>
        <target state="translated">{0} předává {1} jako parametr IFormatProvider do {2}. Tato vlastnost vrací jazykovou verzi, která není vhodná pro metody formátování.</target>
        <note />
      </trans-unit>
      <trans-unit id="SpecifyIFormatProviderTitle">
        <source>Specify IFormatProvider</source>
        <target state="translated">Zadejte IFormatProvider</target>
        <note />
      </trans-unit>
      <trans-unit id="SpecifyMarshalingForPInvokeStringArgumentsDescription">
        <source>A platform invoke member allows partially trusted callers, has a string parameter, and does not explicitly marshal the string. This can cause a potential security vulnerability.</source>
        <target state="translated">Člen invoke platformy povoluje částečně důvěryhodné volající, má parametr řetězce a daný řetězec explicitně nezařazuje. To může potenciálně způsobit ohrožení zabezpečení.</target>
        <note />
      </trans-unit>
      <trans-unit id="SpecifyMarshalingForPInvokeStringArgumentsMessageField">
        <source>To reduce security risk, marshal field {0} as Unicode, by setting StructLayout.CharSet on {1} to CharSet.Unicode, or by explicitly marshaling the field as UnmanagedType.LPWStr. If you need to marshal this string as ANSI or system-dependent, use the BestFitMapping attribute to turn best-fit mapping off, and for added security, ensure ThrowOnUnmappableChar is on.</source>
        <target state="translated">Pokud chcete zmenšit bezpečnostní riziko, zařaďte pole {0} jako Unicode tak, že StructLayout.CharSet na {1} nastavíte na CharSet.Unicode nebo explicitně zařadíte pole jako UnmanagedType.LPWStr. Pokud potřebujete tento řetězec zařadit jako ANSI nebo jako systémově závislý, vypněte pomocí atributu BestFitMapping přizpůsobené mapování. Pokud chcete zabezpečení ještě zvýšit, zapněte ThrowOnUnmappableChar.</target>
        <note />
      </trans-unit>
      <trans-unit id="SpecifyMarshalingForPInvokeStringArgumentsMessageFieldImplicitAnsi">
        <source>To reduce security risk, marshal field {0} as Unicode, by setting StructLayout.CharSet on {1} to CharSet.Unicode, or by explicitly marshaling the field as UnmanagedType.LPWStr. If you need to marshal this string as ANSI or system-dependent, specify MarshalAs explicitly, use the BestFitMapping attribute to turn best-fit mapping off, and for added security, to turn ThrowOnUnmappableChar on.</source>
        <target state="translated">Pokud chcete zmenšit bezpečnostní riziko, zařaďte pole {0} jako Unicode tak, že StructLayout.CharSet na {1} nastavíte na CharSet.Unicode nebo explicitně zařadíte pole jako UnmanagedType.LPWStr. Pokud potřebujete tento řetězec zařadit jako ANSI nebo jako systémově závislý, zadejte explicitně MarshalAs a pomocí atributu BestFitMapping vypněte přizpůsobené mapování. Zabezpečení můžete ještě zvýšit tak, že zapnete ThrowOnUnmappableChar.</target>
        <note />
      </trans-unit>
      <trans-unit id="SpecifyMarshalingForPInvokeStringArgumentsMessageParameter">
        <source>To reduce security risk, marshal parameter {0} as Unicode, by setting DllImport.CharSet to CharSet.Unicode, or by explicitly marshaling the parameter as UnmanagedType.LPWStr. If you need to marshal this string as ANSI or system-dependent, set BestFitMapping=false; for added security, also set ThrowOnUnmappableChar=true.</source>
        <target state="translated">Pokud chcete zmenšit bezpečnostní riziko, zařaďte parametr {0} jako Unicode tak, že DllImport.CharSet nastavíte na CharSet.Unicode nebo explicitně zařadíte parametr jako UnmanagedType.LPWStr. Pokud potřebujete tento řetězec zařadit jako ANSI nebo jako systémově závislý, nastavte BestFitMapping=false. Zabezpečení ještě zvýšíte nastavením ThrowOnUnmappableChar=true.</target>
        <note />
      </trans-unit>
      <trans-unit id="SpecifyMarshalingForPInvokeStringArgumentsMessageParameterImplicitAnsi">
        <source>To reduce security risk, marshal parameter {0} as Unicode, by setting DllImport.CharSet to CharSet.Unicode, or by explicitly marshaling the parameter as UnmanagedType.LPWStr. If you need to marshal this string as ANSI or system-dependent, specify MarshalAs explicitly, and set BestFitMapping=false; for added security, also set ThrowOnUnmappableChar=true.</source>
        <target state="translated">Pokud chcete zmenšit bezpečnostní riziko, zařaďte parametr {0} jako Unicode tak, že DllImport.CharSet nastavíte na CharSet.Unicode nebo explicitně zařadíte parametr jako UnmanagedType.LPWStr. Pokud potřebujete tento řetězec zařadit jako ANSI nebo jako systémově závislý, zadejte explicitně MarshalAs a nastavte BestFitMapping=false. Zabezpečení můžete ještě zvýšit, když nastavíte ThrowOnUnmappableChar=true.</target>
        <note />
      </trans-unit>
      <trans-unit id="SpecifyMarshalingForPInvokeStringArgumentsTitle">
        <source>Specify marshaling for P/Invoke string arguments</source>
        <target state="translated">Zadání zařazení pro argumenty řetězce P/Invoke</target>
        <note />
      </trans-unit>
      <trans-unit id="SpecifyStringComparisonDescription">
        <source>A string comparison operation uses a method overload that does not set a StringComparison parameter. If the result will be displayed to the user, such as when sorting a list of items for display in a list box, specify 'StringComparison.CurrentCulture' or 'StringComparison.CurrentCultureIgnoreCase' as the 'StringComparison' parameter. If comparing case-insensitive identifiers, such as file paths, environment variables, or registry keys and values, specify 'StringComparison.OrdinalIgnoreCase'. Otherwise, if comparing case-sensitive identifiers, specify 'StringComparison.Ordinal'.</source>
        <target state="translated">Operace porovnání řetězců používá přetížení metody, které nenastavuje parametr StringComparison. Pokud se výsledek zobrazí uživateli, třeba při řazení seznamu položek před zobrazením v seznamu, zadejte jako parametr StringComparison StringComparison.CurrentCulture nebo StringComparison.CurrentCultureIgnoreCase. Pokud porovnáváte identifikátory, které nerozlišují velikost písmen, třeba cesty k souborům, proměnné prostředí nebo klíče a hodnoty registru, zadejte StringComparison.OrdinalIgnoreCase. Jinak pokud porovnáváte identifikátory s rozlišováním velikosti písmen, zadejte StringComparison.Ordinal.</target>
        <note />
      </trans-unit>
      <trans-unit id="SpecifyStringComparisonMessage">
        <source>The behavior of '{0}' could vary based on the current user's locale settings. Replace this call in '{1}' with a call to '{2}'.</source>
        <target state="translated">Chování {0} se může lišit podle aktuálních nastavení národního prostředí uživatele. Nahraďte toto volání v {1} voláním {2}.</target>
        <note />
      </trans-unit>
      <trans-unit id="SpecifyStringComparisonTitle">
        <source>Specify StringComparison</source>
        <target state="translated">Zadejte StringComparison</target>
        <note />
      </trans-unit>
      <trans-unit id="TestForEmptyStringsUsingStringLengthDescription">
        <source>Comparing strings by using the String.Length property or the String.IsNullOrEmpty method is significantly faster than using Equals.</source>
        <target state="translated">Porovnávání řetězců pomocí vlastnosti String.Length nebo metody String.IsNullOrEmpty je výrazně rychlejší než pomocí Equals.</target>
        <note />
      </trans-unit>
      <trans-unit id="TestForEmptyStringsUsingStringLengthMessage">
        <source>Test for empty strings using 'string.Length' property or 'string.IsNullOrEmpty' method instead of an Equality check.</source>
        <target state="translated">Ke kontrole, jestli jsou řetězce prázdné, použijte namísto kontroly rovnosti vlastnost string.Length nebo metodu string.IsNullOrEmpty.</target>
        <note />
      </trans-unit>
      <trans-unit id="TestForEmptyStringsUsingStringLengthTitle">
        <source>Test for empty strings using string length</source>
        <target state="translated">Prázdné řetězce testujte pomocí jejich délky</target>
        <note />
      </trans-unit>
      <trans-unit id="TestForNaNCorrectlyDescription">
        <source>This expression tests a value against Single.Nan or Double.Nan. Use Single.IsNan(Single) or Double.IsNan(Double) to test the value.</source>
        <target state="translated">Tento výraz otestuje, jestli hodnota není Single.Nan nebo Double.Nan. Otestujte hodnotu pomocí Single.IsNan(Single) nebo Double.IsNan(Double).</target>
        <note />
      </trans-unit>
      <trans-unit id="TestForNaNCorrectlyMessage">
        <source>Test for NaN correctly</source>
        <target state="translated">Testujte správně hodnotu NaN</target>
        <note />
      </trans-unit>
      <trans-unit id="TestForNaNCorrectlyTitle">
        <source>Test for NaN correctly</source>
        <target state="translated">Testujte správně hodnotu NaN</target>
        <note />
      </trans-unit>
      <trans-unit id="UseArrayEmpty">
        <source>Use Array.Empty</source>
        <target state="translated">Použijte Array.Empty</target>
        <note />
      </trans-unit>
      <trans-unit id="UseAsSpanInsteadOfArrayRangeIndexerDescription">
        <source>The Range-based indexer on array values produces a copy of requested portion of the array. This copy is often unwanted when it is implicitly used as a Span or Memory value. Use the AsSpan method to avoid the copy.</source>
        <target state="translated">Indexer hodnot pole založený na rozsahu vytváří kopii požadované části pole. Když se implicitně používá jako hodnota Span nebo Memory, je tato kopie často nežádoucí. Pokud se jí chcete vyhnout, použijte metodu AsSpan.</target>
        <note />
      </trans-unit>
      <trans-unit id="UseAsSpanInsteadOfRangeIndexerMessage">
        <source>Use '{0}' instead of the '{1}'-based indexer on '{2}' to avoid creating unnecessary data copies.</source>
        <target state="translated">V {2} místo indexeru založeného na {1} použijte {0}, nebudou se tak vytvářet nepotřebné kopie dat.</target>
        <note />
      </trans-unit>
      <trans-unit id="UseAsSpanInsteadOfRangeIndexerTitle">
        <source>Use AsSpan or AsMemory instead of Range-based indexers when appropriate</source>
        <target state="translated">Tam, kde je to možné, používat místo indexerů založených na rozsahu metody AsSpan nebo AsMemory</target>
        <note />
      </trans-unit>
      <trans-unit id="UseAsSpanInsteadOfStringRangeIndexerDescription">
        <source>The Range-based indexer on string values produces a copy of requested portion of the string. This copy is usually unnecessary when it is implicitly used as a ReadOnlySpan or ReadOnlyMemory value. Use the AsSpan method to avoid the unnecessary copy.</source>
        <target state="translated">Indexer hodnot řetězců založený na rozsahu vytváří kopii požadované části řetězce. Když se implicitně používá jako hodnota ReadOnlySpan nebo ReadOnlyMemory, je tato kopie obvykle zbytečná. Pokud se jí chcete vyhnout, použijte metodu AsSpan.</target>
        <note />
      </trans-unit>
      <trans-unit id="UseAsSpanReadOnlyInsteadOfArrayRangeIndexerDescription">
        <source>The Range-based indexer on array values produces a copy of requested portion of the array. This copy is usually unnecessary when it is implicitly used as a ReadOnlySpan or ReadOnlyMemory value. Use the AsSpan method to avoid the unnecessary copy.</source>
        <target state="translated">Indexer hodnot pole založený na rozsahu vytváří kopii požadované části pole. Když se implicitně používá jako hodnota ReadOnlySpan nebo ReadOnlyMemory, je tato kopie obvykle zbytečná. Pokud se jí chcete vyhnout, použijte metodu AsSpan.</target>
        <note />
      </trans-unit>
      <trans-unit id="UseAutoValidateAntiforgeryToken">
        <source>Use antiforgery tokens in ASP.NET Core MVC controllers</source>
        <target state="translated">Používat tokeny proti padělkům v kontrolerech MVC ASP.NET Core</target>
        <note />
      </trans-unit>
      <trans-unit id="UseAutoValidateAntiforgeryTokenDescription">
        <source>Handling a POST, PUT, PATCH, or DELETE request without validating an antiforgery token may be vulnerable to cross-site request forgery attacks. A cross-site request forgery attack can send malicious requests from an authenticated user to your ASP.NET Core MVC controller.</source>
        <target state="translated">Zpracování požadavku POST, PUT, PATCH nebo DELETE bez ověřování tokenu proti padělkům může představovat ohrožení zabezpečení vůči útokům CSRF. Útok CSRF může odesílat na váš kontroler MVC ASP.NET Core škodlivé požadavky od ověřeného uživatele.</target>
        <note />
      </trans-unit>
      <trans-unit id="UseAutoValidateAntiforgeryTokenMessage">
        <source>Method {0} handles a {1} request without performing antiforgery token validation. You also need to ensure that your HTML form sends an antiforgery token.</source>
        <target state="translated">Metoda {0} zpracovává požadavek {1} bez ověřování tokenu proti padělkům. Je potřeba také zajistit, aby váš formulář HTML odesílal tokeny proti padělkům.</target>
        <note />
      </trans-unit>
      <trans-unit id="UseContainerLevelAccessPolicy">
        <source>Use Container Level Access Policy</source>
        <target state="translated">Použít zásady přístupu na úrovni kontejneru</target>
        <note />
      </trans-unit>
      <trans-unit id="UseContainerLevelAccessPolicyDescription">
        <source>No access policy identifier is specified, making tokens non-revocable.</source>
        <target state="translated">Není zadaný žádný identifikátor zásad přístupu, a tokeny jsou proto neodvolatelné.</target>
        <note />
      </trans-unit>
      <trans-unit id="UseContainerLevelAccessPolicyMessage">
        <source>Consider using Azure's role-based access control instead of a Shared Access Signature (SAS) if possible. If you still need to use a SAS, use a container-level access policy when creating a SAS</source>
        <target state="translated">Pokud je to možné, zvažte použití řízení přístupu Azure na základě role namísto sdíleného přístupového podpisu (SAS). Pokud i přesto potřebujete používat sdílený přístupový podpis, použijte při jeho vytváření zásady přístupu na úrovni kontejneru.</target>
        <note />
      </trans-unit>
      <trans-unit id="UseDefaultDllImportSearchPathsAttribute">
        <source>Use DefaultDllImportSearchPaths attribute for P/Invokes</source>
        <target state="translated">Používat při voláních nespravovaného kódu atribut DefaultDllImportSearchPaths</target>
        <note />
      </trans-unit>
      <trans-unit id="UseDefaultDllImportSearchPathsAttributeDescription">
        <source>By default, P/Invokes using DllImportAttribute probe a number of directories, including the current working directory for the library to load. This can be a security issue for certain applications, leading to DLL hijacking.</source>
        <target state="translated">Ve výchozím nastavení se při voláních nespravovaného kódu s atributem DllImportAttribute prohledává několik adresářů včetně aktuálního pracovního adresáře pro načtení knihovny. U určitých aplikací to představuje problém zabezpečení, který může vést k napadení DLL.</target>
        <note />
      </trans-unit>
      <trans-unit id="UseDefaultDllImportSearchPathsAttributeMessage">
        <source>The method {0} didn't use DefaultDllImportSearchPaths attribute for P/Invokes.</source>
        <target state="translated">Metoda {0} nepoužila při voláních nespravovaného kódu atribut DefaultDllImportSearchPaths.</target>
        <note />
      </trans-unit>
      <trans-unit id="UseIndexer">
        <source>Use indexer</source>
        <target state="translated">Použít indexer</target>
        <note />
      </trans-unit>
      <trans-unit id="UseManagedEquivalentsOfWin32ApiDescription">
        <source>An operating system invoke method is defined and a method that has the equivalent functionality is located in the .NET Framework class library.</source>
        <target state="translated">Metoda invoke operačního systému je definována a metoda, která má ekvivalentní funkci, se nachází v knihovně tříd .NET Framework.</target>
        <note />
      </trans-unit>
      <trans-unit id="UseManagedEquivalentsOfWin32ApiMessage">
        <source>Use managed equivalents of win32 api</source>
        <target state="translated">Použití spravovaných ekvivalentů rozhraní Win32 API</target>
        <note />
      </trans-unit>
      <trans-unit id="UseManagedEquivalentsOfWin32ApiTitle">
        <source>Use managed equivalents of win32 api</source>
        <target state="translated">Použití spravovaných ekvivalentů rozhraní Win32 API</target>
        <note />
      </trans-unit>
      <trans-unit id="UseOrdinalStringComparisonDescription">
        <source>A string comparison operation that is nonlinguistic does not set the StringComparison parameter to either Ordinal or OrdinalIgnoreCase. By explicitly setting the parameter to either StringComparison.Ordinal or StringComparison.OrdinalIgnoreCase, your code often gains speed, becomes more correct, and becomes more reliable.</source>
        <target state="translated">Operace porovnání řetězců, která není jazyková, nenastavuje parametr StringComparison na hodnotu Ordinal nebo OrdinalIgnoreCase. Explicitním nastavením parametru na hodnotu StringComparison.Ordinal nebo StringComparison.OrdinalIgnoreCase se kód často urychlí a bývá správnější a spolehlivější.</target>
        <note />
      </trans-unit>
      <trans-unit id="UseOrdinalStringComparisonMessageStringComparer">
        <source>{0} passes '{1}' as the 'StringComparer' parameter to {2}. To perform a non-linguistic comparison, specify 'StringComparer.Ordinal' or 'StringComparer.OrdinalIgnoreCase' instead.</source>
        <target state="translated">{0} předává {1} jako parametr StringComparer do {2}. Pokud chcete provést jiné než jazykové porovnání, zadejte místo toho StringComparer.Ordinal StringComparer.OrdinalIgnoreCase.</target>
        <note />
      </trans-unit>
      <trans-unit id="UseOrdinalStringComparisonMessageStringComparison">
        <source>{0} passes '{1}' as the 'StringComparison' parameter to {2}. To perform a non-linguistic comparison, specify 'StringComparison.Ordinal' or 'StringComparison.OrdinalIgnoreCase' instead.</source>
        <target state="translated">{0} předává {1} jako parametr StringComparison do {2}. Pokud chcete provést jiné než jazykové porovnání, zadejte místo toho StringComparison.Ordinal StringComparison.OrdinalIgnoreCase.</target>
        <note />
      </trans-unit>
      <trans-unit id="UseOrdinalStringComparisonTitle">
        <source>Use ordinal stringcomparison</source>
        <target state="translated">Použijte StringComparison s hodnotou Ordinal</target>
        <note />
      </trans-unit>
      <trans-unit id="UsePropertyInsteadOfCountMethodWhenAvailableDescription">
        <source>Enumerable.Count() potentially enumerates the sequence while a Length/Count property is a direct access.</source>
        <target state="translated">Enumerable.Count() může vytvořit výčet sekvence, zatímco vlastnost Length/Count stanoví přímý přístup.</target>
        <note />
      </trans-unit>
      <trans-unit id="UsePropertyInsteadOfCountMethodWhenAvailableMessage">
        <source>Use the "{0}" property instead of Enumerable.Count().</source>
        <target state="translated">Použijte vlastnost {0} namísto Enumerable.Count().</target>
        <note />
      </trans-unit>
      <trans-unit id="UsePropertyInsteadOfCountMethodWhenAvailableTitle">
        <source>Use Length/Count property instead of Count() when available</source>
        <target state="translated">Pokud je k dispozici, použijte vlastnost Length/Count namísto Count()</target>
        <note />
      </trans-unit>
      <trans-unit id="UseRSAWithSufficientKeySize">
        <source>Use Rivest–Shamir–Adleman (RSA) Algorithm With Sufficient Key Size</source>
        <target state="translated">Použijte algoritmus RSA (Rivest-Shamir-Adleman) s dostatečnou velikostí klíče</target>
        <note />
      </trans-unit>
      <trans-unit id="UseRSAWithSufficientKeySizeDescription">
        <source>Encryption algorithms are vulnerable to brute force attacks when too small a key size is used.</source>
        <target state="translated">Šifrovací algoritmy jsou zranitelné vůči útokům hrubou silou, pokud se použije příliš malá velikost klíče.</target>
        <note />
      </trans-unit>
      <trans-unit id="UseRSAWithSufficientKeySizeMessage">
        <source>Asymmetric encryption algorithm {0}'s key size is less than 2048. Switch to an RSA with at least 2048 key size, ECDH or ECDSA algorithm instead.</source>
        <target state="translated">Velikost klíče algoritmu asymetrického šifrování {0} je menší než 2048. Použijte radši algoritmus RSA s velikostí klíče alespoň 2048, ECDH nebo ECDSA.</target>
        <note />
      </trans-unit>
      <trans-unit id="UseSecureCookiesASPNetCoreDescription">
        <source>Applications available over HTTPS must use secure cookies.</source>
        <target state="translated">Aplikace, které jsou k dispozici přes HTTPS, musí používat zabezpečené soubory cookie.</target>
        <note />
      </trans-unit>
      <trans-unit id="UseSharedAccessProtocolHttpsOnly">
        <source>Use SharedAccessProtocol HttpsOnly</source>
        <target state="translated">Použít SharedAccessProtocol HttpsOnly</target>
        <note />
      </trans-unit>
      <trans-unit id="UseSharedAccessProtocolHttpsOnlyDescription">
        <source>HTTPS encrypts network traffic. Use HttpsOnly, rather than HttpOrHttps, to ensure network traffic is always encrypted to help prevent disclosure of sensitive data.</source>
        <target state="translated">Protokol HTTPS šifruje síťový provoz. Pokud chcete zajistit, aby byl síťový přenos vždy zašifrovaný, aby se zabránilo odhalení citlivých dat, použijte HttpsOnly, ne HttpOrHttps.</target>
        <note />
      </trans-unit>
      <trans-unit id="UseSharedAccessProtocolHttpsOnlyMessage">
        <source>Consider using Azure's role-based access control instead of a Shared Access Signature (SAS) if possible. If you still need to use a SAS, specify SharedAccessProtocol.HttpsOnly</source>
        <target state="translated">Pokud je to možné, zvažte použití řízení přístupu Azure na základě role namísto sdíleného přístupového podpisu (SAS). Pokud i přesto potřebujete používat sdílený přístupový podpis, zadejte SharedAccessProtocol.HttpsOnly.</target>
        <note />
      </trans-unit>
      <trans-unit id="UseValueTasksCorrectlyDescription">
        <source>ValueTasks returned from member invocations are intended to be directly awaited.  Attempts to consume a ValueTask multiple times or to directly access one's result before it's known to be completed may result in an exception or corruption.  Ignoring such a ValueTask is likely an indication of a functional bug and may degrade performance.</source>
        <target state="translated">Hodnoty ValueTask vrácené z vyvolání členů jsou určené k tomu, aby byly přímo očekávané. Pokusy o vícenásobné využití ValueTask nebo o přímý přístup k výsledku úkolu před tím, než je známo, že je dokončený, můžou způsobit výjimku nebo poškození. Ignorování takové hodnoty ValueTask je pravděpodobně indikací funkční chyby a může snížit výkon.</target>
        <note />
      </trans-unit>
      <trans-unit id="UseValueTasksCorrectlyMessage_AccessingIncompleteResult">
        <source>ValueTask instances should not have their result directly accessed unless the instance has already completed. Unlike Tasks, calling Result or GetAwaiter().GetResult() on a ValueTask is not guaranteed to block until the operation completes. If you can't simply await the instance, consider first checking its IsCompleted property (or asserting it's true if you know that to be the case).</source>
        <target state="translated">S výsledky instancí ValueTask by se nemělo pracovat přímo, pokud instance ještě nebyla dokončena. Na rozdíl od hodnoty Tasks není u volání metody Result nebo GetAwaiter().GetResult() u hodnoty ValueTask zaručeno zablokování, dokud se operace nedokončí. Pokud jednoduše nemůžete očekávat instanci, zvažte, jestli nejprve nezkontrolujete její vlastnost IsCompleted (nebo se nepřesvědčíte, že je to pravda, pokud víte, že jde o tento případ).</target>
        <note />
      </trans-unit>
      <trans-unit id="UseValueTasksCorrectlyMessage_DoubleConsumption">
        <source>ValueTask instances should only be consumed once, such as via an await. Consuming the same ValueTask instance multiple times can result in exceptions and data corruption.</source>
        <target state="translated">Instance ValueTask by se měly využít jenom jednou, například přes očekávání. Vícenásobné využití stejné instance ValueTask může způsobit výjimky nebo poškození dat.</target>
        <note />
      </trans-unit>
      <trans-unit id="UseValueTasksCorrectlyMessage_General">
        <source>ValueTask instances returned from method calls should be directly awaited, returned, or passed as an argument to another method call. Other usage, such as storing an instance into a local or a field, is likely an indication of a bug, as ValueTask instances must only ever be consumed once.</source>
        <target state="translated">Instance ValueTask vrácené z volání metod by měly být přímo očekávány, vráceny nebo předány jako argument jinému volání metody. Další použití, například uložení instance do místního úložiště nebo pole, pravděpodobně znamená chybu, protože instance ValueTask musí být vždy využity jenom jednou.</target>
        <note />
      </trans-unit>
      <trans-unit id="UseValueTasksCorrectlyMessage_Unconsumed">
        <source>ValueTask instances returned from method calls should always be used, typically awaited. Not doing so often represents a functional bug, but even if it doesn't, it can result in degraded performance if the target method pools objects for use with ValueTasks.</source>
        <target state="translated">Instance ValueTask vrácené z volání metod by měly být vždy využity, obvykle pomocí očekávání. Pokud k tomu nedochází, často to představuje funkční chybu, ale i v případě, že ne, může to způsobit snížení výkonu, pokud cílová metoda vytváří fondy objektů pro použití s hodnotami ValueTask.</target>
        <note />
      </trans-unit>
      <trans-unit id="UseValueTasksCorrectlyTitle">
        <source>Use ValueTasks correctly</source>
        <target state="translated">Správně použít hodnot ValueTask</target>
        <note />
      </trans-unit>
      <trans-unit id="UseXmlReaderDescription">
        <source>Processing XML from untrusted data may load dangerous external references, which should be restricted by using an XmlReader with a secure resolver or with DTD processing disabled.</source>
        <target state="translated">Zpracování kódu XML z nedůvěryhodných dat může načíst nebezpečné externí odkazy, což by se mělo omezit tím, že se použije XmlReader se zabezpečeným překladačem nebo se zakázaným zpracováním DTD.</target>
        <note />
      </trans-unit>
      <trans-unit id="UseXmlReaderForDataSetReadXml">
        <source>Use XmlReader For DataSet Read Xml</source>
        <target state="translated">Použít XmlReader pro DataSet Read Xml</target>
        <note />
      </trans-unit>
      <trans-unit id="UseXmlReaderForDeserialize">
        <source>Use XmlReader For Deserialize</source>
        <target state="translated">Použít XmlReader pro Deserialize</target>
        <note />
      </trans-unit>
      <trans-unit id="UseXmlReaderForSchemaRead">
        <source>Use XmlReader For Schema Read</source>
        <target state="translated">Použít XmlReader pro Schema Read</target>
        <note />
      </trans-unit>
      <trans-unit id="UseXmlReaderForValidatingReader">
        <source>Use XmlReader For Validating Reader</source>
        <target state="translated">Použít XmlReader pro Validating Reader</target>
        <note />
      </trans-unit>
      <trans-unit id="UseXmlReaderForXPathDocument">
        <source>Use XmlReader For XPathDocument</source>
        <target state="translated">Použít XmlReader pro XPathDocument</target>
        <note />
      </trans-unit>
      <trans-unit id="UseXmlReaderMessage">
        <source>This overload of the {0}.{1} method is potentially unsafe, use an overload that takes a XmlReader instance instead</source>
        <target state="translated">Toto přetížení metody {0}.{1} nemusí být bezpečné. Použijte raději přetížení, které přijímá instanci XmlReader.</target>
        <note />
      </trans-unit>
    </body>
  </file>
</xliff><|MERGE_RESOLUTION|>--- conflicted
+++ resolved
@@ -1377,7 +1377,6 @@
         <target state="translated">Metody P/Invoke nemají být viditelné</target>
         <note />
       </trans-unit>
-<<<<<<< HEAD
       <trans-unit id="PreferStringContainsOverIndexOfDescription">
         <source>Calls to 'String.IndexOf' where the result is compared to 0 or -1 can be replaced by 'String.Contains'</source>
         <target state="new">Calls to 'String.IndexOf' where the result is compared to 0 or -1 can be replaced by 'String.Contains'</target>
@@ -1391,11 +1390,11 @@
       <trans-unit id="PreferStringContainsOverIndexOfTitle">
         <source>Consider using 'String.Contains' instead of 'String.IndexOf'</source>
         <target state="new">Consider using 'String.Contains' instead of 'String.IndexOf'</target>
-=======
+        <note />
+      </trans-unit>
       <trans-unit id="PreferStreamAsyncMemoryOverloadsDescription">
         <source>'Stream' has a 'ReadAsync' overload that takes a 'Memory&lt;Byte&gt;' as the first argument, and a 'WriteAsync' overload that takes a 'ReadOnlyMemory&lt;Byte&gt;' as the first argument. Prefer calling the memory based overloads, which are more efficient.</source>
         <target state="new">'Stream' has a 'ReadAsync' overload that takes a 'Memory&lt;Byte&gt;' as the first argument, and a 'WriteAsync' overload that takes a 'ReadOnlyMemory&lt;Byte&gt;' as the first argument. Prefer calling the memory based overloads, which are more efficient.</target>
->>>>>>> 63f9affa
         <note />
       </trans-unit>
       <trans-unit id="PreferStreamAsyncMemoryOverloadsMessage">

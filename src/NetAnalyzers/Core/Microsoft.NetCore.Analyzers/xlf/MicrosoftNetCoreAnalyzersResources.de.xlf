﻿<?xml version="1.0" encoding="utf-8"?>
<xliff xmlns="urn:oasis:names:tc:xliff:document:1.2" xmlns:xsi="http://www.w3.org/2001/XMLSchema-instance" version="1.2" xsi:schemaLocation="urn:oasis:names:tc:xliff:document:1.2 xliff-core-1.2-transitional.xsd">
  <file datatype="xml" source-language="en" target-language="de" original="../MicrosoftNetCoreAnalyzersResources.resx">
    <body>
      <trans-unit id="AddNonSerializedAttributeCodeActionTitle">
        <source>Add the 'NonSerialized' attribute to this field.</source>
        <target state="translated">Fügen Sie diesem Feld das Attribut "NonSerialized" hinzu.</target>
        <note />
      </trans-unit>
      <trans-unit id="AddPublicParameterlessConstructor">
        <source>Add a public constructor that takes zero parameters</source>
        <target state="translated">Öffentlichen Konstruktor ohne Parameter hinzufügen</target>
        <note />
      </trans-unit>
      <trans-unit id="AddSerializableAttributeCodeActionTitle">
        <source>Add Serializable attribute</source>
        <target state="translated">Serializable-Attribut hinzufügen</target>
        <note />
      </trans-unit>
      <trans-unit id="ApprovedCipherMode">
        <source>Review cipher mode usage with cryptography experts</source>
        <target state="translated">Verwendung des Verschlüsselungsmodus mit Kryptografieexperten überprüfen</target>
        <note />
      </trans-unit>
      <trans-unit id="ApprovedCipherModeDescription">
        <source>These cipher modes might be vulnerable to attacks. Consider using recommended modes (CBC, CTS).</source>
        <target state="translated">Diese Verschlüsselungsmodi sind möglicherweise anfällig für Angriffe. Erwägen Sie die Verwendung empfohlener Modi (CBC, CTS).</target>
        <note />
      </trans-unit>
      <trans-unit id="ApprovedCipherModeMessage">
        <source>Review the usage of cipher mode '{0}' with cryptography experts. Consider using recommended modes (CBC, CTS).</source>
        <target state="translated">Überprüfen Sie die Verwendung des Verschlüsselungsmodus "{0}" mit Kryptografieexperten. Erwägen Sie die Verwendung empfohlener Modi (CBC, CTS).</target>
        <note />
      </trans-unit>
      <trans-unit id="AttributeStringLiteralsShouldParseCorrectlyDescription">
        <source>The string literal parameter of an attribute does not parse correctly for a URL, a GUID, or a version.</source>
        <target state="translated">Der Zeichenfolgenliteralparameter eines Attributs wird für eine URL, eine GUID oder eine Version nicht richtig analysiert.</target>
        <note />
      </trans-unit>
      <trans-unit id="AttributeStringLiteralsShouldParseCorrectlyMessageDefault">
        <source>In the constructor of '{0}', change the value of argument '{1}', which is currently "{2}", to something that can be correctly parsed as '{3}'</source>
        <target state="translated">Ändern Sie im Konstruktor von "{0}" den Wert des Arguments "{1}", zurzeit "{2}", in einen Wert, der korrekt als "{3}" analysiert werden kann.</target>
        <note />
      </trans-unit>
      <trans-unit id="AttributeStringLiteralsShouldParseCorrectlyMessageEmpty">
        <source>In the constructor of '{0}', change the value of argument '{1}', which is currently an empty string (""), to something that can be correctly parsed as '{2}'</source>
        <target state="translated">Ändern Sie im Konstruktor von "{0}" den Wert des Arguments "{1}", zurzeit eine leere Zeichenfolge (""), in einen Wert, der korrekt als "{2}" analysiert werden kann.</target>
        <note />
      </trans-unit>
      <trans-unit id="AttributeStringLiteralsShouldParseCorrectlyTitle">
        <source>Attribute string literals should parse correctly</source>
        <target state="translated">Attributzeichenfolgenliterale müssen richtig analysiert werden</target>
        <note />
      </trans-unit>
      <trans-unit id="AvoidStringBuilderPInvokeParametersDescription">
        <source>Marshalling of 'StringBuilder' always creates a native buffer copy, resulting in multiple allocations for one marshalling operation.</source>
        <target state="translated">Beim Marshalling von "StringBuilder" wird immer eine native Pufferkopie erstellt, sodass mehrere Zuordnungen für einen Marshallingvorgang vorhanden sind.</target>
        <note />
      </trans-unit>
      <trans-unit id="AvoidStringBuilderPInvokeParametersMessage">
        <source>Avoid 'StringBuilder' parameters for P/Invokes. Consider using a character buffer instead.</source>
        <target state="translated">Vermeiden Sie StringBuilder-Parameter für "P/Invokes". Erwägen Sie stattdessen die Verwendung eines Zeichenpuffers.</target>
        <note />
      </trans-unit>
      <trans-unit id="AvoidStringBuilderPInvokeParametersTitle">
        <source>Avoid 'StringBuilder' parameters for P/Invokes</source>
        <target state="translated">StringBuilder-Parameter für "P/Invokes" vermeiden</target>
        <note />
      </trans-unit>
      <trans-unit id="AvoidUnsealedAttributesDescription">
        <source>The .NET Framework class library provides methods for retrieving custom attributes. By default, these methods search the attribute inheritance hierarchy. Sealing the attribute eliminates the search through the inheritance hierarchy and can improve performance.</source>
        <target state="translated">Die .NET Framework-Klassenbibliothek stellt Methoden zum Abrufen benutzerdefinierter Attribute bereit. Standardmäßig durchsuchen diese Methoden die Attributvererbungshierarchie. Durch das Versiegeln des Attributs entfällt das Durchsuchen der Vererbungshierarchie, und die Leistung kann gesteigert werden.</target>
        <note />
      </trans-unit>
      <trans-unit id="AvoidUnsealedAttributesMessage">
        <source>Avoid unsealed attributes</source>
        <target state="translated">Nicht versiegelte Attribute vermeiden</target>
        <note />
      </trans-unit>
      <trans-unit id="AvoidUnsealedAttributesTitle">
        <source>Avoid unsealed attributes</source>
        <target state="translated">Nicht versiegelte Attribute vermeiden</target>
        <note />
      </trans-unit>
      <trans-unit id="AvoidZeroLengthArrayAllocationsMessage">
        <source>Avoid unnecessary zero-length array allocations.  Use {0} instead.</source>
        <target state="translated">Vermeiden Sie unnötige Arrayzuordnungen mit einer Länge von null.  Warten Sie stattdessen auf "{0}".</target>
        <note />
      </trans-unit>
      <trans-unit id="AvoidZeroLengthArrayAllocationsTitle">
        <source>Avoid zero-length array allocations</source>
        <target state="translated">Arrayzuordnungen mit einer Länge von null vermeiden</target>
        <note />
      </trans-unit>
      <trans-unit id="BinaryFormatterDeserializeMaybeWithoutBinderSetMessage">
        <source>The method '{0}' is insecure when deserializing untrusted data without a SerializationBinder to restrict the type of objects in the deserialized object graph.</source>
        <target state="translated">Die Methode "{0}" ist unsicher, wenn nicht vertrauenswürdige Daten deserialisiert werden, ohne dass der Typ von Objekten im deserialisierten Objektgraphen durch einen SerializationBinder beschränkt wird.</target>
        <note />
      </trans-unit>
      <trans-unit id="BinaryFormatterDeserializeMaybeWithoutBinderSetTitle">
        <source>Ensure BinaryFormatter.Binder is set before calling BinaryFormatter.Deserialize</source>
        <target state="translated">Festlegung von BinaryFormatter.Binder vor dem Aufruf von BinaryFormatter.Deserialize sicherstellen</target>
        <note />
      </trans-unit>
      <trans-unit id="BinaryFormatterDeserializeWithoutBinderSetMessage">
        <source>The method '{0}' is insecure when deserializing untrusted data without a SerializationBinder to restrict the type of objects in the deserialized object graph.</source>
        <target state="translated">Die Methode "{0}" ist unsicher, wenn nicht vertrauenswürdige Daten deserialisiert werden, ohne dass der Typ von Objekten im deserialisierten Objektgraphen durch einen SerializationBinder beschränkt wird.</target>
        <note />
      </trans-unit>
      <trans-unit id="BinaryFormatterDeserializeWithoutBinderSetTitle">
        <source>Do not call BinaryFormatter.Deserialize without first setting BinaryFormatter.Binder</source>
        <target state="translated">BinaryFormatter.Deserialize nicht ohne Festlegung von BinaryFormatter.Binder aufrufen</target>
        <note />
      </trans-unit>
      <trans-unit id="BinaryFormatterMethodUsedDescription">
        <source>The method '{0}' is insecure when deserializing untrusted data.  If you need to instead detect BinaryFormatter deserialization without a SerializationBinder set, then disable rule CA2300, and enable rules CA2301 and CA2302.</source>
        <target state="translated">Die Methode "{0}" ist bei der Deserialisierung nicht vertrauenswürdiger Daten unsicher. Wenn Sie stattdessen die BinaryFormatter-Deserialisierung ohne Festlegung von SerializationBinder erkennen müssen, deaktivieren Sie die Regel "CA2300", und aktivieren Sie die Regeln "CA2301" und "CA2302".</target>
        <note />
      </trans-unit>
      <trans-unit id="BinaryFormatterMethodUsedMessage">
        <source>The method '{0}' is insecure when deserializing untrusted data.</source>
        <target state="translated">Die Methode "{0}" ist bei der Deserialisierung nicht vertrauenswürdiger Daten unsicher.</target>
        <note />
      </trans-unit>
      <trans-unit id="BinaryFormatterMethodUsedTitle">
        <source>Do not use insecure deserializer BinaryFormatter</source>
        <target state="translated">Nicht den unsicheren BinaryFormatter zur Deserialisierung verwenden</target>
        <note />
      </trans-unit>
      <trans-unit id="BufferBlockCopyDescription">
        <source>'Buffer.BlockCopy' expects the number of bytes to be copied for the 'count' argument. Using 'Array.Length' may not match the number of bytes that needs to be copied.</source>
        <target state="translated">"Buffer.BlockCopy" erwartet die Anzahl von Bytes, die für das Argument "count" kopiert werden sollen. Die Verwendung von "Array.Length" stimmt möglicherweise nicht mit der Anzahl zu kopierender Bytes überein.</target>
        <note />
      </trans-unit>
      <trans-unit id="BufferBlockCopyLengthMessage">
        <source>'Buffer.BlockCopy' expects the number of bytes to be copied for the 'count' argument. Using 'Array.Length' may not match the number of bytes that needs to be copied.</source>
        <target state="translated">"Buffer.BlockCopy" erwartet die Anzahl von Bytes, die für das Argument "count" kopiert werden sollen. Die Verwendung von "Array.Length" stimmt möglicherweise nicht mit der Anzahl zu kopierender Bytes überein.</target>
        <note />
      </trans-unit>
      <trans-unit id="BufferBlockCopyLengthTitle">
        <source>'Buffer.BlockCopy' expects the number of bytes to be copied for the 'count' argument</source>
        <target state="translated">"Buffer.BlockCopy" erwartet die Anzahl von Bytes, die für das Argument "count" kopiert werden sollen</target>
        <note />
      </trans-unit>
      <trans-unit id="CallGCSuppressFinalizeCorrectlyDescription">
        <source>A method that is an implementation of Dispose does not call GC.SuppressFinalize; or a method that is not an implementation of Dispose calls GC.SuppressFinalize; or a method calls GC.SuppressFinalize and passes something other than this (Me in Visual Basic).</source>
        <target state="translated">Eine Methode, die eine Implementierung von "Dispose" ist, ruft "GC.SuppressFinalize" nicht auf, oder eine Methode, die keine Implementierung von "Dispose" ist, ruft "GC.SuppressFinalize" auf, oder eine Methode ruft "GC.SuppressFinalize" auf und übergibt etwas anderes als dies ("Me" in Visual Basic).</target>
        <note />
      </trans-unit>
      <trans-unit id="CallGCSuppressFinalizeCorrectlyMessageNotCalled">
        <source>Change {0} to call {1}. This will prevent derived types that introduce a finalizer from needing to re-implement 'IDisposable' to call it.</source>
        <target state="translated">Ändern Sie "{0}" in den Aufruf von "{1}". So wird vermieden, dass abgeleitete Typen, die einen Finalizer einführen, "IDisposable" neu implementieren müssen, um ihn aufzurufen.</target>
        <note />
      </trans-unit>
      <trans-unit id="CallGCSuppressFinalizeCorrectlyMessageNotCalledWithFinalizer">
        <source>Change {0} to call {1}. This will prevent unnecessary finalization of the object once it has been disposed and it has fallen out of scope.</source>
        <target state="translated">Ändern Sie "{0}" in den Aufruf von "{1}". So wird die unnötige Finalisierung des Objekts vermieden, nachdem es verworfen wurde und außerhalb des relevanten Bereichs liegt.</target>
        <note />
      </trans-unit>
      <trans-unit id="CallGCSuppressFinalizeCorrectlyMessageNotPassedThis">
        <source>{0} calls {1} on something other than itself. Change the call site to pass 'this' ('Me' in Visual Basic) instead.</source>
        <target state="translated">"{0}" ruft "{1}" für etwas anderes als sich selbst auf. Ändern Sie die Aufrufsite so, dass stattdessen "this" ("Me" in Visual Basic) übergeben wird.</target>
        <note />
      </trans-unit>
      <trans-unit id="CallGCSuppressFinalizeCorrectlyMessageOutsideDispose">
        <source>{0} calls {1}, a method that is typically only called within an implementation of 'IDisposable.Dispose'. Refer to the IDisposable pattern for more information.</source>
        <target state="translated">"{0}" ruft "{1}" auf, eine Methode, die normalerweise nur innerhalb einer Implementierung von "IDisposable.Dispose" aufgerufen wird. Weitere Informationen finden Sie im IDisposable-Muster.</target>
        <note />
      </trans-unit>
      <trans-unit id="CallGCSuppressFinalizeCorrectlyTitle">
        <source>Dispose methods should call SuppressFinalize</source>
        <target state="translated">Dispose-Methoden müssen SuppressFinalize aufrufen</target>
        <note />
      </trans-unit>
      <trans-unit id="CategoryReliability">
        <source>Reliability</source>
        <target state="translated">Zuverlässigkeit</target>
        <note />
      </trans-unit>
      <trans-unit id="CommaSeparator">
        <source>, </source>
        <target state="translated">, </target>
        <note>Separator used for separating list of platform names: {API} is only supported on: {‘windows’, ‘browser’, ‘linux’}</note>
      </trans-unit>
      <trans-unit id="DataSetDataTableInDeserializableObjectGraphMessage">
        <source>When deserializing untrusted input, deserializing a {0} object is insecure. '{1}' either is or derives from {0}</source>
        <target state="translated">Beim Deserialisieren einer nicht vertrauenswürdigen Eingabe ist die Deserialisierung eines {0}-Objekts unsicher. "{1}" ist entweder "{0}" oder davon abgeleitet.</target>
        <note />
      </trans-unit>
      <trans-unit id="DataSetDataTableInDeserializableObjectGraphTitle">
        <source>Unsafe DataSet or DataTable type found in deserializable object graph</source>
        <target state="translated">Unsicherer DataSet- oder DataTable-Typ in deserialisiertem Objektgraph gefunden</target>
        <note />
      </trans-unit>
      <trans-unit id="DataSetDataTableInRceAutogeneratedSerializableTypeMessage">
        <source>When deserializing untrusted input with an IFormatter-based serializer, deserializing a {0} object is insecure. '{1}' either is or derives from {0}. Ensure that the auto-generated type is never deserialized with untrusted data.</source>
        <target state="translated">Beim Deserialisieren einer nicht vertrauenswürdigen Eingabe mit einem IFormatter-basierten Serialisierungsmodul ist die Deserialisierung eines {0}-Objekts unsicher. "{1}" ist entweder "{0}" oder wird davon abgeleitet. Stellen Sie sicher, dass der automatisch generierte Typ ausschließlich mit vertrauenswürdigen Daten deserialisiert wird.</target>
        <note />
      </trans-unit>
      <trans-unit id="DataSetDataTableInRceAutogeneratedSerializableTypeTitle">
        <source>Unsafe DataSet or DataTable in auto-generated serializable type can be vulnerable to remote code execution attacks</source>
        <target state="translated">Ein unsicheres DataSet- oder DataTable-Element in einem automatisch generierten, serialisierbaren Typ kann für Angriffe durch Remotecodeausführung anfällig sein</target>
        <note />
      </trans-unit>
      <trans-unit id="DataSetDataTableInRceDeserializableObjectGraphMessage">
        <source>When deserializing untrusted input, deserializing a {0} object is insecure. '{1}' either is or derives from {0}</source>
        <target state="translated">Beim Deserialisieren einer nicht vertrauenswürdigen Eingabe ist die Deserialisierung eines {0}-Objekts unsicher. "{1}" ist entweder "{0}" oder davon abgeleitet.</target>
        <note />
      </trans-unit>
      <trans-unit id="DataSetDataTableInRceDeserializableObjectGraphTitle">
        <source>Unsafe DataSet or DataTable in deserialized object graph can be vulnerable to remote code execution attacks</source>
        <target state="translated">Ein unsicherer DataSet- oder DataTable-Typ in einem deserialisierten Objektgraph kann für Angriffe durch Remotecodeausführung anfällig sein</target>
        <note />
      </trans-unit>
      <trans-unit id="DataSetDataTableInRceSerializableTypeMessage">
        <source>When deserializing untrusted input with an IFormatter-based serializer, deserializing a {0} object is insecure. '{1}' either is or derives from {0}.</source>
        <target state="translated">Beim Deserialisieren nicht vertrauenswürdiger Eingaben mit einem IFormatter-basierten Serialisierungsmodul ist die Deserialisierung eines {0}-Objekts unsicher. "{1}" ist entweder "{0}" oder davon abgeleitet.</target>
        <note />
      </trans-unit>
      <trans-unit id="DataSetDataTableInRceSerializableTypeTitle">
        <source>Unsafe DataSet or DataTable in serializable type can be vulnerable to remote code execution attacks</source>
        <target state="translated">Ein unsicheres DataSet- oder DataTable-Element in einem serialisierbaren Typ kann für Angriffe durch Remotecodeausführung anfällig sein</target>
        <note />
      </trans-unit>
      <trans-unit id="DataSetDataTableInSerializableTypeMessage">
        <source>When deserializing untrusted input, deserializing a {0} object is insecure. '{1}' either is or derives from {0}</source>
        <target state="translated">Beim Deserialisieren einer nicht vertrauenswürdigen Eingabe ist die Deserialisierung eines {0}-Objekts unsicher. "{1}" ist entweder "{0}" oder davon abgeleitet.</target>
        <note />
      </trans-unit>
      <trans-unit id="DataSetDataTableInSerializableTypeTitle">
        <source>Unsafe DataSet or DataTable in serializable type</source>
        <target state="translated">Unsicheres DataSet oder unsichere DataTable in serialisierbarem Typ</target>
        <note />
      </trans-unit>
      <trans-unit id="DataSetDataTableInWebDeserializableObjectGraphMessage">
        <source>When deserializing untrusted input, deserializing a {0} object is insecure. '{1}' either is or derives from {0}</source>
        <target state="translated">Beim Deserialisieren einer nicht vertrauenswürdigen Eingabe ist die Deserialisierung eines {0}-Objekts unsicher. "{1}" ist entweder "{0}" oder davon abgeleitet.</target>
        <note />
      </trans-unit>
      <trans-unit id="DataSetDataTableInWebDeserializableObjectGraphTitle">
        <source>Unsafe DataSet or DataTable type in web deserializable object graph</source>
        <target state="translated">Unsicherer DataSet- oder DataTable-Typ in webserialisiertem Objektgraph</target>
        <note />
      </trans-unit>
      <trans-unit id="DataSetReadXmlAutogeneratedMessage">
        <source>The method '{0}' is insecure when deserializing untrusted data. Make sure that auto-generated class containing the '{0}' call is not deserialized with untrusted data.</source>
        <target state="translated">Die Methode "{0}" ist beim Deserialisieren nicht vertrauenswürdiger Daten unsicher. Stellen Sie sicher, dass die automatisch generierte Klasse, die den {0}-Aufruf enthält, ausschließlich mit vertrauenswürdigen Daten deserialisiert wird.</target>
        <note />
      </trans-unit>
      <trans-unit id="DataSetReadXmlAutogeneratedTitle">
        <source>Ensure auto-generated class containing DataSet.ReadXml() is not used with untrusted data</source>
        <target state="translated">Sicherstellen, dass die automatisch generierte Klasse mit DataSet.ReadXml() ausschließlich mit vertrauenswürdigen Daten verwendet wird</target>
        <note />
      </trans-unit>
      <trans-unit id="DataSetReadXmlMessage">
        <source>The method '{0}' is insecure when deserializing untrusted data</source>
        <target state="translated">Die Methode "{0}" ist bei der Deserialisierung nicht vertrauenswürdiger Daten unsicher.</target>
        <note />
      </trans-unit>
      <trans-unit id="DataSetReadXmlTitle">
        <source>Do not use DataSet.ReadXml() with untrusted data</source>
        <target state="translated">DataSet.ReadXml() nicht mit nicht vertrauenswürdigen Daten verwenden</target>
        <note />
      </trans-unit>
      <trans-unit id="DataTableReadXmlMessage">
        <source>The method '{0}' is insecure when deserializing untrusted data</source>
        <target state="translated">Die Methode "{0}" ist bei der Deserialisierung nicht vertrauenswürdiger Daten unsicher.</target>
        <note />
      </trans-unit>
      <trans-unit id="DataTableReadXmlTitle">
        <source>Do not use DataTable.ReadXml() with untrusted data</source>
        <target state="translated">DataTable.ReadXml() nicht mit nicht vertrauenswürdigen Daten verwenden</target>
        <note />
      </trans-unit>
      <trans-unit id="DefinitelyDisableHttpClientCRLCheck">
        <source>HttpClients should enable certificate revocation list checks</source>
        <target state="translated">HttpClients muss die Überprüfungen der Zertifikatsperrliste aktivieren.</target>
        <note />
      </trans-unit>
      <trans-unit id="DefinitelyDisableHttpClientCRLCheckMessage">
        <source>HttpClient is created without enabling CheckCertificateRevocationList</source>
        <target state="translated">HttpClient wird ohne Aktivieren von CheckCertificateRevocationList erstellt.</target>
        <note />
      </trans-unit>
      <trans-unit id="DefinitelyInstallRootCert">
        <source>Do Not Add Certificates To Root Store</source>
        <target state="translated">Zertifikate nicht zum Stammspeicher hinzufügen</target>
        <note />
      </trans-unit>
      <trans-unit id="DefinitelyInstallRootCertMessage">
        <source>Adding certificates to the operating system's trusted root certificates increases the risk of incorrectly authenticating an illegitimate certificate</source>
        <target state="translated">Durch das Hinzufügen von Zertifikaten zu den vertrauenswürdigen Stammzertifikaten des Betriebssystems erhöht sich das Risiko, dass ein unzulässiges Zertifikat fälschlicherweise authentifiziert wird.</target>
        <note />
      </trans-unit>
      <trans-unit id="DefinitelyUseCreateEncryptorWithNonDefaultIV">
        <source>Do not use CreateEncryptor with non-default IV</source>
        <target state="translated">CreateEncryptor nicht mit Nicht-Standard-Initialisierungsvektoren verwenden</target>
        <note />
      </trans-unit>
      <trans-unit id="DefinitelyUseCreateEncryptorWithNonDefaultIVMessage">
        <source>Symmetric encryption uses non-default initialization vector, which could be potentially repeatable</source>
        <target state="translated">Die symmetrische Verschlüsselung verwendet einen nicht standardmäßigen Initialisierungsvektor, der potenziell wiederholbar sein könnte.</target>
        <note />
      </trans-unit>
      <trans-unit id="DefinitelyUseSecureCookiesASPNetCore">
        <source>Use Secure Cookies In ASP.NET Core</source>
        <target state="translated">Sichere Cookies in ASP.NET Core verwenden</target>
        <note />
      </trans-unit>
      <trans-unit id="DefinitelyUseSecureCookiesASPNetCoreMessage">
        <source>Set CookieOptions.Secure = true when setting a cookie</source>
        <target state="translated">Beim Festlegen eines Cookies "CookieOptions.Secure = true" festlegen</target>
        <note />
      </trans-unit>
      <trans-unit id="DefinitelyUseWeakKDFInsufficientIterationCount">
        <source>Do Not Use Weak Key Derivation Function With Insufficient Iteration Count</source>
        <target state="translated">Schwache Schlüsselableitungsfunktion nicht mit unzureichender Iterationsanzahl verwenden</target>
        <note />
      </trans-unit>
      <trans-unit id="DefinitelyUseWeakKDFInsufficientIterationCountMessage">
        <source>Use at least {0} iterations when deriving a cryptographic key from a password. By default, Rfc2898DeriveByte's IterationCount is only 1000</source>
        <target state="translated">Verwenden Sie mindestens {0} Iterationen, wenn Sie einen kryptografischen Schlüssel aus einem Kennwort ableiten. Standardmäßig beträgt IterationCount von Rfc2898DeriveByte nur 1000.</target>
        <note />
      </trans-unit>
      <trans-unit id="DeprecatedSslProtocolsDescription">
        <source>Older protocol versions of Transport Layer Security (TLS) are less secure than TLS 1.2 and TLS 1.3, and are more likely to have new vulnerabilities. Avoid older protocol versions to minimize risk.</source>
        <target state="translated">Ältere Protokollversionen von Transport Layer Security (TLS) sind weniger sicher als TLS 1.2 und TLS 1.3 und weisen eine höhere Wahrscheinlichkeit für neue Sicherheitsrisiken auf. Vermeiden Sie ältere Protokollversionen, um das Risiko zu minimieren.</target>
        <note />
      </trans-unit>
      <trans-unit id="DeprecatedSslProtocolsMessage">
        <source>Transport Layer Security protocol version '{0}' is deprecated.  Use 'None' to let the Operating System choose a version.</source>
        <target state="translated">Die Transport Layer Security-Protokollversion {0} ist veraltet. Verwenden Sie "None", um dem Betriebssystem die Auswahl einer Version zu ermöglichen.</target>
        <note />
      </trans-unit>
      <trans-unit id="DeprecatedSslProtocolsTitle">
        <source>Do not use deprecated SslProtocols values</source>
        <target state="translated">Keine veralteten SslProtocols-Werte verwenden</target>
        <note />
      </trans-unit>
      <trans-unit id="DerivesFromPreviewClassMessage">
        <source>'{0}' derives from preview class '{1}' and therefore needs to opt into preview features. See {2} for more information.</source>
        <target state="translated">„{0}“ wird von der Vorschauklasse „{1}“ abgeleitet, daher müssen Vorschaufeatures abonniert werden. Weitere Informationen finden Sie unter {2}.</target>
        <note />
      </trans-unit>
      <trans-unit id="DerivesFromPreviewClassMessageWithCustomMessagePlaceholder">
        <source>{3} '{0}' derives from preview class '{1}' and therefore needs to opt into preview features. See {2} for more information.</source>
        <target state="translated">{3} „{0}“ wird von der Vorschauklasse „{1}“ abgeleitet, daher müssen Vorschaufeatures abonniert werden. Weitere Informationen finden Sie unter {2}.</target>
        <note />
      </trans-unit>
      <trans-unit id="DetectPreviewFeaturesDescription">
        <source>An assembly has to opt into preview features before using them.</source>
        <target state="translated">Eine Assembly muss Vorschaufeatures abonnieren, damit sie diese verwenden kann.</target>
        <note />
      </trans-unit>
      <trans-unit id="DetectPreviewFeaturesMessage">
        <source>Using '{0}' requires opting into preview features. See {1} for more information.</source>
        <target state="translated">Die Verwendung von „{0}“ erfordert das Abonnieren von Vorschaufeatures. Weitere Informationen finden Sie unter {1}.</target>
        <note />
      </trans-unit>
      <trans-unit id="DetectPreviewFeaturesMessageWithCustomMessagePlaceholder">
        <source>{2} Using '{0}' requires opting into preview features. See {1} for more information.</source>
        <target state="translated">{2} Die Verwendung von „{0}“ erfordert das Abonnieren von Vorschaufeatures. Weitere Informationen finden Sie unter {1}.</target>
        <note />
      </trans-unit>
      <trans-unit id="DetectPreviewFeaturesTitle">
        <source>This API requires opting into preview features</source>
        <target state="translated">Für diese API müssen Vorschaufeatures abonniert werden</target>
        <note />
      </trans-unit>
      <trans-unit id="DisposableFieldsShouldBeDisposedDescription">
        <source>A type that implements System.IDisposable declares fields that are of types that also implement IDisposable. The Dispose method of the field is not called by the Dispose method of the declaring type. To fix a violation of this rule, call Dispose on fields that are of types that implement IDisposable if you are responsible for allocating and releasing the unmanaged resources held by the field.</source>
        <target state="translated">Ein Typ, der System.IDisposable implementiert, deklariert Felder, die Typen aufweisen, die ebenfalls IDisposable implementieren. Die Dispose-Methode des Felds wird nicht von der Dispose-Methode des deklarierenden Typs aufgerufen. Wenn Sie für das Zuordnen und Freigeben nicht verwalteter Ressourcen zuständig sind, die von diesem Feld belegt werden, rufen Sie zum Beheben eines Verstoßes gegen diese Regel Dispose für Felder auf, die Typen aufweisen, welche IDisposable implementieren.</target>
        <note />
      </trans-unit>
      <trans-unit id="DisposableFieldsShouldBeDisposedMessage">
        <source>'{0}' contains field '{1}' that is of IDisposable type '{2}', but it is never disposed. Change the Dispose method on '{0}' to call Close or Dispose on this field.</source>
        <target state="translated">"{0}" enthält das Feld "{1}", das den IDisposable-Typ "{2}" aufweist, aber nie verworfen wird. Ändern Sie die Dispose-Methode in "{0}", um "Close" oder "Dispose" für dieses Feld aufzurufen.</target>
        <note />
      </trans-unit>
      <trans-unit id="DisposableFieldsShouldBeDisposedTitle">
        <source>Disposable fields should be disposed</source>
        <target state="translated">Verwerfbare Felder verwerfen</target>
        <note />
      </trans-unit>
      <trans-unit id="DisposableTypesShouldDeclareFinalizerDescription">
        <source>A type that implements System.IDisposable and has fields that suggest the use of unmanaged resources does not implement a finalizer, as described by Object.Finalize.</source>
        <target state="translated">Ein Typ, der "System.IDisposable" implementiert und Felder aufweist, die auf die Verwendung nicht verwalteter Ressourcen hinweisen, implementiert keinen Finalizer wie durch "Object.Finalize" beschrieben.</target>
        <note />
      </trans-unit>
      <trans-unit id="DisposableTypesShouldDeclareFinalizerMessage">
        <source>Disposable types should declare finalizer</source>
        <target state="translated">Verwerfbare Typen sollten einen Finalizer deklarieren</target>
        <note />
      </trans-unit>
      <trans-unit id="DisposableTypesShouldDeclareFinalizerTitle">
        <source>Disposable types should declare finalizer</source>
        <target state="translated">Verwerfbare Typen sollten einen Finalizer deklarieren</target>
        <note />
      </trans-unit>
      <trans-unit id="DisposeMethodsShouldCallBaseClassDisposeDescription">
        <source>A type that implements System.IDisposable inherits from a type that also implements IDisposable. The Dispose method of the inheriting type does not call the Dispose method of the parent type. To fix a violation of this rule, call base.Dispose in your Dispose method.</source>
        <target state="translated">Ein Typ, der System.IDisposable implementiert, erbt von einem Typ, der auch IDisposable implementiert. Die Dispose-Methode des erbenden Typs ruft nicht die Dispose-Methode des übergeordneten Typs auf. Um einen Verstoß gegen diese Regel zu beheben, rufen Sie base.Dispose in Ihrer Dispose-Methode auf.</target>
        <note />
      </trans-unit>
      <trans-unit id="DisposeMethodsShouldCallBaseClassDisposeMessage">
        <source>Ensure that method '{0}' calls '{1}' in all possible control flow paths</source>
        <target state="translated">Stellen Sie sicher, dass die {0}-Methode "{1}" in allen möglichen Ablaufsteuerungspfaden aufruft.</target>
        <note />
      </trans-unit>
      <trans-unit id="DisposeMethodsShouldCallBaseClassDisposeTitle">
        <source>Dispose methods should call base class dispose</source>
        <target state="translated">Dispose-Methoden müssen die Dispose-Funktion der Basisklasse aufrufen.</target>
        <note />
      </trans-unit>
      <trans-unit id="DisposeObjectsBeforeLosingScopeDescription">
        <source>If a disposable object is not explicitly disposed before all references to it are out of scope, the object will be disposed at some indeterminate time when the garbage collector runs the finalizer of the object. Because an exceptional event might occur that will prevent the finalizer of the object from running, the object should be explicitly disposed instead.</source>
        <target state="translated">Wenn ein verwerfbares Objekt nicht explizit verworfen wird, bevor alle Verweise darauf außerhalb des gültigen Bereichs liegen, wird das Objekt zu einer unbestimmten Zeit verworfen, wenn der Garbage Collector den Finalizer des Objekts ausführt. Da möglicherweise ein Ausnahmeereignis auftritt, durch das die Ausführung des Finalizers des Objekts verhindert wird, muss das Objekt stattdessen explizit verworfen werden.</target>
        <note />
      </trans-unit>
      <trans-unit id="DisposeObjectsBeforeLosingScopeMayBeDisposedMessage">
        <source>Use recommended dispose pattern to ensure that object created by '{0}' is disposed on all paths. If possible, wrap the creation within a 'using' statement or a 'using' declaration. Otherwise, use a try-finally pattern, with a dedicated local variable declared before the try region and an unconditional Dispose invocation on non-null value in the 'finally' region, say 'x?.Dispose()'. If the object is explicitly disposed within the try region or the dispose ownership is transfered to another object or method, assign 'null' to the local variable just after such an operation to prevent double dispose in 'finally'.</source>
        <target state="translated">Verwenden Sie das empfohlene Dispose-Muster, um sicherzustellen, dass das von "{0}" erstellte Objekt in allen Pfaden verworfen wird. Umschließen Sie die Erstellung nach Möglichkeit mit einer using-Anweisung oder einer using-Deklaration. Verwenden Sie andernfalls ein try-finally-Muster mit einer vor dem try-Bereich deklarierten dedizierten lokalen Variablen und einem Dispose-Aufruf ohne Bedingung für den Nicht-NULL-Wert im finally-Bereich, beispielsweise "x?.Dispose()". Wenn das Objekt explizit innerhalb des try-Bereichs verworfen oder der Dispose-Besitz auf ein anderes Objekt oder eine andere Methode übertragen wird, weisen Sie der lokalen Variablen gleich nach einem solchen Vorgang NULL zu, um ein doppeltes Verwerfen in "finally" zu vermeiden.</target>
        <note />
      </trans-unit>
      <trans-unit id="DisposeObjectsBeforeLosingScopeMayBeDisposedOnExceptionPathsMessage">
        <source>Use recommended dispose pattern to ensure that object created by '{0}' is disposed on all exception paths. If possible, wrap the creation within a 'using' statement or a 'using' declaration. Otherwise, use a try-finally pattern, with a dedicated local variable declared before the try region and an unconditional Dispose invocation on non-null value in the 'finally' region, say 'x?.Dispose()'. If the object is explicitly disposed within the try region or the dispose ownership is transfered to another object or method, assign 'null' to the local variable just after such an operation to prevent double dispose in 'finally'.</source>
        <target state="translated">Verwenden Sie das empfohlene Dispose-Muster, um sicherzustellen, dass das von "{0}" erstellte Objekt in allen Ausnahmepfaden verworfen wird. Umschließen Sie die Erstellung nach Möglichkeit mit einer using-Anweisung oder einer using-Deklaration. Verwenden Sie andernfalls ein try-finally-Muster mit einer vor dem try-Bereich deklarierten dedizierten lokalen Variablen und einem Dispose-Aufruf ohne Bedingung für den Nicht-NULL-Wert im finally-Bereich, beispielsweise "x?.Dispose()". Wenn das Objekt explizit innerhalb des try-Bereichs verworfen oder der Dispose-Besitz auf ein anderes Objekt oder eine andere Methode übertragen wird, weisen Sie der lokalen Variablen gleich nach einem solchen Vorgang NULL zu, um ein doppeltes Verwerfen in "finally" zu vermeiden.</target>
        <note />
      </trans-unit>
      <trans-unit id="DisposeObjectsBeforeLosingScopeNotDisposedMessage">
        <source>Call System.IDisposable.Dispose on object created by '{0}' before all references to it are out of scope</source>
        <target state="translated">Rufen Sie "System.IDisposable.Dispose" für das von "{0}" erstellte Objekt auf, bevor alle Verweise darauf außerhalb des gültigen Bereichs liegen.</target>
        <note />
      </trans-unit>
      <trans-unit id="DisposeObjectsBeforeLosingScopeNotDisposedOnExceptionPathsMessage">
        <source>Object created by '{0}' is not disposed along all exception paths. Call System.IDisposable.Dispose on the object before all references to it are out of scope.</source>
        <target state="translated">Das von "{0}" erstellte Objekt wird nicht entlang aller Ausnahmepfade verworfen. Rufen Sie System.IDisposable.Dispose für das Objekt auf, bevor alle Verweise darauf außerhalb des gültigen Bereichs liegen.</target>
        <note />
      </trans-unit>
      <trans-unit id="DisposeObjectsBeforeLosingScopeTitle">
        <source>Dispose objects before losing scope</source>
        <target state="translated">Objekte verwerfen, bevor Bereich verloren geht</target>
        <note />
      </trans-unit>
      <trans-unit id="DoNotAddArchiveItemPathToTheTargetFileSystemPath">
        <source>Do Not Add Archive Item's Path To The Target File System Path</source>
        <target state="translated">Dem Zieldateisystempfad nicht den Pfad des Archivelements hinzufügen</target>
        <note />
      </trans-unit>
      <trans-unit id="DoNotAddArchiveItemPathToTheTargetFileSystemPathDescription">
        <source>When extracting files from an archive and using the archive item's path, check if the path is safe. Archive path can be relative and can lead to file system access outside of the expected file system target path, leading to malicious config changes and remote code execution via lay-and-wait technique.</source>
        <target state="translated">Wenn Dateien aus einem Archiv extrahiert werden und der Pfad des Archivelements verwendet wird, überprüfen Sie, ob der Pfad sicher ist. Der Archivpfad ist möglicherweise relativ und ermöglicht so den Dateisystemzugriff außerhalb des erwarteten Dateisystemzielpfads. Dies kann zu schädlichen Konfigurationsänderungen und zur Remotecodeausführung über die Lay-and-Wait-Technik führen.</target>
        <note />
      </trans-unit>
      <trans-unit id="DoNotAddArchiveItemPathToTheTargetFileSystemPathMessage">
        <source>When creating path for '{0} in method {1}' from relative archive item path to extract file and the source is an untrusted zip archive, make sure to sanitize relative archive item path '{2} in method {3}'</source>
        <target state="translated">Wenn Sie einen Pfad für "{0} in Methode {1}" aus dem relativen Archivelementpfad zur Extraktionsdatei erstellen und die Quelle ein nicht vertrauenswürdiges ZIP-Archiv ist, stellen Sie sicher, dass der relative Archivelementpfad "{2} in Methode {3}" bereinigt wird.</target>
        <note />
      </trans-unit>
      <trans-unit id="DoNotAddSchemaByURL">
        <source>Do Not Add Schema By URL</source>
        <target state="translated">Schema nicht nach URL hinzufügen</target>
        <note />
      </trans-unit>
      <trans-unit id="DoNotAddSchemaByURLDescription">
        <source>This overload of XmlSchemaCollection.Add method internally enables DTD processing on the XML reader instance used, and uses UrlResolver for resolving external XML entities. The outcome is information disclosure. Content from file system or network shares for the machine processing the XML can be exposed to attacker. In addition, an attacker can use this as a DoS vector.</source>
        <target state="translated">Diese Überladung der XmlSchemaCollection.Add-Methode aktiviert intern die DTD-Verarbeitung in der verwendeten XML-Reader-Instanz und verwendet UrlResolver zum Auflösen externer XML-Entitäten. Das Ergebnis ist die Offenlegung von Informationen. Inhalte aus Dateisystem- oder Netzwerkfreigaben für den Computer, der die XML-Daten verarbeitet, können für Angreifer verfügbar gemacht werden. Darüber hinaus kann ein Angreifer sie als DoS-Vektor verwenden.</target>
        <note />
      </trans-unit>
      <trans-unit id="DoNotAddSchemaByURLMessage">
        <source>This overload of the Add method is potentially unsafe because it may resolve dangerous external references</source>
        <target state="translated">Diese Überladung der Add-Methode ist möglicherweise unsicher, weil dadurch gefährliche externe Verweise aufgelöst werden können.</target>
        <note />
      </trans-unit>
      <trans-unit id="DoNotAlwaysSkipTokenValidationInDelegatesDescription">
        <source>By setting critical TokenValidationParameter validation delegates to true, important authentication safeguards are disabled which can lead to tokens from any issuer or expired tokens being wrongly validated.</source>
        <target state="translated">Durch Festlegen wichtiger TokenValidationParameter-Validierungsdelegaten auf TRUE, werden wichtige Authentifizierungssicherheitsmaßnahmen deaktiviert, was dazu führen kann, dass Token von jedem Aussteller oder abgelaufene Token falsch überprüft werden.</target>
        <note />
      </trans-unit>
      <trans-unit id="DoNotAlwaysSkipTokenValidationInDelegatesMessage">
        <source>The {0} is set to a function that is always returning true. By setting the validation delegate, you are overriding default validation and by always returning true, this validation is completely disabled.</source>
        <target state="translated">{0} ist auf eine Funktion festgelegt, die immer TRUE zurückgibt. Wenn Sie den Validierungsdelegaten festlegen, überschreiben Sie die Standardvalidierung, und wenn Sie immer TRUE zurückgeben, ist diese Validierung vollständig deaktiviert.</target>
        <note />
      </trans-unit>
      <trans-unit id="DoNotAlwaysSkipTokenValidationInDelegatesTitle">
        <source>Do not always skip token validation in delegates</source>
        <target state="translated">Tokenvalidierung in Delegaten nicht immer überspringen</target>
        <note />
      </trans-unit>
      <trans-unit id="DoNotCallDangerousMethodsInDeserialization">
        <source>Do Not Call Dangerous Methods In Deserialization</source>
        <target state="translated">Keine gefährlichen Methoden bei der Deserialisierung aufrufen</target>
        <note />
      </trans-unit>
      <trans-unit id="DoNotCallDangerousMethodsInDeserializationDescription">
        <source>Insecure Deserialization is a vulnerability which occurs when untrusted data is used to abuse the logic of an application, inflict a Denial-of-Service (DoS) attack, or even execute arbitrary code upon it being deserialized. It’s frequently possible for malicious users to abuse these deserialization features when the application is deserializing untrusted data which is under their control. Specifically, invoke dangerous methods in the process of deserialization. Successful insecure deserialization attacks could allow an attacker to carry out attacks such as DoS attacks, authentication bypasses, and remote code execution.</source>
        <target state="translated">Bei der unsicheren Deserialisierung handelt es sich um ein Sicherheitsrisiko, das auftreten kann, wenn nicht vertrauenswürdige Daten verwendet werden, um die Logik einer Anwendung auf nicht beabsichtigte Weise zu verwenden, einen Denial-of-Service-Angriff (DoS) durchzuführen oder beliebigen Code auszuführen, um diese zu deserialisieren. Angreifer nutzen diese Deserialisierungsfeatures häufig aus, indem sie ihre nicht vertrauenswürdigen Daten von der Anwendung deserialisieren lassen. Während der Deserialisierung werden so insbesondere gefährliche Methoden aufgerufen. Eine erfolgreich durchgeführte unsichere Deserialisierung kann dazu führen, dass der Angreifer DoS-Angriffe durchführen, die Authentifizierung umgehen oder Code remote ausführen kann.</target>
        <note />
      </trans-unit>
      <trans-unit id="DoNotCallDangerousMethodsInDeserializationMessage">
        <source>When deserializing an instance of class {0}, method {1} can call dangerous method {2}. The potential method invocations are: {3}.</source>
        <target state="translated">Wenn eine Instanz der Klasse "{0}" deserialisiert wird, kann die Methode "{1}" die gefährliche Methode "{2}" aufrufen. Mögliche Methodenaufrufe: {3}</target>
        <note />
      </trans-unit>
      <trans-unit id="DoNotCallOverridableMethodsInConstructorsDescription">
        <source>When a constructor calls a virtual method, the constructor for the instance that invokes the method may not have executed.</source>
        <target state="translated">Wenn ein Konstruktor eine virtuelle Methode aufruft, wurde der Konstruktor für die Instanz, die die Methode aufruft, möglicherweise nicht ausgeführt.</target>
        <note />
      </trans-unit>
      <trans-unit id="DoNotCallOverridableMethodsInConstructorsMessage">
        <source>Do not call overridable methods in constructors</source>
        <target state="translated">Überschreibbare Methoden in Konstruktoren nicht aufrufen</target>
        <note />
      </trans-unit>
      <trans-unit id="DoNotCallOverridableMethodsInConstructorsTitle">
        <source>Do not call overridable methods in constructors</source>
        <target state="translated">Überschreibbare Methoden in Konstruktoren nicht aufrufen</target>
        <note />
      </trans-unit>
      <trans-unit id="DoNotCallToImmutableCollectionOnAnImmutableCollectionValueMessage">
        <source>Do not call {0} on an {1} value</source>
        <target state="translated">"{0}" nicht für einen {1}-Wert aufrufen</target>
        <note />
      </trans-unit>
      <trans-unit id="DoNotCallToImmutableCollectionOnAnImmutableCollectionValueTitle">
        <source>Do not call ToImmutableCollection on an ImmutableCollection value</source>
        <target state="translated">"ToImmutableCollection" nicht für einen ImmutableCollection-Wert aufrufen</target>
        <note />
      </trans-unit>
      <trans-unit id="DoNotCatchCorruptedStateExceptionsInGeneralHandlersDescription">
        <source>Do not author general catch handlers in code that receives corrupted state exceptions.</source>
        <target state="translated">Erstellen Sie keine allgemeinen catch-Handler in Code, der Corrupted State Exceptions erhält.</target>
        <note />
      </trans-unit>
      <trans-unit id="DoNotCatchCorruptedStateExceptionsInGeneralHandlersMessage">
        <source>Do not catch corrupted state exceptions in general handlers.</source>
        <target state="translated">Fangen Sie in allgemeinen Handlern keine Corrupted State Exceptions ab.</target>
        <note />
      </trans-unit>
      <trans-unit id="DoNotCatchCorruptedStateExceptionsInGeneralHandlersTitle">
        <source>Do not catch corrupted state exceptions in general handlers.</source>
        <target state="translated">Fangen Sie in allgemeinen Handlern keine Corrupted State Exceptions ab.</target>
        <note />
      </trans-unit>
      <trans-unit id="DoNotCreateTaskCompletionSourceWithWrongArgumentsDescription">
        <source>TaskCompletionSource has constructors that take TaskCreationOptions that control the underlying Task, and constructors that take object state that's stored in the task.  Accidentally passing a TaskContinuationOptions instead of a TaskCreationOptions will result in the call treating the options as state.</source>
        <target state="translated">TaskCompletionSource verfügt über Konstruktoren, die TaskCreationOptions zum Steuern der zugrunde liegenden Aufgabe akzeptieren, und Konstruktoren, die den in der Aufgabe gespeicherten Objektzustand übernehmen. Das versehentliche Übergeben von TaskContinuationOptions anstelle von TaskCreationOptions führt dazu, dass der Aufruf die Optionen als Zustand behandelt.</target>
        <note />
      </trans-unit>
      <trans-unit id="DoNotCreateTaskCompletionSourceWithWrongArgumentsFix">
        <source>Replace TaskContinuationOptions with TaskCreationOptions.</source>
        <target state="translated">Ersetzen Sie TaskContinuationOptions durch TaskCreationOptions.</target>
        <note />
      </trans-unit>
      <trans-unit id="DoNotCreateTaskCompletionSourceWithWrongArgumentsMessage">
        <source>Argument contains TaskContinuationsOptions enum instead of TaskCreationOptions enum</source>
        <target state="translated">Das Argument enthält die TaskContinuationsOptions-Enumeration anstelle der TaskCreationOptions-Enumeration.</target>
        <note />
      </trans-unit>
      <trans-unit id="DoNotCreateTaskCompletionSourceWithWrongArgumentsTitle">
        <source>Argument passed to TaskCompletionSource constructor should be TaskCreationOptions enum instead of TaskContinuationOptions enum</source>
        <target state="translated">Anstelle einer TaskContinuationOptions-Enumeration muss eine TaskCreationOptions-Enumeration als Argument an den TaskCompletionSource-Konstruktor übergeben werden</target>
        <note />
      </trans-unit>
      <trans-unit id="DoNotCreateTasksWithoutPassingATaskSchedulerDescription">
        <source>Do not create tasks unless you are using one of the overloads that takes a TaskScheduler. The default is to schedule on TaskScheduler.Current, which would lead to deadlocks. Either use TaskScheduler.Default to schedule on the thread pool, or explicitly pass TaskScheduler.Current to make your intentions clear.</source>
        <target state="translated">Erstellen Sie Tasks nur dann, wenn Sie eine der Überladungen verwenden, die einen TaskScheduler akzeptieren. Standardmäßig wird mit TaskScheduler.Current geplant, was zu Deadlocks führt. Verwenden Sie entweder TaskScheduler.Default, um für den Threadpool zu planen, oder übergeben Sie TaskScheduler.Current explizit, um Ihre Absicht zu verdeutlichen.</target>
        <note />
      </trans-unit>
      <trans-unit id="DoNotCreateTasksWithoutPassingATaskSchedulerMessage">
        <source>Do not create tasks without passing a TaskScheduler</source>
        <target state="translated">Keine Tasks ohne Übergabe eines TaskSchedulers erstellen</target>
        <note />
      </trans-unit>
      <trans-unit id="DoNotCreateTasksWithoutPassingATaskSchedulerTitle">
        <source>Do not create tasks without passing a TaskScheduler</source>
        <target state="translated">Keine Tasks ohne Übergabe eines TaskSchedulers erstellen</target>
        <note />
      </trans-unit>
      <trans-unit id="DoNotDefineFinalizersForTypesDerivedFromMemoryManagerDescription">
        <source>Adding a finalizer to a type derived from MemoryManager&lt;T&gt; may permit memory to be freed while it is still in use by a Span&lt;T&gt;.</source>
        <target state="translated">Durch das Hinzufügen eines Finalizers zu einem von MemoryManager&lt;T&gt; abgeleiteten Typ wird möglicherweise Arbeitsspeicher freigegeben, der noch von einem Span&lt;T&gt;-Element verwendet wird.</target>
        <note />
      </trans-unit>
      <trans-unit id="DoNotDefineFinalizersForTypesDerivedFromMemoryManagerMessage">
        <source>Adding a finalizer to a type derived from MemoryManager&lt;T&gt; may permit memory to be freed while it is still in use by a Span&lt;T&gt;</source>
        <target state="translated">Durch das Hinzufügen eines Finalizers zu einem von MemoryManager&lt;T&gt; abgeleiteten Typ wird möglicherweise Arbeitsspeicher freigegeben, der noch von einem Span&lt;T&gt;-Element verwendet wird.</target>
        <note />
      </trans-unit>
      <trans-unit id="DoNotDefineFinalizersForTypesDerivedFromMemoryManagerTitle">
        <source>Do not define finalizers for types derived from MemoryManager&lt;T&gt;</source>
        <target state="translated">Keine Finalizer für von MemoryManager&lt;T&gt; abgeleitete Typen definieren</target>
        <note />
      </trans-unit>
      <trans-unit id="DoNotDisableCertificateValidation">
        <source>Do Not Disable Certificate Validation</source>
        <target state="translated">Deaktivieren Sie die Zertifikatüberprüfung nicht</target>
        <note />
      </trans-unit>
      <trans-unit id="DoNotDisableCertificateValidationDescription">
        <source>A certificate can help authenticate the identity of the server. Clients should validate the server certificate to ensure requests are sent to the intended server. If the ServerCertificateValidationCallback always returns 'true', any certificate will pass validation.</source>
        <target state="translated">Mithilfe von Zertifikaten können Sie die Identität des Servers authentifizieren. Clients sollten das Serverzertifikat überprüfen, um sicherzustellen, dass die Anforderungen an den richtigen Server gesendet werden. Wenn die Eigenschaft "ServerCertificateValidationCallback" immer "true" zurückgibt, werden alle Zertifikate als gültig eingestuft.</target>
        <note />
      </trans-unit>
      <trans-unit id="DoNotDisableCertificateValidationMessage">
        <source>The ServerCertificateValidationCallback is set to a function that accepts any server certificate, by always returning true. Ensure that server certificates are validated to verify the identity of the server receiving requests.</source>
        <target state="translated">Die ServerCertificateValidationCallback-Eigenschaft wurde auf eine Funktion festgelegt, die alle Serverzertifikate akzeptiert, indem immer "true" zurückgegeben wird. Stellen Sie sicher, dass die Serverzertifikate darauf ausgelegt sind, die Identität des Servers zu überprüfen, der Anforderungen erhält.</target>
        <note />
      </trans-unit>
      <trans-unit id="DoNotDisableHttpClientCRLCheckDescription">
        <source>Using HttpClient without providing a platform specific handler (WinHttpHandler or CurlHandler or HttpClientHandler) where the CheckCertificateRevocationList property is set to true, will allow revoked certificates to be accepted by the HttpClient as valid.</source>
        <target state="translated">Die Verwendung von HttpClient ohne Bereitstellen eines plattformspezifischen Handlers (WinHttpHandler, CurlHandler oder HttpClientHandler), bei dem die CheckCertificateRevocationList-Eigenschaft auf TRUE festgelegt ist, ermöglicht, dass gesperrte Zertifikate vom HttpClient als gültig akzeptiert werden.</target>
        <note />
      </trans-unit>
      <trans-unit id="DoNotDisableHTTPHeaderChecking">
        <source>Do Not Disable HTTP Header Checking</source>
        <target state="translated">Deaktivieren Sie nicht die Überprüfung von HTTP-Headern.</target>
        <note />
      </trans-unit>
      <trans-unit id="DoNotDisableHTTPHeaderCheckingDescription">
        <source>HTTP header checking enables encoding of the carriage return and newline characters, \r and \n, that are found in response headers. This encoding can help to avoid injection attacks that exploit an application that echoes untrusted data contained by the header.</source>
        <target state="translated">Durch die Überprüfung von HTTP-Headern wird die Codierung der Wagenrücklauf- und Zeilenumbruchzeichen (\r und \n) ermöglicht, die im Antwortheader enthalten sind. Durch diese Codierung können Angriffe durch Einschleusung von Befehlen vermieden werden, bei denen eine Anwendung ausgenutzt wird, die nicht vertrauenswürdige, im Header enthaltene Daten zurückgibt.</target>
        <note />
      </trans-unit>
      <trans-unit id="DoNotDisableHTTPHeaderCheckingMessage">
        <source>Do not disable HTTP header checking</source>
        <target state="translated">Deaktivieren Sie nicht die Überprüfung von HTTP-Headern.</target>
        <note />
      </trans-unit>
      <trans-unit id="DoNotDisableRequestValidation">
        <source>Do Not Disable Request Validation</source>
        <target state="translated">Deaktivieren Sie nicht die Anforderungsüberprüfung.</target>
        <note />
      </trans-unit>
      <trans-unit id="DoNotDisableRequestValidationDescription">
        <source>Request validation is a feature in ASP.NET that examines HTTP requests and determines whether they contain potentially dangerous content. This check adds protection from markup or code in the URL query string, cookies, or posted form values that might have been added for malicious purposes. So, it is generally desirable and should be left enabled for defense in depth.</source>
        <target state="translated">Die Anforderungsüberprüfung ist ein Feature in ASP.NET, das HTTP-Anforderungen untersucht und ermittelt, ob sie potenziell gefährliche Inhalte enthalten. Diese Überprüfung fügt Schutz vor Markup oder Code in der URL-Abfragezeichenfolge, in Cookies oder in bereitgestellten Formularwerten hinzu, das bzw. der möglicherweise zu böswilligen Zwecken hinzugefügt wurden. Deshalb wird sie allgemein empfohlen und sollte für eine detaillierte Verteidigung aktiviert bleiben.</target>
        <note />
      </trans-unit>
      <trans-unit id="DoNotDisableRequestValidationMessage">
        <source>{0} has request validation disabled</source>
        <target state="translated">Für "{0}" wurde die Anforderungsüberprüfung deaktiviert.</target>
        <note />
      </trans-unit>
      <trans-unit id="DoNotDisableSchUseStrongCrypto">
        <source>Do Not Disable SChannel Use of Strong Crypto</source>
        <target state="translated">Deaktivieren Sie die starke Verschlüsselung für Schannel nicht</target>
        <note />
      </trans-unit>
      <trans-unit id="DoNotDisableSchUseStrongCryptoDescription">
        <source>Starting with the .NET Framework 4.6, the System.Net.ServicePointManager and System.Net.Security.SslStream classes are recommended to use new protocols. The old ones have protocol weaknesses and are not supported. Setting Switch.System.Net.DontEnableSchUseStrongCrypto with true will use the old weak crypto check and opt out of the protocol migration.</source>
        <target state="translated">Ab .NET Framework 4.6 wird empfohlen, dass die Klassen System.Net.ServicePointManager und System.Net.Security.SslStream neue Protokolle verwenden. Bei den alten Klassen liegen Protokollschwächen vor, weshalb sie nicht unterstützt werden. Wenn Sie Switch.System.Net.DontEnableSchUseStrongCrypto auf TRUE festlegen, wird die alte, schwache Verschlüsselungsprüfung verwendet und die Protokollmigration verhindert.</target>
        <note />
      </trans-unit>
      <trans-unit id="DoNotDisableSchUseStrongCryptoMessage">
        <source>{0} disables TLS 1.2 and enables SSLv3</source>
        <target state="translated">{0} deaktiviert TLS 1.2 und aktiviert SSLv3</target>
        <note />
      </trans-unit>
      <trans-unit id="DoNotDisableTokenValidationChecksDescription">
        <source>Token validation checks ensure that while validating tokens, all aspects are analyzed and verified. Turning off validation can lead to security holes by allowing untrusted tokens to make it through validation.</source>
        <target state="translated">Durch Tokenvalidierungsprüfungen wird sichergestellt, dass beim Überprüfen von Token alle Aspekte analysiert und überprüft werden. Das Deaktivieren der Validierung kann zu Sicherheitslücken führen, da nicht vertrauenswürdige Token die Überprüfung durchführen können.</target>
        <note />
      </trans-unit>
      <trans-unit id="DoNotDisableTokenValidationChecksMessage">
        <source>TokenValidationParameters.{0} should not be set to false as it disables important validation</source>
        <target state="translated">TokenValidationParameters.{0}soll nicht auf FALSE festgelegt werden, da die wichtige Überprüfung deaktiviert wird.</target>
        <note />
      </trans-unit>
      <trans-unit id="DoNotDisableTokenValidationChecksTitle">
        <source>Do not disable token validation checks</source>
        <target state="translated">Tokenvalidierungsprüfungen nicht deaktivieren</target>
        <note />
      </trans-unit>
      <trans-unit id="DoNotDisableUsingServicePointManagerSecurityProtocolsMessage">
        <source>Do not set Switch.System.ServiceModel.DisableUsingServicePointManagerSecurityProtocols to true.  Setting this switch limits Windows Communication Framework (WCF) to using Transport Layer Security (TLS) 1.0, which is insecure and obsolete.</source>
        <target state="translated">Legen Sie Switch.System.ServiceModel.DisableUsingServicePointManagerSecurityProtocols nicht auf TRUE fest. Durch das Festlegen dieses Schalters wird WCF (Windows Communication Framework) auf die Verwendung von TLS 1.0 (Transport Layer Security) eingeschränkt, das unsicher und veraltet ist.</target>
        <note />
      </trans-unit>
      <trans-unit id="DoNotDisableUsingServicePointManagerSecurityProtocolsTitle">
        <source>Do not disable ServicePointManagerSecurityProtocols</source>
        <target state="translated">ServicePointManagerSecurityProtocols nicht deaktivieren</target>
        <note />
      </trans-unit>
      <trans-unit id="DoNotGuardDictionaryRemoveByContainsKeyDescription">
        <source>Do not guard 'Dictionary.Remove(key)' with 'Dictionary.ContainsKey(key)'. The former already checks whether the key exists, and will not throw if it does not.</source>
        <target state="new">Do not guard 'Dictionary.Remove(key)' with 'Dictionary.ContainsKey(key)'. The former already checks whether the key exists, and will not throw if it does not.</target>
        <note />
      </trans-unit>
      <trans-unit id="DoNotGuardDictionaryRemoveByContainsKeyMessage">
        <source>Do not guard 'Dictionary.Remove(key)' with 'Dictionary.ContainsKey(key)'</source>
        <target state="new">Do not guard 'Dictionary.Remove(key)' with 'Dictionary.ContainsKey(key)'</target>
        <note />
      </trans-unit>
      <trans-unit id="DoNotGuardDictionaryRemoveByContainsKeyTitle">
        <source>Unnecessary call to 'Dictionary.ContainsKey(key)'</source>
        <target state="new">Unnecessary call to 'Dictionary.ContainsKey(key)'</target>
        <note />
      </trans-unit>
      <trans-unit id="DoNotHardCodeCertificate">
        <source>Do not hard-code certificate</source>
        <target state="translated">Keine Hartcodierung von Zertifikaten</target>
        <note />
      </trans-unit>
      <trans-unit id="DoNotHardCodeCertificateDescription">
        <source>Hard-coded certificates in source code are vulnerable to being exploited.</source>
        <target state="translated">Hartcodierte Zertifikate im Quellcode sind anfällig für Exploits.</target>
        <note />
      </trans-unit>
      <trans-unit id="DoNotHardCodeCertificateMessage">
        <source>Potential security vulnerability was found where '{0}' in method '{1}' may be tainted by hard-coded certificate from '{2}' in method '{3}'</source>
        <target state="translated">Es wurde ein potenzielles Sicherheitsrisiko ermittelt. "{0}" in Methode "{1}" wurde möglicherweise durch einen hartcodierten Schlüssel aus "{2}" in Methode "{3}" verfälscht.</target>
        <note />
      </trans-unit>
      <trans-unit id="DoNotHardCodeEncryptionKey">
        <source>Do not hard-code encryption key</source>
        <target state="translated">Keine Hartcodierung von Verschlüsselungsschlüsseln</target>
        <note />
      </trans-unit>
      <trans-unit id="DoNotHardCodeEncryptionKeyDescription">
        <source>SymmetricAlgorithm's .Key property, or a method's rgbKey parameter, should never be a hard-coded value.</source>
        <target state="translated">Die .Key-Eigenschaft von SymmetricAlgorithm oder der rgbKey-Parameter einer Methode darf niemals ein hartcodierter Wert sein.</target>
        <note />
      </trans-unit>
      <trans-unit id="DoNotHardCodeEncryptionKeyMessage">
        <source>Potential security vulnerability was found where '{0}' in method '{1}' may be tainted by hard-coded key from '{2}' in method '{3}'</source>
        <target state="translated">Es wurde ein potenzielles Sicherheitsrisiko ermittelt. "{0}" in der Methode "{1}" wurde möglicherweise durch einen hartcodierten Schlüssel aus "{2}" in Methode "{3}" verfälscht.</target>
        <note />
      </trans-unit>
      <trans-unit id="DoNotInstallRootCertDescription">
        <source>By default, the Trusted Root Certification Authorities certificate store is configured with a set of public CAs that has met the requirements of the Microsoft Root Certificate Program. Since all trusted root CAs can issue certificates for any domain, an attacker can pick a weak or coercible CA that you install by yourself to target for an attack – and a single vulnerable, malicious or coercible CA undermines the security of the entire system. To make matters worse, these attacks can go unnoticed quite easily.</source>
        <target state="translated">Standardmäßig ist der Zertifikatspeicher der vertrauenswürdigen Stammzertifizierungsstellen mit einem Satz öffentlicher Zertifizierungsstellen konfiguriert, die die Anforderungen des Microsoft-Programms für Stammzertifikate erfüllen. Da alle vertrauenswürdigen Stammzertifizierungsstellen Zertifikate für eine beliebige Domäne ausstellen können, kann ein Angreifer eine schwache oder zwingende Zertifizierungsstelle, die Sie selbst installieren, als Ziel für einen Angriff auswählen. Auf diese Weise kann eine einzelne unsichere, schädliche oder zwingende Zertifizierungsstelle die Sicherheit des gesamten Systems untergraben. Hinzu kommt, dass diese Angriffe leicht unbemerkt bleiben können.</target>
        <note />
      </trans-unit>
      <trans-unit id="DoNotLockOnObjectsWithWeakIdentityDescription">
        <source>An object is said to have a weak identity when it can be directly accessed across application domain boundaries. A thread that tries to acquire a lock on an object that has a weak identity can be blocked by a second thread in a different application domain that has a lock on the same object.</source>
        <target state="translated">Ein Objekt besitzt eine schwache Identität, wenn es direkt über Anwendungsdomänengrenzen hinweg zugänglich ist. Ein Thread, der versucht, eine Sperre für ein Objekt mit einer schwachen Identität abzurufen, kann von einem zweiten Thread in einer anderen Anwendungsdomäne blockiert werden, der eine Sperre für dasselbe Objekt besitzt.</target>
        <note />
      </trans-unit>
      <trans-unit id="DoNotLockOnObjectsWithWeakIdentityMessage">
        <source>Do not lock on objects with weak identity</source>
        <target state="translated">Auf Objekten mit schwacher Identität nicht sperren</target>
        <note />
      </trans-unit>
      <trans-unit id="DoNotLockOnObjectsWithWeakIdentityTitle">
        <source>Do not lock on objects with weak identity</source>
        <target state="translated">Auf Objekten mit schwacher Identität nicht sperren</target>
        <note />
      </trans-unit>
      <trans-unit id="DoNotPassLiteralsAsLocalizedParametersDescription">
        <source>A method passes a string literal as a parameter to a constructor or method in the .NET Framework class library and that string should be localizable. To fix a violation of this rule, replace the string literal with a string retrieved through an instance of the ResourceManager class.</source>
        <target state="translated">Eine Methode übergibt ein Zeichenfolgenliteral als Parameter an einen Konstruktor oder eine Methode in der .NET Framework-Klassenbibliothek, und diese Zeichenfolge muss lokalisierbar sein. Um einen Verstoß gegen diese Regel zu beheben, ersetzen Sie das Zeichenfolgenliteral durch eine Zeichenfolge, die durch eine Instanz der ResourceManager-Klasse abgerufen wird.</target>
        <note />
      </trans-unit>
      <trans-unit id="DoNotPassLiteralsAsLocalizedParametersMessage">
        <source>Method '{0}' passes a literal string as parameter '{1}' of a call to '{2}'. Retrieve the following string(s) from a resource table instead: "{3}".</source>
        <target state="translated">Die Methode "{0}" übergibt eine Literalzeichenfolge als Parameter "{1}" eines Aufrufs an "{2}". Rufen Sie die folgende(n) Zeichenfolge(n) stattdessen aus einer Ressourcentabelle ab: {3}.</target>
        <note />
      </trans-unit>
      <trans-unit id="DoNotPassLiteralsAsLocalizedParametersTitle">
        <source>Do not pass literals as localized parameters</source>
        <target state="translated">Literale nicht als lokalisierte Parameter übergeben</target>
        <note />
      </trans-unit>
      <trans-unit id="DoNotRaiseReservedExceptionTypesDescription">
        <source>An exception of type that is not sufficiently specific or reserved by the runtime should never be raised by user code. This makes the original error difficult to detect and debug. If this exception instance might be thrown, use a different exception type.</source>
        <target state="translated">Eine Ausnahme eines Typs, der nicht ausreichend spezifisch ist oder durch die Runtime reserviert wurde, sollte niemals von Benutzercode ausgelöst werden. Dadurch ist der ursprüngliche Fehler schwierig zu erkennen und zu debuggen. Wenn diese Ausnahmeinstanz ausgelöst werden könnte, verwenden Sie einen anderen Ausnahmetyp.</target>
        <note />
      </trans-unit>
      <trans-unit id="DoNotRaiseReservedExceptionTypesMessageReserved">
        <source>Exception type {0} is reserved by the runtime</source>
        <target state="translated">Der Ausnahmetyp "{0}" wurde durch die Runtime reserviert.</target>
        <note />
      </trans-unit>
      <trans-unit id="DoNotRaiseReservedExceptionTypesMessageTooGeneric">
        <source>Exception type {0} is not sufficiently specific</source>
        <target state="translated">Der Ausnahmetyp "{0}" ist nicht ausreichend spezifisch.</target>
        <note />
      </trans-unit>
      <trans-unit id="DoNotRaiseReservedExceptionTypesTitle">
        <source>Do not raise reserved exception types</source>
        <target state="translated">Keine reservierten Ausnahmetypen auslösen</target>
        <note />
      </trans-unit>
      <trans-unit id="DoNotSerializeTypesWithPointerFields">
        <source>Do Not Serialize Types With Pointer Fields</source>
        <target state="translated">Typen mit Zeigerfeldern dürfen nicht serialisiert werden.</target>
        <note />
      </trans-unit>
      <trans-unit id="DoNotSerializeTypesWithPointerFieldsDescription">
        <source>Pointers are not "type safe" in the sense that you cannot guarantee the correctness of the memory they point at. So, serializing types with pointer fields is dangerous, as it may allow an attacker to control the pointer.</source>
        <target state="translated">Zeiger sind nicht "typensicher", insofern als Sie nicht garantieren können, dass auf den richtigen Arbeitsspeicher verwiesen wird. Daher ist das Serialisieren von Typen mit Zeigerfeldern gefährlich, weil ein Angreifer dadurch möglicherweise den Zeiger steuern kann.</target>
        <note />
      </trans-unit>
      <trans-unit id="DoNotSerializeTypesWithPointerFieldsMessage">
        <source>Pointer field {0} on serializable type</source>
        <target state="translated">Zeigerfeld "{0}" für serialisierbaren Typ</target>
        <note />
      </trans-unit>
      <trans-unit id="DoNotUseAccountSAS">
        <source>Do Not Use Account Shared Access Signature</source>
        <target state="translated">Shared Access Signature des Kontos nicht verwenden</target>
        <note />
      </trans-unit>
      <trans-unit id="DoNotUseAccountSASDescription">
        <source>Shared Access Signatures(SAS) are a vital part of the security model for any application using Azure Storage, they should provide limited and safe permissions to your storage account to clients that don't have the account key. All of the operations available via a service SAS are also available via an account SAS, that is, account SAS is too powerful. So it is recommended to use Service SAS to delegate access more carefully.</source>
        <target state="translated">SAS (Shared Access Signatures) sind ein wichtiger Bestandteil des Sicherheitsmodells für jede Anwendung, die Azure Storage verwendet. Sie müssen eingeschränkte und sichere Berechtigungen für Ihr Speicherkonto für Clients bereitstellen, die nicht über den Kontoschlüssel verfügen. Alle über eine Dienst-SAS verfügbaren Vorgänge sind auch über eine Konto-SAS verfügbar. Die Konto-SAS besitzt daher zu hohe Berechtigungen. Es empfiehlt sich, die Dienst-SAS zu verwenden und den Zugriff detaillierter zu delegieren.</target>
        <note />
      </trans-unit>
      <trans-unit id="DoNotUseAccountSASMessage">
        <source>Use Service SAS instead of Account SAS for fine grained access control and container-level access policy</source>
        <target state="translated">Für detailliertere Zugriffssteuerung und Zugriffsrichtlinie auf Containerebene die Dienst-SAS anstelle der Konto-SAS verwenden</target>
        <note />
      </trans-unit>
      <trans-unit id="DoNotUseBrokenCryptographicAlgorithms">
        <source>Do Not Use Broken Cryptographic Algorithms</source>
        <target state="translated">Keine beschädigten kryptografischen Algorithmen verwenden</target>
        <note />
      </trans-unit>
      <trans-unit id="DoNotUseBrokenCryptographicAlgorithmsDescription">
        <source>An attack making it computationally feasible to break this algorithm exists. This allows attackers to break the cryptographic guarantees it is designed to provide. Depending on the type and application of this cryptographic algorithm, this may allow attackers to read enciphered messages, tamper with enciphered  messages, forge digital signatures, tamper with hashed content, or otherwise compromise any cryptosystem based on this algorithm. Replace encryption uses with the AES algorithm (AES-256, AES-192 and AES-128 are acceptable) with a key length greater than or equal to 128 bits. Replace hashing uses with a hashing function in the SHA-2 family, such as SHA512, SHA384, or SHA256. Replace digital signature uses with RSA with a key length greater than or equal to 2048-bits, or ECDSA with a key length greater than or equal to 256 bits.</source>
        <target state="translated">Es ist ein Angriff vorhanden, der es rechnerisch möglich macht, diesen Algorithmus zu zerstören. So können Angreifer die kryptografischen Garantien durchbrechen, für deren Bereitstellung er entwickelt wurde. Je nach Typ und Anwendung dieses kryptografischen Algorithmus können Angreifer verschlüsselte Nachrichten lesen, verschlüsselte Nachrichten manipulieren, digitale Signaturen fälschen, Hashinhalte manipulieren oder jedes auf diesem Algorithmus basierende Verschlüsselungssystem in anderer Hinsicht kompromittieren. Ersetzen Sie die Verwendung von Verschlüsselungen durch den AES-Algorithmus (AES-256, AES-192 und AES-128 sind zulässig) mit einer Schlüssellänge von mindestens 128 Bit. Ersetzen Sie die Verwendung von Hashing durch eine Hashfunktion in der SHA-2-Familie, beispielsweise SHA512, SHA384 oder SHA256. Ersetzen Sie die Verwendung digitaler Signaturen durch RSA mit einer Schlüssellänge von mindestens 2048 Bit oder durch ECDSA mit einer Schlüssellänge von mindestens 256 Bit.</target>
        <note />
      </trans-unit>
      <trans-unit id="DoNotUseBrokenCryptographicAlgorithmsMessage">
        <source>{0} uses a broken cryptographic algorithm {1}</source>
        <target state="translated">"{0}" verwendet einen beschädigten kryptografischen Algorithmus: {1}</target>
        <note />
      </trans-unit>
      <trans-unit id="DoNotUseCountAsyncWhenAnyAsyncCanBeUsedDescription">
        <source>For non-empty collections, CountAsync() and LongCountAsync() enumerate the entire sequence, while AnyAsync() stops at the first item or the first item that satisfies a condition.</source>
        <target state="translated">Bei nicht leeren Sammlungen listen CountAsync() und LongCountAsync() die gesamte Sequenz auf, während AnyAsync() beim ersten Element oder bei dem ersten Element, das eine Bedingung erfüllt, beendet wird.</target>
        <note />
      </trans-unit>
      <trans-unit id="DoNotUseCountAsyncWhenAnyAsyncCanBeUsedMessage">
        <source>{0}() is used where AnyAsync() could be used instead to improve performance</source>
        <target state="translated">"{0}()" wird verwendet, obwohl "AnyAsync()" stattdessen verwendet werden kann, um die Leistung zu verbessern.</target>
        <note />
      </trans-unit>
      <trans-unit id="DoNotUseCountAsyncWhenAnyAsyncCanBeUsedTitle">
        <source>Do not use CountAsync() or LongCountAsync() when AnyAsync() can be used</source>
        <target state="translated">CountAsync() oder LongCountAsync() nicht verwenden, wenn AnyAsync() verwendet werden kann</target>
        <note />
      </trans-unit>
      <trans-unit id="DoNotUseCountWhenAnyCanBeUsedDescription">
        <source>For non-empty collections, Count() and LongCount() enumerate the entire sequence, while Any() stops at the first item or the first item that satisfies a condition.</source>
        <target state="translated">Bei nicht leeren Sammlungen listen Count() und LongCount() die gesamte Sequenz auf, während Any() beim ersten Element oder bei dem ersten Element, das eine Bedingung erfüllt, beendet wird.</target>
        <note />
      </trans-unit>
      <trans-unit id="DoNotUseCountWhenAnyCanBeUsedMessage">
        <source>{0}() is used where Any() could be used instead to improve performance</source>
        <target state="translated">"{0}()" wird verwendet, obwohl "Any()" stattdessen verwendet werden kann, um die Leistung zu verbessern.</target>
        <note />
      </trans-unit>
      <trans-unit id="DoNotUseCountWhenAnyCanBeUsedTitle">
        <source>Do not use Count() or LongCount() when Any() can be used</source>
        <target state="translated">Count() oder LongCount() nicht verwenden, wenn Any() verwendet werden kann</target>
        <note />
      </trans-unit>
      <trans-unit id="DoNotUseCreateEncryptorWithNonDefaultIVDescription">
        <source>Symmetric encryption should always use a non-repeatable initialization vector to prevent dictionary attacks.</source>
        <target state="translated">Für die symmetrische Verschlüsselung muss immer ein nicht wiederholbarer Initialisierungsvektor verwendet werden, um Wörterbuchangriffe zu verhindern.</target>
        <note />
      </trans-unit>
      <trans-unit id="DoNotUseDeprecatedSecurityProtocols">
        <source>Do Not Use Deprecated Security Protocols</source>
        <target state="translated">Verwenden Sie keine veralteten Sicherheitsprotokolle.</target>
        <note />
      </trans-unit>
      <trans-unit id="DoNotUseDeprecatedSecurityProtocolsDescription">
        <source>Using a deprecated security protocol rather than the system default is risky.</source>
        <target state="translated">Die Verwendung eines veralteten Sicherheitsprotokolls anstelle des Systemstandards ist riskant.</target>
        <note />
      </trans-unit>
      <trans-unit id="DoNotUseDeprecatedSecurityProtocolsMessage">
        <source>Hard-coded use of deprecated security protocol {0}</source>
        <target state="translated">Hartcodierte Verwendung des veralteten Sicherheitsprotokolls "{0}"</target>
        <note />
      </trans-unit>
      <trans-unit id="DoNotUseDSA">
        <source>Do Not Use Digital Signature Algorithm (DSA)</source>
        <target state="translated">Digitalen Signaturalgorithmus (DSA) nicht verwenden</target>
        <note />
      </trans-unit>
      <trans-unit id="DoNotUseDSADescription">
        <source>DSA is too weak to use.</source>
        <target state="translated">DSA ist zu schwach für die Verwendung.</target>
        <note />
      </trans-unit>
      <trans-unit id="DoNotUseDSAMessage">
        <source>Asymmetric encryption algorithm {0} is weak. Switch to an RSA with at least 2048 key size, ECDH or ECDSA algorithm instead.</source>
        <target state="translated">Der asymmetrische Verschlüsselungsalgorithmus "{0}" ist schwach. Wechseln Sie stattdessen zu einer RSA-Verschlüsselung mit ECDH- oder ECDSA-Algorithmus mit einer Schlüsselgröße von mindestens 2048.</target>
        <note />
      </trans-unit>
      <trans-unit id="DoNotUseEnumerableMethodsOnIndexableCollectionsInsteadUseTheCollectionDirectlyDescription">
        <source>This collection is directly indexable. Going through LINQ here causes unnecessary allocations and CPU work.</source>
        <target state="translated">Diese Sammlung kann direkt indiziert werden. Der Umweg über LINQ verursacht in diesem Fall unnötige Zuordnungen und CPU-Last.</target>
        <note />
      </trans-unit>
      <trans-unit id="DoNotUseEnumerableMethodsOnIndexableCollectionsInsteadUseTheCollectionDirectlyMessage">
        <source>Do not use Enumerable methods on indexable collections. Instead use the collection directly.</source>
        <target state="translated">Verwenden Sie keine Enumerable-Methoden für indizierbare Sammlungen. Verwenden Sie die Sammlung stattdessen direkt.</target>
        <note />
      </trans-unit>
      <trans-unit id="DoNotUseEnumerableMethodsOnIndexableCollectionsInsteadUseTheCollectionDirectlyTitle">
        <source>Do not use Enumerable methods on indexable collections</source>
        <target state="translated">Keine Enumerable-Methoden für indizierbare Sammlungen verwenden</target>
        <note />
      </trans-unit>
      <trans-unit id="DoNotUseInsecureRandomness">
        <source>Do not use insecure randomness</source>
        <target state="translated">Keine unsichere Zufälligkeitsstufe verwenden</target>
        <note />
      </trans-unit>
      <trans-unit id="DoNotUseInsecureRandomnessDescription">
        <source>Using a cryptographically weak pseudo-random number generator may allow an attacker to predict what security-sensitive value will be generated. Use a cryptographically strong random number generator if an unpredictable value is required, or ensure that weak pseudo-random numbers aren't used in a security-sensitive manner.</source>
        <target state="translated">Bei Verwendung eines kryptografisch schwachen Pseudozufallszahlen-Generators kann ein Angreifer möglicherweise vorhersagen, welcher sicherheitsrelevante Wert generiert wird. Verwenden Sie einen kryptografisch starken Zufallszahlen-Generator, wenn ein nicht vorhersehbarer Wert erforderlich ist, oder stellen Sie sicher, dass schwache Pseudozufallszahlen nicht auf sicherheitsrelevante Weise verwendet werden.</target>
        <note />
      </trans-unit>
      <trans-unit id="DoNotUseInsecureRandomnessMessage">
        <source>{0} is an insecure random number generator. Use cryptographically secure random number generators when randomness is required for security.</source>
        <target state="translated">"{0}" ist ein unsicherer Zufallszahlen-Generator. Verwenden Sie kryptografisch sichere Zufallszahlen-Generatoren, wenn Zufallszahlen für die Sicherheit erforderlich sind.</target>
        <note />
      </trans-unit>
      <trans-unit id="DoNotUseMD5">
        <source>Do not use insecure cryptographic algorithm MD5.</source>
        <target state="translated">Verwenden Sie nicht den unsicheren kryptografischen Algorithmus MD5.</target>
        <note />
      </trans-unit>
      <trans-unit id="DoNotUseMD5Description">
        <source>This type implements MD5, a cryptographically insecure hashing function. Hash collisions are computationally feasible for the MD5 and HMACMD5 algorithms. Replace this usage with a SHA-2 family hash algorithm (SHA512, SHA384, SHA256).</source>
        <target state="translated">Dieser Typ implementiert MD5, eine kryptografisch unsichere Hashfunktion. Hashkollisionen sind für die Algorithmen MD5 und HMACMD5 rechnerisch möglich. Ersetzen Sie diese Verwendung durch einen Hashalgorithmus der SHA-2-Familie (SHA512, SHA384, SHA256).</target>
        <note />
      </trans-unit>
      <trans-unit id="DoNotUseObsoleteKDFAlgorithm">
        <source>Do not use obsolete key derivation function</source>
        <target state="translated">Keine veraltete Schlüsselableitungsfunktion verwenden</target>
        <note />
      </trans-unit>
      <trans-unit id="DoNotUseObsoleteKDFAlgorithmDescription">
        <source>Password-based key derivation should use PBKDF2 with SHA-2. Avoid using PasswordDeriveBytes since it generates a PBKDF1 key. Avoid using Rfc2898DeriveBytes.CryptDeriveKey since it doesn't use the iteration count or salt.</source>
        <target state="translated">Die kennwortbasierte Schlüsselableitung sollte PBKDF2 mit SHA-2 verwenden. Verwenden Sie nicht PasswordDeriveBytes, da hierbei ein PBKDF1-Schlüssel generiert wird. Verwenden Sie nicht Rfc2898DeriveBytes.CryptDeriveKey, da hierbei weder Iterationszählung noch Salt verwendet werden.</target>
        <note />
      </trans-unit>
      <trans-unit id="DoNotUseObsoleteKDFAlgorithmMessage">
        <source>Call to obsolete key derivation function {0}.{1}</source>
        <target state="translated">Aufruf der veralteten Schlüsselableitungsfunktion {0}.{1}</target>
        <note />
      </trans-unit>
      <trans-unit id="DoNotUseOutAttributeStringPInvokeParametersDescription">
        <source>String parameters passed by value with the 'OutAttribute' can destabilize the runtime if the string is an interned string.</source>
        <target state="translated">Mit dem Wert "OutAttribute" übergebene Zeichenfolgenparameter können die Runtime destabilisieren, wenn die Zeichenfolge eine internalisierte Zeichenfolge ist.</target>
        <note />
      </trans-unit>
      <trans-unit id="DoNotUseOutAttributeStringPInvokeParametersMessage">
        <source>Do not use the 'OutAttribute' for string parameter '{0}' which is passed by value. If marshalling of modified data back to the caller is required, use the 'out' keyword to pass the string by reference instead.</source>
        <target state="translated">Verwenden Sie "OutAttribute" nicht für den Zeichenfolgenparameter "{0}", der als Wert übergeben wird. Wenn ein Marshalling geänderter Daten zurück an den Aufrufer erforderlich ist, verwenden Sie das Schlüsselwort "out", um die Zeichenfolge stattdessen als Verweis zu übergeben.</target>
        <note />
      </trans-unit>
      <trans-unit id="DoNotUseOutAttributeStringPInvokeParametersTitle">
        <source>Do not use 'OutAttribute' on string parameters for P/Invokes</source>
        <target state="translated">"OutAttribute" nicht für Zeichenfolgenparameter für P/Invokes verwenden</target>
        <note />
      </trans-unit>
      <trans-unit id="DoNotUseReferenceEqualsWithValueTypesComparerMessage">
        <source>Do not pass an argument with value type '{0}' to the 'Equals' method on 'ReferenceEqualityComparer'. Due to value boxing, this call to 'Equals' will always return 'false'.</source>
        <target state="translated">Übergeben Sie ein Argument mit dem Werttyp "{0}" nicht an die Equals-Methode für "ReferenceEqualityComparer". Aufgrund von Wertboxing gibt dieser Aufruf von "Equals" immer FALSE zurück.</target>
        <note />
      </trans-unit>
      <trans-unit id="DoNotUseReferenceEqualsWithValueTypesDescription">
        <source>Value type typed arguments are uniquely boxed for each call to this method, therefore the result is always false.</source>
        <target state="translated">Für mit einem Werttyp typisierte Argumente erfolgt für jeden Aufruf dieser Methode ein eindeutiges Boxing, daher ist das Ergebnis immer FALSE.</target>
        <note />
      </trans-unit>
      <trans-unit id="DoNotUseReferenceEqualsWithValueTypesMethodMessage">
        <source>Do not pass an argument with value type '{0}' to 'ReferenceEquals'. Due to value boxing, this call to 'ReferenceEquals' will always return 'false'.</source>
        <target state="translated">Übergeben Sie kein Argument mit dem Werttyp "{0}" an "ReferenceEquals". Aufgrund von Wertboxing gibt dieser Aufruf von "ReferenceEquals" immer FALSE zurück.</target>
        <note />
      </trans-unit>
      <trans-unit id="DoNotUseReferenceEqualsWithValueTypesTitle">
        <source>Do not use ReferenceEquals with value types</source>
        <target state="translated">ReferenceEquals nicht mit Werttypen verwenden</target>
        <note />
      </trans-unit>
      <trans-unit id="DoNotUseSHA1">
        <source>Do not use insecure cryptographic algorithm SHA1.</source>
        <target state="translated">Verwenden Sie nicht den unsicheren kryptografischen SHA1-Algorithmus.</target>
        <note />
      </trans-unit>
      <trans-unit id="DoNotUseSHA1Description">
        <source>This type implements SHA1, a cryptographically insecure hashing function. Hash collisions are computationally feasible for the SHA-1 and SHA-0 algorithms. Replace this usage with a SHA-2 family hash algorithm (SHA512, SHA384, SHA256).</source>
        <target state="translated">Dieser Typ implementiert SHA1, eine kryptografisch unsichere Hashfunktion. Hashkollisionen sind für die Algorithmen SHA-1 und SHA-0 rechnerisch möglich. Ersetzen Sie diese Verwendung durch einen Hashalgorithmus der SHA-2-Familie (SHA512, SHA384, SHA256).</target>
        <note />
      </trans-unit>
      <trans-unit id="DoNotUseStackallocInLoopsDescription">
        <source>Stack space allocated by a stackalloc is only released at the end of the current method's invocation.  Using it in a loop can result in unbounded stack growth and eventual stack overflow conditions.</source>
        <target state="translated">Der über stackalloc zugewiesene Stapelspeicherplatz wird erst am Ende des Aufrufs der aktuellen Methode freigegeben. Die Verwendung in einer Schleife kann zu einer unbegrenzten Stapelvergrößerung und letztlich zu Stapelüberlaufbedingungen führen.</target>
        <note />
      </trans-unit>
      <trans-unit id="DoNotUseStackallocInLoopsMessage">
        <source>Potential stack overflow. Move the stackalloc out of the loop.</source>
        <target state="translated">Möglicher Stapelüberlauf. Verschieben Sie stackalloc aus der Schleife.</target>
        <note />
      </trans-unit>
      <trans-unit id="DoNotUseStackallocInLoopsTitle">
        <source>Do not use stackalloc in loops</source>
        <target state="translated">stackalloc nicht in Schleifen verwenden</target>
        <note />
      </trans-unit>
      <trans-unit id="DoNotUseTimersThatPreventPowerStateChangesDescription">
        <source>Higher-frequency periodic activity will keep the CPU busy and interfere with power-saving idle timers that turn off the display and hard disks.</source>
        <target state="translated">Regelmäßige Aktivitäten mit einer höheren Frequenz belasten die CPU und beeinflussen energiesparende Leerlauftimer, mit denen die Anzeige sowie die Festplatten ausgeschaltet werden.</target>
        <note />
      </trans-unit>
      <trans-unit id="DoNotUseTimersThatPreventPowerStateChangesMessage">
        <source>Do not use timers that prevent power state changes</source>
        <target state="translated">Keine Timer verwenden, die Änderungen am Energiezustand verhindern</target>
        <note />
      </trans-unit>
      <trans-unit id="DoNotUseTimersThatPreventPowerStateChangesTitle">
        <source>Do not use timers that prevent power state changes</source>
        <target state="translated">Keine Timer verwenden, die Änderungen am Energiezustand verhindern</target>
        <note />
      </trans-unit>
      <trans-unit id="DoNotUseUnsafeDllImportSearchPath">
        <source>Do not use unsafe DllImportSearchPath value</source>
        <target state="translated">Keinen unsicheren DllImportSearchPath-Wert verwenden</target>
        <note />
      </trans-unit>
      <trans-unit id="DoNotUseUnsafeDllImportSearchPathDescription">
        <source>There could be a malicious DLL in the default DLL search directories. Or, depending on where your application is run from, there could be a malicious DLL in the application's directory. Use a DllImportSearchPath value that specifies an explicit search path instead. The DllImportSearchPath flags that this rule looks for can be configured in .editorconfig.</source>
        <target state="translated">Die Standard-DLL-Suchverzeichnisse enthalten möglicherweise eine schädliche DLL. Je nachdem, von wo aus Ihre Anwendung ausgeführt wird, befindet sich möglicherweise auch eine schädliche DLL im Anwendungsverzeichnis. Verwenden Sie einen DllImportSearchPath-Wert, der stattdessen einen expliziten Suchpfad angibt. Die DllImportSearchPath-Flags, nach denen diese Regel sucht, können in .editorconfig konfiguriert werden.</target>
        <note />
      </trans-unit>
      <trans-unit id="DoNotUseUnsafeDllImportSearchPathMessage">
        <source>Use of unsafe DllImportSearchPath value {0}</source>
        <target state="translated">Verwendung eines unsicheren DllImportSearchPath-Werts "{0}"</target>
        <note />
      </trans-unit>
      <trans-unit id="DoNotUseWaitAllWithSingleTaskDescription">
        <source>Using 'WaitAll' with a single task may result in performance loss, await or return the task instead.</source>
        <target state="translated">Die Verwendung von "WaitAll" mit einer einzelnen Aufgabe kann zu Leistungseinbußen führen. Verwenden Sie stattdessen "await", oder geben Sie die Aufgabe zurück.</target>
        <note />
      </trans-unit>
      <trans-unit id="DoNotUseWaitAllWithSingleTaskFix">
        <source>Replace 'WaitAll' with single 'Wait'</source>
        <target state="translated">"WaitAll" durch einzelnes "Wait" ersetzen</target>
        <note />
      </trans-unit>
      <trans-unit id="DoNotUseWaitAllWithSingleTaskTitle">
        <source>Do not use 'WaitAll' with a single task</source>
        <target state="translated">"WaitAll" nicht mit einer einzelnen Aufgabe verwenden</target>
        <note />
      </trans-unit>
      <trans-unit id="DoNotUseWeakCryptographicAlgorithms">
        <source>Do Not Use Weak Cryptographic Algorithms</source>
        <target state="translated">Keine schwachen kryptografischen Algorithmen verwenden</target>
        <note />
      </trans-unit>
      <trans-unit id="DoNotUseWeakCryptographicAlgorithmsDescription">
        <source>Cryptographic algorithms degrade over time as attacks become for advances to attacker get access to more computation. Depending on the type and application of this cryptographic algorithm, further degradation of the cryptographic strength of it may allow attackers to read enciphered messages, tamper with enciphered  messages, forge digital signatures, tamper with hashed content, or otherwise compromise any cryptosystem based on this algorithm. Replace encryption uses with the AES algorithm (AES-256, AES-192 and AES-128 are acceptable) with a key length greater than or equal to 128 bits. Replace hashing uses with a hashing function in the SHA-2 family, such as SHA-2 512, SHA-2 384, or SHA-2 256.</source>
        <target state="translated">Kryptografische Algorithmen verlieren mit der Zeit ihre Wirkung, weil Angreifer ihre Methoden verbessern und Zugang zu umfangreicheren Berechnungsalgorithmen erhalten. Je nach Typ und Anwendung dieses kryptografischen Algorithmus können Angreifer durch eine weitere Herabsetzung der kryptografischen Stärke verschlüsselte Nachrichten lesen, verschlüsselte Nachrichten manipulieren, digitale Signaturen fälschen, Hashinhalte manipulieren oder jedes auf diesem Algorithmus basierende Verschlüsselungssystem in anderer Hinsicht kompromittieren. Ersetzen Sie die Verwendung von Verschlüsselungen durch den AES-Algorithmus (AES-256, AES-192 und AES-128 sind zulässig) mit einer Schlüssellänge von mindestens 128 Bit. Ersetzen Sie die Verwendung von Hashing durch eine Hashfunktion in der SHA-2-Familie, beispielsweise SHA-2 512, SHA-2 384 oder SHA-2 256.</target>
        <note />
      </trans-unit>
      <trans-unit id="DoNotUseWeakCryptographicAlgorithmsMessage">
        <source>{0} uses a weak cryptographic algorithm {1}</source>
        <target state="translated">"{0}" verwendet einen schwachen kryptografischen Algorithmus: {1}</target>
        <note />
      </trans-unit>
      <trans-unit id="DoNotUseWeakKDFAlgorithm">
        <source>Ensure Key Derivation Function algorithm is sufficiently strong</source>
        <target state="translated">Sicherstellen eines ausreichend starken Algorithmus für die Schlüsselableitungsfunktion</target>
        <note />
      </trans-unit>
      <trans-unit id="DoNotUseWeakKDFAlgorithmDescription">
        <source>Some implementations of the Rfc2898DeriveBytes class allow for a hash algorithm to be specified in a constructor parameter or overwritten in the HashAlgorithm property. If a hash algorithm is specified, then it should be SHA-256 or higher.</source>
        <target state="translated">Einige Implementierungen der Rfc2898DeriveBytes-Klasse ermöglichen das Angeben eines Hashalgorithmus in einem Konstruktorparameter oder das Überschreiben in der HashAlgorithm-Eigenschaft. Wird ein Hashalgorithmus angegeben, muss SHA-256 oder höher verwendet werden.</target>
        <note />
      </trans-unit>
      <trans-unit id="DoNotUseWeakKDFAlgorithmMessage">
        <source>{0} might be using a weak hash algorithm. Use SHA256, SHA384, or SHA512 to create a strong key from a password.</source>
        <target state="translated">"{0}" verwendet möglicherweise einen schwachen Hashalgorithmus. Verwenden Sie SHA256, SHA384 oder SHA512, um einen sicheren Schlüssel aus einem Kennwort zu erstellen.</target>
        <note />
      </trans-unit>
      <trans-unit id="DoNotUseWeakKDFInsufficientIterationCountDescription">
        <source>When deriving cryptographic keys from user-provided inputs such as password, use sufficient iteration count (at least 100k).</source>
        <target state="translated">Verwenden Sie beim Ableiten kryptografischer Schlüssel aus Benutzereingaben (z. B. Kennwort) eine ausreichende Anzahl von Iterationen (mindestens 100.000).</target>
        <note />
      </trans-unit>
      <trans-unit id="DoNotUseWhenAllWithSingleTaskDescription">
        <source>Using 'WhenAll' with a single task may result in performance loss, await or return the task instead.</source>
        <target state="translated">Die Verwendung von "WhenAll" mit einer einzelnen Aufgabe kann zu Leistungseinbußen führen. Verwenden Sie stattdessen "await", oder geben Sie die Aufgabe zurück.</target>
        <note />
      </trans-unit>
      <trans-unit id="DoNotUseWhenAllWithSingleTaskFix">
        <source>Replace 'WhenAll' call with argument</source>
        <target state="translated">Aufruf von "WhenAll" durch Argument ersetzen</target>
        <note />
      </trans-unit>
      <trans-unit id="DoNotUseWhenAllWithSingleTaskTitle">
        <source>Do not use 'WhenAll' with a single task</source>
        <target state="translated">"WhenAll" nicht mit einer einzelnen Aufgabe verwenden</target>
        <note />
      </trans-unit>
      <trans-unit id="DoNotUseXslTransform">
        <source>Do Not Use XslTransform</source>
        <target state="translated">Kein XslTransform verwenden</target>
        <note />
      </trans-unit>
      <trans-unit id="DoNotUseXslTransformMessage">
        <source>Do not use XslTransform. It does not restrict potentially dangerous external references.</source>
        <target state="translated">Verwenden Sie kein XslTransform. Es schränkt potenziell gefährliche externe Verweise nicht ein.</target>
        <note />
      </trans-unit>
      <trans-unit id="DynamicInterfaceCastableImplementationUnsupportedDescription">
        <source>Providing a functional 'DynamicInterfaceCastableImplementationAttribute'-attributed interface requires the Default Interface Members feature, which is unsupported in Visual Basic.</source>
        <target state="translated">Für die Bereitstellung einer funktionalen Schnittstelle mit dem Attribut "DynamicInterfaceCastableImplementationAttribute" ist das Feature der Standardschnittstellenmember erforderlich, das in Visual Basic nicht unterstützt wird.</target>
        <note />
      </trans-unit>
      <trans-unit id="DynamicInterfaceCastableImplementationUnsupportedMessage">
        <source>Providing a 'DynamicInterfaceCastableImplementation' interface in Visual Basic is unsupported</source>
        <target state="translated">Die Bereitstellung einer DynamicInterfaceCastableImplementation-Schnittstelle in Visual Basic wird nicht unterstützt.</target>
        <note />
      </trans-unit>
      <trans-unit id="DynamicInterfaceCastableImplementationUnsupportedTitle">
        <source>Providing a 'DynamicInterfaceCastableImplementation' interface in Visual Basic is unsupported</source>
        <target state="translated">Die Bereitstellung einer DynamicInterfaceCastableImplementation-Schnittstelle in Visual Basic wird nicht unterstützt</target>
        <note />
      </trans-unit>
      <trans-unit id="FeatureUnsupportedWhenRuntimeMarshallingDisabledDescription">
        <source>Using features that require runtime marshalling when runtime marshalling is disabled will result in runtime exceptions.</source>
        <target state="translated">Die Verwendung von Features, die Runtime-Marshalling erfordern, wenn das Runtime-Marshalling deaktiviert ist, führt zu Runtime-Ausnahmen.</target>
        <note />
      </trans-unit>
      <trans-unit id="FeatureUnsupportedWhenRuntimeMarshallingDisabledMessageAutoLayoutTypes">
        <source>Types with '[StructLayout(LayoutKind.Auto)]' require runtime marshalling to be enabled</source>
        <target state="translated">Für Typen mit „[StructLayout(LayoutKind.Auto)]“ muss das Runtime-Marshalling aktiviert sein.</target>
        <note />
      </trans-unit>
      <trans-unit id="FeatureUnsupportedWhenRuntimeMarshallingDisabledMessageByRefParameters">
        <source>By-ref parameters require runtime marshalling to be enabled</source>
        <target state="translated">„By-ref“-Parameter erfordern die Aktivierung von Runtime-Marshalling.</target>
        <note />
      </trans-unit>
      <trans-unit id="FeatureUnsupportedWhenRuntimeMarshallingDisabledMessageHResultSwapping">
        <source>HResult-swapping requires runtime marshalling to be enabled</source>
        <target state="translated">Für den HResult-Austausch muss das Runtime-Marshalling aktiviert sein</target>
        <note />
      </trans-unit>
      <trans-unit id="FeatureUnsupportedWhenRuntimeMarshallingDisabledMessageLCIDConversionAttribute">
        <source>Using 'LCIDConversionAttribute' requires runtime marshalling to be enabled</source>
        <target state="translated">Für die Verwendung von „LCIDConversionAttribute“ muss das Runtime-Marshalling aktiviert sein.</target>
        <note />
      </trans-unit>
      <trans-unit id="FeatureUnsupportedWhenRuntimeMarshallingDisabledMessageManagedParameterOrReturnTypes">
        <source>Managed parameter or return types require runtime marshalling to be enabled</source>
        <target state="translated">Für verwaltete Parameter oder Rückgabetypen muss das Runtime-Marshalling aktiviert sein</target>
        <note />
      </trans-unit>
      <trans-unit id="FeatureUnsupportedWhenRuntimeMarshallingDisabledMessageSetLastError">
        <source>Setting SetLastError to 'true' requires runtime marshalling to be enabled</source>
        <target state="translated">Wenn „SetLastError“ auf TRUE festgelegt wird, muss das Runtime Marshalling aktiviert sein.</target>
        <note />
      </trans-unit>
      <trans-unit id="FeatureUnsupportedWhenRuntimeMarshallingDisabledMessageVarargPInvokes">
        <source>Varadic P/Invoke signatures require runtime marshalling to be enabled</source>
        <target state="translated">Für Varadic-P/Invoke-Signaturen muss das Runtime-Marshalling aktiviert sein</target>
        <note />
      </trans-unit>
      <trans-unit id="FeatureUnsupportedWhenRuntimeMarshallingDisabledTitle">
        <source>Property, type, or attribute requires runtime marshalling</source>
        <target state="translated">Eigenschaft, Typ oder Attribut erfordert Runtime-Marshalling.</target>
        <note />
      </trans-unit>
      <trans-unit id="FieldIsPreviewTypeMessage">
        <source>'{0}''s type contains the preview type '{1}' and requires opting into preview features. See {2} for more information.</source>
        <target state="translated">Der Typ von „{0}“ enthält den Vorschautyp „{1}“, daher müssen Vorschaufeatures abonniert werden. Weitere Informationen finden Sie unter {2}.</target>
        <note />
      </trans-unit>
      <trans-unit id="FieldIsPreviewTypeMessageWithCustomMessagePlaceholder">
        <source>{3} '{0}''s type contains the preview type '{1}' and requires opting into preview features. See {2} for more information.</source>
        <target state="translated">{3} Der Typ von „{0}“ enthält den Vorschautyp „{1}“, daher müssen Vorschaufeatures abonniert werden. Weitere Informationen finden Sie unter {2}.</target>
        <note />
      </trans-unit>
      <trans-unit id="FinalizersShouldCallBaseClassFinalizerDescription">
        <source>Finalization must be propagated through the inheritance hierarchy. To guarantee this, types must call their base class Finalize method in their own Finalize method.</source>
        <target state="translated">Die Finalisierung muss über die Vererbungshierarchie verteilt werden. Um dies zu gewährleisten, müssen Typen in ihrer eigenen Finalize-Methode die Finalize-Methode ihrer Basisklasse aufrufen.</target>
        <note />
      </trans-unit>
      <trans-unit id="FinalizersShouldCallBaseClassFinalizerMessage">
        <source>Finalizers should call base class finalizer</source>
        <target state="translated">Finalizer sollten Basisklassen-Finalizer aufrufen</target>
        <note />
      </trans-unit>
      <trans-unit id="FinalizersShouldCallBaseClassFinalizerTitle">
        <source>Finalizers should call base class finalizer</source>
        <target state="translated">Finalizer sollten Basisklassen-Finalizer aufrufen</target>
        <note />
      </trans-unit>
      <trans-unit id="ForwardCancellationTokenToInvocationsDescription">
        <source>Forward the 'CancellationToken' parameter to methods to ensure the operation cancellation notifications gets properly propagated, or pass in 'CancellationToken.None' explicitly to indicate intentionally not propagating the token.</source>
        <target state="translated">Hiermit wird der Parameter "CancellationToken" an Methoden weitergeleitet. So stellen Sie sicher, dass Benachrichtigungen zum Abbruch des Vorgangs ordnungsgemäß verteilt werden. Alternativ dazu können Sie explizit "CancellationToken.None" übergeben, um festzulegen, dass das Token nicht verteilt werden soll.</target>
        <note />
      </trans-unit>
      <trans-unit id="ForwardCancellationTokenToInvocationsMessage">
        <source>Forward the '{0}' parameter to the '{1}' method or pass in 'CancellationToken.None' explicitly to indicate intentionally not propagating the token</source>
        <target state="translated">Leiten Sie den Parameter "{0}" an die Methode "{1}" weiter, oder übergeben Sie explizit "CancellationToken.None", um festzulegen, dass das Token nicht verteilt werden soll.</target>
        <note />
      </trans-unit>
      <trans-unit id="ForwardCancellationTokenToInvocationsTitle">
        <source>Forward the 'CancellationToken' parameter to methods</source>
        <target state="translated">Parameter "CancellationToken" an Methoden weiterleiten</target>
        <note />
      </trans-unit>
      <trans-unit id="HardCodedSecurityProtocolMessage">
        <source>Avoid hardcoding SecurityProtocolType {0}, and instead use SecurityProtocolType.SystemDefault to allow the operating system to choose the best Transport Layer Security protocol to use.</source>
        <target state="translated">Vermeiden Sie eine Hartcodierung von SecurityProtocolType "{0}", und verwenden Sie stattdessen "SecurityProtocolType.SystemDefault", um dem Betriebssystem die Auswahl des besten TLS-Protokolls (Transport Layer Security) zu ermöglichen.</target>
        <note />
      </trans-unit>
      <trans-unit id="HardCodedSecurityProtocolTitle">
        <source>Avoid hardcoding SecurityProtocolType value</source>
        <target state="translated">Hartcodierung des SecurityProtocolType-Werts vermeiden</target>
        <note />
      </trans-unit>
      <trans-unit id="HardcodedSslProtocolsDescription">
        <source>Current Transport Layer Security protocol versions may become deprecated if vulnerabilities are found. Avoid hardcoding SslProtocols values to keep your application secure. Use 'None' to let the Operating System choose a version.</source>
        <target state="translated">Aktuelle Transport Layer Security-Protokollversionen werden möglicherweise als veraltet markiert, wenn Sicherheitsrisiken gefunden werden. Vermeiden Sie das Hartcodieren von SslProtocols-Werten, um Ihre Anwendung zu schützen. Verwenden Sie "None", um dem Betriebssystem die Auswahl einer Version zu ermöglichen.</target>
        <note />
      </trans-unit>
      <trans-unit id="HardcodedSslProtocolsMessage">
        <source>Avoid hardcoding SslProtocols '{0}' to ensure your application remains secure in the future. Use 'None' to let the Operating System choose a version.</source>
        <target state="translated">Vermeiden Sie die Hartcodierung von SslProtocols "{0}", um sicherzustellen, dass Ihre Anwendung in Zukunft sicher bleibt. Verwenden Sie "None", um dem Betriebssystem die Auswahl einer Version zu ermöglichen.</target>
        <note />
      </trans-unit>
      <trans-unit id="HardcodedSslProtocolsTitle">
        <source>Avoid hardcoded SslProtocols values</source>
        <target state="translated">Hartcodierte SslProtocols-Werte vermeiden</target>
        <note />
      </trans-unit>
      <trans-unit id="ImplementISerializableCorrectlyDescription">
        <source>To fix a violation of this rule, make the GetObjectData method visible and overridable, and make sure that all instance fields are included in the serialization process or explicitly marked by using the NonSerializedAttribute attribute.</source>
        <target state="translated">Um einen Verstoß gegen diese Regel zu beheben, legen Sie die GetObjectData-Methode als sichtbar und überschreibbar fest, und stellen Sie sicher, dass alle Instanzfelder in den Serialisierungsvorgang eingeschlossen oder durch das NonSerializedAttribute-Attribut explizit markiert werden.</target>
        <note />
      </trans-unit>
      <trans-unit id="ImplementISerializableCorrectlyMessageDefault">
        <source>Add an implementation of GetObjectData to type {0}</source>
        <target state="translated">Fügen Sie Typ "{0}" eine Implementierung von "GetObjectData" hinzu.</target>
        <note />
      </trans-unit>
      <trans-unit id="ImplementISerializableCorrectlyMessageMakeOverridable">
        <source>Make {0}.GetObjectData virtual and overridable</source>
        <target state="translated">Markieren Sie "{0}.GetObjectData" als virtuell und überschreibbar.</target>
        <note />
      </trans-unit>
      <trans-unit id="ImplementISerializableCorrectlyMessageMakeVisible">
        <source>Increase the accessibility of {0}.GetObjectData so that it is visible to derived types</source>
        <target state="translated">Vergrößern Sie den Zugriff auf "{0}.GetObjectData" für abgeleitete Typen als sichtbar.</target>
        <note />
      </trans-unit>
      <trans-unit id="ImplementISerializableCorrectlyTitle">
        <source>Implement ISerializable correctly</source>
        <target state="translated">ISerializable ordnungsgemäß implementieren</target>
        <note />
      </trans-unit>
      <trans-unit id="ImplementInterfacesOnDynamicCastableImplementation">
        <source>Implement inherited interfaces</source>
        <target state="translated">Geerbte Schnittstellen implementieren</target>
        <note />
      </trans-unit>
      <trans-unit id="ImplementSerializationConstructorsCodeActionTitle">
        <source>Implement Serialization constructor</source>
        <target state="translated">Serialisierungskonstruktor implementieren</target>
        <note />
      </trans-unit>
      <trans-unit id="ImplementSerializationConstructorsDescription">
        <source>To fix a violation of this rule, implement the serialization constructor. For a sealed class, make the constructor private; otherwise, make it protected.</source>
        <target state="translated">Um einen Verstoß gegen diese Regel zu beheben, implementieren Sie den Serialisierungskonstruktor. Definieren Sie den Konstruktor bei einer versiegelten Klasse als privat und in anderen Fällen als geschützt.</target>
        <note />
      </trans-unit>
      <trans-unit id="ImplementSerializationConstructorsMessageCreateMagicConstructor">
        <source>Add a constructor to {0} with the following signature: 'protected {0}(SerializationInfo info, StreamingContext context)'.</source>
        <target state="translated">Fügen Sie {0} einen Konstruktor mit der folgenden Signatur hinzu: "protected {0}(SerializationInfo info, StreamingContext context)".</target>
        <note />
      </trans-unit>
      <trans-unit id="ImplementSerializationConstructorsMessageMakeSealedMagicConstructorPrivate">
        <source>Declare the serialization constructor of {0}, a sealed type, as private.</source>
        <target state="translated">Deklarieren Sie den Serialisierungskonstruktor von {0} (versiegelter Typ) als privat.</target>
        <note />
      </trans-unit>
      <trans-unit id="ImplementSerializationConstructorsMessageMakeUnsealedMagicConstructorFamily">
        <source>Declare the serialization constructor of {0}, an unsealed type, as protected.</source>
        <target state="translated">Deklarieren Sie den Serialisierungskonstruktor von {0} (nicht versiegelter Typ) als geschützt.</target>
        <note />
      </trans-unit>
      <trans-unit id="ImplementSerializationConstructorsTitle">
        <source>Implement serialization constructors</source>
        <target state="translated">Serialisierungskonstruktoren implementieren</target>
        <note />
      </trans-unit>
      <trans-unit id="ImplementSerializationMethodsCorrectlyDescription">
        <source>A method that handles a serialization event does not have the correct signature, return type, or visibility.</source>
        <target state="translated">Eine Methode, die ein Serialisierungsereignis behandelt, besitzt nicht die richtige Signatur, den richtigen Rückgabetyp oder die richtige Sichtbarkeit.</target>
        <note />
      </trans-unit>
      <trans-unit id="ImplementSerializationMethodsCorrectlyMessageGeneric">
        <source>Because {0} is marked with OnSerializing, OnSerialized, OnDeserializing, or OnDeserialized, change its signature so that it is no longer generic</source>
        <target state="translated">Da "{0}" mit "OnSerializing", "OnSerialized", "OnDeserializing" oder "OnDeserialized" markiert ist, ändern Sie die zugehörige Signatur so, dass sie nicht mehr generisch ist.</target>
        <note />
      </trans-unit>
      <trans-unit id="ImplementSerializationMethodsCorrectlyMessageParameters">
        <source>Because {0} is marked with OnSerializing, OnSerialized, OnDeserializing, or OnDeserialized, change its signature so that it takes a single parameter of type 'System.Runtime.Serialization.StreamingContext'</source>
        <target state="translated">Da "{0}" mit "OnSerializing", "OnSerialized", "OnDeserializing" oder "OnDeserialized" markiert ist, ändern Sie die zugehörige Signatur so, dass ein einzelner Parameter vom Typ "System.Runtime.Serialization.StreamingContext" akzeptiert wird.</target>
        <note />
      </trans-unit>
      <trans-unit id="ImplementSerializationMethodsCorrectlyMessageReturnType">
        <source>Because {0} is marked with OnSerializing, OnSerialized, OnDeserializing, or OnDeserialized, change its return type from {1} to void (Sub in Visual Basic)</source>
        <target state="translated">Da "{0}" mit "OnSerializing", "OnSerialized", "OnDeserializing" oder "OnDeserialized" markiert ist, ändern Sie dessen Rückgabetyp von "{1}" in "void" ("Sub" in Visual Basic).</target>
        <note />
      </trans-unit>
      <trans-unit id="ImplementSerializationMethodsCorrectlyMessageStatic">
        <source>Because {0} is marked with OnSerializing, OnSerialized, OnDeserializing, or OnDeserialized, change it from static (Shared in Visual Basic) to an instance method</source>
        <target state="translated">Da "{0}" mit "OnSerializing", "OnSerialized", "OnDeserializing" oder "OnDeserialized" markiert ist, nehmen Sie eine Änderung von "static" ("Shared" in Visual Basic) in eine Instanzmethode vor.</target>
        <note />
      </trans-unit>
      <trans-unit id="ImplementSerializationMethodsCorrectlyMessageVisibility">
        <source>Because {0} is marked with OnSerializing, OnSerialized, OnDeserializing, or OnDeserialized, change its accessibility to private</source>
        <target state="translated">Da "{0}" mit "OnSerializing", "OnSerialized", "OnDeserializing" oder "OnDeserialized" markiert ist, ändern Sie den Zugriff in privat.</target>
        <note />
      </trans-unit>
      <trans-unit id="ImplementSerializationMethodsCorrectlyTitle">
        <source>Implement serialization methods correctly</source>
        <target state="translated">Serialisierungsmethoden korrekt implementieren</target>
        <note />
      </trans-unit>
      <trans-unit id="ImplementsPreviewInterfaceMessage">
        <source>'{0}' implements the preview interface '{1}' and therefore needs to opt into preview features. See {2} for more information.</source>
        <target state="translated">„{0}“ implementiert die Vorschauschnittstelle „{1}“, daher müssen Vorschaufeatures abonniert werden. Weitere Informationen finden Sie unter {2}.</target>
        <note />
      </trans-unit>
      <trans-unit id="ImplementsPreviewInterfaceMessageWithCustomMessagePlaceholder">
        <source>{3} '{0}' implements the preview interface '{1}' and therefore needs to opt into preview features. See {2} for more information.</source>
        <target state="translated">{3} „{0}“ implementiert die Vorschauschnittstelle „{1}“, daher müssen Vorschaufeatures abonniert werden. Weitere Informationen finden Sie unter {2}.</target>
        <note />
      </trans-unit>
      <trans-unit id="ImplementsPreviewMethodMessage">
        <source>'{0}' implements the preview method '{1}' and therefore needs to opt into preview features. See {2} for more information.</source>
        <target state="translated">„{0}“ implementiert die Vorschaumethode „{1}“, daher müssen Vorschaufeatures abonniert werden. Weitere Informationen finden Sie unter {2}.</target>
        <note />
      </trans-unit>
      <trans-unit id="ImplementsPreviewMethodMessageWithCustomMessagePlaceholder">
        <source>{3} '{0}' implements the preview method '{1}' and therefore needs to opt into preview features. See {2} for more information.</source>
        <target state="translated">{3} „{0}“ implementiert die Vorschaumethode „{1}“, daher müssen Vorschaufeatures abonniert werden. Weitere Informationen finden Sie unter {2}.</target>
        <note />
      </trans-unit>
      <trans-unit id="InitializeReferenceTypeStaticFieldsInlineDescription">
        <source>A reference type declares an explicit static constructor. To fix a violation of this rule, initialize all static data when it is declared and remove the static constructor.</source>
        <target state="translated">Ein Referenztyp deklariert einen expliziten statischen Konstruktor. Um eine Verletzung dieser Regel zu korrigieren, initialisieren Sie alle statischen Daten, wenn sie deklariert wurden, und entfernen Sie den statischen Konstruktor.</target>
        <note />
      </trans-unit>
      <trans-unit id="InitializeReferenceTypeStaticFieldsInlineTitle">
        <source>Initialize reference type static fields inline</source>
        <target state="translated">Statische Felder für Referenztyp inline initialisieren</target>
        <note />
      </trans-unit>
      <trans-unit id="InitializeStaticFieldsInlineMessage">
        <source>Initialize all static fields in '{0}' when those fields are declared and remove the explicit static constructor</source>
        <target state="translated">Initialisieren Sie alle statischen Felder in "{0}", wenn diese Felder deklariert wurden, und entfernen Sie den expliziten statischen Konstruktor.</target>
        <note />
      </trans-unit>
      <trans-unit id="InitializeValueTypeStaticFieldsInlineDescription">
        <source>A value type declares an explicit static constructor. To fix a violation of this rule, initialize all static data when it is declared and remove the static constructor.</source>
        <target state="translated">Ein Werttyp deklariert einen expliziten statischen Konstruktor. Um eine Verletzung dieser Regel zu korrigieren, initialisieren Sie alle statischen Daten, wenn sie deklariert wurden, und entfernen Sie den statischen Konstruktor.</target>
        <note />
      </trans-unit>
      <trans-unit id="InitializeValueTypeStaticFieldsInlineTitle">
        <source>Initialize value type static fields inline</source>
        <target state="translated">Statische Felder für Werttyp inline initialisieren</target>
        <note />
      </trans-unit>
      <trans-unit id="InstantiateArgumentExceptionsCorrectlyChangeToTwoArgumentCodeFixTitle">
        <source>Change to call the two argument constructor, pass null for the message.</source>
        <target state="translated">Ändern Sie diese Option, um den Konstruktor mit zwei Argumenten aufzurufen und NULL als Nachricht zu übergeben.</target>
        <note />
      </trans-unit>
      <trans-unit id="InstantiateArgumentExceptionsCorrectlyDescription">
        <source>A call is made to the default (parameterless) constructor of an exception type that is or derives from ArgumentException, or an incorrect string argument is passed to a parameterized constructor of an exception type that is or derives from ArgumentException.</source>
        <target state="translated">Ein Aufruf erfolgt an den (parameterlosen) Standardkonstruktur eines Ausnahmetyps, der einer ArgumentException entspricht oder von dieser ableitet, oder ein falsches Zeichenfolgenargument wurde an einen parametrisierten Konstruktor eines Ausnahmetyps übergeben, der einer ArgumentException entspricht oder von dieser ableitet.</target>
        <note />
      </trans-unit>
      <trans-unit id="InstantiateArgumentExceptionsCorrectlyFlipArgumentOrderCodeFixTitle">
        <source>Swap the arguments order</source>
        <target state="translated">Argumentreihenfolge tauschen</target>
        <note />
      </trans-unit>
      <trans-unit id="InstantiateArgumentExceptionsCorrectlyMessageIncorrectMessage">
        <source>Method {0} passes parameter name '{1}' as the {2} argument to a {3} constructor. Replace this argument with a descriptive message and pass the parameter name in the correct position.</source>
        <target state="translated">Die Methode "{0}" übergibt den Parameternamen "{1}" als {2}-Argument an einen {3}-Konstruktor. Ersetzen Sie dieses Argument durch eine aussagekräftige Nachricht, und übergeben Sie den Parameternamen an der richtigen Position.</target>
        <note />
      </trans-unit>
      <trans-unit id="InstantiateArgumentExceptionsCorrectlyMessageIncorrectParameterName">
        <source>Method {0} passes '{1}' as the {2} argument to a {3} constructor. Replace this argument with one of the method's parameter names. Note that the provided parameter name should have the exact casing as declared on the method.</source>
        <target state="translated">Die Methode "{0}" übergibt "{1}" als {2}-Argument an einen {3}-Konstruktor. Ersetzen Sie dieses Argument durch einen der Parameternamen der Methode. Beachten Sie, dass der bereitgestellte Parametername genau dieselbe Schreibweise aufweisen muss wie für die Methode deklariert.</target>
        <note />
      </trans-unit>
      <trans-unit id="InstantiateArgumentExceptionsCorrectlyMessageNoArguments">
        <source>Call the {0} constructor that contains a message and/or paramName parameter</source>
        <target state="translated">Rufen Sie den Konstruktur "{0}" auf, der eine Nachricht und/oder einen paramName-Parameter enthält.</target>
        <note />
      </trans-unit>
      <trans-unit id="InstantiateArgumentExceptionsCorrectlyTitle">
        <source>Instantiate argument exceptions correctly</source>
        <target state="translated">Argumentausnahmen korrekt instanziieren</target>
        <note />
      </trans-unit>
      <trans-unit id="InterfaceMembersMissingImplementationDescription">
        <source>Types attributed with 'DynamicInterfaceCastableImplementationAttribute' act as an interface implementation for a type that implements the 'IDynamicInterfaceCastable' type. As a result, it must provide an implementation of all of the members defined in the inherited interfaces, because the type that implements 'IDynamicInterfaceCastable' will not provide them otherwise.</source>
        <target state="translated">Typen mit dem Attribut "DynamicInterfaceCastableImplementationAttribute" fungieren als Schnittstellenimplementierung für einen Typ, der den Typ "IDynamicInterfaceCastable" implementiert. Als Ergebnis muss eine Implementierung aller in den geerbten Schnittstellen definierten Member bereitgestellt werden, weil der Typ, der "IDynamicInterfaceCastable" implementiert, sie nicht anderweitig bereitstellt.</target>
        <note />
      </trans-unit>
      <trans-unit id="InterfaceMembersMissingImplementationMessage">
        <source>Type '{0}' has the 'DynamicInterfaceCastableImplementationAttribute' applied to it but does not provide an implementation of all interface members defined in inherited interfaces</source>
        <target state="translated">Auf den Typ "{0}" wird "DynamicInterfaceCastableImplementationAttribute" angewendet, aber es wird keine Implementierung aller Schnittstellenmember bereitgestellt, die in geerbten Schnittstellen definiert sind.</target>
        <note />
      </trans-unit>
      <trans-unit id="InterfaceMembersMissingImplementationTitle">
        <source>All members declared in parent interfaces must have an implementation in a DynamicInterfaceCastableImplementation-attributed interface</source>
        <target state="translated">Alle in übergeordneten Schnittstellen deklarierten Member müssen über eine Implementierung in einer Schnittstelle mit dem Attribut "DynamicInterfaceCastableImplementation" verfügen</target>
        <note />
      </trans-unit>
      <trans-unit id="JavaScriptSerializerMaybeWithSimpleTypeResolverMessage">
        <source>The method '{0}' is insecure when deserializing untrusted data with a JavaScriptSerializer initialized with a SimpleTypeResolver. Ensure that the JavaScriptSerializer is initialized without a JavaScriptTypeResolver specified, or initialized with a JavaScriptTypeResolver that limits the types of objects in the deserialized object graph.</source>
        <target state="translated">Die Methode "{0}" ist unsicher, wenn nicht vertrauenswürdige Daten mit einem JavaScriptSerializer deserialisiert werden, der mit einem SimpleTypeResolver initialisiert wurde. Stellen Sie sicher, dass der JavaScriptSerializer ohne Angabe eines JavaScriptTypeResolver oder mit einem JavaScriptTypeResolver initialisiert wird, der die Objekttypen im deserialisierten Objektgraphen einschränkt.</target>
        <note />
      </trans-unit>
      <trans-unit id="JavaScriptSerializerMaybeWithSimpleTypeResolverTitle">
        <source>Ensure JavaScriptSerializer is not initialized with SimpleTypeResolver before deserializing</source>
        <target state="translated">Vor der Deserialisierung sicherstellen, dass JavaScriptSerializer nicht mit SimpleTypeResolver initialisiert wurde</target>
        <note />
      </trans-unit>
      <trans-unit id="JavaScriptSerializerWithSimpleTypeResolverMessage">
        <source>The method '{0}' is insecure when deserializing untrusted data with a JavaScriptSerializer initialized with a SimpleTypeResolver. Initialize JavaScriptSerializer without a JavaScriptTypeResolver specified, or initialize with a JavaScriptTypeResolver that limits the types of objects in the deserialized object graph.</source>
        <target state="translated">Die Methode "{0}" ist unsicher, wenn nicht vertrauenswürdige Daten mit einem JavaScriptSerializer deserialisiert werden, der mit einem SimpleTypeResolver initialisiert wurde. Initialisieren Sie den JavaScriptSerializer ohne Angabe eines JavaScriptTypeResolver oder mit einem JavaScriptTypeResolver, der die Objekttypen im deserialisierten Objektgraphen einschränkt.</target>
        <note />
      </trans-unit>
      <trans-unit id="JavaScriptSerializerWithSimpleTypeResolverTitle">
        <source>Do not deserialize with JavaScriptSerializer using a SimpleTypeResolver</source>
        <target state="translated">Nicht mit JavaScriptSerializer und SimpleTypeResolver deserialisieren</target>
        <note />
      </trans-unit>
      <trans-unit id="JsonNetInsecureSerializerMessage">
        <source>When deserializing untrusted input, allowing arbitrary types to be deserialized is insecure. When using deserializing JsonSerializer, use TypeNameHandling.None, or for values other than None, restrict deserialized types with a SerializationBinder.</source>
        <target state="translated">Beim Deserialisieren nicht vertrauenswürdiger Eingaben ist das Zulassen der Deserialisierung beliebiger Typen unsicher. Geben Sie bei Verwendung von JsonSerializer zum Deserialisieren "TypeNameHandling.None" an, oder schränken Sie deserialisierte Typen für andere Werte als "None" mit einem SerializationBinder ein.</target>
        <note />
      </trans-unit>
      <trans-unit id="JsonNetInsecureSerializerTitle">
        <source>Do not deserialize with JsonSerializer using an insecure configuration</source>
        <target state="translated">JsonSerializer nicht zum Deserialisieren mit einer unsicheren Konfiguration verwenden</target>
        <note />
      </trans-unit>
      <trans-unit id="JsonNetInsecureSettingsMessage">
        <source>When deserializing untrusted input, allowing arbitrary types to be deserialized is insecure.  When using JsonSerializerSettings, use TypeNameHandling.None, or for values other than None, restrict deserialized types with a SerializationBinder.</source>
        <target state="translated">Beim Deserialisieren nicht vertrauenswürdiger Eingaben ist das Zulassen der Deserialisierung beliebiger Typen unsicher. Geben Sie bei Verwendung von JsonSerializerSettings "TypeNameHandling.None" an, oder schränken Sie deserialisierte Typen für andere Werte als "None" mit einem SerializationBinder ein.</target>
        <note />
      </trans-unit>
      <trans-unit id="JsonNetInsecureSettingsTitle">
        <source>Do not use insecure JsonSerializerSettings</source>
        <target state="translated">Keine unsicheren JsonSerializerSettings verwenden</target>
        <note />
      </trans-unit>
      <trans-unit id="JsonNetMaybeInsecureSerializerMessage">
        <source>When deserializing untrusted input, allowing arbitrary types to be deserialized is insecure. When using deserializing JsonSerializer, use TypeNameHandling.None, or for values other than None, restrict deserialized types with a SerializationBinder.</source>
        <target state="translated">Beim Deserialisieren nicht vertrauenswürdiger Eingaben ist das Zulassen der Deserialisierung beliebiger Typen unsicher. Geben Sie bei Verwendung von JsonSerializer zum Deserialisieren "TypeNameHandling.None" an, oder schränken Sie deserialisierte Typen für andere Werte als "None" mit einem SerializationBinder ein.</target>
        <note />
      </trans-unit>
      <trans-unit id="JsonNetMaybeInsecureSerializerTitle">
        <source>Ensure that JsonSerializer has a secure configuration when deserializing</source>
        <target state="translated">Bei der Deserialisierung mit JsonSerializer eine sichere Konfiguration sicherstellen</target>
        <note />
      </trans-unit>
      <trans-unit id="JsonNetMaybeInsecureSettingsMessage">
        <source>When deserializing untrusted input, allowing arbitrary types to be deserialized is insecure.  When using JsonSerializerSettings, ensure TypeNameHandling.None is specified, or for values other than None, ensure a SerializationBinder is specified to restrict deserialized types.</source>
        <target state="translated">Beim Deserialisieren nicht vertrauenswürdiger Eingaben ist das Zulassen der Deserialisierung beliebiger Typen unsicher. Geben Sie bei Verwendung von JsonSerializerSettings "TypeNameHandling.None" an, oder stellen Sie für andere Werte als "None" sicher, dass ein SerializationBinder zum Einschränken deserialisierter Typen angegeben wird.</target>
        <note />
      </trans-unit>
      <trans-unit id="JsonNetMaybeInsecureSettingsTitle">
        <source>Ensure that JsonSerializerSettings are secure</source>
        <target state="translated">Sicherheit von JsonSerializerSettings sicherstellen</target>
        <note />
      </trans-unit>
      <trans-unit id="JsonNetTypeNameHandlingDescription">
        <source>Deserializing JSON when using a TypeNameHandling value other than None can be insecure.  If you need to instead detect Json.NET deserialization when a SerializationBinder isn't specified, then disable rule CA2326, and enable rules CA2327, CA2328, CA2329, and CA2330.</source>
        <target state="translated">Die Deserialisierung von JSON bei Verwendung eines anderen TypeNameHandling-Werts als "None" kann unsicher sein. Wenn Sie stattdessen die Json.NET-Deserialisierung ermitteln müssen, wenn kein SerializationBinder angegeben wird, deaktivieren Sie Regel CA2326, und aktivieren Sie die Regeln CA2327, CA2328, CA2329 und CA2330.</target>
        <note />
      </trans-unit>
      <trans-unit id="JsonNetTypeNameHandlingMessage">
        <source>Deserializing JSON when using a TypeNameHandling value other than None can be insecure.</source>
        <target state="translated">Die Deserialisierung von JSON bei Verwendung eines anderen TypeNameHandling-Werts als "None" kann unsicher sein.</target>
        <note />
      </trans-unit>
      <trans-unit id="JsonNetTypeNameHandlingTitle">
        <source>Do not use TypeNameHandling values other than None</source>
        <target state="translated">Verwenden Sie keinen anderen TypeNameHandling-Wert als "None".</target>
        <note />
      </trans-unit>
      <trans-unit id="LosFormatterMethodUsedMessage">
        <source>The method '{0}' is insecure when deserializing untrusted data.</source>
        <target state="translated">Die Methode "{0}" ist bei der Deserialisierung nicht vertrauenswürdiger Daten unsicher.</target>
        <note />
      </trans-unit>
      <trans-unit id="LosFormatterMethodUsedTitle">
        <source>Do not use insecure deserializer LosFormatter</source>
        <target state="translated">Nicht den unsicheren LosFormatter zur Deserialisierung verwenden</target>
        <note />
      </trans-unit>
      <trans-unit id="MakeMethodDeclaredOnImplementationTypeStatic">
        <source>Convert to static method</source>
        <target state="translated">In statische Methode konvertieren</target>
        <note />
      </trans-unit>
      <trans-unit id="MakeMethodDeclaredOnImplementationTypeStaticMayProduceInvalidCode">
        <source>Converting an instance method to a static method may produce invalid code</source>
        <target state="translated">Durch das Konvertieren einer Instanzmethode in eine statische Methode wird möglicherweise ungültiger Code generiert.</target>
        <note />
      </trans-unit>
      <trans-unit id="MakeParameterlessConstructorPublic">
        <source>Make the constructor that takes zero parameters 'public'</source>
        <target state="translated">Konstruktor ohne Parameter als "public" festlegen</target>
        <note />
      </trans-unit>
      <trans-unit id="MarkAllNonSerializableFieldsDescription">
        <source>An instance field of a type that is not serializable is declared in a type that is serializable.</source>
        <target state="translated">Ein Instanzfeld eines Typs, der nicht serialisierbar ist, wurde in einem Typ deklariert, der serialisierbar ist.</target>
        <note />
      </trans-unit>
      <trans-unit id="MarkAllNonSerializableFieldsMessage">
        <source>Field {0} is a member of type {1} which is serializable but is of type {2} which is not serializable</source>
        <target state="translated">Das Feld "{0}" ist ein Member des Typs "{1}", der serialisierbar ist. Das Feld selbst weist jedoch Typ "{2}" auf, der nicht serialisierbar ist.</target>
        <note />
      </trans-unit>
      <trans-unit id="MarkAllNonSerializableFieldsTitle">
        <source>Mark all non-serializable fields</source>
        <target state="translated">Alle nicht serialisierbaren Felder markieren</target>
        <note />
      </trans-unit>
      <trans-unit id="MarkAssembliesWithNeutralResourcesLanguageDescription">
        <source>The NeutralResourcesLanguage attribute informs the ResourceManager of the language that was used to display the resources of a neutral culture for an assembly. This improves lookup performance for the first resource that you load and can reduce your working set.</source>
        <target state="translated">Das NeutralResourcesLanguage-Attribut informiert den ResourceManager über die Sprache, die zum Anzeigen der Ressourcen einer neutralen Kultur für eine Assembly verwendet wurde. Dadurch wird die Suchleistung für die erste von Ihnen geladene Ressource verbessert, und Ihr Arbeitssatz wird möglicherweise reduziert.</target>
        <note />
      </trans-unit>
      <trans-unit id="MarkAssembliesWithNeutralResourcesLanguageMessage">
        <source>Mark assemblies with NeutralResourcesLanguageAttribute</source>
        <target state="translated">Assemblys mit NeutralResourcesLanguageAttribute markieren</target>
        <note />
      </trans-unit>
      <trans-unit id="MarkAssembliesWithNeutralResourcesLanguageTitle">
        <source>Mark assemblies with NeutralResourcesLanguageAttribute</source>
        <target state="translated">Assemblys mit NeutralResourcesLanguageAttribute markieren</target>
        <note />
      </trans-unit>
      <trans-unit id="MarkBooleanPInvokeArgumentsWithMarshalAsDescription">
        <source>The Boolean data type has multiple representations in unmanaged code.</source>
        <target state="translated">Der boolesche Datentyp verfügt über mehrere Darstellungen in nicht verwaltetem Code.</target>
        <note />
      </trans-unit>
      <trans-unit id="MarkBooleanPInvokeArgumentsWithMarshalAsMessageDefault">
        <source>Add the MarshalAsAttribute to parameter {0} of P/Invoke {1}. If the corresponding unmanaged parameter is a 4-byte Win32 'BOOL', use [MarshalAs(UnmanagedType.Bool)]. For a 1-byte C++ 'bool', use MarshalAs(UnmanagedType.U1).</source>
        <target state="translated">Fügen Sie dem Parameter "{0}" von P/Invoke "{1}" das MarshalAsAttribute hinzu. Wenn der entsprechende nicht verwaltete Parameter "BOOL" für Win32 mit 4 Byte ist, verwenden Sie [MarshalAs(UnmanagedType.Bool)]. Für "bool" für C++ mit 1 Byte verwenden Sie "MarshalAs(UnmanagedType.U1)".</target>
        <note />
      </trans-unit>
      <trans-unit id="MarkBooleanPInvokeArgumentsWithMarshalAsMessageReturn">
        <source>Add the MarshalAsAttribute to the return type of P/Invoke {0}. If the corresponding unmanaged return type is a 4-byte Win32 'BOOL', use MarshalAs(UnmanagedType.Bool). For a 1-byte C++ 'bool', use MarshalAs(UnmanagedType.U1).</source>
        <target state="translated">Fügen Sie dem Rückgabetyp von P/Invoke "{0}" das MarshalAsAttribute hinzu. Wenn der entsprechende nicht verwaltete Rückgabetyp "BOOL" für Win32 mit 4 Byte ist, verwenden Sie "MarshalAs(UnmanagedType.Bool)". Für "bool" für C++ mit 1 Byte verwenden Sie "MarshalAs(UnmanagedType.U1)".</target>
        <note />
      </trans-unit>
      <trans-unit id="MarkBooleanPInvokeArgumentsWithMarshalAsTitle">
        <source>Mark boolean PInvoke arguments with MarshalAs</source>
        <target state="translated">Boolesche PInvoke-Argumente mit MarshalAs markieren</target>
        <note />
      </trans-unit>
      <trans-unit id="MarkISerializableTypesWithSerializableDescription">
        <source>To be recognized by the common language runtime as serializable, types must be marked by using the SerializableAttribute attribute even when the type uses a custom serialization routine through implementation of the ISerializable interface.</source>
        <target state="translated">Um von der Common Language Runtime als serialisierbar erkannt zu werden, müssen Typen auch dann mit dem SerializableAttribute-Attribut markiert werden, wenn der Typ eine Routine zur benutzerdefinierten Serialisierung durch Implementierung der ISerializable-Schnittstelle verwendet.</target>
        <note />
      </trans-unit>
      <trans-unit id="MarkISerializableTypesWithSerializableMessage">
        <source>Add [Serializable] to {0} as this type implements ISerializable</source>
        <target state="translated">Fügen Sie "{0}" [Serializable] hinzu, da dieser Typ ISerializable implementiert.</target>
        <note />
      </trans-unit>
      <trans-unit id="MarkISerializableTypesWithSerializableTitle">
        <source>Mark ISerializable types with serializable</source>
        <target state="translated">ISerializable-Typen mit "serializable" markieren</target>
        <note />
      </trans-unit>
      <trans-unit id="MaybeDisableHttpClientCRLCheck">
        <source>Ensure HttpClient certificate revocation list check is not disabled</source>
        <target state="translated">Stellen Sie sicher, dass die Überprüfung der HttpClient-Zertifikatsperrliste nicht deaktiviert ist.</target>
        <note />
      </trans-unit>
      <trans-unit id="MaybeDisableHttpClientCRLCheckMessage">
        <source>HttpClient may be created without enabling CheckCertificateRevocationList</source>
        <target state="translated">HttpClient wird möglicherweise ohne Aktivieren von CheckCertificateRevocationList erstellt.</target>
        <note />
      </trans-unit>
      <trans-unit id="MaybeInstallRootCert">
        <source>Ensure Certificates Are Not Added To Root Store</source>
        <target state="translated">Stellen Sie sicher, dass Zertifikate nicht zum Stammspeicher hinzugefügt werden.</target>
        <note />
      </trans-unit>
      <trans-unit id="MaybeInstallRootCertMessage">
        <source>Adding certificates to the operating system's trusted root certificates is insecure. Ensure that the target store is not root store.</source>
        <target state="translated">Das Hinzufügen von Zertifikaten zu den vertrauenswürdigen Stammzertifikaten des Betriebssystems stellt ein Sicherheitsrisiko dar. Stellen Sie sicher, dass der Zielspeicher kein Stammspeicher ist.</target>
        <note />
      </trans-unit>
      <trans-unit id="MaybeUseCreateEncryptorWithNonDefaultIV">
        <source>Use CreateEncryptor with the default IV </source>
        <target state="translated">CreateEncryptor mit Standard-Initialisierungsvektoren verwenden</target>
        <note />
      </trans-unit>
      <trans-unit id="MaybeUseCreateEncryptorWithNonDefaultIVMessage">
        <source>The non-default initialization vector, which can be potentially repeatable, is used in the encryption. Ensure use the default one.</source>
        <target state="translated">Für die Verschlüsselung wird ein nicht standardmäßiger Initialisierungsvektor verwendet, der potenziell wiederholbar sein kann. Stellen Sie sicher, dass der Standardvektor verwendet wird.</target>
        <note />
      </trans-unit>
      <trans-unit id="MaybeUseSecureCookiesASPNetCore">
        <source>Ensure Use Secure Cookies In ASP.NET Core</source>
        <target state="translated">Verwendung sicherer Cookies in ASP.NET Core sicherstellen</target>
        <note />
      </trans-unit>
      <trans-unit id="MaybeUseSecureCookiesASPNetCoreMessage">
        <source>Ensure that CookieOptions.Secure = true when setting a cookie</source>
        <target state="translated">Stellen Sie sicher, dass beim Festlegen eines Cookies "CookieOptions.Secure = true" festgelegt wird.</target>
        <note />
      </trans-unit>
      <trans-unit id="MaybeUseWeakKDFInsufficientIterationCount">
        <source>Ensure Sufficient Iteration Count When Using Weak Key Derivation Function</source>
        <target state="translated">Bei Verwendung einer schwachen Schlüsselableitungsfunktion ausreichende Iterationsanzahl sicherstellen</target>
        <note />
      </trans-unit>
      <trans-unit id="MaybeUseWeakKDFInsufficientIterationCountMessage">
        <source>Ensure that the iteration count is at least {0} when deriving a cryptographic key from a password. By default, Rfc2898DeriveByte's IterationCount is only 1000</source>
        <target state="translated">Stellen Sie eine Iterationsanzahl von mindestens {0} sicher, wenn Sie einen kryptografischen Schlüssel aus einem Kennwort ableiten. Standardmäßig beträgt IterationCount von Rfc2898DeriveByte nur 1000.</target>
        <note />
      </trans-unit>
      <trans-unit id="MembersDeclaredOnImplementationTypeMustBeStaticDescription">
        <source>Since a type that implements 'IDynamicInterfaceCastable' may not implement a dynamic interface in metadata, calls to an instance interface member that is not an explicit implementation defined on this type are likely to fail at runtime. Mark new interface members 'static' to avoid runtime errors.</source>
        <target state="translated">Da ein Typ, der "IDynamicInterfaceCastable" implementiert, möglicherweise keine dynamische Schnittstelle in Metadaten implementiert, treten bei Aufrufen eines Instanzschnittstellenmembers, der keine explizite, für diesen Typ definierte Implementierung ist, zur Laufzeit wahrscheinlich Fehler auf. Markieren Sie neue Schnittstellenmember als "static", um Laufzeitfehler zu vermeiden.</target>
        <note />
      </trans-unit>
      <trans-unit id="MembersDeclaredOnImplementationTypeMustBeStaticMessage">
        <source>The '{0}' member on the '{1}' type should be marked 'static' as '{1}' has the 'DynamicInterfaceImplementationAttribute' applied</source>
        <target state="translated">Der Member "{0}" für den Typ "{1}" sollte als "static" gekennzeichnet werden, weil auf "{1}" das Attribut "DynamicInterfaceImplementationAttribute" angewendet wird.</target>
        <note />
      </trans-unit>
      <trans-unit id="MembersDeclaredOnImplementationTypeMustBeStaticTitle">
        <source>Members defined on an interface with the 'DynamicInterfaceCastableImplementationAttribute' should be 'static'</source>
        <target state="translated">Die für eine Schnittstelle mit dem "DynamicInterfaceCastableImplementationAttribute" definierten Member müssen "static" sein</target>
        <note />
      </trans-unit>
      <trans-unit id="MethodReturnsPreviewTypeMessage">
        <source>'{0}' returns the preview type '{1}' and therefore needs to opt into preview features. See {2} for more information.</source>
        <target state="translated">„{0}“ gibt den Vorschautyp „{1}“ zurück, daher müssen Vorschaufeatures abonniert werden. Weitere Informationen finden Sie unter {2}.</target>
        <note />
      </trans-unit>
      <trans-unit id="MethodReturnsPreviewTypeMessageWithCustomMessagePlaceholder">
        <source>{3} '{0}' returns the preview type '{1}' and therefore needs to opt into preview features. See {2} for more information.</source>
        <target state="translated">{3} „{0}“ gibt den Vorschautyp „{1}“ zurück, daher müssen Vorschaufeatures abonniert werden. Weitere Informationen finden Sie unter{2}.</target>
        <note />
      </trans-unit>
      <trans-unit id="MethodUsesPreviewTypeAsParameterMessage">
        <source>'{0}' takes in a preview parameter of type '{1}' and needs to opt into preview features. See {2} for more information.</source>
        <target state="translated">„{0}“ akzeptiert den Vorschauparametertyp „{1}“, daher müssen Vorschaufeatures abonniert werden. Weitere Informationen finden Sie unter {2}.</target>
        <note />
      </trans-unit>
      <trans-unit id="MethodUsesPreviewTypeAsParameterMessageWithCustomMessagePlaceholder">
        <source>{3} '{0}' takes in a preview parameter of type '{1}' and needs to opt into preview features. See {2} for more information.</source>
        <target state="translated">{3} „{0}“ akzeptiert den Vorschauparametertyp „{1}“, daher müssen Vorschaufeatures abonniert werden. Weitere Informationen finden Sie unter {2}.</target>
        <note />
      </trans-unit>
      <trans-unit id="MethodUsesRuntimeMarshallingEvenWhenMarshallingDisabledDescription">
        <source>This method uses runtime marshalling even when runtime marshalling is disabled, which can cause unexpected behavior differences at runtime due to different expectations of a type's native layout.</source>
        <target state="translated">Diese Methode verwendet Runtime-Marshalling auch dann, wenn das Runtime-Marshalling deaktiviert ist. Dies kann aufgrund unterschiedlicher Erwartungen an das native Layout eines Typs zu unerwarteten Verhaltensunterschieden zur Runtime führen.</target>
        <note />
      </trans-unit>
      <trans-unit id="MethodUsesRuntimeMarshallingEvenWhenMarshallingDisabledMessage">
        <source>'{0}' uses runtime marshalling even when 'DisableRuntimeMarshallingAttribute' is applied. Use features like 'sizeof' and pointers directly to ensure accurate results.</source>
        <target state="translated">„{0}“ verwendet das Runtime-Marshalling auch dann, wenn das „DisableRuntimeMarshallingAttribute“ angewendet wird. Verwenden Sie Features wie „sizeof“ und Zeiger direkt, um genaue Ergebnisse sicherzustellen.</target>
        <note />
      </trans-unit>
      <trans-unit id="MethodUsesRuntimeMarshallingEvenWhenMarshallingDisabledTitle">
        <source>This method uses runtime marshalling even when the 'DisableRuntimeMarshallingAttribute' is applied</source>
        <target state="translated">Diese Methode verwendet das Runtime-Marshalling auch dann, wenn „DisableRuntimeMarshallingAttribute“ angewendet wird.</target>
        <note />
      </trans-unit>
      <trans-unit id="MissHttpVerbAttribute">
        <source>Miss HttpVerb attribute for action methods</source>
        <target state="translated">Fehlendes HttpVerb-Attribut für Aktionsmethoden</target>
        <note />
      </trans-unit>
      <trans-unit id="MissHttpVerbAttributeDescription">
        <source>All the methods that create, edit, delete, or otherwise modify data do so in the [HttpPost] overload of the method, which needs to be protected with the anti forgery attribute from request forgery. Performing a GET operation should be a safe operation that has no side effects and doesn't modify your persisted data.</source>
        <target state="translated">Alle Methoden, die Daten erstellen, bearbeiten, löschen oder anderweitig ändern, führen diese Vorgänge in der [HttpPost]-Überladung der Methode durch, die mit dem Fälschungssicherheitsattribut vor Anforderungsfälschung geschützt werden muss. Das Ausführen eines GET-Vorgangs muss ein sicherer Vorgang sein, der keine Nebenwirkungen hat und Ihre persistenten Daten nicht ändert.</target>
        <note />
      </trans-unit>
      <trans-unit id="MissHttpVerbAttributeMessage">
        <source>Action method {0} needs to specify the HTTP request kind explicitly</source>
        <target state="translated">Die Aktionsmethode "{0}" muss die Art der HTTP-Anforderung explizit angeben.</target>
        <note />
      </trans-unit>
      <trans-unit id="ModuleInitializerAttributeShouldNotBeUsedInLibrariesDescription">
        <source>Module initializers are intended to be used by application code to ensure an application's components are initialized before the application code begins executing. If library code declares a 'ModuleInitializer' method, it can interfere with application initialization and also lead to limitations in that application's trimming abilities. Library code should therefore not utilize the 'ModuleInitializer' attribute, but instead expose methods that can be used to initialize any components within the library and allow the application to invoke the method during application initialization.</source>
        <target state="translated">Modulinitialisierer sollen vom Anwendungscode verwendet werden, um sicherzustellen, dass die Komponenten einer Anwendung vor dem Ausführen des Anwendungscodes initialisiert werden. Wenn der Bibliothekscode eine ModuleInitializer-Methode deklariert, kann dies die Anwendungsinitialisierung beeinträchtigen und auch zu Einschränkungen der Trimming-Fähigkeiten dieser Anwendung führen. Der Bibliothekscode darf daher nicht das Attribut "ModuleInitializer" verwenden, sondern muss stattdessen Methoden verfügbar machen, die zum Initialisieren beliebiger Komponenten in der Bibliothek verwendet werden können und es der Anwendung gestatten, die Methode während der Anwendungsinitialisierung aufzurufen.</target>
        <note />
      </trans-unit>
      <trans-unit id="ModuleInitializerAttributeShouldNotBeUsedInLibrariesMessage">
        <source>The 'ModuleInitializer' attribute is only intended to be used in application code or advanced source generator scenarios</source>
        <target state="translated">Das Attribut "ModuleInitializer" ist nur für die Verwendung in Anwendungscode oder erweiterten Quell-Generator-Szenarios vorgesehen.</target>
        <note />
      </trans-unit>
      <trans-unit id="ModuleInitializerAttributeShouldNotBeUsedInLibrariesTitle">
        <source>The 'ModuleInitializer' attribute should not be used in libraries</source>
        <target state="translated">Attribut "ModuleInitializer" nicht in Bibliotheken verwenden</target>
        <note />
      </trans-unit>
      <trans-unit id="NetDataContractSerializerDeserializeMaybeWithoutBinderSetMessage">
        <source>The method '{0}' is insecure when deserializing untrusted data without a SerializationBinder to restrict the type of objects in the deserialized object graph.</source>
        <target state="translated">Die Methode "{0}" ist unsicher, wenn nicht vertrauenswürdige Daten deserialisiert werden, ohne dass der Typ von Objekten im deserialisierten Objektgraphen durch einen SerializationBinder beschränkt wird.</target>
        <note />
      </trans-unit>
      <trans-unit id="NetDataContractSerializerDeserializeMaybeWithoutBinderSetTitle">
        <source>Ensure NetDataContractSerializer.Binder is set before deserializing</source>
        <target state="translated">Vor der Deserialisierung sicherstellen, dass NetDataContractSerializer.Binder festgelegt ist</target>
        <note />
      </trans-unit>
      <trans-unit id="NetDataContractSerializerDeserializeWithoutBinderSetMessage">
        <source>The method '{0}' is insecure when deserializing untrusted data without a SerializationBinder to restrict the type of objects in the deserialized object graph.</source>
        <target state="translated">Die Methode "{0}" ist unsicher, wenn nicht vertrauenswürdige Daten deserialisiert werden, ohne dass der Typ von Objekten im deserialisierten Objektgraphen durch einen SerializationBinder beschränkt wird.</target>
        <note />
      </trans-unit>
      <trans-unit id="NetDataContractSerializerDeserializeWithoutBinderSetTitle">
        <source>Do not deserialize without first setting NetDataContractSerializer.Binder</source>
        <target state="translated">Nicht ohne Festlegung von NetDataContractSerializer.Binder deserialisieren</target>
        <note />
      </trans-unit>
      <trans-unit id="NetDataContractSerializerMethodUsedDescription">
        <source>The method '{0}' is insecure when deserializing untrusted data.  If you need to instead detect NetDataContractSerializer deserialization without a SerializationBinder set, then disable rule CA2310, and enable rules CA2311 and CA2312.</source>
        <target state="translated">Die Methode "{0}" ist bei der Deserialisierung nicht vertrauenswürdiger Daten unsicher. Wenn Sie stattdessen die NetDataContractSerializer-Deserialisierung ohne Festlegung von SerializationBinder erkennen müssen, deaktivieren Sie die Regel "CA2310", und aktivieren Sie die Regeln "CA2311" und "CA2312".</target>
        <note />
      </trans-unit>
      <trans-unit id="NetDataContractSerializerMethodUsedMessage">
        <source>The method '{0}' is insecure when deserializing untrusted data.</source>
        <target state="translated">Die Methode "{0}" ist bei der Deserialisierung nicht vertrauenswürdiger Daten unsicher.</target>
        <note />
      </trans-unit>
      <trans-unit id="NetDataContractSerializerMethodUsedTitle">
        <source>Do not use insecure deserializer NetDataContractSerializer</source>
        <target state="translated">Nicht den unsicheren NetDataContractSerializer zur Deserialisierung verwenden</target>
        <note />
      </trans-unit>
      <trans-unit id="NormalizeStringsToUppercaseDescription">
        <source>Strings should be normalized to uppercase. A small group of characters cannot make a round trip when they are converted to lowercase. To make a round trip means to convert the characters from one locale to another locale that represents character data differently, and then to accurately retrieve the original characters from the converted characters.</source>
        <target state="translated">Zeichenfolgen müssen in Großbuchstaben normalisiert werden. Eine kleine Gruppe von Zeichen kann keinen Roundtrip durchführen, wenn sie in Kleinbuchstaben konvertiert wird. Bei einem Roundtrip werden die Zeichen von einem Gebietsschema in ein anderes konvertiert, in dem die Zeichen anders dargestellt werden. Anschließend werden die ursprünglichen Zeichen exakt aus den konvertierten Zeichen abgerufen.</target>
        <note />
      </trans-unit>
      <trans-unit id="NormalizeStringsToUppercaseMessageToUpper">
        <source>In method '{0}', replace the call to '{1}' with '{2}'</source>
        <target state="translated">Ersetzen Sie in der Methode "{0}" den Aufruf von "{1}" durch "{2}".</target>
        <note />
      </trans-unit>
      <trans-unit id="NormalizeStringsToUppercaseTitle">
        <source>Normalize strings to uppercase</source>
        <target state="translated">Zeichenfolgen in Großbuchstaben normalisieren</target>
        <note />
      </trans-unit>
      <trans-unit id="ObjectStateFormatterMethodUsedMessage">
        <source>The method '{0}' is insecure when deserializing untrusted data.</source>
        <target state="translated">Die Methode "{0}" ist bei der Deserialisierung nicht vertrauenswürdiger Daten unsicher.</target>
        <note />
      </trans-unit>
      <trans-unit id="ObjectStateFormatterMethodUsedTitle">
        <source>Do not use insecure deserializer ObjectStateFormatter</source>
        <target state="translated">Nicht den unsicheren ObjectStateFormatter zur Deserialisierung verwenden</target>
        <note />
      </trans-unit>
      <trans-unit id="OverridesPreviewMethodMessage">
        <source>'{0}' overrides the preview method '{1}' and therefore needs to opt into preview features. See {2} for more information.</source>
        <target state="translated">„{0}“ überschreibt die Vorschaumethode „{1}“, daher müssen Vorschaufeatures abonniert werden. Weitere Informationen finden Sie unter {2}.</target>
        <note />
      </trans-unit>
      <trans-unit id="OverridesPreviewMethodMessageWithCustomMessagePlaceholder">
        <source>{3} '{0}' overrides the preview method '{1}' and therefore needs to opt into preview features. See {2} for more information.</source>
        <target state="translated">{3} „{0}“ überschreibt die Vorschaumethode „{1}“, daher müssen Vorschaufeatures abonniert werden. Weitere Informationen finden Sie unter {2}.</target>
        <note />
      </trans-unit>
      <trans-unit id="PInvokeDeclarationsShouldBePortableDescription">
        <source>This rule evaluates the size of each parameter and the return value of a P/Invoke, and verifies that the size of the parameter is correct when marshaled to unmanaged code on 32-bit and 64-bit operating systems.</source>
        <target state="translated">Diese Regel bewertet die Größe der einzelnen Parameter sowie den Rückgabewert eines P/Invoke und stellt sicher, dass die Größe des Parameters korrekt ist, wenn er an nicht verwalteten Code auf 32-Bit- und 64-Bit-Betriebssystemen gemarshallt wird.</target>
        <note />
      </trans-unit>
      <trans-unit id="PInvokeDeclarationsShouldBePortableMessageParameter">
        <source>As it is declared in your code, parameter {0} of P/Invoke {1} will be {2} bytes wide on {3} platforms. This is not correct, as the actual native declaration of this API indicates it should be {4} bytes wide on {3} platforms. Consult the MSDN Platform SDK documentation for help determining what data type should be used instead of {5}.</source>
        <target state="translated">Gemäß der Deklaration in Ihrem Code ist der Parameter "{0}" von P/Invoke "{1}" auf {3}-Plattformen {2} Byte breit. Das ist nicht korrekt, da in der eigentlichen nativen Deklaration dieser API für {3}-Plattformen eine Sollbreite von {4} Byte angegeben ist. In der MSDN-Dokumentation zum Plattform-SDK finden Sie Informationen zum Ermitteln des Datentyps, den Sie anstatt "{5}" verwenden sollten.</target>
        <note />
      </trans-unit>
      <trans-unit id="PInvokeDeclarationsShouldBePortableMessageReturn">
        <source>As it is declared in your code, the return type of P/Invoke {0} will be {1} bytes wide on {2} platforms. This is not correct, as the actual native declaration of this API indicates it should be {3} bytes wide on {2} platforms. Consult the MSDN Platform SDK documentation for help determining what data type should be used instead of {4}.</source>
        <target state="translated">Gemäß der Deklaration in Ihrem Code ist der Rückgabetyp von P/Invoke "{0}" auf {2}-Plattformen {1} Byte breit. Das ist nicht korrekt, da in der eigentlichen nativen Deklaration dieser API für {3}-Plattformen eine Sollbreite von {2} Byte angegeben ist. In der MSDN-Dokumentation zum Plattform-SDK finden Sie Informationen zum Ermitteln des Datentyps, den Sie anstatt "{4}" verwenden sollten.</target>
        <note />
      </trans-unit>
      <trans-unit id="PInvokeDeclarationsShouldBePortableTitle">
        <source>PInvoke declarations should be portable</source>
        <target state="translated">PInvoke-Deklarationen müssen portierbar sein</target>
        <note />
      </trans-unit>
      <trans-unit id="PInvokesShouldNotBeVisibleDescription">
        <source>A public or protected method in a public type has the System.Runtime.InteropServices.DllImportAttribute attribute (also implemented by the Declare keyword in Visual Basic). Such methods should not be exposed.</source>
        <target state="translated">Eine öffentliche oder geschützte Methode in einem öffentlichen Typ weist das Attribut "System.Runtime.InteropServices.DllImportAttribute" auf (auch durch das Declare-Schlüsselwort in Visual Basic implementiert). Solche Methoden dürfen nicht verfügbar gemacht werden.</target>
        <note />
      </trans-unit>
      <trans-unit id="PInvokesShouldNotBeVisibleMessage">
        <source>P/Invoke method '{0}' should not be visible</source>
        <target state="translated">Die P/Invoke-Methode "{0}" darf nicht sichtbar sein.</target>
        <note />
      </trans-unit>
      <trans-unit id="PInvokesShouldNotBeVisibleTitle">
        <source>P/Invokes should not be visible</source>
        <target state="translated">P/Invokes dürfen nicht sichtbar sein</target>
        <note />
      </trans-unit>
      <trans-unit id="PlatformCompatibilityAllPlatforms">
        <source>and all other platforms</source>
        <target state="translated">und alle anderen Plattformen</target>
        <note>This call site is reachable on: 'windows' 10.0.2000 and later, and all other platforms</note>
      </trans-unit>
      <trans-unit id="PlatformCompatibilityAllVersions">
        <source>'{0}' all versions</source>
        <target state="translated">{0}, alle Versionen</target>
        <note>This call site is reachable on: 'Windows' all versions.</note>
      </trans-unit>
      <trans-unit id="PlatformCompatibilityDescription">
        <source>Using platform dependent API on a component makes the code no longer work across all platforms.</source>
        <target state="translated">Durch die Verwendung einer plattformabhängigen API für eine Komponente funktioniert der Code nicht mehr auf allen Plattformen.</target>
        <note />
      </trans-unit>
      <trans-unit id="PlatformCompatibilityFromVersionToVersion">
        <source>'{0}' from version {1} to {2}</source>
        <target state="translated">{0}, Version {1} bis {2}</target>
        <note>'SupportedOnWindows1903UnsupportedOn2004()' is supported on: 'windows' from version 10.0.1903 to 10.0.2004.</note>
      </trans-unit>
      <trans-unit id="PlatformCompatibilityOnlySupportedCsAllPlatformMessage">
        <source>This call site is reachable on all platforms. '{0}' is only supported on: {1}.</source>
        <target state="translated">Diese Aufrufsite ist auf allen Plattformen erreichbar. "{0}" nur unterstützt für: {1}.</target>
        <note>This call site is reachable on all platforms. 'SupportedOnWindowsAndBrowser()' is only supported on: 'windows', 'browser' .</note>
      </trans-unit>
      <trans-unit id="PlatformCompatibilityOnlySupportedCsReachableMessage">
        <source>This call site is reachable on: {2}. '{0}' is only supported on: {1}.</source>
        <target state="translated">Diese Aufrufsite ist erreichbar für: {2}. "{0}" nur unterstützt für: {1}.</target>
        <note>This call site is reachable on: 'windows' all versions.'SupportedOnWindowsUnsupportedFromWindows2004()' is only supported on: 'windows' 10.0.2004 and before</note>
      </trans-unit>
      <trans-unit id="PlatformCompatibilityOnlySupportedCsUnreachableMessage">
        <source>This call site is unreachable on: {2}. '{0}' is only supported on: {1}.</source>
        <target state="translated">Diese Aufrufsite ist nicht erreichbar für: {2}. "{0}" nur unterstützt für: {1}.</target>
        <note>This call site is unreachable on: 'browser'. 'SupportedOnWindowsAndBrowser()' is only supported on: 'browser', 'windows'.</note>
      </trans-unit>
      <trans-unit id="PlatformCompatibilitySupportedCsAllPlatformMessage">
        <source>This call site is reachable on all platforms. '{0}' is supported on: {1}.</source>
        <target state="translated">Diese Aufrufsite ist auf allen Plattformen erreichbar. "{0}" unterstützt für: {1}.</target>
        <note>This call site is reachable on all platforms. 'SupportedOnWindows1903UnsupportedFrom2004()' is supported on: 'windows' from version 10.0.1903 to 10.0.2004.</note>
      </trans-unit>
      <trans-unit id="PlatformCompatibilitySupportedCsReachableMessage">
        <source>This call site is reachable on: {2}. '{0}' is supported on: {1}.</source>
        <target state="translated">Diese Aufrufsite ist erreichbar für: {2}. "{0}" unterstützt für: {1}.</target>
        <note>This call site is reachable on: 'windows' 10.0.2000 and before. 'UnsupportedOnWindowsSupportedOn1903()' is supported on: 'windows' 10.0.1903 and later.</note>
      </trans-unit>
      <trans-unit id="PlatformCompatibilityTitle">
        <source>Validate platform compatibility</source>
        <target state="translated">Plattformkompatibilität überprüfen</target>
        <note />
      </trans-unit>
      <trans-unit id="PlatformCompatibilityUnsupportedCsAllPlatformMessage">
        <source>This call site is reachable on all platforms. '{0}' is unsupported on: {1}.</source>
        <target state="translated">Diese Aufrufsite ist auf allen Plattformen erreichbar. "{0}" nicht unterstützt für: {1}.</target>
        <note>This call site is reachable on all platforms. 'UnsupportedOnWindows()' is unsupported on: 'windows'</note>
      </trans-unit>
      <trans-unit id="PlatformCompatibilityUnsupportedCsReachableMessage">
        <source>This call site is reachable on: {2}. '{0}' is unsupported on: {1}.</source>
        <target state="translated">Diese Aufrufsite ist erreichbar für: {2}. "{0}" nicht unterstützt für: {1}.</target>
        <note>This call site is reachable on: 'windows', 'browser'. 'UnsupportedOnBrowser()' is unsupported on: 'browser'.</note>
      </trans-unit>
      <trans-unit id="PlatformCompatibilityVersionAndBefore">
        <source>'{0}' {1} and before</source>
        <target state="translated">{0}, {1} und vorherige Versionen</target>
        <note>'SupportedOnWindowsUnsupportedFromWindows2004()' is only supported on: 'windows' 10.0.2004 and before.</note>
      </trans-unit>
      <trans-unit id="PlatformCompatibilityVersionAndLater">
        <source>'{0}' {1} and later</source>
        <target state="translated">{0}, {1} und höhere Versionen</target>
        <note>'SupportedOnWindows10()' is only supported on: 'windows' 10.0 and later.</note>
      </trans-unit>
      <trans-unit id="PotentialReferenceCycleInDeserializedObjectGraphDescription">
        <source>Review code that processes untrusted deserialized data for handling of unexpected reference cycles. An unexpected reference cycle should not cause the code to enter an infinite loop. Otherwise, an unexpected reference cycle can allow an attacker to DOS or exhaust the memory of the process when deserializing untrusted data.</source>
        <target state="translated">Überprüfen Sie, auf welche Weise der Code zum Verarbeiten von nicht vertrauenswürdigen deserialisierten Daten unerwartete Verweiszyklen behandelt. Ein unerwarteter Verweiszyklus sollte nicht dazu führen, dass der Code in eine Endlosschleife eintritt. Andernfalls kann ein unerwarteter Verweiszyklus durch einen Angreifer für einen DoS-Angriff oder eine Arbeitsspeicherüberlastung des Prozesses genutzt werden, während nicht vertrauenswürdige Daten deserialisiert werden.</target>
        <note />
      </trans-unit>
      <trans-unit id="PotentialReferenceCycleInDeserializedObjectGraphMessage">
        <source>{0} participates in a potential reference cycle</source>
        <target state="translated">{0} ist Teil eines potenziellen Verweiszyklus</target>
        <note />
      </trans-unit>
      <trans-unit id="PotentialReferenceCycleInDeserializedObjectGraphTitle">
        <source>Potential reference cycle in deserialized object graph</source>
        <target state="translated">Potenzieller Verweiszyklus in deserialisiertem Objektgraph</target>
        <note />
      </trans-unit>
      <trans-unit id="PreferAsSpanOverSubstringCodefixTitle">
        <source>Replace 'Substring' with 'AsSpan'</source>
        <target state="translated">"Substring" durch "AsSpan" ersetzen</target>
        <note />
      </trans-unit>
      <trans-unit id="PreferAsSpanOverSubstringDescription">
        <source>'AsSpan' is more efficient then 'Substring'. 'Substring' performs an O(n) string copy, while 'AsSpan' does not and has a constant cost.</source>
        <target state="translated">"AsSpan" ist effizienter als "Substring". Im Gegensatz zu "Substring" führt "AsSpan" keine O(n)-Zeichenfolgenkopie durch und bietet daher konstante Kosten.</target>
        <note />
      </trans-unit>
      <trans-unit id="PreferAsSpanOverSubstringMessage">
        <source>Prefer 'AsSpan' over 'Substring' when span-based overloads are available</source>
        <target state="translated">Bevorzugen Sie "AsSpan" gegenüber "Substring", wenn span-basierte Überladungen verfügbar sind.</target>
        <note />
      </trans-unit>
      <trans-unit id="PreferAsSpanOverSubstringTitle">
        <source>Prefer 'AsSpan' over 'Substring'</source>
        <target state="translated">"AsSpan" gegenüber "Substring" bevorzugen</target>
        <note />
      </trans-unit>
      <trans-unit id="PreferDictionaryContainsKeyCodeFixTitle">
        <source>Use 'ContainsKey'</source>
        <target state="translated">"ContainsKey" verwenden</target>
        <note />
      </trans-unit>
      <trans-unit id="PreferDictionaryContainsKeyDescription">
        <source>'ContainsKey' is usually O(1), while 'Keys.Contains' may be O(n) in some cases. Additionally, many dictionary implementations lazily initialize the Keys collection to cut back on allocations.</source>
        <target state="translated">"ContainsKey" lautet normalerweise O(1), während "Keys.Contains" in einigen Fällen O(n) lauten kann. Außerdem wird bei vielen Wörterbuchimplementierungen die Keys-Sammlung verzögert initialisiert, um Zuordnungen einzuschränken.</target>
        <note />
      </trans-unit>
      <trans-unit id="PreferDictionaryContainsKeyMessage">
        <source>Prefer 'ContainsKey' over 'Keys.Contains' for dictionary type '{0}'</source>
        <target state="translated">Bevorzugen Sie "ContainsKey" gegenüber "Keys.Contains" für den Wörterbuchtyp "{0}".</target>
        <note />
      </trans-unit>
      <trans-unit id="PreferDictionaryContainsMethodsTitle">
        <source>Prefer Dictionary.Contains methods</source>
        <target state="translated">Dictionary.Contains-Methoden bevorzugen</target>
        <note />
      </trans-unit>
      <trans-unit id="PreferDictionaryContainsValueCodeFixTitle">
        <source>Use 'ContainsValue'</source>
        <target state="translated">"ContainsValue" verwenden</target>
        <note />
      </trans-unit>
      <trans-unit id="PreferDictionaryContainsValueDescription">
        <source>Many dictionary implementations lazily initialize the Values collection. To avoid unnecessary allocations, prefer 'ContainsValue' over 'Values.Contains'.</source>
        <target state="translated">Bei vielen Wörterbuchimplementierungen wird die Values-Sammlung verzögert initialisiert. Um unnötige Zuordnungen zu vermeiden, bevorzugen Sie "ContainsValue" gegenüber "Values.Contains".</target>
        <note />
      </trans-unit>
      <trans-unit id="PreferDictionaryContainsValueMessage">
        <source>Prefer 'ContainsValue' over 'Values.Contains' for dictionary type '{0}'</source>
        <target state="translated">Bevorzugen Sie "ContainsValue" gegenüber "Values.Contains" für den Wörterbuchtyp "{0}".</target>
        <note />
      </trans-unit>
      <trans-unit id="PreferHashDataCodefixTitle">
        <source>Replace with 'HashData' method</source>
        <target state="translated">Ersetzen Sie dies durch die Methode „HashData“.</target>
        <note />
      </trans-unit>
      <trans-unit id="PreferHashDataOverComputeHashAnalyzerDescription">
        <source>It is more efficient to use the static 'HashData' method over creating and managing a HashAlgorithm instance to call 'ComputeHash'.</source>
        <target state="translated">Es ist effizienter, die statische Methode „HashData“ zu verwenden, als eine HashAlgorithm-Instanz zum Aufrufen von „ComputeHash“ zu erstellen und zu verwalten.</target>
        <note />
      </trans-unit>
      <trans-unit id="PreferHashDataOverComputeHashAnalyzerMessage">
        <source>Prefer static '{0}.HashData' method over 'ComputeHash'</source>
        <target state="translated">Statische Methode „{0}.HashData“ gegenüber „ComputeHash“ bevorzugen.</target>
        <note />
      </trans-unit>
      <trans-unit id="PreferHashDataOverComputeHashAnalyzerTitle">
        <source>Prefer static 'HashData' method over 'ComputeHash'</source>
        <target state="translated">Statische Methode „HashData“ gegenüber „ComputeHash“ bevorzugen.</target>
        <note />
      </trans-unit>
      <trans-unit id="PreferStreamAsyncMemoryOverloadsDescription">
        <source>'Stream' has a 'ReadAsync' overload that takes a 'Memory&lt;Byte&gt;' as the first argument, and a 'WriteAsync' overload that takes a 'ReadOnlyMemory&lt;Byte&gt;' as the first argument. Prefer calling the memory based overloads, which are more efficient.</source>
        <target state="translated">Stream verfügt über eine Überladung "ReadAsync", die "Memory&lt;Byte&gt;" als erstes Argument akzeptiert, sowie über eine Überladung "WriteAsync", die "ReadOnlyMemory&lt;Byte&gt;" als erstes Argument akzeptiert. Rufen Sie möglichst arbeitsspeicherbasierte Überladungen auf, da diese effizienter sind.</target>
        <note />
      </trans-unit>
      <trans-unit id="PreferIsEmptyOverCountDescription">
        <source>For determining whether the object contains or not any items, prefer using 'IsEmpty' property rather than retrieving the number of items from the 'Count' property and comparing it to 0 or 1.</source>
        <target state="translated">Wenn Sie bestimmen möchten, ob das Objekt Elemente enthält oder nicht, verwenden Sie die Eigenschaft "IsEmpty", anstatt die Anzahl von Elementen aus der Eigenschaft "Count" abzurufen und mit 0 oder 1 zu vergleichen.</target>
        <note />
      </trans-unit>
      <trans-unit id="PreferIsEmptyOverCountMessage">
        <source>Prefer 'IsEmpty' over 'Count' to determine whether the object is empty</source>
        <target state="translated">Verwenden Sie "IsEmpty" anstelle von "Count", um zu bestimmen, ob das Objekt leer ist.</target>
        <note />
      </trans-unit>
      <trans-unit id="PreferIsEmptyOverCountTitle">
        <source>Prefer IsEmpty over Count</source>
        <target state="translated">Ziehen Sie "IsEmpty" gegenüber "Count" vor</target>
        <note />
      </trans-unit>
      <trans-unit id="PreferStreamAsyncMemoryOverloadsMessage">
        <source>Change the '{0}' method call to use the '{1}' overload</source>
        <target state="translated">Ändern Sie den Methodenaufruf "{0}" so, dass die Überladung "{1}" verwendet wird.</target>
        <note />
      </trans-unit>
      <trans-unit id="PreferStreamAsyncMemoryOverloadsTitle">
        <source>Prefer the 'Memory'-based overloads for 'ReadAsync' and 'WriteAsync'</source>
        <target state="translated">Für "ReadAsync" und "WriteAsync" auf "Memory" basierende Überladungen bevorzugen</target>
        <note />
      </trans-unit>
      <trans-unit id="PreferStringContainsOverIndexOfCodeFixTitle">
        <source>Replace with 'string.Contains'</source>
        <target state="translated">Durch "string.Contains" ersetzen</target>
        <note />
      </trans-unit>
      <trans-unit id="PreferStringContainsOverIndexOfDescription">
        <source>Calls to 'string.IndexOf' where the result is used to check for the presence/absence of a substring can be replaced by 'string.Contains'.</source>
        <target state="translated">Aufrufe von "string.IndexOf", um das Ergebnis auf das Vorhandensein/Fehlen einer Teilzeichenfolge zu überprüfen, können durch "string.Contains" ersetzt werden.</target>
        <note />
      </trans-unit>
      <trans-unit id="PreferStringContainsOverIndexOfMessage">
        <source>Use 'string.Contains' instead of 'string.IndexOf' to improve readability</source>
        <target state="translated">Verwenden Sie "string.Contains" anstelle von "string.IndexOf", um die Lesbarkeit zu verbessern.</target>
        <note />
      </trans-unit>
      <trans-unit id="PreferStringContainsOverIndexOfTitle">
        <source>Consider using 'string.Contains' instead of 'string.IndexOf'</source>
        <target state="translated">Erwägen Sie die Verwendung von "string.Contains" anstelle von "string.IndexOf"</target>
        <note />
      </trans-unit>
      <trans-unit id="PreferTypedStringBuilderAppendOverloadsDescription">
        <source>StringBuilder.Append and StringBuilder.Insert provide overloads for multiple types beyond System.String.  When possible, prefer the strongly-typed overloads over using ToString() and the string-based overload.</source>
        <target state="translated">StringBuilder.Append und StringBuilder.Insert stellen Überladungen für verschiedene Typen über System.String hinaus bereit. Sofern möglich, geben Sie den stark typisierten Überladungen Vorrang vor einer Verwendung von ToString() und zeichenfolgenbasierten Überladungen.</target>
        <note />
      </trans-unit>
      <trans-unit id="PreferTypedStringBuilderAppendOverloadsMessage">
        <source>Remove the ToString call in order to use a strongly-typed StringBuilder overload</source>
        <target state="translated">Entfernen Sie den Aufruf von "ToString", um eine stark typisierte StringBuilder-Überladung zu verwenden.</target>
        <note />
      </trans-unit>
      <trans-unit id="PreferTypedStringBuilderAppendOverloadsRemoveToString">
        <source>Remove the ToString call</source>
        <target state="translated">ToString-Aufruf entfernen</target>
        <note />
      </trans-unit>
      <trans-unit id="PreferTypedStringBuilderAppendOverloadsTitle">
        <source>Prefer strongly-typed Append and Insert method overloads on StringBuilder</source>
        <target state="translated">Stark typisierte Append- und Insert-Methodenüberladungen für StringBuilder bevorzugen</target>
        <note />
      </trans-unit>
      <trans-unit id="PreferConstCharOverConstUnitStringInStringBuilderDescription">
        <source>'StringBuilder.Append(char)' is more efficient than 'StringBuilder.Append(string)' when the string is a single character. When calling 'Append' with a constant, prefer using a constant char rather than a constant string containing one character.</source>
        <target state="translated">"StringBuilder.Append(char)" ist effizienter als "StringBuilder.Append(string)", wenn die Zeichenfolge ein einzelnes Zeichen enthält. Wenn "Append" mit einer Konstante aufgerufen wird, verwenden Sie eher ein konstantes Zeichen anstelle einer konstanten Zeichenfolge, die nur ein Zeichen enthält.</target>
        <note />
      </trans-unit>
      <trans-unit id="PreferConstCharOverConstUnitStringInStringBuilderMessage">
        <source>Use 'StringBuilder.Append(char)' instead of 'StringBuilder.Append(string)' when the input is a constant unit string</source>
        <target state="translated">Verwenden Sie "StringBuilder.Append(char)" anstelle von "StringBuilder.Append(string)", wenn es sich bei der Eingabe um eine konstante Einheitenzeichenfolge handelt.</target>
        <note />
      </trans-unit>
      <trans-unit id="PreferConstCharOverConstUnitStringInStringBuilderTitle">
        <source>Consider using 'StringBuilder.Append(char)' when applicable</source>
        <target state="translated">Verwendung von "StringBuilder.Append(char)" erwägen</target>
        <note />
      </trans-unit>
      <trans-unit id="ProvideCorrectArgumentToEnumHasFlagDescription">
        <source>'Enum.HasFlag' method expects the 'enum' argument to be of the same 'enum' type as the instance on which the method is invoked and that this 'enum' is marked with 'System.FlagsAttribute'. If these are different 'enum' types, an unhandled exception will be thrown at runtime. If the 'enum' type is not marked with 'System.FlagsAttribute' the call will always return 'false' at runtime.</source>
        <target state="translated">Die Enum.HasFlag-Methode erwartet, dass das enum-Argument den gleichen enum-Typ aufweist wie die Instanz, für die die Methode aufgerufen wird, und dass "enum" mit "System.FlagsAttribute" gekennzeichnet ist. Wenn es sich um unterschiedliche enum-Typen handelt, wird zur Laufzeit ein Ausnahmefehler ausgelöst. Wenn der enum-Typ nicht mit "System.FlagsAttribute" gekennzeichnet ist, gibt der Aufruf zur Laufzeit immer FALSE zurück.</target>
        <note />
      </trans-unit>
      <trans-unit id="ProvideCorrectArgumentToEnumHasFlagMessageDifferentType">
        <source>The argument type, '{0}', must be the same as the enum type '{1}'</source>
        <target state="translated">Der Argumenttyp, "{0}", stimmt nicht mit dem enum-Typ "{1}" überein.</target>
        <note />
      </trans-unit>
      <trans-unit id="ProvideCorrectArgumentToEnumHasFlagTitle">
        <source>Provide correct 'enum' argument to 'Enum.HasFlag'</source>
        <target state="translated">Geben Sie das richtige enum-Argument für "Enum.HasFlag" an</target>
        <note />
      </trans-unit>
      <trans-unit id="ProvideCorrectArgumentsToFormattingMethodsDescription">
        <source>The format argument that is passed to System.String.Format does not contain a format item that corresponds to each object argument, or vice versa.</source>
        <target state="translated">Das an "System.String.Format" übergebene Formatargument enthält kein Formatelement, das den einzelnen Objektargumenten entspricht bzw. umgekehrt.</target>
        <note />
      </trans-unit>
      <trans-unit id="ProvideCorrectArgumentsToFormattingMethodsMessage">
        <source>Provide correct arguments to formatting methods</source>
        <target state="translated">Geeignete Argumente für Formatierungsmethoden angeben</target>
        <note />
      </trans-unit>
      <trans-unit id="ProvideCorrectArgumentsToFormattingMethodsTitle">
        <source>Provide correct arguments to formatting methods</source>
        <target state="translated">Geeignete Argumente für Formatierungsmethoden angeben</target>
        <note />
      </trans-unit>
      <trans-unit id="ProvideDeserializationMethodsForOptionalFieldsDescription">
        <source>A type has a field that is marked by using the System.Runtime.Serialization.OptionalFieldAttribute attribute, and the type does not provide deserialization event handling methods.</source>
        <target state="translated">Ein Typ weist ein Feld auf, das mit dem System.Runtime.Serialization.OptionalFieldAttribute-Attribut gekennzeichnet ist, und der Typ stellt keine Behandlungsmethoden für Deserialisierungsereignisse bereit.</target>
        <note />
      </trans-unit>
      <trans-unit id="ProvideDeserializationMethodsForOptionalFieldsMessageOnDeserialized">
        <source>Add a 'private void OnDeserialized(StreamingContext)' method to type {0} and attribute it with the System.Runtime.Serialization.OnDeserializedAttribute</source>
        <target state="translated">Fügen Sie dem Typ "{0}" eine private Methode "void OnDeserialized(StreamingContext)" hinzu, und weisen Sie "System.Runtime.Serialization.OnDeserializedAttribute" zu.</target>
        <note />
      </trans-unit>
      <trans-unit id="ProvideDeserializationMethodsForOptionalFieldsMessageOnDeserializing">
        <source>Add a 'private void OnDeserializing(StreamingContext)' method to type {0} and attribute it with the System.Runtime.Serialization.OnDeserializingAttribute</source>
        <target state="translated">Fügen Sie dem Typ "{0}" eine Methode "private void OnDeserializing(StreamingContext)" hinzu, und weisen Sie "System.Runtime.Serialization.OnDeserializingAttribute" zu.</target>
        <note />
      </trans-unit>
      <trans-unit id="ProvideDeserializationMethodsForOptionalFieldsTitle">
        <source>Provide deserialization methods for optional fields</source>
        <target state="translated">Deserialisierungsmethoden für optionale Felder angeben</target>
        <note />
      </trans-unit>
      <trans-unit id="ProvidePublicParameterlessSafeHandleConstructorDescription">
        <source>Providing a parameterless constructor that is as visible as the containing type for a type derived from 'System.Runtime.InteropServices.SafeHandle' enables better performance and usage with source-generated interop solutions.</source>
        <target state="translated">Indem Sie für einen von "System.Runtime.InteropServices.SafeHandle" abgeleiteten Typ einen parameterlosen Konstruktor bereitstellen, der ebenso sichtbar ist wie der enthaltende Typ, erzielen Sie eine bessere Leistung und Nutzung mit aus der Quelle generierten Interop-Lösungen.</target>
        <note />
      </trans-unit>
      <trans-unit id="ProvidePublicParameterlessSafeHandleConstructorMessage">
        <source>Provide a parameterless constructor that is as visible as the containing type for the '{0}' type that is derived from 'System.Runtime.InteropServices.SafeHandle'</source>
        <target state="translated">Stellen Sie für den Typ "{0}", der von "System.Runtime.InteropServices.SafeHandle" abgeleitet wird, einen parameterlosen Konstruktor bereit, der ebenso sichtbar ist wie der enthaltende Typ.</target>
        <note />
      </trans-unit>
      <trans-unit id="ProvidePublicParameterlessSafeHandleConstructorTitle">
        <source>Provide a parameterless constructor that is as visible as the containing type for concrete types derived from 'System.Runtime.InteropServices.SafeHandle'</source>
        <target state="translated">Für konkrete Typen, die von "System.Runtime.InteropServices.SafeHandle" abgeleitet werden, einen parameterlosen Konstruktor bereitstellen, der ebenso sichtbar ist wie der enthaltende Typ</target>
        <note />
      </trans-unit>
      <trans-unit id="ProvideStreamMemoryBasedAsyncOverridesDescription">
        <source>To improve performance, override the memory-based async methods when subclassing 'Stream'. Then implement the array-based methods in terms of the memory-based methods.</source>
        <target state="translated">Um die Leistung zu verbessern, setzen Sie die arbeitsspeicherbasierten Async-Methoden beim Erstellen von Unterklassen von "Stream" außer Kraft. Implementieren Sie dann die arraybasierten Methoden im Sinne der arbeitsspeicherbasierten Methoden.</target>
        <note />
      </trans-unit>
      <trans-unit id="ProvideStreamMemoryBasedAsyncOverridesMessage">
        <source>'{0}' overrides array-based '{1}' but does not override memory-based '{2}'. Consider overriding memory-based '{2}' to improve performance.</source>
        <target state="translated">"{0}" überschreibt die arraybasierte Methode "{1}", aber nicht die arbeitsspeicherbasierte Methode "{2}". Sie sollten die arbeitsspeicherbasierte Methode "{2}" außer Kraft setzen, um die Leistung zu verbessern.</target>
        <note>0 = type that subclasses Stream directly, 1 = array-based method, 2 = memory-based method</note>
      </trans-unit>
      <trans-unit id="ProvideStreamMemoryBasedAsyncOverridesTitle">
        <source>Provide memory-based overrides of async methods when subclassing 'Stream'</source>
        <target state="translated">Arbeitsspeicherbasierte asynchrone Methoden beim Erstellen von Unterklassen von „Stream“ außer Kraft setzen</target>
        <note />
      </trans-unit>
      <trans-unit id="RemoveRedundantCall">
        <source>Remove redundant call</source>
        <target state="translated">Redundanten Aufruf entfernen</target>
        <note />
      </trans-unit>
      <trans-unit id="RemoveRedundantGuardCallCodeFixTitle">
        <source>Remove unnecessary call</source>
        <target state="new">Remove unnecessary call</target>
        <note />
      </trans-unit>
      <trans-unit id="ReplaceStringLiteralWithCharLiteralCodeActionTitle">
        <source>Replace string literal with char literal</source>
        <target state="translated">Zeichenfolgenliteral durch Zeichenliteral ersetzen</target>
        <note />
      </trans-unit>
      <trans-unit id="RethrowToPreserveStackDetailsDescription">
        <source>An exception is rethrown and the exception is explicitly specified in the throw statement. If an exception is rethrown by specifying the exception in the throw statement, the list of method calls between the original method that threw the exception and the current method is lost.</source>
        <target state="translated">Eine Ausnahme wird erneut ausgelöst, und die Ausnahme wird in der throw-Anweisung explizit angegeben. Wenn eine Ausnahme durch Angabe in der throw-Anweisung erneut ausgelöst wird, geht die Liste von Methodenaufrufen zwischen der ursprünglichen Methode, die die Ausnahme ausgelöst hat, und der aktuellen Methode verloren.</target>
        <note />
      </trans-unit>
      <trans-unit id="RethrowToPreserveStackDetailsMessage">
        <source>Rethrow to preserve stack details</source>
        <target state="translated">Erneut ausführen, um Stapeldetails beizubehalten</target>
        <note />
      </trans-unit>
      <trans-unit id="RethrowToPreserveStackDetailsTitle">
        <source>Rethrow to preserve stack details</source>
        <target state="translated">Erneut ausführen, um Stapeldetails beizubehalten</target>
        <note />
      </trans-unit>
      <trans-unit id="ReviewCodeForDllInjectionVulnerabilitiesMessage">
        <source>Potential DLL injection vulnerability was found where '{0}' in method '{1}' may be tainted by user-controlled data from '{2}' in method '{3}'.</source>
        <target state="translated">Es wurde ein potenzielles Sicherheitsrisiko durch DLL-Einschleusung gefunden. "{0}" in der Methode "{1}" wurde möglicherweise durch benutzergesteuerte Daten aus "{2}" in Methode "{3}" verändert.</target>
        <note />
      </trans-unit>
      <trans-unit id="ReviewCodeForDllInjectionVulnerabilitiesTitle">
        <source>Review code for DLL injection vulnerabilities</source>
        <target state="translated">Code auf Sicherheitsrisiken durch DLL-Einschleusung überprüfen</target>
        <note />
      </trans-unit>
      <trans-unit id="ReviewCodeForFilePathInjectionVulnerabilitiesMessage">
        <source>Potential file path injection vulnerability was found where '{0}' in method '{1}' may be tainted by user-controlled data from '{2}' in method '{3}'.</source>
        <target state="translated">Es wurde ein potenzielles Sicherheitsrisiko durch Dateipfadeinschleusung gefunden. "{0}" in der Methode "{1}" wurde möglicherweise durch benutzergesteuerte Daten aus "{2}" in Methode "{3}" verändert.</target>
        <note />
      </trans-unit>
      <trans-unit id="ReviewCodeForFilePathInjectionVulnerabilitiesTitle">
        <source>Review code for file path injection vulnerabilities</source>
        <target state="translated">Code auf Sicherheitsrisiken durch Dateipfadeinschleusung überprüfen</target>
        <note />
      </trans-unit>
      <trans-unit id="ReviewCodeForInformationDisclosureVulnerabilitiesMessage">
        <source>Potential information disclosure vulnerability was found where '{0}' in method '{1}' may contain unintended information from '{2}' in method '{3}'.</source>
        <target state="translated">Es wurde ein potenzielles Sicherheitsrisiko durch Informationsoffenlegung gefunden. "{0}" in der Methode "{1}" enthält möglicherweise nicht beabsichtigte Informationen aus "{2}" in Methode "{3}".</target>
        <note />
      </trans-unit>
      <trans-unit id="ReviewCodeForInformationDisclosureVulnerabilitiesTitle">
        <source>Review code for information disclosure vulnerabilities</source>
        <target state="translated">Code auf Sicherheitsrisiken durch Informationsoffenlegung überprüfen</target>
        <note />
      </trans-unit>
      <trans-unit id="ReviewCodeForLdapInjectionVulnerabilitiesMessage">
        <source>Potential LDAP injection vulnerability was found where '{0}' in method '{1}' may be tainted by user-controlled data from '{2}' in method '{3}'.</source>
        <target state="translated">Es wurde ein potenzielles Sicherheitsrisiko durch LDAP-Einschleusung gefunden. "{0}" in der Methode "{1}" wurde möglicherweise durch benutzergesteuerte Daten aus "{2}" in Methode "{3}" verändert.</target>
        <note />
      </trans-unit>
      <trans-unit id="ReviewCodeForLdapInjectionVulnerabilitiesTitle">
        <source>Review code for LDAP injection vulnerabilities</source>
        <target state="translated">Code auf Sicherheitsrisiken durch LDAP-Einschleusung überprüfen</target>
        <note />
      </trans-unit>
      <trans-unit id="ReviewCodeForOpenRedirectVulnerabilitiesMessage">
        <source>Potential open redirect vulnerability was found where '{0}' in method '{1}' may be tainted by user-controlled data from '{2}' in method '{3}'.</source>
        <target state="translated">Es wurde ein potenzielles Sicherheitsrisiko durch offene Umleitung gefunden. "{0}" in der Methode "{1}" wurde möglicherweise durch benutzergesteuerte Daten aus "{2}" in Methode "{3}" verändert.</target>
        <note />
      </trans-unit>
      <trans-unit id="ReviewCodeForOpenRedirectVulnerabilitiesTitle">
        <source>Review code for open redirect vulnerabilities</source>
        <target state="translated">Code auf Sicherheitsrisiken durch offene Umleitung überprüfen</target>
        <note />
      </trans-unit>
      <trans-unit id="ReviewCodeForProcessCommandInjectionVulnerabilitiesMessage">
        <source>Potential process command injection vulnerability was found where '{0}' in method '{1}' may be tainted by user-controlled data from '{2}' in method '{3}'.</source>
        <target state="translated">Es wurde ein potenzielles Sicherheitsrisiko durch Prozessbefehlseinschleusung gefunden. "{0}" in der Methode "{1}" wurde möglicherweise durch benutzergesteuerte Daten aus "{2}" in Methode "{3}" verändert.</target>
        <note />
      </trans-unit>
      <trans-unit id="ReviewCodeForProcessCommandInjectionVulnerabilitiesTitle">
        <source>Review code for process command injection vulnerabilities</source>
        <target state="translated">Code auf Sicherheitsrisiken durch Prozessbefehlseinschleusung überprüfen</target>
        <note />
      </trans-unit>
      <trans-unit id="ReviewCodeForRegexInjectionVulnerabilitiesMessage">
        <source>Potential regex injection vulnerability was found where '{0}' in method '{1}' may be tainted by user-controlled data from '{2}' in method '{3}'.</source>
        <target state="translated">Es wurde ein potenzielles Sicherheitsrisiko durch Einschleusung regulärer Ausdrücke gefunden. "{0}" in der Methode "{1}" wurde möglicherweise durch benutzergesteuerte Daten aus "{2}" in Methode "{3}" verändert.</target>
        <note />
      </trans-unit>
      <trans-unit id="ReviewCodeForRegexInjectionVulnerabilitiesTitle">
        <source>Review code for regex injection vulnerabilities</source>
        <target state="translated">Code auf Sicherheitsrisiken durch Einschleusung regulärer Ausdrücke überprüfen</target>
        <note />
      </trans-unit>
      <trans-unit id="ReviewCodeForSqlInjectionVulnerabilitiesMessage">
        <source>Potential SQL injection vulnerability was found where '{0}' in method '{1}' may be tainted by user-controlled data from '{2}' in method '{3}'.</source>
        <target state="translated">Es wurde ein potenzielles Sicherheitsrisiko durch Einschleusung von SQL-Befehlen gefunden. "{0}" in der Methode "{1}" wurde möglicherweise durch benutzergesteuerte Daten aus "{2}" in Methode "{3}" verändert.</target>
        <note />
      </trans-unit>
      <trans-unit id="ReviewCodeForSqlInjectionVulnerabilitiesTitle">
        <source>Review code for SQL injection vulnerabilities</source>
        <target state="translated">Code auf Sicherheitsrisiken durch Einschleusung von SQL-Befehlen überprüfen</target>
        <note />
      </trans-unit>
      <trans-unit id="ReviewCodeForXamlInjectionVulnerabilitiesMessage">
        <source>Potential XAML injection vulnerability was found where '{0}' in method '{1}' may be tainted by user-controlled data from '{2}' in method '{3}'.</source>
        <target state="translated">Es wurde ein potenzielles Sicherheitsrisiko durch XAML-Einschleusung gefunden. "{0}" in der Methode "{1}" wurde möglicherweise durch benutzergesteuerte Daten aus "{2}" in Methode "{3}" erweitert.</target>
        <note />
      </trans-unit>
      <trans-unit id="ReviewCodeForXamlInjectionVulnerabilitiesTitle">
        <source>Review code for XAML injection vulnerabilities</source>
        <target state="translated">Code auf Sicherheitsrisiken durch XAML-Einschleusung überprüfen</target>
        <note />
      </trans-unit>
      <trans-unit id="ReviewCodeForXmlInjectionVulnerabilitiesMessage">
        <source>Potential XML injection vulnerability was found where '{0}' in method '{1}' may be tainted by user-controlled data from '{2}' in method '{3}'.</source>
        <target state="translated">Es wurde ein potenzielles Sicherheitsrisiko durch XML-Einschleusung gefunden. "{0}" in der Methode "{1}" wurde möglicherweise durch benutzergesteuerte Daten aus "{2}" in Methode "{3}" erweitert.</target>
        <note />
      </trans-unit>
      <trans-unit id="ReviewCodeForXmlInjectionVulnerabilitiesTitle">
        <source>Review code for XML injection vulnerabilities</source>
        <target state="translated">Code auf Sicherheitsrisiken durch XML-Einschleusung überprüfen</target>
        <note />
      </trans-unit>
      <trans-unit id="ReviewCodeForXPathInjectionVulnerabilitiesMessage">
        <source>Potential XPath injection vulnerability was found where '{0}' in method '{1}' may be tainted by user-controlled data from '{2}' in method '{3}'.</source>
        <target state="translated">Es wurde ein potenzielles Sicherheitsrisiko durch XPath-Einschleusung gefunden. "{0}" in der Methode "{1}" wurde möglicherweise durch benutzergesteuerte Daten aus "{2}" in Methode "{3}" erweitert.</target>
        <note />
      </trans-unit>
      <trans-unit id="ReviewCodeForXPathInjectionVulnerabilitiesTitle">
        <source>Review code for XPath injection vulnerabilities</source>
        <target state="translated">Code auf Sicherheitsrisiken durch XPath-Einschleusung überprüfen</target>
        <note />
      </trans-unit>
      <trans-unit id="ReviewCodeForXssVulnerabilitiesMessage">
        <source>Potential cross-site scripting (XSS) vulnerability was found where '{0}' in method '{1}' may be tainted by user-controlled data from '{2}' in method '{3}'.</source>
        <target state="translated">Es wurde ein potenzielles Sicherheitsrisiko durch XSS (Cross-Site Scripting) gefunden. "{0}" in der Methode "{1}" wurde möglicherweise durch benutzergesteuerte Daten aus "{2}" in Methode "{3}" erweitert.</target>
        <note />
      </trans-unit>
      <trans-unit id="ReviewCodeForXssVulnerabilitiesTitle">
        <source>Review code for XSS vulnerabilities</source>
        <target state="translated">Code auf Sicherheitsrisiken durch XSS überprüfen</target>
        <note />
      </trans-unit>
      <trans-unit id="ReviewSQLQueriesForSecurityVulnerabilitiesDescription">
        <source>SQL queries that directly use user input can be vulnerable to SQL injection attacks. Review this SQL query for potential vulnerabilities, and consider using a parameterized SQL query.</source>
        <target state="translated">SQL-Abfragen, die eine Benutzereingabe direkt verwenden, können für Angriffe durch Einschleusung von SQL-Befehlen anfällig sein. Prüfen Sie diese SQL-Abfrage auf potenzielle Sicherheitsrisiken, und ziehen Sie die Verwendung einer parametrisierten SQL-Abfrage in Betracht.</target>
        <note />
      </trans-unit>
      <trans-unit id="ReviewSQLQueriesForSecurityVulnerabilitiesMessageNoNonLiterals">
        <source>Review if the query string passed to '{0}' in '{1}', accepts any user input</source>
        <target state="translated">Überprüfen Sie, ob die in "{1}" an "{0}" übergebene Abfragezeichenfolge Benutzereingaben akzeptiert.</target>
        <note />
      </trans-unit>
      <trans-unit id="ReviewSQLQueriesForSecurityVulnerabilitiesTitle">
        <source>Review SQL queries for security vulnerabilities</source>
        <target state="translated">SQL-Abfragen auf Sicherheitsrisiken überprüfen</target>
        <note />
      </trans-unit>
      <trans-unit id="SealInternalTypesCodeFixTitle">
        <source>Seal class</source>
        <target state="translated">Siegelklasse</target>
        <note />
      </trans-unit>
      <trans-unit id="SealInternalTypesDescription">
        <source>When a type is not accessible outside its assembly and has no subtypes within its containing assembly, it can be safely sealed. Sealing types can improve performance.</source>
        <target state="translated">Wenn auf einen Typ außerhalb seiner Assembly nicht zugegriffen werden kann und keine Untertypen innerhalb seiner enthaltenden Assembly vorhanden sind, kann er sicher versiegelt werden. Dichtungsarten können die Leistung verbessern.</target>
        <note />
      </trans-unit>
      <trans-unit id="SealInternalTypesMessage">
        <source>Type '{0}' can be sealed because it has no subtypes in its containing assembly and is not externally visible</source>
        <target state="translated">Der Typ '{0}' kann versiegelt werden, da er keine Untertypen in der enthaltenden Assembly enthält und nicht extern sichtbar ist</target>
        <note />
      </trans-unit>
      <trans-unit id="SealInternalTypesTitle">
        <source>Seal internal types</source>
        <target state="translated">Interne Typen versiegeln</target>
        <note />
      </trans-unit>
      <trans-unit id="SetHttpOnlyForHttpCookie">
        <source>Set HttpOnly to true for HttpCookie</source>
        <target state="translated">HttpOnly für HttpCookie auf TRUE festlegen</target>
        <note />
      </trans-unit>
      <trans-unit id="SetHttpOnlyForHttpCookieDescription">
        <source>As a defense in depth measure, ensure security sensitive HTTP cookies are marked as HttpOnly. This indicates web browsers should disallow scripts from accessing the cookies. Injected malicious scripts are a common way of stealing cookies.</source>
        <target state="translated">Stellen Sie als effektive Abwehrmaßnahme sicher, dass die sicherheitsrelevanten HTTP-Cookies als "HttpOnly" gekennzeichnet sind. Dadurch werden Webbrowser angewiesen, Skripts den Zugriff auf die Cookies zu verwehren. Eingefügte schädliche Skripts sind eine gängige Methode zum Stehlen von Cookies.</target>
        <note />
      </trans-unit>
      <trans-unit id="SetHttpOnlyForHttpCookieMessage">
        <source>HttpCookie.HttpOnly is set to false or not set at all when using an HttpCookie. Ensure security sensitive cookies are marked as HttpOnly to prevent malicious scripts from stealing the cookies</source>
        <target state="translated">HttpCookie.HttpOnly ist bei Verwendung eines HttpCookie auf FALSE oder gar nicht festgelegt. Stellen Sie sicher, dass sicherheitsrelevante Cookies als HttpOnly gekennzeichnet sind, um zu verhindern, dass sie von schädlichen Skripts gestohlen werden.</target>
        <note />
      </trans-unit>
      <trans-unit id="SetViewStateUserKey">
        <source>Set ViewStateUserKey For Classes Derived From Page</source>
        <target state="translated">Legen Sie ViewStateUserKey für von der Seite abgeleitete Klassen fest.</target>
        <note />
      </trans-unit>
      <trans-unit id="SetViewStateUserKeyDescription">
        <source>Setting the ViewStateUserKey property can help you prevent attacks on your application by allowing you to assign an identifier to the view-state variable for individual users so that they cannot use the variable to generate an attack. Otherwise, there will be cross-site request forgery vulnerabilities.</source>
        <target state="translated">Durch Festlegen der ViewStateUserKey-Eigenschaft können Sie Angriffe auf Ihre Anwendung verhindern, indem Sie der view-state-Variablen für einzelne Benutzer einen Bezeichner zuweisen können, damit diese die Variable nicht zum Generieren eines Angriffs verwenden können. Andernfalls besteht das Sicherheitsrisiko der websiteübergreifenden Anforderungsfälschung.</target>
        <note />
      </trans-unit>
      <trans-unit id="SetViewStateUserKeyMessage">
        <source>The class {0} derived from System.Web.UI.Page does not set the ViewStateUserKey property in the OnInit method or Page_Init method</source>
        <target state="translated">Die von System.Web.UI.Page abgeleitete Klasse "{0}" legt nicht die ViewStateUserKey-Eigenschaft in der OnInit-Methode oder der Page_Init-Methode fest.</target>
        <note />
      </trans-unit>
      <trans-unit id="SpecifyCultureForToLowerAndToUpperDescription">
        <source>Specify culture to help avoid accidental implicit dependency on current culture. Using an invariant version yields consistent results regardless of the culture of an application.</source>
        <target state="translated">Geben Sie die Kultur an, um eine versehentliche implizite Abhängigkeit von der aktuellen Kultur zu vermeiden. Die Verwendung einer unveränderlichen Version führt unabhängig von der Kultur einer Anwendung zu konsistenten Ergebnissen.</target>
        <note />
      </trans-unit>
      <trans-unit id="SpecifyCultureForToLowerAndToUpperMessage">
        <source>Specify a culture or use an invariant version to avoid implicit dependency on current culture</source>
        <target state="translated">Geben Sie eine Kultur an oder verwenden Sie eine unveränderliche Version, um eine implizite Abhängigkeit von der aktuellen Kultur zu vermeiden</target>
        <note />
      </trans-unit>
      <trans-unit id="SpecifyCultureForToLowerAndToUpperTitle">
        <source>Specify a culture or use an invariant version</source>
        <target state="translated">Geben Sie eine Kultur an oder verwenden Sie eine invariante Version</target>
        <note />
      </trans-unit>
      <trans-unit id="SpecifyCultureInfoDescription">
        <source>A method or constructor calls a member that has an overload that accepts a System.Globalization.CultureInfo parameter, and the method or constructor does not call the overload that takes the CultureInfo parameter. When a CultureInfo or System.IFormatProvider object is not supplied, the default value that is supplied by the overloaded member might not have the effect that you want in all locales. If the result will be displayed to the user, specify 'CultureInfo.CurrentCulture' as the 'CultureInfo' parameter. Otherwise, if the result will be stored and accessed by software, such as when it is persisted to disk or to a database, specify 'CultureInfo.InvariantCulture'.</source>
        <target state="translated">Eine Methode oder ein Konstruktor ruft einen Member mit einer Überladung auf, die einen System.Globalization.CultureInfo-Parameter akzeptiert, aber die Methode bzw. der Konstruktor ruft nicht die Überladung auf, die den CultureInfo-Parameter annimmt. Wenn kein CultureInfo- oder System.IFormatProvider-Objekt bereitgestellt wird, hat der von dem überladenen Member bereitgestellte Standardwert möglicherweise nicht die gewünschten Auswirkungen in allen Gebietsschemas. Wenn das Ergebnis dem Benutzer angezeigt wird, geben Sie "CultureInfo.CurrentCulture" als CultureInfo-Parameter an. Wird das Ergebnis hingegen gespeichert (beispielsweise auf einem Datenträger oder in einer Datenbank) und von Software abgerufen, geben Sie "CultureInfo.InvariantCulture" an.</target>
        <note />
      </trans-unit>
      <trans-unit id="SpecifyCultureInfoMessage">
        <source>The behavior of '{0}' could vary based on the current user's locale settings. Replace this call in '{1}' with a call to '{2}'.</source>
        <target state="translated">Das Verhalten von "{0}" kann je nach den Gebietsschemaeinstellungen des Benutzers variieren. Ersetzen Sie diesen Aufruf in "{1}" durch einen Aufruf an "{2}".</target>
        <note />
      </trans-unit>
      <trans-unit id="SpecifyCultureInfoTitle">
        <source>Specify CultureInfo</source>
        <target state="translated">CultureInfo angeben</target>
        <note />
      </trans-unit>
      <trans-unit id="SpecifyCurrentCulture">
        <source>Specify current culture</source>
        <target state="translated">Geben Sie die aktuelle Kultur an</target>
        <note />
      </trans-unit>
      <trans-unit id="SpecifyIFormatProviderDescription">
        <source>A method or constructor calls one or more members that have overloads that accept a System.IFormatProvider parameter, and the method or constructor does not call the overload that takes the IFormatProvider parameter. When a System.Globalization.CultureInfo or IFormatProvider object is not supplied, the default value that is supplied by the overloaded member might not have the effect that you want in all locales. If the result will be based on the input from/output displayed to the user, specify 'CultureInfo.CurrentCulture' as the 'IFormatProvider'. Otherwise, if the result will be stored and accessed by software, such as when it is loaded from disk/database and when it is persisted to disk/database, specify 'CultureInfo.InvariantCulture'.</source>
        <target state="translated">Eine Methode oder ein Konstruktor ruft mindestens einen Member mit Überladungen auf, die einen Parameter "System.IFormatProvider" akzeptieren, aber die Methode bzw. der Konstruktor ruft nicht die Überladung auf, die den Parameter "IFormatProvider" akzeptiert. Wenn kein Objekt "System.Globalization.CultureInfo" oder "IFormatProvider" bereitgestellt wird, hat der von dem überladenen Member bereitgestellte Standardwert möglicherweise nicht die gewünschten Auswirkungen in allen Gebietsschemas. Wenn das Ergebnis auf der Eingabe des Benutzers beruht oder die Ausgabe dem Benutzer angezeigt wird, geben Sie "CultureInfo.CurrentCulture" als IFormatProvider an. Wird das Ergebnis hingegen gespeichert und von Software abgerufen (beispielsweise von einem Datenträger oder einer Datenbank geladen und auf einem Datenträger/in einer Datenbank gespeichert), geben Sie "CultureInfo.InvariantCulture" an.</target>
        <note />
      </trans-unit>
      <trans-unit id="SpecifyIFormatProviderMessageIFormatProviderAlternate">
        <source>The behavior of '{0}' could vary based on the current user's locale settings. Replace this call in '{1}' with a call to '{2}'.</source>
        <target state="translated">Das Verhalten von "{0}" kann je nach den Gebietsschemaeinstellungen des Benutzers variieren. Ersetzen Sie diesen Aufruf in "{1}" durch einen Aufruf an "{2}".</target>
        <note />
      </trans-unit>
      <trans-unit id="SpecifyIFormatProviderMessageIFormatProviderAlternateString">
        <source>The behavior of '{0}' could vary based on the current user's locale settings. Replace this call in '{1}' with a call to '{2}'.</source>
        <target state="translated">Das Verhalten von "{0}" kann je nach den Gebietsschemaeinstellungen des Benutzers variieren. Ersetzen Sie diesen Aufruf in "{1}" durch einen Aufruf an "{2}".</target>
        <note />
      </trans-unit>
      <trans-unit id="SpecifyIFormatProviderMessageUICulture">
        <source>'{0}' passes '{1}' as the 'IFormatProvider' parameter to '{2}'. This property returns a culture that is inappropriate for formatting methods.</source>
        <target state="translated">"{0}" übergibt "{1}" als IFormatProvider-Parameter an "{2}". Diese Eigenschaft gibt eine Kultur zurück, die für Formatierungsmethoden nicht geeignet ist.</target>
        <note />
      </trans-unit>
      <trans-unit id="SpecifyIFormatProviderMessageUICultureString">
        <source>'{0}' passes '{1}' as the 'IFormatProvider' parameter to '{2}'. This property returns a culture that is inappropriate for formatting methods.</source>
        <target state="translated">"{0}" übergibt "{1}" als IFormatProvider-Parameter an "{2}". Diese Eigenschaft gibt eine Kultur zurück, die für Formatierungsmethoden nicht geeignet ist.</target>
        <note />
      </trans-unit>
      <trans-unit id="SpecifyIFormatProviderTitle">
        <source>Specify IFormatProvider</source>
        <target state="translated">IFormatProvider angeben</target>
        <note />
      </trans-unit>
      <trans-unit id="SpecifyMarshalingForPInvokeStringArgumentsDescription">
        <source>A platform invoke member allows partially trusted callers, has a string parameter, and does not explicitly marshal the string. This can cause a potential security vulnerability.</source>
        <target state="translated">Ein Member zum Plattformaufruf ermöglicht teilweise vertrauenswürdige Aufrufer, weist einen Zeichenfolgenparameter auf und führt kein explizites Marshalling der Zeichenfolge durch. Dies kann ein potenzielles Sicherheitsrisiko darstellen.</target>
        <note />
      </trans-unit>
      <trans-unit id="SpecifyMarshalingForPInvokeStringArgumentsMessageField">
        <source>To reduce security risk, marshal field {0} as Unicode, by setting StructLayout.CharSet on {1} to CharSet.Unicode, or by explicitly marshaling the field as UnmanagedType.LPWStr. If you need to marshal this string as ANSI or system-dependent, use the BestFitMapping attribute to turn best-fit mapping off, and for added security, ensure ThrowOnUnmappableChar is on.</source>
        <target state="translated">Um das Sicherheitsrisiko zu verringern, marshallen Sie das Feld "{0}" als Unicode, indem Sie "StructLayout.CharSet" für "{1}" auf "CharSet.Unicode" festlegen oder das Feld explizit als "UnmanagedType.LPWStr" marshallen. Wenn Sie diese Zeichenfolge als ANSI oder systemunabhängig marshallen müssen, deaktivieren Sie die optimierte Zuordnung mithilfe des BestFitMapping-Attributs, und stellen Sie zur Erhöhung der Sicherheit sicher, dass ThrowOnUnmappableChar aktiviert ist.</target>
        <note />
      </trans-unit>
      <trans-unit id="SpecifyMarshalingForPInvokeStringArgumentsMessageFieldImplicitAnsi">
        <source>To reduce security risk, marshal field {0} as Unicode, by setting StructLayout.CharSet on {1} to CharSet.Unicode, or by explicitly marshaling the field as UnmanagedType.LPWStr. If you need to marshal this string as ANSI or system-dependent, specify MarshalAs explicitly, use the BestFitMapping attribute to turn best-fit mapping off, and for added security, to turn ThrowOnUnmappableChar on.</source>
        <target state="translated">Um das Sicherheitsrisiko zu verringern, marshallen Sie das Feld "{0}" als Unicode, indem Sie "StructLayout.CharSet" für "{1}" auf "CharSet.Unicode" festlegen oder das Feld explizit als "UnmanagedType.LPWStr" marshallen. Wenn Sie diese Zeichenfolge als ANSI oder systemunabhängig marshallen müssen, geben Sie MarshalAs explizit an, deaktivieren Sie die optimierte Zuordnung mithilfe des BestFitMapping-Attributs, und stellen Sie zur Erhöhung der Sicherheit sicher, dass ThrowOnUnmappableChar aktiviert ist.</target>
        <note />
      </trans-unit>
      <trans-unit id="SpecifyMarshalingForPInvokeStringArgumentsMessageParameter">
        <source>To reduce security risk, marshal parameter {0} as Unicode, by setting DllImport.CharSet to CharSet.Unicode, or by explicitly marshaling the parameter as UnmanagedType.LPWStr. If you need to marshal this string as ANSI or system-dependent, set BestFitMapping=false; for added security, also set ThrowOnUnmappableChar=true.</source>
        <target state="translated">Um das Sicherheitsrisiko zu verringern, marshallen Sie den Parameter "{0}" als Unicode, indem Sie "DllImport.CharSet" auf "CharSet.Unicode" festlegen oder den Parameter explizit als "UnmanagedType.LPWStr" marshallen. Wenn Sie diese Zeichenfolge als ANSI oder systemunabhängig marshallen müssen, legen Sie "BestFitMapping=false" fest. Für zusätzliche Sicherheit legen Sie außerdem "ThrowOnUnmappableChar=true" fest.</target>
        <note />
      </trans-unit>
      <trans-unit id="SpecifyMarshalingForPInvokeStringArgumentsMessageParameterImplicitAnsi">
        <source>To reduce security risk, marshal parameter {0} as Unicode, by setting DllImport.CharSet to CharSet.Unicode, or by explicitly marshaling the parameter as UnmanagedType.LPWStr. If you need to marshal this string as ANSI or system-dependent, specify MarshalAs explicitly, and set BestFitMapping=false; for added security, also set ThrowOnUnmappableChar=true.</source>
        <target state="translated">Um das Sicherheitsrisiko zu verringern, marshallen Sie den Parameter "{0}" als Unicode, indem Sie "DllImport.CharSet" auf "CharSet.Unicode" festlegen oder den Parameter explizit als "UnmanagedType.LPWStr" marshallen. Wenn Sie diese Zeichenfolge als ANSI oder systemunabhängig marshallen müssen, geben Sie MarshalAs explizit an, und legen Sie "BestFitMapping=false" fest. Für zusätzliche Sicherheit legen Sie außerdem "ThrowOnUnmappableChar=true" fest.</target>
        <note />
      </trans-unit>
      <trans-unit id="SpecifyMarshalingForPInvokeStringArgumentsTitle">
        <source>Specify marshaling for P/Invoke string arguments</source>
        <target state="translated">Marshalling für P/Invoke-Zeichenfolgenargumente angeben</target>
        <note />
      </trans-unit>
      <trans-unit id="SpecifyStringComparisonCA1307Description">
        <source>A string comparison operation uses a method overload that does not set a StringComparison parameter. It is recommended to use the overload with StringComparison parameter for clarity of intent. If the result will be displayed to the user, such as when sorting a list of items for display in a list box, specify 'StringComparison.CurrentCulture' or 'StringComparison.CurrentCultureIgnoreCase' as the 'StringComparison' parameter. If comparing case-insensitive identifiers, such as file paths, environment variables, or registry keys and values, specify 'StringComparison.OrdinalIgnoreCase'. Otherwise, if comparing case-sensitive identifiers, specify 'StringComparison.Ordinal'.</source>
        <target state="translated">Ein Vorgang für den Zeichenfolgenvergleich verwendet eine Methodenüberladung, die keinen StringComparison-Parameter festlegt. Es empfiehlt sich, die Überladung mit dem StringComparison-Parameter zu verwenden, um die Absicht zu verdeutlichen. Wenn das Ergebnis dem Benutzer angezeigt wird, beispielsweise beim Sortieren einer Liste von Elementen für die Anzeige in einem Listenfeld, geben Sie "StringComparison.CurrentCulture" oder "StringComparison.CurrentCultureIgnoreCase" als StringComparison-Parameter an. Beim Vergleichen von Bezeichnern, bei denen die Groß-/Kleinschreibung keine Rolle spielt (beispielsweise Dateipfade, Umgebungsvariablen oder Registrierungsschlüsseln und -werte), geben Sie "StringComparison.OrdinalIgnoreCase" an. Wenn Sie hingegen Bezeichner mit relevanter Groß-/Kleinschreibung vergleichen, geben Sie "StringComparison.Ordinal" an.</target>
        <note />
      </trans-unit>
      <trans-unit id="SpecifyStringComparisonCA1307Message">
        <source>'{0}' has a method overload that takes a 'StringComparison' parameter. Replace this call in '{1}' with a call to '{2}' for clarity of intent.</source>
        <target state="translated">"{0}" weist eine Methodenüberladung auf, die einen StringComparison-Parameter akzeptiert. Ersetzen Sie diesen Aufruf in "{1}" durch einen Aufruf von "{2}", um die Absicht zu verdeutlichen.</target>
        <note />
      </trans-unit>
      <trans-unit id="SpecifyStringComparisonCA1307Title">
        <source>Specify StringComparison for clarity</source>
        <target state="translated">"StringComparison" zur Verdeutlichung angeben</target>
        <note />
      </trans-unit>
      <trans-unit id="SpecifyStringComparisonCA1310Description">
        <source>A string comparison operation uses a method overload that does not set a StringComparison parameter, hence its behavior could vary based on the current user's locale settings. It is strongly recommended to use the overload with StringComparison parameter for correctness and clarity of intent. If the result will be displayed to the user, such as when sorting a list of items for display in a list box, specify 'StringComparison.CurrentCulture' or 'StringComparison.CurrentCultureIgnoreCase' as the 'StringComparison' parameter. If comparing case-insensitive identifiers, such as file paths, environment variables, or registry keys and values, specify 'StringComparison.OrdinalIgnoreCase'. Otherwise, if comparing case-sensitive identifiers, specify 'StringComparison.Ordinal'.</source>
        <target state="translated">Ein Vorgang für den Zeichenfolgenvergleich verwendet eine Methodenüberladung, die keinen StringComparison-Parameter festlegt. Das Verhalten kann daher je nach den Gebietsschemaeinstellungen des aktuellen Benutzers variieren. Es wird dringend empfohlen, die Überladung mit dem StringComparison-Parameter zu verwenden, um Richtigkeit zu gewährleisten und die Absicht zu verdeutlichen. Wenn das Ergebnis dem Benutzer angezeigt wird, beispielsweise beim Sortieren einer Liste von Elementen für die Anzeige in einem Listenfeld, geben Sie "StringComparison.CurrentCulture" oder "StringComparison.CurrentCultureIgnoreCase" als StringComparison-Parameter an. Beim Vergleichen von Bezeichnern, bei denen die Groß-/Kleinschreibung keine Rolle spielt (beispielsweise Dateipfade, Umgebungsvariablen oder Registrierungsschlüsseln und -werte), geben Sie "StringComparison.OrdinalIgnoreCase" an. Wenn Sie hingegen Bezeichner mit relevanter Groß-/Kleinschreibung vergleichen, geben Sie "StringComparison.Ordinal" an.</target>
        <note />
      </trans-unit>
      <trans-unit id="SpecifyStringComparisonCA1310Message">
        <source>The behavior of '{0}' could vary based on the current user's locale settings. Replace this call in '{1}' with a call to '{2}'.</source>
        <target state="translated">Das Verhalten von "{0}" kann je nach den Gebietsschemaeinstellungen des Benutzers variieren. Ersetzen Sie diesen Aufruf in "{1}" durch einen Aufruf an "{2}".</target>
        <note />
      </trans-unit>
      <trans-unit id="SpecifyStringComparisonCA1310Title">
        <source>Specify StringComparison for correctness</source>
        <target state="translated">"StringComparison" für Richtigkeit angeben</target>
        <note />
      </trans-unit>
      <trans-unit id="StaticAndAbstractRequiresPreviewFeatures">
        <source>Using both 'static' and 'abstract' modifiers requires opting into preview features. See https://aka.ms/dotnet-warnings/preview-features for more information.</source>
        <target state="translated">Zur Verwendung der Modifizierer "static" und "abstract" müssen Vorschaufeatures abonniert werden. Weitere Informationen finden Sie unter https://aka.ms/dotnet-warnings/preview-features.</target>
        <note />
      </trans-unit>
      <trans-unit id="TestForEmptyStringsUsingStringLengthDescription">
        <source>Comparing strings by using the String.Length property or the String.IsNullOrEmpty method is significantly faster than using Equals.</source>
        <target state="translated">Der Zeichenfolgenvergleich mithilfe der String.Length-Eigenschaft oder der String.IsNullOrEmpty-Methode ist erheblich schneller als der Vergleich über "Equals".</target>
        <note />
      </trans-unit>
      <trans-unit id="TestForEmptyStringsUsingStringLengthMessage">
        <source>Test for empty strings using 'string.Length' property or 'string.IsNullOrEmpty' method instead of an Equality check</source>
        <target state="translated">Führen Sie den Test auf leere Zeichenfolgen über die Eigenschaft "string.Length" oder die Methode "string.IsNullOrEmpty" anstelle der Gleichheitsprüfung durch.</target>
        <note />
      </trans-unit>
      <trans-unit id="TestForEmptyStringsUsingStringLengthTitle">
        <source>Test for empty strings using string length</source>
        <target state="translated">Anhand der Zeichenfolgenlänge auf leere Zeichenfolgen prüfen</target>
        <note />
      </trans-unit>
      <trans-unit id="TestForNaNCorrectlyDescription">
        <source>This expression tests a value against Single.Nan or Double.Nan. Use Single.IsNan(Single) or Double.IsNan(Double) to test the value.</source>
        <target state="translated">Dieser Ausdruck testet einen Wert anhand von "Single.Nan" oder "Double.Nan". Verwenden Sie "Single.IsNan(Single)" oder "Double.IsNan(Double)", um den Wert zu testen.</target>
        <note />
      </trans-unit>
      <trans-unit id="TestForNaNCorrectlyMessage">
        <source>Test for NaN correctly</source>
        <target state="translated">Ordnungsgemäß auf NaN testen</target>
        <note />
      </trans-unit>
      <trans-unit id="TestForNaNCorrectlyTitle">
        <source>Test for NaN correctly</source>
        <target state="translated">Ordnungsgemäß auf NaN testen</target>
        <note />
      </trans-unit>
      <trans-unit id="ThreadStaticInitializedInlineDescription">
        <source>'ThreadStatic' fields should be initialized lazily on use, not with inline initialization nor explicitly in a static constructor, which would only initialize the field on the thread that runs the type's static constructor.</source>
        <target state="translated">\"ThreadStatic\"-Felder sollten bei der Verwendung verzögert initialisiert werden, nicht mit Inlineinitialisierung oder explizit in einem statischen Konstruktor, der nur das Feld in dem Thread initialisieren würde, der den statischen Konstruktor des Typs ausführt.</target>
        <note />
      </trans-unit>
      <trans-unit id="ThreadStaticInitializedInlineMessage">
        <source>'ThreadStatic' fields should not use inline initialization</source>
        <target state="translated">\"ThreadStatic\"-Felder dürfen keine Inlineinitialisierung verwenden.</target>
        <note />
      </trans-unit>
      <trans-unit id="ThreadStaticInitializedInlineTitle">
        <source>Improper 'ThreadStatic' field initialization</source>
        <target state="translated">Ungültige Initialisierung des \"ThreadStatic\"-Feldes</target>
        <note />
      </trans-unit>
      <trans-unit id="ThreadStaticOnNonStaticFieldDescription">
        <source>'ThreadStatic' only affects static fields. When applied to instance fields, it has no impact on behavior.</source>
        <target state="translated">\"ThreadStatic\" wirkt sich nur auf statische Felder aus. Bei Anwendung auf Instanzfelder hat dies keine Auswirkungen auf das Verhalten.</target>
        <note />
      </trans-unit>
      <trans-unit id="ThreadStaticOnNonStaticFieldMessage">
        <source>Ensure 'ThreadStatic' is only used with static fields</source>
        <target state="translated">Sicherstellen, dass \"ThreadStatic\" nur mit statischen Feldern verwendet wird</target>
        <note />
      </trans-unit>
      <trans-unit id="ThreadStaticOnNonStaticFieldTitle">
        <source>'ThreadStatic' only affects static fields</source>
        <target state="translated">\"ThreadStatic\" wirkt sich nur auf statische Felder aus</target>
        <note />
      </trans-unit>
      <trans-unit id="UseArrayEmpty">
        <source>Use Array.Empty</source>
        <target state="translated">Array.Empty verwenden</target>
        <note />
      </trans-unit>
      <trans-unit id="UseAsSpanInsteadOfArrayRangeIndexerDescription">
        <source>The Range-based indexer on array values produces a copy of requested portion of the array. This copy is often unwanted when it is implicitly used as a Span or Memory value. Use the AsSpan method to avoid the copy.</source>
        <target state="translated">Der Range-basierte Indexer für Arraywerte erstellt eine Kopie des angeforderten Bereichs des Arrays. Diese Kopie ist bei einer impliziten Verwendung als Span- oder Memory-Wert häufig unerwünscht. Verwenden Sie die Methode "AsSpan", um das Erstellen einer Kopie zu vermeiden.</target>
        <note />
      </trans-unit>
      <trans-unit id="UseAsSpanInsteadOfRangeIndexerMessage">
        <source>Use '{0}' instead of the '{1}'-based indexer on '{2}' to avoid creating unnecessary data copies</source>
        <target state="translated">Verwenden Sie "{0}" anstelle des {1}-basierten Indexers für "{2}", um das Erstellen nicht erforderlicher Datenkopien zu vermeiden.</target>
        <note />
      </trans-unit>
      <trans-unit id="UseAsSpanInsteadOfRangeIndexerOnAStringCodeFixTitle">
        <source>Use `{0}` instead of Range-based indexers on a string</source>
        <target state="translated">"{0}" anstelle von bereichsbasierten Indexern in einer Zeichenfolge verwenden</target>
        <note />
      </trans-unit>
      <trans-unit id="UseAsSpanInsteadOfRangeIndexerOnAnArrayCodeFixTitle">
        <source>Use `{0}` instead of Range-based indexers on an array</source>
        <target state="translated">"{0}" anstelle von bereichsbasierten Indexern in einem Array verwenden</target>
        <note />
      </trans-unit>
      <trans-unit id="UseAsSpanInsteadOfRangeIndexerTitle">
        <source>Use AsSpan or AsMemory instead of Range-based indexers when appropriate</source>
        <target state="translated">Verwenden Sie bei Bedarf anstelle von Range-basierten Indexern "AsSpan" oder "AsMemory".</target>
        <note />
      </trans-unit>
      <trans-unit id="UseAsSpanInsteadOfStringRangeIndexerDescription">
        <source>The Range-based indexer on string values produces a copy of requested portion of the string. This copy is usually unnecessary when it is implicitly used as a ReadOnlySpan or ReadOnlyMemory value. Use the AsSpan method to avoid the unnecessary copy.</source>
        <target state="translated">Der Range-basierte Indexer für Zeichenfolgenwerte erzeugt eine Kopie des angeforderten Teils der Zeichenfolge. Diese Kopie ist bei der impliziten Verwendung als ReadOnlySpan- oder ReadOnlyMemory-Wert in der Regel nicht notwendig. Verwenden Sie die AsSpan-Methode, um die nicht benötigte Kopie zu vermeiden.</target>
        <note />
      </trans-unit>
      <trans-unit id="UseAsSpanReadOnlyInsteadOfArrayRangeIndexerDescription">
        <source>The Range-based indexer on array values produces a copy of requested portion of the array. This copy is usually unnecessary when it is implicitly used as a ReadOnlySpan or ReadOnlyMemory value. Use the AsSpan method to avoid the unnecessary copy.</source>
        <target state="translated">Der Range-basierte Indexer für Arraywerte erzeugt eine Kopie des angeforderten Teils des Arrays. Diese Kopie ist bei der impliziten Verwendung als ReadOnlySpan- oder ReadOnlyMemory-Wert in der Regel nicht notwendig. Verwenden Sie die AsSpan-Methode, um die nicht benötigte Kopie zu vermeiden.</target>
        <note />
      </trans-unit>
      <trans-unit id="UseAsyncMethodInAsyncContextDescription">
        <source>When inside a Task-returning method, use the async version of methods, if they exist.</source>
        <target state="translated">Verwenden Sie innerhalb einer Methode, die einen Task zurückgibt, die asynchrone Version von Methoden (sofern vorhanden).</target>
        <note>{Locked="Task"}</note>
      </trans-unit>
      <trans-unit id="UseAsyncMethodInAsyncContextMessage">
        <source>'{0}' synchronously blocks. Await '{1}' instead.</source>
        <target state="translated">"{0}" synchron blockiert. Verwenden Sie stattdessen "await" für "{1}".</target>
        <note />
      </trans-unit>
      <trans-unit id="UseAsyncMethodInAsyncContextMessage_NoAlternative">
        <source>'{0}' synchronously blocks. Use await instead.</source>
        <target state="translated">"{0}" führt zu einer synchronen Blockierung. Verwenden Sie stattdessen "await".</target>
        <note />
      </trans-unit>
      <trans-unit id="UseAsyncMethodInAsyncContextTitle">
        <source>Call async methods when in an async method</source>
        <target state="translated">Asynchrone Methoden in einer asynchronen Methode aufrufen</target>
        <note />
      </trans-unit>
      <trans-unit id="UseAutoValidateAntiforgeryToken">
        <source>Use antiforgery tokens in ASP.NET Core MVC controllers</source>
        <target state="translated">Fälschungssicherheitstoken in ASP.NET Core MVC-Controllern verwenden</target>
        <note />
      </trans-unit>
      <trans-unit id="UseAutoValidateAntiforgeryTokenDescription">
        <source>Handling a POST, PUT, PATCH, or DELETE request without validating an antiforgery token may be vulnerable to cross-site request forgery attacks. A cross-site request forgery attack can send malicious requests from an authenticated user to your ASP.NET Core MVC controller.</source>
        <target state="translated">Die Verarbeitung einer POST-, PUT-, PATCH- oder DELETE-Anforderung ohne Überprüfung eines Fälschungssicherheitstokens ist möglicherweise anfällig für Angriffe durch websiteübergreifende Anforderungsfälschung. Bei einem Angriff durch websiteübergreifende Anforderungsfälschung können schädliche Anforderungen von einem authentifizierten Benutzer an den ASP.NET Core MVC-Controller gesendet werden.</target>
        <note />
      </trans-unit>
      <trans-unit id="UseAutoValidateAntiforgeryTokenMessage">
        <source>Method {0} handles a {1} request without performing antiforgery token validation. You also need to ensure that your HTML form sends an antiforgery token.</source>
        <target state="translated">Die Methode "{0}" verarbeitet eine {1}-Anforderung ohne Überprüfung eines Fälschungssicherheitstokens. Sie müssen außerdem sicherstellen, dass Ihr HTML-Formular ein Fälschungssicherheitstoken sendet.</target>
        <note />
      </trans-unit>
      <trans-unit id="UseCancellationTokenThrowIfCancellationRequestedCodeFixTitle">
        <source>Replace with 'CancellationToken.ThrowIfCancellationRequested'</source>
        <target state="translated">Durch "CancellationToken.ThrowIfCancellationRequested" ersetzen</target>
        <note />
      </trans-unit>
      <trans-unit id="UseCancellationTokenThrowIfCancellationRequestedDescription">
        <source>'ThrowIfCancellationRequested' automatically checks whether the token has been canceled, and throws an 'OperationCanceledException' if it has.</source>
        <target state="translated">"ThrowIfCancellationRequested" überprüft automatisch, ob das Token storniert wurde, und löst in diesem Fall "OperationCanceledException" aus.</target>
        <note />
      </trans-unit>
      <trans-unit id="UseCancellationTokenThrowIfCancellationRequestedMessage">
        <source>Use 'ThrowIfCancellationRequested' instead of checking 'IsCancellationRequested' and throwing 'OperationCanceledException'</source>
        <target state="translated">Verwenden Sie "ThrowIfCancellationRequested", anstatt "IsCancellationRequested" zu überprüfen und "OperationCanceledException" auszulösen.</target>
        <note />
      </trans-unit>
      <trans-unit id="UseCancellationTokenThrowIfCancellationRequestedTitle">
        <source>Use 'ThrowIfCancellationRequested'</source>
        <target state="translated">"ThrowIfCancellationRequested()" verwenden</target>
        <note />
      </trans-unit>
      <trans-unit id="UseContainerLevelAccessPolicy">
        <source>Use Container Level Access Policy</source>
        <target state="translated">Zugriffsrichtlinie auf Containerebene verwenden</target>
        <note />
      </trans-unit>
      <trans-unit id="UseContainerLevelAccessPolicyDescription">
        <source>No access policy identifier is specified, making tokens non-revocable.</source>
        <target state="translated">Es ist kein Zugriffsrichtlinienbezeichner angegeben, dadurch können Token nicht widerrufen werden.</target>
        <note />
      </trans-unit>
      <trans-unit id="UseContainerLevelAccessPolicyMessage">
        <source>Consider using Azure's role-based access control instead of a Shared Access Signature (SAS) if possible. If you still need to use a SAS, use a container-level access policy when creating a SAS.</source>
        <target state="translated">Erwägen Sie (sofern möglich) die Verwendung der rollenbasierten Zugriffssteuerung von Azure anstelle einer Shared Access Signature (SAS). Wenn Sie weiterhin eine SAS benötigen, verwenden Sie beim Erstellen einer SAS eine Zugriffsrichtlinie auf Containerebene.</target>
        <note />
      </trans-unit>
      <trans-unit id="UseDefaultDllImportSearchPathsAttribute">
        <source>Use DefaultDllImportSearchPaths attribute for P/Invokes</source>
        <target state="translated">DefaultDllImportSearchPaths-Attribut für P/Invokes verwenden</target>
        <note />
      </trans-unit>
      <trans-unit id="UseDefaultDllImportSearchPathsAttributeDescription">
        <source>By default, P/Invokes using DllImportAttribute probe a number of directories, including the current working directory for the library to load. This can be a security issue for certain applications, leading to DLL hijacking.</source>
        <target state="translated">Standardmäßig wird von P/Invokes über DllImportAttribute eine Reihe von Verzeichnissen getestet, einschließlich des aktuellen Arbeitsverzeichnisses für die zu ladende Bibliothek. Dies kann für bestimmte Anwendungen ein Sicherheitsproblem darstellen, das zu DLL-Hijacking führt.</target>
        <note />
      </trans-unit>
      <trans-unit id="UseDefaultDllImportSearchPathsAttributeMessage">
        <source>The method {0} didn't use DefaultDllImportSearchPaths attribute for P/Invokes.</source>
        <target state="translated">Die Methode "{0}" hat das DefaultDllImportSearchPaths-Attribut für P/Invokes nicht verwendet.</target>
        <note />
      </trans-unit>
      <trans-unit id="UseDisabledMarshallingEquivalentCodeFix">
        <source>Use equivalent code that works when marshalling is disabled</source>
        <target state="translated">Verwenden Sie äquivalenten Code, der funktioniert, wenn Marshalling deaktiviert ist</target>
        <note />
      </trans-unit>
      <trans-unit id="UseEnvironmentCurrentManagedThreadIdDescription">
        <source>'Environment.CurrentManagedThreadId' is simpler and faster than 'Thread.CurrentThread.ManagedThreadId'.</source>
        <target state="translated">"Environment.CurrentManagedThreadId" ist einfacher und schneller als "Thread.CurrentThread.ManagedThreadId".</target>
        <note />
      </trans-unit>
      <trans-unit id="UseEnvironmentCurrentManagedThreadIdFix">
        <source>Use 'Environment.CurrentManagedThreadId'</source>
        <target state="translated">"Environment.CurrentManagedThreadId" verwenden</target>
        <note />
      </trans-unit>
      <trans-unit id="UseEnvironmentCurrentManagedThreadIdMessage">
        <source>Use 'Environment.CurrentManagedThreadId' instead of 'Thread.CurrentThread.ManagedThreadId'</source>
        <target state="translated">Verwenden Sie "Environment.CurrentManagedThreadId" anstelle von "Thread.CurrentThread.ManagedThreadId".</target>
        <note />
      </trans-unit>
      <trans-unit id="UseEnvironmentCurrentManagedThreadIdTitle">
        <source>Use 'Environment.CurrentManagedThreadId'</source>
        <target state="translated">"Environment.CurrentManagedThreadId" verwenden</target>
        <note />
      </trans-unit>
      <trans-unit id="UseEnvironmentProcessIdDescription">
        <source>'Environment.ProcessId' is simpler and faster than 'Process.GetCurrentProcess().Id'.</source>
        <target state="translated">"Environment.ProcessId" ist einfacher und schneller als "Process.GetCurrentProcess().Id".</target>
        <note />
      </trans-unit>
      <trans-unit id="UseEnvironmentProcessIdFix">
        <source>Use 'Environment.ProcessId'</source>
        <target state="translated">"Environment.ProcessId" verwenden</target>
        <note />
      </trans-unit>
      <trans-unit id="UseEnvironmentProcessIdMessage">
        <source>Use 'Environment.ProcessId' instead of 'Process.GetCurrentProcess().Id'</source>
        <target state="translated">Verwenden Sie "Environment.ProcessId" anstelle von "Process.GetCurrentProcess().Id"</target>
        <note />
      </trans-unit>
      <trans-unit id="UseEnvironmentProcessIdTitle">
        <source>Use 'Environment.ProcessId'</source>
        <target state="translated">"Environment.ProcessId" verwenden</target>
        <note />
      </trans-unit>
      <trans-unit id="UseEnvironmentProcessPathDescription">
        <source>'Environment.ProcessPath' is simpler and faster than 'Process.GetCurrentProcess().MainModule.FileName'.</source>
        <target state="translated">"Environment.ProcessPath" ist einfacher und schneller als "Process.GetCurrentProcess().MainModule.FileName".</target>
        <note />
      </trans-unit>
      <trans-unit id="UseEnvironmentProcessPathFix">
        <source>Use 'Environment.ProcessPath'</source>
        <target state="translated">"Environment.ProcessPath" verwenden</target>
        <note />
      </trans-unit>
      <trans-unit id="UseEnvironmentProcessPathMessage">
        <source>Use 'Environment.ProcessPath' instead of 'Process.GetCurrentProcess().MainModule.FileName'</source>
        <target state="translated">Verwenden Sie "Environment.ProcessPath' anstelle von "Process.GetCurrentProcess().MainModule.FileName".</target>
        <note />
      </trans-unit>
      <trans-unit id="UseEnvironmentProcessPathTitle">
        <source>Use 'Environment.ProcessPath'</source>
        <target state="translated">"Environment.ProcessPath" verwenden</target>
        <note />
      </trans-unit>
      <trans-unit id="UseIndexer">
        <source>Use indexer</source>
        <target state="translated">Indexer verwenden</target>
        <note />
      </trans-unit>
      <trans-unit id="UseInvariantVersion">
        <source>User an invariant version</source>
        <target state="translated">Verwenden Sie eine unveränderliche Version</target>
        <note />
      </trans-unit>
      <trans-unit id="UseManagedEquivalentsOfWin32ApiDescription">
        <source>An operating system invoke method is defined and a method that has the equivalent functionality is located in the .NET Framework class library.</source>
        <target state="translated">Eine Methode zum Betriebssystemaufruf ist definiert, und eine Methode mit der entsprechenden Funktionalität befindet sich in der .NET Framework-Klassenbibliothek.</target>
        <note />
      </trans-unit>
      <trans-unit id="UseManagedEquivalentsOfWin32ApiMessage">
        <source>Use managed equivalents of win32 api</source>
        <target state="translated">Verwaltete Entsprechungen der Win32-API verwenden</target>
        <note />
      </trans-unit>
      <trans-unit id="UseManagedEquivalentsOfWin32ApiTitle">
        <source>Use managed equivalents of win32 api</source>
        <target state="translated">Verwaltete Entsprechungen der Win32-API verwenden</target>
        <note />
      </trans-unit>
      <trans-unit id="UseOrdinalStringComparisonDescription">
        <source>A string comparison operation that is nonlinguistic does not set the StringComparison parameter to either Ordinal or OrdinalIgnoreCase. By explicitly setting the parameter to either StringComparison.Ordinal or StringComparison.OrdinalIgnoreCase, your code often gains speed, becomes more correct, and becomes more reliable.</source>
        <target state="translated">Bei einem nicht linguistischen Vorgang zum Zeichenfolgenvergleich wird der StringComparison-Parameter nicht auf "Ordinal" oder "OrdinalIgnoreCase" festgelegt. Indem der Parameter explizit auf "StringComparison.Ordinal" oder "StringComparison.OrdinalIgnoreCase" festgelegt wird, gewinnt Ihr Code häufig an Geschwindigkeit und ist zudem korrekter und zuverlässiger.</target>
        <note />
      </trans-unit>
      <trans-unit id="UseOrdinalStringComparisonMessageStringComparer">
        <source>{0} passes '{1}' as the 'StringComparer' parameter to {2}. To perform a non-linguistic comparison, specify 'StringComparer.Ordinal' or 'StringComparer.OrdinalIgnoreCase' instead.</source>
        <target state="translated">"{0}" übergibt "{1}" als StringComparer-Parameter an "{2}". Um einen nicht linguistischen Vergleich durchzuführen, geben Sie stattdessen "StringComparer.Ordinal" oder "StringComparer.OrdinalIgnoreCase" an.</target>
        <note />
      </trans-unit>
      <trans-unit id="UseOrdinalStringComparisonMessageStringComparison">
        <source>{0} passes '{1}' as the 'StringComparison' parameter to {2}. To perform a non-linguistic comparison, specify 'StringComparison.Ordinal' or 'StringComparison.OrdinalIgnoreCase' instead.</source>
        <target state="translated">"{0}" übergibt "{1}" als StringComparison-Parameter an "{2}". Um einen nicht linguistischen Vergleich durchzuführen, geben Sie stattdessen "StringComparison.Ordinal" oder "StringComparison.OrdinalIgnoreCase" an.</target>
        <note />
      </trans-unit>
      <trans-unit id="UseOrdinalStringComparisonTitle">
        <source>Use ordinal string comparison</source>
        <target state="translated">Ordinalzeichenfolgenvergleich verwenden</target>
        <note />
      </trans-unit>
      <trans-unit id="UsePropertyInsteadOfCountMethodWhenAvailableDescription">
        <source>Enumerable.Count() potentially enumerates the sequence while a Length/Count property is a direct access.</source>
        <target state="translated">Enumerable.Count() listet möglicherweise die Sequenz auf, während es sich bei einer Length/Count-Eigenschaft um Direktzugriff handelt.</target>
        <note />
      </trans-unit>
      <trans-unit id="UsePropertyInsteadOfCountMethodWhenAvailableMessage">
        <source>Use the "{0}" property instead of Enumerable.Count()</source>
        <target state="translated">Verwenden Sie die Eigenschaft "{0}" anstelle von "Enumerable.Count()".</target>
        <note />
      </trans-unit>
      <trans-unit id="UsePropertyInsteadOfCountMethodWhenAvailableTitle">
        <source>Use Length/Count property instead of Count() when available</source>
        <target state="translated">Length/Count-Eigenschaft anstelle von Count() verwenden, wenn verfügbar</target>
        <note />
      </trans-unit>
      <trans-unit id="UseRSAWithSufficientKeySize">
        <source>Use Rivest–Shamir–Adleman (RSA) Algorithm With Sufficient Key Size</source>
        <target state="translated">Verwenden Sie den RSA-Algorithmus (Rivest – Shamir – Adleman) mit einer ausreichenden Schlüsselgröße.</target>
        <note />
      </trans-unit>
      <trans-unit id="UseRSAWithSufficientKeySizeDescription">
        <source>Encryption algorithms are vulnerable to brute force attacks when too small a key size is used.</source>
        <target state="translated">Verschlüsselungsalgorithmen sind anfällig für Brute-Force-Angriffe, wenn eine zu geringe Schlüsselgröße verwendet wird.</target>
        <note />
      </trans-unit>
      <trans-unit id="UseRSAWithSufficientKeySizeMessage">
        <source>Asymmetric encryption algorithm {0}'s key size is less than 2048. Switch to an RSA with at least 2048 key size, ECDH or ECDSA algorithm instead.</source>
        <target state="translated">Die Schlüsselgröße des asymmetrischen Verschlüsselungsalgorithmus "{0}" beträgt weniger als 2048. Wechseln Sie stattdessen zu einer RSA-Verschlüsselung mit ECDH- oder ECDSA-Algorithmus mit einer Schlüsselgröße von mindestens 2048.</target>
        <note />
      </trans-unit>
      <trans-unit id="UseSecureCookiesASPNetCoreDescription">
        <source>Applications available over HTTPS must use secure cookies.</source>
        <target state="translated">Anwendungen, die über HTTPS verfügbar sind, müssen sichere Cookies verwenden.</target>
        <note />
      </trans-unit>
      <trans-unit id="UseSharedAccessProtocolHttpsOnly">
        <source>Use SharedAccessProtocol HttpsOnly</source>
        <target state="translated">SharedAccessProtocol.HttpsOnly verwenden</target>
        <note />
      </trans-unit>
      <trans-unit id="UseSharedAccessProtocolHttpsOnlyDescription">
        <source>HTTPS encrypts network traffic. Use HttpsOnly, rather than HttpOrHttps, to ensure network traffic is always encrypted to help prevent disclosure of sensitive data.</source>
        <target state="translated">HTTPS verschlüsselt den Netzwerkdatenverkehr. Verwenden Sie HttpsOnly anstelle von HttpOrHttps, um sicherzustellen, dass der Netzwerkdatenverkehr immer verschlüsselt ist. So können Sie die Offenlegung vertraulicher Daten verhindern.</target>
        <note />
      </trans-unit>
      <trans-unit id="UseSharedAccessProtocolHttpsOnlyMessage">
        <source>Consider using Azure's role-based access control instead of a Shared Access Signature (SAS) if possible. If you still need to use a SAS, specify SharedAccessProtocol.HttpsOnly.</source>
        <target state="translated">Erwägen Sie (sofern möglich) die Verwendung der rollenbasierten Zugriffssteuerung von Azure anstelle einer Shared Access Signature (SAS). Wenn Sie weiterhin eine SAS benötigen, verwenden Sie "SharedAccessProtocol.HttpsOnly".</target>
        <note />
      </trans-unit>
      <trans-unit id="UseStringEqualsOverStringCompareCodeFixTitle">
        <source>Use 'string.Equals'</source>
        <target state="translated">"string.Equals" verwenden</target>
        <note />
      </trans-unit>
      <trans-unit id="UseStringEqualsOverStringCompareDescription">
        <source>It is both clearer and likely faster to use 'string.Equals' instead of comparing the result of 'string.Compare' to zero.</source>
        <target state="translated">Die Verwendung von "string.Equals" ist sowohl klarer als auch wahrscheinlich schneller als das Vergleichen des Ergebnisses von "string.Compare" mit null.</target>
        <note />
      </trans-unit>
      <trans-unit id="UseStringEqualsOverStringCompareMessage">
        <source>Use 'string.Equals' instead of comparing the result of 'string.Compare' to 0</source>
        <target state="translated">Verwenden Sie "string.Equals", statt das Ergebnis von "string.Compare" mit 0 zu vergleichen.</target>
        <note />
      </trans-unit>
      <trans-unit id="UseStringEqualsOverStringCompareTitle">
        <source>Use 'string.Equals'</source>
        <target state="translated">"string.Equals" verwenden</target>
        <note />
      </trans-unit>
      <trans-unit id="UseSpanBasedStringConcatCodeFixTitle">
        <source>Use 'AsSpan' with 'string.Concat'</source>
        <target state="translated">"AsSpan" mit "string.Concat" verwenden</target>
        <note />
      </trans-unit>
      <trans-unit id="UseSpanBasedStringConcatDescription">
        <source>It is more efficient to use 'AsSpan' and 'string.Concat', instead of 'Substring' and a concatenation operator.</source>
        <target state="translated">Die Verwendung von "AsSpan" und "string.Concat" ist effizienter als "Substring" und ein Verkettungsoperator.</target>
        <note />
      </trans-unit>
      <trans-unit id="UseSpanBasedStringConcatMessage">
        <source>Use span-based 'string.Concat' and 'AsSpan' instead of 'Substring'</source>
        <target state="translated">Verwenden Sie "string.Concat" und "AsSpan" auf span-Basis anstelle von "Substring".</target>
        <note />
      </trans-unit>
      <trans-unit id="UseSpanBasedStringConcatTitle">
        <source>Use span-based 'string.Concat'</source>
        <target state="translated">"string.Concat" auf span-Basis verwenden</target>
        <note />
      </trans-unit>
      <trans-unit id="UseStringContainsCharOverloadWithSingleCharactersDescription">
        <source>'string.Contains(char)' is available as a better performing overload for single char lookup.</source>
        <target state="translated">"string.Contains(char)" ist als leistungsfähigere Überladung für die Suche nach einzelnen Zeichen verfügbar.</target>
        <note />
      </trans-unit>
      <trans-unit id="UseStringContainsCharOverloadWithSingleCharactersMessage">
        <source>Use 'string.Contains(char)' instead of 'string.Contains(string)' when searching for a single character</source>
        <target state="translated">Verwenden Sie "string.Contains(char)" anstelle von "string.Contains(string)" bei der Suche nach einem einzelnen Zeichen.</target>
        <note />
      </trans-unit>
      <trans-unit id="UseStringContainsCharOverloadWithSingleCharactersTitle">
        <source>Use char literal for a single character lookup</source>
        <target state="translated">Zeichenliteral für die Suche nach einem einzelnen Zeichen verwenden</target>
        <note />
      </trans-unit>
      <trans-unit id="UseValidPlatformStringDescription">
        <source>Platform compatibility analyzer requires a valid platform name and version.</source>
        <target state="translated">Das Analysetool für Plattformkompatibilität erfordert einen gültigen Plattformnamen und eine gültige Version.</target>
        <note />
      </trans-unit>
      <trans-unit id="UseValidPlatformStringInvalidVersion">
        <source>Version '{0}' is not valid for platform '{1}'. Use a version with 2{2} parts for this platform.</source>
        <target state="translated">Version {0} ist für die Plattform "{1}" ungültig. Verwenden Sie für diese Plattform eine Version mit 2{2} Teilen.</target>
        <note>Version '7' is not valid for platform 'windows'. Use a version with 2-4 parts for this platform.</note>
      </trans-unit>
      <trans-unit id="UseValidPlatformStringNoVersion">
        <source>Version '{0}' is not valid for platform '{1}'. Do not use versions for this platform.</source>
        <target state="translated">Die Version "{0}" ist für die Plattform "{1}" ungültig. Verwenden Sie keine Versionen für diese Plattform.</target>
        <note />
      </trans-unit>
      <trans-unit id="UseValidPlatformStringTitle">
        <source>Use valid platform string</source>
        <target state="translated">Gültige Plattformzeichenfolge verwenden</target>
        <note />
      </trans-unit>
      <trans-unit id="UseValidPlatformStringUnknownPlatform">
        <source>The platform '{0}' is not a known platform name</source>
        <target state="translated">Plattform "{0}" ist kein bekannter Plattformname.</target>
        <note />
      </trans-unit>
      <trans-unit id="UseValueTasksCorrectlyDescription">
        <source>ValueTasks returned from member invocations are intended to be directly awaited.  Attempts to consume a ValueTask multiple times or to directly access one's result before it's known to be completed may result in an exception or corruption.  Ignoring such a ValueTask is likely an indication of a functional bug and may degrade performance.</source>
        <target state="translated">Von Memberaufrufen zurückgegebene ValueTasks sind so konzipiert, dass sie direkt erwartet werden sollten. Versuche, einen ValueTask mehrmals zu nutzen oder direkt auf das Ergebnis zuzugreifen, bevor er offiziell abgeschlossen wurde, können zu einer Ausnahme oder zur Beschädigung führen. Das Ignorieren eines solchen ValueTask ist wahrscheinlich ein Hinweis auf einen Funktionsfehler und kann zu Leistungseinbußen führen.</target>
        <note />
      </trans-unit>
      <trans-unit id="UseValueTasksCorrectlyMessage_AccessingIncompleteResult">
        <source>ValueTask instances should not have their result directly accessed unless the instance has already completed. Unlike Tasks, calling Result or GetAwaiter().GetResult() on a ValueTask is not guaranteed to block until the operation completes. If you can't simply await the instance, consider first checking its IsCompleted property (or asserting it's true if you know that to be the case).</source>
        <target state="translated">Auf die Ergebnisse von ValueTask-Instanzen darf nur dann direkt zugegriffen werden, wenn die Instanz bereits abgeschlossen ist. Im Gegensatz zu Tasks wird beim Aufruf von "Result" oder "GetAwaiter().GetResult()" für einen ValueTask nicht unbedingt eine Sperre eingerichtet, bis der Vorgang abgeschlossen ist. Wenn Sie nicht einfach auf die Instanz warten können, sollten Sie zunächst die zugehörige IsCompleted-Eigenschaft überprüfen (oder durch Assertion bestätigen, dass sie TRUE lautet, sofern Sie sich dessen sicher sind).</target>
        <note />
      </trans-unit>
      <trans-unit id="UseValueTasksCorrectlyMessage_DoubleConsumption">
        <source>ValueTask instances should only be consumed once, such as via an await. Consuming the same ValueTask instance multiple times can result in exceptions and data corruption.</source>
        <target state="translated">ValueTask-Instanzen dürfen nur einmal verwendet werden, z. B. über einen await-Vorgang. Das mehrfache Verwenden derselben ValueTask-Instanz kann zu Ausnahmen und zur Datenbeschädigung führen.</target>
        <note />
      </trans-unit>
      <trans-unit id="UseValueTasksCorrectlyMessage_General">
        <source>ValueTask instances returned from method calls should be directly awaited, returned, or passed as an argument to another method call. Other usage, such as storing an instance into a local or a field, is likely an indication of a bug, as ValueTask instances must only ever be consumed once.</source>
        <target state="translated">Von Methodenaufrufen zurückgegebene ValueTask-Instanzen müssen direkt erwartet, zurückgegeben oder als Argument an einen anderen Methodenaufruf übergeben werden. Eine andere Verwendung, z. B. das Speichern einer Instanz an einem lokalen Speicherort oder in einem Feld, ist wahrscheinlich ein Hinweis auf einen Fehler, weil ValueTask-Instanzen immer nur einmal verwendet werden dürfen.</target>
        <note />
      </trans-unit>
      <trans-unit id="UseValueTasksCorrectlyMessage_Unconsumed">
        <source>ValueTask instances returned from method calls should always be used, typically awaited. Not doing so often represents a functional bug, but even if it doesn't, it can result in degraded performance if the target method pools objects for use with ValueTasks.</source>
        <target state="translated">Von Methodenaufrufen zurückgegebene ValueTask-Instanzen müssen immer verwendet werden, normalerweise erwartet. Ein anderes Vorgehen stellt häufig einen Funktionsfehler oder dar oder kann zumindest zu Leistungseinbußen führen, wenn die Zielmethode Objekte für die Verwendung mit ValueTasks in Pools gruppiert.</target>
        <note />
      </trans-unit>
      <trans-unit id="UseValueTasksCorrectlyTitle">
        <source>Use ValueTasks correctly</source>
        <target state="translated">ValueTasks ordnungsgemäß verwenden</target>
        <note />
      </trans-unit>
      <trans-unit id="UseXmlReaderDescription">
        <source>Processing XML from untrusted data may load dangerous external references, which should be restricted by using an XmlReader with a secure resolver or with DTD processing disabled.</source>
        <target state="translated">Durch das Verarbeiten von XML aus nicht vertrauenswürdigen Daten werden möglicherweise gefährliche externe Verweise geladen, die mithilfe eines XmlReaders mit sicherem Konfliktlöser oder mit deaktivierter DTD-Verarbeitung eingeschränkt werden müssen.</target>
        <note />
      </trans-unit>
      <trans-unit id="UseXmlReaderForDataSetReadXml">
        <source>Use XmlReader for 'DataSet.ReadXml()'</source>
        <target state="translated">XmlReader für "DataSet.ReadXml()" verwenden</target>
        <note />
      </trans-unit>
      <trans-unit id="UseXmlReaderForDeserialize">
        <source>Use XmlReader for 'XmlSerializer.Deserialize()'</source>
        <target state="translated">XmlReader für "XmlSerializer.Deserialize()" verwenden</target>
        <note />
      </trans-unit>
      <trans-unit id="UseXmlReaderForSchemaRead">
        <source>Use XmlReader for 'XmlSchema.Read()'</source>
        <target state="translated">XmlReader für "XmlSchema.Read()" verwenden</target>
        <note />
      </trans-unit>
      <trans-unit id="UseXmlReaderForValidatingReader">
        <source>Use XmlReader for XmlValidatingReader constructor</source>
        <target state="translated">XmlReader für XmlValidatingReader-Konstruktor verwenden</target>
        <note />
      </trans-unit>
      <trans-unit id="UseXmlReaderForXPathDocument">
        <source>Use XmlReader for XPathDocument constructor</source>
        <target state="translated">XmlReader für XPathDocument-Konstruktor verwenden</target>
        <note />
      </trans-unit>
      <trans-unit id="UseXmlReaderMessage">
        <source>This overload of the '{0}.{1}' method is potentially unsafe. It may enable Document Type Definition (DTD) which can be vulnerable to denial of service attacks, or might use an XmlResolver which can be vulnerable to information disclosure. Use an overload that takes a XmlReader instance instead, with DTD processing disabled and no XmlResolver.</source>
        <target state="translated">Diese Überladung der {0}.{1}-Methode ist potenziell unsicher. Sie kann die Dokumenttypdefinition (DTD) aktivieren, die für DoS-Angriff (Denial of Service) anfällig ist, oder einen XmlResolver verwenden, der anfällig für eine Offenlegung von Informationen sein kann. Verwenden Sie eine Überladung, die stattdessen eine XmlReader-Instanz nutzt, und bei der die DTD-Verarbeitung deaktiviert ist und kein XmlResolver-Vorgang ausgeführt wird.</target>
        <note />
      </trans-unit>
<<<<<<< HEAD
      <trans-unit id="PreferDictionaryTryGetValueCodeFixTitle">
        <source>Use 'TryGetValue(TKey, out TValue)'</source>
        <target state="new">Use 'TryGetValue(TKey, out TValue)'</target>
        <note />
      </trans-unit>
      <trans-unit id="PreferDictionaryTryGetValueTitle">
        <source>Prefer the Dictionary's TryGetValue method</source>
        <target state="new">Prefer the Dictionary's TryGetValue method</target>
        <note />
      </trans-unit>
      <trans-unit id="PreferDictionaryTryGetValueMessage">
        <source>Prefer a 'TryGetValue' call over a Dictionary indexer access guarded by a 'ContainsKey' check.</source>
        <target state="new">Prefer a 'TryGetValue' call over a Dictionary indexer access guarded by a 'ContainsKey' check.</target>
        <note />
      </trans-unit>
      <trans-unit id="PreferDictionaryTryGetValueDescription">
        <source>Prefer a 'TryGetValue' call over a Dictionary indexer access guarded by a 'ContainsKey' check.</source>
        <target state="new">Prefer a 'TryGetValue' call over a Dictionary indexer access guarded by a 'ContainsKey' check.</target>
=======
      <trans-unit id="UsesPreviewTypeParameterMessage">
        <source>'{0}' uses the preview type '{1}' and needs to opt into preview features. See {2} for more information.</source>
        <target state="translated">„{0}“ verwendet den Vorschautyp „{1}“, daher müssen Vorschaufeatures abonniert werden. Weitere Informationen finden Sie unter {2}.</target>
        <note />
      </trans-unit>
      <trans-unit id="UsesPreviewTypeParameterMessageWithCustomMessagePlaceholder">
        <source>{3} '{0}' uses the preview type '{1}' and needs to opt into preview features. See {2} for more information.</source>
        <target state="translated">{3} „{0}“ verwendet den Vorschautyp „{1}“, daher müssen Vorschaufeatures abonniert werden. Weitere Informationen finden Sie unter {2}.</target>
>>>>>>> 9de7a452
        <note />
      </trans-unit>
    </body>
  </file>
</xliff><|MERGE_RESOLUTION|>--- conflicted
+++ resolved
@@ -2987,7 +2987,16 @@
         <target state="translated">Diese Überladung der {0}.{1}-Methode ist potenziell unsicher. Sie kann die Dokumenttypdefinition (DTD) aktivieren, die für DoS-Angriff (Denial of Service) anfällig ist, oder einen XmlResolver verwenden, der anfällig für eine Offenlegung von Informationen sein kann. Verwenden Sie eine Überladung, die stattdessen eine XmlReader-Instanz nutzt, und bei der die DTD-Verarbeitung deaktiviert ist und kein XmlResolver-Vorgang ausgeführt wird.</target>
         <note />
       </trans-unit>
-<<<<<<< HEAD
+      <trans-unit id="UsesPreviewTypeParameterMessage">
+        <source>'{0}' uses the preview type '{1}' and needs to opt into preview features. See {2} for more information.</source>
+        <target state="translated">„{0}“ verwendet den Vorschautyp „{1}“, daher müssen Vorschaufeatures abonniert werden. Weitere Informationen finden Sie unter {2}.</target>
+        <note />
+      </trans-unit>
+      <trans-unit id="UsesPreviewTypeParameterMessageWithCustomMessagePlaceholder">
+        <source>{3} '{0}' uses the preview type '{1}' and needs to opt into preview features. See {2} for more information.</source>
+        <target state="translated">{3} „{0}“ verwendet den Vorschautyp „{1}“, daher müssen Vorschaufeatures abonniert werden. Weitere Informationen finden Sie unter {2}.</target>
+        <note />
+      </trans-unit>
       <trans-unit id="PreferDictionaryTryGetValueCodeFixTitle">
         <source>Use 'TryGetValue(TKey, out TValue)'</source>
         <target state="new">Use 'TryGetValue(TKey, out TValue)'</target>
@@ -3006,16 +3015,6 @@
       <trans-unit id="PreferDictionaryTryGetValueDescription">
         <source>Prefer a 'TryGetValue' call over a Dictionary indexer access guarded by a 'ContainsKey' check.</source>
         <target state="new">Prefer a 'TryGetValue' call over a Dictionary indexer access guarded by a 'ContainsKey' check.</target>
-=======
-      <trans-unit id="UsesPreviewTypeParameterMessage">
-        <source>'{0}' uses the preview type '{1}' and needs to opt into preview features. See {2} for more information.</source>
-        <target state="translated">„{0}“ verwendet den Vorschautyp „{1}“, daher müssen Vorschaufeatures abonniert werden. Weitere Informationen finden Sie unter {2}.</target>
-        <note />
-      </trans-unit>
-      <trans-unit id="UsesPreviewTypeParameterMessageWithCustomMessagePlaceholder">
-        <source>{3} '{0}' uses the preview type '{1}' and needs to opt into preview features. See {2} for more information.</source>
-        <target state="translated">{3} „{0}“ verwendet den Vorschautyp „{1}“, daher müssen Vorschaufeatures abonniert werden. Weitere Informationen finden Sie unter {2}.</target>
->>>>>>> 9de7a452
         <note />
       </trans-unit>
     </body>

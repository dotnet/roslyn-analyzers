--- conflicted
+++ resolved
@@ -2118,13 +2118,8 @@
         <note />
       </trans-unit>
       <trans-unit id="PreventNumericIntPtrUIntPtrBehavioralChangesDescription">
-<<<<<<< HEAD
         <source>Some built-in operators added in .NET 7 behave differently when overflowing than did the corresponding user-defined operators in .NET 6 and earlier versions. Some operators that previously threw in an unchecked context now don't throw unless wrapped within a checked context. Also, some operators that did not previously throw in a checked context now throw unless wrapped in an unchecked context.</source>
         <target state="new">Some built-in operators added in .NET 7 behave differently when overflowing than did the corresponding user-defined operators in .NET 6 and earlier versions. Some operators that previously threw in an unchecked context now don't throw unless wrapped within a checked context. Also, some operators that did not previously throw in a checked context now throw unless wrapped in an unchecked context.</target>
-=======
-        <source>Some built in operators added in .NET 7 behave differently than the user defined operatorsi in .NET 6 and below. Some operators that used to throw in unchecked context while overflowing will not throw anymore unless wrapped within checked context, and some operators that not used to throw in checked context now would throw unless wrapped within unchecked context.</source>
-        <target state="translated">Einige integrierte Operatoren, die in .NET 7 hinzugefügt wurden, verhalten sich anders als die benutzerdefinierten Operatoren in .NET 6 und darunter. Einige Operatoren, die früher bei Überlauf im ungeprüften Kontext einen Fehler auslösten, werden nicht mehr ausgelöst, wenn sie nicht in einen geprüften Kontext eingeschlossen sind, und einige Operatoren, die früher im geprüften Kontext keinen Fehler auslösten, werden jetzt ausgelöst, wenn sie nicht in einen ungeprüften Kontext eingeschlossen sind.</target>
->>>>>>> f54c092f
         <note />
       </trans-unit>
       <trans-unit id="PreventNumericIntPtrUIntPtrBehavioralChangesOperatorThrowsMessage">
@@ -2133,13 +2128,8 @@
         <note />
       </trans-unit>
       <trans-unit id="PreventNumericIntPtrUIntPtrBehavioralChangesTitle">
-<<<<<<< HEAD
         <source>Prevent behavioral change</source>
         <target state="new">Prevent behavioral change</target>
-=======
-        <source>Prevent from behavioral change</source>
-        <target state="translated">Verhindern von Verhaltensänderungen</target>
->>>>>>> f54c092f
         <note />
       </trans-unit>
       <trans-unit id="ProvideCorrectArgumentToEnumHasFlagDescription">

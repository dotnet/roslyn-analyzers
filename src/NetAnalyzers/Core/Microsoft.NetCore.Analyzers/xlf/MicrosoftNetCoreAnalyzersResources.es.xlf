﻿<?xml version="1.0" encoding="utf-8"?>
<xliff xmlns="urn:oasis:names:tc:xliff:document:1.2" xmlns:xsi="http://www.w3.org/2001/XMLSchema-instance" version="1.2" xsi:schemaLocation="urn:oasis:names:tc:xliff:document:1.2 xliff-core-1.2-transitional.xsd">
  <file datatype="xml" source-language="en" target-language="es" original="../MicrosoftNetCoreAnalyzersResources.resx">
    <body>
      <trans-unit id="AddNonSerializedAttributeCodeActionTitle">
        <source>Add the 'NonSerialized' attribute to this field.</source>
        <target state="translated">Agregue el atributo "NonSerialized" a este campo.</target>
        <note />
      </trans-unit>
      <trans-unit id="AddPublicParameterlessConstructor">
        <source>Add a public constructor that takes zero parameters</source>
        <target state="translated">Agregar un constructor público que toma cero parámetros</target>
        <note />
      </trans-unit>
      <trans-unit id="AddSerializableAttributeCodeActionTitle">
        <source>Add Serializable attribute</source>
        <target state="translated">Agregar el atributo Serializable</target>
        <note />
      </trans-unit>
      <trans-unit id="ApprovedCipherMode">
        <source>Review cipher mode usage with cryptography experts</source>
        <target state="translated">Revisar el uso del modo de cifrado con expertos en criptografía</target>
        <note />
      </trans-unit>
      <trans-unit id="ApprovedCipherModeDescription">
        <source>These cipher modes might be vulnerable to attacks. Consider using recommended modes (CBC, CTS).</source>
        <target state="translated">Estos modos de cifrado pueden ser vulnerables a ataques. Use los modos recomendados (CBC, CTS).</target>
        <note />
      </trans-unit>
      <trans-unit id="ApprovedCipherModeMessage">
        <source>Review the usage of cipher mode '{0}' with cryptography experts. Consider using recommended modes (CBC, CTS).</source>
        <target state="translated">Revise el uso del modo de cifrado "{0}" con expertos en criptografía. Use los modos recomendados (CBC, CTS).</target>
        <note />
      </trans-unit>
      <trans-unit id="AttributeStringLiteralsShouldParseCorrectlyDescription">
        <source>The string literal parameter of an attribute does not parse correctly for a URL, a GUID, or a version.</source>
        <target state="translated">El parámetro de literal de cadena de un atributo no se analiza correctamente para una dirección URL, un GUID o una versión.</target>
        <note />
      </trans-unit>
      <trans-unit id="AttributeStringLiteralsShouldParseCorrectlyMessageDefault">
        <source>In the constructor of '{0}', change the value of argument '{1}', which is currently "{2}", to something that can be correctly parsed as '{3}'</source>
        <target state="translated">En el constructor de "{0}", cambie el valor del argumento "{1}", que es actualmente "{2}", a otro que se pueda analizar correctamente como "{3}".</target>
        <note />
      </trans-unit>
      <trans-unit id="AttributeStringLiteralsShouldParseCorrectlyMessageEmpty">
        <source>In the constructor of '{0}', change the value of argument '{1}', which is currently an empty string (""), to something that can be correctly parsed as '{2}'</source>
        <target state="translated">En el constructor de "{0}", cambie el valor del argumento "{1}", que es actualmente una cadena vacía (""), a otro que se pueda analizar correctamente como "{2}".</target>
        <note />
      </trans-unit>
      <trans-unit id="AttributeStringLiteralsShouldParseCorrectlyTitle">
        <source>Attribute string literals should parse correctly</source>
        <target state="translated">Los literales de cadena de atributo se deben analizar correctamente</target>
        <note />
      </trans-unit>
      <trans-unit id="AvoidStringBuilderPInvokeParametersDescription">
        <source>Marshalling of 'StringBuilder' always creates a native buffer copy, resulting in multiple allocations for one marshalling operation.</source>
        <target state="translated">Al serializar "StringBuilder" siempre se crea una copia del búfer nativo, lo que da lugar a varias asignaciones para una operación de serialización.</target>
        <note />
      </trans-unit>
      <trans-unit id="AvoidStringBuilderPInvokeParametersMessage">
        <source>Avoid 'StringBuilder' parameters for P/Invokes. Consider using a character buffer instead.</source>
        <target state="translated">Evite los parámetros "StringBuilder" para los elementos P/Invoke. Considere la posibilidad de usar un búfer de caracteres en su lugar.</target>
        <note />
      </trans-unit>
      <trans-unit id="AvoidStringBuilderPInvokeParametersTitle">
        <source>Avoid 'StringBuilder' parameters for P/Invokes</source>
        <target state="translated">Evitar los parámetros "StringBuilder" para los elementos P/Invoke</target>
        <note />
      </trans-unit>
      <trans-unit id="AvoidUnsealedAttributesDescription">
        <source>The .NET Framework class library provides methods for retrieving custom attributes. By default, these methods search the attribute inheritance hierarchy. Sealing the attribute eliminates the search through the inheritance hierarchy and can improve performance.</source>
        <target state="translated">La biblioteca de clases de .NET Framework proporciona los métodos para recuperar los atributos personalizados. De forma predeterminada, estos métodos buscan la jerarquía de herencia del atributo. Al sellar el atributo, se elimina la búsqueda a través de la jerarquía de herencia y puede mejorarse el rendimiento.</target>
        <note />
      </trans-unit>
      <trans-unit id="AvoidUnsealedAttributesMessage">
        <source>Avoid unsealed attributes</source>
        <target state="translated">Evitar atributos no sellados</target>
        <note />
      </trans-unit>
      <trans-unit id="AvoidUnsealedAttributesTitle">
        <source>Avoid unsealed attributes</source>
        <target state="translated">Evitar atributos no sellados</target>
        <note />
      </trans-unit>
      <trans-unit id="AvoidZeroLengthArrayAllocationsMessage">
        <source>Avoid unnecessary zero-length array allocations.  Use {0} instead.</source>
        <target state="translated">Evite las asignaciones de matriz de longitud cero innecesarias.  Use {0} en su lugar.</target>
        <note />
      </trans-unit>
      <trans-unit id="AvoidZeroLengthArrayAllocationsTitle">
        <source>Avoid zero-length array allocations</source>
        <target state="translated">Evite las asignaciones de matriz de longitud cero</target>
        <note />
      </trans-unit>
      <trans-unit id="BinaryFormatterDeserializeMaybeWithoutBinderSetMessage">
        <source>The method '{0}' is insecure when deserializing untrusted data without a SerializationBinder to restrict the type of objects in the deserialized object graph.</source>
        <target state="translated">El método "{0}" no es seguro cuando se deserializan datos que no son de confianza sin un elemento SerializationBinder para restringir el tipo de objetos en el grafo de objetos deserializado.</target>
        <note />
      </trans-unit>
      <trans-unit id="BinaryFormatterDeserializeMaybeWithoutBinderSetTitle">
        <source>Ensure BinaryFormatter.Binder is set before calling BinaryFormatter.Deserialize</source>
        <target state="translated">Asegurarse de que BinaryFormatter.Binder se ha establecido antes de llamar a BinaryFormatter.Deserialize</target>
        <note />
      </trans-unit>
      <trans-unit id="BinaryFormatterDeserializeWithoutBinderSetMessage">
        <source>The method '{0}' is insecure when deserializing untrusted data without a SerializationBinder to restrict the type of objects in the deserialized object graph.</source>
        <target state="translated">El método "{0}" no es seguro cuando se deserializan datos que no son de confianza sin un elemento SerializationBinder para restringir el tipo de objetos en el grafo de objetos deserializado.</target>
        <note />
      </trans-unit>
      <trans-unit id="BinaryFormatterDeserializeWithoutBinderSetTitle">
        <source>Do not call BinaryFormatter.Deserialize without first setting BinaryFormatter.Binder</source>
        <target state="translated">No llame a BinaryFormatter.Deserialize sin establecer primero BinaryFormatter.Binder</target>
        <note />
      </trans-unit>
      <trans-unit id="BinaryFormatterMethodUsedDescription">
        <source>The method '{0}' is insecure when deserializing untrusted data.  If you need to instead detect BinaryFormatter deserialization without a SerializationBinder set, then disable rule CA2300, and enable rules CA2301 and CA2302.</source>
        <target state="translated">El método "{0}" no es seguro cuando se deserializan datos que no son de confianza. Si necesita detectar la deserialización de BinaryFormatter sin establecer un elemento SerializationBinder, deshabilite la regla CA2300 y habilite las reglas CA2301 y CA2302.</target>
        <note />
      </trans-unit>
      <trans-unit id="BinaryFormatterMethodUsedMessage">
        <source>The method '{0}' is insecure when deserializing untrusted data.</source>
        <target state="translated">El método "{0}" no es seguro al deserializar datos que no son de confianza.</target>
        <note />
      </trans-unit>
      <trans-unit id="BinaryFormatterMethodUsedTitle">
        <source>Do not use insecure deserializer BinaryFormatter</source>
        <target state="translated">No usar el deserializador no seguro BinaryFormatter</target>
        <note />
      </trans-unit>
      <trans-unit id="BufferBlockCopyDescription">
        <source>'Buffer.BlockCopy' expects the number of bytes to be copied for the 'count' argument. Using 'Array.Length' may not match the number of bytes that needs to be copied.</source>
        <target state="translated">'Buffer.BlockCopy' espera que se copie el número de bytes para el argumento 'count'. El uso de 'Array.Length' puede no coincidir con el número de bytes que se deben copiar.</target>
        <note />
      </trans-unit>
      <trans-unit id="BufferBlockCopyLengthMessage">
        <source>'Buffer.BlockCopy' expects the number of bytes to be copied for the 'count' argument. Using 'Array.Length' may not match the number of bytes that needs to be copied.</source>
        <target state="translated">'Buffer.BlockCopy' espera que se copie el número de bytes para el argumento 'count'. El uso de 'Array.Length' puede no coincidir con el número de bytes que se deben copiar.</target>
        <note />
      </trans-unit>
      <trans-unit id="BufferBlockCopyLengthTitle">
        <source>'Buffer.BlockCopy' expects the number of bytes to be copied for the 'count' argument</source>
        <target state="translated">'Buffer.BlockCopy' espera que se copie el número de bytes para el argumento 'count'</target>
        <note />
      </trans-unit>
      <trans-unit id="CallGCSuppressFinalizeCorrectlyDescription">
        <source>A method that is an implementation of Dispose does not call GC.SuppressFinalize; or a method that is not an implementation of Dispose calls GC.SuppressFinalize; or a method calls GC.SuppressFinalize and passes something other than this (Me in Visual Basic).</source>
        <target state="translated">Un método que es una implementación de Dispose no llama a GC.SuppressFinalize, o un método que no es una implementación de Dispose llama a GC.SuppressFinalize, o un método llama a GC.SuppressFinalize y pasa algo distinto de "this" (Me en Visual Basic).</target>
        <note />
      </trans-unit>
      <trans-unit id="CallGCSuppressFinalizeCorrectlyMessageNotCalled">
        <source>Change {0} to call {1}. This will prevent derived types that introduce a finalizer from needing to re-implement 'IDisposable' to call it.</source>
        <target state="translated">Cambie "{0}" para llamar a {1}. Con esto se evitará que los tipos derivados que introducen un finalizador tengan que volver a implementar "IDisposable" para llamarlo.</target>
        <note />
      </trans-unit>
      <trans-unit id="CallGCSuppressFinalizeCorrectlyMessageNotCalledWithFinalizer">
        <source>Change {0} to call {1}. This will prevent unnecessary finalization of the object once it has been disposed and it has fallen out of scope.</source>
        <target state="translated">Cambie "{0}" para llamar a {1}. Esto evita la finalización no necesaria del objeto una vez que se ha desechado y ha quedado fuera de ámbito.</target>
        <note />
      </trans-unit>
      <trans-unit id="CallGCSuppressFinalizeCorrectlyMessageNotPassedThis">
        <source>{0} calls {1} on something other than itself. Change the call site to pass 'this' ('Me' in Visual Basic) instead.</source>
        <target state="translated">{0} llama a {1} sobre algo diferente de sí mismo. Cambie el sitio de llamada para que pase "this" ("Me" en Visual Basic).</target>
        <note />
      </trans-unit>
      <trans-unit id="CallGCSuppressFinalizeCorrectlyMessageOutsideDispose">
        <source>{0} calls {1}, a method that is typically only called within an implementation of 'IDisposable.Dispose'. Refer to the IDisposable pattern for more information.</source>
        <target state="translated">{0} llama a {1}, un método al que normalmente solo se llama en una implementación de "IDisposable.Dispose". Consulte el modelo de IDisposable para obtener más información.</target>
        <note />
      </trans-unit>
      <trans-unit id="CallGCSuppressFinalizeCorrectlyTitle">
        <source>Dispose methods should call SuppressFinalize</source>
        <target state="translated">Los métodos Dispose deberían llamar a SuppressFinalize</target>
        <note />
      </trans-unit>
      <trans-unit id="CategoryReliability">
        <source>Reliability</source>
        <target state="translated">Fiabilidad</target>
        <note />
      </trans-unit>
      <trans-unit id="CommaSeparator">
        <source>, </source>
        <target state="translated">, </target>
        <note>Separator used for separating list of platform names: {API} is only supported on: {‘windows’, ‘browser’, ‘linux’}</note>
      </trans-unit>
      <trans-unit id="DataSetDataTableInDeserializableObjectGraphMessage">
        <source>When deserializing untrusted input, deserializing a {0} object is insecure. '{1}' either is or derives from {0}</source>
        <target state="translated">Cuando se deserializa una entrada que no es de confianza, no es segura la deserialización de un objeto {0}. "{1}" es {0} o se deriva de este.</target>
        <note />
      </trans-unit>
      <trans-unit id="DataSetDataTableInDeserializableObjectGraphTitle">
        <source>Unsafe DataSet or DataTable type found in deserializable object graph</source>
        <target state="translated">Se encontró un tipo DataSet o DataTable no seguro en el gráfico de objetos deserializable</target>
        <note />
      </trans-unit>
      <trans-unit id="DataSetDataTableInRceAutogeneratedSerializableTypeMessage">
        <source>When deserializing untrusted input with an IFormatter-based serializer, deserializing a {0} object is insecure. '{1}' either is or derives from {0}. Ensure that the auto-generated type is never deserialized with untrusted data.</source>
        <target state="translated">Cuando se deserializa una entrada que no es de confianza con un serializador basado en IFormatter, no es segura la deserialización de un objeto {0}. "{1}" es {0} o se deriva de este. Asegúrese de que el tipo autogenerado nunca se deserialice con datos que no son de confianza.</target>
        <note />
      </trans-unit>
      <trans-unit id="DataSetDataTableInRceAutogeneratedSerializableTypeTitle">
        <source>Unsafe DataSet or DataTable in auto-generated serializable type can be vulnerable to remote code execution attacks</source>
        <target state="translated">Un elemento DataSet o DataTable no seguro en un tipo serializable autogenerado puede ser vulnerable a ataques de ejecución remota de código</target>
        <note />
      </trans-unit>
      <trans-unit id="DataSetDataTableInRceDeserializableObjectGraphMessage">
        <source>When deserializing untrusted input, deserializing a {0} object is insecure. '{1}' either is or derives from {0}</source>
        <target state="translated">Cuando se deserializa una entrada que no es de confianza, no es segura la deserialización de un objeto {0}. "{1}" es {0} o se deriva de este.</target>
        <note />
      </trans-unit>
      <trans-unit id="DataSetDataTableInRceDeserializableObjectGraphTitle">
        <source>Unsafe DataSet or DataTable in deserialized object graph can be vulnerable to remote code execution attacks</source>
        <target state="translated">Un elemento DataSet o DataTable no seguro en un gráfico de objetos deserializados puede ser vulnerable a ataques de ejecución remota de código</target>
        <note />
      </trans-unit>
      <trans-unit id="DataSetDataTableInRceSerializableTypeMessage">
        <source>When deserializing untrusted input with an IFormatter-based serializer, deserializing a {0} object is insecure. '{1}' either is or derives from {0}.</source>
        <target state="translated">Al deserializar la entrada que no es de confianza con un serializador basado en IFormatter, la deserialización de un objeto {0} no es segura. "{1}" es {0} o se deriva de él.</target>
        <note />
      </trans-unit>
      <trans-unit id="DataSetDataTableInRceSerializableTypeTitle">
        <source>Unsafe DataSet or DataTable in serializable type can be vulnerable to remote code execution attacks</source>
        <target state="translated">Un elemento DataSet o DataTable no seguro en un tipo serializable puede ser vulnerable a ataques de ejecución remota de código</target>
        <note />
      </trans-unit>
      <trans-unit id="DataSetDataTableInSerializableTypeMessage">
        <source>When deserializing untrusted input, deserializing a {0} object is insecure. '{1}' either is or derives from {0}</source>
        <target state="translated">Cuando se deserializa una entrada que no es de confianza, no es segura la deserialización de un objeto {0}. "{1}" es {0} o se deriva de este.</target>
        <note />
      </trans-unit>
      <trans-unit id="DataSetDataTableInSerializableTypeTitle">
        <source>Unsafe DataSet or DataTable in serializable type</source>
        <target state="translated">Elemento DataSet o DataTable no seguro en un tipo serializable</target>
        <note />
      </trans-unit>
      <trans-unit id="DataSetDataTableInWebDeserializableObjectGraphMessage">
        <source>When deserializing untrusted input, deserializing a {0} object is insecure. '{1}' either is or derives from {0}</source>
        <target state="translated">Cuando se deserializa una entrada que no es de confianza, no es segura la deserialización de un objeto {0}. "{1}" es {0} o se deriva de este.</target>
        <note />
      </trans-unit>
      <trans-unit id="DataSetDataTableInWebDeserializableObjectGraphTitle">
        <source>Unsafe DataSet or DataTable type in web deserializable object graph</source>
        <target state="translated">Tipo DataSet o DataTable no seguro en el gráfico de objetos deserializables web</target>
        <note />
      </trans-unit>
      <trans-unit id="DataSetReadXmlAutogeneratedMessage">
        <source>The method '{0}' is insecure when deserializing untrusted data. Make sure that auto-generated class containing the '{0}' call is not deserialized with untrusted data.</source>
        <target state="translated">El método "{0}" no es seguro al deserializar datos que no son de confianza. Asegúrese de que la clase autogenerada que contiene la llamada a "{0}" no se deserialice con dicho tipo de datos.</target>
        <note />
      </trans-unit>
      <trans-unit id="DataSetReadXmlAutogeneratedTitle">
        <source>Ensure auto-generated class containing DataSet.ReadXml() is not used with untrusted data</source>
        <target state="translated">Asegurarse de que la clase autogenerada que contiene DataSet.ReadXml() no se use con datos que no son de confianza</target>
        <note />
      </trans-unit>
      <trans-unit id="DataSetReadXmlMessage">
        <source>The method '{0}' is insecure when deserializing untrusted data</source>
        <target state="translated">El método "{0}" no es seguro al deserializar datos que no son de confianza.</target>
        <note />
      </trans-unit>
      <trans-unit id="DataSetReadXmlTitle">
        <source>Do not use DataSet.ReadXml() with untrusted data</source>
        <target state="translated">No usar DataSet.ReadXml() con datos que no son de confianza</target>
        <note />
      </trans-unit>
      <trans-unit id="DataTableReadXmlMessage">
        <source>The method '{0}' is insecure when deserializing untrusted data</source>
        <target state="translated">El método "{0}" no es seguro al deserializar datos que no son de confianza.</target>
        <note />
      </trans-unit>
      <trans-unit id="DataTableReadXmlTitle">
        <source>Do not use DataTable.ReadXml() with untrusted data</source>
        <target state="translated">No usar DataTable.ReadXml() con datos que no son de confianza</target>
        <note />
      </trans-unit>
      <trans-unit id="DefinitelyDisableHttpClientCRLCheck">
        <source>HttpClients should enable certificate revocation list checks</source>
        <target state="translated">HttpClients debe habilitar las comprobaciones de la lista de revocación de certificados.</target>
        <note />
      </trans-unit>
      <trans-unit id="DefinitelyDisableHttpClientCRLCheckMessage">
        <source>HttpClient is created without enabling CheckCertificateRevocationList</source>
        <target state="translated">HttpClient se crea sin habilitar CheckCertificateRevocationList.</target>
        <note />
      </trans-unit>
      <trans-unit id="DefinitelyInstallRootCert">
        <source>Do Not Add Certificates To Root Store</source>
        <target state="translated">No agregar certificados al almacén raíz</target>
        <note />
      </trans-unit>
      <trans-unit id="DefinitelyInstallRootCertMessage">
        <source>Adding certificates to the operating system's trusted root certificates increases the risk of incorrectly authenticating an illegitimate certificate</source>
        <target state="translated">La adición de certificados a los certificados raíz de confianza del sistema operativo aumenta el riesgo de autenticar incorrectamente un certificado ilegítimo</target>
        <note />
      </trans-unit>
      <trans-unit id="DefinitelyUseCreateEncryptorWithNonDefaultIV">
        <source>Do not use CreateEncryptor with non-default IV</source>
        <target state="translated">No usar CreateEncryptor con un vector de inicialización no predeterminado</target>
        <note />
      </trans-unit>
      <trans-unit id="DefinitelyUseCreateEncryptorWithNonDefaultIVMessage">
        <source>Symmetric encryption uses non-default initialization vector, which could be potentially repeatable</source>
        <target state="translated">La clave de cifrado simétrica usa un vector de inicialización no predeterminado, que puede repetirse</target>
        <note />
      </trans-unit>
      <trans-unit id="DefinitelyUseSecureCookiesASPNetCore">
        <source>Use Secure Cookies In ASP.NET Core</source>
        <target state="translated">Usar cookies seguras en ASP.NET Core</target>
        <note />
      </trans-unit>
      <trans-unit id="DefinitelyUseSecureCookiesASPNetCoreMessage">
        <source>Set CookieOptions.Secure = true when setting a cookie</source>
        <target state="translated">Establecer CookieOptions.Secure en true al establecer una cookie</target>
        <note />
      </trans-unit>
      <trans-unit id="DefinitelyUseWeakKDFInsufficientIterationCount">
        <source>Do Not Use Weak Key Derivation Function With Insufficient Iteration Count</source>
        <target state="translated">No usar una función de derivación de claves débiles con un recuento de iteraciones insuficiente</target>
        <note />
      </trans-unit>
      <trans-unit id="DefinitelyUseWeakKDFInsufficientIterationCountMessage">
        <source>Use at least {0} iterations when deriving a cryptographic key from a password. By default, Rfc2898DeriveByte's IterationCount is only 1000</source>
        <target state="translated">Use al menos {0} iteraciones al derivar una clave criptográfica de una contraseña. De forma predeterminada, el valor IterationCount de Rfc2898DeriveByte es solo 1000</target>
        <note />
      </trans-unit>
      <trans-unit id="DeprecatedSslProtocolsDescription">
        <source>Older protocol versions of Transport Layer Security (TLS) are less secure than TLS 1.2 and TLS 1.3, and are more likely to have new vulnerabilities. Avoid older protocol versions to minimize risk.</source>
        <target state="translated">Las versiones anteriores del protocolo Seguridad de la capa de transporte (TLS) son menos seguras que las versiones TLS 1.2 y TLS 1.3, y es más probable que tengan nuevas vulnerabilidades. Evite las versiones anteriores del protocolo para minimizar el riesgo.</target>
        <note />
      </trans-unit>
      <trans-unit id="DeprecatedSslProtocolsMessage">
        <source>Transport Layer Security protocol version '{0}' is deprecated.  Use 'None' to let the Operating System choose a version.</source>
        <target state="translated">La versión "{0}" del protocolo Seguridad de la capa de transporte está en desuso.  Utilice "None" para permitir que el sistema operativo elija una versión.</target>
        <note />
      </trans-unit>
      <trans-unit id="DeprecatedSslProtocolsTitle">
        <source>Do not use deprecated SslProtocols values</source>
        <target state="translated">No usar valores de SslProtocols en desuso</target>
        <note />
      </trans-unit>
      <trans-unit id="DerivesFromPreviewClassMessage">
        <source>'{0}' derives from preview class '{1}' and therefore needs to opt into preview features. See {2} for more information.</source>
        <target state="translated">'{0}' deriva de la clase de vista previa '{1}' y, por lo tanto, debe participar en las características en versión preliminar. Consulte {2} para obtener más información.</target>
        <note />
      </trans-unit>
      <trans-unit id="DerivesFromPreviewClassMessageWithCustomMessagePlaceholder">
        <source>{3} '{0}' derives from preview class '{1}' and therefore needs to opt into preview features. See {2} for more information.</source>
        <target state="translated">{3} '{0}' deriva de la clase de vista previa '{1}' y, por lo tanto, debe participar en las características en versión preliminar. Consulte {2} para obtener más información.</target>
        <note />
      </trans-unit>
      <trans-unit id="DetectPreviewFeaturesDescription">
        <source>An assembly has to opt into preview features before using them.</source>
        <target state="translated">Un ensamblado tiene que participar en las características en versión preliminar antes de usarlos.</target>
        <note />
      </trans-unit>
      <trans-unit id="DetectPreviewFeaturesMessage">
        <source>Using '{0}' requires opting into preview features. See {1} for more information.</source>
        <target state="translated">El uso de '{0}' requiere la participación en las características en versión preliminar. Consulte {1} para obtener más información.</target>
        <note />
      </trans-unit>
      <trans-unit id="DetectPreviewFeaturesMessageWithCustomMessagePlaceholder">
        <source>{2} Using '{0}' requires opting into preview features. See {1} for more information.</source>
        <target state="translated">{2} El uso de '{0}' requiere la participación en las características en versión preliminar. Consulte {1} para obtener más información.</target>
        <note />
      </trans-unit>
      <trans-unit id="DetectPreviewFeaturesTitle">
        <source>This API requires opting into preview features</source>
        <target state="translated">Esta API requiere la participación en las características en versión preliminar.</target>
        <note />
      </trans-unit>
      <trans-unit id="DisposableFieldsShouldBeDisposedDescription">
        <source>A type that implements System.IDisposable declares fields that are of types that also implement IDisposable. The Dispose method of the field is not called by the Dispose method of the declaring type. To fix a violation of this rule, call Dispose on fields that are of types that implement IDisposable if you are responsible for allocating and releasing the unmanaged resources held by the field.</source>
        <target state="translated">Un tipo que implementa System.IDisposable declara campos de tipos que también implementan IDisposable. El método Dispose del tipo declarativo no llama al método Dispose del campo. Para corregir una infracción de esta regla, llame a Dispose en campos que sean de tipos que implementan IDisposable si usted es el responsable de asignar y liberar los recursos no administrados que contiene el campo.</target>
        <note />
      </trans-unit>
      <trans-unit id="DisposableFieldsShouldBeDisposedMessage">
        <source>'{0}' contains field '{1}' that is of IDisposable type '{2}', but it is never disposed. Change the Dispose method on '{0}' to call Close or Dispose on this field.</source>
        <target state="translated">"{0}" contiene el campo "{1}" que es de tipo IDisposable "{2}", pero nunca se desecha. Cambie el método Dispose en "{0}" para llamar a Close o Dispose en este campo.</target>
        <note />
      </trans-unit>
      <trans-unit id="DisposableFieldsShouldBeDisposedTitle">
        <source>Disposable fields should be disposed</source>
        <target state="translated">Aplicar Dispose a los campos a los que se pueda</target>
        <note />
      </trans-unit>
      <trans-unit id="DisposableTypesShouldDeclareFinalizerDescription">
        <source>A type that implements System.IDisposable and has fields that suggest the use of unmanaged resources does not implement a finalizer, as described by Object.Finalize.</source>
        <target state="translated">Un tipo que implementa System.IDisposable y tiene campos que sugieren el uso de recursos no administrados no implementa un finalizador descrito por Object.Finalize.</target>
        <note />
      </trans-unit>
      <trans-unit id="DisposableTypesShouldDeclareFinalizerMessage">
        <source>Disposable types should declare finalizer</source>
        <target state="translated">Los tipos a los que se puede aplicar Dispose deben declarar el finalizador</target>
        <note />
      </trans-unit>
      <trans-unit id="DisposableTypesShouldDeclareFinalizerTitle">
        <source>Disposable types should declare finalizer</source>
        <target state="translated">Los tipos a los que se puede aplicar Dispose deben declarar el finalizador</target>
        <note />
      </trans-unit>
      <trans-unit id="DisposeMethodsShouldCallBaseClassDisposeDescription">
        <source>A type that implements System.IDisposable inherits from a type that also implements IDisposable. The Dispose method of the inheriting type does not call the Dispose method of the parent type. To fix a violation of this rule, call base.Dispose in your Dispose method.</source>
        <target state="translated">Un tipo que implementa System.IDisposable hereda de otro tipo que también implementa IDisposable. El método Dispose del tipo heredado no llama al método Dispose del tipo primario. Para corregir una infracción de esta regla, llame a base.Dispose en su método Dispose.</target>
        <note />
      </trans-unit>
      <trans-unit id="DisposeMethodsShouldCallBaseClassDisposeMessage">
        <source>Ensure that method '{0}' calls '{1}' in all possible control flow paths</source>
        <target state="translated">Asegúrese de que el método "{0}" llama a "{1}" en todas las rutas de acceso de flujo de control posibles.</target>
        <note />
      </trans-unit>
      <trans-unit id="DisposeMethodsShouldCallBaseClassDisposeTitle">
        <source>Dispose methods should call base class dispose</source>
        <target state="translated">Los métodos Dispose deben llamar al método Dispose de la clase base</target>
        <note />
      </trans-unit>
      <trans-unit id="DisposeObjectsBeforeLosingScopeDescription">
        <source>If a disposable object is not explicitly disposed before all references to it are out of scope, the object will be disposed at some indeterminate time when the garbage collector runs the finalizer of the object. Because an exceptional event might occur that will prevent the finalizer of the object from running, the object should be explicitly disposed instead.</source>
        <target state="translated">Si un objeto que se puede desechar (método Dispose) no se desecha de forma explícita antes de que todas las referencias a él estén fuera de ámbito, el objeto se desechará en algún momento indeterminado cuando el recolector de elementos no utilizados ejecute el finalizador del objeto. Puesto que podría producirse un evento excepcional que impida que se ejecute el finalizador del objeto, el objeto debe desecharse de forma explícita.</target>
        <note />
      </trans-unit>
      <trans-unit id="DisposeObjectsBeforeLosingScopeMayBeDisposedMessage">
        <source>Use recommended dispose pattern to ensure that object created by '{0}' is disposed on all paths. If possible, wrap the creation within a 'using' statement or a 'using' declaration. Otherwise, use a try-finally pattern, with a dedicated local variable declared before the try region and an unconditional Dispose invocation on non-null value in the 'finally' region, say 'x?.Dispose()'. If the object is explicitly disposed within the try region or the dispose ownership is transfered to another object or method, assign 'null' to the local variable just after such an operation to prevent double dispose in 'finally'.</source>
        <target state="translated">Use el patrón Dispose recomendado para asegurarse de que el objeto creado por "{0}" se desecha en todas las rutas de acceso. Si es posible, incluya la creación en una instrucción "using" o una declaración "using". En caso contrario, use un patrón try-finally, con la declaración de una variable local dedicada antes de la región "try" y una invocación de Dispose incondicional en un valor no nulo en la región "finally", por ejemplo, "x?.Dispose()". Si el objeto se desecha de forma explícita en la región "try" o la pertenencia de Dispose se transfiere a otro objeto o método, asigne "null" a la variable local justo después de tal operación para evitar un doble Dispose en "finally".</target>
        <note />
      </trans-unit>
      <trans-unit id="DisposeObjectsBeforeLosingScopeMayBeDisposedOnExceptionPathsMessage">
        <source>Use recommended dispose pattern to ensure that object created by '{0}' is disposed on all exception paths. If possible, wrap the creation within a 'using' statement or a 'using' declaration. Otherwise, use a try-finally pattern, with a dedicated local variable declared before the try region and an unconditional Dispose invocation on non-null value in the 'finally' region, say 'x?.Dispose()'. If the object is explicitly disposed within the try region or the dispose ownership is transfered to another object or method, assign 'null' to the local variable just after such an operation to prevent double dispose in 'finally'.</source>
        <target state="translated">Use el patrón Dispose recomendado para asegurarse de que el objeto creado por "{0}" se desecha en todas las rutas de acceso de excepción. Si es posible, incluya la creación en una instrucción "using" o una declaración "using". En caso contrario, use un patrón try-finally, con la declaración de una variable local dedicada antes de la región "try" y una invocación de Dispose incondicional en un valor no nulo en la región "finally", por ejemplo, "x?.Dispose()". Si el objeto se desecha de forma explícita en la región "try" o la pertenencia de Dispose se transfiere a otro objeto o método, asigne "null" a la variable local justo después de tal operación para evitar un doble Dispose en "finally".</target>
        <note />
      </trans-unit>
      <trans-unit id="DisposeObjectsBeforeLosingScopeNotDisposedMessage">
        <source>Call System.IDisposable.Dispose on object created by '{0}' before all references to it are out of scope</source>
        <target state="translated">Llame a System.IDisposable.Dispose en el objeto que "{0}" ha creado antes de que todas las referencias a él estén fuera de ámbito.</target>
        <note />
      </trans-unit>
      <trans-unit id="DisposeObjectsBeforeLosingScopeNotDisposedOnExceptionPathsMessage">
        <source>Object created by '{0}' is not disposed along all exception paths. Call System.IDisposable.Dispose on the object before all references to it are out of scope.</source>
        <target state="translated">El objeto que "{0}" ha creado no se desecha (Dispose) en todas las rutas de acceso de excepciones. Llame a System.IDisposable.Dispose en el objeto antes de que todas las referencias a él estén fuera de ámbito.</target>
        <note />
      </trans-unit>
      <trans-unit id="DisposeObjectsBeforeLosingScopeTitle">
        <source>Dispose objects before losing scope</source>
        <target state="translated">Desechar (Dispose) objetos antes de perder el ámbito</target>
        <note />
      </trans-unit>
      <trans-unit id="DoNotAddArchiveItemPathToTheTargetFileSystemPath">
        <source>Do Not Add Archive Item's Path To The Target File System Path</source>
        <target state="translated">No agregar la ruta de acceso del elemento de archivo a la ruta de acceso del sistema de archivos de destino</target>
        <note />
      </trans-unit>
      <trans-unit id="DoNotAddArchiveItemPathToTheTargetFileSystemPathDescription">
        <source>When extracting files from an archive and using the archive item's path, check if the path is safe. Archive path can be relative and can lead to file system access outside of the expected file system target path, leading to malicious config changes and remote code execution via lay-and-wait technique.</source>
        <target state="translated">Al extraer archivos de un elemento de archivo y usar la ruta de acceso de dicho elemento, compruebe si la ruta es segura. La ruta de acceso de archivo puede ser relativa y dirigir el acceso del sistema de archivos fuera de la ruta de destino esperada del sistema de archivos, lo que provoca cambios malintencionados de la configuración y la ejecución remota de código mediante la técnica que consiste en establecer y esperar.</target>
        <note />
      </trans-unit>
      <trans-unit id="DoNotAddArchiveItemPathToTheTargetFileSystemPathMessage">
        <source>When creating path for '{0} in method {1}' from relative archive item path to extract file and the source is an untrusted zip archive, make sure to sanitize relative archive item path '{2} in method {3}'</source>
        <target state="translated">Cuando se crea la ruta de acceso para "{0}" en el método {1} desde la ruta de acceso relativa del elemento de archivo para extraer el archivo y el origen es un archivo zip que no es de confianza, asegúrese de corregir la ruta relativa del elemento de archivo "{2}" en el método "{3}".</target>
        <note />
      </trans-unit>
      <trans-unit id="DoNotAddSchemaByURL">
        <source>Do Not Add Schema By URL</source>
        <target state="translated">No agregar el esquema por dirección URL</target>
        <note />
      </trans-unit>
      <trans-unit id="DoNotAddSchemaByURLDescription">
        <source>This overload of XmlSchemaCollection.Add method internally enables DTD processing on the XML reader instance used, and uses UrlResolver for resolving external XML entities. The outcome is information disclosure. Content from file system or network shares for the machine processing the XML can be exposed to attacker. In addition, an attacker can use this as a DoS vector.</source>
        <target state="translated">Esta sobrecarga del método XmlSchemaCollection.Add habilita internamente el procesamiento de DTD en la instancia de lector XML que se usa y utiliza UrlResolver para resolver entidades XML externas. El resultado es la divulgación de información. El contenido del sistema de archivos o de los recursos compartidos de red de la máquina que procesa el código XML puede exponerse al atacante. Además, un atacante puede usar esto como vector de ataque por denegación de servicio.</target>
        <note />
      </trans-unit>
      <trans-unit id="DoNotAddSchemaByURLMessage">
        <source>This overload of the Add method is potentially unsafe because it may resolve dangerous external references</source>
        <target state="translated">Esta sobrecarga del método Add es potencialmente insegura porque puede resolver referencias externas peligrosas.</target>
        <note />
      </trans-unit>
      <trans-unit id="DoNotAlwaysSkipTokenValidationInDelegatesDescription">
        <source>By setting critical TokenValidationParameter validation delegates to true, important authentication safeguards are disabled which can lead to tokens from any issuer or expired tokens being wrongly validated.</source>
        <target state="translated">Al establecer los delegados de validación de TokenValidationParameter críticos en true, se deshabilitan las protecciones de autenticación importantes, lo que puede conducir a tokens de cualquier emisor o a que los tokens expirados se validen erróneamente.</target>
        <note />
      </trans-unit>
      <trans-unit id="DoNotAlwaysSkipTokenValidationInDelegatesMessage">
        <source>The {0} is set to a function that is always returning true. By setting the validation delegate, you are overriding default validation and by always returning true, this validation is completely disabled.</source>
        <target state="translated">{0} se ha establecido en una función que siempre devuelve true. Al establecer el delegado de validación, reemplaza la validación predeterminada y devuelve siempre true, por lo que esta validación está completamente deshabilitada.</target>
        <note />
      </trans-unit>
      <trans-unit id="DoNotAlwaysSkipTokenValidationInDelegatesTitle">
        <source>Do not always skip token validation in delegates</source>
        <target state="translated">No omitir siempre la validación de tokens en delegados</target>
        <note />
      </trans-unit>
      <trans-unit id="DoNotCallDangerousMethodsInDeserialization">
        <source>Do Not Call Dangerous Methods In Deserialization</source>
        <target state="translated">No llame a métodos peligrosos durante la deserialización</target>
        <note />
      </trans-unit>
      <trans-unit id="DoNotCallDangerousMethodsInDeserializationDescription">
        <source>Insecure Deserialization is a vulnerability which occurs when untrusted data is used to abuse the logic of an application, inflict a Denial-of-Service (DoS) attack, or even execute arbitrary code upon it being deserialized. It’s frequently possible for malicious users to abuse these deserialization features when the application is deserializing untrusted data which is under their control. Specifically, invoke dangerous methods in the process of deserialization. Successful insecure deserialization attacks could allow an attacker to carry out attacks such as DoS attacks, authentication bypasses, and remote code execution.</source>
        <target state="translated">La Deserialización insegura es un problema de vulnerabilidad que se produce cuando se utilizan datos no fiables para abusar de la lógica de una aplicación, inflige un ataque de Denegacíón de servicio (DoS) o incluso ejecuta código arbitrario sobre la propia deserialización. A menudo, los usuarios malintencionados pueden abusar de estas funciones de deserialización cuando la aplicación deserializa datos no fiables que están bajo su control. Específicamente, pueden invocar métodos peligrosos para el proceso de deserialización. Los ataques de deserialización insegura que logran su cometido pueden permitir al atacante llevar a cabo ataques DoS, omisiones del método de autenticación y la ejecución remota de código.</target>
        <note />
      </trans-unit>
      <trans-unit id="DoNotCallDangerousMethodsInDeserializationMessage">
        <source>When deserializing an instance of class {0}, method {1} can call dangerous method {2}. The potential method invocations are: {3}.</source>
        <target state="translated">Al deserializar una instancia de la clase {0}, el método {1} puede llamar al método peligroso {2}. Invocaciones de métodos posibles: {3}.</target>
        <note />
      </trans-unit>
      <trans-unit id="DoNotCallOverridableMethodsInConstructorsDescription">
        <source>When a constructor calls a virtual method, the constructor for the instance that invokes the method may not have executed.</source>
        <target state="translated">Cuando un constructor llama a un método virtual, es posible que no se haya ejecutado el constructor para la instancia que invoca el método.</target>
        <note />
      </trans-unit>
      <trans-unit id="DoNotCallOverridableMethodsInConstructorsMessage">
        <source>Do not call overridable methods in constructors</source>
        <target state="translated">No llamar a métodos reemplazables en constructores</target>
        <note />
      </trans-unit>
      <trans-unit id="DoNotCallOverridableMethodsInConstructorsTitle">
        <source>Do not call overridable methods in constructors</source>
        <target state="translated">No llamar a métodos reemplazables en constructores</target>
        <note />
      </trans-unit>
      <trans-unit id="DoNotCallToImmutableCollectionOnAnImmutableCollectionValueMessage">
        <source>Do not call {0} on an {1} value</source>
        <target state="translated">No llame a {0} en un valor {1}</target>
        <note />
      </trans-unit>
      <trans-unit id="DoNotCallToImmutableCollectionOnAnImmutableCollectionValueTitle">
        <source>Do not call ToImmutableCollection on an ImmutableCollection value</source>
        <target state="translated">No llame a ToImmutableCollection en un valor ImmutableCollection</target>
        <note />
      </trans-unit>
      <trans-unit id="DoNotCatchCorruptedStateExceptionsInGeneralHandlersDescription">
        <source>Do not author general catch handlers in code that receives corrupted state exceptions.</source>
        <target state="translated">No cree controladores catch en código que reciba excepciones de estado dañado.</target>
        <note />
      </trans-unit>
      <trans-unit id="DoNotCatchCorruptedStateExceptionsInGeneralHandlersMessage">
        <source>Do not catch corrupted state exceptions in general handlers.</source>
        <target state="translated">No aplique catch a excepciones de estado dañado en controladores generales.</target>
        <note />
      </trans-unit>
      <trans-unit id="DoNotCatchCorruptedStateExceptionsInGeneralHandlersTitle">
        <source>Do not catch corrupted state exceptions in general handlers.</source>
        <target state="translated">No aplique catch a excepciones de estado dañado en controladores generales.</target>
        <note />
      </trans-unit>
      <trans-unit id="DoNotCreateTaskCompletionSourceWithWrongArgumentsDescription">
        <source>TaskCompletionSource has constructors that take TaskCreationOptions that control the underlying Task, and constructors that take object state that's stored in the task.  Accidentally passing a TaskContinuationOptions instead of a TaskCreationOptions will result in the call treating the options as state.</source>
        <target state="translated">TaskCompletionSource tiene constructores que toman elementos TaskCreationOption para controlar la tarea subyacente y constructores que toman el estado del objeto que se almacena en la tarea. Si se pasa accidentalmente un elemento TaskContinuationOption en lugar de un objeto TaskCreationOption, la llamada trata las opciones como estado.</target>
        <note />
      </trans-unit>
      <trans-unit id="DoNotCreateTaskCompletionSourceWithWrongArgumentsFix">
        <source>Replace TaskContinuationOptions with TaskCreationOptions.</source>
        <target state="translated">Reemplace TaskContinuationOptions por TaskCreationOptions.</target>
        <note />
      </trans-unit>
      <trans-unit id="DoNotCreateTaskCompletionSourceWithWrongArgumentsMessage">
        <source>Argument contains TaskContinuationsOptions enum instead of TaskCreationOptions enum</source>
        <target state="translated">El argumento contiene la enumeración TaskContinuationsOptions en lugar de la enumeración TaskCreationOptions.</target>
        <note />
      </trans-unit>
      <trans-unit id="DoNotCreateTaskCompletionSourceWithWrongArgumentsTitle">
        <source>Argument passed to TaskCompletionSource constructor should be TaskCreationOptions enum instead of TaskContinuationOptions enum</source>
        <target state="translated">El argumento pasado al constructor TaskCompletionSource debe ser una enumeración TaskCreationOptions en lugar de TaskContinuationOptions</target>
        <note />
      </trans-unit>
      <trans-unit id="DoNotCreateTasksWithoutPassingATaskSchedulerDescription">
        <source>Do not create tasks unless you are using one of the overloads that takes a TaskScheduler. The default is to schedule on TaskScheduler.Current, which would lead to deadlocks. Either use TaskScheduler.Default to schedule on the thread pool, or explicitly pass TaskScheduler.Current to make your intentions clear.</source>
        <target state="translated">No cree tareas a menos que esté utilizando una de las sobrecargas que toma un TaskScheduler. El valor predeterminado es programar en TaskScheduler.Current, lo cual provocaría interbloqueos. Utilice TaskScheduler.Default para programar en el grupo de subprocesos, o pase explícitamente TaskScheduler.Current para que sus intenciones queden claras.</target>
        <note />
      </trans-unit>
      <trans-unit id="DoNotCreateTasksWithoutPassingATaskSchedulerMessage">
        <source>Do not create tasks without passing a TaskScheduler</source>
        <target state="translated">No crear tareas sin pasar un TaskScheduler</target>
        <note />
      </trans-unit>
      <trans-unit id="DoNotCreateTasksWithoutPassingATaskSchedulerTitle">
        <source>Do not create tasks without passing a TaskScheduler</source>
        <target state="translated">No crear tareas sin pasar un TaskScheduler</target>
        <note />
      </trans-unit>
      <trans-unit id="DoNotDefineFinalizersForTypesDerivedFromMemoryManagerDescription">
        <source>Adding a finalizer to a type derived from MemoryManager&lt;T&gt; may permit memory to be freed while it is still in use by a Span&lt;T&gt;.</source>
        <target state="translated">Agregar un finalizador a un tipo derivado de MemoryManager&lt;T&gt; puede permitir que se libere memoria mientras aún la esté usando un elemento Span&lt;T&gt;.</target>
        <note />
      </trans-unit>
      <trans-unit id="DoNotDefineFinalizersForTypesDerivedFromMemoryManagerMessage">
        <source>Adding a finalizer to a type derived from MemoryManager&lt;T&gt; may permit memory to be freed while it is still in use by a Span&lt;T&gt;</source>
        <target state="translated">Agregar un finalizador a un tipo derivado de MemoryManager&lt;T&gt; puede permitir que se libere memoria mientras aún la esté usando un elemento Span&lt;T&gt;.</target>
        <note />
      </trans-unit>
      <trans-unit id="DoNotDefineFinalizersForTypesDerivedFromMemoryManagerTitle">
        <source>Do not define finalizers for types derived from MemoryManager&lt;T&gt;</source>
        <target state="translated">No definir finalizadores para los tipos derivados de MemoryManager&lt;T&gt;</target>
        <note />
      </trans-unit>
      <trans-unit id="DoNotDisableCertificateValidation">
        <source>Do Not Disable Certificate Validation</source>
        <target state="translated">No deshabilitar la validación de certificado</target>
        <note />
      </trans-unit>
      <trans-unit id="DoNotDisableCertificateValidationDescription">
        <source>A certificate can help authenticate the identity of the server. Clients should validate the server certificate to ensure requests are sent to the intended server. If the ServerCertificateValidationCallback always returns 'true', any certificate will pass validation.</source>
        <target state="translated">Un certificado puede ayudar a autenticar la identidad del servidor. Los clientes deben validar el certificado del servidor para asegurarse de que las solicitudes se envían al servidor elegido. Si ServerCertificateValidationCallback devuelve siempre el valor "true", cualquier certificado pasará la validación.</target>
        <note />
      </trans-unit>
      <trans-unit id="DoNotDisableCertificateValidationMessage">
        <source>The ServerCertificateValidationCallback is set to a function that accepts any server certificate, by always returning true. Ensure that server certificates are validated to verify the identity of the server receiving requests.</source>
        <target state="translated">ServerCertificateValidationCallback está establecido en una función que acepta cualquier certificado de servidor, devolviendo siempre el valor "true". Asegúrese de que los certificados de servidor estén validados para verificar la identidad del servidor que recibe las peticiones.</target>
        <note />
      </trans-unit>
      <trans-unit id="DoNotDisableHttpClientCRLCheckDescription">
        <source>Using HttpClient without providing a platform specific handler (WinHttpHandler or CurlHandler or HttpClientHandler) where the CheckCertificateRevocationList property is set to true, will allow revoked certificates to be accepted by the HttpClient as valid.</source>
        <target state="translated">Si se usa HttpClient sin proporcionar un controlador específico de la plataforma (WinHttpHandler, CurlHandler o HttpClientHandler), donde la propiedad CheckCertificateRevocationList se establece en true, se permitirá que HttpClient acepte los certificados revocados como válidos.</target>
        <note />
      </trans-unit>
      <trans-unit id="DoNotDisableHTTPHeaderChecking">
        <source>Do Not Disable HTTP Header Checking</source>
        <target state="translated">No deshabilitar la comprobación de encabezados HTTP</target>
        <note />
      </trans-unit>
      <trans-unit id="DoNotDisableHTTPHeaderCheckingDescription">
        <source>HTTP header checking enables encoding of the carriage return and newline characters, \r and \n, that are found in response headers. This encoding can help to avoid injection attacks that exploit an application that echoes untrusted data contained by the header.</source>
        <target state="translated">La comprobación de encabezados HTTP habilita la codificación de los caracteres de retorno de carro y nueva línea, \r y \n, que se encuentran en los encabezados de respuesta. Esta codificación puede ayudar a evitar los ataques por inyección que aprovecha una aplicación que repite datos que no son de confianza incluidos en el encabezado.</target>
        <note />
      </trans-unit>
      <trans-unit id="DoNotDisableHTTPHeaderCheckingMessage">
        <source>Do not disable HTTP header checking</source>
        <target state="translated">No deshabilitar la comprobación de encabezados HTTP</target>
        <note />
      </trans-unit>
      <trans-unit id="DoNotDisableRequestValidation">
        <source>Do Not Disable Request Validation</source>
        <target state="translated">No deshabilitar la validación de solicitudes</target>
        <note />
      </trans-unit>
      <trans-unit id="DoNotDisableRequestValidationDescription">
        <source>Request validation is a feature in ASP.NET that examines HTTP requests and determines whether they contain potentially dangerous content. This check adds protection from markup or code in the URL query string, cookies, or posted form values that might have been added for malicious purposes. So, it is generally desirable and should be left enabled for defense in depth.</source>
        <target state="translated">La validación de solicitudes es una característica de ASP.NET que examina las solicitudes HTTP y determina si incluyen contenido potencialmente peligroso. Esta comprobación agrega protección para marcado o código en los valores de formularios publicados, cookies o cadenas de consulta de URL que puedan haberse agregado con fines malintencionados. Por tanto, se recomienda su uso y debería dejarse habilitada para una defensa en profundidad.</target>
        <note />
      </trans-unit>
      <trans-unit id="DoNotDisableRequestValidationMessage">
        <source>{0} has request validation disabled</source>
        <target state="translated">{0} tiene deshabilitada la validación de solicitudes.</target>
        <note />
      </trans-unit>
      <trans-unit id="DoNotDisableSchUseStrongCrypto">
        <source>Do Not Disable SChannel Use of Strong Crypto</source>
        <target state="translated">No deshabilitar el uso de cifrado seguro de SChannel</target>
        <note />
      </trans-unit>
      <trans-unit id="DoNotDisableSchUseStrongCryptoDescription">
        <source>Starting with the .NET Framework 4.6, the System.Net.ServicePointManager and System.Net.Security.SslStream classes are recommended to use new protocols. The old ones have protocol weaknesses and are not supported. Setting Switch.System.Net.DontEnableSchUseStrongCrypto with true will use the old weak crypto check and opt out of the protocol migration.</source>
        <target state="translated">A partir de .NET Framework 4.6, se recomienda que las clases System.Net.ServicePointManager y System.Net.Security.SslStream usen nuevos protocolos. Los anteriores presentan vulnerabilidades y no se admiten. Al establecer Switch.System.Net.DontEnableSchUseStrongCrypto en true, se usará la comprobación de cifrado poco seguro anterior y no se aplicará la migración de protocolo.</target>
        <note />
      </trans-unit>
      <trans-unit id="DoNotDisableSchUseStrongCryptoMessage">
        <source>{0} disables TLS 1.2 and enables SSLv3</source>
        <target state="translated">{0} deshabilita TLS 1.2 y habilita SSLv3</target>
        <note />
      </trans-unit>
      <trans-unit id="DoNotDisableTokenValidationChecksDescription">
        <source>Token validation checks ensure that while validating tokens, all aspects are analyzed and verified. Turning off validation can lead to security holes by allowing untrusted tokens to make it through validation.</source>
        <target state="translated">Las comprobaciones de validación de tokens garantizan que, al validar los tokens, se analicen y comprueben todos los aspectos. La desactivación de la validación puede conducir a vulnerabilidades de seguridad al permitir que los tokens que no son de confianza lo hagan durante la validación.</target>
        <note />
      </trans-unit>
      <trans-unit id="DoNotDisableTokenValidationChecksMessage">
        <source>TokenValidationParameters.{0} should not be set to false as it disables important validation</source>
        <target state="translated">TokenValidationParameters. {0} no se debe establecer en false porque deshabilita una validación importante</target>
        <note />
      </trans-unit>
      <trans-unit id="DoNotDisableTokenValidationChecksTitle">
        <source>Do not disable token validation checks</source>
        <target state="translated">No deshabilitar comprobaciones de validación de tokens</target>
        <note />
      </trans-unit>
      <trans-unit id="DoNotDisableUsingServicePointManagerSecurityProtocolsMessage">
        <source>Do not set Switch.System.ServiceModel.DisableUsingServicePointManagerSecurityProtocols to true.  Setting this switch limits Windows Communication Framework (WCF) to using Transport Layer Security (TLS) 1.0, which is insecure and obsolete.</source>
        <target state="translated">No establezca Switch.System.ServiceModel.DisableUsingServicePointManagerSecurityProtocols en true. Al establecer este modificador, se limita a Windows Communication Framework (WCF) a usar la Seguridad de la capa de transporte (TLS) 1.0, que no es segura y está obsoleta.</target>
        <note />
      </trans-unit>
      <trans-unit id="DoNotDisableUsingServicePointManagerSecurityProtocolsTitle">
        <source>Do not disable ServicePointManagerSecurityProtocols</source>
        <target state="translated">No deshabilitar ServicePointManagerSecurityProtocols</target>
        <note />
      </trans-unit>
      <trans-unit id="DoNotHardCodeCertificate">
        <source>Do not hard-code certificate</source>
        <target state="translated">No codificar el certificado de forma rígida</target>
        <note />
      </trans-unit>
      <trans-unit id="DoNotHardCodeCertificateDescription">
        <source>Hard-coded certificates in source code are vulnerable to being exploited.</source>
        <target state="translated">Los certificados codificados de forma rígida en el código fuente son vulnerables a un uso abusivo.</target>
        <note />
      </trans-unit>
      <trans-unit id="DoNotHardCodeCertificateMessage">
        <source>Potential security vulnerability was found where '{0}' in method '{1}' may be tainted by hard-coded certificate from '{2}' in method '{3}'</source>
        <target state="translated">Se encontró una posible vulnerabilidad de seguridad por la que podría contaminarse "{0}" en el método "{1}" con un certificado codificado de forma rígida de "{2}" en el método "{3}".</target>
        <note />
      </trans-unit>
      <trans-unit id="DoNotHardCodeEncryptionKey">
        <source>Do not hard-code encryption key</source>
        <target state="translated">No codificar la clave de cifrado de forma rígida</target>
        <note />
      </trans-unit>
      <trans-unit id="DoNotHardCodeEncryptionKeyDescription">
        <source>SymmetricAlgorithm's .Key property, or a method's rgbKey parameter, should never be a hard-coded value.</source>
        <target state="translated">La propiedad .Key de SymmetricAlgorithm o el parámetro rgbKey de un método no deben ser nunca un valor codificado de forma rígida.</target>
        <note />
      </trans-unit>
      <trans-unit id="DoNotHardCodeEncryptionKeyMessage">
        <source>Potential security vulnerability was found where '{0}' in method '{1}' may be tainted by hard-coded key from '{2}' in method '{3}'</source>
        <target state="translated">Se encontró una posible vulnerabilidad de seguridad por la que podría contaminarse "{0}" en el método "{1}" con una clave codificada de forma rígida de "{2}" en el método "{3}".</target>
        <note />
      </trans-unit>
      <trans-unit id="DoNotInstallRootCertDescription">
        <source>By default, the Trusted Root Certification Authorities certificate store is configured with a set of public CAs that has met the requirements of the Microsoft Root Certificate Program. Since all trusted root CAs can issue certificates for any domain, an attacker can pick a weak or coercible CA that you install by yourself to target for an attack – and a single vulnerable, malicious or coercible CA undermines the security of the entire system. To make matters worse, these attacks can go unnoticed quite easily.</source>
        <target state="translated">De forma predeterminada, el almacén de certificados de entidades de certificación raíz de confianza está configurado con un conjunto de entidades de certificación públicas que cumplen los requisitos del programa de certificados raíz de Microsoft. Dado que todas las entidades de certificación raíz de confianza pueden emitir certificados para cualquier dominio, un atacante puede elegir una entidad de certificación coaccionable o débil que instale por su cuenta para destinar un ataque, y una única entidad de certificación vulnerable, malintencionada o convertible socava la seguridad de todo el sistema. Para empeorar las cosas, estos ataques pueden pasar desapercibidos con bastante facilidad.</target>
        <note />
      </trans-unit>
      <trans-unit id="DoNotLockOnObjectsWithWeakIdentityDescription">
        <source>An object is said to have a weak identity when it can be directly accessed across application domain boundaries. A thread that tries to acquire a lock on an object that has a weak identity can be blocked by a second thread in a different application domain that has a lock on the same object.</source>
        <target state="translated">Se dice que un objeto tiene una identidad débil cuando se puede tener acceso a él directamente a través de los límites del dominio de aplicación. Un subproceso que intenta obtener un bloqueo en un objeto que tiene identidad débil se puede bloquear con un segundo subproceso en un dominio de aplicación diferente que tenga bloqueado el mismo objeto.</target>
        <note />
      </trans-unit>
      <trans-unit id="DoNotLockOnObjectsWithWeakIdentityMessage">
        <source>Do not lock on objects with weak identity</source>
        <target state="translated">No bloquear objetos con identidad débil</target>
        <note />
      </trans-unit>
      <trans-unit id="DoNotLockOnObjectsWithWeakIdentityTitle">
        <source>Do not lock on objects with weak identity</source>
        <target state="translated">No bloquear objetos con identidad débil</target>
        <note />
      </trans-unit>
      <trans-unit id="DoNotPassLiteralsAsLocalizedParametersDescription">
        <source>A method passes a string literal as a parameter to a constructor or method in the .NET Framework class library and that string should be localizable. To fix a violation of this rule, replace the string literal with a string retrieved through an instance of the ResourceManager class.</source>
        <target state="translated">Un método pasa un literal de cadena como parámetro a un constructor o método en la biblioteca de clases .NET Framework y esa cadena debe ser localizable. Para corregir una infracción de esta regla, reemplace el literal de cadena por una cadena recuperada mediante una instancia de la clase ResourceManager.</target>
        <note />
      </trans-unit>
      <trans-unit id="DoNotPassLiteralsAsLocalizedParametersMessage">
        <source>Method '{0}' passes a literal string as parameter '{1}' of a call to '{2}'. Retrieve the following string(s) from a resource table instead: "{3}".</source>
        <target state="translated">El método "{0}" pasa una cadena literal como parámetro "{1}" de una llamada a "{2}". En su lugar, recupere las cadenas siguientes de una tabla de recursos: "{3}".</target>
        <note />
      </trans-unit>
      <trans-unit id="DoNotPassLiteralsAsLocalizedParametersTitle">
        <source>Do not pass literals as localized parameters</source>
        <target state="translated">No pasar cadenas literal como parámetros localizados</target>
        <note />
      </trans-unit>
      <trans-unit id="DoNotRaiseReservedExceptionTypesDescription">
        <source>An exception of type that is not sufficiently specific or reserved by the runtime should never be raised by user code. This makes the original error difficult to detect and debug. If this exception instance might be thrown, use a different exception type.</source>
        <target state="translated">El código de usuario nunca debe provocar una excepción de tipo que no sea suficientemente específica o esté reservada por el tiempo de ejecución. Esto provoca que el error original sea difícil de detectar y depurar. Si puede iniciarse esta instancia de excepción, utilice un tipo de excepción diferente.</target>
        <note />
      </trans-unit>
      <trans-unit id="DoNotRaiseReservedExceptionTypesMessageReserved">
        <source>Exception type {0} is reserved by the runtime</source>
        <target state="translated">El tipo de excepción {0} está reservado por el tiempo de ejecución.</target>
        <note />
      </trans-unit>
      <trans-unit id="DoNotRaiseReservedExceptionTypesMessageTooGeneric">
        <source>Exception type {0} is not sufficiently specific</source>
        <target state="translated">El tipo de excepción {0} no es suficientemente específico.</target>
        <note />
      </trans-unit>
      <trans-unit id="DoNotRaiseReservedExceptionTypesTitle">
        <source>Do not raise reserved exception types</source>
        <target state="translated">No provocar tipos de excepción reservados</target>
        <note />
      </trans-unit>
      <trans-unit id="DoNotSerializeTypesWithPointerFields">
        <source>Do Not Serialize Types With Pointer Fields</source>
        <target state="translated">No serializar los tipos con campos de puntero</target>
        <note />
      </trans-unit>
      <trans-unit id="DoNotSerializeTypesWithPointerFieldsDescription">
        <source>Pointers are not "type safe" in the sense that you cannot guarantee the correctness of the memory they point at. So, serializing types with pointer fields is dangerous, as it may allow an attacker to control the pointer.</source>
        <target state="translated">Los punteros no tienen "seguridad de tipos", es decir, no se puede garantizar que la memoria a la que apuntan sea correcta. Por lo tanto, la serialización de tipos con campos de puntero es peligrosa, ya que puede permitir que un atacante controle el puntero.</target>
        <note />
      </trans-unit>
      <trans-unit id="DoNotSerializeTypesWithPointerFieldsMessage">
        <source>Pointer field {0} on serializable type</source>
        <target state="translated">Campo de puntero {0} en el tipo serializable</target>
        <note />
      </trans-unit>
      <trans-unit id="DoNotUseAccountSAS">
        <source>Do Not Use Account Shared Access Signature</source>
        <target state="translated">No usar la firma de acceso compartido de la cuenta</target>
        <note />
      </trans-unit>
      <trans-unit id="DoNotUseAccountSASDescription">
        <source>Shared Access Signatures(SAS) are a vital part of the security model for any application using Azure Storage, they should provide limited and safe permissions to your storage account to clients that don't have the account key. All of the operations available via a service SAS are also available via an account SAS, that is, account SAS is too powerful. So it is recommended to use Service SAS to delegate access more carefully.</source>
        <target state="translated">Las firmas de acceso compartido (SAS) son una parte fundamental del modelo de seguridad para cualquier aplicación que use Azure Storage, por lo que deben proporcionar permisos limitados y seguros a su cuenta de almacenamiento para los clientes que no dispongan de la clave de la cuenta. Todas las operaciones disponibles a través de una SAS de servicio también están disponibles a través de una SAS de cuenta; con lo que se demuestra la elevada eficacia de las SAS de cuenta. Por lo tanto, se recomienda usar SAS de servicio para delegar el acceso con más atención.</target>
        <note />
      </trans-unit>
      <trans-unit id="DoNotUseAccountSASMessage">
        <source>Use Service SAS instead of Account SAS for fine grained access control and container-level access policy</source>
        <target state="translated">Use la SAS de servicio en lugar de la SAS de cuenta para el control de acceso detallado y la directiva de acceso de nivel de contenedor</target>
        <note />
      </trans-unit>
      <trans-unit id="DoNotUseBrokenCryptographicAlgorithms">
        <source>Do Not Use Broken Cryptographic Algorithms</source>
        <target state="translated">No usar algoritmos criptográficos dañados</target>
        <note />
      </trans-unit>
      <trans-unit id="DoNotUseBrokenCryptographicAlgorithmsDescription">
        <source>An attack making it computationally feasible to break this algorithm exists. This allows attackers to break the cryptographic guarantees it is designed to provide. Depending on the type and application of this cryptographic algorithm, this may allow attackers to read enciphered messages, tamper with enciphered  messages, forge digital signatures, tamper with hashed content, or otherwise compromise any cryptosystem based on this algorithm. Replace encryption uses with the AES algorithm (AES-256, AES-192 and AES-128 are acceptable) with a key length greater than or equal to 128 bits. Replace hashing uses with a hashing function in the SHA-2 family, such as SHA512, SHA384, or SHA256. Replace digital signature uses with RSA with a key length greater than or equal to 2048-bits, or ECDSA with a key length greater than or equal to 256 bits.</source>
        <target state="translated">Existe un ataque que hace factible a nivel computacional romper este algoritmo. Esto permite a los atacantes romper la garantía criptográfica que debe proporcionar. En función del tipo y la aplicación de este algoritmo criptográfico, esto podría permitir a los atacantes leer mensajes cifrados, alterar con mensajes cifrados, forzar firmas digitales, alterar con contenido con hash o poner en riesgo de otro modo cualquier sistema criptográfico basado en este algoritmo. Reemplace los usos del cifrado por el algoritmo AES (se aceptan AES-256, AES-192 y AES-128) con una longitud de clave igual o superior a 128 bits. Reemplace los usos del hash por una función hash de la familia de SHA-2, como SHA512, SHA384 o SHA256. Reemplace los usos de la firma digital por RSA con una longitud de clave igual o superior a 2048 bits, o ECDSA con una longitud de clave igual o superior a 256 bits.</target>
        <note />
      </trans-unit>
      <trans-unit id="DoNotUseBrokenCryptographicAlgorithmsMessage">
        <source>{0} uses a broken cryptographic algorithm {1}</source>
        <target state="translated">{0} usa un algoritmo criptográfico dañado {1}.</target>
        <note />
      </trans-unit>
      <trans-unit id="DoNotUseCountAsyncWhenAnyAsyncCanBeUsedDescription">
        <source>For non-empty collections, CountAsync() and LongCountAsync() enumerate the entire sequence, while AnyAsync() stops at the first item or the first item that satisfies a condition.</source>
        <target state="translated">Para colecciones no vacías, CountAsync() y LongCountAsync() enumeran la secuencia completa, mientras que AnyAsync() se detiene en el primer elemento o en el primer elemento que satisface una condición.</target>
        <note />
      </trans-unit>
      <trans-unit id="DoNotUseCountAsyncWhenAnyAsyncCanBeUsedMessage">
        <source>{0}() is used where AnyAsync() could be used instead to improve performance</source>
        <target state="translated">Se usa {0}() donde podría usarse AnyAsync() para mejorar el rendimiento.</target>
        <note />
      </trans-unit>
      <trans-unit id="DoNotUseCountAsyncWhenAnyAsyncCanBeUsedTitle">
        <source>Do not use CountAsync() or LongCountAsync() when AnyAsync() can be used</source>
        <target state="translated">No usar CountAsync() ni LongCountAsync() si se puede usar AnyAsync()</target>
        <note />
      </trans-unit>
      <trans-unit id="DoNotUseCountWhenAnyCanBeUsedDescription">
        <source>For non-empty collections, Count() and LongCount() enumerate the entire sequence, while Any() stops at the first item or the first item that satisfies a condition.</source>
        <target state="translated">Para colecciones no vacías, Count() y LongCount() enumeran la secuencia completa, mientras que Any() se detiene en el primer elemento o en el primer elemento que satisface una condición.</target>
        <note />
      </trans-unit>
      <trans-unit id="DoNotUseCountWhenAnyCanBeUsedMessage">
        <source>{0}() is used where Any() could be used instead to improve performance</source>
        <target state="translated">Se usa {0}() donde podría usarse Any() para mejorar el rendimiento.</target>
        <note />
      </trans-unit>
      <trans-unit id="DoNotUseCountWhenAnyCanBeUsedTitle">
        <source>Do not use Count() or LongCount() when Any() can be used</source>
        <target state="translated">No usar Count() ni LongCount() si se puede usar Any()</target>
        <note />
      </trans-unit>
      <trans-unit id="DoNotUseCreateEncryptorWithNonDefaultIVDescription">
        <source>Symmetric encryption should always use a non-repeatable initialization vector to prevent dictionary attacks.</source>
        <target state="translated">La clave de cifrado simétrica debe usar siempre un vector de inicialización que no se repita para evitar los ataques por diccionario.</target>
        <note />
      </trans-unit>
      <trans-unit id="DoNotUseDeprecatedSecurityProtocols">
        <source>Do Not Use Deprecated Security Protocols</source>
        <target state="translated">No usar protocolos de seguridad en desuso</target>
        <note />
      </trans-unit>
      <trans-unit id="DoNotUseDeprecatedSecurityProtocolsDescription">
        <source>Using a deprecated security protocol rather than the system default is risky.</source>
        <target state="translated">El uso de un protocolo de seguridad en desuso en lugar del predeterminado del sistema supone un riesgo.</target>
        <note />
      </trans-unit>
      <trans-unit id="DoNotUseDeprecatedSecurityProtocolsMessage">
        <source>Hard-coded use of deprecated security protocol {0}</source>
        <target state="translated">Uso codificado de forma rígida de un protocolo de seguridad en desuso {0}</target>
        <note />
      </trans-unit>
      <trans-unit id="DoNotUseDSA">
        <source>Do Not Use Digital Signature Algorithm (DSA)</source>
        <target state="translated">No usar el algoritmo de firma digital (DSA)</target>
        <note />
      </trans-unit>
      <trans-unit id="DoNotUseDSADescription">
        <source>DSA is too weak to use.</source>
        <target state="translated">El algoritmo de firma digital no es suficientemente seguro para usarlo.</target>
        <note />
      </trans-unit>
      <trans-unit id="DoNotUseDSAMessage">
        <source>Asymmetric encryption algorithm {0} is weak. Switch to an RSA with at least 2048 key size, ECDH or ECDSA algorithm instead.</source>
        <target state="translated">El algoritmo de cifrado asimétrico {0} no es seguro. Cambie a un algoritmo de ECDSA o ECDH con RSA que tenga un tamaño de clave mínimo de 2048.</target>
        <note />
      </trans-unit>
      <trans-unit id="DoNotUseEnumerableMethodsOnIndexableCollectionsInsteadUseTheCollectionDirectlyDescription">
        <source>This collection is directly indexable. Going through LINQ here causes unnecessary allocations and CPU work.</source>
        <target state="translated">Esta colección es directamente indexable. Pasar por LINQ en este caso genera asignaciones y trabajo de CPU innecesarios.</target>
        <note />
      </trans-unit>
      <trans-unit id="DoNotUseEnumerableMethodsOnIndexableCollectionsInsteadUseTheCollectionDirectlyMessage">
        <source>Do not use Enumerable methods on indexable collections. Instead use the collection directly.</source>
        <target state="translated">No utilice métodos Enumerable en colecciones indexables. Use la colección directamente.</target>
        <note />
      </trans-unit>
      <trans-unit id="DoNotUseEnumerableMethodsOnIndexableCollectionsInsteadUseTheCollectionDirectlyTitle">
        <source>Do not use Enumerable methods on indexable collections</source>
        <target state="translated">No usar métodos Enumerable en las colecciones indexables</target>
        <note />
      </trans-unit>
      <trans-unit id="DoNotUseInsecureRandomness">
        <source>Do not use insecure randomness</source>
        <target state="translated">No usar aleatoriedad no segura</target>
        <note />
      </trans-unit>
      <trans-unit id="DoNotUseInsecureRandomnessDescription">
        <source>Using a cryptographically weak pseudo-random number generator may allow an attacker to predict what security-sensitive value will be generated. Use a cryptographically strong random number generator if an unpredictable value is required, or ensure that weak pseudo-random numbers aren't used in a security-sensitive manner.</source>
        <target state="translated">El uso de un generador de números pseudoaleatorios no seguro criptográficamente puede permitir a un atacante predecir el valor relativo a la seguridad que se va a generar. Use un generador de números aleatorios fuertemente cifrado si se requiere un valor impredecible, o bien asegúrese de que no se usan números pseudoaleatorios poco seguros de forma que afecte a la seguridad.</target>
        <note />
      </trans-unit>
      <trans-unit id="DoNotUseInsecureRandomnessMessage">
        <source>{0} is an insecure random number generator. Use cryptographically secure random number generators when randomness is required for security.</source>
        <target state="translated">{0} es un generador de números aleatorios no seguro. Use generadores de números aleatorios que sean criptográficamente seguros cuando se requiera aleatoriedad por seguridad.</target>
        <note />
      </trans-unit>
      <trans-unit id="DoNotUseMD5">
        <source>Do not use insecure cryptographic algorithm MD5.</source>
        <target state="translated">No use el algoritmo criptográfico no seguro MD5.</target>
        <note />
      </trans-unit>
      <trans-unit id="DoNotUseMD5Description">
        <source>This type implements MD5, a cryptographically insecure hashing function. Hash collisions are computationally feasible for the MD5 and HMACMD5 algorithms. Replace this usage with a SHA-2 family hash algorithm (SHA512, SHA384, SHA256).</source>
        <target state="translated">Este tipo implementa MD5, una función hash no segura criptográficamente. Las colisiones de hash son computacionalmente factibles para los algoritmos MD5 y HMACMD5. Reemplace este uso por un algoritmo de hash de la familia SHA-2 (SHA512, SHA384, SHA256).</target>
        <note />
      </trans-unit>
      <trans-unit id="DoNotUseObsoleteKDFAlgorithm">
        <source>Do not use obsolete key derivation function</source>
        <target state="translated">No utilizar la función de derivación de claves obsoleta</target>
        <note />
      </trans-unit>
      <trans-unit id="DoNotUseObsoleteKDFAlgorithmDescription">
        <source>Password-based key derivation should use PBKDF2 with SHA-2. Avoid using PasswordDeriveBytes since it generates a PBKDF1 key. Avoid using Rfc2898DeriveBytes.CryptDeriveKey since it doesn't use the iteration count or salt.</source>
        <target state="translated">La derivación de claves basada en contraseña debe utilizar PBKDF2 con SHA-2. Evite usar PasswordDeriveBytes ya que genera una clave PBKDF1. Evite usar Rfc2898DeriveBytes.CryptDeriveKey puesto que no utiliza el recuento de iteración o salt.</target>
        <note />
      </trans-unit>
      <trans-unit id="DoNotUseObsoleteKDFAlgorithmMessage">
        <source>Call to obsolete key derivation function {0}.{1}</source>
        <target state="translated">Llamada a la función de derivación de claves obsoleta {0}.{1}</target>
        <note />
      </trans-unit>
      <trans-unit id="DoNotUseOutAttributeStringPInvokeParametersDescription">
        <source>String parameters passed by value with the 'OutAttribute' can destabilize the runtime if the string is an interned string.</source>
        <target state="translated">Los parámetros de cadena pasados por valor con "OutAttribute" pueden desestabilizar el tiempo de ejecución si la cadena es una cadena interna.</target>
        <note />
      </trans-unit>
      <trans-unit id="DoNotUseOutAttributeStringPInvokeParametersMessage">
        <source>Do not use the 'OutAttribute' for string parameter '{0}' which is passed by value. If marshalling of modified data back to the caller is required, use the 'out' keyword to pass the string by reference instead.</source>
        <target state="translated">No use "OutAttribute" en el parámetro de cadena "{0}", que se pasa por valor. Si se necesita serializar los datos modificados para el autor de la llamada, utilice la palabra clave "out" para pasar mejor la cadena por referencia</target>
        <note />
      </trans-unit>
      <trans-unit id="DoNotUseOutAttributeStringPInvokeParametersTitle">
        <source>Do not use 'OutAttribute' on string parameters for P/Invokes</source>
        <target state="translated">No usar "OutAttribute" en los parámetros de cadena de P/Invokes</target>
        <note />
      </trans-unit>
      <trans-unit id="DoNotUseReferenceEqualsWithValueTypesComparerMessage">
        <source>Do not pass an argument with value type '{0}' to the 'Equals' method on 'ReferenceEqualityComparer'. Due to value boxing, this call to 'Equals' will always return 'false'.</source>
        <target state="translated">No pase un argumento con el tipo de valor "{0}" al método "Equals" en "ReferenceEqualityComparer". Debido a la conversión boxing de valores, esta llamada a "Equals" siempre devolverá "false".</target>
        <note />
      </trans-unit>
      <trans-unit id="DoNotUseReferenceEqualsWithValueTypesDescription">
        <source>Value type typed arguments are uniquely boxed for each call to this method, therefore the result is always false.</source>
        <target state="translated">A los argumentos con tipo de valor se les aplica la conversión boxing de forma única para cada llamada a este método, por lo que el resultado siempre es false.</target>
        <note />
      </trans-unit>
      <trans-unit id="DoNotUseReferenceEqualsWithValueTypesMethodMessage">
        <source>Do not pass an argument with value type '{0}' to 'ReferenceEquals'. Due to value boxing, this call to 'ReferenceEquals' will always return 'false'.</source>
        <target state="translated">No pase un argumento con el tipo de valor "{0}" a "ReferenceEquals". Debido a la conversión boxing de valores, esta llamada a "ReferenceEquals" siempre devolverá "false".</target>
        <note />
      </trans-unit>
      <trans-unit id="DoNotUseReferenceEqualsWithValueTypesTitle">
        <source>Do not use ReferenceEquals with value types</source>
        <target state="translated">No use ReferenceEquals con tipos de valor</target>
        <note />
      </trans-unit>
      <trans-unit id="DoNotUseSHA1">
        <source>Do not use insecure cryptographic algorithm SHA1.</source>
        <target state="translated">No use el algoritmo criptográfico no seguro SHA1.</target>
        <note />
      </trans-unit>
      <trans-unit id="DoNotUseSHA1Description">
        <source>This type implements SHA1, a cryptographically insecure hashing function. Hash collisions are computationally feasible for the SHA-1 and SHA-0 algorithms. Replace this usage with a SHA-2 family hash algorithm (SHA512, SHA384, SHA256).</source>
        <target state="translated">Este tipo implementa SHA1, una función hash no segura criptográficamente. Las colisiones de hash son computacionalmente factibles para los algoritmos SHA-1 y SHA-0. Reemplace este uso por un algoritmo de hash de la familia SHA-2 (SHA512, SHA384, SHA256).</target>
        <note />
      </trans-unit>
      <trans-unit id="DoNotUseStackallocInLoopsDescription">
        <source>Stack space allocated by a stackalloc is only released at the end of the current method's invocation.  Using it in a loop can result in unbounded stack growth and eventual stack overflow conditions.</source>
        <target state="translated">El espacio de pila asignado por una instancia de stackalloc solo se libera al final de la invocación del método actual. Si se usa en un bucle, puede producirse un crecimiento ilimitado de la pila y alcanzar condiciones de desbordamiento de esta.</target>
        <note />
      </trans-unit>
      <trans-unit id="DoNotUseStackallocInLoopsMessage">
        <source>Potential stack overflow. Move the stackalloc out of the loop.</source>
        <target state="translated">Posible desbordamiento de la pila. Mueva la instancia de stackalloc fuera del bucle.</target>
        <note />
      </trans-unit>
      <trans-unit id="DoNotUseStackallocInLoopsTitle">
        <source>Do not use stackalloc in loops</source>
        <target state="translated">No utilizar stackalloc en los bucles</target>
        <note />
      </trans-unit>
      <trans-unit id="DoNotUseTimersThatPreventPowerStateChangesDescription">
        <source>Higher-frequency periodic activity will keep the CPU busy and interfere with power-saving idle timers that turn off the display and hard disks.</source>
        <target state="translated">Una actividad periódica más frecuente ocupará la CPU e interferirá con los temporizadores de inactividad para ahorro de energía que apagan el monitor y los discos duros.</target>
        <note />
      </trans-unit>
      <trans-unit id="DoNotUseTimersThatPreventPowerStateChangesMessage">
        <source>Do not use timers that prevent power state changes</source>
        <target state="translated">No usar temporizadores que impidan los cambios de estado de energía</target>
        <note />
      </trans-unit>
      <trans-unit id="DoNotUseTimersThatPreventPowerStateChangesTitle">
        <source>Do not use timers that prevent power state changes</source>
        <target state="translated">No usar temporizadores que impidan los cambios de estado de energía</target>
        <note />
      </trans-unit>
      <trans-unit id="DoNotUseUnsafeDllImportSearchPath">
        <source>Do not use unsafe DllImportSearchPath value</source>
        <target state="translated">No usar un valor de DllImportSearchPath no seguro</target>
        <note />
      </trans-unit>
      <trans-unit id="DoNotUseUnsafeDllImportSearchPathDescription">
        <source>There could be a malicious DLL in the default DLL search directories. Or, depending on where your application is run from, there could be a malicious DLL in the application's directory. Use a DllImportSearchPath value that specifies an explicit search path instead. The DllImportSearchPath flags that this rule looks for can be configured in .editorconfig.</source>
        <target state="translated">Puede haber un archivo .dll malintencionado en los directorios de búsqueda de archivos .dll predeterminados. O bien, según desde dónde se ejecute la aplicación, puede haber un archivo .dll malintencionado en el directorio de la aplicación. Use un valor de DllImportSearchPath que especifique una ruta de acceso de búsqueda explícita. Las marcas de DllImportSearchPath que busca esta regla se pueden configurar en el archivo .editorconfig.</target>
        <note />
      </trans-unit>
      <trans-unit id="DoNotUseUnsafeDllImportSearchPathMessage">
        <source>Use of unsafe DllImportSearchPath value {0}</source>
        <target state="translated">Se está usando un valor de DllImportSearchPath ({0}) que no es seguro</target>
        <note />
      </trans-unit>
      <trans-unit id="DoNotUseWaitAllWithSingleTaskDescription">
        <source>Using 'WaitAll' with a single task may result in performance loss, await or return the task instead.</source>
        <target state="translated">El uso de "WaitAll" con una sola tarea puede provocar una pérdida de rendimiento, esperar o devolver la tarea en su lugar.</target>
        <note />
      </trans-unit>
      <trans-unit id="DoNotUseWaitAllWithSingleTaskFix">
        <source>Replace 'WaitAll' with single 'Wait'</source>
        <target state="translated">Reemplace "WaitAll" por un único elemento "Wait"</target>
        <note />
      </trans-unit>
      <trans-unit id="DoNotUseWaitAllWithSingleTaskTitle">
        <source>Do not use 'WaitAll' with a single task</source>
        <target state="translated">No usar "WaitAll" con una sola tarea</target>
        <note />
      </trans-unit>
      <trans-unit id="DoNotUseWeakCryptographicAlgorithms">
        <source>Do Not Use Weak Cryptographic Algorithms</source>
        <target state="translated">No usar algoritmos criptográficos poco seguros</target>
        <note />
      </trans-unit>
      <trans-unit id="DoNotUseWeakCryptographicAlgorithmsDescription">
        <source>Cryptographic algorithms degrade over time as attacks become for advances to attacker get access to more computation. Depending on the type and application of this cryptographic algorithm, further degradation of the cryptographic strength of it may allow attackers to read enciphered messages, tamper with enciphered  messages, forge digital signatures, tamper with hashed content, or otherwise compromise any cryptosystem based on this algorithm. Replace encryption uses with the AES algorithm (AES-256, AES-192 and AES-128 are acceptable) with a key length greater than or equal to 128 bits. Replace hashing uses with a hashing function in the SHA-2 family, such as SHA-2 512, SHA-2 384, or SHA-2 256.</source>
        <target state="translated">Los algoritmos criptográficos se degradan con el tiempo a medida que los ataques evolucionan y permiten al atacante obtener mayor cantidad de computación. En función del tipo y la aplicación de este algoritmo criptográfico, una mayor degradación de la solidez criptográfica podría permitir a los atacantes leer mensajes cifrados, alterar con mensajes cifrados, forzar firmas digitales, alterar con contenido con hash o poner en riesgo de otro modo cualquier sistema criptográfico basado en este algoritmo. Reemplace los usos del cifrado por el algoritmo AES (se aceptan AES-256, AES-192 y AES-128) con una longitud de clave igual o superior a 128 bits. Reemplace los usos del hash por una función hash de la familia de SHA-2, como SHA-2 512, SHA-2 384 o SHA-2 256.</target>
        <note />
      </trans-unit>
      <trans-unit id="DoNotUseWeakCryptographicAlgorithmsMessage">
        <source>{0} uses a weak cryptographic algorithm {1}</source>
        <target state="translated">{0} usa un algoritmo criptográfico poco seguro {1}.</target>
        <note />
      </trans-unit>
      <trans-unit id="DoNotUseWeakKDFAlgorithm">
        <source>Ensure Key Derivation Function algorithm is sufficiently strong</source>
        <target state="translated">Asegurarse de que el algoritmo de función de derivación de claves es suficientemente seguro</target>
        <note />
      </trans-unit>
      <trans-unit id="DoNotUseWeakKDFAlgorithmDescription">
        <source>Some implementations of the Rfc2898DeriveBytes class allow for a hash algorithm to be specified in a constructor parameter or overwritten in the HashAlgorithm property. If a hash algorithm is specified, then it should be SHA-256 or higher.</source>
        <target state="translated">Algunas implementaciones de la clase Rfc2898DeriveBytes permiten especificar un algoritmo hash en un parámetro de constructor o sobrescribirlo en la propiedad HashAlgorithm. Si se especifica un algoritmo hash, debe ser SHA-256 o una versión posterior.</target>
        <note />
      </trans-unit>
      <trans-unit id="DoNotUseWeakKDFAlgorithmMessage">
        <source>{0} might be using a weak hash algorithm. Use SHA256, SHA384, or SHA512 to create a strong key from a password.</source>
        <target state="translated">Puede que {0} esté usando un algoritmo hash débil. Use SHA256, SHA384 o SHA512 para crear una clave segura a partir de una contraseña.</target>
        <note />
      </trans-unit>
      <trans-unit id="DoNotUseWeakKDFInsufficientIterationCountDescription">
        <source>When deriving cryptographic keys from user-provided inputs such as password, use sufficient iteration count (at least 100k).</source>
        <target state="translated">Al derivar claves criptográficas de entradas proporcionadas por el usuario, como la contraseña, use un recuento de iteraciones suficiente (al menos 100 k).</target>
        <note />
      </trans-unit>
      <trans-unit id="DoNotUseWhenAllWithSingleTaskDescription">
        <source>Using 'WhenAll' with a single task may result in performance loss, await or return the task instead.</source>
        <target state="translated">El uso de "WhenAll" con una sola tarea puede provocar una pérdida de rendimiento, esperar o devolver la tarea en su lugar.</target>
        <note />
      </trans-unit>
      <trans-unit id="DoNotUseWhenAllWithSingleTaskFix">
        <source>Replace 'WhenAll' call with argument</source>
        <target state="translated">Reemplazar la llamada 'WhenAll' por el argumento</target>
        <note />
      </trans-unit>
      <trans-unit id="DoNotUseWhenAllWithSingleTaskTitle">
        <source>Do not use 'WhenAll' with a single task</source>
        <target state="translated">No usar "WhenAll" con una sola tarea</target>
        <note />
      </trans-unit>
      <trans-unit id="DoNotUseXslTransform">
        <source>Do Not Use XslTransform</source>
        <target state="translated">No utilizar XslTransform</target>
        <note />
      </trans-unit>
      <trans-unit id="DoNotUseXslTransformMessage">
        <source>Do not use XslTransform. It does not restrict potentially dangerous external references.</source>
        <target state="translated">No utilice XslTransform. No restringe las referencias externas potencialmente peligrosas.</target>
        <note />
      </trans-unit>
      <trans-unit id="DynamicInterfaceCastableImplementationUnsupportedDescription">
        <source>Providing a functional 'DynamicInterfaceCastableImplementationAttribute'-attributed interface requires the Default Interface Members feature, which is unsupported in Visual Basic.</source>
        <target state="translated">Proporcionar una interfaz con atributos "DynamicInterfaceCastableImplementationAttribute" funcional requiere la característica Miembros de interfaz predeterminada, que no se admite en Visual Basic.</target>
        <note />
      </trans-unit>
      <trans-unit id="DynamicInterfaceCastableImplementationUnsupportedMessage">
        <source>Providing a 'DynamicInterfaceCastableImplementation' interface in Visual Basic is unsupported</source>
        <target state="translated">No se admite el suministro de una interfaz "DynamicInterfaceCastableImplementation" en Visual Basic</target>
        <note />
      </trans-unit>
      <trans-unit id="DynamicInterfaceCastableImplementationUnsupportedTitle">
        <source>Providing a 'DynamicInterfaceCastableImplementation' interface in Visual Basic is unsupported</source>
        <target state="translated">No se admite el suministro de una interfaz "DynamicInterfaceCastableImplementation" en Visual Basic</target>
        <note />
      </trans-unit>
      <trans-unit id="FieldIsPreviewTypeMessage">
        <source>'{0}''s type contains the preview type '{1}' and requires opting into preview features. See {2} for more information.</source>
        <target state="translated">'{0}''s type contiene el tipo de vista previa '{1}' y requiere la participación en las características en versión preliminar. Consulte {2} para obtener más información.</target>
        <note />
      </trans-unit>
      <trans-unit id="FieldIsPreviewTypeMessageWithCustomMessagePlaceholder">
        <source>{3} '{0}''s type contains the preview type '{1}' and requires opting into preview features. See {2} for more information.</source>
        <target state="translated">{3} '{0}''' contiene el tipo de vista previa '{1}' y requiere la participación en las características en versión preliminar. Consulte {2} para obtener más información.</target>
        <note />
      </trans-unit>
      <trans-unit id="FinalizersShouldCallBaseClassFinalizerDescription">
        <source>Finalization must be propagated through the inheritance hierarchy. To guarantee this, types must call their base class Finalize method in their own Finalize method.</source>
        <target state="translated">La finalización se debe difundir a través de la jerarquía de herencia. Para garantizar esto, los tipos deben llamar al método Finalize de su clase base desde su propio método Finalize.</target>
        <note />
      </trans-unit>
      <trans-unit id="FinalizersShouldCallBaseClassFinalizerMessage">
        <source>Finalizers should call base class finalizer</source>
        <target state="translated">Los finalizadores deben llamar al finalizador de la clase base</target>
        <note />
      </trans-unit>
      <trans-unit id="FinalizersShouldCallBaseClassFinalizerTitle">
        <source>Finalizers should call base class finalizer</source>
        <target state="translated">Los finalizadores deben llamar al finalizador de la clase base</target>
        <note />
      </trans-unit>
      <trans-unit id="ForwardCancellationTokenToInvocationsDescription">
        <source>Forward the 'CancellationToken' parameter to methods to ensure the operation cancellation notifications gets properly propagated, or pass in 'CancellationToken.None' explicitly to indicate intentionally not propagating the token.</source>
        <target state="translated">Reenvíe el parámetro "CancellationToken" a los métodos para garantizar que las notificaciones de cancelación de operaciones se propagan correctamente, o bien pase "CancellationToken.None" explícitamente para indicar que no se propagará el token intencionalmente.</target>
        <note />
      </trans-unit>
      <trans-unit id="ForwardCancellationTokenToInvocationsMessage">
        <source>Forward the '{0}' parameter to the '{1}' method or pass in 'CancellationToken.None' explicitly to indicate intentionally not propagating the token</source>
        <target state="translated">Reenviar el parámetro "{0}" al método "{1}" o pasar "CancellationToken.None" de forma explícita para indicar que no se propagó el token intencionalmente</target>
        <note />
      </trans-unit>
      <trans-unit id="ForwardCancellationTokenToInvocationsTitle">
        <source>Forward the 'CancellationToken' parameter to methods</source>
        <target state="translated">Reenviar el parámetro "CancellationToken" a los métodos</target>
        <note />
      </trans-unit>
      <trans-unit id="HardCodedSecurityProtocolMessage">
        <source>Avoid hardcoding SecurityProtocolType {0}, and instead use SecurityProtocolType.SystemDefault to allow the operating system to choose the best Transport Layer Security protocol to use.</source>
        <target state="translated">Evite codificar SecurityProtocolType {0} de forma rígida y, en su lugar, use SecurityProtocolType.SystemDefault para permitir que el sistema operativo elija el mejor protocolo de Seguridad de la capa de transporte que se puede usar.</target>
        <note />
      </trans-unit>
      <trans-unit id="HardCodedSecurityProtocolTitle">
        <source>Avoid hardcoding SecurityProtocolType value</source>
        <target state="translated">Evitar codificar el valor SecurityProtocolType de forma rígida</target>
        <note />
      </trans-unit>
      <trans-unit id="HardcodedSslProtocolsDescription">
        <source>Current Transport Layer Security protocol versions may become deprecated if vulnerabilities are found. Avoid hardcoding SslProtocols values to keep your application secure. Use 'None' to let the Operating System choose a version.</source>
        <target state="translated">Las versiones actuales del protocolo Seguridad de la capa de transporte pueden dejar de usarse si se encuentran vulnerabilidades. No codifique los valores de SslProtocols de forma rígida para mantener la aplicación segura. Use "None" para permitir que el sistema operativo elija una versión.</target>
        <note />
      </trans-unit>
      <trans-unit id="HardcodedSslProtocolsMessage">
        <source>Avoid hardcoding SslProtocols '{0}' to ensure your application remains secure in the future. Use 'None' to let the Operating System choose a version.</source>
        <target state="translated">Evite codificar el valor "{0}" de SslProtocols de forma rígida para que la aplicación se mantenga segura en el futuro. Use "None" para permitir que el sistema operativo elija una versión.</target>
        <note />
      </trans-unit>
      <trans-unit id="HardcodedSslProtocolsTitle">
        <source>Avoid hardcoded SslProtocols values</source>
        <target state="translated">Evitar valores de SslProtocols codificados de forma rígida</target>
        <note />
      </trans-unit>
      <trans-unit id="ImplementISerializableCorrectlyDescription">
        <source>To fix a violation of this rule, make the GetObjectData method visible and overridable, and make sure that all instance fields are included in the serialization process or explicitly marked by using the NonSerializedAttribute attribute.</source>
        <target state="translated">Para corregir una infracción de esta regla, haga que el método GetObjectData sea visible y se pueda reemplazar; además, asegúrese de que todos los campos de la instancia se incluyen en el proceso de serialización o se marcan explícitamente con el atributo NonSerializedAttribute.</target>
        <note />
      </trans-unit>
      <trans-unit id="ImplementISerializableCorrectlyMessageDefault">
        <source>Add an implementation of GetObjectData to type {0}</source>
        <target state="translated">Agregue una implementación de GetObjectData al tipo {0}.</target>
        <note />
      </trans-unit>
      <trans-unit id="ImplementISerializableCorrectlyMessageMakeOverridable">
        <source>Make {0}.GetObjectData virtual and overridable</source>
        <target state="translated">Hacer que {0}.GetObjectData sea virtual y reemplazable.</target>
        <note />
      </trans-unit>
      <trans-unit id="ImplementISerializableCorrectlyMessageMakeVisible">
        <source>Increase the accessibility of {0}.GetObjectData so that it is visible to derived types</source>
        <target state="translated">Aumente la accesibilidad de {0}.GetObjectData para que esté visible para los tipos derivados.</target>
        <note />
      </trans-unit>
      <trans-unit id="ImplementISerializableCorrectlyTitle">
        <source>Implement ISerializable correctly</source>
        <target state="translated">Implementar ISerializable correctamente</target>
        <note />
      </trans-unit>
      <trans-unit id="ImplementInterfacesOnDynamicCastableImplementation">
        <source>Implement inherited interfaces</source>
        <target state="translated">Implementación de interfaces heredadas</target>
        <note />
      </trans-unit>
      <trans-unit id="ImplementSerializationConstructorsCodeActionTitle">
        <source>Implement Serialization constructor</source>
        <target state="translated">Implementar un constructor de serialización</target>
        <note />
      </trans-unit>
      <trans-unit id="ImplementSerializationConstructorsDescription">
        <source>To fix a violation of this rule, implement the serialization constructor. For a sealed class, make the constructor private; otherwise, make it protected.</source>
        <target state="translated">Para corregir una infracción de esta regla, implemente el constructor de serialización. Para una clase sealed, convierta el constructor en privado; de lo contrario, haga que esté protegido.</target>
        <note />
      </trans-unit>
      <trans-unit id="ImplementSerializationConstructorsMessageCreateMagicConstructor">
        <source>Add a constructor to {0} with the following signature: 'protected {0}(SerializationInfo info, StreamingContext context)'.</source>
        <target state="translated">Agregue un constructor a {0} con la siguiente signatura: 'información protegida de {0}(SerializationInfo, contexto de StreamingContext)'.</target>
        <note />
      </trans-unit>
      <trans-unit id="ImplementSerializationConstructorsMessageMakeSealedMagicConstructorPrivate">
        <source>Declare the serialization constructor of {0}, a sealed type, as private.</source>
        <target state="translated">Declare el constructor de serialización de {0}, un tipo sellado, como privado.</target>
        <note />
      </trans-unit>
      <trans-unit id="ImplementSerializationConstructorsMessageMakeUnsealedMagicConstructorFamily">
        <source>Declare the serialization constructor of {0}, an unsealed type, as protected.</source>
        <target state="translated">Declare el constructor de serialización de {0}, un tipo no sellado, como protegido.</target>
        <note />
      </trans-unit>
      <trans-unit id="ImplementSerializationConstructorsTitle">
        <source>Implement serialization constructors</source>
        <target state="translated">Implementar constructores de serialización</target>
        <note />
      </trans-unit>
      <trans-unit id="ImplementSerializationMethodsCorrectlyDescription">
        <source>A method that handles a serialization event does not have the correct signature, return type, or visibility.</source>
        <target state="translated">Un método que controla un evento de serialización no tiene la signatura, el tipo de valor devuelto o la visibilidad correctos.</target>
        <note />
      </trans-unit>
      <trans-unit id="ImplementSerializationMethodsCorrectlyMessageGeneric">
        <source>Because {0} is marked with OnSerializing, OnSerialized, OnDeserializing, or OnDeserialized, change its signature so that it is no longer generic</source>
        <target state="translated">Puesto que {0} está marcado con OnSerializing, OnSerialized, OnDeserializing u OnDeserialized, cambie su signatura para que deje de ser genérico.</target>
        <note />
      </trans-unit>
      <trans-unit id="ImplementSerializationMethodsCorrectlyMessageParameters">
        <source>Because {0} is marked with OnSerializing, OnSerialized, OnDeserializing, or OnDeserialized, change its signature so that it takes a single parameter of type 'System.Runtime.Serialization.StreamingContext'</source>
        <target state="translated">Puesto que {0} está marcado con OnSerializing, OnSerialized, OnDeserializing u OnDeserialized, cambie su signatura para que tome un solo parámetro de tipo "System.Runtime.Serialization.StreamingContext".</target>
        <note />
      </trans-unit>
      <trans-unit id="ImplementSerializationMethodsCorrectlyMessageReturnType">
        <source>Because {0} is marked with OnSerializing, OnSerialized, OnDeserializing, or OnDeserialized, change its return type from {1} to void (Sub in Visual Basic)</source>
        <target state="translated">Puesto que {0} está marcado con OnSerializing, OnSerialized, OnDeserializing u OnDeserialized, cambie su tipo de datos devueltos de {1} a void (Sub en Visual Basic).</target>
        <note />
      </trans-unit>
      <trans-unit id="ImplementSerializationMethodsCorrectlyMessageStatic">
        <source>Because {0} is marked with OnSerializing, OnSerialized, OnDeserializing, or OnDeserialized, change it from static (Shared in Visual Basic) to an instance method</source>
        <target state="translated">Puesto que {0} está marcado con OnSerializing, OnSerialized, OnDeserializing u OnDeserialized, cámbielo de static (Shared en Visual Basic) a un método de instancia.</target>
        <note />
      </trans-unit>
      <trans-unit id="ImplementSerializationMethodsCorrectlyMessageVisibility">
        <source>Because {0} is marked with OnSerializing, OnSerialized, OnDeserializing, or OnDeserialized, change its accessibility to private</source>
        <target state="translated">Puesto que {0} está marcado con OnSerializing, OnSerialized, OnDeserializing u OnDeserialized, cambie su accesibilidad a private.</target>
        <note />
      </trans-unit>
      <trans-unit id="ImplementSerializationMethodsCorrectlyTitle">
        <source>Implement serialization methods correctly</source>
        <target state="translated">Implementar métodos de serialización correctamente</target>
        <note />
      </trans-unit>
      <trans-unit id="ImplementsPreviewInterfaceMessage">
        <source>'{0}' implements the preview interface '{1}' and therefore needs to opt into preview features. See {2} for more information.</source>
        <target state="translated">'{0}' implementa la interfaz de vista previa '{1}' y, por lo tanto, debe participar en las características en versión preliminar. Consulte {2} para obtener más información.</target>
        <note />
      </trans-unit>
      <trans-unit id="ImplementsPreviewInterfaceMessageWithCustomMessagePlaceholder">
        <source>{3} '{0}' implements the preview interface '{1}' and therefore needs to opt into preview features. See {2} for more information.</source>
        <target state="translated">{3} '{0}' implementa la interfaz de vista previa '{1}' y, por lo tanto, debe participar en las características en versión preliminar. Consulte {2} para obtener más información.</target>
        <note />
      </trans-unit>
      <trans-unit id="ImplementsPreviewMethodMessage">
        <source>'{0}' implements the preview method '{1}' and therefore needs to opt into preview features. See {2} for more information.</source>
        <target state="translated">'{0}' implementa el método de vista previa '{1}' y, por lo tanto, debe participar en las características en versión preliminar. Consulte {2} para obtener más información.</target>
        <note />
      </trans-unit>
      <trans-unit id="ImplementsPreviewMethodMessageWithCustomMessagePlaceholder">
        <source>{3} '{0}' implements the preview method '{1}' and therefore needs to opt into preview features. See {2} for more information.</source>
        <target state="translated">{3} '{0}' implementa el método de vista previa '{1}' y, por lo tanto, debe participar en las características en versión preliminar. Consulte {2} para obtener más información.</target>
        <note />
      </trans-unit>
      <trans-unit id="InitializeReferenceTypeStaticFieldsInlineDescription">
        <source>A reference type declares an explicit static constructor. To fix a violation of this rule, initialize all static data when it is declared and remove the static constructor.</source>
        <target state="translated">Un tipo de referencia declara un constructor estático explícito. Para corregir una infracción de esta regla, inicialice todos los datos estáticos cuando se declara y quite el constructor estático.</target>
        <note />
      </trans-unit>
      <trans-unit id="InitializeReferenceTypeStaticFieldsInlineTitle">
        <source>Initialize reference type static fields inline</source>
        <target state="translated">Inicializar campos estáticos de tipo de referencia insertados</target>
        <note />
      </trans-unit>
      <trans-unit id="InitializeStaticFieldsInlineMessage">
        <source>Initialize all static fields in '{0}' when those fields are declared and remove the explicit static constructor</source>
        <target state="translated">Inicialice todos los campos estáticos de "{0}" cuando estos campos se declaran y quite el constructor estático explícito.</target>
        <note />
      </trans-unit>
      <trans-unit id="InitializeValueTypeStaticFieldsInlineDescription">
        <source>A value type declares an explicit static constructor. To fix a violation of this rule, initialize all static data when it is declared and remove the static constructor.</source>
        <target state="translated">Un tipo de valor declara un constructor estático explícito. Para corregir una infracción de esta regla, inicialice todos los datos estáticos cuando se declara y quite el constructor estático.</target>
        <note />
      </trans-unit>
      <trans-unit id="InitializeValueTypeStaticFieldsInlineTitle">
        <source>Initialize value type static fields inline</source>
        <target state="translated">Inicializar campos estáticos de tipo de valor insertados</target>
        <note />
      </trans-unit>
      <trans-unit id="InstantiateArgumentExceptionsCorrectlyChangeToTwoArgumentCodeFixTitle">
        <source>Change to call the two argument constructor, pass null for the message.</source>
        <target state="translated">Cámbielo para llamar al constructor con dos argumentos; pase un valor NULL para el mensaje.</target>
        <note />
      </trans-unit>
      <trans-unit id="InstantiateArgumentExceptionsCorrectlyDescription">
        <source>A call is made to the default (parameterless) constructor of an exception type that is or derives from ArgumentException, or an incorrect string argument is passed to a parameterized constructor of an exception type that is or derives from ArgumentException.</source>
        <target state="translated">Se realiza una llamada al constructor predeterminado (sin parámetros) de un tipo de excepción que es o se deriva de ArgumentException, o se pasa un argumento de cadena incorrecto a un constructor con parámetros de un tipo de excepción que es o se deriva de ArgumentException.</target>
        <note />
      </trans-unit>
      <trans-unit id="InstantiateArgumentExceptionsCorrectlyFlipArgumentOrderCodeFixTitle">
        <source>Swap the arguments order</source>
        <target state="translated">Intercambiar el orden de los argumentos</target>
        <note />
      </trans-unit>
      <trans-unit id="InstantiateArgumentExceptionsCorrectlyMessageIncorrectMessage">
        <source>Method {0} passes parameter name '{1}' as the {2} argument to a {3} constructor. Replace this argument with a descriptive message and pass the parameter name in the correct position.</source>
        <target state="translated">El método {0} pasa un nombre de parámetro "{1}" como argumento {2} a un constructor {3}. Reemplace este argumento por un mensaje descriptivo y pase el nombre del parámetro en la posición correcta.</target>
        <note />
      </trans-unit>
      <trans-unit id="InstantiateArgumentExceptionsCorrectlyMessageIncorrectParameterName">
        <source>Method {0} passes '{1}' as the {2} argument to a {3} constructor. Replace this argument with one of the method's parameter names. Note that the provided parameter name should have the exact casing as declared on the method.</source>
        <target state="translated">El método {0} pasa "{1}" como argumento {2} a un constructor {3}. Reemplace este argumento por uno de los nombres de parámetros del método. Tenga en cuenta que el nombre del parámetro debe corresponderse completamente (mayúsculas y minúsculas) con lo declarado en el método.</target>
        <note />
      </trans-unit>
      <trans-unit id="InstantiateArgumentExceptionsCorrectlyMessageNoArguments">
        <source>Call the {0} constructor that contains a message and/or paramName parameter</source>
        <target state="translated">Llame al constructor {0} que contiene un mensaje o un parámetro paramName.</target>
        <note />
      </trans-unit>
      <trans-unit id="InstantiateArgumentExceptionsCorrectlyTitle">
        <source>Instantiate argument exceptions correctly</source>
        <target state="translated">Crear instancias de las excepciones del argumento correctamente</target>
        <note />
      </trans-unit>
      <trans-unit id="InterfaceMembersMissingImplementationDescription">
        <source>Types attributed with 'DynamicInterfaceCastableImplementationAttribute' act as an interface implementation for a type that implements the 'IDynamicInterfaceCastable' type. As a result, it must provide an implementation of all of the members defined in the inherited interfaces, because the type that implements 'IDynamicInterfaceCastable' will not provide them otherwise.</source>
        <target state="translated">Los tipos con atributos "DynamicInterfaceCastableImplementationAttribute" actúan como una implementación de interfaz para un tipo que implementa el tipo "IDynamicInterfaceCastable". Como resultado, debe proporcionar una implementación de todos los miembros definidos en las interfaces heredadas, ya que el tipo que implementa 'IDynamicInterfaceCastable' no los proporcionará de lo contrario.</target>
        <note />
      </trans-unit>
      <trans-unit id="InterfaceMembersMissingImplementationMessage">
        <source>Type '{0}' has the 'DynamicInterfaceCastableImplementationAttribute' applied to it but does not provide an implementation of all interface members defined in inherited interfaces</source>
        <target state="translated">El tipo '{0}' tiene el atributo 'DynamicInterfaceCastableImplementationAttribute' aplicado, pero no proporciona una implementación de todos los miembros de interfaz definidos en interfaces heredadas.</target>
        <note />
      </trans-unit>
      <trans-unit id="InterfaceMembersMissingImplementationTitle">
        <source>All members declared in parent interfaces must have an implementation in a DynamicInterfaceCastableImplementation-attributed interface</source>
        <target state="translated">Todos los miembros declarados en interfaces primarias deben tener una implementación en una interfaz con atributos DynamicInterfaceCastableImplementation</target>
        <note />
      </trans-unit>
      <trans-unit id="JavaScriptSerializerMaybeWithSimpleTypeResolverMessage">
        <source>The method '{0}' is insecure when deserializing untrusted data with a JavaScriptSerializer initialized with a SimpleTypeResolver. Ensure that the JavaScriptSerializer is initialized without a JavaScriptTypeResolver specified, or initialized with a JavaScriptTypeResolver that limits the types of objects in the deserialized object graph.</source>
        <target state="translated">El método "{0}" no es seguro cuando se deserializan datos que no son de confianza con JavaScriptSerializer inicializado con SimpleTypeResolver. Asegúrese de que se ha inicializado JavaScriptSerializer sin especificar JavaScriptTypeResolver o de que se ha inicializado con un elemento JavaScriptTypeResolver que limite los tipos de objetos del grafo de objetos deserializado.</target>
        <note />
      </trans-unit>
      <trans-unit id="JavaScriptSerializerMaybeWithSimpleTypeResolverTitle">
        <source>Ensure JavaScriptSerializer is not initialized with SimpleTypeResolver before deserializing</source>
        <target state="translated">Asegúrese de que no se ha inicializado JavaScriptSerializer con SimpleTypeResolver antes de deserializar</target>
        <note />
      </trans-unit>
      <trans-unit id="JavaScriptSerializerWithSimpleTypeResolverMessage">
        <source>The method '{0}' is insecure when deserializing untrusted data with a JavaScriptSerializer initialized with a SimpleTypeResolver. Initialize JavaScriptSerializer without a JavaScriptTypeResolver specified, or initialize with a JavaScriptTypeResolver that limits the types of objects in the deserialized object graph.</source>
        <target state="translated">El método "{0}" no es seguro cuando se deserializan datos que no son de confianza con JavaScriptSerializer inicializado con SimpleTypeResolver. Inicialice JavaScriptSerializer sin especificar JavaScriptTypeResolver, o bien inicialícelo con un elemento JavaScriptTypeResolver que limite los tipos de objetos del grafo de objetos deserializado.</target>
        <note />
      </trans-unit>
      <trans-unit id="JavaScriptSerializerWithSimpleTypeResolverTitle">
        <source>Do not deserialize with JavaScriptSerializer using a SimpleTypeResolver</source>
        <target state="translated">No deserializar con JavaScriptSerializer mediante un SimpleTypeResolver</target>
        <note />
      </trans-unit>
      <trans-unit id="JsonNetInsecureSerializerMessage">
        <source>When deserializing untrusted input, allowing arbitrary types to be deserialized is insecure. When using deserializing JsonSerializer, use TypeNameHandling.None, or for values other than None, restrict deserialized types with a SerializationBinder.</source>
        <target state="translated">Cuando se deserializa una entrada que no es de confianza, no es seguro permitir la deserialización de tipos arbitrarios. Cuando utilice la deserialización de JsonSerializer, use TypeNameHandling.None, o bien, para valores distintos de None, restrinja los tipos deserializados con SerializationBinder.</target>
        <note />
      </trans-unit>
      <trans-unit id="JsonNetInsecureSerializerTitle">
        <source>Do not deserialize with JsonSerializer using an insecure configuration</source>
        <target state="translated">No deserializar con JsonSerializer usando una configuración no segura</target>
        <note />
      </trans-unit>
      <trans-unit id="JsonNetInsecureSettingsMessage">
        <source>When deserializing untrusted input, allowing arbitrary types to be deserialized is insecure.  When using JsonSerializerSettings, use TypeNameHandling.None, or for values other than None, restrict deserialized types with a SerializationBinder.</source>
        <target state="translated">Cuando se deserializa una entrada que no es de confianza, no es seguro permitir la deserialización de tipos arbitrarios. Cuando utilice JsonSerializerSettings, utilice TypeNameHandling.None, o bien, para valores distintos de None, restrinja los tipos deserializados con SerializationBinder.</target>
        <note />
      </trans-unit>
      <trans-unit id="JsonNetInsecureSettingsTitle">
        <source>Do not use insecure JsonSerializerSettings</source>
        <target state="translated">No use clases JsonSerializerSettings no seguras</target>
        <note />
      </trans-unit>
      <trans-unit id="JsonNetMaybeInsecureSerializerMessage">
        <source>When deserializing untrusted input, allowing arbitrary types to be deserialized is insecure. When using deserializing JsonSerializer, use TypeNameHandling.None, or for values other than None, restrict deserialized types with a SerializationBinder.</source>
        <target state="translated">Cuando se deserializa una entrada que no es de confianza, no es seguro permitir la deserialización de tipos arbitrarios. Cuando utilice la deserialización de JsonSerializer, use TypeNameHandling.None, o bien, para valores distintos de None, restrinja los tipos deserializados con SerializationBinder.</target>
        <note />
      </trans-unit>
      <trans-unit id="JsonNetMaybeInsecureSerializerTitle">
        <source>Ensure that JsonSerializer has a secure configuration when deserializing</source>
        <target state="translated">Asegurarse de que JsonSerializer tiene una configuración segura al deserializar</target>
        <note />
      </trans-unit>
      <trans-unit id="JsonNetMaybeInsecureSettingsMessage">
        <source>When deserializing untrusted input, allowing arbitrary types to be deserialized is insecure.  When using JsonSerializerSettings, ensure TypeNameHandling.None is specified, or for values other than None, ensure a SerializationBinder is specified to restrict deserialized types.</source>
        <target state="translated">Cuando se deserializa una entrada que no es de confianza, no es seguro permitir la deserialización de tipos arbitrarios. Cuando utilice JsonSerializerSettings, asegúrese de que se especifica TypeNameHandling.None, o bien, para valores distintos de None, asegúrese de que se especifica un SerializationBinder que restrinja los tipos deserializados.</target>
        <note />
      </trans-unit>
      <trans-unit id="JsonNetMaybeInsecureSettingsTitle">
        <source>Ensure that JsonSerializerSettings are secure</source>
        <target state="translated">Asegúrese de que las clases JsonSerializerSettings son seguras</target>
        <note />
      </trans-unit>
      <trans-unit id="JsonNetTypeNameHandlingDescription">
        <source>Deserializing JSON when using a TypeNameHandling value other than None can be insecure.  If you need to instead detect Json.NET deserialization when a SerializationBinder isn't specified, then disable rule CA2326, and enable rules CA2327, CA2328, CA2329, and CA2330.</source>
        <target state="translated">La deserialización de JSON cuando se usa un valor TypeNameHandling distinto de None puede no ser segura. Si necesita detectar la deserialización de Json.NET cuando no se especifica un objeto SerializationBinder, deshabilite la regla CA2326 y habilite las reglas CA2327, CA2328, CA2329 y CA2330.</target>
        <note />
      </trans-unit>
      <trans-unit id="JsonNetTypeNameHandlingMessage">
        <source>Deserializing JSON when using a TypeNameHandling value other than None can be insecure.</source>
        <target state="translated">La deserialización de JSON cuando se usa un valor TypeNameHandling distinto de None puede no ser segura.</target>
        <note />
      </trans-unit>
      <trans-unit id="JsonNetTypeNameHandlingTitle">
        <source>Do not use TypeNameHandling values other than None</source>
        <target state="translated">No usar valores TypeNameHandling distintos de None</target>
        <note />
      </trans-unit>
      <trans-unit id="LosFormatterMethodUsedMessage">
        <source>The method '{0}' is insecure when deserializing untrusted data.</source>
        <target state="translated">El método "{0}" no es seguro al deserializar datos que no son de confianza.</target>
        <note />
      </trans-unit>
      <trans-unit id="LosFormatterMethodUsedTitle">
        <source>Do not use insecure deserializer LosFormatter</source>
        <target state="translated">No usar el deserializador no seguro LosFormatter</target>
        <note />
      </trans-unit>
      <trans-unit id="MakeMethodDeclaredOnImplementationTypeStatic">
        <source>Convert to static method</source>
        <target state="translated">Convertir en método estático</target>
        <note />
      </trans-unit>
      <trans-unit id="MakeMethodDeclaredOnImplementationTypeStaticMayProduceInvalidCode">
        <source>Converting an instance method to a static method may produce invalid code</source>
        <target state="translated">Convertir un método de instancia en un método estático puede producir código no válido</target>
        <note />
      </trans-unit>
      <trans-unit id="MakeParameterlessConstructorPublic">
        <source>Make the constructor that takes zero parameters 'public'</source>
        <target state="translated">Convertir el constructor que toma cero parámetros 'public'</target>
        <note />
      </trans-unit>
      <trans-unit id="MarkAllNonSerializableFieldsDescription">
        <source>An instance field of a type that is not serializable is declared in a type that is serializable.</source>
        <target state="translated">Un campo de instancia de un tipo que no es serializable se declara en un tipo que es serializable.</target>
        <note />
      </trans-unit>
      <trans-unit id="MarkAllNonSerializableFieldsMessage">
        <source>Field {0} is a member of type {1} which is serializable but is of type {2} which is not serializable</source>
        <target state="translated">El campo {0} es un miembro de tipo {1}, que es serializable, pero es de tipo {2}, que no es serializable.</target>
        <note />
      </trans-unit>
      <trans-unit id="MarkAllNonSerializableFieldsTitle">
        <source>Mark all non-serializable fields</source>
        <target state="translated">Marcar todos los campos no serializables</target>
        <note />
      </trans-unit>
      <trans-unit id="MarkAssembliesWithNeutralResourcesLanguageDescription">
        <source>The NeutralResourcesLanguage attribute informs the ResourceManager of the language that was used to display the resources of a neutral culture for an assembly. This improves lookup performance for the first resource that you load and can reduce your working set.</source>
        <target state="translated">El atributo NeutralResourcesLanguage informa a ResourceManager del lenguaje que se utilizó para mostrar los recursos de una cultura neutral para un ensamblado. Esto mejora el rendimiento de la búsqueda para el primer recurso que cargue y puede reducir el espacio de trabajo.</target>
        <note />
      </trans-unit>
      <trans-unit id="MarkAssembliesWithNeutralResourcesLanguageMessage">
        <source>Mark assemblies with NeutralResourcesLanguageAttribute</source>
        <target state="translated">Marcar ensamblados con NeutralResourcesLanguageAttribute</target>
        <note />
      </trans-unit>
      <trans-unit id="MarkAssembliesWithNeutralResourcesLanguageTitle">
        <source>Mark assemblies with NeutralResourcesLanguageAttribute</source>
        <target state="translated">Marcar ensamblados con NeutralResourcesLanguageAttribute</target>
        <note />
      </trans-unit>
      <trans-unit id="MarkBooleanPInvokeArgumentsWithMarshalAsDescription">
        <source>The Boolean data type has multiple representations in unmanaged code.</source>
        <target state="translated">El tipo de datos booleano tiene múltiples representaciones en código sin administrar.</target>
        <note />
      </trans-unit>
      <trans-unit id="MarkBooleanPInvokeArgumentsWithMarshalAsMessageDefault">
        <source>Add the MarshalAsAttribute to parameter {0} of P/Invoke {1}. If the corresponding unmanaged parameter is a 4-byte Win32 'BOOL', use [MarshalAs(UnmanagedType.Bool)]. For a 1-byte C++ 'bool', use MarshalAs(UnmanagedType.U1).</source>
        <target state="translated">Agregue el atributo MarshalAsAttribute al parámetro {0} de P/Invoke {1}. Si el correspondiente parámetro sin asignar es un "BOOL" de Win32 de 4 bytes, utilice [MarshalAs(UnmanagedType.Bool)]. Para un valor "bool" de C++ de 1 byte, utilice MarshalAs(UnmanagedType.U1).</target>
        <note />
      </trans-unit>
      <trans-unit id="MarkBooleanPInvokeArgumentsWithMarshalAsMessageReturn">
        <source>Add the MarshalAsAttribute to the return type of P/Invoke {0}. If the corresponding unmanaged return type is a 4-byte Win32 'BOOL', use MarshalAs(UnmanagedType.Bool). For a 1-byte C++ 'bool', use MarshalAs(UnmanagedType.U1).</source>
        <target state="translated">Agregue el atributo MarshalAsAttribute al tipo de devolución de P/Invoke {0}. Si el correspondiente tipo de devolución sin asignar es un "BOOL" de Win32 de 4 bytes, utilice [MarshalAs(UnmanagedType.Bool)]. Para un valor "bool" de C++ de 1 byte, utilice MarshalAs(UnmanagedType.U1).</target>
        <note />
      </trans-unit>
      <trans-unit id="MarkBooleanPInvokeArgumentsWithMarshalAsTitle">
        <source>Mark boolean PInvoke arguments with MarshalAs</source>
        <target state="translated">Marcar los argumentos booleanos de PInvoke con MarshalAs</target>
        <note />
      </trans-unit>
      <trans-unit id="MarkISerializableTypesWithSerializableDescription">
        <source>To be recognized by the common language runtime as serializable, types must be marked by using the SerializableAttribute attribute even when the type uses a custom serialization routine through implementation of the ISerializable interface.</source>
        <target state="translated">Para que Common Language Runtime reconozca los tipos como serializables, estos se deben marcar con el atributo SerializableAttribute, incluso cuando usan una rutina de serialización personalizada mediante la implementación de la interfaz ISerializable.</target>
        <note />
      </trans-unit>
      <trans-unit id="MarkISerializableTypesWithSerializableMessage">
        <source>Add [Serializable] to {0} as this type implements ISerializable</source>
        <target state="translated">Agregue [Serializable] a {0}, ya que este tipo implementa ISerializable.</target>
        <note />
      </trans-unit>
      <trans-unit id="MarkISerializableTypesWithSerializableTitle">
        <source>Mark ISerializable types with serializable</source>
        <target state="translated">Marcar los tipos ISerializable con serializable</target>
        <note />
      </trans-unit>
      <trans-unit id="MaybeDisableHttpClientCRLCheck">
        <source>Ensure HttpClient certificate revocation list check is not disabled</source>
        <target state="translated">Garantizar que la comprobación de la lista de revocación de certificados HttpClient no está deshabilitada</target>
        <note />
      </trans-unit>
      <trans-unit id="MaybeDisableHttpClientCRLCheckMessage">
        <source>HttpClient may be created without enabling CheckCertificateRevocationList</source>
        <target state="translated">HttpClient se puede crear sin habilitar CheckCertificateRevocationList.</target>
        <note />
      </trans-unit>
      <trans-unit id="MaybeInstallRootCert">
        <source>Ensure Certificates Are Not Added To Root Store</source>
        <target state="translated">Asegurarse de que los certificados no se agregan al almacén raíz</target>
        <note />
      </trans-unit>
      <trans-unit id="MaybeInstallRootCertMessage">
        <source>Adding certificates to the operating system's trusted root certificates is insecure. Ensure that the target store is not root store.</source>
        <target state="translated">La adición de certificados a los certificados raíz de confianza del sistema operativo no es segura. Asegúrese de que el almacén de destino no es un almacén raíz.</target>
        <note />
      </trans-unit>
      <trans-unit id="MaybeUseCreateEncryptorWithNonDefaultIV">
        <source>Use CreateEncryptor with the default IV </source>
        <target state="translated">Usar CreateEncryptor con el vector de inicialización predeterminado </target>
        <note />
      </trans-unit>
      <trans-unit id="MaybeUseCreateEncryptorWithNonDefaultIVMessage">
        <source>The non-default initialization vector, which can be potentially repeatable, is used in the encryption. Ensure use the default one.</source>
        <target state="translated">El vector de inicialización no predeterminado, que puede repetirse, se usa en el cifrado. Asegúrese de usar el valor predeterminado.</target>
        <note />
      </trans-unit>
      <trans-unit id="MaybeUseSecureCookiesASPNetCore">
        <source>Ensure Use Secure Cookies In ASP.NET Core</source>
        <target state="translated">Asegurarse de usar cookies seguras en ASP.NET Core</target>
        <note />
      </trans-unit>
      <trans-unit id="MaybeUseSecureCookiesASPNetCoreMessage">
        <source>Ensure that CookieOptions.Secure = true when setting a cookie</source>
        <target state="translated">Asegurarse de que CookieOptions.Secure es true al establecer una cookie</target>
        <note />
      </trans-unit>
      <trans-unit id="MaybeUseWeakKDFInsufficientIterationCount">
        <source>Ensure Sufficient Iteration Count When Using Weak Key Derivation Function</source>
        <target state="translated">Garantizar un recuento de iteraciones suficiente al usar una función de derivación de claves débiles</target>
        <note />
      </trans-unit>
      <trans-unit id="MaybeUseWeakKDFInsufficientIterationCountMessage">
        <source>Ensure that the iteration count is at least {0} when deriving a cryptographic key from a password. By default, Rfc2898DeriveByte's IterationCount is only 1000</source>
        <target state="translated">Asegúrese de que el recuento de iteraciones es de al menos {0} al derivar una clave criptográfica de una contraseña. De forma predeterminada, el valor IterationCount de Rfc2898DeriveByte es solo 1000</target>
        <note />
      </trans-unit>
      <trans-unit id="MembersDeclaredOnImplementationTypeMustBeStaticDescription">
        <source>Since a type that implements 'IDynamicInterfaceCastable' may not implement a dynamic interface in metadata, calls to an instance interface member that is not an explicit implementation defined on this type are likely to fail at runtime. Mark new interface members 'static' to avoid runtime errors.</source>
        <target state="translated">Dado que un tipo que implementa 'IDynamicInterfaceCastable' no puede implementar una interfaz dinámica en metadatos, es probable que las llamadas a un miembro de interfaz de instancia que no sea una implementación explícita definida en este tipo generen errores en tiempo de ejecución. Marque los nuevos miembros de interfaz como "estáticos" para evitar errores en tiempo de ejecución.</target>
        <note />
      </trans-unit>
      <trans-unit id="MembersDeclaredOnImplementationTypeMustBeStaticMessage">
        <source>The '{0}' member on the '{1}' type should be marked 'static' as '{1}' has the 'DynamicInterfaceImplementationAttribute' applied</source>
        <target state="translated">El miembro '{0}' del tipo "{1}debe marcarse como "static" como "{1}" tiene aplicado "DynamicInterfaceImplementationAttribute".</target>
        <note />
      </trans-unit>
      <trans-unit id="MembersDeclaredOnImplementationTypeMustBeStaticTitle">
        <source>Members defined on an interface with the 'DynamicInterfaceCastableImplementationAttribute' should be 'static'</source>
        <target state="translated">Los miembros definidos en una interfaz con 'DynamicInterfaceCastableImplementationAttribute' deben ser 'static'</target>
        <note />
      </trans-unit>
      <trans-unit id="MethodReturnsPreviewTypeMessage">
        <source>'{0}' returns the preview type '{1}' and therefore needs to opt into preview features. See {2} for more information.</source>
        <target state="translated">'{0}' devuelve el tipo de vista previa '{1}' y, por lo tanto, debe participar en las características en versión preliminar. Consulte {2} para obtener más información.</target>
        <note />
      </trans-unit>
      <trans-unit id="MethodReturnsPreviewTypeMessageWithCustomMessagePlaceholder">
        <source>{3} '{0}' returns the preview type '{1}' and therefore needs to opt into preview features. See {2} for more information.</source>
        <target state="translated">{3} '{0}' devuelve el tipo de vista previa '{1}' y, por lo tanto, debe participar en las características en versión preliminar. Consulte {2} para obtener más información.</target>
        <note />
      </trans-unit>
      <trans-unit id="MethodUsesPreviewTypeAsParameterMessage">
        <source>'{0}' takes in a preview parameter of type '{1}' and needs to opt into preview features. See {2} for more information.</source>
        <target state="translated">'{0}' toma un parámetro de vista previa de tipo '{1}' y debe participar en las características en versión preliminar. Consulte {2} para obtener más información.</target>
        <note />
      </trans-unit>
      <trans-unit id="MethodUsesPreviewTypeAsParameterMessageWithCustomMessagePlaceholder">
        <source>{3} '{0}' takes in a preview parameter of type '{1}' and needs to opt into preview features. See {2} for more information.</source>
        <target state="translated">{3} '{0}' toma un parámetro de vista previa de tipo '{1}' y debe participar en las características en versión preliminar. Consulte {2} para obtener más información.</target>
        <note />
      </trans-unit>
      <trans-unit id="MissHttpVerbAttribute">
        <source>Miss HttpVerb attribute for action methods</source>
        <target state="translated">Falta el atributo HttpVerb para los métodos de acción</target>
        <note />
      </trans-unit>
      <trans-unit id="MissHttpVerbAttributeDescription">
        <source>All the methods that create, edit, delete, or otherwise modify data do so in the [HttpPost] overload of the method, which needs to be protected with the anti forgery attribute from request forgery. Performing a GET operation should be a safe operation that has no side effects and doesn't modify your persisted data.</source>
        <target state="translated">Todos los métodos que crean, editan, eliminan o modifican de otro modo los datos, lo hacen en la sobrecarga de [HttpPost] del método, que debe protegerse de la falsificación de solicitudes con el atributo antifalsificación. La ejecución de GET debe ser una operación segura que no tenga efectos secundarios y no modifique los datos guardados.</target>
        <note />
      </trans-unit>
      <trans-unit id="MissHttpVerbAttributeMessage">
        <source>Action method {0} needs to specify the HTTP request kind explicitly</source>
        <target state="translated">El método de acción {0} debe especificar la variante de solicitud HTTP de forma explícita.</target>
        <note />
      </trans-unit>
      <trans-unit id="ModuleInitializerAttributeShouldNotBeUsedInLibrariesDescription">
        <source>Module initializers are intended to be used by application code to ensure an application's components are initialized before the application code begins executing. If library code declares a 'ModuleInitializer' method, it can interfere with application initialization and also lead to limitations in that application's trimming abilities. Library code should therefore not utilize the 'ModuleInitializer' attribute, but instead expose methods that can be used to initialize any components within the library and allow the application to invoke the method during application initialization.</source>
        <target state="translated">Los inicializadores de módulo están diseñados para que los use el código de la aplicación para asegurarse de que los componentes de una aplicación se inicializan antes de que el código de aplicación comience a ejecutarse. Si el código de biblioteca declara un método "ModuleInitializer", puede interferir con la inicialización de la aplicación y también provocar limitaciones en las capacidades de recorte de esa aplicación. Por lo tanto, el código de biblioteca no debe utilizar el atributo 'ModuleInitializer', sino exponer métodos que se pueden usar para inicializar cualquier componente dentro de la biblioteca y permitir que la aplicación invoque el método durante la inicialización de la aplicación.</target>
        <note />
      </trans-unit>
      <trans-unit id="ModuleInitializerAttributeShouldNotBeUsedInLibrariesMessage">
        <source>The 'ModuleInitializer' attribute is only intended to be used in application code or advanced source generator scenarios</source>
        <target state="translated">El atributo 'ModuleInitializer' solo está pensado para usarse en escenarios de código de aplicación o generador de código fuente avanzado</target>
        <note />
      </trans-unit>
      <trans-unit id="ModuleInitializerAttributeShouldNotBeUsedInLibrariesTitle">
        <source>The 'ModuleInitializer' attribute should not be used in libraries</source>
        <target state="translated">El atributo 'ModuleInitializer' no debe usarse en bibliotecas</target>
        <note />
      </trans-unit>
      <trans-unit id="NetDataContractSerializerDeserializeMaybeWithoutBinderSetMessage">
        <source>The method '{0}' is insecure when deserializing untrusted data without a SerializationBinder to restrict the type of objects in the deserialized object graph.</source>
        <target state="translated">El método "{0}" no es seguro cuando se deserializan datos que no son de confianza sin un elemento SerializationBinder para restringir el tipo de objetos en el grafo de objetos deserializado.</target>
        <note />
      </trans-unit>
      <trans-unit id="NetDataContractSerializerDeserializeMaybeWithoutBinderSetTitle">
        <source>Ensure NetDataContractSerializer.Binder is set before deserializing</source>
        <target state="translated">Asegurarse de que NetDataContractSerializer.Binder se ha establecido antes de deserializar</target>
        <note />
      </trans-unit>
      <trans-unit id="NetDataContractSerializerDeserializeWithoutBinderSetMessage">
        <source>The method '{0}' is insecure when deserializing untrusted data without a SerializationBinder to restrict the type of objects in the deserialized object graph.</source>
        <target state="translated">El método "{0}" no es seguro cuando se deserializan datos que no son de confianza sin un elemento SerializationBinder para restringir el tipo de objetos en el grafo de objetos deserializado.</target>
        <note />
      </trans-unit>
      <trans-unit id="NetDataContractSerializerDeserializeWithoutBinderSetTitle">
        <source>Do not deserialize without first setting NetDataContractSerializer.Binder</source>
        <target state="translated">No deserializar sin establecer primero NetDataContractSerializer.Binder</target>
        <note />
      </trans-unit>
      <trans-unit id="NetDataContractSerializerMethodUsedDescription">
        <source>The method '{0}' is insecure when deserializing untrusted data.  If you need to instead detect NetDataContractSerializer deserialization without a SerializationBinder set, then disable rule CA2310, and enable rules CA2311 and CA2312.</source>
        <target state="translated">El método "{0}" no es seguro cuando se deserializan datos que no son de confianza. Si necesita detectar la deserialización de NetDataContractSerializer sin establecer un elemento SerializationBinder, deshabilite la regla CA2310 y habilite las reglas CA2311 y CA2312.</target>
        <note />
      </trans-unit>
      <trans-unit id="NetDataContractSerializerMethodUsedMessage">
        <source>The method '{0}' is insecure when deserializing untrusted data.</source>
        <target state="translated">El método "{0}" no es seguro al deserializar datos que no son de confianza.</target>
        <note />
      </trans-unit>
      <trans-unit id="NetDataContractSerializerMethodUsedTitle">
        <source>Do not use insecure deserializer NetDataContractSerializer</source>
        <target state="translated">No usar el deserializador no seguro NetDataContractSerializer</target>
        <note />
      </trans-unit>
      <trans-unit id="NormalizeStringsToUppercaseDescription">
        <source>Strings should be normalized to uppercase. A small group of characters cannot make a round trip when they are converted to lowercase. To make a round trip means to convert the characters from one locale to another locale that represents character data differently, and then to accurately retrieve the original characters from the converted characters.</source>
        <target state="translated">Las cadenas se deberían normalizar para que se escriban en letras mayúsculas. Hay un grupo reducido de caracteres que no pueden realizar un recorrido de ida y vuelta cuando se convierten a minúsculas. Realizar un recorrido de ida y vuelta significa convertir los caracteres de una configuración regional a otra configuración regional que representa los datos de caracteres de manera diferente y, a continuación, recuperar con precisión los caracteres originales de los caracteres convertidos.</target>
        <note />
      </trans-unit>
      <trans-unit id="NormalizeStringsToUppercaseMessageToUpper">
        <source>In method '{0}', replace the call to '{1}' with '{2}'</source>
        <target state="translated">En el método "{0}", reemplace la llamada a "{1}" por "{2}".</target>
        <note />
      </trans-unit>
      <trans-unit id="NormalizeStringsToUppercaseTitle">
        <source>Normalize strings to uppercase</source>
        <target state="translated">Normalizar las cadenas en mayúsculas</target>
        <note />
      </trans-unit>
      <trans-unit id="ObjectStateFormatterMethodUsedMessage">
        <source>The method '{0}' is insecure when deserializing untrusted data.</source>
        <target state="translated">El método "{0}" no es seguro al deserializar datos que no son de confianza.</target>
        <note />
      </trans-unit>
      <trans-unit id="ObjectStateFormatterMethodUsedTitle">
        <source>Do not use insecure deserializer ObjectStateFormatter</source>
        <target state="translated">No usar el deserializador no seguro ObjectStateFormatter</target>
        <note />
      </trans-unit>
      <trans-unit id="OverridesPreviewMethodMessage">
        <source>'{0}' overrides the preview method '{1}' and therefore needs to opt into preview features. See {2} for more information.</source>
        <target state="translated">'{0}' invalida el método de vista previa '{1}' y, por lo tanto, debe participar en las características en versión preliminar. Consulte {2} para obtener más información.</target>
        <note />
      </trans-unit>
      <trans-unit id="OverridesPreviewMethodMessageWithCustomMessagePlaceholder">
        <source>{3} '{0}' overrides the preview method '{1}' and therefore needs to opt into preview features. See {2} for more information.</source>
        <target state="translated">{3} '{0}' invalida el método de vista previa '{1}' y, por lo tanto, debe participar en las características en versión preliminar. Consulte {2} para obtener más información.</target>
        <note />
      </trans-unit>
      <trans-unit id="PInvokeDeclarationsShouldBePortableDescription">
        <source>This rule evaluates the size of each parameter and the return value of a P/Invoke, and verifies that the size of the parameter is correct when marshaled to unmanaged code on 32-bit and 64-bit operating systems.</source>
        <target state="translated">Esta regla evalúa el tamaño de cada parámetro y el valor devuelto de un PInvoke y comprueba que su tamaño sea correcto al calcular las referencias para su conversión al código no administrado en plataformas de 32 y 64 bits.</target>
        <note />
      </trans-unit>
      <trans-unit id="PInvokeDeclarationsShouldBePortableMessageParameter">
        <source>As it is declared in your code, parameter {0} of P/Invoke {1} will be {2} bytes wide on {3} platforms. This is not correct, as the actual native declaration of this API indicates it should be {4} bytes wide on {3} platforms. Consult the MSDN Platform SDK documentation for help determining what data type should be used instead of {5}.</source>
        <target state="translated">Como se declara en el código, el parámetro '{0}' de P/Invoke {1} será de {2} bytes en {3} plataformas. Esto no es correcto, puesto que la declaración nativa actual de API indica que debería ser de {4} bytes en {3} plataformas. Consulte la documentación de Platform SDK de MSDN para obtener ayuda para determinar qué tipo de datos debería utilizarse en lugar de {5}.</target>
        <note />
      </trans-unit>
      <trans-unit id="PInvokeDeclarationsShouldBePortableMessageReturn">
        <source>As it is declared in your code, the return type of P/Invoke {0} will be {1} bytes wide on {2} platforms. This is not correct, as the actual native declaration of this API indicates it should be {3} bytes wide on {2} platforms. Consult the MSDN Platform SDK documentation for help determining what data type should be used instead of {4}.</source>
        <target state="translated">Como se declara en el código, el valor devuelto de P/Invoke {0} será de {1} bytes en {2} plataformas. Esto no es correcto puesto que la declaración nativa actual de esta API indica que debería ser de {3} bytes en {2} plataformas. Consulte la documentación de Platform SDK de MSDN para obtener ayuda para determinar qué tipo de datos debería utilizarse en lugar de {4}.</target>
        <note />
      </trans-unit>
      <trans-unit id="PInvokeDeclarationsShouldBePortableTitle">
        <source>PInvoke declarations should be portable</source>
        <target state="translated">Las declaraciones de PInvoke deben ser portables</target>
        <note />
      </trans-unit>
      <trans-unit id="PInvokesShouldNotBeVisibleDescription">
        <source>A public or protected method in a public type has the System.Runtime.InteropServices.DllImportAttribute attribute (also implemented by the Declare keyword in Visual Basic). Such methods should not be exposed.</source>
        <target state="translated">Un método público o protegido en un tipo público tiene el atributo System.Runtime.InteropServices.DllImportAttribute (también se implementa por la palabra clave Declare en Visual Basic). Estos métodos no deben exponerse.</target>
        <note />
      </trans-unit>
      <trans-unit id="PInvokesShouldNotBeVisibleMessage">
        <source>P/Invoke method '{0}' should not be visible</source>
        <target state="translated">El método P/Invoke "{0}" no debe ser visible</target>
        <note />
      </trans-unit>
      <trans-unit id="PInvokesShouldNotBeVisibleTitle">
        <source>P/Invokes should not be visible</source>
        <target state="translated">Los elementos P/Invoke no deben estar visibles</target>
        <note />
      </trans-unit>
      <trans-unit id="PlatformCompatibilityAllPlatforms">
        <source>and all other platforms</source>
        <target state="translated">y el resto de plataformas</target>
        <note>This call site is reachable on: 'windows' 10.0.2000 and later, and all other platforms</note>
      </trans-unit>
      <trans-unit id="PlatformCompatibilityAllVersions">
        <source>'{0}' all versions</source>
        <target state="translated">Todas las versiones de "{0}"</target>
        <note>This call site is reachable on: 'Windows' all versions.</note>
      </trans-unit>
      <trans-unit id="PlatformCompatibilityDescription">
        <source>Using platform dependent API on a component makes the code no longer work across all platforms.</source>
        <target state="translated">El uso de una API dependiente de la plataforma en un componente hace que el código deje de funcionar en todas las plataformas.</target>
        <note />
      </trans-unit>
      <trans-unit id="PlatformCompatibilityFromVersionToVersion">
        <source>'{0}' from version {1} to {2}</source>
        <target state="translated">"{0}" de la versión {1} a la {2}</target>
        <note>'SupportedOnWindows1903UnsupportedOn2004()' is supported on: 'windows' from version 10.0.1903 to 10.0.2004.</note>
      </trans-unit>
      <trans-unit id="PlatformCompatibilityOnlySupportedCsAllPlatformMessage">
        <source>This call site is reachable on all platforms. '{0}' is only supported on: {1}.</source>
        <target state="translated">Se puede acceder a este sitio de llamada en todas las plataformas. "{0}" solo se admite en {1}.</target>
        <note>This call site is reachable on all platforms. 'SupportedOnWindowsAndBrowser()' is only supported on: 'windows', 'browser' .</note>
      </trans-unit>
      <trans-unit id="PlatformCompatibilityOnlySupportedCsReachableMessage">
        <source>This call site is reachable on: {2}. '{0}' is only supported on: {1}.</source>
        <target state="translated">Se puede acceder a este sitio de llamada en {2}. "{0}" solo se admite en {1}.</target>
        <note>This call site is reachable on: 'windows' all versions.'SupportedOnWindowsUnsupportedFromWindows2004()' is only supported on: 'windows' 10.0.2004 and before</note>
      </trans-unit>
      <trans-unit id="PlatformCompatibilityOnlySupportedCsUnreachableMessage">
        <source>This call site is unreachable on: {2}. '{0}' is only supported on: {1}.</source>
        <target state="translated">No se puede acceder a este sitio de llamada en {2}. "{0}" solo se admite en {1}.</target>
        <note>This call site is unreachable on: 'browser'. 'SupportedOnWindowsAndBrowser()' is only supported on: 'browser', 'windows'.</note>
      </trans-unit>
      <trans-unit id="PlatformCompatibilitySupportedCsAllPlatformMessage">
        <source>This call site is reachable on all platforms. '{0}' is supported on: {1}.</source>
        <target state="translated">Se puede acceder a este sitio de llamada en todas las plataformas. "{0}" se admite en {1}.</target>
        <note>This call site is reachable on all platforms. 'SupportedOnWindows1903UnsupportedFrom2004()' is supported on: 'windows' from version 10.0.1903 to 10.0.2004.</note>
      </trans-unit>
      <trans-unit id="PlatformCompatibilitySupportedCsReachableMessage">
        <source>This call site is reachable on: {2}. '{0}' is supported on: {1}.</source>
        <target state="translated">Se puede acceder a este sitio de llamada en {2}. "{0}" se admite en {1}.</target>
        <note>This call site is reachable on: 'windows' 10.0.2000 and before. 'UnsupportedOnWindowsSupportedOn1903()' is supported on: 'windows' 10.0.1903 and later.</note>
      </trans-unit>
      <trans-unit id="PlatformCompatibilityTitle">
        <source>Validate platform compatibility</source>
        <target state="translated">Validar la compatibilidad de la plataforma</target>
        <note />
      </trans-unit>
      <trans-unit id="PlatformCompatibilityUnsupportedCsAllPlatformMessage">
        <source>This call site is reachable on all platforms. '{0}' is unsupported on: {1}.</source>
        <target state="translated">Se puede acceder a este sitio de llamada en todas las plataformas. "{0}" no se admite en {1}.</target>
        <note>This call site is reachable on all platforms. 'UnsupportedOnWindows()' is unsupported on: 'windows'</note>
      </trans-unit>
      <trans-unit id="PlatformCompatibilityUnsupportedCsReachableMessage">
        <source>This call site is reachable on: {2}. '{0}' is unsupported on: {1}.</source>
        <target state="translated">Se puede acceder a este sitio de llamada en {2}. "{0}" no se admite en {1}.</target>
        <note>This call site is reachable on: 'windows', 'browser'. 'UnsupportedOnBrowser()' is unsupported on: 'browser'.</note>
      </trans-unit>
      <trans-unit id="PlatformCompatibilityVersionAndBefore">
        <source>'{0}' {1} and before</source>
        <target state="translated">"{0}" {1} y versiones anteriores</target>
        <note>'SupportedOnWindowsUnsupportedFromWindows2004()' is only supported on: 'windows' 10.0.2004 and before.</note>
      </trans-unit>
      <trans-unit id="PlatformCompatibilityVersionAndLater">
        <source>'{0}' {1} and later</source>
        <target state="translated">"{0}" {1} y versiones posteriores</target>
        <note>'SupportedOnWindows10()' is only supported on: 'windows' 10.0 and later.</note>
      </trans-unit>
      <trans-unit id="PotentialReferenceCycleInDeserializedObjectGraphDescription">
        <source>Review code that processes untrusted deserialized data for handling of unexpected reference cycles. An unexpected reference cycle should not cause the code to enter an infinite loop. Otherwise, an unexpected reference cycle can allow an attacker to DOS or exhaust the memory of the process when deserializing untrusted data.</source>
        <target state="translated">Revise el código que procesa datos deserializados que no son de confianza para controlar ciclos de referencia inesperados. Un ciclo de referencia inesperado no debe hacer que el código entre en un bucle infinito. De lo contrario, este tipo de ciclo puede permitir un ataque a DOS o agotar la memoria del proceso al deserializar datos que no son de confianza.</target>
        <note />
      </trans-unit>
      <trans-unit id="PotentialReferenceCycleInDeserializedObjectGraphMessage">
        <source>{0} participates in a potential reference cycle</source>
        <target state="translated">{0} participa en un ciclo de referencia potencial</target>
        <note />
      </trans-unit>
      <trans-unit id="PotentialReferenceCycleInDeserializedObjectGraphTitle">
        <source>Potential reference cycle in deserialized object graph</source>
        <target state="translated">Posible ciclo de referencia en el gráfico de objetos deserializados</target>
        <note />
      </trans-unit>
      <trans-unit id="PreferAsSpanOverSubstringCodefixTitle">
        <source>Replace 'Substring' with 'AsSpan'</source>
        <target state="translated">Reemplazar "Substring" por "AsSpan"</target>
        <note />
      </trans-unit>
      <trans-unit id="PreferAsSpanOverSubstringDescription">
        <source>'AsSpan' is more efficient then 'Substring'. 'Substring' performs an O(n) string copy, while 'AsSpan' does not and has a constant cost.</source>
        <target state="translated">'AsSpan' es más eficaz que 'Substring'. 'Substring' realiza una copia de cadena O(n), mientras que 'AsSpan' no lo hace y tiene un costo constante.</target>
        <note />
      </trans-unit>
      <trans-unit id="PreferAsSpanOverSubstringMessage">
        <source>Prefer 'AsSpan' over 'Substring' when span-based overloads are available</source>
        <target state="translated">Preferir "AsSpan" a "Substring" cuando hay sobrecargas basadas en intervalos disponibles</target>
        <note />
      </trans-unit>
      <trans-unit id="PreferAsSpanOverSubstringTitle">
        <source>Prefer 'AsSpan' over 'Substring'</source>
        <target state="translated">Preferir "AsSpan" a "Substring"</target>
        <note />
      </trans-unit>
      <trans-unit id="PreferDictionaryContainsKeyCodeFixTitle">
        <source>Use 'ContainsKey'</source>
        <target state="translated">Usar 'ContainsKey'</target>
        <note />
      </trans-unit>
      <trans-unit id="PreferDictionaryContainsKeyDescription">
        <source>'ContainsKey' is usually O(1), while 'Keys.Contains' may be O(n) in some cases. Additionally, many dictionary implementations lazily initialize the Keys collection to cut back on allocations.</source>
        <target state="translated">'ContainsKey' suele ser O(1), mientras que 'Keys.Contains' puede ser O(n) en algunos casos. Además, muchas implementaciones de diccionario inicializan la colección Keys de forma diferida para reducir las asignaciones.</target>
        <note />
      </trans-unit>
      <trans-unit id="PreferDictionaryContainsKeyMessage">
        <source>Prefer 'ContainsKey' over 'Keys.Contains' for dictionary type '{0}'</source>
        <target state="translated">Preferir "ContainsKey" a "Keys.Contains" para el tipo de diccionario "{0}"</target>
        <note />
      </trans-unit>
      <trans-unit id="PreferDictionaryContainsMethodsTitle">
        <source>Prefer Dictionary.Contains methods</source>
        <target state="translated">Preferir métodos Dictionary.Contains</target>
        <note />
      </trans-unit>
      <trans-unit id="PreferDictionaryContainsValueCodeFixTitle">
        <source>Use 'ContainsValue'</source>
        <target state="translated">Usar 'ContainsValue'</target>
        <note />
      </trans-unit>
      <trans-unit id="PreferDictionaryContainsValueDescription">
        <source>Many dictionary implementations lazily initialize the Values collection. To avoid unnecessary allocations, prefer 'ContainsValue' over 'Values.Contains'.</source>
        <target state="translated">Muchas implementaciones de diccionario inicializan la colección Values de forma diferida. Para evitar asignaciones innecesarias, se prefiere "ContainsValue" a "Values.Contains".</target>
        <note />
      </trans-unit>
      <trans-unit id="PreferDictionaryContainsValueMessage">
        <source>Prefer 'ContainsValue' over 'Values.Contains' for dictionary type '{0}'</source>
        <target state="translated">Preferir 'ContainsValue' a 'Values.Contains' para el tipo de diccionario '{0}'</target>
        <note />
      </trans-unit>
      <trans-unit id="PreferHashDataCodefixTitle">
        <source>Replace with 'HashData' method</source>
        <target state="translated">Reemplazar por el método 'HashData'</target>
        <note />
      </trans-unit>
      <trans-unit id="PreferHashDataOverComputeHashAnalyzerDescription">
        <source>It is more efficient to use the static 'HashData' method over creating and managing a HashAlgorithm instance to call 'ComputeHash'.</source>
        <target state="translated">Es más eficaz usar el método estático "HashData" para crear y administrar una instancia de HashAlgorithm para llamar a "ComputeHash".</target>
        <note />
      </trans-unit>
      <trans-unit id="PreferHashDataOverComputeHashAnalyzerMessage">
        <source>Prefer static '{0}.HashData' method over 'ComputeHash'</source>
        <target state="translated">Preferir "{0}" estático. Método HashData' sobre 'ComputeHash'</target>
        <note />
      </trans-unit>
      <trans-unit id="PreferHashDataOverComputeHashAnalyzerTitle">
        <source>Prefer static 'HashData' method over 'ComputeHash'</source>
        <target state="translated">Preferir el método estático "HashData" a "ComputeHash"</target>
        <note />
      </trans-unit>
      <trans-unit id="PreferStreamAsyncMemoryOverloadsDescription">
        <source>'Stream' has a 'ReadAsync' overload that takes a 'Memory&lt;Byte&gt;' as the first argument, and a 'WriteAsync' overload that takes a 'ReadOnlyMemory&lt;Byte&gt;' as the first argument. Prefer calling the memory based overloads, which are more efficient.</source>
        <target state="translated">"Stream" tiene una sobrecarga "ReadAsync" que toma "Memory&lt;Byte&gt;" como primer argumento y una sobrecarga "WriteAsync" que toma "ReadOnlyMemory&lt;Byte&gt;" como primer argumento. Es preferible llamar a las sobrecargas basadas en memory, que son más eficaces.</target>
        <note />
      </trans-unit>
      <trans-unit id="PreferIsEmptyOverCountDescription">
        <source>For determining whether the object contains or not any items, prefer using 'IsEmpty' property rather than retrieving the number of items from the 'Count' property and comparing it to 0 or 1.</source>
        <target state="translated">Para determinar si el objeto contiene o no cualquier elemento, opte por la propiedad "IsEmpty" en lugar de recuperar el número de elementos de la propiedad "Count" y compararlo con 0 o 1.</target>
        <note />
      </trans-unit>
      <trans-unit id="PreferIsEmptyOverCountMessage">
        <source>Prefer 'IsEmpty' over 'Count' to determine whether the object is empty</source>
        <target state="translated">Elegir "IsEmpty" en vez de "Count" para determinar si el objeto está vacío</target>
        <note />
      </trans-unit>
      <trans-unit id="PreferIsEmptyOverCountTitle">
        <source>Prefer IsEmpty over Count</source>
        <target state="translated">Elegir IsEmpty en vez de Count</target>
        <note />
      </trans-unit>
      <trans-unit id="PreferStreamAsyncMemoryOverloadsMessage">
        <source>Change the '{0}' method call to use the '{1}' overload</source>
        <target state="translated">Cambie la llamada de método "{0}" para usar la sobrecarga "{1}"</target>
        <note />
      </trans-unit>
      <trans-unit id="PreferStreamAsyncMemoryOverloadsTitle">
        <source>Prefer the 'Memory'-based overloads for 'ReadAsync' and 'WriteAsync'</source>
        <target state="translated">Elija preferentemente las sobrecargas basadas en "Memory" para "ReadAsync" y "WriteAsync".</target>
        <note />
      </trans-unit>
      <trans-unit id="PreferStringContainsOverIndexOfCodeFixTitle">
        <source>Replace with 'string.Contains'</source>
        <target state="translated">Reemplazar por "string.Contains"</target>
        <note />
      </trans-unit>
      <trans-unit id="PreferStringContainsOverIndexOfDescription">
        <source>Calls to 'string.IndexOf' where the result is used to check for the presence/absence of a substring can be replaced by 'string.Contains'.</source>
        <target state="translated">Las llamadas a "string.IndexOf" donde el resultado se usa para comprobar la presencia o ausencia de una subcadena pueden reemplazarse por "string.Contains".</target>
        <note />
      </trans-unit>
      <trans-unit id="PreferStringContainsOverIndexOfMessage">
        <source>Use 'string.Contains' instead of 'string.IndexOf' to improve readability</source>
        <target state="translated">Usar "string.Contains" en lugar de "string.IndexOf" para mejorar la legibilidad</target>
        <note />
      </trans-unit>
      <trans-unit id="PreferStringContainsOverIndexOfTitle">
        <source>Consider using 'string.Contains' instead of 'string.IndexOf'</source>
        <target state="translated">Considere la posibilidad de usar "string.Contains" en lugar de "string.IndexOf"</target>
        <note />
      </trans-unit>
      <trans-unit id="PreferTypedStringBuilderAppendOverloadsDescription">
        <source>StringBuilder.Append and StringBuilder.Insert provide overloads for multiple types beyond System.String.  When possible, prefer the strongly-typed overloads over using ToString() and the string-based overload.</source>
        <target state="translated">StringBuilder.Append y StringBuilder.Insert proporcionan sobrecargas para varios tipos aparte de System.String. Cuando sea posible, elija preferentemente las sobrecargas fuertemente tipadas frente al uso de ToString() y la sobrecarga basada en cadenas.</target>
        <note />
      </trans-unit>
      <trans-unit id="PreferTypedStringBuilderAppendOverloadsMessage">
        <source>Remove the ToString call in order to use a strongly-typed StringBuilder overload</source>
        <target state="translated">Quite la llamada a ToString para usar una sobrecarga StringBuilder fuertemente tipada.</target>
        <note />
      </trans-unit>
      <trans-unit id="PreferTypedStringBuilderAppendOverloadsRemoveToString">
        <source>Remove the ToString call</source>
        <target state="translated">Quitar la llamada a ToString</target>
        <note />
      </trans-unit>
      <trans-unit id="PreferTypedStringBuilderAppendOverloadsTitle">
        <source>Prefer strongly-typed Append and Insert method overloads on StringBuilder</source>
        <target state="translated">Prefiera las sobrecargas de método Append e Insert fuertemente tipadas en StringBuilder</target>
        <note />
      </trans-unit>
      <trans-unit id="PreferConstCharOverConstUnitStringInStringBuilderDescription">
        <source>'StringBuilder.Append(char)' is more efficient than 'StringBuilder.Append(string)' when the string is a single character. When calling 'Append' with a constant, prefer using a constant char rather than a constant string containing one character.</source>
        <target state="translated">"StringBuilder.Append(char)" es más eficaz que "StringBuilder.Append(string)" cuando la cadena es de un solo carácter. Cuando se llama a "Append" con una constante, es preferible usar una constante char en lugar de una cadena de constante que contenga un carácter.</target>
        <note />
      </trans-unit>
      <trans-unit id="PreferConstCharOverConstUnitStringInStringBuilderMessage">
        <source>Use 'StringBuilder.Append(char)' instead of 'StringBuilder.Append(string)' when the input is a constant unit string</source>
        <target state="translated">Use "StringBuilder.Append(char)" en lugar de "StringBuilder.Append(string)" cuando la entrada es una cadena de unidad constante.</target>
        <note />
      </trans-unit>
      <trans-unit id="PreferConstCharOverConstUnitStringInStringBuilderTitle">
        <source>Consider using 'StringBuilder.Append(char)' when applicable</source>
        <target state="translated">Puede usar "StringBuilder.Append(char)" cuando sea aplicable</target>
        <note />
      </trans-unit>
      <trans-unit id="ProvideCorrectArgumentToEnumHasFlagDescription">
        <source>'Enum.HasFlag' method expects the 'enum' argument to be of the same 'enum' type as the instance on which the method is invoked and that this 'enum' is marked with 'System.FlagsAttribute'. If these are different 'enum' types, an unhandled exception will be thrown at runtime. If the 'enum' type is not marked with 'System.FlagsAttribute' the call will always return 'false' at runtime.</source>
        <target state="translated">El método "Enum.HasFlag" espera que el argumento "enum" sea del mismo tipo "enum" que la instancia en la que se invoca el método y que este "enum" se marque con "System.FlagsAttribute". Si se trata de tipos "enum" diferentes, se producirá una excepción no controlada en tiempo de ejecución. Si el tipo "enum" no está marcado con "System.FlagsAttribute"', la llamada devolverá siempre "false" en tiempo de ejecución.</target>
        <note />
      </trans-unit>
      <trans-unit id="ProvideCorrectArgumentToEnumHasFlagMessageDifferentType">
        <source>The argument type, '{0}', must be the same as the enum type '{1}'</source>
        <target state="translated">El tipo de argumento, "{0}", debe ser igual que el tipo de enumeración "{1}".</target>
        <note />
      </trans-unit>
      <trans-unit id="ProvideCorrectArgumentToEnumHasFlagTitle">
        <source>Provide correct 'enum' argument to 'Enum.HasFlag'</source>
        <target state="translated">Proporcione el argumento "enum" correcto para "Enum.HasFlag"</target>
        <note />
      </trans-unit>
      <trans-unit id="ProvideCorrectArgumentsToFormattingMethodsDescription">
        <source>The format argument that is passed to System.String.Format does not contain a format item that corresponds to each object argument, or vice versa.</source>
        <target state="translated">El argumento de cadena format pasado a System.String.Format no contiene un elemento de formato que corresponda a cada argumento de objeto o viceversa.</target>
        <note />
      </trans-unit>
      <trans-unit id="ProvideCorrectArgumentsToFormattingMethodsMessage">
        <source>Provide correct arguments to formatting methods</source>
        <target state="translated">Proporcionar argumentos correctos para los métodos de formato</target>
        <note />
      </trans-unit>
      <trans-unit id="ProvideCorrectArgumentsToFormattingMethodsTitle">
        <source>Provide correct arguments to formatting methods</source>
        <target state="translated">Proporcionar argumentos correctos para los métodos de formato</target>
        <note />
      </trans-unit>
      <trans-unit id="ProvideDeserializationMethodsForOptionalFieldsDescription">
        <source>A type has a field that is marked by using the System.Runtime.Serialization.OptionalFieldAttribute attribute, and the type does not provide deserialization event handling methods.</source>
        <target state="translated">Un tipo tiene un campo marcado con el atributo System.Runtime.Serialization.OptionalFieldAttribute y el tipo no proporciona ningún método de control de eventos de deserialización.</target>
        <note />
      </trans-unit>
      <trans-unit id="ProvideDeserializationMethodsForOptionalFieldsMessageOnDeserialized">
        <source>Add a 'private void OnDeserialized(StreamingContext)' method to type {0} and attribute it with the System.Runtime.Serialization.OnDeserializedAttribute</source>
        <target state="translated">Agregue un método "private void OnDeserialized(StreamingContext)" al tipo {0} y asígnele el atributo System.Runtime.Serialization.OnDeserializedAttribute.</target>
        <note />
      </trans-unit>
      <trans-unit id="ProvideDeserializationMethodsForOptionalFieldsMessageOnDeserializing">
        <source>Add a 'private void OnDeserializing(StreamingContext)' method to type {0} and attribute it with the System.Runtime.Serialization.OnDeserializingAttribute</source>
        <target state="translated">Agregue un método "private void OnDeserializing(StreamingContext)" al tipo {0} y asígnele el atributo System.Runtime.Serialization.OnDeserializingAttribute.</target>
        <note />
      </trans-unit>
      <trans-unit id="ProvideDeserializationMethodsForOptionalFieldsTitle">
        <source>Provide deserialization methods for optional fields</source>
        <target state="translated">Proporcionar métodos de deserialización para campos opcionales</target>
        <note />
      </trans-unit>
      <trans-unit id="ProvidePublicParameterlessSafeHandleConstructorDescription">
        <source>Providing a parameterless constructor that is as visible as the containing type for a type derived from 'System.Runtime.InteropServices.SafeHandle' enables better performance and usage with source-generated interop solutions.</source>
        <target state="translated">Proporcionar un constructor sin parámetros tan visible como el tipo contenedor para un tipo derivado de 'System.Runtime.InteropServices.SafeHandle' permite un mejor rendimiento y uso con soluciones de interoperabilidad generadas por el origen.</target>
        <note />
      </trans-unit>
      <trans-unit id="ProvidePublicParameterlessSafeHandleConstructorMessage">
        <source>Provide a parameterless constructor that is as visible as the containing type for the '{0}' type that is derived from 'System.Runtime.InteropServices.SafeHandle'</source>
        <target state="translated">Proporcione un constructor sin parámetros que sea tan visible como el tipo contenedor para el tipo '{0}' derivado de 'System.Runtime.InteropServices.SafeHandle'</target>
        <note />
      </trans-unit>
      <trans-unit id="ProvidePublicParameterlessSafeHandleConstructorTitle">
        <source>Provide a parameterless constructor that is as visible as the containing type for concrete types derived from 'System.Runtime.InteropServices.SafeHandle'</source>
        <target state="translated">Proporcione un constructor sin parámetros que sea tan visible como el tipo contenedor para los tipos concretos derivados de "System.Runtime.InteropServices.SafeHandle".</target>
        <note />
      </trans-unit>
      <trans-unit id="ProvideStreamMemoryBasedAsyncOverridesDescription">
        <source>To improve performance, override the memory-based async methods when subclassing 'Stream'. Then implement the array-based methods in terms of the memory-based methods.</source>
        <target state="translated">Para mejorar el rendimiento, invalide los métodos asincrónicos basados en memoria al crear subclases "Stream". A continuación, implemente los métodos basados en matrices en términos de los métodos basados en memoria.</target>
        <note />
      </trans-unit>
      <trans-unit id="ProvideStreamMemoryBasedAsyncOverridesMessage">
        <source>'{0}' overrides array-based '{1}' but does not override memory-based '{2}'. Consider overriding memory-based '{2}' to improve performance.</source>
        <target state="translated">'{0}' invalida '' basada en matriz, {1} pero no invalida '{2}' basada en memoria. Considere la posibilidad de invalidar "" basado en memoria {2} para mejorar el rendimiento.</target>
        <note>0 = type that subclasses Stream directly, 1 = array-based method, 2 = memory-based method</note>
      </trans-unit>
      <trans-unit id="ProvideStreamMemoryBasedAsyncOverridesTitle">
        <source>Provide memory-based overrides of async methods when subclassing 'Stream'</source>
        <target state="translated">Proporcionar invalidaciones basadas en memoria de métodos asincrónicos al crear subclases de 'Stream'</target>
        <note />
      </trans-unit>
      <trans-unit id="RemoveRedundantCall">
        <source>Remove redundant call</source>
        <target state="translated">Quitar llamada redundante</target>
        <note />
      </trans-unit>
      <trans-unit id="ReplaceStringLiteralWithCharLiteralCodeActionTitle">
        <source>Replace string literal with char literal</source>
        <target state="translated">Reemplazar literal de cadena por literal char</target>
        <note />
      </trans-unit>
      <trans-unit id="RethrowToPreserveStackDetailsDescription">
        <source>An exception is rethrown and the exception is explicitly specified in the throw statement. If an exception is rethrown by specifying the exception in the throw statement, the list of method calls between the original method that threw the exception and the current method is lost.</source>
        <target state="translated">Se vuelve a producir una excepción y se especifica explícitamente en la instrucción throw. Si se vuelve a producir una excepción especificándola en la instrucción throw, se pierde la lista de llamadas al método entre el método original que produjo la excepción y el método actual.</target>
        <note />
      </trans-unit>
      <trans-unit id="RethrowToPreserveStackDetailsMessage">
        <source>Rethrow to preserve stack details</source>
        <target state="translated">Iniciar de nuevo para preservar los detalles de la pila</target>
        <note />
      </trans-unit>
      <trans-unit id="RethrowToPreserveStackDetailsTitle">
        <source>Rethrow to preserve stack details</source>
        <target state="translated">Iniciar de nuevo para preservar los detalles de la pila</target>
        <note />
      </trans-unit>
      <trans-unit id="ReviewCodeForDllInjectionVulnerabilitiesMessage">
        <source>Potential DLL injection vulnerability was found where '{0}' in method '{1}' may be tainted by user-controlled data from '{2}' in method '{3}'.</source>
        <target state="translated">Se encontró una vulnerabilidad potencial de inyección de DLL en la que "{0}" en el método "{1}" puede contaminarse por datos controlados por el usuario de "{2}" en el método "{3}".</target>
        <note />
      </trans-unit>
      <trans-unit id="ReviewCodeForDllInjectionVulnerabilitiesTitle">
        <source>Review code for DLL injection vulnerabilities</source>
        <target state="translated">Revisar vulnerabilidades de inyección de DLL en el código</target>
        <note />
      </trans-unit>
      <trans-unit id="ReviewCodeForFilePathInjectionVulnerabilitiesMessage">
        <source>Potential file path injection vulnerability was found where '{0}' in method '{1}' may be tainted by user-controlled data from '{2}' in method '{3}'.</source>
        <target state="translated">Se encontró una vulnerabilidad potencial de inyección de rutas de acceso de archivos en la que "{0}" en el método "{1}" puede contaminarse por datos controlados por el usuario de "{2}" en el método "{3}".</target>
        <note />
      </trans-unit>
      <trans-unit id="ReviewCodeForFilePathInjectionVulnerabilitiesTitle">
        <source>Review code for file path injection vulnerabilities</source>
        <target state="translated">Revisar vulnerabilidades de inyección de rutas de acceso de archivos en el código</target>
        <note />
      </trans-unit>
      <trans-unit id="ReviewCodeForInformationDisclosureVulnerabilitiesMessage">
        <source>Potential information disclosure vulnerability was found where '{0}' in method '{1}' may contain unintended information from '{2}' in method '{3}'.</source>
        <target state="translated">Se encontró una vulnerabilidad potencial de divulgación de información en la que "{0}" en el método "{1}" puede contener información no deseada de "{2}" en el método "{3}".</target>
        <note />
      </trans-unit>
      <trans-unit id="ReviewCodeForInformationDisclosureVulnerabilitiesTitle">
        <source>Review code for information disclosure vulnerabilities</source>
        <target state="translated">Revisar vulnerabilidades de divulgación de información en el código</target>
        <note />
      </trans-unit>
      <trans-unit id="ReviewCodeForLdapInjectionVulnerabilitiesMessage">
        <source>Potential LDAP injection vulnerability was found where '{0}' in method '{1}' may be tainted by user-controlled data from '{2}' in method '{3}'.</source>
        <target state="translated">Se encontró una vulnerabilidad potencial de inyección de LDAP en la que "{0}" en el método "{1}" puede contaminarse por datos controlados por el usuario de "{2}" en el método "{3}".</target>
        <note />
      </trans-unit>
      <trans-unit id="ReviewCodeForLdapInjectionVulnerabilitiesTitle">
        <source>Review code for LDAP injection vulnerabilities</source>
        <target state="translated">Revisar vulnerabilidades de inyección de LDAP en el código</target>
        <note />
      </trans-unit>
      <trans-unit id="ReviewCodeForOpenRedirectVulnerabilitiesMessage">
        <source>Potential open redirect vulnerability was found where '{0}' in method '{1}' may be tainted by user-controlled data from '{2}' in method '{3}'.</source>
        <target state="translated">Se encontró una vulnerabilidad potencial de redireccionamiento abierto en la que "{0}" en el método "{1}" puede contaminarse por datos controlados por el usuario de "{2}" en el método "{3}".</target>
        <note />
      </trans-unit>
      <trans-unit id="ReviewCodeForOpenRedirectVulnerabilitiesTitle">
        <source>Review code for open redirect vulnerabilities</source>
        <target state="translated">Revisar vulnerabilidades de redireccionamiento abierto en el código</target>
        <note />
      </trans-unit>
      <trans-unit id="ReviewCodeForProcessCommandInjectionVulnerabilitiesMessage">
        <source>Potential process command injection vulnerability was found where '{0}' in method '{1}' may be tainted by user-controlled data from '{2}' in method '{3}'.</source>
        <target state="translated">Se encontró una vulnerabilidad potencial de inyección de comandos de proceso en la que "{0}" en el método "{1}" puede contaminarse por datos controlados por el usuario de "{2}" en el método "{3}".</target>
        <note />
      </trans-unit>
      <trans-unit id="ReviewCodeForProcessCommandInjectionVulnerabilitiesTitle">
        <source>Review code for process command injection vulnerabilities</source>
        <target state="translated">Revisar vulnerabilidades de inyección de comandos de proceso en el código</target>
        <note />
      </trans-unit>
      <trans-unit id="ReviewCodeForRegexInjectionVulnerabilitiesMessage">
        <source>Potential regex injection vulnerability was found where '{0}' in method '{1}' may be tainted by user-controlled data from '{2}' in method '{3}'.</source>
        <target state="translated">Se encontró una vulnerabilidad potencial de inyección de expresiones regulares en la que "{0}" en el método "{1}" puede contaminarse por datos controlados por el usuario de "{2}" en el método "{3}".</target>
        <note />
      </trans-unit>
      <trans-unit id="ReviewCodeForRegexInjectionVulnerabilitiesTitle">
        <source>Review code for regex injection vulnerabilities</source>
        <target state="translated">Revisar vulnerabilidades de inyección de expresiones regulares en el código</target>
        <note />
      </trans-unit>
      <trans-unit id="ReviewCodeForSqlInjectionVulnerabilitiesMessage">
        <source>Potential SQL injection vulnerability was found where '{0}' in method '{1}' may be tainted by user-controlled data from '{2}' in method '{3}'.</source>
        <target state="translated">Se encontró una vulnerabilidad potencial de inyección de SQL en la que "{0}" en el método "{1}" puede contaminarse por datos controlados por el usuario de "{2}" en el método "{3}".</target>
        <note />
      </trans-unit>
      <trans-unit id="ReviewCodeForSqlInjectionVulnerabilitiesTitle">
        <source>Review code for SQL injection vulnerabilities</source>
        <target state="translated">Revisar vulnerabilidades de inyección de SQL en el código</target>
        <note />
      </trans-unit>
      <trans-unit id="ReviewCodeForXamlInjectionVulnerabilitiesMessage">
        <source>Potential XAML injection vulnerability was found where '{0}' in method '{1}' may be tainted by user-controlled data from '{2}' in method '{3}'.</source>
        <target state="translated">Se encontró una vulnerabilidad potencial de inyección de XAML en la que "{0}" en el método "{1}" puede contaminarse por datos controlados por el usuario de "{2}" en el método "{3}".</target>
        <note />
      </trans-unit>
      <trans-unit id="ReviewCodeForXamlInjectionVulnerabilitiesTitle">
        <source>Review code for XAML injection vulnerabilities</source>
        <target state="translated">Revisar vulnerabilidades de inyección de XAML en el código</target>
        <note />
      </trans-unit>
      <trans-unit id="ReviewCodeForXmlInjectionVulnerabilitiesMessage">
        <source>Potential XML injection vulnerability was found where '{0}' in method '{1}' may be tainted by user-controlled data from '{2}' in method '{3}'.</source>
        <target state="translated">Se encontró una vulnerabilidad potencial de inyección de XML en la que "{0}" en el método "{1}" puede contaminarse por datos controlados por el usuario de "{2}" en el método "{3}".</target>
        <note />
      </trans-unit>
      <trans-unit id="ReviewCodeForXmlInjectionVulnerabilitiesTitle">
        <source>Review code for XML injection vulnerabilities</source>
        <target state="translated">Revisar vulnerabilidades de inyección de XML en el código</target>
        <note />
      </trans-unit>
      <trans-unit id="ReviewCodeForXPathInjectionVulnerabilitiesMessage">
        <source>Potential XPath injection vulnerability was found where '{0}' in method '{1}' may be tainted by user-controlled data from '{2}' in method '{3}'.</source>
        <target state="translated">Se encontró una vulnerabilidad potencial de inyección de XPath en la que "{0}" en el método "{1}" puede contaminarse por datos controlados por el usuario de "{2}" en el método "{3}".</target>
        <note />
      </trans-unit>
      <trans-unit id="ReviewCodeForXPathInjectionVulnerabilitiesTitle">
        <source>Review code for XPath injection vulnerabilities</source>
        <target state="translated">Revisar vulnerabilidades de inyección de XPath en el código</target>
        <note />
      </trans-unit>
      <trans-unit id="ReviewCodeForXssVulnerabilitiesMessage">
        <source>Potential cross-site scripting (XSS) vulnerability was found where '{0}' in method '{1}' may be tainted by user-controlled data from '{2}' in method '{3}'.</source>
        <target state="translated">Se encontró una vulnerabilidad potencial de ataque de scripts de sitios (XSS) en la que "{0}" en el método "{1}" puede contaminarse por datos controlados por el usuario de "{2}" en el método "{3}".</target>
        <note />
      </trans-unit>
      <trans-unit id="ReviewCodeForXssVulnerabilitiesTitle">
        <source>Review code for XSS vulnerabilities</source>
        <target state="translated">Revisar vulnerabilidades de XSS en el código</target>
        <note />
      </trans-unit>
      <trans-unit id="ReviewSQLQueriesForSecurityVulnerabilitiesDescription">
        <source>SQL queries that directly use user input can be vulnerable to SQL injection attacks. Review this SQL query for potential vulnerabilities, and consider using a parameterized SQL query.</source>
        <target state="translated">Las consultas SQL que usan los datos del usuario directamente pueden ser vulnerables a ataques por inyección de código SQL. Revise la consulta SQL en busca de posibles vulnerabilidades y considere la posibilidad de usar una consulta SQL parametrizada.</target>
        <note />
      </trans-unit>
      <trans-unit id="ReviewSQLQueriesForSecurityVulnerabilitiesMessageNoNonLiterals">
        <source>Review if the query string passed to '{0}' in '{1}', accepts any user input</source>
        <target state="translated">Revise si la cadena de consulta que se pasó a "{0}" en "{1}" acepta datos proporcionados por el usuario.</target>
        <note />
      </trans-unit>
      <trans-unit id="ReviewSQLQueriesForSecurityVulnerabilitiesTitle">
        <source>Review SQL queries for security vulnerabilities</source>
        <target state="translated">Revisar consultas SQL para comprobar si tienen vulnerabilidades de seguridad</target>
        <note />
      </trans-unit>
      <trans-unit id="SetHttpOnlyForHttpCookie">
        <source>Set HttpOnly to true for HttpCookie</source>
        <target state="translated">Establecer HttpOnly en true para HttpCookie</target>
        <note />
      </trans-unit>
      <trans-unit id="SetHttpOnlyForHttpCookieDescription">
        <source>As a defense in depth measure, ensure security sensitive HTTP cookies are marked as HttpOnly. This indicates web browsers should disallow scripts from accessing the cookies. Injected malicious scripts are a common way of stealing cookies.</source>
        <target state="translated">Como medida de defensa exhaustiva, asegúrese de que las cookies HTTP sensibles a la seguridad estén marcadas como HttpOnly. Esto indica que los exploradores web deben impedir que posibles scripts tengan acceso a las cookies. Los scripts malintencionados insertados son una forma habitual de robar cookies.</target>
        <note />
      </trans-unit>
      <trans-unit id="SetHttpOnlyForHttpCookieMessage">
        <source>HttpCookie.HttpOnly is set to false or not set at all when using an HttpCookie. Ensure security sensitive cookies are marked as HttpOnly to prevent malicious scripts from stealing the cookies</source>
        <target state="translated">HttpCookie.HttpOnly se establece en false o no se establece cuando se usa HttpCookie. Asegúrese de que las cookies sensibles a la seguridad se marcan como HttpOnly para evitar que posibles scripts malintencionados roben las cookies</target>
        <note />
      </trans-unit>
      <trans-unit id="SetViewStateUserKey">
        <source>Set ViewStateUserKey For Classes Derived From Page</source>
        <target state="translated">Establecer ViewStateUserKey para clases derivadas de página</target>
        <note />
      </trans-unit>
      <trans-unit id="SetViewStateUserKeyDescription">
        <source>Setting the ViewStateUserKey property can help you prevent attacks on your application by allowing you to assign an identifier to the view-state variable for individual users so that they cannot use the variable to generate an attack. Otherwise, there will be cross-site request forgery vulnerabilities.</source>
        <target state="translated">Establecer la propiedad ViewStateUserKey puede ayudarle a evitar ataques en la aplicación, ya que le permite asignar un identificador a la variable de estado de vista para los usuarios individuales, de forma que no puedan usar la variable para generar un ataque. De lo contrario, habrá vulnerabilidades de falsificación de solicitud entre sitios.</target>
        <note />
      </trans-unit>
      <trans-unit id="SetViewStateUserKeyMessage">
        <source>The class {0} derived from System.Web.UI.Page does not set the ViewStateUserKey property in the OnInit method or Page_Init method</source>
        <target state="translated">La clase {0} derivada de System.Web.UI.Page no establece la propiedad ViewStateUserKey en el método OnInit o el método Page_Init.</target>
        <note />
      </trans-unit>
      <trans-unit id="SpecifyCultureInfoDescription">
        <source>A method or constructor calls a member that has an overload that accepts a System.Globalization.CultureInfo parameter, and the method or constructor does not call the overload that takes the CultureInfo parameter. When a CultureInfo or System.IFormatProvider object is not supplied, the default value that is supplied by the overloaded member might not have the effect that you want in all locales. If the result will be displayed to the user, specify 'CultureInfo.CurrentCulture' as the 'CultureInfo' parameter. Otherwise, if the result will be stored and accessed by software, such as when it is persisted to disk or to a database, specify 'CultureInfo.InvariantCulture'.</source>
        <target state="translated">Un método o constructor llama a un miembro que tiene una sobrecarga que acepta un parámetro System.Globalization.CultureInfo y el método o constructor no llama a la sobrecarga que toma el parámetro CultureInfo. Cuando el objeto CultureInfo o System.IFormatProvider no se suministra, el valor predeterminado que se suministra por el miembro sobrecargado puede no tener el efecto que desea en todas las configuraciones regionales. Si se mostrará el resultado al usuario, especifique "CultureInfo.CurrentCulture" como parámetro "CultureInfo". De lo contrario, si el resultado se almacenará y se accederá a él mediante software, como los casos en que se guarda en un disco o una base de datos, especifique "CultureInfo.InvariantCulture".</target>
        <note />
      </trans-unit>
      <trans-unit id="SpecifyCultureInfoMessage">
        <source>The behavior of '{0}' could vary based on the current user's locale settings. Replace this call in '{1}' with a call to '{2}'.</source>
        <target state="translated">El comportamiento de "{0}" podría variar dependiendo de la configuración regional del usuario local. Reemplace esta llamada en "{1}" por una llamada a "{2}".</target>
        <note />
      </trans-unit>
      <trans-unit id="SpecifyCultureInfoTitle">
        <source>Specify CultureInfo</source>
        <target state="translated">Especificar CultureInfo</target>
        <note />
      </trans-unit>
      <trans-unit id="SpecifyIFormatProviderDescription">
        <source>A method or constructor calls one or more members that have overloads that accept a System.IFormatProvider parameter, and the method or constructor does not call the overload that takes the IFormatProvider parameter. When a System.Globalization.CultureInfo or IFormatProvider object is not supplied, the default value that is supplied by the overloaded member might not have the effect that you want in all locales. If the result will be based on the input from/output displayed to the user, specify 'CultureInfo.CurrentCulture' as the 'IFormatProvider'. Otherwise, if the result will be stored and accessed by software, such as when it is loaded from disk/database and when it is persisted to disk/database, specify 'CultureInfo.InvariantCulture'.</source>
        <target state="translated">Un método o constructor llama a uno o más miembros que tienen sobrecargas que aceptan un parámetro System.IFormatProvider y el método o constructor no llama a la sobrecarga que toma el parámetro IFormatProvider. Cuando el objeto System.Globalization.CultureInfo o IFormatProvide no se suministra, el valor predeterminado que suministra el miembro sobrecargado puede no tener el efecto que desea en todas las configuraciones regionales. Si el resultado se va a basar en la entrada desde/salida que se muestra al usuario, especifique "CultureInfo.CurrentCulture" como "IFormatProvider". De lo contrario, si el resultado se va a almacenar y se va a acceder a él mediante software, como los casos en que se carga desde el disco o la base de datos y en que se guarda en un disco o una base de datos, especifique "CultureInfo.InvariantCulture".</target>
        <note />
      </trans-unit>
      <trans-unit id="SpecifyIFormatProviderMessageIFormatProviderAlternate">
        <source>The behavior of '{0}' could vary based on the current user's locale settings. Replace this call in '{1}' with a call to '{2}'.</source>
        <target state="translated">El comportamiento de "{0}" podría variar dependiendo de la configuración regional del usuario local. Reemplace esta llamada en "{1}" por una llamada a "{2}".</target>
        <note />
      </trans-unit>
      <trans-unit id="SpecifyIFormatProviderMessageIFormatProviderAlternateString">
        <source>The behavior of '{0}' could vary based on the current user's locale settings. Replace this call in '{1}' with a call to '{2}'.</source>
        <target state="translated">El comportamiento de "{0}" podría variar dependiendo de la configuración regional del usuario local. Reemplace esta llamada en "{1}" por una llamada a "{2}".</target>
        <note />
      </trans-unit>
      <trans-unit id="SpecifyIFormatProviderMessageUICulture">
        <source>'{0}' passes '{1}' as the 'IFormatProvider' parameter to '{2}'. This property returns a culture that is inappropriate for formatting methods.</source>
        <target state="translated">"{0}" pasa "{1}" como parámetro de "IFormatProvider" a "{2}". Esta propiedad devuelve una cultura que no es apropiada para los métodos de formato.</target>
        <note />
      </trans-unit>
      <trans-unit id="SpecifyIFormatProviderMessageUICultureString">
        <source>'{0}' passes '{1}' as the 'IFormatProvider' parameter to '{2}'. This property returns a culture that is inappropriate for formatting methods.</source>
        <target state="translated">"{0}" pasa "{1}" como parámetro de "IFormatProvider" a "{2}". Esta propiedad devuelve una cultura que no es apropiada para los métodos de formato.</target>
        <note />
      </trans-unit>
      <trans-unit id="SpecifyIFormatProviderTitle">
        <source>Specify IFormatProvider</source>
        <target state="translated">Especificar IFormatProvider</target>
        <note />
      </trans-unit>
      <trans-unit id="SpecifyMarshalingForPInvokeStringArgumentsDescription">
        <source>A platform invoke member allows partially trusted callers, has a string parameter, and does not explicitly marshal the string. This can cause a potential security vulnerability.</source>
        <target state="translated">Un miembro de invocación de plataforma permite llamadores que no son de plena confianza, tiene un parámetro de cadena y no calcula explícitamente las referencias a la cadena. Esto puede provocar una potencial vulnerabilidad de seguridad.</target>
        <note />
      </trans-unit>
      <trans-unit id="SpecifyMarshalingForPInvokeStringArgumentsMessageField">
        <source>To reduce security risk, marshal field {0} as Unicode, by setting StructLayout.CharSet on {1} to CharSet.Unicode, or by explicitly marshaling the field as UnmanagedType.LPWStr. If you need to marshal this string as ANSI or system-dependent, use the BestFitMapping attribute to turn best-fit mapping off, and for added security, ensure ThrowOnUnmappableChar is on.</source>
        <target state="translated">Para reducir el riesgo de seguridad, calcule las referencias del campo {0} como Unicode, estableciendo StructLayout.CharSet de {1} en CharSet.Unicode o calculando explícitamente las referencias al campo como UnmanagedType.LPWStr. Si necesita calcular las referencias a esta cadena como ANSI o dependiente del sistema, utilice el atributo BestFitMapping para desactivar la mejor asignación y, para más seguridad, asegúrese de que ThrowOnUnmappableChar está activado.</target>
        <note />
      </trans-unit>
      <trans-unit id="SpecifyMarshalingForPInvokeStringArgumentsMessageFieldImplicitAnsi">
        <source>To reduce security risk, marshal field {0} as Unicode, by setting StructLayout.CharSet on {1} to CharSet.Unicode, or by explicitly marshaling the field as UnmanagedType.LPWStr. If you need to marshal this string as ANSI or system-dependent, specify MarshalAs explicitly, use the BestFitMapping attribute to turn best-fit mapping off, and for added security, to turn ThrowOnUnmappableChar on.</source>
        <target state="translated">Para reducir el riesgo de seguridad, calcule las referencias del campo {0} como Unicode, estableciendo StructLayout.CharSet de {1} en CharSet.Unicode o calculando explícitamente las referencias al campo como UnmanagedType.LPWStr. Si necesita calcular las referencias a esta cadena como ANSI o dependiente del sistema, especifique MarshalAs explícitamente, utilice el atributo BestFitMapping para desactivar la mejor asignación y, para más seguridad, active ThrowOnUnmappableChar.</target>
        <note />
      </trans-unit>
      <trans-unit id="SpecifyMarshalingForPInvokeStringArgumentsMessageParameter">
        <source>To reduce security risk, marshal parameter {0} as Unicode, by setting DllImport.CharSet to CharSet.Unicode, or by explicitly marshaling the parameter as UnmanagedType.LPWStr. If you need to marshal this string as ANSI or system-dependent, set BestFitMapping=false; for added security, also set ThrowOnUnmappableChar=true.</source>
        <target state="translated">Para reducir el riesgo de seguridad, calcule las referencias del parámetro {0} como Unicode, estableciendo DllImport.CharSet en CharSet.Unicode o calculando explícitamente las referencias al parámetro como UnmanagedType.LPWStr. Si necesita calcular las referencias a esta cadena como ANSI o dependiente del sistema, establezca BestFitMapping=false. Para más seguridad, establezca también ThrowOnUnmappableChar=true.</target>
        <note />
      </trans-unit>
      <trans-unit id="SpecifyMarshalingForPInvokeStringArgumentsMessageParameterImplicitAnsi">
        <source>To reduce security risk, marshal parameter {0} as Unicode, by setting DllImport.CharSet to CharSet.Unicode, or by explicitly marshaling the parameter as UnmanagedType.LPWStr. If you need to marshal this string as ANSI or system-dependent, specify MarshalAs explicitly, and set BestFitMapping=false; for added security, also set ThrowOnUnmappableChar=true.</source>
        <target state="translated">Para reducir el riesgo de seguridad, calcule las referencias del parámetro {0} como Unicode, estableciendo DllImport.CharSet en CharSet.Unicode o calculando explícitamente las referencias al parámetro como UnmanagedType.LPWStr. Si necesita calcular las referencias a esta cadena como ANSI o dependiente del sistema, especifique MarshalAs explícitamente y establezca BestFitMapping=false. Para más seguridad, establezca también ThrowOnUnmappableChar=true.</target>
        <note />
      </trans-unit>
      <trans-unit id="SpecifyMarshalingForPInvokeStringArgumentsTitle">
        <source>Specify marshaling for P/Invoke string arguments</source>
        <target state="translated">Especificar cálculo de referencias para argumentos de cadena P/Invoke</target>
        <note />
      </trans-unit>
      <trans-unit id="SpecifyStringComparisonCA1307Description">
        <source>A string comparison operation uses a method overload that does not set a StringComparison parameter. It is recommended to use the overload with StringComparison parameter for clarity of intent. If the result will be displayed to the user, such as when sorting a list of items for display in a list box, specify 'StringComparison.CurrentCulture' or 'StringComparison.CurrentCultureIgnoreCase' as the 'StringComparison' parameter. If comparing case-insensitive identifiers, such as file paths, environment variables, or registry keys and values, specify 'StringComparison.OrdinalIgnoreCase'. Otherwise, if comparing case-sensitive identifiers, specify 'StringComparison.Ordinal'.</source>
        <target state="translated">Una operación de comparación de cadenas usa una sobrecarga de método que no establece un parámetro StringComparison. Se recomienda usar la sobrecarga con el parámetro StringComparison para mayor claridad. Si el resultado se va a mostrar al usuario, como los casos en que se ordena una lista de elementos para mostrarlos en un cuadro de lista, especifique "StringComparison.CurrentCulture" o "StringComparison.CurrentCultureIgnoreCase" como parámetro "StringComparison". Si está comparando identificadores que no distinguen mayúsculas de minúsculas, como rutas de acceso de archivos, variables de entorno o claves y valores del Registro, especifique "StringComparison.OrdinalIgnoreCase". De lo contrario, si compara identificadores que distinguen mayúsculas de minúsculas, especifique "StringComparison.Ordinal".</target>
        <note />
      </trans-unit>
      <trans-unit id="SpecifyStringComparisonCA1307Message">
        <source>'{0}' has a method overload that takes a 'StringComparison' parameter. Replace this call in '{1}' with a call to '{2}' for clarity of intent.</source>
        <target state="translated">"{0}" tiene una sobrecarga de método que admite un parámetro "StringComparison". Reemplace esta llamada en "{1}" con una llamada a "{2}" para mayor claridad de la intención.</target>
        <note />
      </trans-unit>
      <trans-unit id="SpecifyStringComparisonCA1307Title">
        <source>Specify StringComparison for clarity</source>
        <target state="translated">Especificar StringComparison para mayor claridad</target>
        <note />
      </trans-unit>
      <trans-unit id="SpecifyStringComparisonCA1310Description">
        <source>A string comparison operation uses a method overload that does not set a StringComparison parameter, hence its behavior could vary based on the current user's locale settings. It is strongly recommended to use the overload with StringComparison parameter for correctness and clarity of intent. If the result will be displayed to the user, such as when sorting a list of items for display in a list box, specify 'StringComparison.CurrentCulture' or 'StringComparison.CurrentCultureIgnoreCase' as the 'StringComparison' parameter. If comparing case-insensitive identifiers, such as file paths, environment variables, or registry keys and values, specify 'StringComparison.OrdinalIgnoreCase'. Otherwise, if comparing case-sensitive identifiers, specify 'StringComparison.Ordinal'.</source>
        <target state="translated">Una operación de comparación de cadenas usa una sobrecarga de método que no establece un parámetro StringComparison, por lo que su comportamiento puede variar en función de la configuración regional del usuario actual. Se recomienda encarecidamente usar la sobrecarga con el parámetro StringComparison para mayor corrección y claridad de la intención. Si el resultado se va a mostrar al usuario, como los casos en que se ordena una lista de elementos para mostrarlos en un cuadro de lista, especifique "StringComparison.CurrentCulture" o "StringComparison.CurrentCultureIgnoreCase" como parámetro "StringComparison". Si está comparando identificadores que no distinguen mayúsculas de minúsculas, como rutas de acceso de archivos, variables de entorno o claves y valores del Registro, especifique "StringComparison.OrdinalIgnoreCase". De lo contrario, si compara identificadores que distinguen mayúsculas de minúsculas, especifique "StringComparison.Ordinal".</target>
        <note />
      </trans-unit>
      <trans-unit id="SpecifyStringComparisonCA1310Message">
        <source>The behavior of '{0}' could vary based on the current user's locale settings. Replace this call in '{1}' with a call to '{2}'.</source>
        <target state="translated">El comportamiento de "{0}" podría variar dependiendo de la configuración regional del usuario local. Reemplace esta llamada en "{1}" por una llamada a "{2}".</target>
        <note />
      </trans-unit>
      <trans-unit id="SpecifyStringComparisonCA1310Title">
        <source>Specify StringComparison for correctness</source>
        <target state="translated">Especificar StringComparison para mayor corrección</target>
        <note />
      </trans-unit>
      <trans-unit id="StaticAndAbstractRequiresPreviewFeatures">
        <source>Using both 'static' and 'abstract' modifiers requires opting into preview features. See https://aka.ms/dotnet-warnings/preview-features for more information.</source>
        <target state="translated">El uso de modificadores "static" y "abstract" requiere la participación en las características de versión preliminar. Consulte https://aka.ms/dotnet-warnings/preview-features para obtener más información.</target>
        <note />
      </trans-unit>
      <trans-unit id="TestForEmptyStringsUsingStringLengthDescription">
        <source>Comparing strings by using the String.Length property or the String.IsNullOrEmpty method is significantly faster than using Equals.</source>
        <target state="translated">La comparación de cadenas utilizando la propiedad String.Length o el método String.IsNullOrEmpty es significativamente más rápida que si se utilizara Equals.</target>
        <note />
      </trans-unit>
      <trans-unit id="TestForEmptyStringsUsingStringLengthMessage">
        <source>Test for empty strings using 'string.Length' property or 'string.IsNullOrEmpty' method instead of an Equality check</source>
        <target state="translated">Compruebe si las cadenas están vacías mediante la propiedad "string.Length" o el método "string.IsNullOrEmpty" en lugar de una comprobación de Equality.</target>
        <note />
      </trans-unit>
      <trans-unit id="TestForEmptyStringsUsingStringLengthTitle">
        <source>Test for empty strings using string length</source>
        <target state="translated">Probar si las cadenas están vacías mediante la longitud de cadena</target>
        <note />
      </trans-unit>
      <trans-unit id="TestForNaNCorrectlyDescription">
        <source>This expression tests a value against Single.Nan or Double.Nan. Use Single.IsNan(Single) or Double.IsNan(Double) to test the value.</source>
        <target state="translated">Esta expresión prueba un valor con Single.Nan o Double.Nan. Use Single.IsNan(Single) o Double.IsNan(Double) para probar el valor.</target>
        <note />
      </trans-unit>
      <trans-unit id="TestForNaNCorrectlyMessage">
        <source>Test for NaN correctly</source>
        <target state="translated">Probar NaN correctamente</target>
        <note />
      </trans-unit>
      <trans-unit id="TestForNaNCorrectlyTitle">
        <source>Test for NaN correctly</source>
        <target state="translated">Probar NaN correctamente</target>
        <note />
      </trans-unit>
      <trans-unit id="UseArrayEmpty">
        <source>Use Array.Empty</source>
        <target state="translated">Usar Array.Empty</target>
        <note />
      </trans-unit>
      <trans-unit id="UseAsSpanInsteadOfArrayRangeIndexerDescription">
        <source>The Range-based indexer on array values produces a copy of requested portion of the array. This copy is often unwanted when it is implicitly used as a Span or Memory value. Use the AsSpan method to avoid the copy.</source>
        <target state="translated">El indizador basado en intervalos en los valores de matriz genera una copia de la parte solicitada de la matriz. Esta copia suele ser no deseada cuando se usa implícitamente como valor Span o Memory. Use el método AsSpan para evitar la copia.</target>
        <note />
      </trans-unit>
      <trans-unit id="UseAsSpanInsteadOfRangeIndexerMessage">
        <source>Use '{0}' instead of the '{1}'-based indexer on '{2}' to avoid creating unnecessary data copies</source>
        <target state="translated">Use "{0}" en lugar del indizador basado en "{1}" en "{2}" para evitar la creación de copias de datos innecesarias.</target>
        <note />
      </trans-unit>
      <trans-unit id="UseAsSpanInsteadOfRangeIndexerOnAStringCodeFixTitle">
        <source>Use `{0}` instead of Range-based indexers on a string</source>
        <target state="translated">Usar "{0}" en lugar de indizadores basados en intervalos en una cadena</target>
        <note />
      </trans-unit>
      <trans-unit id="UseAsSpanInsteadOfRangeIndexerOnAnArrayCodeFixTitle">
        <source>Use `{0}` instead of Range-based indexers on an array</source>
        <target state="translated">Usar "{0}" en lugar de indizadores basados en intervalos en una matriz</target>
        <note />
      </trans-unit>
      <trans-unit id="UseAsSpanInsteadOfRangeIndexerTitle">
        <source>Use AsSpan or AsMemory instead of Range-based indexers when appropriate</source>
        <target state="translated">Usar AsSpan o AsMemory en lugar de indizadores basados en intervalos cuando proceda</target>
        <note />
      </trans-unit>
      <trans-unit id="UseAsSpanInsteadOfStringRangeIndexerDescription">
        <source>The Range-based indexer on string values produces a copy of requested portion of the string. This copy is usually unnecessary when it is implicitly used as a ReadOnlySpan or ReadOnlyMemory value. Use the AsSpan method to avoid the unnecessary copy.</source>
        <target state="translated">El indizador basado en intervalos en los valores de cadena genera una copia de la parte solicitada de la cadena. Esta copia suele ser innecesaria cuando se usa implícitamente como valor ReadOnlySpan o ReadOnlyMemory. Use el método AsSpan para evitar la copia innecesaria.</target>
        <note />
      </trans-unit>
      <trans-unit id="UseAsSpanReadOnlyInsteadOfArrayRangeIndexerDescription">
        <source>The Range-based indexer on array values produces a copy of requested portion of the array. This copy is usually unnecessary when it is implicitly used as a ReadOnlySpan or ReadOnlyMemory value. Use the AsSpan method to avoid the unnecessary copy.</source>
        <target state="translated">El indizador basado en intervalos en los valores de matriz genera una copia de la parte solicitada de la matriz. Esta copia suele ser innecesaria cuando se usa implícitamente como valor ReadOnlySpan o ReadOnlyMemory. Use el método AsSpan para evitar la copia innecesaria.</target>
        <note />
      </trans-unit>
<<<<<<< HEAD
      <trans-unit id="UseAssignableTypeForForeachVariableDescription">
        <source>There is no implicit conversion between collection element and iterator variable, this can result in runtime exception.</source>
        <target state="new">There is no implicit conversion between collection element and iterator variable, this can result in runtime exception.</target>
        <note />
      </trans-unit>
      <trans-unit id="UseAssignableTypeForForeachVariableMessage">
        <source>Cannot implicitly convert type '{0}' to '{1}'</source>
        <target state="new">Cannot implicitly convert type '{0}' to '{1}'</target>
        <note />
      </trans-unit>
      <trans-unit id="UseAssignableTypeForForeachVariableTitle">
        <source>Use implicitly assignable foreach variable type</source>
        <target state="new">Use implicitly assignable foreach variable type</target>
=======
      <trans-unit id="UseAsyncMethodInAsyncContextDescription">
        <source>When inside a Task-returning method, use the async version of methods, if they exist.</source>
        <target state="translated">Cuando esté dentro de un método de devolución de Task, use la versión asincrónica de los métodos, si existen.</target>
        <note>{Locked="Task"}</note>
      </trans-unit>
      <trans-unit id="UseAsyncMethodInAsyncContextMessage">
        <source>'{0}' synchronously blocks. Await '{1}' instead.</source>
        <target state="translated">{0} bloquea sincrónicamente.'Await '{1} en su lugar.</target>
        <note />
      </trans-unit>
      <trans-unit id="UseAsyncMethodInAsyncContextMessage_NoAlternative">
        <source>'{0}' synchronously blocks. Use await instead.</source>
        <target state="translated">{0} bloquea sincrónicamente. Use await en su lugar.</target>
        <note />
      </trans-unit>
      <trans-unit id="UseAsyncMethodInAsyncContextTitle">
        <source>Call async methods when in an async method</source>
        <target state="translated">Llame a métodos asincrónicos cuando esté en un método asincrónico</target>
>>>>>>> 729bd06a
        <note />
      </trans-unit>
      <trans-unit id="UseAutoValidateAntiforgeryToken">
        <source>Use antiforgery tokens in ASP.NET Core MVC controllers</source>
        <target state="translated">Usar tokens antifalsificación en los controladores de ASP.NET Core MVC</target>
        <note />
      </trans-unit>
      <trans-unit id="UseAutoValidateAntiforgeryTokenDescription">
        <source>Handling a POST, PUT, PATCH, or DELETE request without validating an antiforgery token may be vulnerable to cross-site request forgery attacks. A cross-site request forgery attack can send malicious requests from an authenticated user to your ASP.NET Core MVC controller.</source>
        <target state="translated">Controlar una solicitud POST, PUT, PATCH o DELETE sin validar un token antifalsificación puede suponer una vulnerabilidad a los ataques de falsificación de solicitudes entre sitios. En este tipo de ataques, se pueden enviar solicitudes malintencionadas de un usuario autenticado al controlador de ASP.NET Core MVC.</target>
        <note />
      </trans-unit>
      <trans-unit id="UseAutoValidateAntiforgeryTokenMessage">
        <source>Method {0} handles a {1} request without performing antiforgery token validation. You also need to ensure that your HTML form sends an antiforgery token.</source>
        <target state="translated">El método {0} controla una solicitud de {1} sin validar un token antifalsificación. También debe asegurarse de que el formulario HTML envíe un token antifalsificación.</target>
        <note />
      </trans-unit>
      <trans-unit id="UseCancellationTokenThrowIfCancellationRequestedCodeFixTitle">
        <source>Replace with 'CancellationToken.ThrowIfCancellationRequested'</source>
        <target state="translated">Reemplazar por "CancellationToken.ThrowIfCancellationRequested"</target>
        <note />
      </trans-unit>
      <trans-unit id="UseCancellationTokenThrowIfCancellationRequestedDescription">
        <source>'ThrowIfCancellationRequested' automatically checks whether the token has been canceled, and throws an 'OperationCanceledException' if it has.</source>
        <target state="translated">"ThrowIfCancellationRequested" comprueba automáticamente si el token se ha cancelado y produce una excepción "OperationCanceledException" si lo ha hecho.</target>
        <note />
      </trans-unit>
      <trans-unit id="UseCancellationTokenThrowIfCancellationRequestedMessage">
        <source>Use 'ThrowIfCancellationRequested' instead of checking 'IsCancellationRequested' and throwing 'OperationCanceledException'</source>
        <target state="translated">Use "ThrowIfCancellationRequested" en lugar de comprobar "IsCancellationRequested" y producir "OperationCanceledException".</target>
        <note />
      </trans-unit>
      <trans-unit id="UseCancellationTokenThrowIfCancellationRequestedTitle">
        <source>Use 'ThrowIfCancellationRequested'</source>
        <target state="translated">Usar "ThrowIfCancellationRequested"</target>
        <note />
      </trans-unit>
      <trans-unit id="UseContainerLevelAccessPolicy">
        <source>Use Container Level Access Policy</source>
        <target state="translated">Usar una directiva de acceso de nivel de contenedor</target>
        <note />
      </trans-unit>
      <trans-unit id="UseContainerLevelAccessPolicyDescription">
        <source>No access policy identifier is specified, making tokens non-revocable.</source>
        <target state="translated">No se ha especificado ningún identificador de directiva de acceso, por lo que los tokens no son revocables.</target>
        <note />
      </trans-unit>
      <trans-unit id="UseContainerLevelAccessPolicyMessage">
        <source>Consider using Azure's role-based access control instead of a Shared Access Signature (SAS) if possible. If you still need to use a SAS, use a container-level access policy when creating a SAS.</source>
        <target state="translated">Considere la posibilidad de usar el control de acceso basado en rol de Azure en lugar de una firma de acceso compartido (SAS), si es posible. Si tiene que usar una firma de acceso compartido, utilice una directiva de acceso de nivel de contenedor al crear dicha firma.</target>
        <note />
      </trans-unit>
      <trans-unit id="UseDefaultDllImportSearchPathsAttribute">
        <source>Use DefaultDllImportSearchPaths attribute for P/Invokes</source>
        <target state="translated">Usar el atributo DefaultDllImportSearchPaths para P/Invoke</target>
        <note />
      </trans-unit>
      <trans-unit id="UseDefaultDllImportSearchPathsAttributeDescription">
        <source>By default, P/Invokes using DllImportAttribute probe a number of directories, including the current working directory for the library to load. This can be a security issue for certain applications, leading to DLL hijacking.</source>
        <target state="translated">De forma predeterminada, los métodos de P/Invoke que usan DllImportAttribute sondean una serie de directorios, incluido el directorio de trabajo actual para cargar la biblioteca. Esto puede suponer un problema de seguridad para algunas aplicaciones y dar lugar a que se intercepten archivos .dll.</target>
        <note />
      </trans-unit>
      <trans-unit id="UseDefaultDllImportSearchPathsAttributeMessage">
        <source>The method {0} didn't use DefaultDllImportSearchPaths attribute for P/Invokes.</source>
        <target state="translated">El método {0} no ha usado el atributo DefaultDllImportSearchPaths para P/Invoke.</target>
        <note />
      </trans-unit>
      <trans-unit id="UseEnvironmentCurrentManagedThreadIdDescription">
        <source>'Environment.CurrentManagedThreadId' is simpler and faster than 'Thread.CurrentThread.ManagedThreadId'.</source>
        <target state="translated">'Environment.CurrentManagedThreadId' es más sencillo y rápido que 'Thread.CurrentThread.ManagedThreadId'.</target>
        <note />
      </trans-unit>
      <trans-unit id="UseEnvironmentCurrentManagedThreadIdFix">
        <source>Use 'Environment.CurrentManagedThreadId'</source>
        <target state="translated">Usar "Environment.CurrentManagedThreadId"</target>
        <note />
      </trans-unit>
      <trans-unit id="UseEnvironmentCurrentManagedThreadIdMessage">
        <source>Use 'Environment.CurrentManagedThreadId' instead of 'Thread.CurrentThread.ManagedThreadId'</source>
        <target state="translated">Use "Environment.CurrentManagedThreadId" en lugar de "Thread.CurrentThread.ManagedThreadId".</target>
        <note />
      </trans-unit>
      <trans-unit id="UseEnvironmentCurrentManagedThreadIdTitle">
        <source>Use 'Environment.CurrentManagedThreadId'</source>
        <target state="translated">Usar "Environment.CurrentManagedThreadId"</target>
        <note />
      </trans-unit>
      <trans-unit id="UseEnvironmentProcessIdDescription">
        <source>'Environment.ProcessId' is simpler and faster than 'Process.GetCurrentProcess().Id'.</source>
        <target state="translated">"Environment.ProcessId" es más rápido y sencillo que "Process.GetCurrentProcess().Id"</target>
        <note />
      </trans-unit>
      <trans-unit id="UseEnvironmentProcessIdFix">
        <source>Use 'Environment.ProcessId'</source>
        <target state="translated">Usar "Environment.ProcessId"</target>
        <note />
      </trans-unit>
      <trans-unit id="UseEnvironmentProcessIdMessage">
        <source>Use 'Environment.ProcessId' instead of 'Process.GetCurrentProcess().Id'</source>
        <target state="translated">Use "Environment.ProcessId" en lugar de "Process.GetCurrentProcess().Id".</target>
        <note />
      </trans-unit>
      <trans-unit id="UseEnvironmentProcessIdTitle">
        <source>Use 'Environment.ProcessId'</source>
        <target state="translated">Usar "Environment.ProcessId"</target>
        <note />
      </trans-unit>
      <trans-unit id="UseEnvironmentProcessPathDescription">
        <source>'Environment.ProcessPath' is simpler and faster than 'Process.GetCurrentProcess().MainModule.FileName'.</source>
        <target state="translated">"Environment.ProcessPath" es más sencillo y rápido que "Process.GetCurrentProcess(). MainModule.FileName'.</target>
        <note />
      </trans-unit>
      <trans-unit id="UseEnvironmentProcessPathFix">
        <source>Use 'Environment.ProcessPath'</source>
        <target state="translated">Uso de "Environment.ProcessPath"</target>
        <note />
      </trans-unit>
      <trans-unit id="UseEnvironmentProcessPathMessage">
        <source>Use 'Environment.ProcessPath' instead of 'Process.GetCurrentProcess().MainModule.FileName'</source>
        <target state="translated">Use "Environment.ProcessPath" en lugar de "Process.GetCurrentProcess(). MainModule.FileName'</target>
        <note />
      </trans-unit>
      <trans-unit id="UseEnvironmentProcessPathTitle">
        <source>Use 'Environment.ProcessPath'</source>
        <target state="translated">Uso de "Environment.ProcessPath"</target>
        <note />
      </trans-unit>
      <trans-unit id="UseIndexer">
        <source>Use indexer</source>
        <target state="translated">Usar el indizador</target>
        <note />
      </trans-unit>
      <trans-unit id="UseManagedEquivalentsOfWin32ApiDescription">
        <source>An operating system invoke method is defined and a method that has the equivalent functionality is located in the .NET Framework class library.</source>
        <target state="translated">Se define un método de invocación de sistema operativo y hay un método con la funcionalidad equivalente en la biblioteca de clases de .NET Framework.</target>
        <note />
      </trans-unit>
      <trans-unit id="UseManagedEquivalentsOfWin32ApiMessage">
        <source>Use managed equivalents of win32 api</source>
        <target state="translated">Utilizar equivalentes administrados de la API Win32</target>
        <note />
      </trans-unit>
      <trans-unit id="UseManagedEquivalentsOfWin32ApiTitle">
        <source>Use managed equivalents of win32 api</source>
        <target state="translated">Utilizar equivalentes administrados de la API Win32</target>
        <note />
      </trans-unit>
      <trans-unit id="UseOrdinalStringComparisonDescription">
        <source>A string comparison operation that is nonlinguistic does not set the StringComparison parameter to either Ordinal or OrdinalIgnoreCase. By explicitly setting the parameter to either StringComparison.Ordinal or StringComparison.OrdinalIgnoreCase, your code often gains speed, becomes more correct, and becomes more reliable.</source>
        <target state="translated">Una operación no lingüística de comparación de cadenas no establece el parámetro StringComparison en Ordinal ni en OrdinalIgnoreCase. Si se establece explícitamente el parámetro en StringComparison.Ordinal o StringComparison.OrdinalIgnoreCase, el código será más rápido y ganará en precisión y confiabilidad.</target>
        <note />
      </trans-unit>
      <trans-unit id="UseOrdinalStringComparisonMessageStringComparer">
        <source>{0} passes '{1}' as the 'StringComparer' parameter to {2}. To perform a non-linguistic comparison, specify 'StringComparer.Ordinal' or 'StringComparer.OrdinalIgnoreCase' instead.</source>
        <target state="translated">{0} pasa "{1}" como parámetro de "StringComparer" a {2}. Para llevar a cabo una comparación no lingüística, especifique en su lugar "StringComparer.Ordinal" o "StringComparer.OrdinalIgnoreCase".</target>
        <note />
      </trans-unit>
      <trans-unit id="UseOrdinalStringComparisonMessageStringComparison">
        <source>{0} passes '{1}' as the 'StringComparison' parameter to {2}. To perform a non-linguistic comparison, specify 'StringComparison.Ordinal' or 'StringComparison.OrdinalIgnoreCase' instead.</source>
        <target state="translated">{0} pasa "{1}" como parámetro de "StringComparison" a {2}. Para llevar a cabo una comparación no lingüística, especifique en su lugar "StringComparison.Ordinal" o "StringComparison.OrdinalIgnoreCase".</target>
        <note />
      </trans-unit>
      <trans-unit id="UseOrdinalStringComparisonTitle">
        <source>Use ordinal string comparison</source>
        <target state="translated">Usar una comparación de cadena ordinal</target>
        <note />
      </trans-unit>
      <trans-unit id="UsePropertyInsteadOfCountMethodWhenAvailableDescription">
        <source>Enumerable.Count() potentially enumerates the sequence while a Length/Count property is a direct access.</source>
        <target state="translated">Enumerable.Count() posiblemente enumera la secuencia, mientras que una propiedad Length/Count es un acceso directo.</target>
        <note />
      </trans-unit>
      <trans-unit id="UsePropertyInsteadOfCountMethodWhenAvailableMessage">
        <source>Use the "{0}" property instead of Enumerable.Count()</source>
        <target state="translated">Use la propiedad "{0}" en lugar de Enumerable.Count().</target>
        <note />
      </trans-unit>
      <trans-unit id="UsePropertyInsteadOfCountMethodWhenAvailableTitle">
        <source>Use Length/Count property instead of Count() when available</source>
        <target state="translated">Usar la propiedad Length/Count en lugar de Count() cuando esté disponible</target>
        <note />
      </trans-unit>
      <trans-unit id="UseRSAWithSufficientKeySize">
        <source>Use Rivest–Shamir–Adleman (RSA) Algorithm With Sufficient Key Size</source>
        <target state="translated">Usar un algoritmo de Rivest-Shamir-Adleman (RSA) con un tamaño de clave suficiente</target>
        <note />
      </trans-unit>
      <trans-unit id="UseRSAWithSufficientKeySizeDescription">
        <source>Encryption algorithms are vulnerable to brute force attacks when too small a key size is used.</source>
        <target state="translated">Los algoritmos de cifrado son vulnerables a los ataques por fuerza bruta cuando se usa un tamaño de clave demasiado pequeño.</target>
        <note />
      </trans-unit>
      <trans-unit id="UseRSAWithSufficientKeySizeMessage">
        <source>Asymmetric encryption algorithm {0}'s key size is less than 2048. Switch to an RSA with at least 2048 key size, ECDH or ECDSA algorithm instead.</source>
        <target state="translated">El tamaño de clave del algoritmo de cifrado asimétrico {0} es inferior a 2048. Cambie a un algoritmo de ECDSA o ECDH con RSA que tenga un tamaño de clave mínimo de 2048.</target>
        <note />
      </trans-unit>
      <trans-unit id="UseSecureCookiesASPNetCoreDescription">
        <source>Applications available over HTTPS must use secure cookies.</source>
        <target state="translated">Las aplicaciones disponibles a través de HTTPS deben usar cookies seguras.</target>
        <note />
      </trans-unit>
      <trans-unit id="UseSharedAccessProtocolHttpsOnly">
        <source>Use SharedAccessProtocol HttpsOnly</source>
        <target state="translated">Usar HttpsOnly con SharedAccessProtocol</target>
        <note />
      </trans-unit>
      <trans-unit id="UseSharedAccessProtocolHttpsOnlyDescription">
        <source>HTTPS encrypts network traffic. Use HttpsOnly, rather than HttpOrHttps, to ensure network traffic is always encrypted to help prevent disclosure of sensitive data.</source>
        <target state="translated">HTTPS cifra el tráfico de red. Use HttpsOnly, en lugar de HttpOrHttps, para asegurarse de que el tráfico de red se cifra siempre y ayudar a evitar la divulgación de información confidencial.</target>
        <note />
      </trans-unit>
      <trans-unit id="UseSharedAccessProtocolHttpsOnlyMessage">
        <source>Consider using Azure's role-based access control instead of a Shared Access Signature (SAS) if possible. If you still need to use a SAS, specify SharedAccessProtocol.HttpsOnly.</source>
        <target state="translated">Considere la posibilidad de usar el control de acceso basado en rol de Azure en lugar de una firma de acceso compartido (SAS), si es posible. Si tiene que usar una firma de acceso compartido, especifique SharedAccessProtocol.HttpsOnly.</target>
        <note />
      </trans-unit>
      <trans-unit id="UseStringEqualsOverStringCompareCodeFixTitle">
        <source>Use 'string.Equals'</source>
        <target state="translated">Use 'string.Equals'</target>
        <note />
      </trans-unit>
      <trans-unit id="UseStringEqualsOverStringCompareDescription">
        <source>It is both clearer and likely faster to use 'string.Equals' instead of comparing the result of 'string.Compare' to zero.</source>
        <target state="translated">Es más claro y probablemente más rápido usar 'string.Equals' en lugar de comparar el resultado de 'string.Compare' con cero.</target>
        <note />
      </trans-unit>
      <trans-unit id="UseStringEqualsOverStringCompareMessage">
        <source>Use 'string.Equals' instead of comparing the result of 'string.Compare' to 0</source>
        <target state="translated">Use 'string.Equals' en lugar de comparar el resultado de 'string.Compare' con 0</target>
        <note />
      </trans-unit>
      <trans-unit id="UseStringEqualsOverStringCompareTitle">
        <source>Use 'string.Equals'</source>
        <target state="translated">Use 'string.Equals'</target>
        <note />
      </trans-unit>
      <trans-unit id="UseSpanBasedStringConcatCodeFixTitle">
        <source>Use 'AsSpan' with 'string.Concat'</source>
        <target state="translated">Use 'AsSpan' con 'string.Concat'</target>
        <note />
      </trans-unit>
      <trans-unit id="UseSpanBasedStringConcatDescription">
        <source>It is more efficient to use 'AsSpan' and 'string.Concat', instead of 'Substring' and a concatenation operator.</source>
        <target state="translated">Es más eficaz usar "AsSpan" y "string.Concat, en lugar de 'Substring' y un operador de concatenación.</target>
        <note />
      </trans-unit>
      <trans-unit id="UseSpanBasedStringConcatMessage">
        <source>Use span-based 'string.Concat' and 'AsSpan' instead of 'Substring'</source>
        <target state="translated">Use la cadena basada en 'string.Concat' y "AsSpan" en lugar de 'Substring'</target>
        <note />
      </trans-unit>
      <trans-unit id="UseSpanBasedStringConcatTitle">
        <source>Use span-based 'string.Concat'</source>
        <target state="translated">Use la cadena basada en 'string.Concat'</target>
        <note />
      </trans-unit>
      <trans-unit id="UseStringContainsCharOverloadWithSingleCharactersDescription">
        <source>'string.Contains(char)' is available as a better performing overload for single char lookup.</source>
        <target state="translated">'string.Contains(char)' está disponible como una sobrecarga de mejor rendimiento para la búsqueda de caracteres únicos.</target>
        <note />
      </trans-unit>
      <trans-unit id="UseStringContainsCharOverloadWithSingleCharactersMessage">
        <source>Use 'string.Contains(char)' instead of 'string.Contains(string)' when searching for a single character</source>
        <target state="translated">Use 'string.Contains(char)' en lugar de 'string.Contains(string)' al buscar un solo carácter</target>
        <note />
      </trans-unit>
      <trans-unit id="UseStringContainsCharOverloadWithSingleCharactersTitle">
        <source>Use char literal for a single character lookup</source>
        <target state="translated">Usar literal de carácter para una búsqueda de caracteres individuales</target>
        <note />
      </trans-unit>
      <trans-unit id="UseValidPlatformStringDescription">
        <source>Platform compatibility analyzer requires a valid platform name and version.</source>
        <target state="translated">El analizador de compatibilidad de plataforma requiere un nombre de plataforma y una versión válidos.</target>
        <note />
      </trans-unit>
      <trans-unit id="UseValidPlatformStringInvalidVersion">
        <source>Version '{0}' is not valid for platform '{1}'. Use a version with 2{2} parts for this platform.</source>
        <target state="translated">La versión "{0}" no es válida para la plataforma "{1}". Use una versión con 2{2}parts para esta plataforma.</target>
        <note>Version '7' is not valid for platform 'windows'. Use a version with 2-4 parts for this platform.</note>
      </trans-unit>
      <trans-unit id="UseValidPlatformStringNoVersion">
        <source>Version '{0}' is not valid for platform '{1}'. Do not use versions for this platform.</source>
        <target state="translated">La versión "{0}" no es válida para la plataforma "{1}". No use versiones para esta plataforma.</target>
        <note />
      </trans-unit>
      <trans-unit id="UseValidPlatformStringTitle">
        <source>Use valid platform string</source>
        <target state="translated">Usar cadena de plataforma válida</target>
        <note />
      </trans-unit>
      <trans-unit id="UseValidPlatformStringUnknownPlatform">
        <source>The platform '{0}' is not a known platform name</source>
        <target state="translated">La plataforma '{0}' no es un nombre de plataforma conocido</target>
        <note />
      </trans-unit>
      <trans-unit id="UseValueTasksCorrectlyDescription">
        <source>ValueTasks returned from member invocations are intended to be directly awaited.  Attempts to consume a ValueTask multiple times or to directly access one's result before it's known to be completed may result in an exception or corruption.  Ignoring such a ValueTask is likely an indication of a functional bug and may degrade performance.</source>
        <target state="translated">Los elementos ValueTask devueltos por invocaciones de miembros están diseñados para esperarlos directamente. Los intentos de consumir un ValueTask varias veces o de acceder directamente al resultado de uno antes de que se sepa que se ha completado pueden producir una excepción o daños en los datos. La omisión de un ValueTask en este caso indica probablemente un error funcional y puede degradar el rendimiento.</target>
        <note />
      </trans-unit>
      <trans-unit id="UseValueTasksCorrectlyMessage_AccessingIncompleteResult">
        <source>ValueTask instances should not have their result directly accessed unless the instance has already completed. Unlike Tasks, calling Result or GetAwaiter().GetResult() on a ValueTask is not guaranteed to block until the operation completes. If you can't simply await the instance, consider first checking its IsCompleted property (or asserting it's true if you know that to be the case).</source>
        <target state="translated">No se debe acceder directamente al resultado de una instancia de ValueTask a menos que la instancia se haya completado. A diferencia de Task, no hay garantía de que una llamada a Result o GetAwaiter().GetResult() en un elemento ValueTask se bloquee hasta que la operación se complete. Si no puede simplemente esperar a la instancia, considere la posibilidad de comprobar primero su propiedad IsCompleted (o indicar que es true si sabe que ese es el caso).</target>
        <note />
      </trans-unit>
      <trans-unit id="UseValueTasksCorrectlyMessage_DoubleConsumption">
        <source>ValueTask instances should only be consumed once, such as via an await. Consuming the same ValueTask instance multiple times can result in exceptions and data corruption.</source>
        <target state="translated">Las instancias de ValueTask solo deben consumirse una vez, por ejemplo, con await. El consumo de la misma instancia de ValueTask varias veces puede producir excepciones y daños en los datos.</target>
        <note />
      </trans-unit>
      <trans-unit id="UseValueTasksCorrectlyMessage_General">
        <source>ValueTask instances returned from method calls should be directly awaited, returned, or passed as an argument to another method call. Other usage, such as storing an instance into a local or a field, is likely an indication of a bug, as ValueTask instances must only ever be consumed once.</source>
        <target state="translated">Las instancias de ValueTask devueltas por llamadas de método deben esperarse directamente, devolverse o pasarse como argumento a otra llamada de método. Otro uso, como el almacenamiento de una instancia en una variable local o un campo, puede ser indicativo de un error, ya que las instancias de ValueTask solo deben consumirse una vez.</target>
        <note />
      </trans-unit>
      <trans-unit id="UseValueTasksCorrectlyMessage_Unconsumed">
        <source>ValueTask instances returned from method calls should always be used, typically awaited. Not doing so often represents a functional bug, but even if it doesn't, it can result in degraded performance if the target method pools objects for use with ValueTasks.</source>
        <target state="translated">Las instancias de ValueTask devueltas por llamadas de método deben usarse siempre, normalmente con await. Si no se hace así, suele suponer un error funcional pero, incluso si no lo es, puede degradar el rendimiento si el método de destino agrupa objetos para usarlos con elementos ValueTask.</target>
        <note />
      </trans-unit>
      <trans-unit id="UseValueTasksCorrectlyTitle">
        <source>Use ValueTasks correctly</source>
        <target state="translated">Usar ValueTask correctamente</target>
        <note />
      </trans-unit>
      <trans-unit id="UseXmlReaderDescription">
        <source>Processing XML from untrusted data may load dangerous external references, which should be restricted by using an XmlReader with a secure resolver or with DTD processing disabled.</source>
        <target state="translated">Al procesar el código XML desde datos en los que no se confía, se pueden cargar referencias externas peligrosas, que se deben restringir usando un objeto XmlReader con una resolución segura o con el procesamiento de DTD deshabilitado.</target>
        <note />
      </trans-unit>
      <trans-unit id="UseXmlReaderForDataSetReadXml">
        <source>Use XmlReader for 'DataSet.ReadXml()'</source>
        <target state="translated">Usar XmlReader para "DataSet.ReadXml()"</target>
        <note />
      </trans-unit>
      <trans-unit id="UseXmlReaderForDeserialize">
        <source>Use XmlReader for 'XmlSerializer.Deserialize()'</source>
        <target state="translated">Usar XmlReader para "XmlSerializer.Deserialize()"</target>
        <note />
      </trans-unit>
      <trans-unit id="UseXmlReaderForSchemaRead">
        <source>Use XmlReader for 'XmlSchema.Read()'</source>
        <target state="translated">Usar XmlReader para "XmlSchema.Read()"</target>
        <note />
      </trans-unit>
      <trans-unit id="UseXmlReaderForValidatingReader">
        <source>Use XmlReader for XmlValidatingReader constructor</source>
        <target state="translated">Usar XmlReader para el constructor XmlValidatingReader</target>
        <note />
      </trans-unit>
      <trans-unit id="UseXmlReaderForXPathDocument">
        <source>Use XmlReader for XPathDocument constructor</source>
        <target state="translated">Usar XmlReader para el constructor XPathDocument</target>
        <note />
      </trans-unit>
      <trans-unit id="UseXmlReaderMessage">
        <source>This overload of the '{0}.{1}' method is potentially unsafe. It may enable Document Type Definition (DTD) which can be vulnerable to denial of service attacks, or might use an XmlResolver which can be vulnerable to information disclosure. Use an overload that takes a XmlReader instance instead, with DTD processing disabled and no XmlResolver.</source>
        <target state="translated">Es posible que la sobrecarga del método "{0}.{1}" no sea segura. Puede habilitar la definición de tipo de documento (DTD), que puede ser vulnerable a los ataques por denegación de servicio, o bien usar un elemento XmlResolver que puede ser vulnerable a la divulgación de información. Use una sobrecarga que tome una instancia de XmlReader, con el procesamiento de DTD deshabilitado y sin XmlResolver.</target>
        <note />
      </trans-unit>
      <trans-unit id="UsesPreviewTypeParameterMessage">
        <source>'{0}' uses the preview type '{1}' and needs to opt into preview features. See {2} for more information.</source>
        <target state="translated">'{0}' usa el tipo de vista previa '{1}' y debe participar en las características en versión preliminar. Consulte {2} para obtener más información.</target>
        <note />
      </trans-unit>
      <trans-unit id="UsesPreviewTypeParameterMessageWithCustomMessagePlaceholder">
        <source>{3} '{0}' uses the preview type '{1}' and needs to opt into preview features. See {2} for more information.</source>
        <target state="translated">{3} '{0}' usa el tipo de vista previa '{1}' y debe participar en las características en versión preliminar. Consulte {2} para obtener más información.</target>
        <note />
      </trans-unit>
    </body>
  </file>
</xliff><|MERGE_RESOLUTION|>--- conflicted
+++ resolved
@@ -2447,21 +2447,6 @@
         <target state="translated">El indizador basado en intervalos en los valores de matriz genera una copia de la parte solicitada de la matriz. Esta copia suele ser innecesaria cuando se usa implícitamente como valor ReadOnlySpan o ReadOnlyMemory. Use el método AsSpan para evitar la copia innecesaria.</target>
         <note />
       </trans-unit>
-<<<<<<< HEAD
-      <trans-unit id="UseAssignableTypeForForeachVariableDescription">
-        <source>There is no implicit conversion between collection element and iterator variable, this can result in runtime exception.</source>
-        <target state="new">There is no implicit conversion between collection element and iterator variable, this can result in runtime exception.</target>
-        <note />
-      </trans-unit>
-      <trans-unit id="UseAssignableTypeForForeachVariableMessage">
-        <source>Cannot implicitly convert type '{0}' to '{1}'</source>
-        <target state="new">Cannot implicitly convert type '{0}' to '{1}'</target>
-        <note />
-      </trans-unit>
-      <trans-unit id="UseAssignableTypeForForeachVariableTitle">
-        <source>Use implicitly assignable foreach variable type</source>
-        <target state="new">Use implicitly assignable foreach variable type</target>
-=======
       <trans-unit id="UseAsyncMethodInAsyncContextDescription">
         <source>When inside a Task-returning method, use the async version of methods, if they exist.</source>
         <target state="translated">Cuando esté dentro de un método de devolución de Task, use la versión asincrónica de los métodos, si existen.</target>
@@ -2480,7 +2465,21 @@
       <trans-unit id="UseAsyncMethodInAsyncContextTitle">
         <source>Call async methods when in an async method</source>
         <target state="translated">Llame a métodos asincrónicos cuando esté en un método asincrónico</target>
->>>>>>> 729bd06a
+        <note />
+      </trans-unit>
+      <trans-unit id="UseAssignableTypeForForeachVariableDescription">
+        <source>There is no implicit conversion between collection element and iterator variable, this can result in runtime exception.</source>
+        <target state="new">There is no implicit conversion between collection element and iterator variable, this can result in runtime exception.</target>
+        <note />
+      </trans-unit>
+      <trans-unit id="UseAssignableTypeForForeachVariableMessage">
+        <source>Cannot implicitly convert type '{0}' to '{1}'</source>
+        <target state="new">Cannot implicitly convert type '{0}' to '{1}'</target>
+        <note />
+      </trans-unit>
+      <trans-unit id="UseAssignableTypeForForeachVariableTitle">
+        <source>Use implicitly assignable foreach variable type</source>
+        <target state="new">Use implicitly assignable foreach variable type</target>
         <note />
       </trans-unit>
       <trans-unit id="UseAutoValidateAntiforgeryToken">

--- conflicted
+++ resolved
@@ -1,4 +1,4 @@
-﻿<?xml version="1.0" encoding="utf-8"?>
+<?xml version="1.0" encoding="utf-8"?>
 <xliff xmlns="urn:oasis:names:tc:xliff:document:1.2" xmlns:xsi="http://www.w3.org/2001/XMLSchema-instance" version="1.2" xsi:schemaLocation="urn:oasis:names:tc:xliff:document:1.2 xliff-core-1.2-transitional.xsd">
   <file datatype="xml" source-language="en" target-language="fr" original="../MicrosoftNetCoreAnalyzersResources.resx">
     <body>
@@ -2023,7 +2023,56 @@
         <target state="translated">Préférer ’ContainsValue’ à ’Values. Contains’ pour le type de dictionnaire '{0}'</target>
         <note />
       </trans-unit>
-<<<<<<< HEAD
+      <trans-unit id="PreferHashDataCodefixTitle">
+        <source>Replace with 'HashData' method</source>
+        <target state="translated">Remplacer par la méthode "HashData"</target>
+        <note />
+      </trans-unit>
+      <trans-unit id="PreferHashDataOverComputeHashAnalyzerDescription">
+        <source>It is more efficient to use the static 'HashData' method over creating and managing a HashAlgorithm instance to call 'ComputeHash'.</source>
+        <target state="translated">Il est plus efficace d’utiliser la méthode 'HashData' statique sur la création et la gestion d’une instance HashAlgorithm pour appeler 'ComputeHash'.</target>
+        <note />
+      </trans-unit>
+      <trans-unit id="PreferHashDataOverComputeHashAnalyzerMessage">
+        <source>Prefer static '{0}.HashData' method over 'ComputeHash'</source>
+        <target state="translated">Préférer les {0} statiques. Méthode HashData sur « ComputeHash »</target>
+        <note />
+      </trans-unit>
+      <trans-unit id="PreferHashDataOverComputeHashAnalyzerTitle">
+        <source>Prefer static 'HashData' method over 'ComputeHash'</source>
+        <target state="translated">Préférer les statiques. Méthode HashData sur « ComputeHash »</target>
+        <note />
+      </trans-unit>
+      <trans-unit id="PreferIsEmptyOverAnyCodeFixTitle">
+        <source>Use 'IsEmpty' check instead of 'Any()'</source>
+        <target state="translated">Utiliser la vérification « IsEmpty » au lieu de « Any() »</target>
+        <note />
+      </trans-unit>
+      <trans-unit id="PreferIsEmptyOverAnyMessage">
+        <source>Prefer an 'IsEmpty' check rather than using 'Any()', both for clarity and for performance</source>
+        <target state="translated">Préférer une vérification ' IsEmpty' plutôt que d’utiliser 'Any()', à la fois pour plus de clarté et pour des performances</target>
+        <note />
+      </trans-unit>
+      <trans-unit id="PreferLengthCountIsEmptyOverAnyDescription">
+        <source>Prefer using 'IsEmpty', 'Count' or 'Length' properties whichever available, rather than calling 'Enumerable.Any()'. The intent is clearer and it is more performant than using 'Enumerable.Any()' extension method.</source>
+        <target state="translated">Préférez utiliser les propriétés 'IsEmpty', 'Count' ou 'Length' selon la disponibilité, plutôt que d’appeler 'Enumerable.Any()'. L’intention est plus claire et plus performante que l’utilisation de la méthode d’extension 'Enumerable.Any()'.</target>
+        <note />
+      </trans-unit>
+      <trans-unit id="PreferLengthCountIsEmptyOverAnyTitle">
+        <source>Avoid using 'Enumerable.Any()' extension method</source>
+        <target state="translated">Éviter d’utiliser la méthode d’extension 'Enumerable.Any()'</target>
+        <note />
+      </trans-unit>
+      <trans-unit id="PreferLengthOverAnyCodeFixTitle">
+        <source>Use 'Length' check instead of 'Any()'</source>
+        <target state="translated">Utiliser la vérification « Length » au lieu de « Any() »</target>
+        <note />
+      </trans-unit>
+      <trans-unit id="PreferLengthOverAnyMessage">
+        <source>Prefer comparing 'Length' to 0 rather than using 'Any()', both for clarity and for performance</source>
+        <target state="translated">Préférez comparer 'Length' à 0 au lieu d’utiliser 'Any()', à la fois pour plus de clarté et pour des performances</target>
+        <note />
+      </trans-unit>
       <trans-unit id="PreferReadOnlySpanPropertiesOverReadOnlyArrayFields_CodeFixTitle">
         <source>Use ReadOnlySpan`1 property</source>
         <target state="new">Use ReadOnlySpan`1 property</target>
@@ -2042,56 +2091,6 @@
       <trans-unit id="PreferReadOnlySpanPropertiesOverReadOnlyArrayFields_Title">
         <source>Prefer ReadOnlySpan`1 properties over readonly array fields</source>
         <target state="new">Prefer ReadOnlySpan`1 properties over readonly array fields</target>
-=======
-      <trans-unit id="PreferHashDataCodefixTitle">
-        <source>Replace with 'HashData' method</source>
-        <target state="translated">Remplacer par la méthode "HashData"</target>
-        <note />
-      </trans-unit>
-      <trans-unit id="PreferHashDataOverComputeHashAnalyzerDescription">
-        <source>It is more efficient to use the static 'HashData' method over creating and managing a HashAlgorithm instance to call 'ComputeHash'.</source>
-        <target state="translated">Il est plus efficace d’utiliser la méthode 'HashData' statique sur la création et la gestion d’une instance HashAlgorithm pour appeler 'ComputeHash'.</target>
-        <note />
-      </trans-unit>
-      <trans-unit id="PreferHashDataOverComputeHashAnalyzerMessage">
-        <source>Prefer static '{0}.HashData' method over 'ComputeHash'</source>
-        <target state="translated">Préférer les {0} statiques. Méthode HashData sur « ComputeHash »</target>
-        <note />
-      </trans-unit>
-      <trans-unit id="PreferHashDataOverComputeHashAnalyzerTitle">
-        <source>Prefer static 'HashData' method over 'ComputeHash'</source>
-        <target state="translated">Préférer les statiques. Méthode HashData sur « ComputeHash »</target>
-        <note />
-      </trans-unit>
-      <trans-unit id="PreferIsEmptyOverAnyCodeFixTitle">
-        <source>Use 'IsEmpty' check instead of 'Any()'</source>
-        <target state="translated">Utiliser la vérification « IsEmpty » au lieu de « Any() »</target>
-        <note />
-      </trans-unit>
-      <trans-unit id="PreferIsEmptyOverAnyMessage">
-        <source>Prefer an 'IsEmpty' check rather than using 'Any()', both for clarity and for performance</source>
-        <target state="translated">Préférer une vérification ' IsEmpty' plutôt que d’utiliser 'Any()', à la fois pour plus de clarté et pour des performances</target>
-        <note />
-      </trans-unit>
-      <trans-unit id="PreferLengthCountIsEmptyOverAnyDescription">
-        <source>Prefer using 'IsEmpty', 'Count' or 'Length' properties whichever available, rather than calling 'Enumerable.Any()'. The intent is clearer and it is more performant than using 'Enumerable.Any()' extension method.</source>
-        <target state="translated">Préférez utiliser les propriétés 'IsEmpty', 'Count' ou 'Length' selon la disponibilité, plutôt que d’appeler 'Enumerable.Any()'. L’intention est plus claire et plus performante que l’utilisation de la méthode d’extension 'Enumerable.Any()'.</target>
-        <note />
-      </trans-unit>
-      <trans-unit id="PreferLengthCountIsEmptyOverAnyTitle">
-        <source>Avoid using 'Enumerable.Any()' extension method</source>
-        <target state="translated">Éviter d’utiliser la méthode d’extension 'Enumerable.Any()'</target>
-        <note />
-      </trans-unit>
-      <trans-unit id="PreferLengthOverAnyCodeFixTitle">
-        <source>Use 'Length' check instead of 'Any()'</source>
-        <target state="translated">Utiliser la vérification « Length » au lieu de « Any() »</target>
-        <note />
-      </trans-unit>
-      <trans-unit id="PreferLengthOverAnyMessage">
-        <source>Prefer comparing 'Length' to 0 rather than using 'Any()', both for clarity and for performance</source>
-        <target state="translated">Préférez comparer 'Length' à 0 au lieu d’utiliser 'Any()', à la fois pour plus de clarté et pour des performances</target>
->>>>>>> 5bfc7d56
         <note />
       </trans-unit>
       <trans-unit id="PreferStreamAsyncMemoryOverloadsDescription">

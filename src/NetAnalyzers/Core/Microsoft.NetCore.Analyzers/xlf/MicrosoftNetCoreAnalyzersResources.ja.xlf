--- conflicted
+++ resolved
@@ -1,4 +1,4 @@
-﻿<?xml version="1.0" encoding="utf-8"?>
+<?xml version="1.0" encoding="utf-8"?>
 <xliff xmlns="urn:oasis:names:tc:xliff:document:1.2" xmlns:xsi="http://www.w3.org/2001/XMLSchema-instance" version="1.2" xsi:schemaLocation="urn:oasis:names:tc:xliff:document:1.2 xliff-core-1.2-transitional.xsd">
   <file datatype="xml" source-language="en" target-language="ja" original="../MicrosoftNetCoreAnalyzersResources.resx">
     <body>
@@ -2023,7 +2023,56 @@
         <target state="translated">ディクショナリ型 '{0}' の 'Values.Contains' よりも 'ContainsValue' を優先します </target>
         <note />
       </trans-unit>
-<<<<<<< HEAD
+      <trans-unit id="PreferHashDataCodefixTitle">
+        <source>Replace with 'HashData' method</source>
+        <target state="translated">'HashData' メソッドに置き換える</target>
+        <note />
+      </trans-unit>
+      <trans-unit id="PreferHashDataOverComputeHashAnalyzerDescription">
+        <source>It is more efficient to use the static 'HashData' method over creating and managing a HashAlgorithm instance to call 'ComputeHash'.</source>
+        <target state="translated">'ComputeHash' を呼び出すには、HashAlgorithm インスタンスを作成して管理するよりも、静的な 'HashData' メソッドを使用する方が効率的です。</target>
+        <note />
+      </trans-unit>
+      <trans-unit id="PreferHashDataOverComputeHashAnalyzerMessage">
+        <source>Prefer static '{0}.HashData' method over 'ComputeHash'</source>
+        <target state="translated">静的な '{0}.HashData' メソッドは 'ComputeHash' に優先します</target>
+        <note />
+      </trans-unit>
+      <trans-unit id="PreferHashDataOverComputeHashAnalyzerTitle">
+        <source>Prefer static 'HashData' method over 'ComputeHash'</source>
+        <target state="translated">静的な 'HashData' メソッドは 'ComputeHash' に優先します</target>
+        <note />
+      </trans-unit>
+      <trans-unit id="PreferIsEmptyOverAnyCodeFixTitle">
+        <source>Use 'IsEmpty' check instead of 'Any()'</source>
+        <target state="translated">'Any()' の代わりに 'IsEmpty' チェックを使用してください</target>
+        <note />
+      </trans-unit>
+      <trans-unit id="PreferIsEmptyOverAnyMessage">
+        <source>Prefer an 'IsEmpty' check rather than using 'Any()', both for clarity and for performance</source>
+        <target state="translated">明確性とパフォーマンスの両方のために、'Any()' を使用するのではなく、'IsEmpty' チェックを優先してください</target>
+        <note />
+      </trans-unit>
+      <trans-unit id="PreferLengthCountIsEmptyOverAnyDescription">
+        <source>Prefer using 'IsEmpty', 'Count' or 'Length' properties whichever available, rather than calling 'Enumerable.Any()'. The intent is clearer and it is more performant than using 'Enumerable.Any()' extension method.</source>
+        <target state="translated">'Enumerable.Any()' を呼び出すのではなく、'IsEmpty'、'Count'、または 'Length' のいずれか使用可能なプロパティの使用を優先してください。この方が、'Enumerable.Any()' 拡張メソッドを使用するよりも意図が明確で、パフォーマンスが向上します。</target>
+        <note />
+      </trans-unit>
+      <trans-unit id="PreferLengthCountIsEmptyOverAnyTitle">
+        <source>Avoid using 'Enumerable.Any()' extension method</source>
+        <target state="translated">'Enumerable.Any()' 拡張メソッドを使用しないでください</target>
+        <note />
+      </trans-unit>
+      <trans-unit id="PreferLengthOverAnyCodeFixTitle">
+        <source>Use 'Length' check instead of 'Any()'</source>
+        <target state="translated">'Any()' の代わりに 'Length' チェックを使用してください</target>
+        <note />
+      </trans-unit>
+      <trans-unit id="PreferLengthOverAnyMessage">
+        <source>Prefer comparing 'Length' to 0 rather than using 'Any()', both for clarity and for performance</source>
+        <target state="translated">明確性とパフォーマンスの両方のために、'Any()' を使用するのではなく、'Length' を 0 と比較することを優先してください</target>
+        <note />
+      </trans-unit>
       <trans-unit id="PreferReadOnlySpanPropertiesOverReadOnlyArrayFields_CodeFixTitle">
         <source>Use ReadOnlySpan`1 property</source>
         <target state="new">Use ReadOnlySpan`1 property</target>
@@ -2042,56 +2091,6 @@
       <trans-unit id="PreferReadOnlySpanPropertiesOverReadOnlyArrayFields_Title">
         <source>Prefer ReadOnlySpan`1 properties over readonly array fields</source>
         <target state="new">Prefer ReadOnlySpan`1 properties over readonly array fields</target>
-=======
-      <trans-unit id="PreferHashDataCodefixTitle">
-        <source>Replace with 'HashData' method</source>
-        <target state="translated">'HashData' メソッドに置き換える</target>
-        <note />
-      </trans-unit>
-      <trans-unit id="PreferHashDataOverComputeHashAnalyzerDescription">
-        <source>It is more efficient to use the static 'HashData' method over creating and managing a HashAlgorithm instance to call 'ComputeHash'.</source>
-        <target state="translated">'ComputeHash' を呼び出すには、HashAlgorithm インスタンスを作成して管理するよりも、静的な 'HashData' メソッドを使用する方が効率的です。</target>
-        <note />
-      </trans-unit>
-      <trans-unit id="PreferHashDataOverComputeHashAnalyzerMessage">
-        <source>Prefer static '{0}.HashData' method over 'ComputeHash'</source>
-        <target state="translated">静的な '{0}.HashData' メソッドは 'ComputeHash' に優先します</target>
-        <note />
-      </trans-unit>
-      <trans-unit id="PreferHashDataOverComputeHashAnalyzerTitle">
-        <source>Prefer static 'HashData' method over 'ComputeHash'</source>
-        <target state="translated">静的な 'HashData' メソッドは 'ComputeHash' に優先します</target>
-        <note />
-      </trans-unit>
-      <trans-unit id="PreferIsEmptyOverAnyCodeFixTitle">
-        <source>Use 'IsEmpty' check instead of 'Any()'</source>
-        <target state="translated">'Any()' の代わりに 'IsEmpty' チェックを使用してください</target>
-        <note />
-      </trans-unit>
-      <trans-unit id="PreferIsEmptyOverAnyMessage">
-        <source>Prefer an 'IsEmpty' check rather than using 'Any()', both for clarity and for performance</source>
-        <target state="translated">明確性とパフォーマンスの両方のために、'Any()' を使用するのではなく、'IsEmpty' チェックを優先してください</target>
-        <note />
-      </trans-unit>
-      <trans-unit id="PreferLengthCountIsEmptyOverAnyDescription">
-        <source>Prefer using 'IsEmpty', 'Count' or 'Length' properties whichever available, rather than calling 'Enumerable.Any()'. The intent is clearer and it is more performant than using 'Enumerable.Any()' extension method.</source>
-        <target state="translated">'Enumerable.Any()' を呼び出すのではなく、'IsEmpty'、'Count'、または 'Length' のいずれか使用可能なプロパティの使用を優先してください。この方が、'Enumerable.Any()' 拡張メソッドを使用するよりも意図が明確で、パフォーマンスが向上します。</target>
-        <note />
-      </trans-unit>
-      <trans-unit id="PreferLengthCountIsEmptyOverAnyTitle">
-        <source>Avoid using 'Enumerable.Any()' extension method</source>
-        <target state="translated">'Enumerable.Any()' 拡張メソッドを使用しないでください</target>
-        <note />
-      </trans-unit>
-      <trans-unit id="PreferLengthOverAnyCodeFixTitle">
-        <source>Use 'Length' check instead of 'Any()'</source>
-        <target state="translated">'Any()' の代わりに 'Length' チェックを使用してください</target>
-        <note />
-      </trans-unit>
-      <trans-unit id="PreferLengthOverAnyMessage">
-        <source>Prefer comparing 'Length' to 0 rather than using 'Any()', both for clarity and for performance</source>
-        <target state="translated">明確性とパフォーマンスの両方のために、'Any()' を使用するのではなく、'Length' を 0 と比較することを優先してください</target>
->>>>>>> 5bfc7d56
         <note />
       </trans-unit>
       <trans-unit id="PreferStreamAsyncMemoryOverloadsDescription">

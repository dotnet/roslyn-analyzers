﻿<?xml version="1.0" encoding="utf-8"?>
<xliff xmlns="urn:oasis:names:tc:xliff:document:1.2" xmlns:xsi="http://www.w3.org/2001/XMLSchema-instance" version="1.2" xsi:schemaLocation="urn:oasis:names:tc:xliff:document:1.2 xliff-core-1.2-transitional.xsd">
  <file datatype="xml" source-language="en" target-language="ko" original="../MicrosoftNetCoreAnalyzersResources.resx">
    <body>
      <trans-unit id="AddNonSerializedAttributeCodeActionTitle">
        <source>Add the 'NonSerialized' attribute to this field.</source>
        <target state="translated">이 필드에 'NonSerialized' 특성을 추가합니다.</target>
        <note />
      </trans-unit>
      <trans-unit id="AddPublicParameterlessConstructor">
        <source>Add a public constructor that takes zero parameters</source>
        <target state="translated">매개 변수가 0인 공개 생성자를 추가합니다.</target>
        <note />
      </trans-unit>
      <trans-unit id="AddSerializableAttributeCodeActionTitle">
        <source>Add Serializable attribute</source>
        <target state="translated">Serializable 특성 추가</target>
        <note />
      </trans-unit>
      <trans-unit id="ApprovedCipherMode">
        <source>Review cipher mode usage with cryptography experts</source>
        <target state="translated">암호화 전문가와 암호화 모드 사용 현황 검토</target>
        <note />
      </trans-unit>
      <trans-unit id="ApprovedCipherModeDescription">
        <source>These cipher modes might be vulnerable to attacks. Consider using recommended modes (CBC, CTS).</source>
        <target state="translated">이 암호화 모드는 공격에 취약할 수 있습니다. 권장 모드(CBC, CTS)를 사용하는 것이 좋습니다.</target>
        <note />
      </trans-unit>
      <trans-unit id="ApprovedCipherModeMessage">
        <source>Review the usage of cipher mode '{0}' with cryptography experts. Consider using recommended modes (CBC, CTS).</source>
        <target state="translated">암호화 전문가와 암호화 모드 '{0}'의 사용 현황을 검토합니다. 권장 모드(CBC, CTS)를 사용하는 것이 좋습니다.</target>
        <note />
      </trans-unit>
      <trans-unit id="AttributeStringLiteralsShouldParseCorrectlyDescription">
        <source>The string literal parameter of an attribute does not parse correctly for a URL, a GUID, or a version.</source>
        <target state="translated">특성의 문자열 리터럴 매개 변수가 URL, GUID 또는 버전에 대해 올바르게 구문 분석되지 않습니다.</target>
        <note />
      </trans-unit>
      <trans-unit id="AttributeStringLiteralsShouldParseCorrectlyMessageDefault">
        <source>In the constructor of '{0}', change the value of argument '{1}', which is currently "{2}", to something that can be correctly parsed as '{3}'</source>
        <target state="translated">'{0}'의 생성자에서 현재 "{2}"인 '{1}' 인수 값을 '{3}'(으)로 올바르게 구문 분석될 수 있는 다른 값으로 변경하세요.</target>
        <note />
      </trans-unit>
      <trans-unit id="AttributeStringLiteralsShouldParseCorrectlyMessageEmpty">
        <source>In the constructor of '{0}', change the value of argument '{1}', which is currently an empty string (""), to something that can be correctly parsed as '{2}'</source>
        <target state="translated">'{0}'의 생성자에서 현재 빈 문자열("")인 '{1}' 인수 값을 '{2}'(으)로 올바르게 구문 분석될 수 있는 다른 값으로 변경하세요.</target>
        <note />
      </trans-unit>
      <trans-unit id="AttributeStringLiteralsShouldParseCorrectlyTitle">
        <source>Attribute string literals should parse correctly</source>
        <target state="translated">특성 문자열 리터럴이 올바르게 구문 분석되어야 합니다.</target>
        <note />
      </trans-unit>
      <trans-unit id="AvoidStringBuilderPInvokeParametersDescription">
        <source>Marshalling of 'StringBuilder' always creates a native buffer copy, resulting in multiple allocations for one marshalling operation.</source>
        <target state="translated">'StringBuilder'를 마샬링하는 경우 항상 네이티브 버퍼 복사본이 만들어지므로 하나의 마샬링 작업에 대해 할당이 여러 번 이루어집니다.</target>
        <note />
      </trans-unit>
      <trans-unit id="AvoidStringBuilderPInvokeParametersMessage">
        <source>Avoid 'StringBuilder' parameters for P/Invokes. Consider using a character buffer instead.</source>
        <target state="translated">P/Invokes에는 'StringBuilder' 매개 변수를 사용하지 마세요. 대신 문자 버퍼를 사용해 보세요.</target>
        <note />
      </trans-unit>
      <trans-unit id="AvoidStringBuilderPInvokeParametersTitle">
        <source>Avoid 'StringBuilder' parameters for P/Invokes</source>
        <target state="translated">P/Invokes에는 'StringBuilder' 매개 변수를 사용하지 마세요.</target>
        <note />
      </trans-unit>
      <trans-unit id="AvoidUnsealedAttributesDescription">
        <source>The .NET Framework class library provides methods for retrieving custom attributes. By default, these methods search the attribute inheritance hierarchy. Sealing the attribute eliminates the search through the inheritance hierarchy and can improve performance.</source>
        <target state="translated">.NET Framework 클래스 라이브러리에서 사용자 지정 특성을 검색하기 위한 메서드를 제공합니다. 기본적으로 이 메서드는 특성 상속 계층 구조를 검색합니다. 특성을 봉인하면 상속 계층 구조를 통한 검색을 중단하여 성능을 향상시킬 수 있습니다.</target>
        <note />
      </trans-unit>
      <trans-unit id="AvoidUnsealedAttributesMessage">
        <source>Avoid unsealed attributes</source>
        <target state="translated">봉인되지 않은 특성을 사용하지 마세요.</target>
        <note />
      </trans-unit>
      <trans-unit id="AvoidUnsealedAttributesTitle">
        <source>Avoid unsealed attributes</source>
        <target state="translated">봉인되지 않은 특성을 사용하지 마세요.</target>
        <note />
      </trans-unit>
      <trans-unit id="AvoidZeroLengthArrayAllocationsMessage">
        <source>Avoid unnecessary zero-length array allocations.  Use {0} instead.</source>
        <target state="translated">길이가 0인 불필요한 배열 할당을 사용하지 마세요.  대신 {0}을(를) 사용하세요.</target>
        <note />
      </trans-unit>
      <trans-unit id="AvoidZeroLengthArrayAllocationsTitle">
        <source>Avoid zero-length array allocations</source>
        <target state="translated">길이가 0인 배열 할당을 사용하면 안 됨</target>
        <note />
      </trans-unit>
      <trans-unit id="BinaryFormatterDeserializeMaybeWithoutBinderSetMessage">
        <source>The method '{0}' is insecure when deserializing untrusted data without a SerializationBinder to restrict the type of objects in the deserialized object graph.</source>
        <target state="translated">역직렬화된 개체 그래프에서 개체 형식을 제한하기 위해 SerializationBinder 없이 신뢰할 수 없는 데이터를 역직렬화하는 경우 '{0}' 메서드는 안전하지 않습니다.</target>
        <note />
      </trans-unit>
      <trans-unit id="BinaryFormatterDeserializeMaybeWithoutBinderSetTitle">
        <source>Ensure BinaryFormatter.Binder is set before calling BinaryFormatter.Deserialize</source>
        <target state="translated">BinaryFormatter.Deserialize를 호출하기 전에 BinaryFormatter.Binder를 설정해야 합니다.</target>
        <note />
      </trans-unit>
      <trans-unit id="BinaryFormatterDeserializeWithoutBinderSetMessage">
        <source>The method '{0}' is insecure when deserializing untrusted data without a SerializationBinder to restrict the type of objects in the deserialized object graph.</source>
        <target state="translated">역직렬화된 개체 그래프에서 개체 형식을 제한하기 위해 SerializationBinder 없이 신뢰할 수 없는 데이터를 역직렬화하는 경우 '{0}' 메서드는 안전하지 않습니다.</target>
        <note />
      </trans-unit>
      <trans-unit id="BinaryFormatterDeserializeWithoutBinderSetTitle">
        <source>Do not call BinaryFormatter.Deserialize without first setting BinaryFormatter.Binder</source>
        <target state="translated">먼저 BinaryFormatter.Binder를 설정하지 않고 BinaryFormatter.Deserialize를 호출하지 마세요.</target>
        <note />
      </trans-unit>
      <trans-unit id="BinaryFormatterMethodUsedDescription">
        <source>The method '{0}' is insecure when deserializing untrusted data.  If you need to instead detect BinaryFormatter deserialization without a SerializationBinder set, then disable rule CA2300, and enable rules CA2301 and CA2302.</source>
        <target state="translated">신뢰할 수 없는 데이터를 deserialize할 경우 '{0}' 메서드는 안전하지 않습니다. SerializationBinder를 설정하지 않고 BinaryFormatter deserialization을 검색해야 하는 경우에는 규칙 CA2300을 사용하지 않도록 설정하고 규칙 CA2301 및 CA2302를 사용하도록 설정합니다.</target>
        <note />
      </trans-unit>
      <trans-unit id="BinaryFormatterMethodUsedMessage">
        <source>The method '{0}' is insecure when deserializing untrusted data.</source>
        <target state="translated">신뢰할 수 없는 데이터를 deserialize하는 경우 '{0}' 메서드는 안전하지 않습니다.</target>
        <note />
      </trans-unit>
      <trans-unit id="BinaryFormatterMethodUsedTitle">
        <source>Do not use insecure deserializer BinaryFormatter</source>
        <target state="translated">안전하지 않은 역직렬 변환기 BinaryFormatter를 사용하지 마세요.</target>
        <note />
      </trans-unit>
      <trans-unit id="BufferBlockCopyDescription">
        <source>'Buffer.BlockCopy' expects the number of bytes to be copied for the 'count' argument. Using 'Array.Length' may not match the number of bytes that needs to be copied.</source>
        <target state="translated">'Buffer.BlockCopy'는 'count' 인수에 대해 복사할 바이트 수를 예상합니다. 'Array.Length'를 사용하면 복사해야 하는 바이트 수가 일치하지 않을 수 있습니다.</target>
        <note />
      </trans-unit>
      <trans-unit id="BufferBlockCopyLengthMessage">
        <source>'Buffer.BlockCopy' expects the number of bytes to be copied for the 'count' argument. Using 'Array.Length' may not match the number of bytes that needs to be copied.</source>
        <target state="translated">'Buffer.BlockCopy'는 'count' 인수에 대해 복사할 바이트 수를 예상합니다. 'Array.Length'를 사용하면 복사해야 하는 바이트 수가 일치하지 않을 수 있습니다.</target>
        <note />
      </trans-unit>
      <trans-unit id="BufferBlockCopyLengthTitle">
        <source>'Buffer.BlockCopy' expects the number of bytes to be copied for the 'count' argument</source>
        <target state="translated">'Buffer.BlockCopy'는 'count' 인수에 대해 복사할 바이트 수를 예상합니다.</target>
        <note />
      </trans-unit>
      <trans-unit id="CallGCSuppressFinalizeCorrectlyDescription">
        <source>A method that is an implementation of Dispose does not call GC.SuppressFinalize; or a method that is not an implementation of Dispose calls GC.SuppressFinalize; or a method calls GC.SuppressFinalize and passes something other than this (Me in Visual Basic).</source>
        <target state="translated">Dispose를 구현하는 메서드가 GC.SuppressFinalize를 호출하지 않거나, Dispose를 구현하지 않는 메서드가 GC.SuppressFinalize를 호출하거나, 메서드가 GC.SuppressFinalize를 호출하고 다른 개체(Visual Basic의 경우 Me)를 전달합니다.</target>
        <note />
      </trans-unit>
      <trans-unit id="CallGCSuppressFinalizeCorrectlyMessageNotCalled">
        <source>Change {0} to call {1}. This will prevent derived types that introduce a finalizer from needing to re-implement 'IDisposable' to call it.</source>
        <target state="translated">{0}을(를) 변경하여 {1}을(를) 호출하세요. 이렇게 하면 종료자를 사용하는 파생 형식에서 'IDisposable'을 호출하기 위해 다시 구현하지 않아도 됩니다.</target>
        <note />
      </trans-unit>
      <trans-unit id="CallGCSuppressFinalizeCorrectlyMessageNotCalledWithFinalizer">
        <source>Change {0} to call {1}. This will prevent unnecessary finalization of the object once it has been disposed and it has fallen out of scope.</source>
        <target state="translated">{0}을(를) 변경하여 {1}을(를) 호출하세요. 이렇게 하면 개체가 삭제되어 범위 외부로 이동된 후에 불필요하게 종료되지 않습니다.</target>
        <note />
      </trans-unit>
      <trans-unit id="CallGCSuppressFinalizeCorrectlyMessageNotPassedThis">
        <source>{0} calls {1} on something other than itself. Change the call site to pass 'this' ('Me' in Visual Basic) instead.</source>
        <target state="translated">{0}이(가) 자기 자신이 아닌 다른 개체에서 {1}을(를) 호출합니다. 대신 호출 사이트를 변경하여 'this'(Visual Basic의 경우 'Me')를 전달하세요.</target>
        <note />
      </trans-unit>
      <trans-unit id="CallGCSuppressFinalizeCorrectlyMessageOutsideDispose">
        <source>{0} calls {1}, a method that is typically only called within an implementation of 'IDisposable.Dispose'. Refer to the IDisposable pattern for more information.</source>
        <target state="translated">{0}이(가) 일반적으로 'IDisposable.Dispose'의 구현 내에서만 호출되는 메서드인 {1}을(를) 호출합니다. 자세한 내용은 IDisposable 패턴을 참조하세요.</target>
        <note />
      </trans-unit>
      <trans-unit id="CallGCSuppressFinalizeCorrectlyTitle">
        <source>Dispose methods should call SuppressFinalize</source>
        <target state="translated">Dispose 메서드는 SuppressFinalize를 호출해야 합니다.</target>
        <note />
      </trans-unit>
      <trans-unit id="CategoryReliability">
        <source>Reliability</source>
        <target state="translated">안정성</target>
        <note />
      </trans-unit>
      <trans-unit id="CommaSeparator">
        <source>, </source>
        <target state="translated">, </target>
        <note>Separator used for separating list of platform names: {API} is only supported on: {‘windows’, ‘browser’, ‘linux’}</note>
      </trans-unit>
      <trans-unit id="DataSetDataTableInDeserializableObjectGraphMessage">
        <source>When deserializing untrusted input, deserializing a {0} object is insecure. '{1}' either is or derives from {0}</source>
        <target state="translated">신뢰할 수 없는 입력을 역직렬화하는 경우 {0} 개체를 역직렬화하는 것은 안전하지 않습니다. '{1}'은(는) {0}이거나 이 항목에서 파생됩니다.</target>
        <note />
      </trans-unit>
      <trans-unit id="DataSetDataTableInDeserializableObjectGraphTitle">
        <source>Unsafe DataSet or DataTable type found in deserializable object graph</source>
        <target state="translated">역직렬화 가능한 개체 그래프에서 안전하지 않은 DataSet 또는 DataTable 형식을 찾음</target>
        <note />
      </trans-unit>
      <trans-unit id="DataSetDataTableInRceAutogeneratedSerializableTypeMessage">
        <source>When deserializing untrusted input with an IFormatter-based serializer, deserializing a {0} object is insecure. '{1}' either is or derives from {0}. Ensure that the auto-generated type is never deserialized with untrusted data.</source>
        <target state="translated">IFormatter 기반 직렬 변환기를 사용하여 신뢰할 수 없는 입력을 역직렬화하는 경우 {0} 개체를 역직렬화하는 것은 안전하지 않습니다. '{1}'은(는) {0}이거나 이 항목에서 파생됩니다. 자동 생성된 형식이 신뢰할 수 없는 데이터로 역직렬화되지 않도록 하세요.</target>
        <note />
      </trans-unit>
      <trans-unit id="DataSetDataTableInRceAutogeneratedSerializableTypeTitle">
        <source>Unsafe DataSet or DataTable in auto-generated serializable type can be vulnerable to remote code execution attacks</source>
        <target state="translated">자동 생성된 직렬화 가능한 형식의 안전하지 않은 DataSet 또는 DataTable은 원격 코드 실행 공격에 취약할 수 있음</target>
        <note />
      </trans-unit>
      <trans-unit id="DataSetDataTableInRceDeserializableObjectGraphMessage">
        <source>When deserializing untrusted input, deserializing a {0} object is insecure. '{1}' either is or derives from {0}</source>
        <target state="translated">신뢰할 수 없는 입력을 역직렬화하는 경우 {0} 개체를 역직렬화하는 것은 안전하지 않습니다. '{1}'은(는) {0}이거나 이 항목에서 파생됩니다.</target>
        <note />
      </trans-unit>
      <trans-unit id="DataSetDataTableInRceDeserializableObjectGraphTitle">
        <source>Unsafe DataSet or DataTable in deserialized object graph can be vulnerable to remote code execution attacks</source>
        <target state="translated">역직렬화된 개체 그래프의 안전하지 않은 DataSet 또는 DataTable은 원격 코드 실행 공격에 취약할 수 있음</target>
        <note />
      </trans-unit>
      <trans-unit id="DataSetDataTableInRceSerializableTypeMessage">
        <source>When deserializing untrusted input with an IFormatter-based serializer, deserializing a {0} object is insecure. '{1}' either is or derives from {0}.</source>
        <target state="translated">IFormatter 기반 직렬 변환기를 사용하여 신뢰할 수 없는 입력을 역직렬화하는 경우 {0} 개체를 역직렬화하는 것은 안전하지 않습니다. '{1}'은(는) {0}이거나 이 항목에서 파생됩니다.</target>
        <note />
      </trans-unit>
      <trans-unit id="DataSetDataTableInRceSerializableTypeTitle">
        <source>Unsafe DataSet or DataTable in serializable type can be vulnerable to remote code execution attacks</source>
        <target state="translated">직렬화 가능한 형식의 안전하지 않은 DataSet 또는 DataTable은 원격 코드 실행 공격에 취약할 수 있음</target>
        <note />
      </trans-unit>
      <trans-unit id="DataSetDataTableInSerializableTypeMessage">
        <source>When deserializing untrusted input, deserializing a {0} object is insecure. '{1}' either is or derives from {0}</source>
        <target state="translated">신뢰할 수 없는 입력을 역직렬화하는 경우 {0} 개체를 역직렬화하는 것은 안전하지 않습니다. '{1}'은(는) {0}이거나 이 항목에서 파생됩니다.</target>
        <note />
      </trans-unit>
      <trans-unit id="DataSetDataTableInSerializableTypeTitle">
        <source>Unsafe DataSet or DataTable in serializable type</source>
        <target state="translated">직렬화 가능한 형식의 안전하지 않은 DataSet 또는 DataTable</target>
        <note />
      </trans-unit>
      <trans-unit id="DataSetDataTableInWebDeserializableObjectGraphMessage">
        <source>When deserializing untrusted input, deserializing a {0} object is insecure. '{1}' either is or derives from {0}</source>
        <target state="translated">신뢰할 수 없는 입력을 역직렬화하는 경우 {0} 개체를 역직렬화하는 것은 안전하지 않습니다. '{1}'은(는) {0}이거나 이 항목에서 파생됩니다.</target>
        <note />
      </trans-unit>
      <trans-unit id="DataSetDataTableInWebDeserializableObjectGraphTitle">
        <source>Unsafe DataSet or DataTable type in web deserializable object graph</source>
        <target state="translated">웹 역직렬화 가능한 개체 그래프의 안전하지 않은 DataSet 또는 DataTable 형식</target>
        <note />
      </trans-unit>
      <trans-unit id="DataSetReadXmlAutogeneratedMessage">
        <source>The method '{0}' is insecure when deserializing untrusted data. Make sure that auto-generated class containing the '{0}' call is not deserialized with untrusted data.</source>
        <target state="translated">신뢰할 수 없는 데이터를 역직렬화하는 경우 '{0}' 메서드는 안전하지 않습니다. '{0}' 호출을 포함하는 자동 생성된 클래스가 신뢰할 수 없는 데이터로 역직렬화되지 않도록 하세요.</target>
        <note />
      </trans-unit>
      <trans-unit id="DataSetReadXmlAutogeneratedTitle">
        <source>Ensure auto-generated class containing DataSet.ReadXml() is not used with untrusted data</source>
        <target state="translated">DataSet.ReadXml()을 포함하는 자동 생성된 클래스가 신뢰할 수 없는 데이터와 함께 사용되지 않는지 확인</target>
        <note />
      </trans-unit>
      <trans-unit id="DataSetReadXmlMessage">
        <source>The method '{0}' is insecure when deserializing untrusted data</source>
        <target state="translated">신뢰할 수 없는 데이터를 역직렬화하는 경우 '{0}' 메서드는 안전하지 않습니다.</target>
        <note />
      </trans-unit>
      <trans-unit id="DataSetReadXmlTitle">
        <source>Do not use DataSet.ReadXml() with untrusted data</source>
        <target state="translated">DataSet.ReadXml()을 신뢰할 수 없는 데이터와 함께 사용하지 마세요.</target>
        <note />
      </trans-unit>
      <trans-unit id="DataTableReadXmlMessage">
        <source>The method '{0}' is insecure when deserializing untrusted data</source>
        <target state="translated">신뢰할 수 없는 데이터를 역직렬화하는 경우 '{0}' 메서드는 안전하지 않습니다.</target>
        <note />
      </trans-unit>
      <trans-unit id="DataTableReadXmlTitle">
        <source>Do not use DataTable.ReadXml() with untrusted data</source>
        <target state="translated">DataTable.ReadXml()을 신뢰할 수 없는 데이터와 함께 사용하지 마세요.</target>
        <note />
      </trans-unit>
      <trans-unit id="DefinitelyDisableHttpClientCRLCheck">
        <source>HttpClients should enable certificate revocation list checks</source>
        <target state="translated">HttpClients에서 인증서 해지 목록 확인을 사용하도록 설정해야 함</target>
        <note />
      </trans-unit>
      <trans-unit id="DefinitelyDisableHttpClientCRLCheckMessage">
        <source>HttpClient is created without enabling CheckCertificateRevocationList</source>
        <target state="translated">CheckCertificateRevocationList를 사용하지 않고 HttpClient가 생성됩니다.</target>
        <note />
      </trans-unit>
      <trans-unit id="DefinitelyInstallRootCert">
        <source>Do Not Add Certificates To Root Store</source>
        <target state="translated">루트 저장소에 인증서 추가 안 함</target>
        <note />
      </trans-unit>
      <trans-unit id="DefinitelyInstallRootCertMessage">
        <source>Adding certificates to the operating system's trusted root certificates increases the risk of incorrectly authenticating an illegitimate certificate</source>
        <target state="translated">운영 체제의 신뢰할 수 있는 루트 인증서에 인증서를 추가하면 불법 인증서를 잘못 인증하게 될 위험이 늘어납니다.</target>
        <note />
      </trans-unit>
      <trans-unit id="DefinitelyUseCreateEncryptorWithNonDefaultIV">
        <source>Do not use CreateEncryptor with non-default IV</source>
        <target state="translated">기본이 아닌 IV와 함께 CreateEncryptor 사용 안 함</target>
        <note />
      </trans-unit>
      <trans-unit id="DefinitelyUseCreateEncryptorWithNonDefaultIVMessage">
        <source>Symmetric encryption uses non-default initialization vector, which could be potentially repeatable</source>
        <target state="translated">대칭형 암호화는 잠재적으로 반복할 수 있는, 기본이 아닌 초기화 벡터를 사용합니다.</target>
        <note />
      </trans-unit>
      <trans-unit id="DefinitelyUseSecureCookiesASPNetCore">
        <source>Use Secure Cookies In ASP.NET Core</source>
        <target state="translated">ASP.NET Core에서 보안 쿠키 사용</target>
        <note />
      </trans-unit>
      <trans-unit id="DefinitelyUseSecureCookiesASPNetCoreMessage">
        <source>Set CookieOptions.Secure = true when setting a cookie</source>
        <target state="translated">쿠키를 설정할 때 CookieOptions.Secure = true를 설정합니다.</target>
        <note />
      </trans-unit>
      <trans-unit id="DefinitelyUseWeakKDFInsufficientIterationCount">
        <source>Do Not Use Weak Key Derivation Function With Insufficient Iteration Count</source>
        <target state="translated">부족한 반복 횟수로 취약한 키 파생 함수를 사용하면 안 됨</target>
        <note />
      </trans-unit>
      <trans-unit id="DefinitelyUseWeakKDFInsufficientIterationCountMessage">
        <source>Use at least {0} iterations when deriving a cryptographic key from a password. By default, Rfc2898DeriveByte's IterationCount is only 1000</source>
        <target state="translated">암호에서 암호화 키를 파생할 때 {0}회 이상의 반복을 사용하세요. 기본적으로 Rfc2898DeriveByte의 IterationCount는 1,000뿐입니다.</target>
        <note />
      </trans-unit>
      <trans-unit id="DeprecatedSslProtocolsDescription">
        <source>Older protocol versions of Transport Layer Security (TLS) are less secure than TLS 1.2 and TLS 1.3, and are more likely to have new vulnerabilities. Avoid older protocol versions to minimize risk.</source>
        <target state="translated">TLS(전송 계층 보안)의 이전 프로토콜 버전은 TLS 1.2 및 TLS 1.3보다 보안 수준이 낮으며 새로운 취약성이 발생할 가능성이 더 높습니다. 위험을 최소화하려면 이전 프로토콜 버전을 사용하지 마세요.</target>
        <note />
      </trans-unit>
      <trans-unit id="DeprecatedSslProtocolsMessage">
        <source>Transport Layer Security protocol version '{0}' is deprecated.  Use 'None' to let the Operating System choose a version.</source>
        <target state="translated">전송 계층 보안 프로토콜 버전 '{0}'은(는) 사용되지 않습니다. 운영 체제에서 버전을 선택하도록 하려면 '없음'을 사용하세요.</target>
        <note />
      </trans-unit>
      <trans-unit id="DeprecatedSslProtocolsTitle">
        <source>Do not use deprecated SslProtocols values</source>
        <target state="translated">사용되지 않는 SslProtocols 값 사용 안 함</target>
        <note />
      </trans-unit>
      <trans-unit id="DerivesFromPreviewClassMessage">
        <source>'{0}' derives from preview class '{1}' and therefore needs to opt into preview features. See {2} for more information.</source>
        <target state="translated">'{0}'은(는) 미리 보기 클래스 '{1}'에서 파생되므로 미리 보기 기능을 선택해야 합니다. 자세한 내용은 {2}을(를) 참조하세요.</target>
        <note />
      </trans-unit>
      <trans-unit id="DerivesFromPreviewClassMessageWithCustomMessagePlaceholder">
        <source>{3} '{0}' derives from preview class '{1}' and therefore needs to opt into preview features. See {2} for more information.</source>
        <target state="translated">{3} '{0}'은(는) 미리 보기 클래스 '{1}'에서 파생되므로 미리 보기 기능을 선택해야 합니다. 자세한 내용은 {2}를 참조하세요.</target>
        <note />
      </trans-unit>
      <trans-unit id="DetectPreviewFeaturesDescription">
        <source>An assembly has to opt into preview features before using them.</source>
        <target state="translated">어셈블리는 기능을 사용하기 전에 미리 보기 기능을 선택해야 합니다.</target>
        <note />
      </trans-unit>
      <trans-unit id="DetectPreviewFeaturesMessage">
        <source>Using '{0}' requires opting into preview features. See {1} for more information.</source>
        <target state="translated">'{0}'을(를) 사용하려면 미리 보기 기능을 선택해야 합니다. 자세한 내용은 {1}를 참조하세요.</target>
        <note />
      </trans-unit>
      <trans-unit id="DetectPreviewFeaturesMessageWithCustomMessagePlaceholder">
        <source>{2} Using '{0}' requires opting into preview features. See {1} for more information.</source>
        <target state="translated">{2} '{0}'을(를) 사용하려면 미리 보기 기능을 선택해야 합니다. 자세한 내용은 {1}을(를) 참조하세요.</target>
        <note />
      </trans-unit>
      <trans-unit id="DetectPreviewFeaturesTitle">
        <source>This API requires opting into preview features</source>
        <target state="translated">이 API는 미리 보기 기능을 선택해야 합니다.</target>
        <note />
      </trans-unit>
      <trans-unit id="DisposableFieldsShouldBeDisposedDescription">
        <source>A type that implements System.IDisposable declares fields that are of types that also implement IDisposable. The Dispose method of the field is not called by the Dispose method of the declaring type. To fix a violation of this rule, call Dispose on fields that are of types that implement IDisposable if you are responsible for allocating and releasing the unmanaged resources held by the field.</source>
        <target state="translated">System.IDisposable을 구현하는 형식은 IDisposable도 구현하는 형식의 필드를 선언합니다. 필드의 Dispose 메서드는 선언 형식의 Dispose 메서드에 의해 호출되지 않습니다. 이 규칙 위반 문제를 해결하려면 필드에 포함되는 비관리형 리소스를 할당 및 해제해야 하는 경우 IDisposable을 구현하는 형식의 필드에서 Dispose를 호출합니다.</target>
        <note />
      </trans-unit>
      <trans-unit id="DisposableFieldsShouldBeDisposedMessage">
        <source>'{0}' contains field '{1}' that is of IDisposable type '{2}', but it is never disposed. Change the Dispose method on '{0}' to call Close or Dispose on this field.</source>
        <target state="translated">'{0}'에는 IDisposable 형식 '{2}'의 '{1}' 필드가 포함되지만, 삭제되지는 않습니다. 이 필드에서 Close 또는 Dispose를 호출하려면 '{0}'에서 Dispose 메서드를 변경합니다.</target>
        <note />
      </trans-unit>
      <trans-unit id="DisposableFieldsShouldBeDisposedTitle">
        <source>Disposable fields should be disposed</source>
        <target state="translated">삭제 가능한 필드는 삭제해야 합니다.</target>
        <note />
      </trans-unit>
      <trans-unit id="DisposableTypesShouldDeclareFinalizerDescription">
        <source>A type that implements System.IDisposable and has fields that suggest the use of unmanaged resources does not implement a finalizer, as described by Object.Finalize.</source>
        <target state="translated">System.IDisposable을 구현하며, 관리되지 않는 리소스를 사용하도록 제안하는 필드가 있는 형식은 Object.Finalize에 설명된 대로 종료자를 구현하지 않습니다.</target>
        <note />
      </trans-unit>
      <trans-unit id="DisposableTypesShouldDeclareFinalizerMessage">
        <source>Disposable types should declare finalizer</source>
        <target state="translated">삭제 가능한 형식에서 종료자를 선언해야 합니다.</target>
        <note />
      </trans-unit>
      <trans-unit id="DisposableTypesShouldDeclareFinalizerTitle">
        <source>Disposable types should declare finalizer</source>
        <target state="translated">삭제 가능한 형식에서 종료자를 선언해야 합니다.</target>
        <note />
      </trans-unit>
      <trans-unit id="DisposeMethodsShouldCallBaseClassDisposeDescription">
        <source>A type that implements System.IDisposable inherits from a type that also implements IDisposable. The Dispose method of the inheriting type does not call the Dispose method of the parent type. To fix a violation of this rule, call base.Dispose in your Dispose method.</source>
        <target state="translated">System.IDisposable을 구현하는 형식은 IDisposable도 구현하는 형식에서 상속됩니다. 상속 형식의 Dispose 메서드는 부모 형식의 Dispose 메서드를 호출하지 않습니다. 이 규칙 위반 문제를 해결하려면 Dispose 메서드에서 base.Dispose를 호출합니다.</target>
        <note />
      </trans-unit>
      <trans-unit id="DisposeMethodsShouldCallBaseClassDisposeMessage">
        <source>Ensure that method '{0}' calls '{1}' in all possible control flow paths</source>
        <target state="translated">'{0}' 메서드가 모든 가능한 제어 흐름 경로에서 '{1}'을(를) 호출하도록 합니다.</target>
        <note />
      </trans-unit>
      <trans-unit id="DisposeMethodsShouldCallBaseClassDisposeTitle">
        <source>Dispose methods should call base class dispose</source>
        <target state="translated">Dispose 메서드는 기본 클래스 Dispose를 호출해야 합니다.</target>
        <note />
      </trans-unit>
      <trans-unit id="DisposeObjectsBeforeLosingScopeDescription">
        <source>If a disposable object is not explicitly disposed before all references to it are out of scope, the object will be disposed at some indeterminate time when the garbage collector runs the finalizer of the object. Because an exceptional event might occur that will prevent the finalizer of the object from running, the object should be explicitly disposed instead.</source>
        <target state="translated">삭제 가능한 개체에 대한 모든 참조가 범위를 벗어나기 전에 삭제 가능한 개체가 명시적으로 삭제되지 않으면 가비지 수집기가 개체의 종료자를 실행할 때 비활성화 시점에서 개체가 삭제됩니다. 개체 종료자의 실행을 방지하는 예외적인 이벤트가 발생할 수 있으므로 대신 개체를 명시적으로 삭제해야 합니다.</target>
        <note />
      </trans-unit>
      <trans-unit id="DisposeObjectsBeforeLosingScopeMayBeDisposedMessage">
        <source>Use recommended dispose pattern to ensure that object created by '{0}' is disposed on all paths. If possible, wrap the creation within a 'using' statement or a 'using' declaration. Otherwise, use a try-finally pattern, with a dedicated local variable declared before the try region and an unconditional Dispose invocation on non-null value in the 'finally' region, say 'x?.Dispose()'. If the object is explicitly disposed within the try region or the dispose ownership is transfered to another object or method, assign 'null' to the local variable just after such an operation to prevent double dispose in 'finally'.</source>
        <target state="translated">권장 dispose 패턴을 사용하여 '{0}'에서 생성된 개체가 모든 경로에서 삭제되도록 합니다. 가능한 경우 'using' 문이나 'using' 선언 내에서 생성을 래핑합니다. 그렇지 않으면 try 영역 앞에 선언된 전용 지역 변수 및 'finally' 영역에 있는 null이 아닌 값의 비조건부 Dispose 호출('x?.Dispose()')과 함께 try-finally 패턴을 사용하세요. 개체가 try 영역 내에서 명시적으로 삭제되거나 삭제 소유권이 다른 개체나 메서드로 이전되면 해당 작업 바로 뒤의 지역 변수에 'null'을 할당하여 'finally'에서 이중 삭제를 방지하세요.</target>
        <note />
      </trans-unit>
      <trans-unit id="DisposeObjectsBeforeLosingScopeMayBeDisposedOnExceptionPathsMessage">
        <source>Use recommended dispose pattern to ensure that object created by '{0}' is disposed on all exception paths. If possible, wrap the creation within a 'using' statement or a 'using' declaration. Otherwise, use a try-finally pattern, with a dedicated local variable declared before the try region and an unconditional Dispose invocation on non-null value in the 'finally' region, say 'x?.Dispose()'. If the object is explicitly disposed within the try region or the dispose ownership is transfered to another object or method, assign 'null' to the local variable just after such an operation to prevent double dispose in 'finally'.</source>
        <target state="translated">권장 dispose 패턴을 사용하여 '{0}'에서 생성된 개체가 모든 예외 경로에서 삭제되도록 합니다. 가능한 경우 'using' 문이나 'using' 선언 내에서 생성을 래핑합니다. 그렇지 않으면 try 영역 앞에 선언된 전용 지역 변수 및 'finally' 영역에 있는 null이 아닌 값의 비조건부 Dispose 호출('x?.Dispose()')과 함께 try-finally 패턴을 사용하세요. 개체가 try 영역 내에서 명시적으로 삭제되거나 삭제 소유권이 다른 개체나 메서드로 이전되면 해당 작업 바로 뒤의 지역 변수에 'null'을 할당하여 'finally'에서 이중 삭제를 방지하세요.</target>
        <note />
      </trans-unit>
      <trans-unit id="DisposeObjectsBeforeLosingScopeNotDisposedMessage">
        <source>Call System.IDisposable.Dispose on object created by '{0}' before all references to it are out of scope</source>
        <target state="translated">'{0}'에서 생성된 개체에 대한 모든 참조가 범위를 벗어나기 전에 해당 개체에서 System.IDisposable.Dispose를 호출합니다.</target>
        <note />
      </trans-unit>
      <trans-unit id="DisposeObjectsBeforeLosingScopeNotDisposedOnExceptionPathsMessage">
        <source>Object created by '{0}' is not disposed along all exception paths. Call System.IDisposable.Dispose on the object before all references to it are out of scope.</source>
        <target state="translated">'{0}'에서 생성된 개체는 일부 예외 경로와 함께 삭제되지 않습니다. 개체에 대한 모든 참조가 범위를 벗어나기 전에 해당 개체에서 System.IDisposable.Dispose를 호출합니다.</target>
        <note />
      </trans-unit>
      <trans-unit id="DisposeObjectsBeforeLosingScopeTitle">
        <source>Dispose objects before losing scope</source>
        <target state="translated">범위를 벗어나기 전에 개체를 삭제하십시오.</target>
        <note />
      </trans-unit>
      <trans-unit id="DoNotAddArchiveItemPathToTheTargetFileSystemPath">
        <source>Do Not Add Archive Item's Path To The Target File System Path</source>
        <target state="translated">대상 파일 시스템 경로에 아카이브 항목 경로 추가 안 함</target>
        <note />
      </trans-unit>
      <trans-unit id="DoNotAddArchiveItemPathToTheTargetFileSystemPathDescription">
        <source>When extracting files from an archive and using the archive item's path, check if the path is safe. Archive path can be relative and can lead to file system access outside of the expected file system target path, leading to malicious config changes and remote code execution via lay-and-wait technique.</source>
        <target state="translated">아카이브에서 파일을 추출하고 아카이브 항목 경로를 사용할 때 경로가 안전한지 확인합니다. 아카이브 경로는 상대적일 수 있고 예상 파일 시스템 대상 경로 밖의 파일 시스템 액세스를 초래하여 lay-and-wait 기법을 통해 악의적으로 구성이 변경되고 원격 코드 실행이 이루어질 수 있습니다.</target>
        <note />
      </trans-unit>
      <trans-unit id="DoNotAddArchiveItemPathToTheTargetFileSystemPathMessage">
        <source>When creating path for '{0} in method {1}' from relative archive item path to extract file and the source is an untrusted zip archive, make sure to sanitize relative archive item path '{2} in method {3}'</source>
        <target state="translated">파일을 추출하기 위해 상대 아카이브 항목 경로에서 '메서드 {1}의 {0}' 경로를 만들 때 소스가 신뢰할 수 없는 zip 아카이브인 경우 상대 아카이브 항목 경로 '메서드 {3}의 {2}'을(를) 삭제해야 합니다.</target>
        <note />
      </trans-unit>
      <trans-unit id="DoNotAddSchemaByURL">
        <source>Do Not Add Schema By URL</source>
        <target state="translated">URL로 스키마를 추가하지 마세요.</target>
        <note />
      </trans-unit>
      <trans-unit id="DoNotAddSchemaByURLDescription">
        <source>This overload of XmlSchemaCollection.Add method internally enables DTD processing on the XML reader instance used, and uses UrlResolver for resolving external XML entities. The outcome is information disclosure. Content from file system or network shares for the machine processing the XML can be exposed to attacker. In addition, an attacker can use this as a DoS vector.</source>
        <target state="translated">XmlSchemaCollection.Add 메서드의 이 오버로드는 사용되는 XML 판독기에서 내부적으로 DTD 처리를 사용하도록 설정하고 UrlResolver를 사용하여 외부 XML 엔터티를 확인합니다. 결과는 정보 공개입니다. XML을 처리하는 머신에 대한 파일 시스템 또는 네트워크 공유의 콘텐츠가 공격자에게 공개될 수 있습니다. 또한 공격자가 이 취약성을 DoS 벡터로 사용할 수 있습니다.</target>
        <note />
      </trans-unit>
      <trans-unit id="DoNotAddSchemaByURLMessage">
        <source>This overload of the Add method is potentially unsafe because it may resolve dangerous external references</source>
        <target state="translated">Add 메서드의 이 오버로드는 위험한 외부 참조를 확인할 수 있으므로 잠재적으로 안전하지 않습니다.</target>
        <note />
      </trans-unit>
      <trans-unit id="DoNotAlwaysSkipTokenValidationInDelegatesDescription">
        <source>By setting critical TokenValidationParameter validation delegates to true, important authentication safeguards are disabled which can lead to tokens from any issuer or expired tokens being wrongly validated.</source>
        <target state="translated">중요한 TokenValidationParameter 유효성 검사 대리자를 true로 설정하면 발급자의 토큰이나 만료된 토큰의 유효성이 잘못 검사될 수 있는 중요한 인증 보호 장치가 비활성화됩니다.</target>
        <note />
      </trans-unit>
      <trans-unit id="DoNotAlwaysSkipTokenValidationInDelegatesMessage">
        <source>The {0} is set to a function that is always returning true. By setting the validation delegate, you are overriding default validation and by always returning true, this validation is completely disabled.</source>
        <target state="translated">{0}은(는) 항상 true를 반환하는 함수로 설정됩니다. 유효성 검사 대리자를 설정하면 기본 유효성 검사를 무시하고, 항상 true를 반환하면 이 유효성 검사가 완전히 비활성화됩니다.</target>
        <note />
      </trans-unit>
      <trans-unit id="DoNotAlwaysSkipTokenValidationInDelegatesTitle">
        <source>Do not always skip token validation in delegates</source>
        <target state="translated">대리자에서 토큰 유효성 검사를 항상 건너뛰지 마세요.</target>
        <note />
      </trans-unit>
      <trans-unit id="DoNotCallDangerousMethodsInDeserialization">
        <source>Do Not Call Dangerous Methods In Deserialization</source>
        <target state="translated">역직렬화에서 위험한 메서드를 호출하면 안 됨</target>
        <note />
      </trans-unit>
      <trans-unit id="DoNotCallDangerousMethodsInDeserializationDescription">
        <source>Insecure Deserialization is a vulnerability which occurs when untrusted data is used to abuse the logic of an application, inflict a Denial-of-Service (DoS) attack, or even execute arbitrary code upon it being deserialized. It’s frequently possible for malicious users to abuse these deserialization features when the application is deserializing untrusted data which is under their control. Specifically, invoke dangerous methods in the process of deserialization. Successful insecure deserialization attacks could allow an attacker to carry out attacks such as DoS attacks, authentication bypasses, and remote code execution.</source>
        <target state="translated">안전하지 않은 deserialization은 트러스트되지 않은 데이터를 사용하여 애플리케이션 논리를 남용할 때 발생하는 취약성이고, DoS(서비스 거부) 공격을 가하거나 deserialize될 때 임의의 코드를 실행하기도 합니다. 종종 악의적인 사용자가 제어하는 트리스트되지 않은 데이터를 애플리케이션에서 deserialize할 때 이러한 deserialization 기능을 사용할 수 있습니다. 특히 deserialization 과정에 위험한 메서드를 호출합니다. 안전하지 않은 deserialization 공격이 성공하면 공격자가 DoS 공격, 인증 건너뜀 및 원격 코드 실행과 같은 공격을 수행할 수 있습니다.</target>
        <note />
      </trans-unit>
      <trans-unit id="DoNotCallDangerousMethodsInDeserializationMessage">
        <source>When deserializing an instance of class {0}, method {1} can call dangerous method {2}. The potential method invocations are: {3}.</source>
        <target state="translated">{0} 클래스의 인스턴스를 역직렬화할 때 {1} 메서드가 위험한 메서드 {2}을(를) 호출할 수 있습니다. 잠재적인 메서드 호출은 {3}입니다.</target>
        <note />
      </trans-unit>
      <trans-unit id="DoNotCallOverridableMethodsInConstructorsDescription">
        <source>When a constructor calls a virtual method, the constructor for the instance that invokes the method may not have executed.</source>
        <target state="translated">생성자에서 가상 메서드를 호출하면 메서드를 호출하는 인스턴스에 대한 생성자가 실행되지 않을 수 있습니다.</target>
        <note />
      </trans-unit>
      <trans-unit id="DoNotCallOverridableMethodsInConstructorsMessage">
        <source>Do not call overridable methods in constructors</source>
        <target state="translated">생성자에서 재정의 가능한 메서드를 호출하지 마세요.</target>
        <note />
      </trans-unit>
      <trans-unit id="DoNotCallOverridableMethodsInConstructorsTitle">
        <source>Do not call overridable methods in constructors</source>
        <target state="translated">생성자에서 재정의 가능한 메서드를 호출하지 마세요.</target>
        <note />
      </trans-unit>
      <trans-unit id="DoNotCallToImmutableCollectionOnAnImmutableCollectionValueMessage">
        <source>Do not call {0} on an {1} value</source>
        <target state="translated">{1} 값의 {0}을(를) 호출하지 마세요.</target>
        <note />
      </trans-unit>
      <trans-unit id="DoNotCallToImmutableCollectionOnAnImmutableCollectionValueTitle">
        <source>Do not call ToImmutableCollection on an ImmutableCollection value</source>
        <target state="translated">ImmutableCollection 값의 ToImmutableCollection을 호출하지 마세요.</target>
        <note />
      </trans-unit>
      <trans-unit id="DoNotCatchCorruptedStateExceptionsInGeneralHandlersDescription">
        <source>Do not author general catch handlers in code that receives corrupted state exceptions.</source>
        <target state="translated">손상된 상태 예외를 수신하는 코드에서 일반 catch 처리기를 작성하지 마세요.</target>
        <note />
      </trans-unit>
      <trans-unit id="DoNotCatchCorruptedStateExceptionsInGeneralHandlersMessage">
        <source>Do not catch corrupted state exceptions in general handlers.</source>
        <target state="translated">일반 처리기에서 손상된 상태 예외를 catch하지 마세요.</target>
        <note />
      </trans-unit>
      <trans-unit id="DoNotCatchCorruptedStateExceptionsInGeneralHandlersTitle">
        <source>Do not catch corrupted state exceptions in general handlers.</source>
        <target state="translated">일반 처리기에서 손상된 상태 예외를 catch하지 마세요.</target>
        <note />
      </trans-unit>
      <trans-unit id="DoNotCreateTaskCompletionSourceWithWrongArgumentsDescription">
        <source>TaskCompletionSource has constructors that take TaskCreationOptions that control the underlying Task, and constructors that take object state that's stored in the task.  Accidentally passing a TaskContinuationOptions instead of a TaskCreationOptions will result in the call treating the options as state.</source>
        <target state="translated">TaskCompletionSource에는 기본 작업을 제어하는 TaskCreationOptions를 사용하는 생성자와 이 작업에 저장된 상태 개체를 사용하는 생성자가 있습니다.  실수로 TaskCreationOptions 대신 TaskContinuationOptions를 전달하면 이 옵션을 상태로 처리하는 호출이 발생합니다.</target>
        <note />
      </trans-unit>
      <trans-unit id="DoNotCreateTaskCompletionSourceWithWrongArgumentsFix">
        <source>Replace TaskContinuationOptions with TaskCreationOptions.</source>
        <target state="translated">TaskContinuationOptions를 TaskCreationOptions로 대체합니다.</target>
        <note />
      </trans-unit>
      <trans-unit id="DoNotCreateTaskCompletionSourceWithWrongArgumentsMessage">
        <source>Argument contains TaskContinuationsOptions enum instead of TaskCreationOptions enum</source>
        <target state="translated">인수에 TaskCreationOptions 열거형이 아닌 TaskContinuationsOptions 열거형이 포함되어 있습니다.</target>
        <note />
      </trans-unit>
      <trans-unit id="DoNotCreateTaskCompletionSourceWithWrongArgumentsTitle">
        <source>Argument passed to TaskCompletionSource constructor should be TaskCreationOptions enum instead of TaskContinuationOptions enum</source>
        <target state="translated">TaskCompletionSource 생성자로 전달된 인수는 TaskContinuationOptions 열거형이 아닌 TaskCreationOptions 열거형이어야 함</target>
        <note />
      </trans-unit>
      <trans-unit id="DoNotCreateTasksWithoutPassingATaskSchedulerDescription">
        <source>Do not create tasks unless you are using one of the overloads that takes a TaskScheduler. The default is to schedule on TaskScheduler.Current, which would lead to deadlocks. Either use TaskScheduler.Default to schedule on the thread pool, or explicitly pass TaskScheduler.Current to make your intentions clear.</source>
        <target state="translated">TaskScheduler를 사용하는 오버로드 중 하나를 사용하지 않는 경우 작업을 만들지 마세요. 기본값은 TaskScheduler.Current에 예약하는 것이며 이는 교착 상태를 유발할 수 있습니다. 원하는 결과를 얻으려면 스레드 풀에서 TaskScheduler.Default를 사용하여 예약하거나 TaskScheduler.Current를 명시적으로 전달하세요.</target>
        <note />
      </trans-unit>
      <trans-unit id="DoNotCreateTasksWithoutPassingATaskSchedulerMessage">
        <source>Do not create tasks without passing a TaskScheduler</source>
        <target state="translated">TaskScheduler를 전달하지 않은 상태에서 작업을 만들지 마세요.</target>
        <note />
      </trans-unit>
      <trans-unit id="DoNotCreateTasksWithoutPassingATaskSchedulerTitle">
        <source>Do not create tasks without passing a TaskScheduler</source>
        <target state="translated">TaskScheduler를 전달하지 않은 상태에서 작업을 만들지 마세요.</target>
        <note />
      </trans-unit>
      <trans-unit id="DoNotDefineFinalizersForTypesDerivedFromMemoryManagerDescription">
        <source>Adding a finalizer to a type derived from MemoryManager&lt;T&gt; may permit memory to be freed while it is still in use by a Span&lt;T&gt;.</source>
        <target state="translated">MemoryManager&lt;T&gt;에서 파생된 형식에 종료자를 추가하면 Span&lt;T&gt;에서 여전히 메모리를 사용하는 동안 메모리 해제가 허용될 수 있습니다.</target>
        <note />
      </trans-unit>
      <trans-unit id="DoNotDefineFinalizersForTypesDerivedFromMemoryManagerMessage">
        <source>Adding a finalizer to a type derived from MemoryManager&lt;T&gt; may permit memory to be freed while it is still in use by a Span&lt;T&gt;</source>
        <target state="translated">MemoryManager&lt;T&gt;에서 파생된 형식에 종료자를 추가하면 Span&lt;T&gt;에서 계속 메모리를 사용하는 동안 메모리 해제가 허용될 수 있습니다.</target>
        <note />
      </trans-unit>
      <trans-unit id="DoNotDefineFinalizersForTypesDerivedFromMemoryManagerTitle">
        <source>Do not define finalizers for types derived from MemoryManager&lt;T&gt;</source>
        <target state="translated">MemoryManager&lt;T&gt;에서 파생된 형식에 대한 종료자 정의 금지</target>
        <note />
      </trans-unit>
      <trans-unit id="DoNotDisableCertificateValidation">
        <source>Do Not Disable Certificate Validation</source>
        <target state="translated">인증서 유효성 검사를 비활성화하지 않음</target>
        <note />
      </trans-unit>
      <trans-unit id="DoNotDisableCertificateValidationDescription">
        <source>A certificate can help authenticate the identity of the server. Clients should validate the server certificate to ensure requests are sent to the intended server. If the ServerCertificateValidationCallback always returns 'true', any certificate will pass validation.</source>
        <target state="translated">인증서는 서버의 ID를 인증하는 데 도움이 될 수 있습니다. 클라이언트가 요청을 원하는 서버에 보내려면 서버 인증서의 유효성을 검사해야 합니다. ServerCertificateValidationCallback이 항상 'true'를 반환하는 경우 모든 인증서가 유효성 검사를 통과합니다.</target>
        <note />
      </trans-unit>
      <trans-unit id="DoNotDisableCertificateValidationMessage">
        <source>The ServerCertificateValidationCallback is set to a function that accepts any server certificate, by always returning true. Ensure that server certificates are validated to verify the identity of the server receiving requests.</source>
        <target state="translated">ServerCertificateValidationCallback은 항상 true를 반환하여 서버 인증서를 허용하는 함수로 설정되어 있습니다. 서버 인증서의 유효성을 검사하여 요청을 받는 서버의 ID를 확인해야 합니다.</target>
        <note />
      </trans-unit>
      <trans-unit id="DoNotDisableHttpClientCRLCheckDescription">
        <source>Using HttpClient without providing a platform specific handler (WinHttpHandler or CurlHandler or HttpClientHandler) where the CheckCertificateRevocationList property is set to true, will allow revoked certificates to be accepted by the HttpClient as valid.</source>
        <target state="translated">CheckCertificateRevocationList 속성이 true로 설정된 플랫폼별 처리기(WinHttpHandler 또는 CurlHandler 또는 HttpClientHandler)를 제공하지 않고 HttpClient를 사용하면 해지된 인증서를 HttpClient에서 유효한 것으로 사용할 수 있도록 허용합니다.</target>
        <note />
      </trans-unit>
      <trans-unit id="DoNotDisableHTTPHeaderChecking">
        <source>Do Not Disable HTTP Header Checking</source>
        <target state="translated">HTTP 헤더 검사를 사용하지 않도록 설정하지 마세요.</target>
        <note />
      </trans-unit>
      <trans-unit id="DoNotDisableHTTPHeaderCheckingDescription">
        <source>HTTP header checking enables encoding of the carriage return and newline characters, \r and \n, that are found in response headers. This encoding can help to avoid injection attacks that exploit an application that echoes untrusted data contained by the header.</source>
        <target state="translated">HTTP 헤더 검사를 사용하면 응답 헤더에 있는 캐리지 리턴 및 줄 바꿈 문자 \r 및 \n을 인코딩할 수 있습니다. 이 인코딩을 수행하면 헤더에 포함된 신뢰할 수 없는 데이터를 에코하는 애플리케이션을 악용하는 삽입 공격을 방지할 수 있습니다.</target>
        <note />
      </trans-unit>
      <trans-unit id="DoNotDisableHTTPHeaderCheckingMessage">
        <source>Do not disable HTTP header checking</source>
        <target state="translated">HTTP 헤더 검사를 사용하지 않도록 설정하지 마세요.</target>
        <note />
      </trans-unit>
      <trans-unit id="DoNotDisableRequestValidation">
        <source>Do Not Disable Request Validation</source>
        <target state="translated">요청 유효성 검사를 사용하지 않도록 설정하지 마세요.</target>
        <note />
      </trans-unit>
      <trans-unit id="DoNotDisableRequestValidationDescription">
        <source>Request validation is a feature in ASP.NET that examines HTTP requests and determines whether they contain potentially dangerous content. This check adds protection from markup or code in the URL query string, cookies, or posted form values that might have been added for malicious purposes. So, it is generally desirable and should be left enabled for defense in depth.</source>
        <target state="translated">요청 유효성 검사는 HTTP 요청을 검사하고 잠재적으로 위험한 콘텐츠가 포함되는지 확인하는 ASP.NET 기능입니다. 이 검사는 악의적인 목적으로 추가되었을 수 있는 URL 쿼리 문자열, 쿠키 또는 게시된 양식 값에 있는 태그 또는 코드에서 보호를 추가합니다. 따라서 일반적으로 이 검사를 수행하는 것이 좋고 심층 방어를 위해 사용하도록 설정해 두어야 합니다.</target>
        <note />
      </trans-unit>
      <trans-unit id="DoNotDisableRequestValidationMessage">
        <source>{0} has request validation disabled</source>
        <target state="translated">{0}에서 요청 유효성 검사가 사용하지 않도록 설정되었습니다.</target>
        <note />
      </trans-unit>
      <trans-unit id="DoNotDisableSchUseStrongCrypto">
        <source>Do Not Disable SChannel Use of Strong Crypto</source>
        <target state="translated">SChannel의 강력한 암호화 사용을 비활성화하지 않음</target>
        <note />
      </trans-unit>
      <trans-unit id="DoNotDisableSchUseStrongCryptoDescription">
        <source>Starting with the .NET Framework 4.6, the System.Net.ServicePointManager and System.Net.Security.SslStream classes are recommended to use new protocols. The old ones have protocol weaknesses and are not supported. Setting Switch.System.Net.DontEnableSchUseStrongCrypto with true will use the old weak crypto check and opt out of the protocol migration.</source>
        <target state="translated">.NET Framework 4.6부터 System.Net.ServicePointManager 및 System.Net.Security.SslStream 클래스는 새 프로토콜을 사용하는 것이 좋습니다. 프로토콜 약점이 있는 기존 클래스는 지원되지 않습니다. Switch.System.Net.DontEnableSchUseStrongCrypto를 true로 설정하면 이전의 취약한 암호화 검사를 사용하여 프로토콜 마이그레이션을 옵트아웃합니다.</target>
        <note />
      </trans-unit>
      <trans-unit id="DoNotDisableSchUseStrongCryptoMessage">
        <source>{0} disables TLS 1.2 and enables SSLv3</source>
        <target state="translated">{0}이(가) TLS 1.2를 사용하지 않도록, SSLv3를 사용하도록 설정합니다.</target>
        <note />
      </trans-unit>
      <trans-unit id="DoNotDisableTokenValidationChecksDescription">
        <source>Token validation checks ensure that while validating tokens, all aspects are analyzed and verified. Turning off validation can lead to security holes by allowing untrusted tokens to make it through validation.</source>
        <target state="translated">토큰 유효성 검사는 토큰 유효성을 검사하는 동안 모든 측면이 분석되고 확인되도록 합니다. 유효성 검사를 끄면 신뢰할 수 없는 토큰이 유효성 검사를 통과하도록 허용하여 보안 허점이 발생할 수 있습니다.</target>
        <note />
      </trans-unit>
      <trans-unit id="DoNotDisableTokenValidationChecksMessage">
        <source>TokenValidationParameters.{0} should not be set to false as it disables important validation</source>
        <target state="translated">TokenValidationParameters.{0}은(는) 중요한 유효성 검사를 비활성화하므로 false로 설정하면 안 됩니다.</target>
        <note />
      </trans-unit>
      <trans-unit id="DoNotDisableTokenValidationChecksTitle">
        <source>Do not disable token validation checks</source>
        <target state="translated">토큰 유효성 검사를 비활성화하지 마세요</target>
        <note />
      </trans-unit>
      <trans-unit id="DoNotDisableUsingServicePointManagerSecurityProtocolsMessage">
        <source>Do not set Switch.System.ServiceModel.DisableUsingServicePointManagerSecurityProtocols to true.  Setting this switch limits Windows Communication Framework (WCF) to using Transport Layer Security (TLS) 1.0, which is insecure and obsolete.</source>
        <target state="translated">Switch.System.ServiceModel.DisableUsingServicePointManagerSecurityProtocols를 true로 설정하지 마세요. 이 스위치를 설정하면 WCF(Windows Communication Framework)가 안전하지 않고 사용되지 않는 TLS(전송 계층 보안) 1.0을 사용하도록 제한됩니다.</target>
        <note />
      </trans-unit>
      <trans-unit id="DoNotDisableUsingServicePointManagerSecurityProtocolsTitle">
        <source>Do not disable ServicePointManagerSecurityProtocols</source>
        <target state="translated">ServicePointManagerSecurityProtocols를 사용하지 않도록 설정 안 함</target>
        <note />
      </trans-unit>
      <trans-unit id="DoNotGuardDictionaryRemoveByContainsKeyDescription">
        <source>Do not guard 'Dictionary.Remove(key)' with 'Dictionary.ContainsKey(key)'. The former already checks whether the key exists, and will not throw if it does not.</source>
        <target state="translated">'Dictionary.ContainsKey(key)'를 사용하여 'Dictionary.Remove(key)'를 보호하지 마세요. 전자는 키가 있는지 여부를 이미 확인하고, 있지 않으면 throw하지 않습니다.</target>
        <note />
      </trans-unit>
      <trans-unit id="DoNotGuardDictionaryRemoveByContainsKeyMessage">
        <source>Do not guard 'Dictionary.Remove(key)' with 'Dictionary.ContainsKey(key)'</source>
        <target state="translated">'Dictionary.ContainsKey(key)'를 사용하여 'Dictionary.Remove(key)'를 보호하지 마세요.</target>
        <note />
      </trans-unit>
      <trans-unit id="DoNotGuardDictionaryRemoveByContainsKeyTitle">
        <source>Unnecessary call to 'Dictionary.ContainsKey(key)'</source>
        <target state="translated">'Dictionary.ContainsKey(key)'에 대한 불필요한 호출</target>
        <note />
      </trans-unit>
      <trans-unit id="DoNotHardCodeCertificate">
        <source>Do not hard-code certificate</source>
        <target state="translated">인증서 하드 코딩 안 함</target>
        <note />
      </trans-unit>
      <trans-unit id="DoNotHardCodeCertificateDescription">
        <source>Hard-coded certificates in source code are vulnerable to being exploited.</source>
        <target state="translated">소스 코드의 하드 코딩된 인증서는 악용될 수 있습니다.</target>
        <note />
      </trans-unit>
      <trans-unit id="DoNotHardCodeCertificateMessage">
        <source>Potential security vulnerability was found where '{0}' in method '{1}' may be tainted by hard-coded certificate from '{2}' in method '{3}'</source>
        <target state="translated">'{1}' 메서드의 '{0}'이(가) '{3}' 메서드의 '{2}'에서 하드 코딩된 인증서에 의해 오염될 수 있는 잠재적인 보안 취약성이 발견되었습니다.</target>
        <note />
      </trans-unit>
      <trans-unit id="DoNotHardCodeEncryptionKey">
        <source>Do not hard-code encryption key</source>
        <target state="translated">암호화 키 하드 코딩 안 함</target>
        <note />
      </trans-unit>
      <trans-unit id="DoNotHardCodeEncryptionKeyDescription">
        <source>SymmetricAlgorithm's .Key property, or a method's rgbKey parameter, should never be a hard-coded value.</source>
        <target state="translated">SymmetricAlgorithm의 .Key 속성 또는 메서드의 rgbKey 매개 변수는 하드 코딩된 값이어서는 안 됩니다.</target>
        <note />
      </trans-unit>
      <trans-unit id="DoNotHardCodeEncryptionKeyMessage">
        <source>Potential security vulnerability was found where '{0}' in method '{1}' may be tainted by hard-coded key from '{2}' in method '{3}'</source>
        <target state="translated">'{1}' 메서드의 '{0}'이(가) '{3}' 메서드의 '{2}'에서 하드 코딩된 키에 의해 오염될 수 있는 잠재적인 보안 취약성이 발견되었습니다.</target>
        <note />
      </trans-unit>
      <trans-unit id="DoNotInstallRootCertDescription">
        <source>By default, the Trusted Root Certification Authorities certificate store is configured with a set of public CAs that has met the requirements of the Microsoft Root Certificate Program. Since all trusted root CAs can issue certificates for any domain, an attacker can pick a weak or coercible CA that you install by yourself to target for an attack - and a single vulnerable, malicious or coercible CA undermines the security of the entire system. To make matters worse, these attacks can go unnoticed quite easily.</source>
        <target state="new">By default, the Trusted Root Certification Authorities certificate store is configured with a set of public CAs that has met the requirements of the Microsoft Root Certificate Program. Since all trusted root CAs can issue certificates for any domain, an attacker can pick a weak or coercible CA that you install by yourself to target for an attack - and a single vulnerable, malicious or coercible CA undermines the security of the entire system. To make matters worse, these attacks can go unnoticed quite easily.</target>
        <note />
      </trans-unit>
      <trans-unit id="DoNotLockOnObjectsWithWeakIdentityDescription">
        <source>An object is said to have a weak identity when it can be directly accessed across application domain boundaries. A thread that tries to acquire a lock on an object that has a weak identity can be blocked by a second thread in a different application domain that has a lock on the same object.</source>
        <target state="translated">개체가 약한 ID를 가진 경우는 애플리케이션 도메인 경계에서 해당 개체에 직접 액세스할 수 있을 때를 말합니다. 약한 ID를 가진 개체에 대한 잠금을 획득하려는 스레드는 동일한 개체에 대한 잠금을 획득한 다른 애플리케이션 도메인의 두 번째 스레드로 인해 차단될 수 있습니다.</target>
        <note />
      </trans-unit>
      <trans-unit id="DoNotLockOnObjectsWithWeakIdentityMessage">
        <source>Do not lock on objects with weak identity</source>
        <target state="translated">약한 ID를 가진 개체를 잠그지 마세요.</target>
        <note />
      </trans-unit>
      <trans-unit id="DoNotLockOnObjectsWithWeakIdentityTitle">
        <source>Do not lock on objects with weak identity</source>
        <target state="translated">약한 ID를 가진 개체를 잠그지 마세요.</target>
        <note />
      </trans-unit>
      <trans-unit id="DoNotPassLiteralsAsLocalizedParametersDescription">
        <source>A method passes a string literal as a parameter to a constructor or method in the .NET Framework class library and that string should be localizable. To fix a violation of this rule, replace the string literal with a string retrieved through an instance of the ResourceManager class.</source>
        <target state="translated">메서드는 .NET Framework 클래스 라이브러리의 생성자 또는 메서드에 문자열 리터럴을 매개 변수로 전달하고 해당 문자열은 지역화 가능해야 합니다. 이 규칙 위반 문제를 해결하려면 문자열 리터럴을 ResourceManager 클래스의 인스턴스를 통해 검색된 문자열로 바꿉니다.</target>
        <note />
      </trans-unit>
      <trans-unit id="DoNotPassLiteralsAsLocalizedParametersMessage">
        <source>Method '{0}' passes a literal string as parameter '{1}' of a call to '{2}'. Retrieve the following string(s) from a resource table instead: "{3}".</source>
        <target state="translated">'{0}' 메서드가 리터럴 문자열을 '{2}' 호출의 '{1}' 매개 변수로 전달합니다. 대신 리소스 테이블에서 "{3}" 문자열을 가져오세요.</target>
        <note />
      </trans-unit>
      <trans-unit id="DoNotPassLiteralsAsLocalizedParametersTitle">
        <source>Do not pass literals as localized parameters</source>
        <target state="translated">리터럴을 지역화된 매개 변수로 전달하지 마십시오.</target>
        <note />
      </trans-unit>
      <trans-unit id="DoNotRaiseReservedExceptionTypesDescription">
        <source>An exception of type that is not sufficiently specific or reserved by the runtime should never be raised by user code. This makes the original error difficult to detect and debug. If this exception instance might be thrown, use a different exception type.</source>
        <target state="translated">충분히 구체적이지 않거나 런타임에서 예약된 형식의 예외는 사용자 지정 코드에서 발생할 수 없습니다. 이로 인해 원래 오류를 감지하거나 디버그하기 어려워집니다. 이러한 예외 인스턴스가 throw되면 다른 예외 형식을 사용하세요.</target>
        <note />
      </trans-unit>
      <trans-unit id="DoNotRaiseReservedExceptionTypesMessageReserved">
        <source>Exception type {0} is reserved by the runtime</source>
        <target state="translated">예외 형식 {0}이(가) 런타임에서 예약되었습니다.</target>
        <note />
      </trans-unit>
      <trans-unit id="DoNotRaiseReservedExceptionTypesMessageTooGeneric">
        <source>Exception type {0} is not sufficiently specific</source>
        <target state="translated">예외 형식 {0}이(가) 충분히 구체적이지 않습니다.</target>
        <note />
      </trans-unit>
      <trans-unit id="DoNotRaiseReservedExceptionTypesTitle">
        <source>Do not raise reserved exception types</source>
        <target state="translated">예약된 예외 형식을 발생시키지 마세요.</target>
        <note />
      </trans-unit>
      <trans-unit id="DoNotSerializeTypesWithPointerFields">
        <source>Do Not Serialize Types With Pointer Fields</source>
        <target state="translated">포인터 필드를 사용하여 형식을 직렬화하지 마세요.</target>
        <note />
      </trans-unit>
      <trans-unit id="DoNotSerializeTypesWithPointerFieldsDescription">
        <source>Pointers are not "type safe" in the sense that you cannot guarantee the correctness of the memory they point at. So, serializing types with pointer fields is dangerous, as it may allow an attacker to control the pointer.</source>
        <target state="translated">포인터는 가리키는 메모리의 정확성을 보장할 수 없다는 점에서 "형식이 안전"하지 않습니다. 따라서 공격자가 포인터를 제어하게 될 수 있으므로 포인터 필드를 사용하여 형식을 직렬화하는 것은 위험합니다.</target>
        <note />
      </trans-unit>
      <trans-unit id="DoNotSerializeTypesWithPointerFieldsMessage">
        <source>Pointer field {0} on serializable type</source>
        <target state="translated">직렬화 가능한 형식의 포인터 필드 {0}입니다.</target>
        <note />
      </trans-unit>
      <trans-unit id="DoNotUseAccountSAS">
        <source>Do Not Use Account Shared Access Signature</source>
        <target state="translated">계정 공유 액세스 서명 사용 안 함</target>
        <note />
      </trans-unit>
      <trans-unit id="DoNotUseAccountSASDescription">
        <source>Shared Access Signatures(SAS) are a vital part of the security model for any application using Azure Storage, they should provide limited and safe permissions to your storage account to clients that don't have the account key. All of the operations available via a service SAS are also available via an account SAS, that is, account SAS is too powerful. So it is recommended to use Service SAS to delegate access more carefully.</source>
        <target state="translated">SAS(공유 액세스 서명)는 Azure Storage를 사용하는 애플리케이션에 대한 보안 모델의 필수적인 부분으로, 계정 키가 없는 클라이언트에 스토리지 계정에 대한 제한되고 안전한 권한을 제공해야 합니다. 서비스 SAS를 통해 사용할 수 있는 모든 작업은 계정 SAS를 통해서도 사용할 수 있습니다. 즉, 계정 SAS는 권한이 너무 강력합니다. 따라서 서비스 SAS를 사용하여 액세스 권한을 더욱 신중하게 위임하는 것이 좋습니다.</target>
        <note />
      </trans-unit>
      <trans-unit id="DoNotUseAccountSASMessage">
        <source>Use Service SAS instead of Account SAS for fine grained access control and container-level access policy</source>
        <target state="translated">세분화된 액세스 제어와 컨테이너 수준 액세스 정책을 위해 계정 SAS가 아닌 서비스 SAS 사용</target>
        <note />
      </trans-unit>
      <trans-unit id="DoNotUseBrokenCryptographicAlgorithms">
        <source>Do Not Use Broken Cryptographic Algorithms</source>
        <target state="translated">손상된 암호화 알고리즘을 사용하지 마세요.</target>
        <note />
      </trans-unit>
      <trans-unit id="DoNotUseBrokenCryptographicAlgorithmsDescription">
        <source>An attack making it computationally feasible to break this algorithm exists. This allows attackers to break the cryptographic guarantees it is designed to provide. Depending on the type and application of this cryptographic algorithm, this may allow attackers to read enciphered messages, tamper with enciphered  messages, forge digital signatures, tamper with hashed content, or otherwise compromise any cryptosystem based on this algorithm. Replace encryption uses with the AES algorithm (AES-256, AES-192 and AES-128 are acceptable) with a key length greater than or equal to 128 bits. Replace hashing uses with a hashing function in the SHA-2 family, such as SHA512, SHA384, or SHA256. Replace digital signature uses with RSA with a key length greater than or equal to 2048-bits, or ECDSA with a key length greater than or equal to 256 bits.</source>
        <target state="translated">계산상 이 알고리즘을 손상시킬 수 있는 공격이 있습니다. 이를 통해, 제공되어야 하는 암호화 보장이 공격자에 의해 손상될 수 있습니다. 암호화 알고리즘의 형식과 애플리케이션에 따라 공격자가 암호화된 메시지를 읽고, 암호화된 메시지를 변조하고, 디지털 서명을 위조하고, 해시된 콘텐츠를 변조하거나 이 알고리즘 기반의 암호화 시스템을 손상시킬 수 있습니다. 암호화를 키 길이가 128비트보다 크거나 같은 AES 알고리즘(AES-256, AES-192 및 AES-128 사용 가능)으로 바꾸세요. 해시를 SHA512, SHA384 또는 SHA256과 같은 SHA-2 패밀리의 해시 알고리즘으로 바꾸세요. 디지털 서명을 키 길이가 2048비트보다 크거나 같은 RSA 또는 키 길이가 256비트보다 크거나 같은 ECDSA로 바꾸세요.</target>
        <note />
      </trans-unit>
      <trans-unit id="DoNotUseBrokenCryptographicAlgorithmsMessage">
        <source>{0} uses a broken cryptographic algorithm {1}</source>
        <target state="translated">{0}이(가) 손상된 암호화 알고리즘 {1}을(를) 사용합니다.</target>
        <note />
      </trans-unit>
      <trans-unit id="DoNotUseCountAsyncWhenAnyAsyncCanBeUsedDescription">
        <source>For non-empty collections, CountAsync() and LongCountAsync() enumerate the entire sequence, while AnyAsync() stops at the first item or the first item that satisfies a condition.</source>
        <target state="translated">비어 있지 않은 컬렉션의 경우 CountAsync() 및 LongCountAsync()는 전체 시퀀스를 열거하고, AnyAsync()는 첫 번째 항목 또는 조건을 충족하는 첫 번째 항목에서 중지합니다.</target>
        <note />
      </trans-unit>
      <trans-unit id="DoNotUseCountAsyncWhenAnyAsyncCanBeUsedMessage">
        <source>{0}() is used where AnyAsync() could be used instead to improve performance</source>
        <target state="translated">{0}()은(는) 성능 개선을 위해 AnyAsync()를 대신 사용할 수 있는 경우에 사용됩니다.</target>
        <note />
      </trans-unit>
      <trans-unit id="DoNotUseCountAsyncWhenAnyAsyncCanBeUsedTitle">
        <source>Do not use CountAsync() or LongCountAsync() when AnyAsync() can be used</source>
        <target state="translated">AnyAsync()를 사용할 수 있는 경우 CountAsync() 또는 LongCountAsync() 사용 안 함</target>
        <note />
      </trans-unit>
      <trans-unit id="DoNotUseCountWhenAnyCanBeUsedDescription">
        <source>For non-empty collections, Count() and LongCount() enumerate the entire sequence, while Any() stops at the first item or the first item that satisfies a condition.</source>
        <target state="translated">비어 있지 않은 컬렉션의 경우 Count() 및 LongCount()는 전체 시퀀스를 열거하고, Any()는 첫 번째 항목 또는 조건을 충족하는 첫 번째 항목에서 중지합니다.</target>
        <note />
      </trans-unit>
      <trans-unit id="DoNotUseCountWhenAnyCanBeUsedMessage">
        <source>{0}() is used where Any() could be used instead to improve performance</source>
        <target state="translated">{0}()은(는) 성능 개선을 위해 Any()를 대신 사용할 수 있는 경우에 사용됩니다.</target>
        <note />
      </trans-unit>
      <trans-unit id="DoNotUseCountWhenAnyCanBeUsedTitle">
        <source>Do not use Count() or LongCount() when Any() can be used</source>
        <target state="translated">Any()를 사용할 수 있는 경우 Count() 또는 LongCount() 사용 안 함</target>
        <note />
      </trans-unit>
      <trans-unit id="DoNotUseCreateEncryptorWithNonDefaultIVDescription">
        <source>Symmetric encryption should always use a non-repeatable initialization vector to prevent dictionary attacks.</source>
        <target state="translated">대칭형 암호화는 항상 반복할 수 없는 초기화 벡터를 사용하여 사전 공격을 방지해야 합니다.</target>
        <note />
      </trans-unit>
      <trans-unit id="DoNotUseDeprecatedSecurityProtocols">
        <source>Do Not Use Deprecated Security Protocols</source>
        <target state="translated">사용되지 않는 보안 프로토콜을 사용하지 마세요.</target>
        <note />
      </trans-unit>
      <trans-unit id="DoNotUseDeprecatedSecurityProtocolsDescription">
        <source>Using a deprecated security protocol rather than the system default is risky.</source>
        <target state="translated">시스템 기본값이 아닌 사용되지 않는 보안 프로토콜을 사용하는 것은 위험합니다.</target>
        <note />
      </trans-unit>
      <trans-unit id="DoNotUseDeprecatedSecurityProtocolsMessage">
        <source>Hard-coded use of deprecated security protocol {0}</source>
        <target state="translated">사용되지 않는 보안 프로토콜 {0}의 하드 코드된 사용</target>
        <note />
      </trans-unit>
      <trans-unit id="DoNotUseDSA">
        <source>Do Not Use Digital Signature Algorithm (DSA)</source>
        <target state="translated">DSA (디지털 서명 알고리즘) 사용 안 함</target>
        <note />
      </trans-unit>
      <trans-unit id="DoNotUseDSADescription">
        <source>DSA is too weak to use.</source>
        <target state="translated">DSA가 보호 수준이 너무 낮아 사용할 수 없습니다.</target>
        <note />
      </trans-unit>
      <trans-unit id="DoNotUseDSAMessage">
        <source>Asymmetric encryption algorithm {0} is weak. Switch to an RSA with at least 2048 key size, ECDH or ECDSA algorithm instead.</source>
        <target state="translated">비대칭 암호화 알고리즘 {0}은(는) 취약합니다. 대신 최소 2048 키 크기, ECDH 또는 ECDSA 알고리즘이 포함된 RSA로 전환하세요.</target>
        <note />
      </trans-unit>
      <trans-unit id="DoNotUseEnumerableMethodsOnIndexableCollectionsInsteadUseTheCollectionDirectlyDescription">
        <source>This collection is directly indexable. Going through LINQ here causes unnecessary allocations and CPU work.</source>
        <target state="translated">이 컬렉션을 직접 인덱싱할 수 있습니다. 여기에서 LINQ를 통과하면 불필요한 할당과 CPU 작업이 발생합니다.</target>
        <note />
      </trans-unit>
      <trans-unit id="DoNotUseEnumerableMethodsOnIndexableCollectionsInsteadUseTheCollectionDirectlyMessage">
        <source>Do not use Enumerable methods on indexable collections. Instead use the collection directly.</source>
        <target state="translated">인덱싱 가능한 컬렉션의 Enumerable 메서드를 사용하지 마세요. 대신 컬렉션을 직접 사용하세요.</target>
        <note />
      </trans-unit>
      <trans-unit id="DoNotUseEnumerableMethodsOnIndexableCollectionsInsteadUseTheCollectionDirectlyTitle">
        <source>Do not use Enumerable methods on indexable collections</source>
        <target state="translated">인덱싱 가능한 컬렉션의 Enumerable 메서드를 사용하면 안 됨</target>
        <note />
      </trans-unit>
      <trans-unit id="DoNotUseInsecureRandomness">
        <source>Do not use insecure randomness</source>
        <target state="translated">안전하지 않은 임의성 사용 안 함</target>
        <note />
      </trans-unit>
      <trans-unit id="DoNotUseInsecureRandomnessDescription">
        <source>Using a cryptographically weak pseudo-random number generator may allow an attacker to predict what security-sensitive value will be generated. Use a cryptographically strong random number generator if an unpredictable value is required, or ensure that weak pseudo-random numbers aren't used in a security-sensitive manner.</source>
        <target state="translated">암호화가 약한 의사 난수 생성기를 사용하면 공격자가 생성되는 보안에 중요한 값을 예측할 수 있습니다. 예측 불가능한 값이 필요한 경우 암호화가 강한 난수 생성기를 사용하거나, 약한 의사 난수가 보안에 중요한 방식으로 사용되지 않도록 하세요.</target>
        <note />
      </trans-unit>
      <trans-unit id="DoNotUseInsecureRandomnessMessage">
        <source>{0} is an insecure random number generator. Use cryptographically secure random number generators when randomness is required for security.</source>
        <target state="translated">{0}은(는) 비보안 난수 생성기입니다. 보안을 위해 임의성이 필요한 경우 암호화된 보안 난수 생성기를 사용하세요.</target>
        <note />
      </trans-unit>
      <trans-unit id="DoNotUseMD5">
        <source>Do not use insecure cryptographic algorithm MD5.</source>
        <target state="translated">안전하지 않은 암호화 알고리즘 MD5를 사용하지 마세요.</target>
        <note />
      </trans-unit>
      <trans-unit id="DoNotUseMD5Description">
        <source>This type implements MD5, a cryptographically insecure hashing function. Hash collisions are computationally feasible for the MD5 and HMACMD5 algorithms. Replace this usage with a SHA-2 family hash algorithm (SHA512, SHA384, SHA256).</source>
        <target state="translated">이 형식은 안전하지 않게 암호화된 해시 알고리즘인 MD5를 구현합니다. MD5 및 HMACMD5 알고리즘에서 계산상 해시 충돌이 발생할 수 있습니다. 이 사용법을 SHA-2 패밀리 해시 알고리즘(SHA512, SHA384, SHA256)으로 바꾸세요.</target>
        <note />
      </trans-unit>
      <trans-unit id="DoNotUseObsoleteKDFAlgorithm">
        <source>Do not use obsolete key derivation function</source>
        <target state="translated">사용되지 않는 키 파생 함수 사용 안 함</target>
        <note />
      </trans-unit>
      <trans-unit id="DoNotUseObsoleteKDFAlgorithmDescription">
        <source>Password-based key derivation should use PBKDF2 with SHA-2. Avoid using PasswordDeriveBytes since it generates a PBKDF1 key. Avoid using Rfc2898DeriveBytes.CryptDeriveKey since it doesn't use the iteration count or salt.</source>
        <target state="translated">암호 기반 키 파생은 PBKDF2와 SHA-2를 사용해야 합니다. PasswordDeriveBytes는 PBKDF1 키를 생성하므로 사용하지 마세요. Rfc2898DeriveBytes.CryptDeriveKey는 반복 횟수 또는 솔트를 사용하지 않으므로 사용하지 마세요.</target>
        <note />
      </trans-unit>
      <trans-unit id="DoNotUseObsoleteKDFAlgorithmMessage">
        <source>Call to obsolete key derivation function {0}.{1}</source>
        <target state="translated">사용되지 않는 키 파생 함수 {0}.{1}에 대한 호출</target>
        <note />
      </trans-unit>
      <trans-unit id="DoNotUseOutAttributeStringPInvokeParametersDescription">
        <source>String parameters passed by value with the 'OutAttribute' can destabilize the runtime if the string is an interned string.</source>
        <target state="translated">'OutAttribute'를 사용하여 값으로 전달된 문자열 매개 변수는 문자열이 인턴 지정된 문자열인 경우 런타임을 불안정하게 만들 수 있습니다.</target>
        <note />
      </trans-unit>
      <trans-unit id="DoNotUseOutAttributeStringPInvokeParametersMessage">
        <source>Do not use the 'OutAttribute' for string parameter '{0}' which is passed by value. If marshalling of modified data back to the caller is required, use the 'out' keyword to pass the string by reference instead.</source>
        <target state="translated">값으로 전달된 문자열 매개 변수 '{0}'에는 'OutAttribute'를 사용하지 마세요. 수정된 데이터를 다시 호출자에 마샬링해야 하는 경우 대신 'out' 키워드를 사용하여 참조로 문자열을 전달하세요.</target>
        <note />
      </trans-unit>
      <trans-unit id="DoNotUseOutAttributeStringPInvokeParametersTitle">
        <source>Do not use 'OutAttribute' on string parameters for P/Invokes</source>
        <target state="translated">P/Invokes에 대한 문자열 매개 변수에는 'OutAttribute'를 사용하지 마세요.</target>
        <note />
      </trans-unit>
      <trans-unit id="DoNotUseReferenceEqualsWithValueTypesComparerMessage">
        <source>Do not pass an argument with value type '{0}' to the 'Equals' method on 'ReferenceEqualityComparer'. Due to value boxing, this call to 'Equals' will always return 'false'.</source>
        <target state="translated">값 형식이 '{0}'인 인수를 'ReferenceEqualityComparer'의 'Equals' 메서드에 전달하지 마세요. 값 boxing으로 인해 이 'Equals' 호출은 항상 'false'를 반환합니다.</target>
        <note />
      </trans-unit>
      <trans-unit id="DoNotUseReferenceEqualsWithValueTypesDescription">
        <source>Value type typed arguments are uniquely boxed for each call to this method, therefore the result is always false.</source>
        <target state="translated">값 형식으로 형식이 지정된 인수는 이 메서드를 호출할 때마다 고유하게 boxing되므로 결과는 항상 false입니다.</target>
        <note />
      </trans-unit>
      <trans-unit id="DoNotUseReferenceEqualsWithValueTypesMethodMessage">
        <source>Do not pass an argument with value type '{0}' to 'ReferenceEquals'. Due to value boxing, this call to 'ReferenceEquals' will always return 'false'.</source>
        <target state="translated">값 형식이 '{0}'인 인수를 'ReferenceEquals'에 전달하지 마세요. 값 boxing으로 인해 이 'ReferenceEquals' 호출은 항상 'false'를 반환합니다.</target>
        <note />
      </trans-unit>
      <trans-unit id="DoNotUseReferenceEqualsWithValueTypesTitle">
        <source>Do not use ReferenceEquals with value types</source>
        <target state="translated">값 형식이 있는 ReferenceEquals를 사용하면 안 됨</target>
        <note />
      </trans-unit>
      <trans-unit id="DoNotUseSHA1">
        <source>Do not use insecure cryptographic algorithm SHA1.</source>
        <target state="translated">안전하지 않은 암호화 알고리즘 SHA1을 사용하지 마세요.</target>
        <note />
      </trans-unit>
      <trans-unit id="DoNotUseSHA1Description">
        <source>This type implements SHA1, a cryptographically insecure hashing function. Hash collisions are computationally feasible for the SHA-1 and SHA-0 algorithms. Replace this usage with a SHA-2 family hash algorithm (SHA512, SHA384, SHA256).</source>
        <target state="translated">이 형식은 안전하지 않게 암호화된 해시 알고리즘인 SHA1을 구현합니다. SHA-1 및 SHA-0 알고리즘에서 계산상 해시 충돌이 발생할 수 있습니다. 이 사용법을 SHA-2 패밀리 해시 알고리즘(SHA512, SHA384, SHA256)으로 바꾸세요.</target>
        <note />
      </trans-unit>
      <trans-unit id="DoNotUseStackallocInLoopsDescription">
        <source>Stack space allocated by a stackalloc is only released at the end of the current method's invocation.  Using it in a loop can result in unbounded stack growth and eventual stack overflow conditions.</source>
        <target state="translated">stackalloc에서 할당된 스택 공간은 현재 메서드의 호출이 끝날 때만 릴리스됩니다. 루프에서 stackalloc를 사용하면 바인딩되지 않은 스택 증가 및 최종 스택 오버플로 조건이 발생할 수 있습니다.</target>
        <note />
      </trans-unit>
      <trans-unit id="DoNotUseStackallocInLoopsMessage">
        <source>Potential stack overflow. Move the stackalloc out of the loop.</source>
        <target state="translated">잠재적 스택 오버플로입니다. stackalloc를 루프 밖으로 이동합니다.</target>
        <note />
      </trans-unit>
      <trans-unit id="DoNotUseStackallocInLoopsTitle">
        <source>Do not use stackalloc in loops</source>
        <target state="translated">루프에서 stackalloc을 사용하면 안 됨</target>
        <note />
      </trans-unit>
      <trans-unit id="DoNotUseTimersThatPreventPowerStateChangesDescription">
        <source>Higher-frequency periodic activity will keep the CPU busy and interfere with power-saving idle timers that turn off the display and hard disks.</source>
        <target state="translated">정기적인 작업의 실행 빈도가 높아지면 CPU 사용률도 높아져 디스플레이 및 하드 디스크를 끄는 절전 유휴 타이머에 방해가 됩니다.</target>
        <note />
      </trans-unit>
      <trans-unit id="DoNotUseTimersThatPreventPowerStateChangesMessage">
        <source>Do not use timers that prevent power state changes</source>
        <target state="translated">전원 상태 변경을 방해하는 타이머를 사용하지 마세요.</target>
        <note />
      </trans-unit>
      <trans-unit id="DoNotUseTimersThatPreventPowerStateChangesTitle">
        <source>Do not use timers that prevent power state changes</source>
        <target state="translated">전원 상태 변경을 방해하는 타이머를 사용하지 마세요.</target>
        <note />
      </trans-unit>
      <trans-unit id="DoNotUseUnsafeDllImportSearchPath">
        <source>Do not use unsafe DllImportSearchPath value</source>
        <target state="translated">안전하지 않은 DllImportSearchPath 값 사용 안 함</target>
        <note />
      </trans-unit>
      <trans-unit id="DoNotUseUnsafeDllImportSearchPathDescription">
        <source>There could be a malicious DLL in the default DLL search directories. Or, depending on where your application is run from, there could be a malicious DLL in the application's directory. Use a DllImportSearchPath value that specifies an explicit search path instead. The DllImportSearchPath flags that this rule looks for can be configured in .editorconfig.</source>
        <target state="translated">기본 DLL 검색 디렉터리에 악성 DLL이 있을 수 있습니다. 또는 애플리케이션이 실행되는 위치에 따라 애플리케이션의 디렉터리에 악성 DLL이 있을 수 있습니다. 대신 명시적 검색 경로를 지정하는 DllImportSearchPath 값을 사용합니다. 이 규칙이 검색하는 DllImportSearchPath 플래그는 .editorconfig에서 구성할 수 있습니다.</target>
        <note />
      </trans-unit>
      <trans-unit id="DoNotUseUnsafeDllImportSearchPathMessage">
        <source>Use of unsafe DllImportSearchPath value {0}</source>
        <target state="translated">안전하지 않은 DllImportSearchPath 값 {0} 사용</target>
        <note />
      </trans-unit>
      <trans-unit id="DoNotUseWaitAllWithSingleTaskDescription">
        <source>Using 'WaitAll' with a single task may result in performance loss, await or return the task instead.</source>
        <target state="translated">단일 작업에 'WaitAll'을 사용하면 대신 성능이 저하되거나 작업을 기다리거나 반환할 수 있습니다.</target>
        <note />
      </trans-unit>
      <trans-unit id="DoNotUseWaitAllWithSingleTaskFix">
        <source>Replace 'WaitAll' with single 'Wait'</source>
        <target state="translated">'WaitAll'을 단일 'Wait'으로 교체</target>
        <note />
      </trans-unit>
      <trans-unit id="DoNotUseWaitAllWithSingleTaskTitle">
        <source>Do not use 'WaitAll' with a single task</source>
        <target state="translated">단일 작업에 'WaitAll'을 사용하지 마세요.</target>
        <note />
      </trans-unit>
      <trans-unit id="DoNotUseWeakCryptographicAlgorithms">
        <source>Do Not Use Weak Cryptographic Algorithms</source>
        <target state="translated">취약한 암호화 알고리즘을 사용하지 마세요.</target>
        <note />
      </trans-unit>
      <trans-unit id="DoNotUseWeakCryptographicAlgorithmsDescription">
        <source>Cryptographic algorithms degrade over time as attacks become for advances to attacker get access to more computation. Depending on the type and application of this cryptographic algorithm, further degradation of the cryptographic strength of it may allow attackers to read enciphered messages, tamper with enciphered  messages, forge digital signatures, tamper with hashed content, or otherwise compromise any cryptosystem based on this algorithm. Replace encryption uses with the AES algorithm (AES-256, AES-192 and AES-128 are acceptable) with a key length greater than or equal to 128 bits. Replace hashing uses with a hashing function in the SHA-2 family, such as SHA-2 512, SHA-2 384, or SHA-2 256.</source>
        <target state="translated">암호화 알고리즘의 성능이 점점 저하되어 공격자가 더 많은 계산에 액세스할 수 있도록 공격이 진화합니다. 암호화 알고리즘의 형식과 애플리케이션 및 계속 저하되는 암호화 기능에 따라 공격자가 암호화된 메시지를 읽고, 암호화된 메시지를 변조하고, 디지털 서명을 위조하고, 해시된 콘텐츠를 변조하거나 이 알고리즘 기반의 암호화 시스템을 손상시킬 수 있습니다. 암호화를 키 길이가 128비트보다 크거나 같은 AES 알고리즘(AES-256, AES-192 및 AES-128 사용 가능)으로 바꾸세요. 해시를 SHA-2 512, SHA-2 384 또는 SHA-2 256과 같은 SHA-2 패밀리의 해시 알고리즘으로 바꾸세요.</target>
        <note />
      </trans-unit>
      <trans-unit id="DoNotUseWeakCryptographicAlgorithmsMessage">
        <source>{0} uses a weak cryptographic algorithm {1}</source>
        <target state="translated">{0}이(가) 취약한 암호화 알고리즘 {1}을(를) 사용합니다.</target>
        <note />
      </trans-unit>
      <trans-unit id="DoNotUseWeakKDFAlgorithm">
        <source>Ensure Key Derivation Function algorithm is sufficiently strong</source>
        <target state="translated">키 파생 함수 알고리즘이 충분히 강력한지 확인</target>
        <note />
      </trans-unit>
      <trans-unit id="DoNotUseWeakKDFAlgorithmDescription">
        <source>Some implementations of the Rfc2898DeriveBytes class allow for a hash algorithm to be specified in a constructor parameter or overwritten in the HashAlgorithm property. If a hash algorithm is specified, then it should be SHA-256 or higher.</source>
        <target state="translated">Rfc2898DeriveBytes 클래스의 일부 구현에서는 해시 알고리즘을 생성자 매개 변수에 지정하거나 HashAlgorithm 속성에서 덮어쓸 수 있도록 허용합니다. 해시 알고리즘이 지정된 경우 SHA-256 이상의 해시 알고리즘이어야 합니다.</target>
        <note />
      </trans-unit>
      <trans-unit id="DoNotUseWeakKDFAlgorithmMessage">
        <source>{0} might be using a weak hash algorithm. Use SHA256, SHA384, or SHA512 to create a strong key from a password.</source>
        <target state="translated">{0}이(가) 취약한 해시 알고리즘을 사용하고 있을 수 있습니다. 암호에서 강력한 키를 만들려면 SHA256, SHA384 또는 SHA512를 사용하세요.</target>
        <note />
      </trans-unit>
      <trans-unit id="DoNotUseWeakKDFInsufficientIterationCountDescription">
        <source>When deriving cryptographic keys from user-provided inputs such as password, use sufficient iteration count (at least 100k).</source>
        <target state="translated">암호와 같은 사용자 제공 입력에서 암호화 키를 파생할 때 충분한 반복 횟수(10만 이상)를 사용하세요.</target>
        <note />
      </trans-unit>
      <trans-unit id="DoNotUseWhenAllWithSingleTaskDescription">
        <source>Using 'WhenAll' with a single task may result in performance loss, await or return the task instead.</source>
        <target state="translated">단일 작업에 'WhenAll'을 사용하면 대신 성능이 저하되거나 작업을 기다리거나 반환할 수 있습니다.</target>
        <note />
      </trans-unit>
      <trans-unit id="DoNotUseWhenAllWithSingleTaskFix">
        <source>Replace 'WhenAll' call with argument</source>
        <target state="translated">'WhenAll' 호출을 인수로 대체</target>
        <note />
      </trans-unit>
      <trans-unit id="DoNotUseWhenAllWithSingleTaskTitle">
        <source>Do not use 'WhenAll' with a single task</source>
        <target state="translated">단일 작업에 'WhenAll'을 사용하지 마세요.</target>
        <note />
      </trans-unit>
      <trans-unit id="DoNotUseXslTransform">
        <source>Do Not Use XslTransform</source>
        <target state="translated">XslTransform 사용 안 함</target>
        <note />
      </trans-unit>
      <trans-unit id="DoNotUseXslTransformMessage">
        <source>Do not use XslTransform. It does not restrict potentially dangerous external references.</source>
        <target state="translated">XslTransform을 사용하지 마세요. 잠재적으로 위험한 외부 참조를 제한하지 않습니다.</target>
        <note />
      </trans-unit>
      <trans-unit id="DynamicInterfaceCastableImplementationUnsupportedDescription">
        <source>Providing a functional 'DynamicInterfaceCastableImplementationAttribute'-attributed interface requires the Default Interface Members feature, which is unsupported in Visual Basic.</source>
        <target state="translated">기능적인 'DynamicInterfaceCastableImplementationAttribute' 속성 인터페이스를 제공하려면 Visual Basic에서 지원되지 않는 기본 인터페이스 멤버 기능이 필요합니다.</target>
        <note />
      </trans-unit>
      <trans-unit id="DynamicInterfaceCastableImplementationUnsupportedMessage">
        <source>Providing a 'DynamicInterfaceCastableImplementation' interface in Visual Basic is unsupported</source>
        <target state="translated">Visual Basic에서 'DynamicInterfaceCastableImplementation' 인터페이스 제공은 지원되지 않습니다.</target>
        <note />
      </trans-unit>
      <trans-unit id="DynamicInterfaceCastableImplementationUnsupportedTitle">
        <source>Providing a 'DynamicInterfaceCastableImplementation' interface in Visual Basic is unsupported</source>
        <target state="translated">Visual Basic에서 'DynamicInterfaceCastableImplementation' 인터페이스 제공은 지원되지 않습니다.</target>
        <note />
      </trans-unit>
      <trans-unit id="FeatureUnsupportedWhenRuntimeMarshallingDisabledDescription">
        <source>Using features that require runtime marshalling when runtime marshalling is disabled will result in runtime exceptions.</source>
        <target state="translated">런타임 마샬링이 비활성화된 경우 런타임 마샬링이 필요한 기능을 사용하면 런타임 예외가 발생합니다.</target>
        <note />
      </trans-unit>
      <trans-unit id="FeatureUnsupportedWhenRuntimeMarshallingDisabledMessageAutoLayoutTypes">
        <source>Types with '[StructLayout(LayoutKind.Auto)]' require runtime marshalling to be enabled</source>
        <target state="translated">'[StructLayout(LayoutKind.Auto)]' 유형은 런타임 마샬링을 활성화해야 합니다.</target>
        <note />
      </trans-unit>
      <trans-unit id="FeatureUnsupportedWhenRuntimeMarshallingDisabledMessageByRefParameters">
        <source>By-ref parameters require runtime marshalling to be enabled</source>
        <target state="translated">By-ref 매개 변수는 런타임 마샬링을 활성화해야 합니다.</target>
        <note />
      </trans-unit>
      <trans-unit id="FeatureUnsupportedWhenRuntimeMarshallingDisabledMessageHResultSwapping">
        <source>HResult-swapping requires runtime marshalling to be enabled</source>
        <target state="translated">HResult-swapping은 런타임 마샬링을 활성화해야 합니다.</target>
        <note />
      </trans-unit>
      <trans-unit id="FeatureUnsupportedWhenRuntimeMarshallingDisabledMessageLCIDConversionAttribute">
        <source>Using 'LCIDConversionAttribute' requires runtime marshalling to be enabled</source>
        <target state="translated">'LCIDConversionAttribute'를 사용하려면 런타임 마샬링을 활성화해야 합니다.</target>
        <note />
      </trans-unit>
      <trans-unit id="FeatureUnsupportedWhenRuntimeMarshallingDisabledMessageManagedParameterOrReturnTypes">
        <source>Managed parameter or return types require runtime marshalling to be enabled</source>
        <target state="translated">관리되는 매개 변수 또는 반환 유형은 런타임 마샬링을 활성화해야 합니다.</target>
        <note />
      </trans-unit>
      <trans-unit id="FeatureUnsupportedWhenRuntimeMarshallingDisabledMessageSetLastError">
        <source>Setting SetLastError to 'true' requires runtime marshalling to be enabled</source>
        <target state="translated">SetLastError를 'true'로 설정하려면 런타임 마샬링을 활성화해야 합니다.</target>
        <note />
      </trans-unit>
      <trans-unit id="FeatureUnsupportedWhenRuntimeMarshallingDisabledMessageVarargPInvokes">
        <source>Varadic P/Invoke signatures require runtime marshalling to be enabled</source>
        <target state="translated">Varadic P/Invoke 서명은 런타임 마샬링을 활성화해야 합니다.</target>
        <note />
      </trans-unit>
      <trans-unit id="FeatureUnsupportedWhenRuntimeMarshallingDisabledTitle">
        <source>Property, type, or attribute requires runtime marshalling</source>
        <target state="translated">속성, 유형 또는 특성에는 런타임 마샬링이 필요합니다.</target>
        <note />
      </trans-unit>
      <trans-unit id="FieldIsPreviewTypeMessage">
        <source>'{0}''s type contains the preview type '{1}' and requires opting into preview features. See {2} for more information.</source>
        <target state="translated">'{0}'의 유형에 미리 보기 유형 '{1}'이(가) 포함되어 있으며 미리 보기 기능을 선택해야 합니다. 자세한 내용은 {2}을(를) 참조하세요.</target>
        <note />
      </trans-unit>
      <trans-unit id="FieldIsPreviewTypeMessageWithCustomMessagePlaceholder">
        <source>{3} '{0}''s type contains the preview type '{1}' and requires opting into preview features. See {2} for more information.</source>
        <target state="translated">{3} '{0}'의 유형에 '{1}' 미리 보기 유형이 포함되어 있으며 미리 보기 기능을 선택해야 합니다. 자세한 내용은 {2}를 참조하세요.</target>
        <note />
      </trans-unit>
      <trans-unit id="FinalizersShouldCallBaseClassFinalizerDescription">
        <source>Finalization must be propagated through the inheritance hierarchy. To guarantee this, types must call their base class Finalize method in their own Finalize method.</source>
        <target state="translated">종료는 상속 계층 구조를 통해 전파되어야 합니다. 이를 보장하려면 형식은 고유 Finalize 메서드에서 기본 클래스 Finalize 메서드를 호출해야 합니다.</target>
        <note />
      </trans-unit>
      <trans-unit id="FinalizersShouldCallBaseClassFinalizerMessage">
        <source>Finalizers should call base class finalizer</source>
        <target state="translated">종료자가 기본 클래스 종료자를 호출해야 합니다.</target>
        <note />
      </trans-unit>
      <trans-unit id="FinalizersShouldCallBaseClassFinalizerTitle">
        <source>Finalizers should call base class finalizer</source>
        <target state="translated">종료자가 기본 클래스 종료자를 호출해야 합니다.</target>
        <note />
      </trans-unit>
      <trans-unit id="ForwardCancellationTokenToInvocationsDescription">
        <source>Forward the 'CancellationToken' parameter to methods to ensure the operation cancellation notifications gets properly propagated, or pass in 'CancellationToken.None' explicitly to indicate intentionally not propagating the token.</source>
        <target state="translated">'CancellationToken' 매개 변수를 메서드로 전달하여 작업 취소 알림이 올바르게 전파되도록 하거나, 명시적으로 'CancellationToken.None'을 전달하여 의도적으로 토큰을 전파하지 않음을 나타냅니다.</target>
        <note />
      </trans-unit>
      <trans-unit id="ForwardCancellationTokenToInvocationsMessage">
        <source>Forward the '{0}' parameter to the '{1}' method or pass in 'CancellationToken.None' explicitly to indicate intentionally not propagating the token</source>
        <target state="translated">'{0}' 매개 변수를 '{1}' 메서드로 전달하거나, 명시적으로 'CancellationToken.None'을 전달하여 의도적으로 토큰을 전파하지 않음을 나타내세요.</target>
        <note />
      </trans-unit>
      <trans-unit id="ForwardCancellationTokenToInvocationsTitle">
        <source>Forward the 'CancellationToken' parameter to methods</source>
        <target state="translated">'CancellationToken' 매개 변수를 메서드로 전달</target>
        <note />
      </trans-unit>
      <trans-unit id="HardCodedSecurityProtocolMessage">
        <source>Avoid hardcoding SecurityProtocolType {0}, and instead use SecurityProtocolType.SystemDefault to allow the operating system to choose the best Transport Layer Security protocol to use.</source>
        <target state="translated">운영 체제에서 사용할 최상의 전송 계층 보안 프로토콜을 선택할 수 있게 하려면 SecurityProtocolType {0}을(를) 하드 코딩하지 말고 대신 SecurityProtocolType.SystemDefault를 사용하세요.</target>
        <note />
      </trans-unit>
      <trans-unit id="HardCodedSecurityProtocolTitle">
        <source>Avoid hardcoding SecurityProtocolType value</source>
        <target state="translated">SecurityProtocolType 값 하드 코딩 방지</target>
        <note />
      </trans-unit>
      <trans-unit id="HardcodedSslProtocolsDescription">
        <source>Current Transport Layer Security protocol versions may become deprecated if vulnerabilities are found. Avoid hardcoding SslProtocols values to keep your application secure. Use 'None' to let the Operating System choose a version.</source>
        <target state="translated">취약성이 발견되면 현재 전송 계층 보안 프로토콜 버전이 사용되지 않을 수 있습니다. 애플리케이션을 안전하게 유지하려면 SslProtocols 값을 하드 코딩하지 않습니다. 운영 체제에서 버전을 선택하도록 하려면 '없음'을 사용합니다.</target>
        <note />
      </trans-unit>
      <trans-unit id="HardcodedSslProtocolsMessage">
        <source>Avoid hardcoding SslProtocols '{0}' to ensure your application remains secure in the future. Use 'None' to let the Operating System choose a version.</source>
        <target state="translated">앞으로 애플리케이션을 안전하게 유지하려면 SslProtocols '{0}'을(를) 하드 코딩하지 마세요. 운영 체제에서 버전을 선택하도록 하려면 '없음'을 사용하세요.</target>
        <note />
      </trans-unit>
      <trans-unit id="HardcodedSslProtocolsTitle">
        <source>Avoid hardcoded SslProtocols values</source>
        <target state="translated">하드 코딩된 SslProtocols 값 방지</target>
        <note />
      </trans-unit>
      <trans-unit id="ImplementISerializableCorrectlyDescription">
        <source>To fix a violation of this rule, make the GetObjectData method visible and overridable, and make sure that all instance fields are included in the serialization process or explicitly marked by using the NonSerializedAttribute attribute.</source>
        <target state="translated">이 규칙 위반 문제를 해결하려면 GetObjectData 메서드를 visible 및 overridable로 설정하고 모든 인스턴스 필드가 serialization 프로세스에 포함되거나 NonSerializedAttribute 특성을 사용하여 명시적으로 표시되도록 합니다.</target>
        <note />
      </trans-unit>
      <trans-unit id="ImplementISerializableCorrectlyMessageDefault">
        <source>Add an implementation of GetObjectData to type {0}</source>
        <target state="translated">{0} 형식에 GetObjectData 구현을 추가하세요.</target>
        <note />
      </trans-unit>
      <trans-unit id="ImplementISerializableCorrectlyMessageMakeOverridable">
        <source>Make {0}.GetObjectData virtual and overridable</source>
        <target state="translated">{0}.GetObjectData를 재정의 가능한 가상 메서드로 설정하세요.</target>
        <note />
      </trans-unit>
      <trans-unit id="ImplementISerializableCorrectlyMessageMakeVisible">
        <source>Increase the accessibility of {0}.GetObjectData so that it is visible to derived types</source>
        <target state="translated">파생 형식에 표시되도록 {0}.GetObjectData의 접근성을 높이세요.</target>
        <note />
      </trans-unit>
      <trans-unit id="ImplementISerializableCorrectlyTitle">
        <source>Implement ISerializable correctly</source>
        <target state="translated">ISerializable을 올바르게 구현하십시오.</target>
        <note />
      </trans-unit>
      <trans-unit id="ImplementInterfacesOnDynamicCastableImplementation">
        <source>Implement inherited interfaces</source>
        <target state="translated">상속된 인터페이스 구현</target>
        <note />
      </trans-unit>
      <trans-unit id="ImplementSerializationConstructorsCodeActionTitle">
        <source>Implement Serialization constructor</source>
        <target state="translated">Serialization 생성자 구현</target>
        <note />
      </trans-unit>
      <trans-unit id="ImplementSerializationConstructorsDescription">
        <source>To fix a violation of this rule, implement the serialization constructor. For a sealed class, make the constructor private; otherwise, make it protected.</source>
        <target state="translated">이 규칙 위반 문제를 해결하려면 serialization 생성자를 구현합니다. sealed 클래스의 경우 생성자를 private으로 설정하고, 그렇지 않으면 protected로 설정합니다.</target>
        <note />
      </trans-unit>
      <trans-unit id="ImplementSerializationConstructorsMessageCreateMagicConstructor">
        <source>Add a constructor to {0} with the following signature: 'protected {0}(SerializationInfo info, StreamingContext context)'.</source>
        <target state="translated">다음 시그니처를 사용하여 생성자를 {0}에 추가하십시오. 'protected {0}(SerializationInfo info, StreamingContext context)'</target>
        <note />
      </trans-unit>
      <trans-unit id="ImplementSerializationConstructorsMessageMakeSealedMagicConstructorPrivate">
        <source>Declare the serialization constructor of {0}, a sealed type, as private.</source>
        <target state="translated">sealed 형식의 {0} serialization 생성자를 private으로 선언하세요.</target>
        <note />
      </trans-unit>
      <trans-unit id="ImplementSerializationConstructorsMessageMakeUnsealedMagicConstructorFamily">
        <source>Declare the serialization constructor of {0}, an unsealed type, as protected.</source>
        <target state="translated">unsealed 형식의 {0} serialization 생성자를 protected로 선언하세요.</target>
        <note />
      </trans-unit>
      <trans-unit id="ImplementSerializationConstructorsTitle">
        <source>Implement serialization constructors</source>
        <target state="translated">serialization 생성자를 구현하십시오.</target>
        <note />
      </trans-unit>
      <trans-unit id="ImplementSerializationMethodsCorrectlyDescription">
        <source>A method that handles a serialization event does not have the correct signature, return type, or visibility.</source>
        <target state="translated">serialization 이벤트를 처리하는 메서드에 올바른 시그니처, 반환 형식 또는 표시 여부가 없습니다.</target>
        <note />
      </trans-unit>
      <trans-unit id="ImplementSerializationMethodsCorrectlyMessageGeneric">
        <source>Because {0} is marked with OnSerializing, OnSerialized, OnDeserializing, or OnDeserialized, change its signature so that it is no longer generic</source>
        <target state="translated">{0}이(가) OnSerializing, OnSerialized, OnDeserializing 또는 OnDeserialized로 표시되어 있으므로 제네릭이 되지 않도록 시그니처를 변경하세요.</target>
        <note />
      </trans-unit>
      <trans-unit id="ImplementSerializationMethodsCorrectlyMessageParameters">
        <source>Because {0} is marked with OnSerializing, OnSerialized, OnDeserializing, or OnDeserialized, change its signature so that it takes a single parameter of type 'System.Runtime.Serialization.StreamingContext'</source>
        <target state="translated">{0}이(가) OnSerializing, OnSerialized, OnDeserializing 또는 OnDeserialized로 표시되어 있으므로 'System.Runtime.Serialization.StreamingContext' 형식의 단일 매개 변수를 사용하도록 시그니처를 변경하세요.</target>
        <note />
      </trans-unit>
      <trans-unit id="ImplementSerializationMethodsCorrectlyMessageReturnType">
        <source>Because {0} is marked with OnSerializing, OnSerialized, OnDeserializing, or OnDeserialized, change its return type from {1} to void (Sub in Visual Basic)</source>
        <target state="translated">{0}이(가) OnSerializing, OnSerialized, OnDeserializing 또는 OnDeserialized로 표시되어 있으므로 반환 형식을 {1}에서 void(Visual Basic의 경우 Sub)로 변경하세요.</target>
        <note />
      </trans-unit>
      <trans-unit id="ImplementSerializationMethodsCorrectlyMessageStatic">
        <source>Because {0} is marked with OnSerializing, OnSerialized, OnDeserializing, or OnDeserialized, change it from static (Shared in Visual Basic) to an instance method</source>
        <target state="translated">{0}이(가) OnSerializing, OnSerialized, OnDeserializing 또는 OnDeserialized로 표시되어 있으므로 static(Visual Basic의 경우 Shared)에서 인스턴스 메서드로 변경하세요.</target>
        <note />
      </trans-unit>
      <trans-unit id="ImplementSerializationMethodsCorrectlyMessageVisibility">
        <source>Because {0} is marked with OnSerializing, OnSerialized, OnDeserializing, or OnDeserialized, change its accessibility to private</source>
        <target state="translated">{0}이(가) OnSerializing, OnSerialized, OnDeserializing 또는 OnDeserialized로 표시되어 있으므로 접근성을 private으로 변경하세요.</target>
        <note />
      </trans-unit>
      <trans-unit id="ImplementSerializationMethodsCorrectlyTitle">
        <source>Implement serialization methods correctly</source>
        <target state="translated">serialization 메서드를 올바르게 구현하십시오.</target>
        <note />
      </trans-unit>
      <trans-unit id="ImplementsPreviewInterfaceMessage">
        <source>'{0}' implements the preview interface '{1}' and therefore needs to opt into preview features. See {2} for more information.</source>
        <target state="translated">'{0}'은(는) 미리 보기 인터페이스 '{1}'를 구현하므로 미리 보기 기능을 선택해야 합니다. 자세한 내용은 {2}을(를) 참조하세요.</target>
        <note />
      </trans-unit>
      <trans-unit id="ImplementsPreviewInterfaceMessageWithCustomMessagePlaceholder">
        <source>{3} '{0}' implements the preview interface '{1}' and therefore needs to opt into preview features. See {2} for more information.</source>
        <target state="translated">{3} '{0}'은(는) 미리 보기 인터페이스 '{1}'를 구현하므로 미리 보기 기능을 선택해야 합니다. 자세한 내용은 {2}를 참조하세요.</target>
        <note />
      </trans-unit>
      <trans-unit id="ImplementsPreviewMethodMessage">
        <source>'{0}' implements the preview method '{1}' and therefore needs to opt into preview features. See {2} for more information.</source>
        <target state="translated">'{0}'은(는) 미리 보기 메서드 '{1}'를 구현하므로 미리 보기 기능을 선택해야 합니다. 자세한 내용은 {2}을(를) 참조하세요.</target>
        <note />
      </trans-unit>
      <trans-unit id="ImplementsPreviewMethodMessageWithCustomMessagePlaceholder">
        <source>{3} '{0}' implements the preview method '{1}' and therefore needs to opt into preview features. See {2} for more information.</source>
        <target state="translated">{3} '{0}'은(는) 미리 보기 방법 '{1}'을 구현하므로 미리 보기 기능을 선택해야 합니다. 자세한 내용은 {2}를 참조하세요.</target>
        <note />
      </trans-unit>
      <trans-unit id="InitializeReferenceTypeStaticFieldsInlineDescription">
        <source>A reference type declares an explicit static constructor. To fix a violation of this rule, initialize all static data when it is declared and remove the static constructor.</source>
        <target state="translated">참조 형식이 명시적 정적 생성자를 선언합니다. 이 규칙 위반 문제를 해결하려면 선언될 때 모든 정적 데이터를 초기화하고 정적 생성자를 제거하세요.</target>
        <note />
      </trans-unit>
      <trans-unit id="InitializeReferenceTypeStaticFieldsInlineTitle">
        <source>Initialize reference type static fields inline</source>
        <target state="translated">참조 형식 정적 필드 인라인을 초기화하세요.</target>
        <note />
      </trans-unit>
      <trans-unit id="InitializeStaticFieldsInlineMessage">
        <source>Initialize all static fields in '{0}' when those fields are declared and remove the explicit static constructor</source>
        <target state="translated">'{0}'의 필드가 선언될 때 모든 정적 필드를 초기화하고 정적 생성자를 제거하세요.</target>
        <note />
      </trans-unit>
      <trans-unit id="InitializeValueTypeStaticFieldsInlineDescription">
        <source>A value type declares an explicit static constructor. To fix a violation of this rule, initialize all static data when it is declared and remove the static constructor.</source>
        <target state="translated">값 형식이 명시적 정적 생성자를 선언합니다. 이 규칙 위반 문제를 해결하려면 선언될 때 모든 정적 데이터를 초기화하고 정적 생성자를 제거하세요.</target>
        <note />
      </trans-unit>
      <trans-unit id="InitializeValueTypeStaticFieldsInlineTitle">
        <source>Initialize value type static fields inline</source>
        <target state="translated">값 형식 정적 필드 인라인을 초기화하세요.</target>
        <note />
      </trans-unit>
      <trans-unit id="InstantiateArgumentExceptionsCorrectlyChangeToTwoArgumentCodeFixTitle">
        <source>Change to call the two argument constructor, pass null for the message.</source>
        <target state="translated">두 인수 생성자를 호출하도록 변경하고 메시지로 null을 전달합니다.</target>
        <note />
      </trans-unit>
      <trans-unit id="InstantiateArgumentExceptionsCorrectlyDescription">
        <source>A call is made to the default (parameterless) constructor of an exception type that is or derives from ArgumentException, or an incorrect string argument is passed to a parameterized constructor of an exception type that is or derives from ArgumentException.</source>
        <target state="translated">예외 형식의 매개 변수가 없는 기본 생성자에 발생하는 호출은 ArgumentException이거나 ArgumentException에서 파생됩니다. 즉, 올바르지 않은 문자열 인수는 ArgumentException이거나 ArgumentException에서 파생된 예외 형식의 매개 변수가 있는 생성자로 전달됩니다.</target>
        <note />
      </trans-unit>
      <trans-unit id="InstantiateArgumentExceptionsCorrectlyFlipArgumentOrderCodeFixTitle">
        <source>Swap the arguments order</source>
        <target state="translated">인수 순서 바꾸기</target>
        <note />
      </trans-unit>
      <trans-unit id="InstantiateArgumentExceptionsCorrectlyMessageIncorrectMessage">
        <source>Method {0} passes parameter name '{1}' as the {2} argument to a {3} constructor. Replace this argument with a descriptive message and pass the parameter name in the correct position.</source>
        <target state="translated">{0} 메서드가 매개 변수 이름 '{1}'을(를) {3} 생성자에 {2} 인수로 전달합니다. 이 인수를 자세한 설명이 있는 메시지로 바꾸고 매개 변수 이름을 올바른 위치에 전달하세요.</target>
        <note />
      </trans-unit>
      <trans-unit id="InstantiateArgumentExceptionsCorrectlyMessageIncorrectParameterName">
        <source>Method {0} passes '{1}' as the {2} argument to a {3} constructor. Replace this argument with one of the method's parameter names. Note that the provided parameter name should have the exact casing as declared on the method.</source>
        <target state="translated">{0} 메서드가 '{1}'을(를) {3} 생성자에 {2} 인수로 전달합니다. 이 인수를 메서드의 매개 변수 이름 중 하나로 바꾸세요. 제공된 매개 변수 이름의 대/소문자는 메서드에 선언된 것과 일치해야 합니다.</target>
        <note />
      </trans-unit>
      <trans-unit id="InstantiateArgumentExceptionsCorrectlyMessageNoArguments">
        <source>Call the {0} constructor that contains a message and/or paramName parameter</source>
        <target state="translated">메시지 및/또는 paramName 매개 변수를 포함하는 {0} 생성자를 호출하세요.</target>
        <note />
      </trans-unit>
      <trans-unit id="InstantiateArgumentExceptionsCorrectlyTitle">
        <source>Instantiate argument exceptions correctly</source>
        <target state="translated">올바른 인수 예외를 인스턴스화하세요.</target>
        <note />
      </trans-unit>
      <trans-unit id="InterfaceMembersMissingImplementationDescription">
        <source>Types attributed with 'DynamicInterfaceCastableImplementationAttribute' act as an interface implementation for a type that implements the 'IDynamicInterfaceCastable' type. As a result, it must provide an implementation of all of the members defined in the inherited interfaces, because the type that implements 'IDynamicInterfaceCastable' will not provide them otherwise.</source>
        <target state="translated">'DynamicInterfaceCastableImplementationAttribute' 특성이 있는 형식은 'IDynamicInterfaceCastable' 형식을 구현하는 형식에 대한 인터페이스 구현으로 작동합니다. 그 결과, 다른 경우에는 'IDynamicInterfaceCastable'을 구현하는 형식이 해당 항목을 제공하지 않기 때문에 상속된 인터페이스에 정의된 모든 멤버의 구현을 제공해야 합니다.</target>
        <note />
      </trans-unit>
      <trans-unit id="InterfaceMembersMissingImplementationMessage">
        <source>Type '{0}' has the 'DynamicInterfaceCastableImplementationAttribute' applied to it but does not provide an implementation of all interface members defined in inherited interfaces</source>
        <target state="translated">'{0}' 형식에 'DynamicInterfaceCastableImplementationAttribute'가 적용되었지만 상속된 인터페이스에 정의된 모든 인터페이스 멤버의 구현을 제공하지 않습니다.</target>
        <note />
      </trans-unit>
      <trans-unit id="InterfaceMembersMissingImplementationTitle">
        <source>All members declared in parent interfaces must have an implementation in a DynamicInterfaceCastableImplementation-attributed interface</source>
        <target state="translated">부모 인터페이스에 선언된 모든 멤버는 DynamicInterfaceCastableImplementation 속성 인터페이스에서 구현해야 합니다.</target>
        <note />
      </trans-unit>
      <trans-unit id="JavaScriptSerializerMaybeWithSimpleTypeResolverMessage">
        <source>The method '{0}' is insecure when deserializing untrusted data with a JavaScriptSerializer initialized with a SimpleTypeResolver. Ensure that the JavaScriptSerializer is initialized without a JavaScriptTypeResolver specified, or initialized with a JavaScriptTypeResolver that limits the types of objects in the deserialized object graph.</source>
        <target state="translated">SimpleTypeResolver로 초기화된 JavaScriptSerializer로 신뢰할 수 없는 데이터를 역직렬화하는 경우 '{0}' 메서드는 안전하지 않습니다. JavaScriptSerializer가 JavaScriptTypeResolver가 지정되지 않은 상태로 초기화되었거나 역직렬화된 개체 그래프에서 해당 개체 형식을 제한하는 JavaScriptTypeResolver로 초기화되었는지 확인하세요.</target>
        <note />
      </trans-unit>
      <trans-unit id="JavaScriptSerializerMaybeWithSimpleTypeResolverTitle">
        <source>Ensure JavaScriptSerializer is not initialized with SimpleTypeResolver before deserializing</source>
        <target state="translated">deserialize하기 전에 JavaScriptSerializer가 SimpleTypeResolver로 초기화되지 않았는지 확인</target>
        <note />
      </trans-unit>
      <trans-unit id="JavaScriptSerializerWithSimpleTypeResolverMessage">
        <source>The method '{0}' is insecure when deserializing untrusted data with a JavaScriptSerializer initialized with a SimpleTypeResolver. Initialize JavaScriptSerializer without a JavaScriptTypeResolver specified, or initialize with a JavaScriptTypeResolver that limits the types of objects in the deserialized object graph.</source>
        <target state="translated">SimpleTypeResolver로 초기화된 JavaScriptSerializer로 신뢰할 수 없는 데이터를 역직렬화하는 경우 '{0}' 메서드는 안전하지 않습니다. JavaScriptTypeResolver가 지정되지 않은 상태로 JavaScriptSerializer를 초기화하거나 역직렬화된 개체 그래프에서 해당 개체 형식을 제한하는 JavaScriptTypeResolver로 초기화하세요.</target>
        <note />
      </trans-unit>
      <trans-unit id="JavaScriptSerializerWithSimpleTypeResolverTitle">
        <source>Do not deserialize with JavaScriptSerializer using a SimpleTypeResolver</source>
        <target state="translated">SimpleTypeResolver를 사용하여 JavaScriptSerializer로 deserialize 안 함</target>
        <note />
      </trans-unit>
      <trans-unit id="JsonNetInsecureSerializerMessage">
        <source>When deserializing untrusted input, allowing arbitrary types to be deserialized is insecure. When using deserializing JsonSerializer, use TypeNameHandling.None, or for values other than None, restrict deserialized types with a SerializationBinder.</source>
        <target state="translated">신뢰할 수 없는 입력을 역직렬화하는 경우 역직렬화되는 임의 형식을 허용하는 것은 안전하지 않습니다. JsonSerializer를 역직렬화하는 경우 TypeNameHandling.None을 사용하고, 또는 None 이외의 값에 대해 SerializationBinder를 사용하여 역직렬화된 형식을 제한하세요.</target>
        <note />
      </trans-unit>
      <trans-unit id="JsonNetInsecureSerializerTitle">
        <source>Do not deserialize with JsonSerializer using an insecure configuration</source>
        <target state="translated">안전하지 않은 구성을 사용하여 JsonSerializer로 역직렬화 안 함</target>
        <note />
      </trans-unit>
      <trans-unit id="JsonNetInsecureSettingsMessage">
        <source>When deserializing untrusted input, allowing arbitrary types to be deserialized is insecure.  When using JsonSerializerSettings, use TypeNameHandling.None, or for values other than None, restrict deserialized types with a SerializationBinder.</source>
        <target state="translated">신뢰할 수 없는 입력을 deserialize하는 경우 deserialize되는 임의 형식을 허용하는 것은 안전하지 않습니다. JsonSerializerSettings를 사용하는 경우 TypeNameHandling.None을 사용하고, 또는 None 이외의 값에 대해 SerializationBinder를 사용하여 deserialize된 형식을 제한하세요.</target>
        <note />
      </trans-unit>
      <trans-unit id="JsonNetInsecureSettingsTitle">
        <source>Do not use insecure JsonSerializerSettings</source>
        <target state="translated">안전하지 않은 JsonSerializerSettings를 사용하지 마세요.</target>
        <note />
      </trans-unit>
      <trans-unit id="JsonNetMaybeInsecureSerializerMessage">
        <source>When deserializing untrusted input, allowing arbitrary types to be deserialized is insecure. When using deserializing JsonSerializer, use TypeNameHandling.None, or for values other than None, restrict deserialized types with a SerializationBinder.</source>
        <target state="translated">신뢰할 수 없는 입력을 역직렬화하는 경우 역직렬화되는 임의 형식을 허용하는 것은 안전하지 않습니다. JsonSerializer를 역직렬화하는 경우 TypeNameHandling.None을 사용하고, 또는 None 이외의 값에 대해 SerializationBinder를 사용하여 역직렬화된 형식을 제한하세요.</target>
        <note />
      </trans-unit>
      <trans-unit id="JsonNetMaybeInsecureSerializerTitle">
        <source>Ensure that JsonSerializer has a secure configuration when deserializing</source>
        <target state="translated">역직렬화할 때 JsonSerializer에 보안 구성이 있는지 확인</target>
        <note />
      </trans-unit>
      <trans-unit id="JsonNetMaybeInsecureSettingsMessage">
        <source>When deserializing untrusted input, allowing arbitrary types to be deserialized is insecure.  When using JsonSerializerSettings, ensure TypeNameHandling.None is specified, or for values other than None, ensure a SerializationBinder is specified to restrict deserialized types.</source>
        <target state="translated">신뢰할 수 없는 입력을 deserialize하는 경우 deserialize되는 임의 형식을 허용하는 것은 안전하지 않습니다. JsonSerializerSettings를 사용하는 경우 TypeNameHandling.None이 지정되었는지 확인하고, 또는 None 이외의 값에 대해 SerializationBinder가 지정되어 deserialize된 형식을 제한하는지 확인하세요.</target>
        <note />
      </trans-unit>
      <trans-unit id="JsonNetMaybeInsecureSettingsTitle">
        <source>Ensure that JsonSerializerSettings are secure</source>
        <target state="translated">JsonSerializerSettings가 안전한지 확인하세요.</target>
        <note />
      </trans-unit>
      <trans-unit id="JsonNetTypeNameHandlingDescription">
        <source>Deserializing JSON when using a TypeNameHandling value other than None can be insecure.  If you need to instead detect Json.NET deserialization when a SerializationBinder isn't specified, then disable rule CA2326, and enable rules CA2327, CA2328, CA2329, and CA2330.</source>
        <target state="translated">None 이외의 TypeNameHandling 값을 사용하는 경우 JSON deserialize가 안전하지 않을 수 있습니다. SerializationBinder가 지정되지 않았을 때 대신 Json.NET deserialization을 검색해야 하는 경우 CA2326 규칙을 사용하지 않도록 설정하고 CA2327, CA2328, CA2329, CA2330 규칙을 사용하도록 설정합니다.</target>
        <note />
      </trans-unit>
      <trans-unit id="JsonNetTypeNameHandlingMessage">
        <source>Deserializing JSON when using a TypeNameHandling value other than None can be insecure.</source>
        <target state="translated">None 이외의 TypeNameHandling 값을 사용하는 경우 JSON deserialize가 안전하지 않을 수 있습니다.</target>
        <note />
      </trans-unit>
      <trans-unit id="JsonNetTypeNameHandlingTitle">
        <source>Do not use TypeNameHandling values other than None</source>
        <target state="translated">None 이외의 TypeNameHandling 값을 사용하지 마세요.</target>
        <note />
      </trans-unit>
      <trans-unit id="LosFormatterMethodUsedMessage">
        <source>The method '{0}' is insecure when deserializing untrusted data.</source>
        <target state="translated">신뢰할 수 없는 데이터를 deserialize하는 경우 '{0}' 메서드는 안전하지 않습니다.</target>
        <note />
      </trans-unit>
      <trans-unit id="LosFormatterMethodUsedTitle">
        <source>Do not use insecure deserializer LosFormatter</source>
        <target state="translated">안전하지 않은 역직렬 변환기 LosFormatter를 사용하지 마세요.</target>
        <note />
      </trans-unit>
      <trans-unit id="MakeMethodDeclaredOnImplementationTypeStatic">
        <source>Convert to static method</source>
        <target state="translated">정적 메서드로 변환</target>
        <note />
      </trans-unit>
      <trans-unit id="MakeMethodDeclaredOnImplementationTypeStaticMayProduceInvalidCode">
        <source>Converting an instance method to a static method may produce invalid code</source>
        <target state="translated">인스턴스 메서드를 정적 메서드로 변환하면 잘못된 코드가 생성될 수 있습니다.</target>
        <note />
      </trans-unit>
      <trans-unit id="MakeParameterlessConstructorPublic">
        <source>Make the constructor that takes zero parameters 'public'</source>
        <target state="translated">매개 변수가 0인 생성자를 '공개'로 설정</target>
        <note />
      </trans-unit>
      <trans-unit id="MarkAllNonSerializableFieldsDescription">
        <source>An instance field of a type that is not serializable is declared in a type that is serializable.</source>
        <target state="translated">직렬화할 수 없는 형식의 인스턴스 필드는 직렬화할 수 있는 형식으로 선언됩니다.</target>
        <note />
      </trans-unit>
      <trans-unit id="MarkAllNonSerializableFieldsMessage">
        <source>Field {0} is a member of type {1} which is serializable but is of type {2} which is not serializable</source>
        <target state="translated">{0} 필드는 직렬화할 수 있는 {1} 형식의 멤버이지만 직렬화할 수 없는 {2} 형식입니다.</target>
        <note />
      </trans-unit>
      <trans-unit id="MarkAllNonSerializableFieldsTitle">
        <source>Mark all non-serializable fields</source>
        <target state="translated">모두 serialize할 수 없는 필드로 표시하십시오.</target>
        <note />
      </trans-unit>
      <trans-unit id="MarkAssembliesWithNeutralResourcesLanguageDescription">
        <source>The NeutralResourcesLanguage attribute informs the ResourceManager of the language that was used to display the resources of a neutral culture for an assembly. This improves lookup performance for the first resource that you load and can reduce your working set.</source>
        <target state="translated">NeutralResourcesLanguage 특성은 어셈블리의 중립 문화권 리소스를 표시하는 데 사용된 언어 정보를 ResourceManager에 제공합니다. 그 결과 로드되는 첫 번째 리소스에 대한 조회 성능이 향상되고 작업 집합이 줄어듭니다.</target>
        <note />
      </trans-unit>
      <trans-unit id="MarkAssembliesWithNeutralResourcesLanguageMessage">
        <source>Mark assemblies with NeutralResourcesLanguageAttribute</source>
        <target state="translated">NeutralResourcesLanguageAttribute로 어셈블리를 표시하세요.</target>
        <note />
      </trans-unit>
      <trans-unit id="MarkAssembliesWithNeutralResourcesLanguageTitle">
        <source>Mark assemblies with NeutralResourcesLanguageAttribute</source>
        <target state="translated">NeutralResourcesLanguageAttribute로 어셈블리를 표시하세요.</target>
        <note />
      </trans-unit>
      <trans-unit id="MarkBooleanPInvokeArgumentsWithMarshalAsDescription">
        <source>The Boolean data type has multiple representations in unmanaged code.</source>
        <target state="translated">부울 데이터 형식은 비관리 코드에서 다양하게 표현됩니다.</target>
        <note />
      </trans-unit>
      <trans-unit id="MarkBooleanPInvokeArgumentsWithMarshalAsMessageDefault">
        <source>Add the MarshalAsAttribute to parameter {0} of P/Invoke {1}. If the corresponding unmanaged parameter is a 4-byte Win32 'BOOL', use [MarshalAs(UnmanagedType.Bool)]. For a 1-byte C++ 'bool', use MarshalAs(UnmanagedType.U1).</source>
        <target state="translated">P/Invoke {1}의 {0} 매개 변수에 MarshalAsAttribute를 추가하세요. 관리되지 않는 해당 매개 변수가 4바이트 Win32 'BOOL'인 경우 [MarshalAs(UnmanagedType.Bool)]를 사용하세요. 1바이트 C++ 'bool'인 경우 MarshalAs(UnmanagedType.U1)를 사용하세요.</target>
        <note />
      </trans-unit>
      <trans-unit id="MarkBooleanPInvokeArgumentsWithMarshalAsMessageReturn">
        <source>Add the MarshalAsAttribute to the return type of P/Invoke {0}. If the corresponding unmanaged return type is a 4-byte Win32 'BOOL', use MarshalAs(UnmanagedType.Bool). For a 1-byte C++ 'bool', use MarshalAs(UnmanagedType.U1).</source>
        <target state="translated">P/Invoke {0}의 반환 형식에 MarshalAsAttribute를 추가하세요. 관리되지 않는 해당 반환 형식이 4바이트 Win32 'BOOL'인 경우 MarshalAs(UnmanagedType.Bool)를 사용하세요. 1바이트 C++ 'bool'인 경우 MarshalAs(UnmanagedType.U1)를 사용하세요.</target>
        <note />
      </trans-unit>
      <trans-unit id="MarkBooleanPInvokeArgumentsWithMarshalAsTitle">
        <source>Mark boolean PInvoke arguments with MarshalAs</source>
        <target state="translated">MarshalAs로 부울 PInvoke 인수를 표시하세요.</target>
        <note />
      </trans-unit>
      <trans-unit id="MarkISerializableTypesWithSerializableDescription">
        <source>To be recognized by the common language runtime as serializable, types must be marked by using the SerializableAttribute attribute even when the type uses a custom serialization routine through implementation of the ISerializable interface.</source>
        <target state="translated">공용 언어 런타임에서 serializable로 인식되려면 형식이 ISerializable 인터페이스 구현을 통해 사용자 지정 serialization 루틴을 사용하는 경우에도 SerializableAttribute 특성을 사용하여 형식을 표시해야 합니다.</target>
        <note />
      </trans-unit>
      <trans-unit id="MarkISerializableTypesWithSerializableMessage">
        <source>Add [Serializable] to {0} as this type implements ISerializable</source>
        <target state="translated">ISerializable을 구현하는 [Serializable]을 {0}에 추가합니다.</target>
        <note />
      </trans-unit>
      <trans-unit id="MarkISerializableTypesWithSerializableTitle">
        <source>Mark ISerializable types with serializable</source>
        <target state="translated">serializable로 ISerializable 형식 표시</target>
        <note />
      </trans-unit>
      <trans-unit id="MaybeDisableHttpClientCRLCheck">
        <source>Ensure HttpClient certificate revocation list check is not disabled</source>
        <target state="translated">HttpClient 인증서 해지 목록 확인을 사용할 수 있는지 확인합니다.</target>
        <note />
      </trans-unit>
      <trans-unit id="MaybeDisableHttpClientCRLCheckMessage">
        <source>HttpClient may be created without enabling CheckCertificateRevocationList</source>
        <target state="translated">CheckCertificateRevocationList를 사용하지 않고 HttpClient가 생성될 수 있습니다.</target>
        <note />
      </trans-unit>
      <trans-unit id="MaybeInstallRootCert">
        <source>Ensure Certificates Are Not Added To Root Store</source>
        <target state="translated">루트 저장소에 인증서가 추가되지 않았는지 확인</target>
        <note />
      </trans-unit>
      <trans-unit id="MaybeInstallRootCertMessage">
        <source>Adding certificates to the operating system's trusted root certificates is insecure. Ensure that the target store is not root store.</source>
        <target state="translated">운영 체제의 신뢰할 수 있는 루트 인증서에 인증서를 추가하는 것은 안전하지 않습니다. 대상 저장소가 루트 저장소가 아닌지 확인하세요.</target>
        <note />
      </trans-unit>
      <trans-unit id="MaybeUseCreateEncryptorWithNonDefaultIV">
        <source>Use CreateEncryptor with the default IV </source>
        <target state="translated">기본 IV와 함께 CreateEncryptor 사용 </target>
        <note />
      </trans-unit>
      <trans-unit id="MaybeUseCreateEncryptorWithNonDefaultIVMessage">
        <source>The non-default initialization vector, which can be potentially repeatable, is used in the encryption. Ensure use the default one.</source>
        <target state="translated">잠재적으로 반복할 수 있는, 기본이 아닌 초기화 벡터가 암호화에 사용됩니다. 기본 초기화 벡터를 사용하세요.</target>
        <note />
      </trans-unit>
      <trans-unit id="MaybeUseSecureCookiesASPNetCore">
        <source>Ensure Use Secure Cookies In ASP.NET Core</source>
        <target state="translated">ASP.NET Core에서 보안 쿠키 사용 확인</target>
        <note />
      </trans-unit>
      <trans-unit id="MaybeUseSecureCookiesASPNetCoreMessage">
        <source>Ensure that CookieOptions.Secure = true when setting a cookie</source>
        <target state="translated">쿠키를 설정할 때 CookieOptions.Secure = true인지 확인합니다.</target>
        <note />
      </trans-unit>
      <trans-unit id="MaybeUseWeakKDFInsufficientIterationCount">
        <source>Ensure Sufficient Iteration Count When Using Weak Key Derivation Function</source>
        <target state="translated">취약한 키 파생 함수를 사용할 때 충분한 반복 횟수가 필요함</target>
        <note />
      </trans-unit>
      <trans-unit id="MaybeUseWeakKDFInsufficientIterationCountMessage">
        <source>Ensure that the iteration count is at least {0} when deriving a cryptographic key from a password. By default, Rfc2898DeriveByte's IterationCount is only 1000</source>
        <target state="translated">암호에서 암호화 키를 파생할 때 {0} 이상의 반복 횟수를 사용하세요. 기본적으로 Rfc2898DeriveByte의 IterationCount는 1,000뿐입니다.</target>
        <note />
      </trans-unit>
      <trans-unit id="MembersDeclaredOnImplementationTypeMustBeStaticDescription">
        <source>Since a type that implements 'IDynamicInterfaceCastable' may not implement a dynamic interface in metadata, calls to an instance interface member that is not an explicit implementation defined on this type are likely to fail at runtime. Mark new interface members 'static' to avoid runtime errors.</source>
        <target state="translated">'IDynamicInterfaceCastable'을 구현하는 형식은 메타데이터에서 동적 인터페이스를 구현하지 않을 수 있으므로 이 형식에 정의된 명시적 구현이 아닌 인스턴스 인터페이스 멤버에 대한 호출은 런타임에 실패할 가능성이 높습니다. 런타임 오류를 방지하려면 새 인터페이스 멤버를 '정적'으로 표시하세요.</target>
        <note />
      </trans-unit>
      <trans-unit id="MembersDeclaredOnImplementationTypeMustBeStaticMessage">
        <source>The '{0}' member on the '{1}' type should be marked 'static' as '{1}' has the 'DynamicInterfaceImplementationAttribute' applied</source>
        <target state="translated">'{1}' 형식의 '{0}' 멤버는 '{1}'에 'DynamicInterfaceImplementationAttribute'가 적용되었으므로 '정적'으로 표시되어야 합니다.</target>
        <note />
      </trans-unit>
      <trans-unit id="MembersDeclaredOnImplementationTypeMustBeStaticTitle">
        <source>Members defined on an interface with the 'DynamicInterfaceCastableImplementationAttribute' should be 'static'</source>
        <target state="translated">'DynamicInterfaceCastableImplementationAttribute'가 있는 인터페이스에 정의된 멤버는 '정적'이어야 합니다.</target>
        <note />
      </trans-unit>
      <trans-unit id="MethodReturnsPreviewTypeMessage">
        <source>'{0}' returns the preview type '{1}' and therefore needs to opt into preview features. See {2} for more information.</source>
        <target state="translated">'{0}'은(는) 미리 보기 유형 '{1}'을(를) 반환하므로 미리 보기 기능을 선택해야 합니다. 자세한 내용은 {2}을(를) 참조하세요.</target>
        <note />
      </trans-unit>
      <trans-unit id="MethodReturnsPreviewTypeMessageWithCustomMessagePlaceholder">
        <source>{3} '{0}' returns the preview type '{1}' and therefore needs to opt into preview features. See {2} for more information.</source>
        <target state="translated">{3} '{0}'은(는) 미리 보기 유형 '{1}'을 반환하므로 미리 보기 기능을 선택해야 합니다. 자세한 내용은 {2}를 참조하세요.</target>
        <note />
      </trans-unit>
      <trans-unit id="MethodUsesPreviewTypeAsParameterMessage">
        <source>'{0}' takes in a preview parameter of type '{1}' and needs to opt into preview features. See {2} for more information.</source>
        <target state="translated">'{0}'은(는) '{1}' 유형의 미리 보기 매개 변수를 사용하며 미리 보기 기능을 선택해야 합니다. 자세한 내용은 {2}을(를) 참조하세요.</target>
        <note />
      </trans-unit>
      <trans-unit id="MethodUsesPreviewTypeAsParameterMessageWithCustomMessagePlaceholder">
        <source>{3} '{0}' takes in a preview parameter of type '{1}' and needs to opt into preview features. See {2} for more information.</source>
        <target state="translated">{3} '{0}'은(는) '{1}' 유형의 미리 보기 매개 변수를 사용하며 미리 보기 기능을 선택해야 합니다. 자세한 내용은 {2}를 참조하세요.</target>
        <note />
      </trans-unit>
      <trans-unit id="MethodUsesRuntimeMarshallingEvenWhenMarshallingDisabledDescription">
        <source>This method uses runtime marshalling even when runtime marshalling is disabled, which can cause unexpected behavior differences at runtime due to different expectations of a type's native layout.</source>
        <target state="translated">이 메서드는 런타임 마샬링이 비활성화된 경우에도 런타임 마샬링을 사용하므로 형식의 기본 레이아웃에 대한 기대치가 다르기 때문에 런타임에 예기치 않은 동작 차이가 발생할 수 있습니다.</target>
        <note />
      </trans-unit>
      <trans-unit id="MethodUsesRuntimeMarshallingEvenWhenMarshallingDisabledMessage">
        <source>'{0}' uses runtime marshalling even when 'DisableRuntimeMarshallingAttribute' is applied. Use features like 'sizeof' and pointers directly to ensure accurate results.</source>
        <target state="translated">'{0}'은(는) 'DisableRuntimeMarshallingAttribute'가 적용된 경우에도 런타임 마샬링을 사용합니다. 정확한 결과를 보장하기 위해 'sizeof' 및 포인터와 같은 기능을 직접 사용하세요.</target>
        <note />
      </trans-unit>
      <trans-unit id="MethodUsesRuntimeMarshallingEvenWhenMarshallingDisabledTitle">
        <source>This method uses runtime marshalling even when the 'DisableRuntimeMarshallingAttribute' is applied</source>
        <target state="translated">이 메서드는 'DisableRuntimeMarshallingAttribute'가 적용된 경우에도 런타임 마샬링을 사용합니다.</target>
        <note />
      </trans-unit>
      <trans-unit id="MissHttpVerbAttribute">
        <source>Miss HttpVerb attribute for action methods</source>
        <target state="translated">작업 메서드의 HttpVerb 특성 누락</target>
        <note />
      </trans-unit>
      <trans-unit id="MissHttpVerbAttributeDescription">
        <source>All the methods that create, edit, delete, or otherwise modify data do so in the [HttpPost] overload of the method, which needs to be protected with the anti forgery attribute from request forgery. Performing a GET operation should be a safe operation that has no side effects and doesn't modify your persisted data.</source>
        <target state="translated">데이터를 생성, 편집, 삭제 또는 수정하는 모든 메서드는 위조 방지 특성을 사용하여 요청 위조로부터 보호되어야 하는 메서드의 [HttpPost] 오버로드에서 해당 작업을 수행합니다. GET 작업 수행은 부작용이 없고 영구 데이터를 수정하지 않는 안전한 작업이어야 합니다.</target>
        <note />
      </trans-unit>
      <trans-unit id="MissHttpVerbAttributeMessage">
        <source>Action method {0} needs to specify the HTTP request kind explicitly</source>
        <target state="translated">작업 메서드 {0}은(는) HTTP 요청 종류를 명시적으로 지정해야 합니다.</target>
        <note />
      </trans-unit>
      <trans-unit id="ModuleInitializerAttributeShouldNotBeUsedInLibrariesDescription">
<<<<<<< HEAD
        <source>Module initializers are intended to be used by application code to ensure an application's components are initialized before the application code begins executing. If library code declares a method with the 'ModuleInitializerAttribute', it can interfere with application initialization and also lead to limitations in that application's trimming abilities. Library code should therefore not utilize the 'ModuleInitializerAttribute'. Instead of using `ModuleInitializerAttribute` methods, the library should expose methods that can be used to initialize any components within the library and allow the application to invoke the method during application initialization.</source>
=======
        <source>Module initializers are intended to be used by application code to ensure an application's components are initialized before the application code begins executing. If library code declares a method with the 'ModuleInitializerAttribute', it can interfere with application initialization and also lead to limitations in that application's trimming abilities. Library code should therefore not utilize the 'ModuleInitializerAttribute'. Instead of using 'ModuleInitializerAttribute' methods, the library should expose methods that can be used to initialize any components within the library and allow the application to invoke the method during application initialization.</source>
>>>>>>> 9e1ce28d
        <target state="needs-review-translation">모듈 이니셜라이저는 응용 프로그램 코드가 실행을 시작하기 전에 응용 프로그램의 구성 요소가 초기화되도록 하기 위해 응용 프로그램 코드에서 사용하기 위한 것입니다. 라이브러리 코드가 'ModuleInitializer' 메서드를 선언하면 응용 프로그램 초기화를 방해할 수 있으며 해당 응용 프로그램의 트리밍 기능에 제한이 생길 수도 있습니다. 따라서 라이브러리 코드는 'ModuleInitializer' 특성을 사용해서는 안 되며 대신 라이브러리 내의 구성 요소를 초기화하는 데 사용할 수 있는 메서드를 노출하고 응용 프로그램 초기화 중에 응용 프로그램이 메서드를 호출할 수 있도록 해야 합니다.</target>
        <note />
      </trans-unit>
      <trans-unit id="ModuleInitializerAttributeShouldNotBeUsedInLibrariesMessage">
        <source>The 'ModuleInitializer' attribute is only intended to be used in application code or advanced source generator scenarios</source>
        <target state="translated">'ModuleInitializer' 특성은 애플리케이션 코드 또는 고급 원본 생성기 시나리오에서만 사용하기 위한 것입니다.</target>
        <note />
      </trans-unit>
      <trans-unit id="ModuleInitializerAttributeShouldNotBeUsedInLibrariesTitle">
        <source>The 'ModuleInitializer' attribute should not be used in libraries</source>
        <target state="translated">'ModuleInitializer' 특성은 라이브러리에서 사용하면 안 됩니다.</target>
        <note />
      </trans-unit>
      <trans-unit id="NetDataContractSerializerDeserializeMaybeWithoutBinderSetMessage">
        <source>The method '{0}' is insecure when deserializing untrusted data without a SerializationBinder to restrict the type of objects in the deserialized object graph.</source>
        <target state="translated">역직렬화된 개체 그래프에서 개체 형식을 제한하기 위해 SerializationBinder 없이 신뢰할 수 없는 데이터를 역직렬화하는 경우 '{0}' 메서드는 안전하지 않습니다.</target>
        <note />
      </trans-unit>
      <trans-unit id="NetDataContractSerializerDeserializeMaybeWithoutBinderSetTitle">
        <source>Ensure NetDataContractSerializer.Binder is set before deserializing</source>
        <target state="translated">deserialize하기 전에 NetDataContractSerializer.Binder를 설정해야 합니다.</target>
        <note />
      </trans-unit>
      <trans-unit id="NetDataContractSerializerDeserializeWithoutBinderSetMessage">
        <source>The method '{0}' is insecure when deserializing untrusted data without a SerializationBinder to restrict the type of objects in the deserialized object graph.</source>
        <target state="translated">역직렬화된 개체 그래프에서 개체 형식을 제한하기 위해 SerializationBinder 없이 신뢰할 수 없는 데이터를 역직렬화하는 경우 '{0}' 메서드는 안전하지 않습니다.</target>
        <note />
      </trans-unit>
      <trans-unit id="NetDataContractSerializerDeserializeWithoutBinderSetTitle">
        <source>Do not deserialize without first setting NetDataContractSerializer.Binder</source>
        <target state="translated">먼저 NetDataContractSerializer.Binder를 설정하지 않고 deserialize하지 마세요.</target>
        <note />
      </trans-unit>
      <trans-unit id="NetDataContractSerializerMethodUsedDescription">
        <source>The method '{0}' is insecure when deserializing untrusted data.  If you need to instead detect NetDataContractSerializer deserialization without a SerializationBinder set, then disable rule CA2310, and enable rules CA2311 and CA2312.</source>
        <target state="translated">신뢰할 수 없는 데이터를 deserialize할 경우 '{0}' 메서드는 안전하지 않습니다. SerializationBinder를 설정하지 않고 NetDataContractSerializer deserialization을 검색해야 하는 경우에는 규칙 CA2310을 사용하지 않도록 설정하고 규칙 CA2311 및 CA2312를 사용하도록 설정합니다.</target>
        <note />
      </trans-unit>
      <trans-unit id="NetDataContractSerializerMethodUsedMessage">
        <source>The method '{0}' is insecure when deserializing untrusted data.</source>
        <target state="translated">신뢰할 수 없는 데이터를 deserialize하는 경우 '{0}' 메서드는 안전하지 않습니다.</target>
        <note />
      </trans-unit>
      <trans-unit id="NetDataContractSerializerMethodUsedTitle">
        <source>Do not use insecure deserializer NetDataContractSerializer</source>
        <target state="translated">안전하지 않은 역직렬 변환기 NetDataContractSerializer를 사용하지 마세요.</target>
        <note />
      </trans-unit>
      <trans-unit id="NormalizeStringsToUppercaseDescription">
        <source>Strings should be normalized to uppercase. A small group of characters cannot make a round trip when they are converted to lowercase. To make a round trip means to convert the characters from one locale to another locale that represents character data differently, and then to accurately retrieve the original characters from the converted characters.</source>
        <target state="translated">문자열이 대문자로 정규화되어야 합니다. 소규모의 문자가 소문자로 변환되면 왕복 작업을 수행할 수 없습니다. 왕복 작업은 문자를 하나의 로캘에서 문자 데이터가 다르게 표시되는 다른 로캘로 변환한 다음 변환된 문자에서 원래 문자를 정확하게 검색하는 것을 의미합니다.</target>
        <note />
      </trans-unit>
      <trans-unit id="NormalizeStringsToUppercaseMessageToUpper">
        <source>In method '{0}', replace the call to '{1}' with '{2}'</source>
        <target state="translated">'{0}' 메서드에서 '{1}' 호출을 '{2}'(으)로 바꾸세요.</target>
        <note />
      </trans-unit>
      <trans-unit id="NormalizeStringsToUppercaseTitle">
        <source>Normalize strings to uppercase</source>
        <target state="translated">대문자로 문자열 정규화</target>
        <note />
      </trans-unit>
      <trans-unit id="ObjectStateFormatterMethodUsedMessage">
        <source>The method '{0}' is insecure when deserializing untrusted data.</source>
        <target state="translated">신뢰할 수 없는 데이터를 deserialize하는 경우 '{0}' 메서드는 안전하지 않습니다.</target>
        <note />
      </trans-unit>
      <trans-unit id="ObjectStateFormatterMethodUsedTitle">
        <source>Do not use insecure deserializer ObjectStateFormatter</source>
        <target state="translated">안전하지 않은 역직렬 변환기 ObjectStateFormatter를 사용하지 마세요.</target>
        <note />
      </trans-unit>
      <trans-unit id="OverridesPreviewMethodMessage">
        <source>'{0}' overrides the preview method '{1}' and therefore needs to opt into preview features. See {2} for more information.</source>
        <target state="translated">'{0}'은(는) 미리 보기 방법 '{1}'을(를) 재정의하므로 미리 보기 기능을 선택해야 합니다. 자세한 내용은 {2}을(를) 참조하세요.</target>
        <note />
      </trans-unit>
      <trans-unit id="OverridesPreviewMethodMessageWithCustomMessagePlaceholder">
        <source>{3} '{0}' overrides the preview method '{1}' and therefore needs to opt into preview features. See {2} for more information.</source>
        <target state="translated">{3} '{0}'은(는) 미리 보기 방법 '{1}'을(를) 재정의하므로 미리 보기 기능을 선택해야 합니다. 자세한 내용은 {2}를 참조하세요.</target>
        <note />
      </trans-unit>
      <trans-unit id="PInvokeDeclarationsShouldBePortableDescription">
        <source>This rule evaluates the size of each parameter and the return value of a P/Invoke, and verifies that the size of the parameter is correct when marshaled to unmanaged code on 32-bit and 64-bit operating systems.</source>
        <target state="translated">이 규칙은 각 매개 변수 및 P/Invoke의 반환 값의 크기를 평가하며 32비트 및 64비트 운영 체제에서 비관리 코드로 마샬링된 경우 매개 변수의 크기가 올바른지 확인합니다.</target>
        <note />
      </trans-unit>
      <trans-unit id="PInvokeDeclarationsShouldBePortableMessageParameter">
        <source>As it is declared in your code, parameter {0} of P/Invoke {1} will be {2} bytes wide on {3} platforms. This is not correct, as the actual native declaration of this API indicates it should be {4} bytes wide on {3} platforms. Consult the MSDN Platform SDK documentation for help determining what data type should be used instead of {5}.</source>
        <target state="translated">코드에 선언된 것처럼 P/Invoke {1}의 {0} 매개 변수는 {3} 플랫폼에서 {2}바이트가 됩니다. 이 API의 실제 네이티브 선언에 따르면 {3} 플랫폼에서 {4}바이트여야 하므로 잘못된 상황입니다. {5} 대신 사용할 데이터 형식을 결정하려면 MSDN Platform SDK 문서를 참조하세요.</target>
        <note />
      </trans-unit>
      <trans-unit id="PInvokeDeclarationsShouldBePortableMessageReturn">
        <source>As it is declared in your code, the return type of P/Invoke {0} will be {1} bytes wide on {2} platforms. This is not correct, as the actual native declaration of this API indicates it should be {3} bytes wide on {2} platforms. Consult the MSDN Platform SDK documentation for help determining what data type should be used instead of {4}.</source>
        <target state="translated">코드에 선언된 것처럼 P/Invoke {0}의 반환 형식은 {2} 플랫폼에서 {1}바이트가 됩니다. 이 API의 실제 네이티브 선언에 따르면 {2} 플랫폼에서 {3}바이트여야 하므로 잘못된 상황입니다. {4} 대신 사용할 데이터 형식을 결정하려면 MSDN Platform SDK 문서를 참조하세요.</target>
        <note />
      </trans-unit>
      <trans-unit id="PInvokeDeclarationsShouldBePortableTitle">
        <source>PInvoke declarations should be portable</source>
        <target state="translated">PInvoke 선언은 이식 가능해야 합니다.</target>
        <note />
      </trans-unit>
      <trans-unit id="PInvokesShouldNotBeVisibleDescription">
        <source>A public or protected method in a public type has the System.Runtime.InteropServices.DllImportAttribute attribute (also implemented by the Declare keyword in Visual Basic). Such methods should not be exposed.</source>
        <target state="translated">public 형식의 public 또는 protected 메서드에 System.Runtime.InteropServices.DllImportAttribute 특성(Visual Basic의 선언 키워드에서 구현함)이 있습니다. 이러한 메서드는 노출할 수 없습니다.</target>
        <note />
      </trans-unit>
      <trans-unit id="PInvokesShouldNotBeVisibleMessage">
        <source>P/Invoke method '{0}' should not be visible</source>
        <target state="translated">P/Invoke 메서드 '{0}'을(를) 표시하지 않아야 합니다.</target>
        <note />
      </trans-unit>
      <trans-unit id="PInvokesShouldNotBeVisibleTitle">
        <source>P/Invokes should not be visible</source>
        <target state="translated">P/Invokes를 표시하지 않아야 합니다.</target>
        <note />
      </trans-unit>
      <trans-unit id="PlatformCompatibilityAllPlatforms">
        <source>and all other platforms</source>
        <target state="translated">및 다른 모든 플랫폼</target>
        <note>This call site is reachable on: 'windows' 10.0.2000 and later, and all other platforms</note>
      </trans-unit>
      <trans-unit id="PlatformCompatibilityAllVersions">
        <source>'{0}' all versions</source>
        <target state="translated">'{0}' 모든 버전</target>
        <note>This call site is reachable on: 'Windows' all versions.</note>
      </trans-unit>
      <trans-unit id="PlatformCompatibilityDescription">
        <source>Using platform dependent API on a component makes the code no longer work across all platforms.</source>
        <target state="translated">구성 요소에서 플랫폼 종속 API를 사용하면 모든 플랫폼에서 코드가 더 이상 작동하지 않습니다.</target>
        <note />
      </trans-unit>
      <trans-unit id="PlatformCompatibilityFromVersionToVersion">
        <source>'{0}' from version {1} to {2}</source>
        <target state="translated">'{0}' 버전 {1}~{2}</target>
        <note>'SupportedOnWindows1903UnsupportedOn2004()' is supported on: 'windows' from version 10.0.1903 to 10.0.2004.</note>
      </trans-unit>
      <trans-unit id="PlatformCompatibilityOnlySupportedCsAllPlatformMessage">
        <source>This call site is reachable on all platforms. '{0}' is only supported on: {1}.</source>
        <target state="translated">이 호출 사이트에는 모든 플랫폼에서 연결할 수 있습니다. '{0}'은(는) {1}에서만 지원됩니다.</target>
        <note>This call site is reachable on all platforms. 'SupportedOnWindowsAndBrowser()' is only supported on: 'windows', 'browser' .</note>
      </trans-unit>
      <trans-unit id="PlatformCompatibilityOnlySupportedCsReachableMessage">
        <source>This call site is reachable on: {2}. '{0}' is only supported on: {1}.</source>
        <target state="translated">이 호출 사이트에는 {2}에서 연결할 수 있습니다. '{0}'은(는) {1}에서만 지원됩니다.</target>
        <note>This call site is reachable on: 'windows' all versions.'SupportedOnWindowsUnsupportedFromWindows2004()' is only supported on: 'windows' 10.0.2004 and before</note>
      </trans-unit>
      <trans-unit id="PlatformCompatibilityOnlySupportedCsUnreachableMessage">
        <source>This call site is unreachable on: {2}. '{0}' is only supported on: {1}.</source>
        <target state="translated">이 호출 사이트에는 {2}에서 연결할 수 없습니다. '{0}'은(는) {1}에서만 지원됩니다.</target>
        <note>This call site is unreachable on: 'browser'. 'SupportedOnWindowsAndBrowser()' is only supported on: 'browser', 'windows'.</note>
      </trans-unit>
      <trans-unit id="PlatformCompatibilitySupportedCsAllPlatformMessage">
        <source>This call site is reachable on all platforms. '{0}' is supported on: {1}.</source>
        <target state="translated">이 호출 사이트에는 모든 플랫폼에서 연결할 수 있습니다. '{0}'은(는) {1}에서 지원됩니다.</target>
        <note>This call site is reachable on all platforms. 'SupportedOnWindows1903UnsupportedFrom2004()' is supported on: 'windows' from version 10.0.1903 to 10.0.2004.</note>
      </trans-unit>
      <trans-unit id="PlatformCompatibilitySupportedCsReachableMessage">
        <source>This call site is reachable on: {2}. '{0}' is supported on: {1}.</source>
        <target state="translated">이 호출 사이트에는 {2}에서 연결할 수 있습니다. '{0}'은(는) {1}에서 지원됩니다.</target>
        <note>This call site is reachable on: 'windows' 10.0.2000 and before. 'UnsupportedOnWindowsSupportedOn1903()' is supported on: 'windows' 10.0.1903 and later.</note>
      </trans-unit>
      <trans-unit id="PlatformCompatibilityTitle">
        <source>Validate platform compatibility</source>
        <target state="translated">플랫폼 호환성 유효성 검사</target>
        <note />
      </trans-unit>
      <trans-unit id="PlatformCompatibilityUnsupportedCsAllPlatformMessage">
        <source>This call site is reachable on all platforms. '{0}' is unsupported on: {1}.</source>
        <target state="translated">이 호출 사이트에는 모든 플랫폼에서 연결할 수 있습니다. '{0}'은(는) {1}에서 지원되지 않습니다.</target>
        <note>This call site is reachable on all platforms. 'UnsupportedOnWindows()' is unsupported on: 'windows'</note>
      </trans-unit>
      <trans-unit id="PlatformCompatibilityUnsupportedCsReachableMessage">
        <source>This call site is reachable on: {2}. '{0}' is unsupported on: {1}.</source>
        <target state="translated">이 호출 사이트에는 {2}에서 연결할 수 있습니다. '{0}'은(는) {1}에서 지원되지 않습니다.</target>
        <note>This call site is reachable on: 'windows', 'browser'. 'UnsupportedOnBrowser()' is unsupported on: 'browser'.</note>
      </trans-unit>
      <trans-unit id="PlatformCompatibilityVersionAndBefore">
        <source>'{0}' {1} and before</source>
        <target state="translated">'{0}' {1} 이하</target>
        <note>'SupportedOnWindowsUnsupportedFromWindows2004()' is only supported on: 'windows' 10.0.2004 and before.</note>
      </trans-unit>
      <trans-unit id="PlatformCompatibilityVersionAndLater">
        <source>'{0}' {1} and later</source>
        <target state="translated">'{0}' {1} 이상</target>
        <note>'SupportedOnWindows10()' is only supported on: 'windows' 10.0 and later.</note>
      </trans-unit>
      <trans-unit id="PotentialReferenceCycleInDeserializedObjectGraphDescription">
        <source>Review code that processes untrusted deserialized data for handling of unexpected reference cycles. An unexpected reference cycle should not cause the code to enter an infinite loop. Otherwise, an unexpected reference cycle can allow an attacker to DOS or exhaust the memory of the process when deserializing untrusted data.</source>
        <target state="translated">신뢰할 수 없는 역직렬화된 데이터를 처리하는 코드를 검토하여 예기치 않은 참조 주기를 처리합니다. 예기치 않은 참조 주기로 인해 코드의 무한 루프가 시작되어서는 안 됩니다. 참조 주기를 처리하지 않으면 공격자가 신뢰할 수 없는 데이터를 역직렬화할 때 프로세스의 메모리를 고갈시키거나 DOS를 수행할 수 있습니다.</target>
        <note />
      </trans-unit>
      <trans-unit id="PotentialReferenceCycleInDeserializedObjectGraphMessage">
        <source>{0} participates in a potential reference cycle</source>
        <target state="translated">{0}이(가) 잠재적 참조 순환에 참여합니다.</target>
        <note />
      </trans-unit>
      <trans-unit id="PotentialReferenceCycleInDeserializedObjectGraphTitle">
        <source>Potential reference cycle in deserialized object graph</source>
        <target state="translated">역직렬화된 개체 그래프의 잠재적 참조 주기</target>
        <note />
      </trans-unit>
      <trans-unit id="PreferAsSpanOverSubstringCodefixTitle">
        <source>Replace 'Substring' with 'AsSpan'</source>
        <target state="translated">'Substring'을 'AsSpan'으로 바꿉니다.</target>
        <note />
      </trans-unit>
      <trans-unit id="PreferAsSpanOverSubstringDescription">
        <source>'AsSpan' is more efficient then 'Substring'. 'Substring' performs an O(n) string copy, while 'AsSpan' does not and has a constant cost.</source>
        <target state="translated">'AsSpan'은 'Substring'보다 효율적입니다. 'Substring'은 O(n) 문자열 복사를 수행하는 반면 'AsSpan'은 수행하지 않으며 일정한 비용이 듭니다.</target>
        <note />
      </trans-unit>
      <trans-unit id="PreferAsSpanOverSubstringMessage">
        <source>Prefer 'AsSpan' over 'Substring' when span-based overloads are available</source>
        <target state="translated">범위 기반 오버로드를 사용할 수 있는 경우 'Substring'보다 'AsSpan'을 우선적으로 사용합니다.</target>
        <note />
      </trans-unit>
      <trans-unit id="PreferAsSpanOverSubstringTitle">
        <source>Prefer 'AsSpan' over 'Substring'</source>
        <target state="translated">''Substring'보다 'AsSpan' 우선적으로 사용</target>
        <note />
      </trans-unit>
      <trans-unit id="PreferDictionaryContainsKeyCodeFixTitle">
        <source>Use 'ContainsKey'</source>
        <target state="translated">'ContainsKey' 사용</target>
        <note />
      </trans-unit>
      <trans-unit id="PreferDictionaryContainsKeyDescription">
        <source>'ContainsKey' is usually O(1), while 'Keys.Contains' may be O(n) in some cases. Additionally, many dictionary implementations lazily initialize the Keys collection to cut back on allocations.</source>
        <target state="translated">'ContainsKey'는 일반적으로 O(1)인 반면 'Keys.Contains'는 경우에 따라 O(n)일 수 있습니다. 또한 많은 사전 구현은 할당을 줄이기 위해 Keys 컬렉션을 느리게 초기화합니다.</target>
        <note />
      </trans-unit>
      <trans-unit id="PreferDictionaryContainsKeyMessage">
        <source>Prefer 'ContainsKey' over 'Keys.Contains' for dictionary type '{0}'</source>
        <target state="translated">사전 형식 '{0}'에 대해 'Keys.Contains'보다 'ContainsKey'를 우선적으로 사용합니다.</target>
        <note />
      </trans-unit>
      <trans-unit id="PreferDictionaryContainsMethodsTitle">
        <source>Prefer Dictionary.Contains methods</source>
        <target state="translated">Dictionary.Contains 메서드를 우선적으로 사용</target>
        <note />
      </trans-unit>
      <trans-unit id="PreferDictionaryContainsValueCodeFixTitle">
        <source>Use 'ContainsValue'</source>
        <target state="translated">'ContainsValue' 사용</target>
        <note />
      </trans-unit>
      <trans-unit id="PreferDictionaryContainsValueDescription">
        <source>Many dictionary implementations lazily initialize the Values collection. To avoid unnecessary allocations, prefer 'ContainsValue' over 'Values.Contains'.</source>
        <target state="translated">많은 사전 구현이 Values ​​컬렉션을 느리게 초기화합니다. 불필요한 할당을 피하려면 'Values.Contains'보다 'ContainsValue'를 우선적으로 사용합니다.</target>
        <note />
      </trans-unit>
      <trans-unit id="PreferDictionaryContainsValueMessage">
        <source>Prefer 'ContainsValue' over 'Values.Contains' for dictionary type '{0}'</source>
        <target state="translated">사전 형식 '{0}'에 대해 'Values.Contains'보다 'ContainsValue'를 우선적으로 사용합니다.</target>
        <note />
      </trans-unit>
      <trans-unit id="PreferHashDataCodefixTitle">
        <source>Replace with 'HashData' method</source>
        <target state="translated">'HashData' 메소드로 대체</target>
        <note />
      </trans-unit>
      <trans-unit id="PreferHashDataOverComputeHashAnalyzerDescription">
        <source>It is more efficient to use the static 'HashData' method over creating and managing a HashAlgorithm instance to call 'ComputeHash'.</source>
        <target state="translated">'ComputeHash'를 호출하기 위해 HashAlgorithm 인스턴스를 생성하고 관리하는 것보다 정적 'HashData' 메서드를 사용하는 것이 더 효율적입니다.</target>
        <note />
      </trans-unit>
      <trans-unit id="PreferHashDataOverComputeHashAnalyzerMessage">
        <source>Prefer static '{0}.HashData' method over 'ComputeHash'</source>
        <target state="translated">'ComputeHash'보다 정적 '{0}.HashData' 메서드를 선호합니다.</target>
        <note />
      </trans-unit>
      <trans-unit id="PreferHashDataOverComputeHashAnalyzerTitle">
        <source>Prefer static 'HashData' method over 'ComputeHash'</source>
        <target state="translated">'ComputeHash'보다 정적 'HashData' 메서드를 선호합니다.</target>
        <note />
      </trans-unit>
      <trans-unit id="PreferStreamAsyncMemoryOverloadsDescription">
        <source>'Stream' has a 'ReadAsync' overload that takes a 'Memory&lt;Byte&gt;' as the first argument, and a 'WriteAsync' overload that takes a 'ReadOnlyMemory&lt;Byte&gt;' as the first argument. Prefer calling the memory based overloads, which are more efficient.</source>
        <target state="translated">'Stream'에 첫 번째 인수로 'Memory&lt;Byte&gt;'를 사용하는 'ReadAsync' 오버로드와 첫 번째 인수로 'ReadOnlyMemory&lt;Byte&gt;'를 사용하는 'WriteAsync' 오버로드가 있습니다. 더 효율적인 메모리 기반 오버로드를 호출하는 것이 좋습니다.</target>
        <note />
      </trans-unit>
      <trans-unit id="PreferIsEmptyOverCountDescription">
        <source>For determining whether the object contains or not any items, prefer using 'IsEmpty' property rather than retrieving the number of items from the 'Count' property and comparing it to 0 or 1.</source>
        <target state="translated">개체에 항목이 포함되어 있는지 확인하려면 'Count' 속성의 항목 수를 검색하고 0 또는 1과 비교하는 대신 'IsEmpty' 속성을 사용하는 것이 좋습니다.</target>
        <note />
      </trans-unit>
      <trans-unit id="PreferIsEmptyOverCountMessage">
        <source>Prefer 'IsEmpty' over 'Count' to determine whether the object is empty</source>
        <target state="translated">개체가 비어 있는지 확인하려면 'Count' 대신 'IsEmpty'를 사용하세요.</target>
        <note />
      </trans-unit>
      <trans-unit id="PreferIsEmptyOverCountTitle">
        <source>Prefer IsEmpty over Count</source>
        <target state="translated">Count 대신 IsEmpty 사용</target>
        <note />
      </trans-unit>
      <trans-unit id="PreferStreamAsyncMemoryOverloadsMessage">
        <source>Change the '{0}' method call to use the '{1}' overload</source>
        <target state="translated">'{1}' 오버로드를 사용하도록 '{0}' 메서드 호출을 변경하세요.</target>
        <note />
      </trans-unit>
      <trans-unit id="PreferStreamAsyncMemoryOverloadsTitle">
        <source>Prefer the 'Memory'-based overloads for 'ReadAsync' and 'WriteAsync'</source>
        <target state="translated">'ReadAsync' 및 'WriteAsync'에 '메모리' 기반 오버로드 사용</target>
        <note />
      </trans-unit>
      <trans-unit id="PreferStringContainsOverIndexOfCodeFixTitle">
        <source>Replace with 'string.Contains'</source>
        <target state="translated">'string.Contains'로 바꾸기</target>
        <note />
      </trans-unit>
      <trans-unit id="PreferStringContainsOverIndexOfDescription">
        <source>Calls to 'string.IndexOf' where the result is used to check for the presence/absence of a substring can be replaced by 'string.Contains'.</source>
        <target state="translated">결과가 하위 문자열의 존재 여부를 확인하는 데 사용되는 'string.IndexOf' 호출은 'string.Contains'로 바꿀 수 있습니다.</target>
        <note />
      </trans-unit>
      <trans-unit id="PreferStringContainsOverIndexOfMessage">
        <source>Use 'string.Contains' instead of 'string.IndexOf' to improve readability</source>
        <target state="translated">가독성을 개선하기 위해 'string.IndexOf' 대신 'string.Contains'를 사용하세요.</target>
        <note />
      </trans-unit>
      <trans-unit id="PreferStringContainsOverIndexOfTitle">
        <source>Consider using 'string.Contains' instead of 'string.IndexOf'</source>
        <target state="translated">'string.IndexOf' 대신 'string.Contains' 사용 고려</target>
        <note />
      </trans-unit>
      <trans-unit id="PreferTypedStringBuilderAppendOverloadsDescription">
        <source>StringBuilder.Append and StringBuilder.Insert provide overloads for multiple types beyond System.String.  When possible, prefer the strongly-typed overloads over using ToString() and the string-based overload.</source>
        <target state="translated">StringBuilder.Append 및 StringBuilder.Insert는 System.String 외의 여러 형식에 대한 오버로드를 제공합니다. 가능한 경우 ToString() 및 문자열 기반 오버로드를 사용하는 대신 강력한 형식의 오버로드를 사용하세요.</target>
        <note />
      </trans-unit>
      <trans-unit id="PreferTypedStringBuilderAppendOverloadsMessage">
        <source>Remove the ToString call in order to use a strongly-typed StringBuilder overload</source>
        <target state="translated">강력한 형식의 StringBuilder 오버로드를 사용하려면 ToString 호출을 제거하세요.</target>
        <note />
      </trans-unit>
      <trans-unit id="PreferTypedStringBuilderAppendOverloadsRemoveToString">
        <source>Remove the ToString call</source>
        <target state="translated">ToString 호출 제거</target>
        <note />
      </trans-unit>
      <trans-unit id="PreferTypedStringBuilderAppendOverloadsTitle">
        <source>Prefer strongly-typed Append and Insert method overloads on StringBuilder</source>
        <target state="translated">StringBuilder 대신 강력한 형식의 Append 및 Insert 메서드 오버로드를 사용</target>
        <note />
      </trans-unit>
      <trans-unit id="PreferConstCharOverConstUnitStringInStringBuilderDescription">
        <source>'StringBuilder.Append(char)' is more efficient than 'StringBuilder.Append(string)' when the string is a single character. When calling 'Append' with a constant, prefer using a constant char rather than a constant string containing one character.</source>
        <target state="translated">문자열이 단일 문자인 경우 'StringBuilder.Append(char)'가 'StringBuilder.Append(string)'보다 효율적입니다. 상수를 사용하여 'Append'를 호출하는 경우 한 문자를 포함하는 상수 문자열 대신 상수 문자를 사용하세요.</target>
        <note />
      </trans-unit>
      <trans-unit id="PreferConstCharOverConstUnitStringInStringBuilderMessage">
        <source>Use 'StringBuilder.Append(char)' instead of 'StringBuilder.Append(string)' when the input is a constant unit string</source>
        <target state="translated">입력이 상수 단위 문자열인 경우 'StringBuilder.Append(string)' 대신 'StringBuilder.Append(char)'를 사용하세요.</target>
        <note />
      </trans-unit>
      <trans-unit id="PreferConstCharOverConstUnitStringInStringBuilderTitle">
        <source>Consider using 'StringBuilder.Append(char)' when applicable</source>
        <target state="translated">해당하는 경우 'StringBuilder.Append(char)'를 사용하는 것이 좋음</target>
        <note />
      </trans-unit>
      <trans-unit id="ProvideCorrectArgumentToEnumHasFlagDescription">
        <source>'Enum.HasFlag' method expects the 'enum' argument to be of the same 'enum' type as the instance on which the method is invoked and that this 'enum' is marked with 'System.FlagsAttribute'. If these are different 'enum' types, an unhandled exception will be thrown at runtime. If the 'enum' type is not marked with 'System.FlagsAttribute' the call will always return 'false' at runtime.</source>
        <target state="translated">'Enum.HasFlag' 메서드는 'enum' 인수가 이 메서드가 호출되는 인스턴스와 같은 'enum' 형식이어야 하며 이 'enum'이 'System.FlagsAttribute'로 표시되어야 합니다. 이 형식이 서로 다른 'enum' 형식이면 런타임에 처리되지 않은 예외가 throw됩니다. 'enum' 형식이 'System.FlagsAttribute'로 표시되지 않으면 호출에서 런타임에 항상 'false'를 반환합니다.</target>
        <note />
      </trans-unit>
      <trans-unit id="ProvideCorrectArgumentToEnumHasFlagMessageDifferentType">
        <source>The argument type, '{0}', must be the same as the enum type '{1}'</source>
        <target state="translated">인수 형식 '{0}'은(는) 열거형 형식 '{1}'과(와) 같아야 합니다.</target>
        <note />
      </trans-unit>
      <trans-unit id="ProvideCorrectArgumentToEnumHasFlagTitle">
        <source>Provide correct 'enum' argument to 'Enum.HasFlag'</source>
        <target state="translated">'Enum.HasFlag'에 올바른 'enum' 인수 제공</target>
        <note />
      </trans-unit>
      <trans-unit id="ProvideCorrectArgumentsToFormattingMethodsDescription">
        <source>The format argument that is passed to System.String.Format does not contain a format item that corresponds to each object argument, or vice versa.</source>
        <target state="translated">System.String.Format으로 전달된 format 인수에 각 개체 인수에 해당하는 format 항목이 포함되지 않으며 그 반대의 경우도 마찬가지입니다.</target>
        <note />
      </trans-unit>
      <trans-unit id="ProvideCorrectArgumentsToFormattingMethodsMessage">
        <source>Provide correct arguments to formatting methods</source>
        <target state="translated">서식 지정 메서드에 올바른 인수를 제공하세요.</target>
        <note />
      </trans-unit>
      <trans-unit id="ProvideCorrectArgumentsToFormattingMethodsTitle">
        <source>Provide correct arguments to formatting methods</source>
        <target state="translated">서식 지정 메서드에 올바른 인수를 제공하세요.</target>
        <note />
      </trans-unit>
      <trans-unit id="ProvideDeserializationMethodsForOptionalFieldsDescription">
        <source>A type has a field that is marked by using the System.Runtime.Serialization.OptionalFieldAttribute attribute, and the type does not provide deserialization event handling methods.</source>
        <target state="translated">형식에 System.Runtime.Serialization.OptionalFieldAttribute 특성을 사용하여 표시된 필드가 있으면 해당 형식은 deserialization 이벤트 처리 메서드를 제공하지 않습니다.</target>
        <note />
      </trans-unit>
      <trans-unit id="ProvideDeserializationMethodsForOptionalFieldsMessageOnDeserialized">
        <source>Add a 'private void OnDeserialized(StreamingContext)' method to type {0} and attribute it with the System.Runtime.Serialization.OnDeserializedAttribute</source>
        <target state="translated">'private void OnDeserialized(StreamingContext)' 메서드를 {0} 형식에 추가하고 System.Runtime.Serialization.OnDeserializedAttribute 특성을 사용하세요.</target>
        <note />
      </trans-unit>
      <trans-unit id="ProvideDeserializationMethodsForOptionalFieldsMessageOnDeserializing">
        <source>Add a 'private void OnDeserializing(StreamingContext)' method to type {0} and attribute it with the System.Runtime.Serialization.OnDeserializingAttribute</source>
        <target state="translated">'private void OnDeserializing(StreamingContext)' 메서드를 {0} 형식에 추가하고 System.Runtime.Serialization.OnDeserializingAttribute 특성을 사용하세요.</target>
        <note />
      </trans-unit>
      <trans-unit id="ProvideDeserializationMethodsForOptionalFieldsTitle">
        <source>Provide deserialization methods for optional fields</source>
        <target state="translated">선택적 필드에 deserialization 메서드를 제공하십시오.</target>
        <note />
      </trans-unit>
      <trans-unit id="ProvidePublicParameterlessSafeHandleConstructorDescription">
        <source>Providing a parameterless constructor that is as visible as the containing type for a type derived from 'System.Runtime.InteropServices.SafeHandle' enables better performance and usage with source-generated interop solutions.</source>
        <target state="translated">'System.Runtime.InteropServices.SafeHandle'에서 파생된 형식에 대한 포함 형식만큼 표시되는 매개 변수 없는 생성자를 제공하면 원본 생성 interop 솔루션의 성능과 사용이 향상됩니다.</target>
        <note />
      </trans-unit>
      <trans-unit id="ProvidePublicParameterlessSafeHandleConstructorMessage">
        <source>Provide a parameterless constructor that is as visible as the containing type for the '{0}' type that is derived from 'System.Runtime.InteropServices.SafeHandle'</source>
        <target state="translated">'System.Runtime.InteropServices.SafeHandle'에서 파생된 '{0}' 형식에 대한 포함 형식만큼 표시되는 매개 변수 없는 생성자를 제공합니다.</target>
        <note />
      </trans-unit>
      <trans-unit id="ProvidePublicParameterlessSafeHandleConstructorTitle">
        <source>Provide a parameterless constructor that is as visible as the containing type for concrete types derived from 'System.Runtime.InteropServices.SafeHandle'</source>
        <target state="translated">'System.Runtime.InteropServices.SafeHandle'에서 파생된 구체적인 형식에 대한 포함 형식만큼 표시되는 매개 변수 없는 생성자를 제공합니다.</target>
        <note />
      </trans-unit>
      <trans-unit id="ProvideStreamMemoryBasedAsyncOverridesDescription">
        <source>To improve performance, override the memory-based async methods when subclassing 'Stream'. Then implement the array-based methods in terms of the memory-based methods.</source>
        <target state="translated">성능을 향상시키려면 'Stream'의 서브클래스를 지정할 때 메모리 기반 비동기 메서드를 재정의하세요. 그런 다음 메모리 기반 방법의 관점에서 배열 기반 방법을 구현합니다.</target>
        <note />
      </trans-unit>
      <trans-unit id="ProvideStreamMemoryBasedAsyncOverridesMessage">
        <source>'{0}' overrides array-based '{1}' but does not override memory-based '{2}'. Consider overriding memory-based '{2}' to improve performance.</source>
        <target state="translated">'{0}'은(는) 배열 기반 '{1}'을 재정의하지만 메모리 기반 '{2}'은(는) 재정의하지 않습니다. 성능을 향상시키려면 메모리 기반 '{2}'을(를) 재정의하는 것이 좋습니다.</target>
        <note>0 = type that subclasses Stream directly, 1 = array-based method, 2 = memory-based method</note>
      </trans-unit>
      <trans-unit id="ProvideStreamMemoryBasedAsyncOverridesTitle">
        <source>Provide memory-based overrides of async methods when subclassing 'Stream'</source>
        <target state="translated">'Stream’의 서브클래스를 지정할 때 비동기 메서드의 메모리 기반 재정의 제공</target>
        <note />
      </trans-unit>
      <trans-unit id="RemoveRedundantCall">
        <source>Remove redundant call</source>
        <target state="translated">중복 호출 제거</target>
        <note />
      </trans-unit>
      <trans-unit id="RemoveRedundantGuardCallCodeFixTitle">
        <source>Remove unnecessary call</source>
        <target state="translated">불필요한 호출 제거</target>
        <note />
      </trans-unit>
      <trans-unit id="ReplaceStringLiteralWithCharLiteralCodeActionTitle">
        <source>Replace string literal with char literal</source>
        <target state="translated">문자열 리터럴을 char 리터럴로 바꾸기</target>
        <note />
      </trans-unit>
      <trans-unit id="RethrowToPreserveStackDetailsDescription">
        <source>An exception is rethrown and the exception is explicitly specified in the throw statement. If an exception is rethrown by specifying the exception in the throw statement, the list of method calls between the original method that threw the exception and the current method is lost.</source>
        <target state="translated">예외가 다시 throw되었으며 throw 문에서 해당 예외가 명시적으로 지정되었습니다. throw 문에서 예외를 지정하여 다시 throw한 경우 해당 예외를 throw한 원래 메서드와 현재 메서드 사이의 메서드 호출 목록이 손실됩니다.</target>
        <note />
      </trans-unit>
      <trans-unit id="RethrowToPreserveStackDetailsMessage">
        <source>Rethrow to preserve stack details</source>
        <target state="translated">다시 throw하여 스택 정보를 유지하세요.</target>
        <note />
      </trans-unit>
      <trans-unit id="RethrowToPreserveStackDetailsTitle">
        <source>Rethrow to preserve stack details</source>
        <target state="translated">다시 throw하여 스택 정보를 유지하세요.</target>
        <note />
      </trans-unit>
      <trans-unit id="ReviewCodeForDllInjectionVulnerabilitiesMessage">
        <source>Potential DLL injection vulnerability was found where '{0}' in method '{1}' may be tainted by user-controlled data from '{2}' in method '{3}'.</source>
        <target state="translated">'{1}' 메서드의 '{0}'이(가) '{3}' 메서드의 '{2}'에서 사용자 제어 데이터에 의해 감염될 수 있는 잠재적인 DLL 삽입 취약성이 발견되었습니다.</target>
        <note />
      </trans-unit>
      <trans-unit id="ReviewCodeForDllInjectionVulnerabilitiesTitle">
        <source>Review code for DLL injection vulnerabilities</source>
        <target state="translated">코드에서 DLL 삽입 취약성 검토</target>
        <note />
      </trans-unit>
      <trans-unit id="ReviewCodeForFilePathInjectionVulnerabilitiesMessage">
        <source>Potential file path injection vulnerability was found where '{0}' in method '{1}' may be tainted by user-controlled data from '{2}' in method '{3}'.</source>
        <target state="translated">'{1}' 메서드의 '{0}'이(가) '{3}' 메서드의 '{2}'에서 사용자 제어 데이터에 의해 감염될 수 있는 잠재적인 파일 경로 삽입 취약성이 발견되었습니다.</target>
        <note />
      </trans-unit>
      <trans-unit id="ReviewCodeForFilePathInjectionVulnerabilitiesTitle">
        <source>Review code for file path injection vulnerabilities</source>
        <target state="translated">코드에서 파일 경로 삽입 취약성 검토</target>
        <note />
      </trans-unit>
      <trans-unit id="ReviewCodeForInformationDisclosureVulnerabilitiesMessage">
        <source>Potential information disclosure vulnerability was found where '{0}' in method '{1}' may contain unintended information from '{2}' in method '{3}'.</source>
        <target state="translated">'{1}' 메서드의 '{0}'에 '{3}' 메서드에 있는 '{2}'의 의도하지 않은 데이터가 포함될 수 있는 잠재적인 정보 공개 취약성이 발견되었습니다.</target>
        <note />
      </trans-unit>
      <trans-unit id="ReviewCodeForInformationDisclosureVulnerabilitiesTitle">
        <source>Review code for information disclosure vulnerabilities</source>
        <target state="translated">코드에서 정보 공개 취약성 검토</target>
        <note />
      </trans-unit>
      <trans-unit id="ReviewCodeForLdapInjectionVulnerabilitiesMessage">
        <source>Potential LDAP injection vulnerability was found where '{0}' in method '{1}' may be tainted by user-controlled data from '{2}' in method '{3}'.</source>
        <target state="translated">'{1}' 메서드의 '{0}'이(가) '{3}' 메서드의 '{2}'에서 사용자 제어 데이터에 의해 감염될 수 있는 잠재적인 LDAP 삽입 취약성이 발견되었습니다.</target>
        <note />
      </trans-unit>
      <trans-unit id="ReviewCodeForLdapInjectionVulnerabilitiesTitle">
        <source>Review code for LDAP injection vulnerabilities</source>
        <target state="translated">코드에서 LDAP 삽입 취약성 검토</target>
        <note />
      </trans-unit>
      <trans-unit id="ReviewCodeForOpenRedirectVulnerabilitiesMessage">
        <source>Potential open redirect vulnerability was found where '{0}' in method '{1}' may be tainted by user-controlled data from '{2}' in method '{3}'.</source>
        <target state="translated">'{1}' 메서드의 '{0}'이(가) '{3}' 메서드의 '{2}'에서 사용자 제어 데이터에 의해 감염될 수 있는 잠재적인 오픈 리디렉션 취약성이 발견되었습니다.</target>
        <note />
      </trans-unit>
      <trans-unit id="ReviewCodeForOpenRedirectVulnerabilitiesTitle">
        <source>Review code for open redirect vulnerabilities</source>
        <target state="translated">코드에서 오픈 리디렉션 취약성 검토</target>
        <note />
      </trans-unit>
      <trans-unit id="ReviewCodeForProcessCommandInjectionVulnerabilitiesMessage">
        <source>Potential process command injection vulnerability was found where '{0}' in method '{1}' may be tainted by user-controlled data from '{2}' in method '{3}'.</source>
        <target state="translated">'{1}' 메서드의 '{0}'이(가) '{3}' 메서드의 '{2}'에서 사용자 제어 데이터에 의해 감염될 수 있는 잠재적인 프로세스 명령 삽입 취약성이 발견되었습니다.</target>
        <note />
      </trans-unit>
      <trans-unit id="ReviewCodeForProcessCommandInjectionVulnerabilitiesTitle">
        <source>Review code for process command injection vulnerabilities</source>
        <target state="translated">코드에서 프로세스 명령 삽입 취약성 검토</target>
        <note />
      </trans-unit>
      <trans-unit id="ReviewCodeForRegexInjectionVulnerabilitiesMessage">
        <source>Potential regex injection vulnerability was found where '{0}' in method '{1}' may be tainted by user-controlled data from '{2}' in method '{3}'.</source>
        <target state="translated">'{1}' 메서드의 '{0}'이(가) '{3}' 메서드의 '{2}'에서 사용자 제어 데이터에 의해 감염될 수 있는 잠재적인 regex 삽입 취약성이 발견되었습니다.</target>
        <note />
      </trans-unit>
      <trans-unit id="ReviewCodeForRegexInjectionVulnerabilitiesTitle">
        <source>Review code for regex injection vulnerabilities</source>
        <target state="translated">코드에서 regex 삽입 취약성 검토</target>
        <note />
      </trans-unit>
      <trans-unit id="ReviewCodeForSqlInjectionVulnerabilitiesMessage">
        <source>Potential SQL injection vulnerability was found where '{0}' in method '{1}' may be tainted by user-controlled data from '{2}' in method '{3}'.</source>
        <target state="translated">'{1}' 메서드의 '{0}'이(가) '{3}' 메서드의 '{2}'에서 사용자 제어 데이터에 의해 감염될 수 있는 잠재적인 SQL 삽입 취약성이 발견되었습니다.</target>
        <note />
      </trans-unit>
      <trans-unit id="ReviewCodeForSqlInjectionVulnerabilitiesTitle">
        <source>Review code for SQL injection vulnerabilities</source>
        <target state="translated">코드에서 SQL 삽입 취약성 검토</target>
        <note />
      </trans-unit>
      <trans-unit id="ReviewCodeForXamlInjectionVulnerabilitiesMessage">
        <source>Potential XAML injection vulnerability was found where '{0}' in method '{1}' may be tainted by user-controlled data from '{2}' in method '{3}'.</source>
        <target state="translated">'{1}' 메서드의 '{0}'이(가) '{3}' 메서드의 '{2}'에서 사용자 제어 데이터에 의해 감염될 수 있는 잠재적인 XAML 삽입 취약성이 발견되었습니다.</target>
        <note />
      </trans-unit>
      <trans-unit id="ReviewCodeForXamlInjectionVulnerabilitiesTitle">
        <source>Review code for XAML injection vulnerabilities</source>
        <target state="translated">코드에서 XAML 삽입 취약성 검토</target>
        <note />
      </trans-unit>
      <trans-unit id="ReviewCodeForXmlInjectionVulnerabilitiesMessage">
        <source>Potential XML injection vulnerability was found where '{0}' in method '{1}' may be tainted by user-controlled data from '{2}' in method '{3}'.</source>
        <target state="translated">'{1}' 메서드의 '{0}'이(가) '{3}' 메서드의 '{2}'에서 사용자 제어 데이터에 의해 감염될 수 있는 잠재적인 XML 삽입 취약성이 발견되었습니다.</target>
        <note />
      </trans-unit>
      <trans-unit id="ReviewCodeForXmlInjectionVulnerabilitiesTitle">
        <source>Review code for XML injection vulnerabilities</source>
        <target state="translated">코드에서 XML 삽입 취약성 검토</target>
        <note />
      </trans-unit>
      <trans-unit id="ReviewCodeForXPathInjectionVulnerabilitiesMessage">
        <source>Potential XPath injection vulnerability was found where '{0}' in method '{1}' may be tainted by user-controlled data from '{2}' in method '{3}'.</source>
        <target state="translated">'{1}' 메서드의 '{0}'이(가) '{3}' 메서드의 '{2}'에서 사용자 제어 데이터에 의해 감염될 수 있는 잠재적인 XPath 삽입 취약성이 발견되었습니다.</target>
        <note />
      </trans-unit>
      <trans-unit id="ReviewCodeForXPathInjectionVulnerabilitiesTitle">
        <source>Review code for XPath injection vulnerabilities</source>
        <target state="translated">코드에서 XPath 삽입 취약성 검토</target>
        <note />
      </trans-unit>
      <trans-unit id="ReviewCodeForXssVulnerabilitiesMessage">
        <source>Potential cross-site scripting (XSS) vulnerability was found where '{0}' in method '{1}' may be tainted by user-controlled data from '{2}' in method '{3}'.</source>
        <target state="translated">'{1}' 메서드의 '{0}'이(가) '{3}' 메서드의 '{2}'에서 사용자 제어 데이터에 의해 감염될 수 있는 잠재적인 XSS(사이트 간 스크립팅) 취약성이 발견되었습니다.</target>
        <note />
      </trans-unit>
      <trans-unit id="ReviewCodeForXssVulnerabilitiesTitle">
        <source>Review code for XSS vulnerabilities</source>
        <target state="translated">코드에서 XSS 취약성 검토</target>
        <note />
      </trans-unit>
      <trans-unit id="ReviewSQLQueriesForSecurityVulnerabilitiesDescription">
        <source>SQL queries that directly use user input can be vulnerable to SQL injection attacks. Review this SQL query for potential vulnerabilities, and consider using a parameterized SQL query.</source>
        <target state="translated">사용자 입력을 직접 사용하는 SQL 쿼리는 SQL 삽입 공격에 취약할 수 있습니다. 이 SQL 쿼리에 잠재적인 취약성이 있는지 검토하고 매개 변수화된 SQL 쿼리를 사용하는 것이 좋습니다.</target>
        <note />
      </trans-unit>
      <trans-unit id="ReviewSQLQueriesForSecurityVulnerabilitiesMessageNoNonLiterals">
        <source>Review if the query string passed to '{0}' in '{1}', accepts any user input</source>
        <target state="translated">'{1}'의 '{0}'에 전달되는 쿼리 문자열이 사용자 입력을 허용하는지 검토합니다.</target>
        <note />
      </trans-unit>
      <trans-unit id="ReviewSQLQueriesForSecurityVulnerabilitiesTitle">
        <source>Review SQL queries for security vulnerabilities</source>
        <target state="translated">보안상 취약한 부분이 있는지 SQL 쿼리를 검토하십시오.</target>
        <note />
      </trans-unit>
      <trans-unit id="SealInternalTypesCodeFixTitle">
        <source>Seal class</source>
        <target state="translated">봉인 클래스</target>
        <note />
      </trans-unit>
      <trans-unit id="SealInternalTypesDescription">
        <source>When a type is not accessible outside its assembly and has no subtypes within its containing assembly, it can be safely sealed. Sealing types can improve performance.</source>
        <target state="translated">형식이 해당 어셈블리 외부에서 액세스할 수 없고 포함하는 어셈블리 내에 하위 형식이 없는 경우 안전하게 봉인할 수 있습니다. 봉인 유형은 성능을 향상시킬 수 있습니다.</target>
        <note />
      </trans-unit>
      <trans-unit id="SealInternalTypesMessage">
        <source>Type '{0}' can be sealed because it has no subtypes in its containing assembly and is not externally visible</source>
        <target state="translated">유형 '{0}'은(는) 포함하는 어셈블리에 하위 유형이 없고 외부에서 볼 수 없기 때문에 봉인될 수 있습니다.</target>
        <note />
      </trans-unit>
      <trans-unit id="SealInternalTypesTitle">
        <source>Seal internal types</source>
        <target state="translated">내부 형식 봉인</target>
        <note />
      </trans-unit>
      <trans-unit id="SetHttpOnlyForHttpCookie">
        <source>Set HttpOnly to true for HttpCookie</source>
        <target state="translated">HttpCookie에 대해 HttpOnly를 true로 설정</target>
        <note />
      </trans-unit>
      <trans-unit id="SetHttpOnlyForHttpCookieDescription">
        <source>As a defense in depth measure, ensure security sensitive HTTP cookies are marked as HttpOnly. This indicates web browsers should disallow scripts from accessing the cookies. Injected malicious scripts are a common way of stealing cookies.</source>
        <target state="translated">심층 방어 수단으로 보안에 중요한 HTTP 쿠키가 HttpOnly로 표시되어 있는지 확인합니다. 이는 웹 브라우저에서 스크립트가 쿠키에 액세스하는 것을 허용하지 않아야 함을 나타냅니다. 삽입된 악성 스크립트는 쿠키를 도용하는 일반적인 방법입니다.</target>
        <note />
      </trans-unit>
      <trans-unit id="SetHttpOnlyForHttpCookieMessage">
        <source>HttpCookie.HttpOnly is set to false or not set at all when using an HttpCookie. Ensure security sensitive cookies are marked as HttpOnly to prevent malicious scripts from stealing the cookies</source>
        <target state="translated">HttpCookie를 사용할 경우 HttpCookie.HttpOnly가 false로 설정되거나, 설정되지 않습니다. 악성 스크립트가 쿠키를 도용하지 못하도록 하려면 보안에 중요한 쿠키가 HttpOnly로 표시되어 있는지 확인하세요.</target>
        <note />
      </trans-unit>
      <trans-unit id="SetViewStateUserKey">
        <source>Set ViewStateUserKey For Classes Derived From Page</source>
        <target state="translated">Page에서 파생된 클래스의 ViewStateUserKey 설정</target>
        <note />
      </trans-unit>
      <trans-unit id="SetViewStateUserKeyDescription">
        <source>Setting the ViewStateUserKey property can help you prevent attacks on your application by allowing you to assign an identifier to the view-state variable for individual users so that they cannot use the variable to generate an attack. Otherwise, there will be cross-site request forgery vulnerabilities.</source>
        <target state="translated">ViewStateUserKey 속성을 설정하면 공격을 생성하는 데 변수를 사용할 수 없도록 개별 사용자의 뷰 상태 변수에 식별자를 할당할 수 있어 애플리케이션에 대한 공격을 방지할 수 있습니다. 그렇지 않으면 교차 사이트 요청 위조 취약성이 발생합니다.</target>
        <note />
      </trans-unit>
      <trans-unit id="SetViewStateUserKeyMessage">
        <source>The class {0} derived from System.Web.UI.Page does not set the ViewStateUserKey property in the OnInit method or Page_Init method</source>
        <target state="translated">System.Web.UI.Page에서 파생된 {0} 클래스가 OnInit 메서드 또는 Page_Init 메서드에서 ViewStateUserKey 속성을 설정하지 않습니다.</target>
        <note />
      </trans-unit>
      <trans-unit id="SpecifyCultureForToLowerAndToUpperDescription">
        <source>Specify culture to help avoid accidental implicit dependency on current culture. Using an invariant version yields consistent results regardless of the culture of an application.</source>
        <target state="translated">현재 문화권에 대한 우발적인 암시적 종속을 방지하려면 문화권을 지정하세요. 불변 버전을 사용하면 애플리케이션의 문화권에 관계없이 일관된 결과를 얻을 수 있습니다.</target>
        <note />
      </trans-unit>
      <trans-unit id="SpecifyCultureForToLowerAndToUpperMessage">
        <source>Specify a culture or use an invariant version to avoid implicit dependency on current culture</source>
        <target state="translated">현재 문화권에 대한 암시적 종속성을 피하기 위해 문화권을 지정하거나 고정 버전을 사용하세요.</target>
        <note />
      </trans-unit>
      <trans-unit id="SpecifyCultureForToLowerAndToUpperTitle">
        <source>Specify a culture or use an invariant version</source>
        <target state="translated">문화권 지정 또는 고정 버전 사용</target>
        <note />
      </trans-unit>
      <trans-unit id="SpecifyCultureInfoDescription">
        <source>A method or constructor calls a member that has an overload that accepts a System.Globalization.CultureInfo parameter, and the method or constructor does not call the overload that takes the CultureInfo parameter. When a CultureInfo or System.IFormatProvider object is not supplied, the default value that is supplied by the overloaded member might not have the effect that you want in all locales. If the result will be displayed to the user, specify 'CultureInfo.CurrentCulture' as the 'CultureInfo' parameter. Otherwise, if the result will be stored and accessed by software, such as when it is persisted to disk or to a database, specify 'CultureInfo.InvariantCulture'.</source>
        <target state="translated">메서드 또는 생성자는 System.Globalization.CultureInfo 매개 변수를 허용하는 오버로드가 있는 멤버를 호출하며 CultureInfo 매개 변수를 사용하는 오버로드를 호출하지 않습니다. CultureInfo 또는 System.IFormatProvider 개체가 제공되지 않으면 오버로드된 멤버가 제공한 기본값을 사용하여 원하는 결과를 모든 로캘에서 얻지 못할 수 있습니다. 결과가 사용자에게 표시되는 경우 'CultureInfo.CurrentCulture'를 'CultureInfo' 매개 변수로 지정하세요. 반면 디스크 또는 데이터베이스에 보관될 때와 같이 결과가 저장되고, 소프트웨어에서 결과에 액세스하는 경우 'CultureInfo.InvariantCulture'를 지정하세요.</target>
        <note />
      </trans-unit>
      <trans-unit id="SpecifyCultureInfoMessage">
        <source>The behavior of '{0}' could vary based on the current user's locale settings. Replace this call in '{1}' with a call to '{2}'.</source>
        <target state="translated">'{0}'의 동작은 현재 사용자의 로캘 설정에 따라 다를 수 있습니다. '{1}'에서 이 호출을 '{2}'에 대한 호출로 바꾸세요.</target>
        <note />
      </trans-unit>
      <trans-unit id="SpecifyCultureInfoTitle">
        <source>Specify CultureInfo</source>
        <target state="translated">CultureInfo를 지정하세요.</target>
        <note />
      </trans-unit>
      <trans-unit id="SpecifyCurrentCulture">
        <source>Specify current culture</source>
        <target state="translated">현재 문화권 지정</target>
        <note />
      </trans-unit>
      <trans-unit id="SpecifyIFormatProviderDescription">
        <source>A method or constructor calls one or more members that have overloads that accept a System.IFormatProvider parameter, and the method or constructor does not call the overload that takes the IFormatProvider parameter. When a System.Globalization.CultureInfo or IFormatProvider object is not supplied, the default value that is supplied by the overloaded member might not have the effect that you want in all locales. If the result will be based on the input from/output displayed to the user, specify 'CultureInfo.CurrentCulture' as the 'IFormatProvider'. Otherwise, if the result will be stored and accessed by software, such as when it is loaded from disk/database and when it is persisted to disk/database, specify 'CultureInfo.InvariantCulture'.</source>
        <target state="translated">메서드 또는 생성자는 System.IFormatProvider 매개 변수를 허용하는 오버로드가 있는 하나 이상의 멤버를 호출하며 IFormatProvider 매개 변수를 사용하는 오버로드를 호출하지 않습니다. System.Globalization.CultureInfo 또는 IFormatProvider 개체가 제공되지 않으면 오버로드된 멤버에서 제공한 기본값을 사용하여 원하는 결과를 모든 로캘에서 얻지 못할 수 있습니다. 결과가 사용자의 입력/사용자에게 표시되는 출력을 기반으로 하는 경우 'CultureInfo.CurrentCulture'를 'IFormatProvider'로 지정하세요. 그러지 않고 디스크/데이터베이스에서 로드되고 디스크/데이터베이스에 유지될 때와 같이 소프트웨어에서 결과를 저장하고 이에 액세스하는 경우 'CultureInfo.InvariantCulture'를 지정하세요.</target>
        <note />
      </trans-unit>
      <trans-unit id="SpecifyIFormatProviderMessageIFormatProviderAlternate">
        <source>The behavior of '{0}' could vary based on the current user's locale settings. Replace this call in '{1}' with a call to '{2}'.</source>
        <target state="translated">'{0}'의 동작은 현재 사용자의 로캘 설정에 따라 다를 수 있습니다. '{1}'에서 이 호출을 '{2}'에 대한 호출로 바꾸세요.</target>
        <note />
      </trans-unit>
      <trans-unit id="SpecifyIFormatProviderMessageIFormatProviderAlternateString">
        <source>The behavior of '{0}' could vary based on the current user's locale settings. Replace this call in '{1}' with a call to '{2}'.</source>
        <target state="translated">'{0}'의 동작은 현재 사용자의 로캘 설정에 따라 다를 수 있습니다. '{1}'에서 이 호출을 '{2}'에 대한 호출로 바꾸세요.</target>
        <note />
      </trans-unit>
      <trans-unit id="SpecifyIFormatProviderMessageUICulture">
        <source>'{0}' passes '{1}' as the 'IFormatProvider' parameter to '{2}'. This property returns a culture that is inappropriate for formatting methods.</source>
        <target state="translated">'{0}'에서는 '{1}'을(를) 'IFormatProvider' 매개 변수로 '{2}'에 전달합니다. 이 속성이 서식 지정 메서드에 적합하지 않은 문화권을 반환합니다.</target>
        <note />
      </trans-unit>
      <trans-unit id="SpecifyIFormatProviderMessageUICultureString">
        <source>'{0}' passes '{1}' as the 'IFormatProvider' parameter to '{2}'. This property returns a culture that is inappropriate for formatting methods.</source>
        <target state="translated">'{0}'에서는 '{1}'을(를) 'IFormatProvider' 매개 변수로 '{2}'에 전달합니다. 이 속성이 서식 지정 메서드에 적합하지 않은 문화권을 반환합니다.</target>
        <note />
      </trans-unit>
      <trans-unit id="SpecifyIFormatProviderTitle">
        <source>Specify IFormatProvider</source>
        <target state="translated">IFormatProvider를 지정하세요.</target>
        <note />
      </trans-unit>
      <trans-unit id="SpecifyMarshalingForPInvokeStringArgumentsDescription">
        <source>A platform invoke member allows partially trusted callers, has a string parameter, and does not explicitly marshal the string. This can cause a potential security vulnerability.</source>
        <target state="translated">플랫폼 호출 멤버는 부분적으로 신뢰하는 호출자를 허용하고, 문자열 매개 변수를 보유하며, 문자열을 명시적으로 마샬링하지 않습니다. 이로 인해 잠재적인 보안 취약성이 발생할 수 있습니다.</target>
        <note />
      </trans-unit>
      <trans-unit id="SpecifyMarshalingForPInvokeStringArgumentsMessageField">
        <source>To reduce security risk, marshal field {0} as Unicode, by setting StructLayout.CharSet on {1} to CharSet.Unicode, or by explicitly marshaling the field as UnmanagedType.LPWStr. If you need to marshal this string as ANSI or system-dependent, use the BestFitMapping attribute to turn best-fit mapping off, and for added security, ensure ThrowOnUnmappableChar is on.</source>
        <target state="translated">보안 위험을 줄이려면 {1}의 StructLayout.CharSet을 CharSet.Unicode로 설정하거나 {0} 필드를 명시적으로 UnmanagedType.LPWStr로 마샬링하여 필드를 유니코드로 마샬링하세요. 이 문자열을 ANSI 또는 시스템 설정으로 마샬링해야 하는 경우 BestFitMapping 특성을 사용하여 최적 문자 매핑을 해제하세요. 또한 ThrowOnUnmappableChar이 설정되어 있는지 확인하여 보안을 강화하세요.</target>
        <note />
      </trans-unit>
      <trans-unit id="SpecifyMarshalingForPInvokeStringArgumentsMessageFieldImplicitAnsi">
        <source>To reduce security risk, marshal field {0} as Unicode, by setting StructLayout.CharSet on {1} to CharSet.Unicode, or by explicitly marshaling the field as UnmanagedType.LPWStr. If you need to marshal this string as ANSI or system-dependent, specify MarshalAs explicitly, use the BestFitMapping attribute to turn best-fit mapping off, and for added security, to turn ThrowOnUnmappableChar on.</source>
        <target state="translated">보안 위험을 줄이려면 {1}의 StructLayout.CharSet을 CharSet.Unicode로 설정하거나 {0} 필드를 명시적으로 UnmanagedType.LPWStr로 마샬링하여 필드를 유니코드로 마샬링하세요. 이 문자열을 ANSI 또는 시스템 설정으로 마샬링해야 하는 경우 MarshalAs를 명시적으로 지정하고, BestFitMapping 특성을 사용하여 최적 문자 매핑을 해제하세요. 또한 ThrowOnUnmappableChar이 설정되어 있는지 확인하여 보안을 강화하세요.</target>
        <note />
      </trans-unit>
      <trans-unit id="SpecifyMarshalingForPInvokeStringArgumentsMessageParameter">
        <source>To reduce security risk, marshal parameter {0} as Unicode, by setting DllImport.CharSet to CharSet.Unicode, or by explicitly marshaling the parameter as UnmanagedType.LPWStr. If you need to marshal this string as ANSI or system-dependent, set BestFitMapping=false; for added security, also set ThrowOnUnmappableChar=true.</source>
        <target state="translated">보안 위험을 줄이려면 DllImport.CharSet을 CharSet.Unicode로 설정하거나 {0} 매개 변수를 명시적으로 UnmanagedType.LPWStr로 마샬링하여 매개 변수를 유니코드로 마샬링하세요. 이 문자열을 ANSI 또는 시스템 설정으로 마샬링해야 하는 경우 BestFitMapping=false를 설정하세요. 또한 ThrowOnUnmappableChar=true를 설정하여 보안을 강화하세요.</target>
        <note />
      </trans-unit>
      <trans-unit id="SpecifyMarshalingForPInvokeStringArgumentsMessageParameterImplicitAnsi">
        <source>To reduce security risk, marshal parameter {0} as Unicode, by setting DllImport.CharSet to CharSet.Unicode, or by explicitly marshaling the parameter as UnmanagedType.LPWStr. If you need to marshal this string as ANSI or system-dependent, specify MarshalAs explicitly, and set BestFitMapping=false; for added security, also set ThrowOnUnmappableChar=true.</source>
        <target state="translated">보안 위험을 줄이려면 DllImport.CharSet을 CharSet.Unicode로 설정하거나 {0} 매개 변수를 명시적으로 UnmanagedType.LPWStr로 마샬링하여 매개 변수를 유니코드로 마샬링하세요. 이 문자열을 ANSI 또는 시스템 설정으로 마샬링해야 하는 경우 MarshalAs를 명시적으로 지정하고, BestFitMapping=false를 설정하세요. 또한 ThrowOnUnmappableChar=true를 설정하여 보안을 강화하세요.</target>
        <note />
      </trans-unit>
      <trans-unit id="SpecifyMarshalingForPInvokeStringArgumentsTitle">
        <source>Specify marshaling for P/Invoke string arguments</source>
        <target state="translated">P/Invoke 문자열 인수에 대해 마샬링을 지정하세요.</target>
        <note />
      </trans-unit>
      <trans-unit id="SpecifyStringComparisonCA1307Description">
        <source>A string comparison operation uses a method overload that does not set a StringComparison parameter. It is recommended to use the overload with StringComparison parameter for clarity of intent. If the result will be displayed to the user, such as when sorting a list of items for display in a list box, specify 'StringComparison.CurrentCulture' or 'StringComparison.CurrentCultureIgnoreCase' as the 'StringComparison' parameter. If comparing case-insensitive identifiers, such as file paths, environment variables, or registry keys and values, specify 'StringComparison.OrdinalIgnoreCase'. Otherwise, if comparing case-sensitive identifiers, specify 'StringComparison.Ordinal'.</source>
        <target state="translated">문자열 비교 작업에서는 StringComparison 매개 변수를 설정하지 않는 메서드 오버로드를 사용합니다. 의도를 명확하게 하기 위해 StringComparison 매개 변수가 있는 오버로드를 사용하는 것이 좋습니다. 목록 상자에 표시하기 위해 항목 목록을 정렬할 때와 같이 결과가 사용자에게 표시되는 경우 'StringComparison.CurrentCulture' 또는 'StringComparison.CurrentCultureIgnoreCase'를 'StringComparison' 매개 변수로 지정하세요. 파일 경로, 환경 변수 또는 레지스트리 키 및 값 등의 대/소문자를 구분하지 않는 식별자를 비교하는 경우 'StringComparison.OrdinalIgnoreCase'를 지정하세요. 반면 대/소문자를 구분하는 식별자를 비교하는 경우 'StringComparison.Ordinal'을 지정하세요.</target>
        <note />
      </trans-unit>
      <trans-unit id="SpecifyStringComparisonCA1307Message">
        <source>'{0}' has a method overload that takes a 'StringComparison' parameter. Replace this call in '{1}' with a call to '{2}' for clarity of intent.</source>
        <target state="translated">'{0}'에 'StringComparison' 매개 변수를 사용하는 메서드 오버로드가 있습니다. 의도를 명확하게 하기 위해 '{1}'의 이 호출을 '{2}'에 대한 호출로 바꾸세요.</target>
        <note />
      </trans-unit>
      <trans-unit id="SpecifyStringComparisonCA1307Title">
        <source>Specify StringComparison for clarity</source>
        <target state="translated">명확성을 위해 StringComparison 지정</target>
        <note />
      </trans-unit>
      <trans-unit id="SpecifyStringComparisonCA1310Description">
        <source>A string comparison operation uses a method overload that does not set a StringComparison parameter, hence its behavior could vary based on the current user's locale settings. It is strongly recommended to use the overload with StringComparison parameter for correctness and clarity of intent. If the result will be displayed to the user, such as when sorting a list of items for display in a list box, specify 'StringComparison.CurrentCulture' or 'StringComparison.CurrentCultureIgnoreCase' as the 'StringComparison' parameter. If comparing case-insensitive identifiers, such as file paths, environment variables, or registry keys and values, specify 'StringComparison.OrdinalIgnoreCase'. Otherwise, if comparing case-sensitive identifiers, specify 'StringComparison.Ordinal'.</source>
        <target state="translated">문자열 비교 작업에서는 StringComparison 매개 변수를 설정하지 않는 메서드 오버로드를 사용하므로 해당 동작은 현재 사용자의 로캘 설정에 따라 달라질 수 있습니다. 의도를 정확하고 명확하게 하기 위해 StringComparison 매개 변수가 있는 오버로드를 사용하는 것이 좋습니다. 목록 상자에 표시하기 위해 항목 목록을 정렬할 때와 같이 결과가 사용자에게 표시되는 경우 'StringComparison.CurrentCulture' 또는 'StringComparison.CurrentCultureIgnoreCase'를 'StringComparison' 매개 변수로 지정하세요. 파일 경로, 환경 변수 또는 레지스트리 키 및 값 등의 대/소문자를 구분하지 않는 식별자를 비교하는 경우 'StringComparison.OrdinalIgnoreCase'를 지정하세요. 반면 대/소문자를 구분하는 식별자를 비교하는 경우 'StringComparison.Ordinal'을 지정하세요.</target>
        <note />
      </trans-unit>
      <trans-unit id="SpecifyStringComparisonCA1310Message">
        <source>The behavior of '{0}' could vary based on the current user's locale settings. Replace this call in '{1}' with a call to '{2}'.</source>
        <target state="translated">'{0}'의 동작은 현재 사용자의 로캘 설정에 따라 다를 수 있습니다. '{1}'에서 이 호출을 '{2}'에 대한 호출로 바꾸세요.</target>
        <note />
      </trans-unit>
      <trans-unit id="SpecifyStringComparisonCA1310Title">
        <source>Specify StringComparison for correctness</source>
        <target state="translated">정확성을 위해 StringComparison 지정</target>
        <note />
      </trans-unit>
      <trans-unit id="StaticAndAbstractRequiresPreviewFeatures">
        <source>Using both 'static' and 'abstract' modifiers requires opting into preview features. See https://aka.ms/dotnet-warnings/preview-features for more information.</source>
        <target state="translated">'정적' 및 '추상' 한정자를 모두 사용하려면 미리 보기 기능을 선택해야 합니다. 자세한 내용은 https://aka.ms/dotnet-warnings/preview-features를 참조하세요.</target>
        <note />
      </trans-unit>
      <trans-unit id="TestForEmptyStringsUsingStringLengthDescription">
        <source>Comparing strings by using the String.Length property or the String.IsNullOrEmpty method is significantly faster than using Equals.</source>
        <target state="translated">String.Length 속성 또는 String.IsNullOrEmpty 메서드를 사용하면 Equals를 사용하는 것보다 훨씬 빠르게 문자열을 비교할 수 있습니다.</target>
        <note />
      </trans-unit>
      <trans-unit id="TestForEmptyStringsUsingStringLengthMessage">
        <source>Test for empty strings using 'string.Length' property or 'string.IsNullOrEmpty' method instead of an Equality check</source>
        <target state="translated">같음 검사 대신 'string.Length' 속성 또는 'string.IsNullOrEmpty' 메서드를 사용하여 빈 문자열을 테스트하세요.</target>
        <note />
      </trans-unit>
      <trans-unit id="TestForEmptyStringsUsingStringLengthTitle">
        <source>Test for empty strings using string length</source>
        <target state="translated">문자열 길이를 사용하여 빈 문자열을 테스트하세요.</target>
        <note />
      </trans-unit>
      <trans-unit id="TestForNaNCorrectlyDescription">
        <source>This expression tests a value against Single.Nan or Double.Nan. Use Single.IsNan(Single) or Double.IsNan(Double) to test the value.</source>
        <target state="translated">이 식은 Single.Nan 또는 Double.Nan에 대한 값을 테스트합니다. Single.IsNan(단일) 또는 Double.IsNan(이중)을 사용하여 값을 테스트하세요.</target>
        <note />
      </trans-unit>
      <trans-unit id="TestForNaNCorrectlyMessage">
        <source>Test for NaN correctly</source>
        <target state="translated">NaN에 대해 정확하게 테스트하세요.</target>
        <note />
      </trans-unit>
      <trans-unit id="TestForNaNCorrectlyTitle">
        <source>Test for NaN correctly</source>
        <target state="translated">NaN에 대해 정확하게 테스트하세요.</target>
        <note />
      </trans-unit>
      <trans-unit id="ThreadStaticInitializedInlineDescription">
        <source>'ThreadStatic' fields should be initialized lazily on use, not with inline initialization nor explicitly in a static constructor, which would only initialize the field on the thread that runs the type's static constructor.</source>
        <target state="translated">'ThreadStatic' 필드는 인라인 초기화를 사용하거나 명시적으로 유형의 정적 생성자를 실행하는 스레드의 필드만 초기화하는 정적 생성자에서가 아니라 사용 시 느리게 초기화되어야 합니다.</target>
        <note />
      </trans-unit>
      <trans-unit id="ThreadStaticInitializedInlineMessage">
        <source>'ThreadStatic' fields should not use inline initialization</source>
        <target state="translated">'ThreadStatic' 필드는 인라인 초기화를 사용하면 안 됩니다.</target>
        <note />
      </trans-unit>
      <trans-unit id="ThreadStaticInitializedInlineTitle">
        <source>Improper 'ThreadStatic' field initialization</source>
        <target state="translated">잘못된 'ThreadStatic' 필드 초기화</target>
        <note />
      </trans-unit>
      <trans-unit id="ThreadStaticOnNonStaticFieldDescription">
        <source>'ThreadStatic' only affects static fields. When applied to instance fields, it has no impact on behavior.</source>
        <target state="translated">'ThreadStatic'은(는) 정적 필드에만 영향을 줍니다. 인스턴스 필드에 적용할 때 동작에 영향을 주지 않습니다.</target>
        <note />
      </trans-unit>
      <trans-unit id="ThreadStaticOnNonStaticFieldMessage">
        <source>Ensure 'ThreadStatic' is only used with static fields</source>
        <target state="translated">'ThreadStatic'이(가) 정적 필드에서만 사용되는지 확인</target>
        <note />
      </trans-unit>
      <trans-unit id="ThreadStaticOnNonStaticFieldTitle">
        <source>'ThreadStatic' only affects static fields</source>
        <target state="translated">'ThreadStatic'은(는) 정적 필드에만 영향을 줍니다.</target>
        <note />
      </trans-unit>
      <trans-unit id="UseArrayEmpty">
        <source>Use Array.Empty</source>
        <target state="translated">Array.Empty를 사용하세요.</target>
        <note />
      </trans-unit>
      <trans-unit id="UseAsSpanInsteadOfArrayRangeIndexerDescription">
        <source>The Range-based indexer on array values produces a copy of requested portion of the array. This copy is often unwanted when it is implicitly used as a Span or Memory value. Use the AsSpan method to avoid the copy.</source>
        <target state="translated">배열 값에 대한 범위 기반 인덱서는 배열의 요청된 부분의 복사본을 생성합니다. 이 복사본은 암시적으로 범위 또는 메모리 값으로 사용될 경우 대개 필요하지 않습니다. 복사본이 생성되지 않도록 하려면 AsSpan 메서드를 사용하세요.</target>
        <note />
      </trans-unit>
      <trans-unit id="UseAsSpanInsteadOfRangeIndexerMessage">
        <source>Use '{0}' instead of the '{1}'-based indexer on '{2}' to avoid creating unnecessary data copies</source>
        <target state="translated">불필요한 데이터 복사본을 만들지 않으려면 '{2}'에서 '{1}' 기반 인덱서 대신 '{0}'을(를) 사용하세요.</target>
        <note />
      </trans-unit>
      <trans-unit id="UseAsSpanInsteadOfRangeIndexerOnAStringCodeFixTitle">
        <source>Use `{0}` instead of Range-based indexers on a string</source>
        <target state="translated">문자열의 범위 기반 인덱서 대신 '{0}' 사용</target>
        <note />
      </trans-unit>
      <trans-unit id="UseAsSpanInsteadOfRangeIndexerOnAnArrayCodeFixTitle">
        <source>Use `{0}` instead of Range-based indexers on an array</source>
        <target state="translated">배열의 범위 기반 인덱서 대신 '{0}' 사용</target>
        <note />
      </trans-unit>
      <trans-unit id="UseAsSpanInsteadOfRangeIndexerTitle">
        <source>Use AsSpan or AsMemory instead of Range-based indexers when appropriate</source>
        <target state="translated">적절한 경우 범위 기반 인덱서 대신 AsSpan 또는 AsMemory를 사용합니다.</target>
        <note />
      </trans-unit>
      <trans-unit id="UseAsSpanInsteadOfStringRangeIndexerDescription">
        <source>The Range-based indexer on string values produces a copy of requested portion of the string. This copy is usually unnecessary when it is implicitly used as a ReadOnlySpan or ReadOnlyMemory value. Use the AsSpan method to avoid the unnecessary copy.</source>
        <target state="translated">문자열 값에 대한 범위 기반 인덱서는 문자열의 요청된 부분의 복사본을 생성합니다. 이 복사본은 암시적으로 ReadOnlySpan 또는 ReadOnlyMemory 값으로 사용될 경우 대개 필요하지 않습니다. 불필요한 복사본이 생성되지 않도록 하려면 AsSpan 메서드를 사용하세요.</target>
        <note />
      </trans-unit>
      <trans-unit id="UseAsSpanReadOnlyInsteadOfArrayRangeIndexerDescription">
        <source>The Range-based indexer on array values produces a copy of requested portion of the array. This copy is usually unnecessary when it is implicitly used as a ReadOnlySpan or ReadOnlyMemory value. Use the AsSpan method to avoid the unnecessary copy.</source>
        <target state="translated">배열 값에 대한 범위 기반 인덱서는 배열의 요청된 부분의 복사본을 생성합니다. 이 복사본은 암시적으로 ReadOnlySpan 또는 ReadOnlyMemory 값으로 사용될 경우 대개 필요하지 않습니다. 불필요한 복사본이 생성되지 않도록 하려면 AsSpan 메서드를 사용하세요.</target>
        <note />
      </trans-unit>
      <trans-unit id="UseAsyncMethodInAsyncContextDescription">
        <source>When inside a Task-returning method, use the async version of methods, if they exist.</source>
        <target state="translated">Task 반환 메서드 내부에서 메서드의 비동기 버전이 있는 경우 이를 사용합니다.</target>
        <note>{Locked="Task"}</note>
      </trans-unit>
      <trans-unit id="UseAsyncMethodInAsyncContextMessage">
        <source>'{0}' synchronously blocks. Await '{1}' instead.</source>
        <target state="translated">'{0}'은(는) 동기적으로 차단됩니다. 대신 '{1}'을(를) 기다리세요.</target>
        <note />
      </trans-unit>
      <trans-unit id="UseAsyncMethodInAsyncContextMessage_NoAlternative">
        <source>'{0}' synchronously blocks. Use await instead.</source>
        <target state="translated">'{0}'은(는) 동기적으로 차단됩니다. 대신 대기를 사용하세요.</target>
        <note />
      </trans-unit>
      <trans-unit id="UseAsyncMethodInAsyncContextTitle">
        <source>Call async methods when in an async method</source>
        <target state="translated">비동기 메서드에 있을 때 비동기 메서드 호출</target>
        <note />
      </trans-unit>
      <trans-unit id="UseAutoValidateAntiforgeryToken">
        <source>Use antiforgery tokens in ASP.NET Core MVC controllers</source>
        <target state="translated">ASP.NET Core MVC 컨트롤러에서 위조 방지 토큰 사용</target>
        <note />
      </trans-unit>
      <trans-unit id="UseAutoValidateAntiforgeryTokenDescription">
        <source>Handling a POST, PUT, PATCH, or DELETE request without validating an antiforgery token may be vulnerable to cross-site request forgery attacks. A cross-site request forgery attack can send malicious requests from an authenticated user to your ASP.NET Core MVC controller.</source>
        <target state="translated">위조 방지 토큰의 유효성을 검사하지 않고 POST, PUT, PATCH 또는 DELETE 요청을 처리하면 교차 사이트 요청 위조 공격에 취약할 수 있습니다. 교차 사이트 요청 위조 공격은 인증된 사용자의 악성 요청을 ASP.NET Core MVC 컨트롤러로 보낼 수 있습니다.</target>
        <note />
      </trans-unit>
      <trans-unit id="UseAutoValidateAntiforgeryTokenMessage">
        <source>Method {0} handles a {1} request without performing antiforgery token validation. You also need to ensure that your HTML form sends an antiforgery token.</source>
        <target state="translated">{0} 메서드는 위조 방지 토큰 유효성 검사를 수행하지 않고 {1} 요청을 처리합니다. 또한 HTML 양식이 위조 방지 토큰을 보내는지 확인해야 합니다.</target>
        <note />
      </trans-unit>
      <trans-unit id="UseCancellationTokenThrowIfCancellationRequestedCodeFixTitle">
        <source>Replace with 'CancellationToken.ThrowIfCancellationRequested'</source>
        <target state="translated">'CancellationToken.ThrowIfCancellationRequested'로 교체</target>
        <note />
      </trans-unit>
      <trans-unit id="UseCancellationTokenThrowIfCancellationRequestedDescription">
        <source>'ThrowIfCancellationRequested' automatically checks whether the token has been canceled, and throws an 'OperationCanceledException' if it has.</source>
        <target state="translated">'ThrowIfCancellationRequested'는 토큰이 취소되었는지 자동으로 확인하고 취소된 경우 'OperationCanceledException'을 발생시킵니다.</target>
        <note />
      </trans-unit>
      <trans-unit id="UseCancellationTokenThrowIfCancellationRequestedMessage">
        <source>Use 'ThrowIfCancellationRequested' instead of checking 'IsCancellationRequested' and throwing 'OperationCanceledException'</source>
        <target state="translated">'IsCancellationRequested'를 확인하고 'OperationCanceledException'을 발생시키는 대신 'ThrowIfCancellationRequested'를 사용하세요.</target>
        <note />
      </trans-unit>
      <trans-unit id="UseCancellationTokenThrowIfCancellationRequestedTitle">
        <source>Use 'ThrowIfCancellationRequested'</source>
        <target state="translated">'ThrowIfCancellationRequested' 사용</target>
        <note />
      </trans-unit>
      <trans-unit id="UseContainerLevelAccessPolicy">
        <source>Use Container Level Access Policy</source>
        <target state="translated">컨테이너 수준 액세스 정책 사용</target>
        <note />
      </trans-unit>
      <trans-unit id="UseContainerLevelAccessPolicyDescription">
        <source>No access policy identifier is specified, making tokens non-revocable.</source>
        <target state="translated">액세스 정책 식별자가 지정되지 않아 토큰을 해지 불가능으로 만듭니다.</target>
        <note />
      </trans-unit>
      <trans-unit id="UseContainerLevelAccessPolicyMessage">
        <source>Consider using Azure's role-based access control instead of a Shared Access Signature (SAS) if possible. If you still need to use a SAS, use a container-level access policy when creating a SAS.</source>
        <target state="translated">가능한 경우 SAS(공유 액세스 서명) 대신 Azure의 역할 기반 액세스 제어를 사용하는 것이 좋습니다. 계속 SAS를 사용해야 하는 경우 SAS를 만들 때 컨테이너 수준 액세스 정책을 사용하세요.</target>
        <note />
      </trans-unit>
      <trans-unit id="UseDefaultDllImportSearchPathsAttribute">
        <source>Use DefaultDllImportSearchPaths attribute for P/Invokes</source>
        <target state="translated">P/Invokes에 DefaultDllImportSearchPaths 특성 사용</target>
        <note />
      </trans-unit>
      <trans-unit id="UseDefaultDllImportSearchPathsAttributeDescription">
        <source>By default, P/Invokes using DllImportAttribute probe a number of directories, including the current working directory for the library to load. This can be a security issue for certain applications, leading to DLL hijacking.</source>
        <target state="translated">기본적으로 DllImportAttribute를 사용하는 P/Invokes는 로드할 라이브러리의 현재 작업 디렉터리를 비롯한 여러 디렉터리를 프로브합니다. 이는 특정 애플리케이션에서 DLL 하이재킹으로 이어지는 보안 문제가 될 수 있습니다.</target>
        <note />
      </trans-unit>
      <trans-unit id="UseDefaultDllImportSearchPathsAttributeMessage">
        <source>The method {0} didn't use DefaultDllImportSearchPaths attribute for P/Invokes.</source>
        <target state="translated">{0} 메서드는 P/Invokes에 DefaultDllImportSearchPaths 특성을 사용하지 않았습니다.</target>
        <note />
      </trans-unit>
      <trans-unit id="UseDisabledMarshallingEquivalentCodeFix">
        <source>Use equivalent code that works when marshalling is disabled</source>
        <target state="translated">마샬링이 비활성화된 경우 작동하는 동등한 코드 사용</target>
        <note />
      </trans-unit>
      <trans-unit id="UseEnvironmentCurrentManagedThreadIdDescription">
        <source>'Environment.CurrentManagedThreadId' is simpler and faster than 'Thread.CurrentThread.ManagedThreadId'.</source>
        <target state="translated">'Environment.CurrentManagedThreadId'는 'Thread.CurrentThread.ManagedThreadId'보다 간단하고 빠릅니다.</target>
        <note />
      </trans-unit>
      <trans-unit id="UseEnvironmentCurrentManagedThreadIdFix">
        <source>Use 'Environment.CurrentManagedThreadId'</source>
        <target state="translated">'Environment.CurrentManagedThreadId' 사용</target>
        <note />
      </trans-unit>
      <trans-unit id="UseEnvironmentCurrentManagedThreadIdMessage">
        <source>Use 'Environment.CurrentManagedThreadId' instead of 'Thread.CurrentThread.ManagedThreadId'</source>
        <target state="translated">'Thread.CurrentThread.ManagedThreadId' 대신 'Environment.CurrentManagedThreadId' 사용</target>
        <note />
      </trans-unit>
      <trans-unit id="UseEnvironmentCurrentManagedThreadIdTitle">
        <source>Use 'Environment.CurrentManagedThreadId'</source>
        <target state="translated">'Environment.CurrentManagedThreadId' 사용</target>
        <note />
      </trans-unit>
      <trans-unit id="UseEnvironmentProcessIdDescription">
        <source>'Environment.ProcessId' is simpler and faster than 'Process.GetCurrentProcess().Id'.</source>
        <target state="translated">'Environment.ProcessId'가 'Process.GetCurrentProcess().Id'보다 더 빠르고 간단합니다.</target>
        <note />
      </trans-unit>
      <trans-unit id="UseEnvironmentProcessIdFix">
        <source>Use 'Environment.ProcessId'</source>
        <target state="translated">'Environment.ProcessId' 사용</target>
        <note />
      </trans-unit>
      <trans-unit id="UseEnvironmentProcessIdMessage">
        <source>Use 'Environment.ProcessId' instead of 'Process.GetCurrentProcess().Id'</source>
        <target state="translated">'Process.GetCurrentProcess().Id' 대신 'Environment.ProcessId'를 사용하세요.</target>
        <note />
      </trans-unit>
      <trans-unit id="UseEnvironmentProcessIdTitle">
        <source>Use 'Environment.ProcessId'</source>
        <target state="translated">'Environment.ProcessId' 사용</target>
        <note />
      </trans-unit>
      <trans-unit id="UseEnvironmentProcessPathDescription">
        <source>'Environment.ProcessPath' is simpler and faster than 'Process.GetCurrentProcess().MainModule.FileName'.</source>
        <target state="translated">'Environment.ProcessPath'는 'Process.GetCurrentProcess().MainModule.FileName'보다 간단하고 빠릅니다.</target>
        <note />
      </trans-unit>
      <trans-unit id="UseEnvironmentProcessPathFix">
        <source>Use 'Environment.ProcessPath'</source>
        <target state="translated">'Environment.ProcessPath' 사용</target>
        <note />
      </trans-unit>
      <trans-unit id="UseEnvironmentProcessPathMessage">
        <source>Use 'Environment.ProcessPath' instead of 'Process.GetCurrentProcess().MainModule.FileName'</source>
        <target state="translated">'Process.GetCurrentProcess().MainModule.FileName' 대신 'Environment.ProcessPath' 사용</target>
        <note />
      </trans-unit>
      <trans-unit id="UseEnvironmentProcessPathTitle">
        <source>Use 'Environment.ProcessPath'</source>
        <target state="translated">'Environment.ProcessPath' 사용</target>
        <note />
      </trans-unit>
      <trans-unit id="UseIndexer">
        <source>Use indexer</source>
        <target state="translated">인덱서 사용</target>
        <note />
      </trans-unit>
      <trans-unit id="UseInvariantVersion">
        <source>User an invariant version</source>
        <target state="translated">사용자 불변 버전</target>
        <note />
      </trans-unit>
      <trans-unit id="UseManagedEquivalentsOfWin32ApiDescription">
        <source>An operating system invoke method is defined and a method that has the equivalent functionality is located in the .NET Framework class library.</source>
        <target state="translated">운영 체제 호출 메서드가 정의되었으며 동일한 기능의 메서드가 .NET Framework 클래스 라이브러리에 있습니다.</target>
        <note />
      </trans-unit>
      <trans-unit id="UseManagedEquivalentsOfWin32ApiMessage">
        <source>Use managed equivalents of win32 api</source>
        <target state="translated">Win32 API에 있는 동일한 기능의 관리되는 항목을 사용하세요.</target>
        <note />
      </trans-unit>
      <trans-unit id="UseManagedEquivalentsOfWin32ApiTitle">
        <source>Use managed equivalents of win32 api</source>
        <target state="translated">Win32 API에 있는 동일한 기능의 관리되는 항목을 사용하세요.</target>
        <note />
      </trans-unit>
      <trans-unit id="UseOrdinalStringComparisonDescription">
        <source>A string comparison operation that is nonlinguistic does not set the StringComparison parameter to either Ordinal or OrdinalIgnoreCase. By explicitly setting the parameter to either StringComparison.Ordinal or StringComparison.OrdinalIgnoreCase, your code often gains speed, becomes more correct, and becomes more reliable.</source>
        <target state="translated">비언어적 문자열 비교 작업에서는 StringComparison 매개 변수를 서수 또는 OrdinalIgnoreCase로 설정하지 않습니다. 매개 변수를 명시적으로 StringComparison.Ordinal 또는 StringComparison.OrdinalIgnoreCase로 설정하면 코드의 속도가 빨라지고, 정확도와 신뢰도가 더 높아집니다.</target>
        <note />
      </trans-unit>
      <trans-unit id="UseOrdinalStringComparisonMessageStringComparer">
        <source>{0} passes '{1}' as the 'StringComparer' parameter to {2}. To perform a non-linguistic comparison, specify 'StringComparer.Ordinal' or 'StringComparer.OrdinalIgnoreCase' instead.</source>
        <target state="translated">{0}에서는 '{1}'을(를) 'StringComparer' 매개 변수로 {2}에 전달합니다. 비언어적 비교 작업을 수행하려면 'StringComparer.Ordinal' 또는 'StringComparer.OrdinalIgnoreCase'를 지정하세요.</target>
        <note />
      </trans-unit>
      <trans-unit id="UseOrdinalStringComparisonMessageStringComparison">
        <source>{0} passes '{1}' as the 'StringComparison' parameter to {2}. To perform a non-linguistic comparison, specify 'StringComparison.Ordinal' or 'StringComparison.OrdinalIgnoreCase' instead.</source>
        <target state="translated">{0}에서는 '{1}'을(를) 'StringComparison' 매개 변수로 {2}에 전달합니다. 비언어적 비교 작업을 수행하려면 'StringComparison.Ordinal' 또는 'StringComparison.OrdinalIgnoreCase'를 지정하세요.</target>
        <note />
      </trans-unit>
      <trans-unit id="UseOrdinalStringComparisonTitle">
        <source>Use ordinal string comparison</source>
        <target state="translated">서수 문자열 비교 사용</target>
        <note />
      </trans-unit>
      <trans-unit id="UsePropertyInsteadOfCountMethodWhenAvailableDescription">
        <source>Enumerable.Count() potentially enumerates the sequence while a Length/Count property is a direct access.</source>
        <target state="translated">Length/Count 속성이 직접 액세스인 동안 Enumerable.Count()는 잠재적으로 시퀀스를 열거합니다.</target>
        <note />
      </trans-unit>
      <trans-unit id="UsePropertyInsteadOfCountMethodWhenAvailableMessage">
        <source>Use the "{0}" property instead of Enumerable.Count()</source>
        <target state="translated">Enumerable.Count() 대신 "{0}" 속성을 사용하세요.</target>
        <note />
      </trans-unit>
      <trans-unit id="UsePropertyInsteadOfCountMethodWhenAvailableTitle">
        <source>Use Length/Count property instead of Count() when available</source>
        <target state="translated">사용 가능한 경우 Count() 대신 Length/Count 속성을 사용</target>
        <note />
      </trans-unit>
      <trans-unit id="UseRSAWithSufficientKeySize">
        <source>Use Rivest-Shamir-Adleman (RSA) Algorithm With Sufficient Key Size</source>
        <target state="new">Use Rivest-Shamir-Adleman (RSA) Algorithm With Sufficient Key Size</target>
        <note />
      </trans-unit>
      <trans-unit id="UseRSAWithSufficientKeySizeDescription">
        <source>Encryption algorithms are vulnerable to brute force attacks when too small a key size is used.</source>
        <target state="translated">사용되는 키 크기가 너무 작으면 암호화 알고리즘이 무차별 암호 대입 공격에 취약할 수 있습니다.</target>
        <note />
      </trans-unit>
      <trans-unit id="UseRSAWithSufficientKeySizeMessage">
        <source>Asymmetric encryption algorithm {0}'s key size is less than 2048. Switch to an RSA with at least 2048 key size, ECDH or ECDSA algorithm instead.</source>
        <target state="translated">비대칭 암호화 알고리즘 {0}의 키 크기가 2048보다 작습니다. 최소 2048 키 크기, ECDH 또는 ECDSA 알고리즘이 포함된 RSA로 전환하세요.</target>
        <note />
      </trans-unit>
      <trans-unit id="UseSecureCookiesASPNetCoreDescription">
        <source>Applications available over HTTPS must use secure cookies.</source>
        <target state="translated">HTTPS를 통해 사용할 수 있는 애플리케이션은 보안 쿠키를 사용해야 합니다.</target>
        <note />
      </trans-unit>
      <trans-unit id="UseSharedAccessProtocolHttpsOnly">
        <source>Use SharedAccessProtocol HttpsOnly</source>
        <target state="translated">SharedAccessProtocol HttpsOnly 사용</target>
        <note />
      </trans-unit>
      <trans-unit id="UseSharedAccessProtocolHttpsOnlyDescription">
        <source>HTTPS encrypts network traffic. Use HttpsOnly, rather than HttpOrHttps, to ensure network traffic is always encrypted to help prevent disclosure of sensitive data.</source>
        <target state="translated">HTTPS는 네트워크 트래픽을 암호화합니다. 중요한 데이터가 공개되지 않도록 하려면 HttpOrHttps 대신 HttpsOnly를 사용하여 네트워크 트래픽을 상시 암호화하도록 합니다.</target>
        <note />
      </trans-unit>
      <trans-unit id="UseSharedAccessProtocolHttpsOnlyMessage">
        <source>Consider using Azure's role-based access control instead of a Shared Access Signature (SAS) if possible. If you still need to use a SAS, specify SharedAccessProtocol.HttpsOnly.</source>
        <target state="translated">가능한 경우 SAS(공유 액세스 서명) 대신 Azure의 역할 기반 액세스 제어를 사용하는 것이 좋습니다. 계속 SAS를 사용해야 하는 경우 SharedAccessProtocol.HttpsOnly를 지정하세요.</target>
        <note />
      </trans-unit>
      <trans-unit id="UseStringEqualsOverStringCompareCodeFixTitle">
        <source>Use 'string.Equals'</source>
        <target state="translated">'string.Equals' 사용</target>
        <note />
      </trans-unit>
      <trans-unit id="UseStringEqualsOverStringCompareDescription">
        <source>It is both clearer and likely faster to use 'string.Equals' instead of comparing the result of 'string.Compare' to zero.</source>
        <target state="translated">'string.Compare'의 결과를 0과 비교하는 대신 'string.Equals'를 사용하는 것이 더욱 명확하고 빠를 가능성이 높습니다.</target>
        <note />
      </trans-unit>
      <trans-unit id="UseStringEqualsOverStringCompareMessage">
        <source>Use 'string.Equals' instead of comparing the result of 'string.Compare' to 0</source>
        <target state="translated">'string.Compare'의 결과를 0과 비교하는 대신 'string.Equals'를 사용하세요.</target>
        <note />
      </trans-unit>
      <trans-unit id="UseStringEqualsOverStringCompareTitle">
        <source>Use 'string.Equals'</source>
        <target state="translated">'string.Equals' 사용</target>
        <note />
      </trans-unit>
      <trans-unit id="UseSpanBasedStringConcatCodeFixTitle">
        <source>Use 'AsSpan' with 'string.Concat'</source>
        <target state="translated">'string.Concat'과 함께 'AsSpan' 사용</target>
        <note />
      </trans-unit>
      <trans-unit id="UseSpanBasedStringConcatDescription">
        <source>It is more efficient to use 'AsSpan' and 'string.Concat', instead of 'Substring' and a concatenation operator.</source>
        <target state="translated">'Substring' 및 연결 연산자 대신 'AsSpan' 및 'string.Concat'을 사용하는 것이 더 효율적입니다.</target>
        <note />
      </trans-unit>
      <trans-unit id="UseSpanBasedStringConcatMessage">
        <source>Use span-based 'string.Concat' and 'AsSpan' instead of 'Substring'</source>
        <target state="translated">'Substring' 대신 스팬 기반 'string.Concat' 및 'AsSpan' 사용</target>
        <note />
      </trans-unit>
      <trans-unit id="UseSpanBasedStringConcatTitle">
        <source>Use span-based 'string.Concat'</source>
        <target state="translated">범위 기반 'string.Concat' 사용</target>
        <note />
      </trans-unit>
      <trans-unit id="UseStringContainsCharOverloadWithSingleCharactersDescription">
        <source>'string.Contains(char)' is available as a better performing overload for single char lookup.</source>
        <target state="translated">'string.Contains(char)'는 단일 문자 조회를 위한 더 나은 성능의 오버로드로 사용할 수 있습니다.</target>
        <note />
      </trans-unit>
      <trans-unit id="UseStringContainsCharOverloadWithSingleCharactersMessage">
        <source>Use 'string.Contains(char)' instead of 'string.Contains(string)' when searching for a single character</source>
        <target state="translated">단일 문자 검색 시 'string.Contains(string)' 대신 'string.Contains(char)' 사용</target>
        <note />
      </trans-unit>
      <trans-unit id="UseStringContainsCharOverloadWithSingleCharactersTitle">
        <source>Use char literal for a single character lookup</source>
        <target state="translated">단일 문자 조회에 char 리터럴 사용</target>
        <note />
      </trans-unit>
      <trans-unit id="UseValidPlatformStringDescription">
        <source>Platform compatibility analyzer requires a valid platform name and version.</source>
        <target state="translated">플랫폼 호환성 분석기에는 유효한 플랫폼 이름과 버전이 필요합니다.</target>
        <note />
      </trans-unit>
      <trans-unit id="UseValidPlatformStringInvalidVersion">
        <source>Version '{0}' is not valid for platform '{1}'. Use a version with 2{2} parts for this platform.</source>
        <target state="translated">버전 '{0}'은(는) 플랫폼 '{1}'에 유효하지 않습니다. 이 플랫폼에는 2{2} 부분이 있는 버전을 사용하세요.</target>
        <note>Version '7' is not valid for platform 'windows'. Use a version with 2-4 parts for this platform.</note>
      </trans-unit>
      <trans-unit id="UseValidPlatformStringNoVersion">
        <source>Version '{0}' is not valid for platform '{1}'. Do not use versions for this platform.</source>
        <target state="translated">버전 '{0}'은(는) 플랫폼 '{1}'에 유효하지 않습니다. 이 플랫폼의 버전을 사용하지 마세요.</target>
        <note />
      </trans-unit>
      <trans-unit id="UseValidPlatformStringTitle">
        <source>Use valid platform string</source>
        <target state="translated">유효한 플랫폼 문자열 사용</target>
        <note />
      </trans-unit>
      <trans-unit id="UseValidPlatformStringUnknownPlatform">
        <source>The platform '{0}' is not a known platform name</source>
        <target state="translated">플랫폼 '{0}'은(는) 알려진 플랫폼 이름이 아닙니다.</target>
        <note />
      </trans-unit>
      <trans-unit id="UseValueTasksCorrectlyDescription">
        <source>ValueTasks returned from member invocations are intended to be directly awaited.  Attempts to consume a ValueTask multiple times or to directly access one's result before it's known to be completed may result in an exception or corruption.  Ignoring such a ValueTask is likely an indication of a functional bug and may degrade performance.</source>
        <target state="translated">멤버 호출에서 반환되는 ValueTasks는 바로 대기되기 위한 것입니다. ValueTask를 여러 번 사용하거나, 완료가 확인되기 전에 해당 결과에 바로 액세스하면 예외나 손상이 발생할 수 있습니다.  이러한 ValueTask를 무시하면 기능 버그가 발생하거나 성능이 저하될 수 있습니다.</target>
        <note />
      </trans-unit>
      <trans-unit id="UseValueTasksCorrectlyMessage_AccessingIncompleteResult">
        <source>ValueTask instances should not have their result directly accessed unless the instance has already completed. Unlike Tasks, calling Result or GetAwaiter().GetResult() on a ValueTask is not guaranteed to block until the operation completes. If you can't simply await the instance, consider first checking its IsCompleted property (or asserting it's true if you know that to be the case).</source>
        <target state="translated">ValueTask 인스턴스는 이미 완료된 경우를 제외하고는 결과에 직접 액세스할 수 없습니다. 작업과 달리 ValueTask의 Result 또는 GetAwaiter().GetResult() 호출은 작업이 완료될 때까지 차단된다고 보장되지 않습니다. 인스턴스를 대기할 수 없으면 먼저 해당 IsCompleted 속성을 확인하거나 경우에 따라 true인지 확인하는 것이 좋습니다.</target>
        <note />
      </trans-unit>
      <trans-unit id="UseValueTasksCorrectlyMessage_DoubleConsumption">
        <source>ValueTask instances should only be consumed once, such as via an await. Consuming the same ValueTask instance multiple times can result in exceptions and data corruption.</source>
        <target state="translated">ValueTask 인스턴스는 대기를 통하는 등 한 번만 사용할 수 있습니다. 동일한 ValueTask 인스턴스를 여러 번 사용하면 예외와 데이터 손상이 발생할 수 있습니다.</target>
        <note />
      </trans-unit>
      <trans-unit id="UseValueTasksCorrectlyMessage_General">
        <source>ValueTask instances returned from method calls should be directly awaited, returned, or passed as an argument to another method call. Other usage, such as storing an instance into a local or a field, is likely an indication of a bug, as ValueTask instances must only ever be consumed once.</source>
        <target state="translated">메서드 호출에서 반환되는 ValueTask 인스턴스는 바로 대기되거나, 반환되거나, 다른 메서드 호출의 인수로 전달되어야 합니다. ValueTask 인스턴스는 한 번만 사용되어야 하므로 인스턴스를 로컬 또는 필드에 저장하는 등의 다른 사용은 버그를 나타냅니다.</target>
        <note />
      </trans-unit>
      <trans-unit id="UseValueTasksCorrectlyMessage_Unconsumed">
        <source>ValueTask instances returned from method calls should always be used, typically awaited. Not doing so often represents a functional bug, but even if it doesn't, it can result in degraded performance if the target method pools objects for use with ValueTasks.</source>
        <target state="translated">메서드 호출에서 반환되는 ValueTask 인스턴스는 항상 사용되어야 하며, 일반적으로 대기됩니다. 그러지 않으면 기능 버그를 나타내는 경우가 많습니다. 그러지 않더라도 대상 메서드에서 ValueTasks와 함께 사용할 개체를 풀링하는 경우 성능이 저하될 수 있습니다.</target>
        <note />
      </trans-unit>
      <trans-unit id="UseValueTasksCorrectlyTitle">
        <source>Use ValueTasks correctly</source>
        <target state="translated">올바르게 ValueTasks 사용</target>
        <note />
      </trans-unit>
      <trans-unit id="UseXmlReaderDescription">
        <source>Processing XML from untrusted data may load dangerous external references, which should be restricted by using an XmlReader with a secure resolver or with DTD processing disabled.</source>
        <target state="translated">신뢰할 수 없는 데이터의 XML을 처리하면 위험한 외부 참조가 로드될 수 있습니다. 위험한 외부 참조는 안전한 확인자와 함께 또는 DTD 처리를 사용하지 않도록 설정한 상태로 XmlReader를 사용하여 제한해야 합니다.</target>
        <note />
      </trans-unit>
      <trans-unit id="UseXmlReaderForDataSetReadXml">
        <source>Use XmlReader for 'DataSet.ReadXml()'</source>
        <target state="translated">'DataSet.ReadXml()'에 XmlReader 사용</target>
        <note />
      </trans-unit>
      <trans-unit id="UseXmlReaderForDeserialize">
        <source>Use XmlReader for 'XmlSerializer.Deserialize()'</source>
        <target state="translated">'XmlSerializer.Deserialize()'에 XmlReader 사용</target>
        <note />
      </trans-unit>
      <trans-unit id="UseXmlReaderForSchemaRead">
        <source>Use XmlReader for 'XmlSchema.Read()'</source>
        <target state="translated">'XmlSchema.Read()'에 XmlReader 사용</target>
        <note />
      </trans-unit>
      <trans-unit id="UseXmlReaderForValidatingReader">
        <source>Use XmlReader for XmlValidatingReader constructor</source>
        <target state="translated">XmlValidatingReader 생성자에 XmlReader 사용</target>
        <note />
      </trans-unit>
      <trans-unit id="UseXmlReaderForXPathDocument">
        <source>Use XmlReader for XPathDocument constructor</source>
        <target state="translated">XPathDocument 생성자에 XmlReader 사용</target>
        <note />
      </trans-unit>
      <trans-unit id="UseXmlReaderMessage">
        <source>This overload of the '{0}.{1}' method is potentially unsafe. It may enable Document Type Definition (DTD) which can be vulnerable to denial of service attacks, or might use an XmlResolver which can be vulnerable to information disclosure. Use an overload that takes a XmlReader instance instead, with DTD processing disabled and no XmlResolver.</source>
        <target state="translated">'{0}.{1}' 메서드의 이 오버로드는 잠재적으로 안전하지 않습니다. 서비스 거부 공격에 취약할 수 있는 DTD(문서 종류 정의)를 사용하도록 설정하거나 정보 공개에 취약할 수 있는 XmlResolver를 사용할 수 있습니다. 대신 DTD 처리를 사용할 수 없고 XmlResolver가 없는 XmlReader 인스턴스를 사용하는 오버로드를 사용하세요.</target>
        <note />
      </trans-unit>
      <trans-unit id="UsesPreviewTypeParameterMessage">
        <source>'{0}' uses the preview type '{1}' and needs to opt into preview features. See {2} for more information.</source>
        <target state="translated">'{0}'은(는) 미리 보기 유형 '{1}'을(를) 사용하고 미리 보기 기능을 선택해야 합니다. 자세한 내용은 {2}을(를) 참조하세요.</target>
        <note />
      </trans-unit>
      <trans-unit id="UsesPreviewTypeParameterMessageWithCustomMessagePlaceholder">
        <source>{3} '{0}' uses the preview type '{1}' and needs to opt into preview features. See {2} for more information.</source>
        <target state="translated">{3} '{0}'은(는) 미리 보기 유형 '{1}'을(를) 사용하며 미리 보기 기능을 선택해야 합니다. 자세한 내용은 {2}를 참조하세요.</target>
        <note />
      </trans-unit>
    </body>
  </file>
</xliff><|MERGE_RESOLUTION|>--- conflicted
+++ resolved
@@ -1708,11 +1708,7 @@
         <note />
       </trans-unit>
       <trans-unit id="ModuleInitializerAttributeShouldNotBeUsedInLibrariesDescription">
-<<<<<<< HEAD
-        <source>Module initializers are intended to be used by application code to ensure an application's components are initialized before the application code begins executing. If library code declares a method with the 'ModuleInitializerAttribute', it can interfere with application initialization and also lead to limitations in that application's trimming abilities. Library code should therefore not utilize the 'ModuleInitializerAttribute'. Instead of using `ModuleInitializerAttribute` methods, the library should expose methods that can be used to initialize any components within the library and allow the application to invoke the method during application initialization.</source>
-=======
         <source>Module initializers are intended to be used by application code to ensure an application's components are initialized before the application code begins executing. If library code declares a method with the 'ModuleInitializerAttribute', it can interfere with application initialization and also lead to limitations in that application's trimming abilities. Library code should therefore not utilize the 'ModuleInitializerAttribute'. Instead of using 'ModuleInitializerAttribute' methods, the library should expose methods that can be used to initialize any components within the library and allow the application to invoke the method during application initialization.</source>
->>>>>>> 9e1ce28d
         <target state="needs-review-translation">모듈 이니셜라이저는 응용 프로그램 코드가 실행을 시작하기 전에 응용 프로그램의 구성 요소가 초기화되도록 하기 위해 응용 프로그램 코드에서 사용하기 위한 것입니다. 라이브러리 코드가 'ModuleInitializer' 메서드를 선언하면 응용 프로그램 초기화를 방해할 수 있으며 해당 응용 프로그램의 트리밍 기능에 제한이 생길 수도 있습니다. 따라서 라이브러리 코드는 'ModuleInitializer' 특성을 사용해서는 안 되며 대신 라이브러리 내의 구성 요소를 초기화하는 데 사용할 수 있는 메서드를 노출하고 응용 프로그램 초기화 중에 응용 프로그램이 메서드를 호출할 수 있도록 해야 합니다.</target>
         <note />
       </trans-unit>

﻿<?xml version="1.0" encoding="utf-8"?>
<xliff xmlns="urn:oasis:names:tc:xliff:document:1.2" xmlns:xsi="http://www.w3.org/2001/XMLSchema-instance" version="1.2" xsi:schemaLocation="urn:oasis:names:tc:xliff:document:1.2 xliff-core-1.2-transitional.xsd">
  <file datatype="xml" source-language="en" target-language="ko" original="../MicrosoftNetCoreAnalyzersResources.resx">
    <body>
      <trans-unit id="AddNonSerializedAttributeCodeActionTitle">
        <source>Add the 'NonSerialized' attribute to this field.</source>
        <target state="translated">이 필드에 'NonSerialized' 특성을 추가합니다.</target>
        <note />
      </trans-unit>
      <trans-unit id="AddPublicParameterlessConstructor">
        <source>Add a public constructor that takes zero parameters</source>
        <target state="translated">매개 변수가 0인 공개 생성자를 추가합니다.</target>
        <note />
      </trans-unit>
      <trans-unit id="AddSerializableAttributeCodeActionTitle">
        <source>Add Serializable attribute</source>
        <target state="translated">Serializable 특성 추가</target>
        <note />
      </trans-unit>
      <trans-unit id="ApprovedCipherMode">
        <source>Review cipher mode usage with cryptography experts</source>
        <target state="translated">암호화 전문가와 암호화 모드 사용 현황 검토</target>
        <note />
      </trans-unit>
      <trans-unit id="ApprovedCipherModeDescription">
        <source>These cipher modes might be vulnerable to attacks. Consider using recommended modes (CBC, CTS).</source>
        <target state="translated">이 암호화 모드는 공격에 취약할 수 있습니다. 권장 모드(CBC, CTS)를 사용하는 것이 좋습니다.</target>
        <note />
      </trans-unit>
      <trans-unit id="ApprovedCipherModeMessage">
        <source>Review the usage of cipher mode '{0}' with cryptography experts. Consider using recommended modes (CBC, CTS).</source>
        <target state="translated">암호화 전문가와 암호화 모드 '{0}'의 사용 현황을 검토합니다. 권장 모드(CBC, CTS)를 사용하는 것이 좋습니다.</target>
        <note />
      </trans-unit>
      <trans-unit id="AttributeStringLiteralsShouldParseCorrectlyDescription">
        <source>The string literal parameter of an attribute does not parse correctly for a URL, a GUID, or a version.</source>
        <target state="translated">특성의 문자열 리터럴 매개 변수가 URL, GUID 또는 버전에 대해 올바르게 구문 분석되지 않습니다.</target>
        <note />
      </trans-unit>
      <trans-unit id="AttributeStringLiteralsShouldParseCorrectlyMessageDefault">
        <source>In the constructor of '{0}', change the value of argument '{1}', which is currently "{2}", to something that can be correctly parsed as '{3}'</source>
        <target state="translated">'{0}'의 생성자에서 현재 "{2}"인 '{1}' 인수 값을 '{3}'(으)로 올바르게 구문 분석될 수 있는 다른 값으로 변경하세요.</target>
        <note />
      </trans-unit>
      <trans-unit id="AttributeStringLiteralsShouldParseCorrectlyMessageEmpty">
        <source>In the constructor of '{0}', change the value of argument '{1}', which is currently an empty string (""), to something that can be correctly parsed as '{2}'</source>
        <target state="translated">'{0}'의 생성자에서 현재 빈 문자열("")인 '{1}' 인수 값을 '{2}'(으)로 올바르게 구문 분석될 수 있는 다른 값으로 변경하세요.</target>
        <note />
      </trans-unit>
      <trans-unit id="AttributeStringLiteralsShouldParseCorrectlyTitle">
        <source>Attribute string literals should parse correctly</source>
        <target state="translated">특성 문자열 리터럴이 올바르게 구문 분석되어야 합니다.</target>
        <note />
      </trans-unit>
      <trans-unit id="AvoidStringBuilderPInvokeParametersDescription">
        <source>Marshalling of 'StringBuilder' always creates a native buffer copy, resulting in multiple allocations for one marshalling operation.</source>
        <target state="translated">'StringBuilder'를 마샬링하는 경우 항상 네이티브 버퍼 복사본이 만들어지므로 하나의 마샬링 작업에 대해 할당이 여러 번 이루어집니다.</target>
        <note />
      </trans-unit>
      <trans-unit id="AvoidStringBuilderPInvokeParametersMessage">
        <source>Avoid 'StringBuilder' parameters for P/Invokes. Consider using a character buffer instead.</source>
        <target state="translated">P/Invokes에는 'StringBuilder' 매개 변수를 사용하지 마세요. 대신 문자 버퍼를 사용해 보세요.</target>
        <note />
      </trans-unit>
      <trans-unit id="AvoidStringBuilderPInvokeParametersTitle">
        <source>Avoid 'StringBuilder' parameters for P/Invokes</source>
        <target state="translated">P/Invokes에는 'StringBuilder' 매개 변수를 사용하지 마세요.</target>
        <note />
      </trans-unit>
      <trans-unit id="AvoidUnsealedAttributesDescription">
        <source>The .NET Framework class library provides methods for retrieving custom attributes. By default, these methods search the attribute inheritance hierarchy. Sealing the attribute eliminates the search through the inheritance hierarchy and can improve performance.</source>
        <target state="translated">.NET Framework 클래스 라이브러리에서 사용자 지정 특성을 검색하기 위한 메서드를 제공합니다. 기본적으로 이 메서드는 특성 상속 계층 구조를 검색합니다. 특성을 봉인하면 상속 계층 구조를 통한 검색을 중단하여 성능을 향상시킬 수 있습니다.</target>
        <note />
      </trans-unit>
      <trans-unit id="AvoidUnsealedAttributesMessage">
        <source>Avoid unsealed attributes</source>
        <target state="translated">봉인되지 않은 특성을 사용하지 마세요.</target>
        <note />
      </trans-unit>
      <trans-unit id="AvoidUnsealedAttributesTitle">
        <source>Avoid unsealed attributes</source>
        <target state="translated">봉인되지 않은 특성을 사용하지 마세요.</target>
        <note />
      </trans-unit>
      <trans-unit id="AvoidZeroLengthArrayAllocationsMessage">
        <source>Avoid unnecessary zero-length array allocations.  Use {0} instead.</source>
        <target state="translated">길이가 0인 불필요한 배열 할당을 사용하지 마세요.  대신 {0}을(를) 사용하세요.</target>
        <note />
      </trans-unit>
      <trans-unit id="AvoidZeroLengthArrayAllocationsTitle">
        <source>Avoid zero-length array allocations</source>
        <target state="translated">길이가 0인 배열 할당을 사용하면 안 됨</target>
        <note />
      </trans-unit>
      <trans-unit id="BinaryFormatterDeserializeMaybeWithoutBinderSetMessage">
        <source>The method '{0}' is insecure when deserializing untrusted data without a SerializationBinder to restrict the type of objects in the deserialized object graph.</source>
        <target state="translated">역직렬화된 개체 그래프에서 개체 형식을 제한하기 위해 SerializationBinder 없이 신뢰할 수 없는 데이터를 역직렬화하는 경우 '{0}' 메서드는 안전하지 않습니다.</target>
        <note />
      </trans-unit>
      <trans-unit id="BinaryFormatterDeserializeMaybeWithoutBinderSetTitle">
        <source>Ensure BinaryFormatter.Binder is set before calling BinaryFormatter.Deserialize</source>
        <target state="translated">BinaryFormatter.Deserialize를 호출하기 전에 BinaryFormatter.Binder를 설정해야 합니다.</target>
        <note />
      </trans-unit>
      <trans-unit id="BinaryFormatterDeserializeWithoutBinderSetMessage">
        <source>The method '{0}' is insecure when deserializing untrusted data without a SerializationBinder to restrict the type of objects in the deserialized object graph.</source>
        <target state="translated">역직렬화된 개체 그래프에서 개체 형식을 제한하기 위해 SerializationBinder 없이 신뢰할 수 없는 데이터를 역직렬화하는 경우 '{0}' 메서드는 안전하지 않습니다.</target>
        <note />
      </trans-unit>
      <trans-unit id="BinaryFormatterDeserializeWithoutBinderSetTitle">
        <source>Do not call BinaryFormatter.Deserialize without first setting BinaryFormatter.Binder</source>
        <target state="translated">먼저 BinaryFormatter.Binder를 설정하지 않고 BinaryFormatter.Deserialize를 호출하지 마세요.</target>
        <note />
      </trans-unit>
      <trans-unit id="BinaryFormatterMethodUsedDescription">
        <source>The method '{0}' is insecure when deserializing untrusted data.  If you need to instead detect BinaryFormatter deserialization without a SerializationBinder set, then disable rule CA2300, and enable rules CA2301 and CA2302.</source>
        <target state="translated">신뢰할 수 없는 데이터를 deserialize할 경우 '{0}' 메서드는 안전하지 않습니다. SerializationBinder를 설정하지 않고 BinaryFormatter deserialization을 검색해야 하는 경우에는 규칙 CA2300을 사용하지 않도록 설정하고 규칙 CA2301 및 CA2302를 사용하도록 설정합니다.</target>
        <note />
      </trans-unit>
      <trans-unit id="BinaryFormatterMethodUsedMessage">
        <source>The method '{0}' is insecure when deserializing untrusted data.</source>
        <target state="translated">신뢰할 수 없는 데이터를 deserialize하는 경우 '{0}' 메서드는 안전하지 않습니다.</target>
        <note />
      </trans-unit>
      <trans-unit id="BinaryFormatterMethodUsedTitle">
        <source>Do not use insecure deserializer BinaryFormatter</source>
        <target state="translated">안전하지 않은 역직렬 변환기 BinaryFormatter를 사용하지 마세요.</target>
        <note />
      </trans-unit>
      <trans-unit id="BufferBlockCopyDescription">
        <source>'Buffer.BlockCopy' expects the number of bytes to be copied for the 'count' argument. Using 'Array.Length' may not match the number of bytes that needs to be copied.</source>
        <target state="translated">'Buffer.BlockCopy'는 'count' 인수에 대해 복사할 바이트 수를 예상합니다. 'Array.Length'를 사용하면 복사해야 하는 바이트 수가 일치하지 않을 수 있습니다.</target>
        <note />
      </trans-unit>
      <trans-unit id="BufferBlockCopyLengthMessage">
        <source>'Buffer.BlockCopy' expects the number of bytes to be copied for the 'count' argument. Using 'Array.Length' may not match the number of bytes that needs to be copied.</source>
        <target state="translated">'Buffer.BlockCopy'는 'count' 인수에 대해 복사할 바이트 수를 예상합니다. 'Array.Length'를 사용하면 복사해야 하는 바이트 수가 일치하지 않을 수 있습니다.</target>
        <note />
      </trans-unit>
      <trans-unit id="BufferBlockCopyLengthTitle">
        <source>'Buffer.BlockCopy' expects the number of bytes to be copied for the 'count' argument</source>
        <target state="translated">'Buffer.BlockCopy'는 'count' 인수에 대해 복사할 바이트 수를 예상합니다.</target>
        <note />
      </trans-unit>
      <trans-unit id="CallGCSuppressFinalizeCorrectlyDescription">
        <source>A method that is an implementation of Dispose does not call GC.SuppressFinalize; or a method that is not an implementation of Dispose calls GC.SuppressFinalize; or a method calls GC.SuppressFinalize and passes something other than this (Me in Visual Basic).</source>
        <target state="translated">Dispose를 구현하는 메서드가 GC.SuppressFinalize를 호출하지 않거나, Dispose를 구현하지 않는 메서드가 GC.SuppressFinalize를 호출하거나, 메서드가 GC.SuppressFinalize를 호출하고 다른 개체(Visual Basic의 경우 Me)를 전달합니다.</target>
        <note />
      </trans-unit>
      <trans-unit id="CallGCSuppressFinalizeCorrectlyMessageNotCalled">
        <source>Change {0} to call {1}. This will prevent derived types that introduce a finalizer from needing to re-implement 'IDisposable' to call it.</source>
        <target state="translated">{0}을(를) 변경하여 {1}을(를) 호출하세요. 이렇게 하면 종료자를 사용하는 파생 형식에서 'IDisposable'을 호출하기 위해 다시 구현하지 않아도 됩니다.</target>
        <note />
      </trans-unit>
      <trans-unit id="CallGCSuppressFinalizeCorrectlyMessageNotCalledWithFinalizer">
        <source>Change {0} to call {1}. This will prevent unnecessary finalization of the object once it has been disposed and it has fallen out of scope.</source>
        <target state="translated">{0}을(를) 변경하여 {1}을(를) 호출하세요. 이렇게 하면 개체가 삭제되어 범위 외부로 이동된 후에 불필요하게 종료되지 않습니다.</target>
        <note />
      </trans-unit>
      <trans-unit id="CallGCSuppressFinalizeCorrectlyMessageNotPassedThis">
        <source>{0} calls {1} on something other than itself. Change the call site to pass 'this' ('Me' in Visual Basic) instead.</source>
        <target state="translated">{0}이(가) 자기 자신이 아닌 다른 개체에서 {1}을(를) 호출합니다. 대신 호출 사이트를 변경하여 'this'(Visual Basic의 경우 'Me')를 전달하세요.</target>
        <note />
      </trans-unit>
      <trans-unit id="CallGCSuppressFinalizeCorrectlyMessageOutsideDispose">
        <source>{0} calls {1}, a method that is typically only called within an implementation of 'IDisposable.Dispose'. Refer to the IDisposable pattern for more information.</source>
        <target state="translated">{0}이(가) 일반적으로 'IDisposable.Dispose'의 구현 내에서만 호출되는 메서드인 {1}을(를) 호출합니다. 자세한 내용은 IDisposable 패턴을 참조하세요.</target>
        <note />
      </trans-unit>
      <trans-unit id="CallGCSuppressFinalizeCorrectlyTitle">
        <source>Dispose methods should call SuppressFinalize</source>
        <target state="translated">Dispose 메서드는 SuppressFinalize를 호출해야 합니다.</target>
        <note />
      </trans-unit>
      <trans-unit id="CategoryReliability">
        <source>Reliability</source>
        <target state="translated">안정성</target>
        <note />
      </trans-unit>
      <trans-unit id="CommaSeparator">
        <source>, </source>
        <target state="translated">, </target>
        <note>Separator used for separating list of platform names: {API} is only supported on: {‘windows’, ‘browser’, ‘linux’}</note>
      </trans-unit>
      <trans-unit id="DataSetDataTableInDeserializableObjectGraphMessage">
        <source>When deserializing untrusted input, deserializing a {0} object is insecure. '{1}' either is or derives from {0}</source>
        <target state="translated">신뢰할 수 없는 입력을 역직렬화하는 경우 {0} 개체를 역직렬화하는 것은 안전하지 않습니다. '{1}'은(는) {0}이거나 이 항목에서 파생됩니다.</target>
        <note />
      </trans-unit>
      <trans-unit id="DataSetDataTableInDeserializableObjectGraphTitle">
        <source>Unsafe DataSet or DataTable type found in deserializable object graph</source>
        <target state="translated">역직렬화 가능한 개체 그래프에서 안전하지 않은 DataSet 또는 DataTable 형식을 찾음</target>
        <note />
      </trans-unit>
      <trans-unit id="DataSetDataTableInRceAutogeneratedSerializableTypeMessage">
        <source>When deserializing untrusted input with an IFormatter-based serializer, deserializing a {0} object is insecure. '{1}' either is or derives from {0}. Ensure that the auto-generated type is never deserialized with untrusted data.</source>
        <target state="translated">IFormatter 기반 직렬 변환기를 사용하여 신뢰할 수 없는 입력을 역직렬화하는 경우 {0} 개체를 역직렬화하는 것은 안전하지 않습니다. '{1}'은(는) {0}이거나 이 항목에서 파생됩니다. 자동 생성된 형식이 신뢰할 수 없는 데이터로 역직렬화되지 않도록 하세요.</target>
        <note />
      </trans-unit>
      <trans-unit id="DataSetDataTableInRceAutogeneratedSerializableTypeTitle">
        <source>Unsafe DataSet or DataTable in auto-generated serializable type can be vulnerable to remote code execution attacks</source>
        <target state="translated">자동 생성된 직렬화 가능한 형식의 안전하지 않은 DataSet 또는 DataTable은 원격 코드 실행 공격에 취약할 수 있음</target>
        <note />
      </trans-unit>
      <trans-unit id="DataSetDataTableInRceDeserializableObjectGraphMessage">
        <source>When deserializing untrusted input, deserializing a {0} object is insecure. '{1}' either is or derives from {0}</source>
        <target state="translated">신뢰할 수 없는 입력을 역직렬화하는 경우 {0} 개체를 역직렬화하는 것은 안전하지 않습니다. '{1}'은(는) {0}이거나 이 항목에서 파생됩니다.</target>
        <note />
      </trans-unit>
      <trans-unit id="DataSetDataTableInRceDeserializableObjectGraphTitle">
        <source>Unsafe DataSet or DataTable in deserialized object graph can be vulnerable to remote code execution attacks</source>
        <target state="translated">역직렬화된 개체 그래프의 안전하지 않은 DataSet 또는 DataTable은 원격 코드 실행 공격에 취약할 수 있음</target>
        <note />
      </trans-unit>
      <trans-unit id="DataSetDataTableInRceSerializableTypeMessage">
        <source>When deserializing untrusted input with an IFormatter-based serializer, deserializing a {0} object is insecure. '{1}' either is or derives from {0}.</source>
        <target state="translated">IFormatter 기반 직렬 변환기를 사용하여 신뢰할 수 없는 입력을 역직렬화하는 경우 {0} 개체를 역직렬화하는 것은 안전하지 않습니다. '{1}'은(는) {0}이거나 이 항목에서 파생됩니다.</target>
        <note />
      </trans-unit>
      <trans-unit id="DataSetDataTableInRceSerializableTypeTitle">
        <source>Unsafe DataSet or DataTable in serializable type can be vulnerable to remote code execution attacks</source>
        <target state="translated">직렬화 가능한 형식의 안전하지 않은 DataSet 또는 DataTable은 원격 코드 실행 공격에 취약할 수 있음</target>
        <note />
      </trans-unit>
      <trans-unit id="DataSetDataTableInSerializableTypeMessage">
        <source>When deserializing untrusted input, deserializing a {0} object is insecure. '{1}' either is or derives from {0}</source>
        <target state="translated">신뢰할 수 없는 입력을 역직렬화하는 경우 {0} 개체를 역직렬화하는 것은 안전하지 않습니다. '{1}'은(는) {0}이거나 이 항목에서 파생됩니다.</target>
        <note />
      </trans-unit>
      <trans-unit id="DataSetDataTableInSerializableTypeTitle">
        <source>Unsafe DataSet or DataTable in serializable type</source>
        <target state="translated">직렬화 가능한 형식의 안전하지 않은 DataSet 또는 DataTable</target>
        <note />
      </trans-unit>
      <trans-unit id="DataSetDataTableInWebDeserializableObjectGraphMessage">
        <source>When deserializing untrusted input, deserializing a {0} object is insecure. '{1}' either is or derives from {0}</source>
        <target state="translated">신뢰할 수 없는 입력을 역직렬화하는 경우 {0} 개체를 역직렬화하는 것은 안전하지 않습니다. '{1}'은(는) {0}이거나 이 항목에서 파생됩니다.</target>
        <note />
      </trans-unit>
      <trans-unit id="DataSetDataTableInWebDeserializableObjectGraphTitle">
        <source>Unsafe DataSet or DataTable type in web deserializable object graph</source>
        <target state="translated">웹 역직렬화 가능한 개체 그래프의 안전하지 않은 DataSet 또는 DataTable 형식</target>
        <note />
      </trans-unit>
      <trans-unit id="DataSetReadXmlAutogeneratedMessage">
        <source>The method '{0}' is insecure when deserializing untrusted data. Make sure that auto-generated class containing the '{0}' call is not deserialized with untrusted data.</source>
        <target state="translated">신뢰할 수 없는 데이터를 역직렬화하는 경우 '{0}' 메서드는 안전하지 않습니다. '{0}' 호출을 포함하는 자동 생성된 클래스가 신뢰할 수 없는 데이터로 역직렬화되지 않도록 하세요.</target>
        <note />
      </trans-unit>
      <trans-unit id="DataSetReadXmlAutogeneratedTitle">
        <source>Ensure auto-generated class containing DataSet.ReadXml() is not used with untrusted data</source>
        <target state="translated">DataSet.ReadXml()을 포함하는 자동 생성된 클래스가 신뢰할 수 없는 데이터와 함께 사용되지 않는지 확인</target>
        <note />
      </trans-unit>
      <trans-unit id="DataSetReadXmlMessage">
        <source>The method '{0}' is insecure when deserializing untrusted data</source>
        <target state="translated">신뢰할 수 없는 데이터를 역직렬화하는 경우 '{0}' 메서드는 안전하지 않습니다.</target>
        <note />
      </trans-unit>
      <trans-unit id="DataSetReadXmlTitle">
        <source>Do not use DataSet.ReadXml() with untrusted data</source>
        <target state="translated">DataSet.ReadXml()을 신뢰할 수 없는 데이터와 함께 사용하지 마세요.</target>
        <note />
      </trans-unit>
      <trans-unit id="DataTableReadXmlMessage">
        <source>The method '{0}' is insecure when deserializing untrusted data</source>
        <target state="translated">신뢰할 수 없는 데이터를 역직렬화하는 경우 '{0}' 메서드는 안전하지 않습니다.</target>
        <note />
      </trans-unit>
      <trans-unit id="DataTableReadXmlTitle">
        <source>Do not use DataTable.ReadXml() with untrusted data</source>
        <target state="translated">DataTable.ReadXml()을 신뢰할 수 없는 데이터와 함께 사용하지 마세요.</target>
        <note />
      </trans-unit>
      <trans-unit id="DefinitelyDisableHttpClientCRLCheck">
        <source>HttpClients should enable certificate revocation list checks</source>
        <target state="translated">HttpClients에서 인증서 해지 목록 확인을 사용하도록 설정해야 함</target>
        <note />
      </trans-unit>
      <trans-unit id="DefinitelyDisableHttpClientCRLCheckMessage">
        <source>HttpClient is created without enabling CheckCertificateRevocationList</source>
        <target state="translated">CheckCertificateRevocationList를 사용하지 않고 HttpClient가 생성됩니다.</target>
        <note />
      </trans-unit>
      <trans-unit id="DefinitelyInstallRootCert">
        <source>Do Not Add Certificates To Root Store</source>
        <target state="translated">루트 저장소에 인증서 추가 안 함</target>
        <note />
      </trans-unit>
      <trans-unit id="DefinitelyInstallRootCertMessage">
        <source>Adding certificates to the operating system's trusted root certificates increases the risk of incorrectly authenticating an illegitimate certificate</source>
        <target state="translated">운영 체제의 신뢰할 수 있는 루트 인증서에 인증서를 추가하면 불법 인증서를 잘못 인증하게 될 위험이 늘어납니다.</target>
        <note />
      </trans-unit>
      <trans-unit id="DefinitelyUseCreateEncryptorWithNonDefaultIV">
        <source>Do not use CreateEncryptor with non-default IV</source>
        <target state="translated">기본이 아닌 IV와 함께 CreateEncryptor 사용 안 함</target>
        <note />
      </trans-unit>
      <trans-unit id="DefinitelyUseCreateEncryptorWithNonDefaultIVMessage">
        <source>Symmetric encryption uses non-default initialization vector, which could be potentially repeatable</source>
        <target state="translated">대칭형 암호화는 잠재적으로 반복할 수 있는, 기본이 아닌 초기화 벡터를 사용합니다.</target>
        <note />
      </trans-unit>
      <trans-unit id="DefinitelyUseSecureCookiesASPNetCore">
        <source>Use Secure Cookies In ASP.NET Core</source>
        <target state="translated">ASP.NET Core에서 보안 쿠키 사용</target>
        <note />
      </trans-unit>
      <trans-unit id="DefinitelyUseSecureCookiesASPNetCoreMessage">
        <source>Set CookieOptions.Secure = true when setting a cookie</source>
        <target state="translated">쿠키를 설정할 때 CookieOptions.Secure = true를 설정합니다.</target>
        <note />
      </trans-unit>
      <trans-unit id="DefinitelyUseWeakKDFInsufficientIterationCount">
        <source>Do Not Use Weak Key Derivation Function With Insufficient Iteration Count</source>
        <target state="translated">부족한 반복 횟수로 취약한 키 파생 함수를 사용하면 안 됨</target>
        <note />
      </trans-unit>
      <trans-unit id="DefinitelyUseWeakKDFInsufficientIterationCountMessage">
        <source>Use at least {0} iterations when deriving a cryptographic key from a password. By default, Rfc2898DeriveByte's IterationCount is only 1000</source>
        <target state="translated">암호에서 암호화 키를 파생할 때 {0}회 이상의 반복을 사용하세요. 기본적으로 Rfc2898DeriveByte의 IterationCount는 1,000뿐입니다.</target>
        <note />
      </trans-unit>
      <trans-unit id="DeprecatedSslProtocolsDescription">
        <source>Older protocol versions of Transport Layer Security (TLS) are less secure than TLS 1.2 and TLS 1.3, and are more likely to have new vulnerabilities. Avoid older protocol versions to minimize risk.</source>
        <target state="translated">TLS(전송 계층 보안)의 이전 프로토콜 버전은 TLS 1.2 및 TLS 1.3보다 보안 수준이 낮으며 새로운 취약성이 발생할 가능성이 더 높습니다. 위험을 최소화하려면 이전 프로토콜 버전을 사용하지 마세요.</target>
        <note />
      </trans-unit>
      <trans-unit id="DeprecatedSslProtocolsMessage">
        <source>Transport Layer Security protocol version '{0}' is deprecated.  Use 'None' to let the Operating System choose a version.</source>
        <target state="translated">전송 계층 보안 프로토콜 버전 '{0}'은(는) 사용되지 않습니다. 운영 체제에서 버전을 선택하도록 하려면 '없음'을 사용하세요.</target>
        <note />
      </trans-unit>
      <trans-unit id="DeprecatedSslProtocolsTitle">
        <source>Do not use deprecated SslProtocols values</source>
        <target state="translated">사용되지 않는 SslProtocols 값 사용 안 함</target>
        <note />
      </trans-unit>
      <trans-unit id="DerivesFromPreviewClassMessage">
<<<<<<< HEAD
        <source>'{0}' derives from preview class '{1}' and therefore needs to opt into preview features. See '{2}' for more information.</source>
        <target state="new">'{0}' derives from preview class '{1}' and therefore needs to opt into preview features. See '{2}' for more information.</target>
        <note />
      </trans-unit>
      <trans-unit id="DerivesFromPreviewClassMessageWithCustomMessagePlaceholder">
        <source>{3} '{0}' derives from preview class '{1}' and therefore needs to opt into preview features. See '{2}' for more information.</source>
        <target state="new">{3} '{0}' derives from preview class '{1}' and therefore needs to opt into preview features. See '{2}' for more information.</target>
=======
        <source>'{0}' derives from preview class '{1}' and therefore needs to opt into preview features. See https://aka.ms/dotnet-warnings/preview-features for more information.</source>
        <target state="translated">'{0}'은(는) 미리 보기 클래스 '{1}'에서 파생되므로 미리 보기 기능을 선택해야 합니다. 자세한 내용은 https://aka.ms/dotnet-warnings/preview-features를 참조하세요.</target>
>>>>>>> f368a7c7
        <note />
      </trans-unit>
      <trans-unit id="DetectPreviewFeaturesDescription">
        <source>An assembly has to opt into preview features before using them.</source>
        <target state="translated">어셈블리는 기능을 사용하기 전에 미리 보기 기능을 선택해야 합니다.</target>
        <note />
      </trans-unit>
      <trans-unit id="DetectPreviewFeaturesMessage">
<<<<<<< HEAD
        <source>Using '{0}' requires opting into preview features. See {1} for more information.</source>
        <target state="new">Using '{0}' requires opting into preview features. See {1} for more information.</target>
        <note />
      </trans-unit>
      <trans-unit id="DetectPreviewFeaturesMessageWithCustomMessagePlaceholder">
        <source>{2} Using '{0}' requires opting into preview features. See {1} for more information.</source>
        <target state="new">{2} Using '{0}' requires opting into preview features. See {1} for more information.</target>
=======
        <source>Using '{0}' requires opting into preview features. See https://aka.ms/dotnet-warnings/preview-features for more information.</source>
        <target state="translated">'{0}'을(를) 사용하려면 미리 보기 기능을 선택해야 합니다. 자세한 내용은 https://aka.ms/dotnet-warnings/preview-features를 참조하세요.</target>
>>>>>>> f368a7c7
        <note />
      </trans-unit>
      <trans-unit id="DetectPreviewFeaturesTitle">
        <source>This API requires opting into preview features</source>
        <target state="translated">이 API는 미리 보기 기능을 선택해야 합니다.</target>
        <note />
      </trans-unit>
      <trans-unit id="DisposableFieldsShouldBeDisposedDescription">
        <source>A type that implements System.IDisposable declares fields that are of types that also implement IDisposable. The Dispose method of the field is not called by the Dispose method of the declaring type. To fix a violation of this rule, call Dispose on fields that are of types that implement IDisposable if you are responsible for allocating and releasing the unmanaged resources held by the field.</source>
        <target state="translated">System.IDisposable을 구현하는 형식은 IDisposable도 구현하는 형식의 필드를 선언합니다. 필드의 Dispose 메서드는 선언 형식의 Dispose 메서드에 의해 호출되지 않습니다. 이 규칙 위반 문제를 해결하려면 필드에 포함되는 비관리형 리소스를 할당 및 해제해야 하는 경우 IDisposable을 구현하는 형식의 필드에서 Dispose를 호출합니다.</target>
        <note />
      </trans-unit>
      <trans-unit id="DisposableFieldsShouldBeDisposedMessage">
        <source>'{0}' contains field '{1}' that is of IDisposable type '{2}', but it is never disposed. Change the Dispose method on '{0}' to call Close or Dispose on this field.</source>
        <target state="translated">'{0}'에는 IDisposable 형식 '{2}'의 '{1}' 필드가 포함되지만, 삭제되지는 않습니다. 이 필드에서 Close 또는 Dispose를 호출하려면 '{0}'에서 Dispose 메서드를 변경합니다.</target>
        <note />
      </trans-unit>
      <trans-unit id="DisposableFieldsShouldBeDisposedTitle">
        <source>Disposable fields should be disposed</source>
        <target state="translated">삭제 가능한 필드는 삭제해야 합니다.</target>
        <note />
      </trans-unit>
      <trans-unit id="DisposableTypesShouldDeclareFinalizerDescription">
        <source>A type that implements System.IDisposable and has fields that suggest the use of unmanaged resources does not implement a finalizer, as described by Object.Finalize.</source>
        <target state="translated">System.IDisposable을 구현하며, 관리되지 않는 리소스를 사용하도록 제안하는 필드가 있는 형식은 Object.Finalize에 설명된 대로 종료자를 구현하지 않습니다.</target>
        <note />
      </trans-unit>
      <trans-unit id="DisposableTypesShouldDeclareFinalizerMessage">
        <source>Disposable types should declare finalizer</source>
        <target state="translated">삭제 가능한 형식에서 종료자를 선언해야 합니다.</target>
        <note />
      </trans-unit>
      <trans-unit id="DisposableTypesShouldDeclareFinalizerTitle">
        <source>Disposable types should declare finalizer</source>
        <target state="translated">삭제 가능한 형식에서 종료자를 선언해야 합니다.</target>
        <note />
      </trans-unit>
      <trans-unit id="DisposeMethodsShouldCallBaseClassDisposeDescription">
        <source>A type that implements System.IDisposable inherits from a type that also implements IDisposable. The Dispose method of the inheriting type does not call the Dispose method of the parent type. To fix a violation of this rule, call base.Dispose in your Dispose method.</source>
        <target state="translated">System.IDisposable을 구현하는 형식은 IDisposable도 구현하는 형식에서 상속됩니다. 상속 형식의 Dispose 메서드는 부모 형식의 Dispose 메서드를 호출하지 않습니다. 이 규칙 위반 문제를 해결하려면 Dispose 메서드에서 base.Dispose를 호출합니다.</target>
        <note />
      </trans-unit>
      <trans-unit id="DisposeMethodsShouldCallBaseClassDisposeMessage">
        <source>Ensure that method '{0}' calls '{1}' in all possible control flow paths</source>
        <target state="translated">'{0}' 메서드가 모든 가능한 제어 흐름 경로에서 '{1}'을(를) 호출하도록 합니다.</target>
        <note />
      </trans-unit>
      <trans-unit id="DisposeMethodsShouldCallBaseClassDisposeTitle">
        <source>Dispose methods should call base class dispose</source>
        <target state="translated">Dispose 메서드는 기본 클래스 Dispose를 호출해야 합니다.</target>
        <note />
      </trans-unit>
      <trans-unit id="DisposeObjectsBeforeLosingScopeDescription">
        <source>If a disposable object is not explicitly disposed before all references to it are out of scope, the object will be disposed at some indeterminate time when the garbage collector runs the finalizer of the object. Because an exceptional event might occur that will prevent the finalizer of the object from running, the object should be explicitly disposed instead.</source>
        <target state="translated">삭제 가능한 개체에 대한 모든 참조가 범위를 벗어나기 전에 삭제 가능한 개체가 명시적으로 삭제되지 않으면 가비지 수집기가 개체의 종료자를 실행할 때 비활성화 시점에서 개체가 삭제됩니다. 개체 종료자의 실행을 방지하는 예외적인 이벤트가 발생할 수 있으므로 대신 개체를 명시적으로 삭제해야 합니다.</target>
        <note />
      </trans-unit>
      <trans-unit id="DisposeObjectsBeforeLosingScopeMayBeDisposedMessage">
        <source>Use recommended dispose pattern to ensure that object created by '{0}' is disposed on all paths. If possible, wrap the creation within a 'using' statement or a 'using' declaration. Otherwise, use a try-finally pattern, with a dedicated local variable declared before the try region and an unconditional Dispose invocation on non-null value in the 'finally' region, say 'x?.Dispose()'. If the object is explicitly disposed within the try region or the dispose ownership is transfered to another object or method, assign 'null' to the local variable just after such an operation to prevent double dispose in 'finally'.</source>
        <target state="translated">권장 dispose 패턴을 사용하여 '{0}'에서 생성된 개체가 모든 경로에서 삭제되도록 합니다. 가능한 경우 'using' 문이나 'using' 선언 내에서 생성을 래핑합니다. 그렇지 않으면 try 영역 앞에 선언된 전용 지역 변수 및 'finally' 영역에 있는 null이 아닌 값의 비조건부 Dispose 호출('x?.Dispose()')과 함께 try-finally 패턴을 사용하세요. 개체가 try 영역 내에서 명시적으로 삭제되거나 삭제 소유권이 다른 개체나 메서드로 이전되면 해당 작업 바로 뒤의 지역 변수에 'null'을 할당하여 'finally'에서 이중 삭제를 방지하세요.</target>
        <note />
      </trans-unit>
      <trans-unit id="DisposeObjectsBeforeLosingScopeMayBeDisposedOnExceptionPathsMessage">
        <source>Use recommended dispose pattern to ensure that object created by '{0}' is disposed on all exception paths. If possible, wrap the creation within a 'using' statement or a 'using' declaration. Otherwise, use a try-finally pattern, with a dedicated local variable declared before the try region and an unconditional Dispose invocation on non-null value in the 'finally' region, say 'x?.Dispose()'. If the object is explicitly disposed within the try region or the dispose ownership is transfered to another object or method, assign 'null' to the local variable just after such an operation to prevent double dispose in 'finally'.</source>
        <target state="translated">권장 dispose 패턴을 사용하여 '{0}'에서 생성된 개체가 모든 예외 경로에서 삭제되도록 합니다. 가능한 경우 'using' 문이나 'using' 선언 내에서 생성을 래핑합니다. 그렇지 않으면 try 영역 앞에 선언된 전용 지역 변수 및 'finally' 영역에 있는 null이 아닌 값의 비조건부 Dispose 호출('x?.Dispose()')과 함께 try-finally 패턴을 사용하세요. 개체가 try 영역 내에서 명시적으로 삭제되거나 삭제 소유권이 다른 개체나 메서드로 이전되면 해당 작업 바로 뒤의 지역 변수에 'null'을 할당하여 'finally'에서 이중 삭제를 방지하세요.</target>
        <note />
      </trans-unit>
      <trans-unit id="DisposeObjectsBeforeLosingScopeNotDisposedMessage">
        <source>Call System.IDisposable.Dispose on object created by '{0}' before all references to it are out of scope</source>
        <target state="translated">'{0}'에서 생성된 개체에 대한 모든 참조가 범위를 벗어나기 전에 해당 개체에서 System.IDisposable.Dispose를 호출합니다.</target>
        <note />
      </trans-unit>
      <trans-unit id="DisposeObjectsBeforeLosingScopeNotDisposedOnExceptionPathsMessage">
        <source>Object created by '{0}' is not disposed along all exception paths. Call System.IDisposable.Dispose on the object before all references to it are out of scope.</source>
        <target state="translated">'{0}'에서 생성된 개체는 일부 예외 경로와 함께 삭제되지 않습니다. 개체에 대한 모든 참조가 범위를 벗어나기 전에 해당 개체에서 System.IDisposable.Dispose를 호출합니다.</target>
        <note />
      </trans-unit>
      <trans-unit id="DisposeObjectsBeforeLosingScopeTitle">
        <source>Dispose objects before losing scope</source>
        <target state="translated">범위를 벗어나기 전에 개체를 삭제하십시오.</target>
        <note />
      </trans-unit>
      <trans-unit id="DoNotAddArchiveItemPathToTheTargetFileSystemPath">
        <source>Do Not Add Archive Item's Path To The Target File System Path</source>
        <target state="translated">대상 파일 시스템 경로에 아카이브 항목 경로 추가 안 함</target>
        <note />
      </trans-unit>
      <trans-unit id="DoNotAddArchiveItemPathToTheTargetFileSystemPathDescription">
        <source>When extracting files from an archive and using the archive item's path, check if the path is safe. Archive path can be relative and can lead to file system access outside of the expected file system target path, leading to malicious config changes and remote code execution via lay-and-wait technique.</source>
        <target state="translated">아카이브에서 파일을 추출하고 아카이브 항목 경로를 사용할 때 경로가 안전한지 확인합니다. 아카이브 경로는 상대적일 수 있고 예상 파일 시스템 대상 경로 밖의 파일 시스템 액세스를 초래하여 lay-and-wait 기법을 통해 악의적으로 구성이 변경되고 원격 코드 실행이 이루어질 수 있습니다.</target>
        <note />
      </trans-unit>
      <trans-unit id="DoNotAddArchiveItemPathToTheTargetFileSystemPathMessage">
        <source>When creating path for '{0} in method {1}' from relative archive item path to extract file and the source is an untrusted zip archive, make sure to sanitize relative archive item path '{2} in method {3}'</source>
        <target state="translated">파일을 추출하기 위해 상대 아카이브 항목 경로에서 '메서드 {1}의 {0}' 경로를 만들 때 소스가 신뢰할 수 없는 zip 아카이브인 경우 상대 아카이브 항목 경로 '메서드 {3}의 {2}'을(를) 삭제해야 합니다.</target>
        <note />
      </trans-unit>
      <trans-unit id="DoNotAddSchemaByURL">
        <source>Do Not Add Schema By URL</source>
        <target state="translated">URL로 스키마를 추가하지 마세요.</target>
        <note />
      </trans-unit>
      <trans-unit id="DoNotAddSchemaByURLDescription">
        <source>This overload of XmlSchemaCollection.Add method internally enables DTD processing on the XML reader instance used, and uses UrlResolver for resolving external XML entities. The outcome is information disclosure. Content from file system or network shares for the machine processing the XML can be exposed to attacker. In addition, an attacker can use this as a DoS vector.</source>
        <target state="translated">XmlSchemaCollection.Add 메서드의 이 오버로드는 사용되는 XML 판독기에서 내부적으로 DTD 처리를 사용하도록 설정하고 UrlResolver를 사용하여 외부 XML 엔터티를 확인합니다. 결과는 정보 공개입니다. XML을 처리하는 머신에 대한 파일 시스템 또는 네트워크 공유의 콘텐츠가 공격자에게 공개될 수 있습니다. 또한 공격자가 이 취약성을 DoS 벡터로 사용할 수 있습니다.</target>
        <note />
      </trans-unit>
      <trans-unit id="DoNotAddSchemaByURLMessage">
        <source>This overload of the Add method is potentially unsafe because it may resolve dangerous external references</source>
        <target state="translated">Add 메서드의 이 오버로드는 위험한 외부 참조를 확인할 수 있으므로 잠재적으로 안전하지 않습니다.</target>
        <note />
      </trans-unit>
      <trans-unit id="DoNotAlwaysSkipTokenValidationInDelegatesDescription">
        <source>By setting critical TokenValidationParameter validation delegates to true, important authentication safeguards are disabled which can lead to tokens from any issuer or expired tokens being wrongly validated.</source>
        <target state="new">By setting critical TokenValidationParameter validation delegates to true, important authentication safeguards are disabled which can lead to tokens from any issuer or expired tokens being wrongly validated.</target>
        <note />
      </trans-unit>
      <trans-unit id="DoNotAlwaysSkipTokenValidationInDelegatesMessage">
        <source>The {0} is set to a function that is always returning true. By setting the validation delegate, you are overriding default validation and by always returning true, this validation is completely disabled.</source>
        <target state="new">The {0} is set to a function that is always returning true. By setting the validation delegate, you are overriding default validation and by always returning true, this validation is completely disabled.</target>
        <note />
      </trans-unit>
      <trans-unit id="DoNotAlwaysSkipTokenValidationInDelegatesTitle">
        <source>Do not always skip token validation in delegates</source>
        <target state="new">Do not always skip token validation in delegates</target>
        <note />
      </trans-unit>
      <trans-unit id="DoNotCallDangerousMethodsInDeserialization">
        <source>Do Not Call Dangerous Methods In Deserialization</source>
        <target state="translated">역직렬화에서 위험한 메서드를 호출하면 안 됨</target>
        <note />
      </trans-unit>
      <trans-unit id="DoNotCallDangerousMethodsInDeserializationDescription">
        <source>Insecure Deserialization is a vulnerability which occurs when untrusted data is used to abuse the logic of an application, inflict a Denial-of-Service (DoS) attack, or even execute arbitrary code upon it being deserialized. It’s frequently possible for malicious users to abuse these deserialization features when the application is deserializing untrusted data which is under their control. Specifically, invoke dangerous methods in the process of deserialization. Successful insecure deserialization attacks could allow an attacker to carry out attacks such as DoS attacks, authentication bypasses, and remote code execution.</source>
        <target state="translated">안전하지 않은 deserialization은 트러스트되지 않은 데이터를 사용하여 애플리케이션 논리를 남용할 때 발생하는 취약성이고, DoS(서비스 거부) 공격을 가하거나 deserialize될 때 임의의 코드를 실행하기도 합니다. 종종 악의적인 사용자가 제어하는 트리스트되지 않은 데이터를 애플리케이션에서 deserialize할 때 이러한 deserialization 기능을 사용할 수 있습니다. 특히 deserialization 과정에 위험한 메서드를 호출합니다. 안전하지 않은 deserialization 공격이 성공하면 공격자가 DoS 공격, 인증 건너뜀 및 원격 코드 실행과 같은 공격을 수행할 수 있습니다.</target>
        <note />
      </trans-unit>
      <trans-unit id="DoNotCallDangerousMethodsInDeserializationMessage">
        <source>When deserializing an instance of class {0}, method {1} can call dangerous method {2}. The potential method invocations are: {3}.</source>
        <target state="translated">{0} 클래스의 인스턴스를 역직렬화할 때 {1} 메서드가 위험한 메서드 {2}을(를) 호출할 수 있습니다. 잠재적인 메서드 호출은 {3}입니다</target>
        <note />
      </trans-unit>
      <trans-unit id="DoNotCallOverridableMethodsInConstructorsDescription">
        <source>When a constructor calls a virtual method, the constructor for the instance that invokes the method may not have executed.</source>
        <target state="translated">생성자에서 가상 메서드를 호출하면 메서드를 호출하는 인스턴스에 대한 생성자가 실행되지 않을 수 있습니다.</target>
        <note />
      </trans-unit>
      <trans-unit id="DoNotCallOverridableMethodsInConstructorsMessage">
        <source>Do not call overridable methods in constructors</source>
        <target state="translated">생성자에서 재정의 가능한 메서드를 호출하지 마세요.</target>
        <note />
      </trans-unit>
      <trans-unit id="DoNotCallOverridableMethodsInConstructorsTitle">
        <source>Do not call overridable methods in constructors</source>
        <target state="translated">생성자에서 재정의 가능한 메서드를 호출하지 마세요.</target>
        <note />
      </trans-unit>
      <trans-unit id="DoNotCallToImmutableCollectionOnAnImmutableCollectionValueMessage">
        <source>Do not call {0} on an {1} value</source>
        <target state="translated">{1} 값의 {0}을(를) 호출하지 마세요.</target>
        <note />
      </trans-unit>
      <trans-unit id="DoNotCallToImmutableCollectionOnAnImmutableCollectionValueTitle">
        <source>Do not call ToImmutableCollection on an ImmutableCollection value</source>
        <target state="translated">ImmutableCollection 값의 ToImmutableCollection을 호출하지 마세요.</target>
        <note />
      </trans-unit>
      <trans-unit id="DoNotCatchCorruptedStateExceptionsInGeneralHandlersDescription">
        <source>Do not author general catch handlers in code that receives corrupted state exceptions.</source>
        <target state="translated">손상된 상태 예외를 수신하는 코드에서 일반 catch 처리기를 작성하지 마세요.</target>
        <note />
      </trans-unit>
      <trans-unit id="DoNotCatchCorruptedStateExceptionsInGeneralHandlersMessage">
        <source>Do not catch corrupted state exceptions in general handlers.</source>
        <target state="translated">일반 처리기에서 손상된 상태 예외를 catch하지 마세요.</target>
        <note />
      </trans-unit>
      <trans-unit id="DoNotCatchCorruptedStateExceptionsInGeneralHandlersTitle">
        <source>Do not catch corrupted state exceptions in general handlers.</source>
        <target state="translated">일반 처리기에서 손상된 상태 예외를 catch하지 마세요.</target>
        <note />
      </trans-unit>
      <trans-unit id="DoNotCreateTaskCompletionSourceWithWrongArgumentsDescription">
        <source>TaskCompletionSource has constructors that take TaskCreationOptions that control the underlying Task, and constructors that take object state that's stored in the task.  Accidentally passing a TaskContinuationOptions instead of a TaskCreationOptions will result in the call treating the options as state.</source>
        <target state="translated">TaskCompletionSource에는 기본 작업을 제어하는 TaskCreationOptions를 사용하는 생성자와 이 작업에 저장된 상태 개체를 사용하는 생성자가 있습니다.  실수로 TaskCreationOptions 대신 TaskContinuationOptions를 전달하면 이 옵션을 상태로 처리하는 호출이 발생합니다.</target>
        <note />
      </trans-unit>
      <trans-unit id="DoNotCreateTaskCompletionSourceWithWrongArgumentsFix">
        <source>Replace TaskContinuationOptions with TaskCreationOptions.</source>
        <target state="translated">TaskContinuationOptions를 TaskCreationOptions로 대체합니다.</target>
        <note />
      </trans-unit>
      <trans-unit id="DoNotCreateTaskCompletionSourceWithWrongArgumentsMessage">
        <source>Argument contains TaskContinuationsOptions enum instead of TaskCreationOptions enum</source>
        <target state="translated">인수에 TaskCreationOptions 열거형이 아닌 TaskContinuationsOptions 열거형이 포함되어 있습니다.</target>
        <note />
      </trans-unit>
      <trans-unit id="DoNotCreateTaskCompletionSourceWithWrongArgumentsTitle">
        <source>Argument passed to TaskCompletionSource constructor should be TaskCreationOptions enum instead of TaskContinuationOptions enum</source>
        <target state="translated">TaskCompletionSource 생성자로 전달된 인수는 TaskContinuationOptions 열거형이 아닌 TaskCreationOptions 열거형이어야 함</target>
        <note />
      </trans-unit>
      <trans-unit id="DoNotCreateTasksWithoutPassingATaskSchedulerDescription">
        <source>Do not create tasks unless you are using one of the overloads that takes a TaskScheduler. The default is to schedule on TaskScheduler.Current, which would lead to deadlocks. Either use TaskScheduler.Default to schedule on the thread pool, or explicitly pass TaskScheduler.Current to make your intentions clear.</source>
        <target state="translated">TaskScheduler를 사용하는 오버로드 중 하나를 사용하지 않는 경우 작업을 만들지 마세요. 기본값은 TaskScheduler.Current에 예약하는 것이며 이는 교착 상태를 유발할 수 있습니다. 원하는 결과를 얻으려면 스레드 풀에서 TaskScheduler.Default를 사용하여 예약하거나 TaskScheduler.Current를 명시적으로 전달하세요.</target>
        <note />
      </trans-unit>
      <trans-unit id="DoNotCreateTasksWithoutPassingATaskSchedulerMessage">
        <source>Do not create tasks without passing a TaskScheduler</source>
        <target state="translated">TaskScheduler를 전달하지 않은 상태에서 작업을 만들지 마세요.</target>
        <note />
      </trans-unit>
      <trans-unit id="DoNotCreateTasksWithoutPassingATaskSchedulerTitle">
        <source>Do not create tasks without passing a TaskScheduler</source>
        <target state="translated">TaskScheduler를 전달하지 않은 상태에서 작업을 만들지 마세요.</target>
        <note />
      </trans-unit>
      <trans-unit id="DoNotDefineFinalizersForTypesDerivedFromMemoryManagerDescription">
        <source>Adding a finalizer to a type derived from MemoryManager&lt;T&gt; may permit memory to be freed while it is still in use by a Span&lt;T&gt;.</source>
        <target state="translated">MemoryManager&lt;T&gt;에서 파생된 형식에 종료자를 추가하면 Span&lt;T&gt;에서 여전히 메모리를 사용하는 동안 메모리 해제가 허용될 수 있습니다.</target>
        <note />
      </trans-unit>
      <trans-unit id="DoNotDefineFinalizersForTypesDerivedFromMemoryManagerMessage">
        <source>Adding a finalizer to a type derived from MemoryManager&lt;T&gt; may permit memory to be freed while it is still in use by a Span&lt;T&gt;</source>
        <target state="translated">MemoryManager&lt;T&gt;에서 파생된 형식에 종료자를 추가하면 Span&lt;T&gt;에서 계속 메모리를 사용하는 동안 메모리 해제가 허용될 수 있습니다.</target>
        <note />
      </trans-unit>
      <trans-unit id="DoNotDefineFinalizersForTypesDerivedFromMemoryManagerTitle">
        <source>Do not define finalizers for types derived from MemoryManager&lt;T&gt;</source>
        <target state="translated">MemoryManager&lt;T&gt;에서 파생된 형식에 대한 종료자 정의 금지</target>
        <note />
      </trans-unit>
      <trans-unit id="DoNotDisableCertificateValidation">
        <source>Do Not Disable Certificate Validation</source>
        <target state="translated">인증서 유효성 검사를 비활성화하지 않음</target>
        <note />
      </trans-unit>
      <trans-unit id="DoNotDisableCertificateValidationDescription">
        <source>A certificate can help authenticate the identity of the server. Clients should validate the server certificate to ensure requests are sent to the intended server. If the ServerCertificateValidationCallback always returns 'true', any certificate will pass validation.</source>
        <target state="translated">인증서는 서버의 ID를 인증하는 데 도움이 될 수 있습니다. 클라이언트가 요청을 원하는 서버에 보내려면 서버 인증서의 유효성을 검사해야 합니다. ServerCertificateValidationCallback이 항상 'true'를 반환하는 경우 모든 인증서가 유효성 검사를 통과합니다.</target>
        <note />
      </trans-unit>
      <trans-unit id="DoNotDisableCertificateValidationMessage">
        <source>The ServerCertificateValidationCallback is set to a function that accepts any server certificate, by always returning true. Ensure that server certificates are validated to verify the identity of the server receiving requests.</source>
        <target state="translated">ServerCertificateValidationCallback은 항상 true를 반환하여 서버 인증서를 허용하는 함수로 설정되어 있습니다. 서버 인증서의 유효성을 검사하여 요청을 받는 서버의 ID를 확인해야 합니다.</target>
        <note />
      </trans-unit>
      <trans-unit id="DoNotDisableHttpClientCRLCheckDescription">
        <source>Using HttpClient without providing a platform specific handler (WinHttpHandler or CurlHandler or HttpClientHandler) where the CheckCertificateRevocationList property is set to true, will allow revoked certificates to be accepted by the HttpClient as valid.</source>
        <target state="translated">CheckCertificateRevocationList 속성이 true로 설정된 플랫폼별 처리기(WinHttpHandler 또는 CurlHandler 또는 HttpClientHandler)를 제공하지 않고 HttpClient를 사용하면 해지된 인증서를 HttpClient에서 유효한 것으로 사용할 수 있도록 허용합니다.</target>
        <note />
      </trans-unit>
      <trans-unit id="DoNotDisableHTTPHeaderChecking">
        <source>Do Not Disable HTTP Header Checking</source>
        <target state="translated">HTTP 헤더 검사를 사용하지 않도록 설정하지 마세요.</target>
        <note />
      </trans-unit>
      <trans-unit id="DoNotDisableHTTPHeaderCheckingDescription">
        <source>HTTP header checking enables encoding of the carriage return and newline characters, \r and \n, that are found in response headers. This encoding can help to avoid injection attacks that exploit an application that echoes untrusted data contained by the header.</source>
        <target state="translated">HTTP 헤더 검사를 사용하면 응답 헤더에 있는 캐리지 리턴 및 줄 바꿈 문자 \r 및 \n을 인코딩할 수 있습니다. 이 인코딩을 수행하면 헤더에 포함된 신뢰할 수 없는 데이터를 에코하는 애플리케이션을 악용하는 삽입 공격을 방지할 수 있습니다.</target>
        <note />
      </trans-unit>
      <trans-unit id="DoNotDisableHTTPHeaderCheckingMessage">
        <source>Do not disable HTTP header checking</source>
        <target state="translated">HTTP 헤더 검사를 사용하지 않도록 설정하지 마세요.</target>
        <note />
      </trans-unit>
      <trans-unit id="DoNotDisableRequestValidation">
        <source>Do Not Disable Request Validation</source>
        <target state="translated">요청 유효성 검사를 사용하지 않도록 설정하지 마세요.</target>
        <note />
      </trans-unit>
      <trans-unit id="DoNotDisableRequestValidationDescription">
        <source>Request validation is a feature in ASP.NET that examines HTTP requests and determines whether they contain potentially dangerous content. This check adds protection from markup or code in the URL query string, cookies, or posted form values that might have been added for malicious purposes. So, it is generally desirable and should be left enabled for defense in depth.</source>
        <target state="translated">요청 유효성 검사는 HTTP 요청을 검사하고 잠재적으로 위험한 콘텐츠가 포함되는지 확인하는 ASP.NET 기능입니다. 이 검사는 악의적인 목적으로 추가되었을 수 있는 URL 쿼리 문자열, 쿠키 또는 게시된 양식 값에 있는 태그 또는 코드에서 보호를 추가합니다. 따라서 일반적으로 이 검사를 수행하는 것이 좋고 심층 방어를 위해 사용하도록 설정해 두어야 합니다.</target>
        <note />
      </trans-unit>
      <trans-unit id="DoNotDisableRequestValidationMessage">
        <source>{0} has request validation disabled</source>
        <target state="translated">{0}에서 요청 유효성 검사가 사용하지 않도록 설정되었습니다.</target>
        <note />
      </trans-unit>
      <trans-unit id="DoNotDisableSchUseStrongCrypto">
        <source>Do Not Disable SChannel Use of Strong Crypto</source>
        <target state="translated">SChannel의 강력한 암호화 사용을 비활성화하지 않음</target>
        <note />
      </trans-unit>
      <trans-unit id="DoNotDisableSchUseStrongCryptoDescription">
        <source>Starting with the .NET Framework 4.6, the System.Net.ServicePointManager and System.Net.Security.SslStream classes are recommended to use new protocols. The old ones have protocol weaknesses and are not supported. Setting Switch.System.Net.DontEnableSchUseStrongCrypto with true will use the old weak crypto check and opt out of the protocol migration.</source>
        <target state="translated">.NET Framework 4.6부터 System.Net.ServicePointManager 및 System.Net.Security.SslStream 클래스는 새 프로토콜을 사용하는 것이 좋습니다. 프로토콜 약점이 있는 기존 클래스는 지원되지 않습니다. Switch.System.Net.DontEnableSchUseStrongCrypto를 true로 설정하면 이전의 취약한 암호화 검사를 사용하여 프로토콜 마이그레이션을 옵트아웃합니다.</target>
        <note />
      </trans-unit>
      <trans-unit id="DoNotDisableSchUseStrongCryptoMessage">
        <source>{0} disables TLS 1.2 and enables SSLv3</source>
        <target state="translated">{0}이(가) TLS 1.2를 사용하지 않도록, SSLv3를 사용하도록 설정합니다.</target>
        <note />
      </trans-unit>
      <trans-unit id="DoNotDisableTokenValidationChecksDescription">
        <source>Token validation checks ensure that while validating tokens, all aspects are analyzed and verified. Turning off validation can lead to security holes by allowing untrusted tokens to make it through validation.</source>
        <target state="new">Token validation checks ensure that while validating tokens, all aspects are analyzed and verified. Turning off validation can lead to security holes by allowing untrusted tokens to make it through validation.</target>
        <note />
      </trans-unit>
      <trans-unit id="DoNotDisableTokenValidationChecksMessage">
        <source>TokenValidationParameters.{0} should not be set to false as it disables important validation.</source>
        <target state="new">TokenValidationParameters.{0} should not be set to false as it disables important validation.</target>
        <note />
      </trans-unit>
      <trans-unit id="DoNotDisableTokenValidationChecksTitle">
        <source>Do not disable token validation checks</source>
        <target state="new">Do not disable token validation checks</target>
        <note />
      </trans-unit>
      <trans-unit id="DoNotDisableUsingServicePointManagerSecurityProtocolsMessage">
        <source>Do not set Switch.System.ServiceModel.DisableUsingServicePointManagerSecurityProtocols to true.  Setting this switch limits Windows Communication Framework (WCF) to using Transport Layer Security (TLS) 1.0, which is insecure and obsolete.</source>
        <target state="translated">Switch.System.ServiceModel.DisableUsingServicePointManagerSecurityProtocols를 true로 설정하지 마세요. 이 스위치를 설정하면 WCF(Windows Communication Framework)가 안전하지 않고 사용되지 않는 TLS(전송 계층 보안) 1.0을 사용하도록 제한됩니다.</target>
        <note />
      </trans-unit>
      <trans-unit id="DoNotDisableUsingServicePointManagerSecurityProtocolsTitle">
        <source>Do not disable ServicePointManagerSecurityProtocols</source>
        <target state="translated">ServicePointManagerSecurityProtocols를 사용하지 않도록 설정 안 함</target>
        <note />
      </trans-unit>
      <trans-unit id="DoNotHardCodeCertificate">
        <source>Do not hard-code certificate</source>
        <target state="translated">인증서 하드 코딩 안 함</target>
        <note />
      </trans-unit>
      <trans-unit id="DoNotHardCodeCertificateDescription">
        <source>Hard-coded certificates in source code are vulnerable to being exploited.</source>
        <target state="translated">소스 코드의 하드 코딩된 인증서는 악용될 수 있습니다.</target>
        <note />
      </trans-unit>
      <trans-unit id="DoNotHardCodeCertificateMessage">
        <source>Potential security vulnerability was found where '{0}' in method '{1}' may be tainted by hard-coded certificate from '{2}' in method '{3}'</source>
        <target state="translated">'{1}' 메서드의 '{0}'이(가) '{3}' 메서드의 '{2}'에서 하드 코딩된 인증서에 의해 오염될 수 있는 잠재적인 보안 취약성이 발견되었습니다.</target>
        <note />
      </trans-unit>
      <trans-unit id="DoNotHardCodeEncryptionKey">
        <source>Do not hard-code encryption key</source>
        <target state="translated">암호화 키 하드 코딩 안 함</target>
        <note />
      </trans-unit>
      <trans-unit id="DoNotHardCodeEncryptionKeyDescription">
        <source>SymmetricAlgorithm's .Key property, or a method's rgbKey parameter, should never be a hard-coded value.</source>
        <target state="translated">SymmetricAlgorithm의 .Key 속성 또는 메서드의 rgbKey 매개 변수는 하드 코딩된 값이어서는 안 됩니다.</target>
        <note />
      </trans-unit>
      <trans-unit id="DoNotHardCodeEncryptionKeyMessage">
        <source>Potential security vulnerability was found where '{0}' in method '{1}' may be tainted by hard-coded key from '{2}' in method '{3}'</source>
        <target state="translated">'{1}' 메서드의 '{0}'이(가) '{3}' 메서드의 '{2}'에서 하드 코딩된 키에 의해 오염될 수 있는 잠재적인 보안 취약성이 발견되었습니다.</target>
        <note />
      </trans-unit>
      <trans-unit id="DoNotInstallRootCertDescription">
        <source>By default, the Trusted Root Certification Authorities certificate store is configured with a set of public CAs that has met the requirements of the Microsoft Root Certificate Program. Since all trusted root CAs can issue certificates for any domain, an attacker can pick a weak or coercible CA that you install by yourself to target for an attack – and a single vulnerable, malicious or coercible CA undermines the security of the entire system. To make matters worse, these attacks can go unnoticed quite easily.</source>
        <target state="translated">기본적으로 신뢰할 수 있는 루트 인증 기관 인증서 저장소는 Microsoft 루트 인증서 프로그램의 요구 사항을 준수하는 공용 CA 세트로 구성됩니다. 모든 신뢰할 수 있는 루트 CA는 모든 도메인에 대한 인증서를 발급할 수 있으므로 공격자는 사용자가 직접 설치한 약하거나 강제할 수 있는 CA를 선택하여 공격 대상으로 지정할 수 있으며, 취약하거나 악의적이거나 강제할 수 있는 CA 하나가 전체 시스템의 보안을 약화시킵니다. 설상가상으로 이러한 공격자는 상당히 쉽게 눈에 띄지 않고 넘어갈 수 있습니다.</target>
        <note />
      </trans-unit>
      <trans-unit id="DoNotLockOnObjectsWithWeakIdentityDescription">
        <source>An object is said to have a weak identity when it can be directly accessed across application domain boundaries. A thread that tries to acquire a lock on an object that has a weak identity can be blocked by a second thread in a different application domain that has a lock on the same object.</source>
        <target state="translated">개체가 약한 ID를 가진 경우는 애플리케이션 도메인 경계에서 해당 개체에 직접 액세스할 수 있을 때를 말합니다. 약한 ID를 가진 개체에 대한 잠금을 획득하려는 스레드는 동일한 개체에 대한 잠금을 획득한 다른 애플리케이션 도메인의 두 번째 스레드로 인해 차단될 수 있습니다.</target>
        <note />
      </trans-unit>
      <trans-unit id="DoNotLockOnObjectsWithWeakIdentityMessage">
        <source>Do not lock on objects with weak identity</source>
        <target state="translated">약한 ID를 가진 개체를 잠그지 마세요.</target>
        <note />
      </trans-unit>
      <trans-unit id="DoNotLockOnObjectsWithWeakIdentityTitle">
        <source>Do not lock on objects with weak identity</source>
        <target state="translated">약한 ID를 가진 개체를 잠그지 마세요.</target>
        <note />
      </trans-unit>
      <trans-unit id="DoNotPassLiteralsAsLocalizedParametersDescription">
        <source>A method passes a string literal as a parameter to a constructor or method in the .NET Framework class library and that string should be localizable. To fix a violation of this rule, replace the string literal with a string retrieved through an instance of the ResourceManager class.</source>
        <target state="translated">메서드는 .NET Framework 클래스 라이브러리의 생성자 또는 메서드에 문자열 리터럴을 매개 변수로 전달하고 해당 문자열은 지역화 가능해야 합니다. 이 규칙 위반 문제를 해결하려면 문자열 리터럴을 ResourceManager 클래스의 인스턴스를 통해 검색된 문자열로 바꿉니다.</target>
        <note />
      </trans-unit>
      <trans-unit id="DoNotPassLiteralsAsLocalizedParametersMessage">
        <source>Method '{0}' passes a literal string as parameter '{1}' of a call to '{2}'. Retrieve the following string(s) from a resource table instead: "{3}".</source>
        <target state="translated">'{0}' 메서드가 리터럴 문자열을 '{2}' 호출의 '{1}' 매개 변수로 전달합니다. 대신 리소스 테이블에서 "{3}" 문자열을 가져오세요.</target>
        <note />
      </trans-unit>
      <trans-unit id="DoNotPassLiteralsAsLocalizedParametersTitle">
        <source>Do not pass literals as localized parameters</source>
        <target state="translated">리터럴을 지역화된 매개 변수로 전달하지 마십시오.</target>
        <note />
      </trans-unit>
      <trans-unit id="DoNotRaiseReservedExceptionTypesDescription">
        <source>An exception of type that is not sufficiently specific or reserved by the runtime should never be raised by user code. This makes the original error difficult to detect and debug. If this exception instance might be thrown, use a different exception type.</source>
        <target state="translated">충분히 구체적이지 않거나 런타임에서 예약된 형식의 예외는 사용자 지정 코드에서 발생할 수 없습니다. 이로 인해 원래 오류를 감지하거나 디버그하기 어려워집니다. 이러한 예외 인스턴스가 throw되면 다른 예외 형식을 사용하세요.</target>
        <note />
      </trans-unit>
      <trans-unit id="DoNotRaiseReservedExceptionTypesMessageReserved">
        <source>Exception type {0} is reserved by the runtime</source>
        <target state="translated">예외 형식 {0}이(가) 런타임에서 예약되었습니다.</target>
        <note />
      </trans-unit>
      <trans-unit id="DoNotRaiseReservedExceptionTypesMessageTooGeneric">
        <source>Exception type {0} is not sufficiently specific</source>
        <target state="translated">예외 형식 {0}이(가) 충분히 구체적이지 않습니다.</target>
        <note />
      </trans-unit>
      <trans-unit id="DoNotRaiseReservedExceptionTypesTitle">
        <source>Do not raise reserved exception types</source>
        <target state="translated">예약된 예외 형식을 발생시키지 마세요.</target>
        <note />
      </trans-unit>
      <trans-unit id="DoNotSerializeTypesWithPointerFields">
        <source>Do Not Serialize Types With Pointer Fields</source>
        <target state="translated">포인터 필드를 사용하여 형식을 직렬화하지 마세요.</target>
        <note />
      </trans-unit>
      <trans-unit id="DoNotSerializeTypesWithPointerFieldsDescription">
        <source>Pointers are not "type safe" in the sense that you cannot guarantee the correctness of the memory they point at. So, serializing types with pointer fields is dangerous, as it may allow an attacker to control the pointer.</source>
        <target state="translated">포인터는 가리키는 메모리의 정확성을 보장할 수 없다는 점에서 "형식이 안전"하지 않습니다. 따라서 공격자가 포인터를 제어하게 될 수 있으므로 포인터 필드를 사용하여 형식을 직렬화하는 것은 위험합니다.</target>
        <note />
      </trans-unit>
      <trans-unit id="DoNotSerializeTypesWithPointerFieldsMessage">
        <source>Pointer field {0} on serializable type</source>
        <target state="translated">직렬화 가능한 형식의 포인터 필드 {0}입니다.</target>
        <note />
      </trans-unit>
      <trans-unit id="DoNotUseAccountSAS">
        <source>Do Not Use Account Shared Access Signature</source>
        <target state="translated">계정 공유 액세스 서명 사용 안 함</target>
        <note />
      </trans-unit>
      <trans-unit id="DoNotUseAccountSASDescription">
        <source>Shared Access Signatures(SAS) are a vital part of the security model for any application using Azure Storage, they should provide limited and safe permissions to your storage account to clients that don't have the account key. All of the operations available via a service SAS are also available via an account SAS, that is, account SAS is too powerful. So it is recommended to use Service SAS to delegate access more carefully.</source>
        <target state="translated">SAS(공유 액세스 서명)는 Azure Storage를 사용하는 애플리케이션에 대한 보안 모델의 필수적인 부분으로, 계정 키가 없는 클라이언트에 스토리지 계정에 대한 제한되고 안전한 권한을 제공해야 합니다. 서비스 SAS를 통해 사용할 수 있는 모든 작업은 계정 SAS를 통해서도 사용할 수 있습니다. 즉, 계정 SAS는 권한이 너무 강력합니다. 따라서 서비스 SAS를 사용하여 액세스 권한을 더욱 신중하게 위임하는 것이 좋습니다.</target>
        <note />
      </trans-unit>
      <trans-unit id="DoNotUseAccountSASMessage">
        <source>Use Service SAS instead of Account SAS for fine grained access control and container-level access policy</source>
        <target state="translated">세분화된 액세스 제어와 컨테이너 수준 액세스 정책을 위해 계정 SAS가 아닌 서비스 SAS 사용</target>
        <note />
      </trans-unit>
      <trans-unit id="DoNotUseBrokenCryptographicAlgorithms">
        <source>Do Not Use Broken Cryptographic Algorithms</source>
        <target state="translated">손상된 암호화 알고리즘을 사용하지 마세요.</target>
        <note />
      </trans-unit>
      <trans-unit id="DoNotUseBrokenCryptographicAlgorithmsDescription">
        <source>An attack making it computationally feasible to break this algorithm exists. This allows attackers to break the cryptographic guarantees it is designed to provide. Depending on the type and application of this cryptographic algorithm, this may allow attackers to read enciphered messages, tamper with enciphered  messages, forge digital signatures, tamper with hashed content, or otherwise compromise any cryptosystem based on this algorithm. Replace encryption uses with the AES algorithm (AES-256, AES-192 and AES-128 are acceptable) with a key length greater than or equal to 128 bits. Replace hashing uses with a hashing function in the SHA-2 family, such as SHA512, SHA384, or SHA256. Replace digital signature uses with RSA with a key length greater than or equal to 2048-bits, or ECDSA with a key length greater than or equal to 256 bits.</source>
        <target state="translated">계산상 이 알고리즘을 손상시킬 수 있는 공격이 있습니다. 이를 통해, 제공되어야 하는 암호화 보장이 공격자에 의해 손상될 수 있습니다. 암호화 알고리즘의 형식과 애플리케이션에 따라 공격자가 암호화된 메시지를 읽고, 암호화된 메시지를 변조하고, 디지털 서명을 위조하고, 해시된 콘텐츠를 변조하거나 이 알고리즘 기반의 암호화 시스템을 손상시킬 수 있습니다. 암호화를 키 길이가 128비트보다 크거나 같은 AES 알고리즘(AES-256, AES-192 및 AES-128 사용 가능)으로 바꾸세요. 해시를 SHA512, SHA384 또는 SHA256과 같은 SHA-2 패밀리의 해시 알고리즘으로 바꾸세요. 디지털 서명을 키 길이가 2048비트보다 크거나 같은 RSA 또는 키 길이가 256비트보다 크거나 같은 ECDSA로 바꾸세요.</target>
        <note />
      </trans-unit>
      <trans-unit id="DoNotUseBrokenCryptographicAlgorithmsMessage">
        <source>{0} uses a broken cryptographic algorithm {1}</source>
        <target state="translated">{0}이(가) 손상된 암호화 알고리즘 {1}을(를) 사용합니다.</target>
        <note />
      </trans-unit>
      <trans-unit id="DoNotUseCountAsyncWhenAnyAsyncCanBeUsedDescription">
        <source>For non-empty collections, CountAsync() and LongCountAsync() enumerate the entire sequence, while AnyAsync() stops at the first item or the first item that satisfies a condition.</source>
        <target state="translated">비어 있지 않은 컬렉션의 경우 CountAsync() 및 LongCountAsync()는 전체 시퀀스를 열거하고, AnyAsync()는 첫 번째 항목 또는 조건을 충족하는 첫 번째 항목에서 중지합니다.</target>
        <note />
      </trans-unit>
      <trans-unit id="DoNotUseCountAsyncWhenAnyAsyncCanBeUsedMessage">
        <source>{0}() is used where AnyAsync() could be used instead to improve performance</source>
        <target state="translated">{0}()은(는) 성능 개선을 위해 AnyAsync()를 대신 사용할 수 있는 경우에 사용됩니다.</target>
        <note />
      </trans-unit>
      <trans-unit id="DoNotUseCountAsyncWhenAnyAsyncCanBeUsedTitle">
        <source>Do not use CountAsync() or LongCountAsync() when AnyAsync() can be used</source>
        <target state="translated">AnyAsync()를 사용할 수 있는 경우 CountAsync() 또는 LongCountAsync() 사용 안 함</target>
        <note />
      </trans-unit>
      <trans-unit id="DoNotUseCountWhenAnyCanBeUsedDescription">
        <source>For non-empty collections, Count() and LongCount() enumerate the entire sequence, while Any() stops at the first item or the first item that satisfies a condition.</source>
        <target state="translated">비어 있지 않은 컬렉션의 경우 Count() 및 LongCount()는 전체 시퀀스를 열거하고, Any()는 첫 번째 항목 또는 조건을 충족하는 첫 번째 항목에서 중지합니다.</target>
        <note />
      </trans-unit>
      <trans-unit id="DoNotUseCountWhenAnyCanBeUsedMessage">
        <source>{0}() is used where Any() could be used instead to improve performance</source>
        <target state="translated">{0}()은(는) 성능 개선을 위해 Any()를 대신 사용할 수 있는 경우에 사용됩니다.</target>
        <note />
      </trans-unit>
      <trans-unit id="DoNotUseCountWhenAnyCanBeUsedTitle">
        <source>Do not use Count() or LongCount() when Any() can be used</source>
        <target state="translated">Any()를 사용할 수 있는 경우 Count() 또는 LongCount() 사용 안 함</target>
        <note />
      </trans-unit>
      <trans-unit id="DoNotUseCreateEncryptorWithNonDefaultIVDescription">
        <source>Symmetric encryption should always use a non-repeatable initialization vector to prevent dictionary attacks.</source>
        <target state="translated">대칭형 암호화는 항상 반복할 수 없는 초기화 벡터를 사용하여 사전 공격을 방지해야 합니다.</target>
        <note />
      </trans-unit>
      <trans-unit id="DoNotUseDeprecatedSecurityProtocols">
        <source>Do Not Use Deprecated Security Protocols</source>
        <target state="translated">사용되지 않는 보안 프로토콜을 사용하지 마세요.</target>
        <note />
      </trans-unit>
      <trans-unit id="DoNotUseDeprecatedSecurityProtocolsDescription">
        <source>Using a deprecated security protocol rather than the system default is risky.</source>
        <target state="translated">시스템 기본값이 아닌 사용되지 않는 보안 프로토콜을 사용하는 것은 위험합니다.</target>
        <note />
      </trans-unit>
      <trans-unit id="DoNotUseDeprecatedSecurityProtocolsMessage">
        <source>Hard-coded use of deprecated security protocol {0}</source>
        <target state="translated">사용되지 않는 보안 프로토콜 {0}의 하드 코드된 사용</target>
        <note />
      </trans-unit>
      <trans-unit id="DoNotUseDSA">
        <source>Do Not Use Digital Signature Algorithm (DSA)</source>
        <target state="translated">DSA (디지털 서명 알고리즘) 사용 안 함</target>
        <note />
      </trans-unit>
      <trans-unit id="DoNotUseDSADescription">
        <source>DSA is too weak to use.</source>
        <target state="translated">DSA가 보호 수준이 너무 낮아 사용할 수 없습니다.</target>
        <note />
      </trans-unit>
      <trans-unit id="DoNotUseDSAMessage">
        <source>Asymmetric encryption algorithm {0} is weak. Switch to an RSA with at least 2048 key size, ECDH or ECDSA algorithm instead.</source>
        <target state="translated">비대칭 암호화 알고리즘 {0}은(는) 취약합니다. 대신 최소 2048 키 크기, ECDH 또는 ECDSA 알고리즘이 포함된 RSA로 전환하세요.</target>
        <note />
      </trans-unit>
      <trans-unit id="DoNotUseEnumerableMethodsOnIndexableCollectionsInsteadUseTheCollectionDirectlyDescription">
        <source>This collection is directly indexable. Going through LINQ here causes unnecessary allocations and CPU work.</source>
        <target state="translated">이 컬렉션을 직접 인덱싱할 수 있습니다. 여기에서 LINQ를 통과하면 불필요한 할당과 CPU 작업이 발생합니다.</target>
        <note />
      </trans-unit>
      <trans-unit id="DoNotUseEnumerableMethodsOnIndexableCollectionsInsteadUseTheCollectionDirectlyMessage">
        <source>Do not use Enumerable methods on indexable collections. Instead use the collection directly.</source>
        <target state="translated">인덱싱 가능한 컬렉션의 Enumerable 메서드를 사용하지 마세요. 대신 컬렉션을 직접 사용하세요.</target>
        <note />
      </trans-unit>
      <trans-unit id="DoNotUseEnumerableMethodsOnIndexableCollectionsInsteadUseTheCollectionDirectlyTitle">
        <source>Do not use Enumerable methods on indexable collections</source>
        <target state="translated">인덱싱 가능한 컬렉션의 Enumerable 메서드를 사용하면 안 됨</target>
        <note />
      </trans-unit>
      <trans-unit id="DoNotUseInsecureRandomness">
        <source>Do not use insecure randomness</source>
        <target state="translated">안전하지 않은 임의성 사용 안 함</target>
        <note />
      </trans-unit>
      <trans-unit id="DoNotUseInsecureRandomnessDescription">
        <source>Using a cryptographically weak pseudo-random number generator may allow an attacker to predict what security-sensitive value will be generated. Use a cryptographically strong random number generator if an unpredictable value is required, or ensure that weak pseudo-random numbers aren't used in a security-sensitive manner.</source>
        <target state="translated">암호화가 약한 의사 난수 생성기를 사용하면 공격자가 생성되는 보안에 중요한 값을 예측할 수 있습니다. 예측 불가능한 값이 필요한 경우 암호화가 강한 난수 생성기를 사용하거나, 약한 의사 난수가 보안에 중요한 방식으로 사용되지 않도록 하세요.</target>
        <note />
      </trans-unit>
      <trans-unit id="DoNotUseInsecureRandomnessMessage">
        <source>{0} is an insecure random number generator. Use cryptographically secure random number generators when randomness is required for security.</source>
        <target state="translated">{0}은(는) 비보안 난수 생성기입니다. 보안을 위해 임의성이 필요한 경우 암호화된 보안 난수 생성기를 사용하세요.</target>
        <note />
      </trans-unit>
      <trans-unit id="DoNotUseMD5">
        <source>Do not use insecure cryptographic algorithm MD5.</source>
        <target state="translated">안전하지 않은 암호화 알고리즘 MD5를 사용하지 마세요.</target>
        <note />
      </trans-unit>
      <trans-unit id="DoNotUseMD5Description">
        <source>This type implements MD5, a cryptographically insecure hashing function. Hash collisions are computationally feasible for the MD5 and HMACMD5 algorithms. Replace this usage with a SHA-2 family hash algorithm (SHA512, SHA384, SHA256).</source>
        <target state="translated">이 형식은 안전하지 않게 암호화된 해시 알고리즘인 MD5를 구현합니다. MD5 및 HMACMD5 알고리즘에서 계산상 해시 충돌이 발생할 수 있습니다. 이 사용법을 SHA-2 패밀리 해시 알고리즘(SHA512, SHA384, SHA256)으로 바꾸세요.</target>
        <note />
      </trans-unit>
      <trans-unit id="DoNotUseObsoleteKDFAlgorithm">
        <source>Do not use obsolete key derivation function</source>
        <target state="translated">사용되지 않는 키 파생 함수 사용 안 함</target>
        <note />
      </trans-unit>
      <trans-unit id="DoNotUseObsoleteKDFAlgorithmDescription">
        <source>Password-based key derivation should use PBKDF2 with SHA-2. Avoid using PasswordDeriveBytes since it generates a PBKDF1 key. Avoid using Rfc2898DeriveBytes.CryptDeriveKey since it doesn't use the iteration count or salt.</source>
        <target state="translated">암호 기반 키 파생은 PBKDF2와 SHA-2를 사용해야 합니다. PasswordDeriveBytes는 PBKDF1 키를 생성하므로 사용하지 마세요. Rfc2898DeriveBytes.CryptDeriveKey는 반복 횟수 또는 솔트를 사용하지 않으므로 사용하지 마세요.</target>
        <note />
      </trans-unit>
      <trans-unit id="DoNotUseObsoleteKDFAlgorithmMessage">
        <source>Call to obsolete key derivation function {0}.{1}</source>
        <target state="translated">사용되지 않는 키 파생 함수 {0}.{1}에 대한 호출</target>
        <note />
      </trans-unit>
      <trans-unit id="DoNotUseOutAttributeStringPInvokeParametersDescription">
        <source>String parameters passed by value with the 'OutAttribute' can destabilize the runtime if the string is an interned string.</source>
        <target state="translated">'OutAttribute'를 사용하여 값으로 전달된 문자열 매개 변수는 문자열이 인턴 지정된 문자열인 경우 런타임을 불안정하게 만들 수 있습니다.</target>
        <note />
      </trans-unit>
      <trans-unit id="DoNotUseOutAttributeStringPInvokeParametersMessage">
        <source>Do not use the 'OutAttribute' for string parameter '{0}' which is passed by value. If marshalling of modified data back to the caller is required, use the 'out' keyword to pass the string by reference instead.</source>
        <target state="translated">값으로 전달된 문자열 매개 변수 '{0}'에는 'OutAttribute'를 사용하지 마세요. 수정된 데이터를 다시 호출자에 마샬링해야 하는 경우 대신 'out' 키워드를 사용하여 참조로 문자열을 전달하세요.</target>
        <note />
      </trans-unit>
      <trans-unit id="DoNotUseOutAttributeStringPInvokeParametersTitle">
        <source>Do not use 'OutAttribute' on string parameters for P/Invokes</source>
        <target state="translated">P/Invokes에 대한 문자열 매개 변수에는 'OutAttribute'를 사용하지 마세요.</target>
        <note />
      </trans-unit>
      <trans-unit id="DoNotUseReferenceEqualsWithValueTypesComparerMessage">
        <source>Do not pass an argument with value type '{0}' to the 'Equals' method on 'ReferenceEqualityComparer'. Due to value boxing, this call to 'Equals' will always return 'false'.</source>
        <target state="translated">값 형식이 '{0}'인 인수를 'ReferenceEqualityComparer'의 'Equals' 메서드에 전달하지 마세요. 값 boxing으로 인해 이 'Equals' 호출은 항상 'false'를 반환합니다.</target>
        <note />
      </trans-unit>
      <trans-unit id="DoNotUseReferenceEqualsWithValueTypesDescription">
        <source>Value type typed arguments are uniquely boxed for each call to this method, therefore the result is always false.</source>
        <target state="translated">값 형식으로 형식이 지정된 인수는 이 메서드를 호출할 때마다 고유하게 boxing되므로 결과는 항상 false입니다.</target>
        <note />
      </trans-unit>
      <trans-unit id="DoNotUseReferenceEqualsWithValueTypesMethodMessage">
        <source>Do not pass an argument with value type '{0}' to 'ReferenceEquals'. Due to value boxing, this call to 'ReferenceEquals' will always return 'false'.</source>
        <target state="translated">값 형식이 '{0}'인 인수를 'ReferenceEquals'에 전달하지 마세요. 값 boxing으로 인해 이 'ReferenceEquals' 호출은 항상 'false'를 반환합니다.</target>
        <note />
      </trans-unit>
      <trans-unit id="DoNotUseReferenceEqualsWithValueTypesTitle">
        <source>Do not use ReferenceEquals with value types</source>
        <target state="translated">값 형식이 있는 ReferenceEquals를 사용하면 안 됨</target>
        <note />
      </trans-unit>
      <trans-unit id="DoNotUseSHA1">
        <source>Do not use insecure cryptographic algorithm SHA1.</source>
        <target state="translated">안전하지 않은 암호화 알고리즘 SHA1을 사용하지 마세요.</target>
        <note />
      </trans-unit>
      <trans-unit id="DoNotUseSHA1Description">
        <source>This type implements SHA1, a cryptographically insecure hashing function. Hash collisions are computationally feasible for the SHA-1 and SHA-0 algorithms. Replace this usage with a SHA-2 family hash algorithm (SHA512, SHA384, SHA256).</source>
        <target state="translated">이 형식은 안전하지 않게 암호화된 해시 알고리즘인 SHA1을 구현합니다. SHA-1 및 SHA-0 알고리즘에서 계산상 해시 충돌이 발생할 수 있습니다. 이 사용법을 SHA-2 패밀리 해시 알고리즘(SHA512, SHA384, SHA256)으로 바꾸세요.</target>
        <note />
      </trans-unit>
      <trans-unit id="DoNotUseStackallocInLoopsDescription">
        <source>Stack space allocated by a stackalloc is only released at the end of the current method's invocation.  Using it in a loop can result in unbounded stack growth and eventual stack overflow conditions.</source>
        <target state="translated">stackalloc에서 할당된 스택 공간은 현재 메서드의 호출이 끝날 때만 릴리스됩니다. 루프에서 stackalloc를 사용하면 바인딩되지 않은 스택 증가 및 최종 스택 오버플로 조건이 발생할 수 있습니다.</target>
        <note />
      </trans-unit>
      <trans-unit id="DoNotUseStackallocInLoopsMessage">
        <source>Potential stack overflow. Move the stackalloc out of the loop.</source>
        <target state="translated">잠재적 스택 오버플로입니다. stackalloc를 루프 밖으로 이동합니다.</target>
        <note />
      </trans-unit>
      <trans-unit id="DoNotUseStackallocInLoopsTitle">
        <source>Do not use stackalloc in loops</source>
        <target state="translated">루프에서 stackalloc을 사용하면 안 됨</target>
        <note />
      </trans-unit>
      <trans-unit id="DoNotUseTimersThatPreventPowerStateChangesDescription">
        <source>Higher-frequency periodic activity will keep the CPU busy and interfere with power-saving idle timers that turn off the display and hard disks.</source>
        <target state="translated">정기적인 작업의 실행 빈도가 높아지면 CPU 사용률도 높아져 디스플레이 및 하드 디스크를 끄는 절전 유휴 타이머에 방해가 됩니다.</target>
        <note />
      </trans-unit>
      <trans-unit id="DoNotUseTimersThatPreventPowerStateChangesMessage">
        <source>Do not use timers that prevent power state changes</source>
        <target state="translated">전원 상태 변경을 방해하는 타이머를 사용하지 마세요.</target>
        <note />
      </trans-unit>
      <trans-unit id="DoNotUseTimersThatPreventPowerStateChangesTitle">
        <source>Do not use timers that prevent power state changes</source>
        <target state="translated">전원 상태 변경을 방해하는 타이머를 사용하지 마세요.</target>
        <note />
      </trans-unit>
      <trans-unit id="DoNotUseUnsafeDllImportSearchPath">
        <source>Do not use unsafe DllImportSearchPath value</source>
        <target state="translated">안전하지 않은 DllImportSearchPath 값 사용 안 함</target>
        <note />
      </trans-unit>
      <trans-unit id="DoNotUseUnsafeDllImportSearchPathDescription">
        <source>There could be a malicious DLL in the default DLL search directories. Or, depending on where your application is run from, there could be a malicious DLL in the application's directory. Use a DllImportSearchPath value that specifies an explicit search path instead. The DllImportSearchPath flags that this rule looks for can be configured in .editorconfig.</source>
        <target state="translated">기본 DLL 검색 디렉터리에 악성 DLL이 있을 수 있습니다. 또는 애플리케이션이 실행되는 위치에 따라 애플리케이션의 디렉터리에 악성 DLL이 있을 수 있습니다. 대신 명시적 검색 경로를 지정하는 DllImportSearchPath 값을 사용합니다. 이 규칙이 검색하는 DllImportSearchPath 플래그는 .editorconfig에서 구성할 수 있습니다.</target>
        <note />
      </trans-unit>
      <trans-unit id="DoNotUseUnsafeDllImportSearchPathMessage">
        <source>Use of unsafe DllImportSearchPath value {0}</source>
        <target state="translated">안전하지 않은 DllImportSearchPath 값 {0} 사용</target>
        <note />
      </trans-unit>
      <trans-unit id="DoNotUseWaitAllWithSingleTaskDescription">
        <source>Using 'WaitAll' with a single task may result in performance loss, await or return the task instead.</source>
        <target state="translated">단일 작업에 'WaitAll'을 사용하면 대신 성능이 저하되거나 작업을 기다리거나 반환할 수 있습니다.</target>
        <note />
      </trans-unit>
      <trans-unit id="DoNotUseWaitAllWithSingleTaskFix">
        <source>Replace 'WaitAll' with single 'Wait'</source>
        <target state="translated">'WaitAll'을 단일 'Wait'으로 교체</target>
        <note />
      </trans-unit>
      <trans-unit id="DoNotUseWaitAllWithSingleTaskTitle">
        <source>Do not use 'WaitAll' with a single task</source>
        <target state="translated">단일 작업에 'WaitAll'을 사용하지 마세요.</target>
        <note />
      </trans-unit>
      <trans-unit id="DoNotUseWeakCryptographicAlgorithms">
        <source>Do Not Use Weak Cryptographic Algorithms</source>
        <target state="translated">취약한 암호화 알고리즘을 사용하지 마세요.</target>
        <note />
      </trans-unit>
      <trans-unit id="DoNotUseWeakCryptographicAlgorithmsDescription">
        <source>Cryptographic algorithms degrade over time as attacks become for advances to attacker get access to more computation. Depending on the type and application of this cryptographic algorithm, further degradation of the cryptographic strength of it may allow attackers to read enciphered messages, tamper with enciphered  messages, forge digital signatures, tamper with hashed content, or otherwise compromise any cryptosystem based on this algorithm. Replace encryption uses with the AES algorithm (AES-256, AES-192 and AES-128 are acceptable) with a key length greater than or equal to 128 bits. Replace hashing uses with a hashing function in the SHA-2 family, such as SHA-2 512, SHA-2 384, or SHA-2 256.</source>
        <target state="translated">암호화 알고리즘의 성능이 점점 저하되어 공격자가 더 많은 계산에 액세스할 수 있도록 공격이 진화합니다. 암호화 알고리즘의 형식과 애플리케이션 및 계속 저하되는 암호화 기능에 따라 공격자가 암호화된 메시지를 읽고, 암호화된 메시지를 변조하고, 디지털 서명을 위조하고, 해시된 콘텐츠를 변조하거나 이 알고리즘 기반의 암호화 시스템을 손상시킬 수 있습니다. 암호화를 키 길이가 128비트보다 크거나 같은 AES 알고리즘(AES-256, AES-192 및 AES-128 사용 가능)으로 바꾸세요. 해시를 SHA-2 512, SHA-2 384 또는 SHA-2 256과 같은 SHA-2 패밀리의 해시 알고리즘으로 바꾸세요.</target>
        <note />
      </trans-unit>
      <trans-unit id="DoNotUseWeakCryptographicAlgorithmsMessage">
        <source>{0} uses a weak cryptographic algorithm {1}</source>
        <target state="translated">{0}이(가) 취약한 암호화 알고리즘 {1}을(를) 사용합니다.</target>
        <note />
      </trans-unit>
      <trans-unit id="DoNotUseWeakKDFAlgorithm">
        <source>Ensure Key Derivation Function algorithm is sufficiently strong</source>
        <target state="translated">키 파생 함수 알고리즘이 충분히 강력한지 확인</target>
        <note />
      </trans-unit>
      <trans-unit id="DoNotUseWeakKDFAlgorithmDescription">
        <source>Some implementations of the Rfc2898DeriveBytes class allow for a hash algorithm to be specified in a constructor parameter or overwritten in the HashAlgorithm property. If a hash algorithm is specified, then it should be SHA-256 or higher.</source>
        <target state="translated">Rfc2898DeriveBytes 클래스의 일부 구현에서는 해시 알고리즘을 생성자 매개 변수에 지정하거나 HashAlgorithm 속성에서 덮어쓸 수 있도록 허용합니다. 해시 알고리즘이 지정된 경우 SHA-256 이상의 해시 알고리즘이어야 합니다.</target>
        <note />
      </trans-unit>
      <trans-unit id="DoNotUseWeakKDFAlgorithmMessage">
        <source>{0} might be using a weak hash algorithm. Use SHA256, SHA384, or SHA512 to create a strong key from a password.</source>
        <target state="translated">{0}이(가) 취약한 해시 알고리즘을 사용하고 있을 수 있습니다. 암호에서 강력한 키를 만들려면 SHA256, SHA384 또는 SHA512를 사용하세요.</target>
        <note />
      </trans-unit>
      <trans-unit id="DoNotUseWeakKDFInsufficientIterationCountDescription">
        <source>When deriving cryptographic keys from user-provided inputs such as password, use sufficient iteration count (at least 100k).</source>
        <target state="translated">암호와 같은 사용자 제공 입력에서 암호화 키를 파생할 때 충분한 반복 횟수(10만 이상)를 사용하세요.</target>
        <note />
      </trans-unit>
      <trans-unit id="DoNotUseWhenAllWithSingleTaskDescription">
        <source>Using 'WhenAll' with a single task may result in performance loss, await or return the task instead.</source>
        <target state="translated">단일 작업에 'WhenAll'을 사용하면 대신 성능이 저하되거나 작업을 기다리거나 반환할 수 있습니다.</target>
        <note />
      </trans-unit>
      <trans-unit id="DoNotUseWhenAllWithSingleTaskFix">
        <source>Replace 'WhenAll' call with argument</source>
        <target state="translated">'WhenAll' 호출을 인수로 대체</target>
        <note />
      </trans-unit>
      <trans-unit id="DoNotUseWhenAllWithSingleTaskTitle">
        <source>Do not use 'WhenAll' with a single task</source>
        <target state="translated">단일 작업에 'WhenAll'을 사용하지 마세요.</target>
        <note />
      </trans-unit>
      <trans-unit id="DoNotUseXslTransform">
        <source>Do Not Use XslTransform</source>
        <target state="translated">XslTransform 사용 안 함</target>
        <note />
      </trans-unit>
      <trans-unit id="DoNotUseXslTransformMessage">
        <source>Do not use XslTransform. It does not restrict potentially dangerous external references.</source>
        <target state="translated">XslTransform을 사용하지 마세요. 잠재적으로 위험한 외부 참조를 제한하지 않습니다.</target>
        <note />
      </trans-unit>
      <trans-unit id="DynamicInterfaceCastableImplementationUnsupportedDescription">
        <source>Providing a functional 'DynamicInterfaceCastableImplementationAttribute'-attributed interface requires the Default Interface Members feature, which is unsupported in Visual Basic.</source>
        <target state="translated">기능적인 'DynamicInterfaceCastableImplementationAttribute' 속성 인터페이스를 제공하려면 Visual Basic에서 지원되지 않는 기본 인터페이스 멤버 기능이 필요합니다.</target>
        <note />
      </trans-unit>
      <trans-unit id="DynamicInterfaceCastableImplementationUnsupportedMessage">
        <source>Providing a 'DynamicInterfaceCastableImplementation' interface in Visual Basic is unsupported</source>
        <target state="translated">Visual Basic에서 'DynamicInterfaceCastableImplementation' 인터페이스 제공은 지원되지 않습니다.</target>
        <note />
      </trans-unit>
      <trans-unit id="DynamicInterfaceCastableImplementationUnsupportedTitle">
        <source>Providing a 'DynamicInterfaceCastableImplementation' interface in Visual Basic is unsupported</source>
        <target state="translated">Visual Basic에서 'DynamicInterfaceCastableImplementation' 인터페이스 제공은 지원되지 않습니다.</target>
        <note />
      </trans-unit>
      <trans-unit id="FieldIsPreviewTypeMessage">
<<<<<<< HEAD
        <source>'{0}''s type contains the preview type '{1}' and requires opting into preview features. See '{2}' for more information.</source>
        <target state="new">'{0}''s type contains the preview type '{1}' and requires opting into preview features. See '{2}' for more information.</target>
        <note />
      </trans-unit>
      <trans-unit id="FieldIsPreviewTypeMessageWithCustomMessagePlaceholder">
        <source>{3} '{0}''s type contains the preview type '{1}' and requires opting into preview features. See '{2}' for more information.</source>
        <target state="new">{3} '{0}''s type contains the preview type '{1}' and requires opting into preview features. See '{2}' for more information.</target>
=======
        <source>'{0}''s type contains the preview type '{1}' and requires opting into preview features. See https://aka.ms/dotnet-warnings/preview-features for more information.</source>
        <target state="translated">'{0}'의 형식에 미리 보기 형식 '{1}'이(가) 포함되어 있으며 미리 보기 기능을 선택해야 합니다. 자세한 내용은 https://aka.ms/dotnet-warnings/preview-features를 참조하세요.</target>
>>>>>>> f368a7c7
        <note />
      </trans-unit>
      <trans-unit id="FinalizersShouldCallBaseClassFinalizerDescription">
        <source>Finalization must be propagated through the inheritance hierarchy. To guarantee this, types must call their base class Finalize method in their own Finalize method.</source>
        <target state="translated">종료는 상속 계층 구조를 통해 전파되어야 합니다. 이를 보장하려면 형식은 고유 Finalize 메서드에서 기본 클래스 Finalize 메서드를 호출해야 합니다.</target>
        <note />
      </trans-unit>
      <trans-unit id="FinalizersShouldCallBaseClassFinalizerMessage">
        <source>Finalizers should call base class finalizer</source>
        <target state="translated">종료자가 기본 클래스 종료자를 호출해야 합니다.</target>
        <note />
      </trans-unit>
      <trans-unit id="FinalizersShouldCallBaseClassFinalizerTitle">
        <source>Finalizers should call base class finalizer</source>
        <target state="translated">종료자가 기본 클래스 종료자를 호출해야 합니다.</target>
        <note />
      </trans-unit>
      <trans-unit id="ForwardCancellationTokenToInvocationsDescription">
        <source>Forward the 'CancellationToken' parameter to methods to ensure the operation cancellation notifications gets properly propagated, or pass in 'CancellationToken.None' explicitly to indicate intentionally not propagating the token.</source>
        <target state="translated">'CancellationToken' 매개 변수를 메서드로 전달하여 작업 취소 알림이 올바르게 전파되도록 하거나, 명시적으로 'CancellationToken.None'을 전달하여 의도적으로 토큰을 전파하지 않음을 나타냅니다.</target>
        <note />
      </trans-unit>
      <trans-unit id="ForwardCancellationTokenToInvocationsMessage">
        <source>Forward the '{0}' parameter to the '{1}' method or pass in 'CancellationToken.None' explicitly to indicate intentionally not propagating the token</source>
        <target state="translated">'{0}' 매개 변수를 '{1}' 메서드로 전달하거나, 명시적으로 'CancellationToken.None'을 전달하여 의도적으로 토큰을 전파하지 않음을 나타내세요.</target>
        <note />
      </trans-unit>
      <trans-unit id="ForwardCancellationTokenToInvocationsTitle">
        <source>Forward the 'CancellationToken' parameter to methods</source>
        <target state="translated">'CancellationToken' 매개 변수를 메서드로 전달</target>
        <note />
      </trans-unit>
      <trans-unit id="HardCodedSecurityProtocolMessage">
        <source>Avoid hardcoding SecurityProtocolType {0}, and instead use SecurityProtocolType.SystemDefault to allow the operating system to choose the best Transport Layer Security protocol to use.</source>
        <target state="translated">운영 체제에서 사용할 최상의 전송 계층 보안 프로토콜을 선택할 수 있게 하려면 SecurityProtocolType {0}을(를) 하드 코딩하지 말고 대신 SecurityProtocolType.SystemDefault를 사용하세요.</target>
        <note />
      </trans-unit>
      <trans-unit id="HardCodedSecurityProtocolTitle">
        <source>Avoid hardcoding SecurityProtocolType value</source>
        <target state="translated">SecurityProtocolType 값 하드 코딩 방지</target>
        <note />
      </trans-unit>
      <trans-unit id="HardcodedSslProtocolsDescription">
        <source>Current Transport Layer Security protocol versions may become deprecated if vulnerabilities are found. Avoid hardcoding SslProtocols values to keep your application secure. Use 'None' to let the Operating System choose a version.</source>
        <target state="translated">취약성이 발견되면 현재 전송 계층 보안 프로토콜 버전이 사용되지 않을 수 있습니다. 애플리케이션을 안전하게 유지하려면 SslProtocols 값을 하드 코딩하지 않습니다. 운영 체제에서 버전을 선택하도록 하려면 '없음'을 사용합니다.</target>
        <note />
      </trans-unit>
      <trans-unit id="HardcodedSslProtocolsMessage">
        <source>Avoid hardcoding SslProtocols '{0}' to ensure your application remains secure in the future. Use 'None' to let the Operating System choose a version.</source>
        <target state="translated">앞으로 애플리케이션을 안전하게 유지하려면 SslProtocols '{0}'을(를) 하드 코딩하지 마세요. 운영 체제에서 버전을 선택하도록 하려면 '없음'을 사용하세요.</target>
        <note />
      </trans-unit>
      <trans-unit id="HardcodedSslProtocolsTitle">
        <source>Avoid hardcoded SslProtocols values</source>
        <target state="translated">하드 코딩된 SslProtocols 값 방지</target>
        <note />
      </trans-unit>
      <trans-unit id="ImplementISerializableCorrectlyDescription">
        <source>To fix a violation of this rule, make the GetObjectData method visible and overridable, and make sure that all instance fields are included in the serialization process or explicitly marked by using the NonSerializedAttribute attribute.</source>
        <target state="translated">이 규칙 위반 문제를 해결하려면 GetObjectData 메서드를 visible 및 overridable로 설정하고 모든 인스턴스 필드가 serialization 프로세스에 포함되거나 NonSerializedAttribute 특성을 사용하여 명시적으로 표시되도록 합니다.</target>
        <note />
      </trans-unit>
      <trans-unit id="ImplementISerializableCorrectlyMessageDefault">
        <source>Add an implementation of GetObjectData to type {0}</source>
        <target state="translated">{0} 형식에 GetObjectData 구현을 추가하세요.</target>
        <note />
      </trans-unit>
      <trans-unit id="ImplementISerializableCorrectlyMessageMakeOverridable">
        <source>Make {0}.GetObjectData virtual and overridable</source>
        <target state="translated">{0}.GetObjectData를 재정의 가능한 가상 메서드로 설정하세요.</target>
        <note />
      </trans-unit>
      <trans-unit id="ImplementISerializableCorrectlyMessageMakeVisible">
        <source>Increase the accessibility of {0}.GetObjectData so that it is visible to derived types</source>
        <target state="translated">파생 형식에 표시되도록 {0}.GetObjectData의 접근성을 높이세요.</target>
        <note />
      </trans-unit>
      <trans-unit id="ImplementISerializableCorrectlyTitle">
        <source>Implement ISerializable correctly</source>
        <target state="translated">ISerializable을 올바르게 구현하십시오.</target>
        <note />
      </trans-unit>
      <trans-unit id="ImplementInterfacesOnDynamicCastableImplementation">
        <source>Implement inherited interfaces</source>
        <target state="translated">상속된 인터페이스 구현</target>
        <note />
      </trans-unit>
      <trans-unit id="ImplementSerializationConstructorsCodeActionTitle">
        <source>Implement Serialization constructor</source>
        <target state="translated">Serialization 생성자 구현</target>
        <note />
      </trans-unit>
      <trans-unit id="ImplementSerializationConstructorsDescription">
        <source>To fix a violation of this rule, implement the serialization constructor. For a sealed class, make the constructor private; otherwise, make it protected.</source>
        <target state="translated">이 규칙 위반 문제를 해결하려면 serialization 생성자를 구현합니다. sealed 클래스의 경우 생성자를 private으로 설정하고, 그렇지 않으면 protected로 설정합니다.</target>
        <note />
      </trans-unit>
      <trans-unit id="ImplementSerializationConstructorsMessageCreateMagicConstructor">
        <source>Add a constructor to {0} with the following signature: 'protected {0}(SerializationInfo info, StreamingContext context)'.</source>
        <target state="translated">다음 시그니처를 사용하여 생성자를 {0}에 추가하십시오. 'protected {0}(SerializationInfo info, StreamingContext context)'</target>
        <note />
      </trans-unit>
      <trans-unit id="ImplementSerializationConstructorsMessageMakeSealedMagicConstructorPrivate">
        <source>Declare the serialization constructor of {0}, a sealed type, as private.</source>
        <target state="translated">sealed 형식의 {0} serialization 생성자를 private으로 선언하세요.</target>
        <note />
      </trans-unit>
      <trans-unit id="ImplementSerializationConstructorsMessageMakeUnsealedMagicConstructorFamily">
        <source>Declare the serialization constructor of {0}, an unsealed type, as protected.</source>
        <target state="translated">unsealed 형식의 {0} serialization 생성자를 protected로 선언하세요.</target>
        <note />
      </trans-unit>
      <trans-unit id="ImplementSerializationConstructorsTitle">
        <source>Implement serialization constructors</source>
        <target state="translated">serialization 생성자를 구현하십시오.</target>
        <note />
      </trans-unit>
      <trans-unit id="ImplementSerializationMethodsCorrectlyDescription">
        <source>A method that handles a serialization event does not have the correct signature, return type, or visibility.</source>
        <target state="translated">serialization 이벤트를 처리하는 메서드에 올바른 시그니처, 반환 형식 또는 표시 여부가 없습니다.</target>
        <note />
      </trans-unit>
      <trans-unit id="ImplementSerializationMethodsCorrectlyMessageGeneric">
        <source>Because {0} is marked with OnSerializing, OnSerialized, OnDeserializing, or OnDeserialized, change its signature so that it is no longer generic</source>
        <target state="translated">{0}이(가) OnSerializing, OnSerialized, OnDeserializing 또는 OnDeserialized로 표시되어 있으므로 제네릭이 되지 않도록 시그니처를 변경하세요.</target>
        <note />
      </trans-unit>
      <trans-unit id="ImplementSerializationMethodsCorrectlyMessageParameters">
        <source>Because {0} is marked with OnSerializing, OnSerialized, OnDeserializing, or OnDeserialized, change its signature so that it takes a single parameter of type 'System.Runtime.Serialization.StreamingContext'</source>
        <target state="translated">{0}이(가) OnSerializing, OnSerialized, OnDeserializing 또는 OnDeserialized로 표시되어 있으므로 'System.Runtime.Serialization.StreamingContext' 형식의 단일 매개 변수를 사용하도록 시그니처를 변경하세요.</target>
        <note />
      </trans-unit>
      <trans-unit id="ImplementSerializationMethodsCorrectlyMessageReturnType">
        <source>Because {0} is marked with OnSerializing, OnSerialized, OnDeserializing, or OnDeserialized, change its return type from {1} to void (Sub in Visual Basic)</source>
        <target state="translated">{0}이(가) OnSerializing, OnSerialized, OnDeserializing 또는 OnDeserialized로 표시되어 있으므로 반환 형식을 {1}에서 void(Visual Basic의 경우 Sub)로 변경하세요.</target>
        <note />
      </trans-unit>
      <trans-unit id="ImplementSerializationMethodsCorrectlyMessageStatic">
        <source>Because {0} is marked with OnSerializing, OnSerialized, OnDeserializing, or OnDeserialized, change it from static (Shared in Visual Basic) to an instance method</source>
        <target state="translated">{0}이(가) OnSerializing, OnSerialized, OnDeserializing 또는 OnDeserialized로 표시되어 있으므로 static(Visual Basic의 경우 Shared)에서 인스턴스 메서드로 변경하세요.</target>
        <note />
      </trans-unit>
      <trans-unit id="ImplementSerializationMethodsCorrectlyMessageVisibility">
        <source>Because {0} is marked with OnSerializing, OnSerialized, OnDeserializing, or OnDeserialized, change its accessibility to private</source>
        <target state="translated">{0}이(가) OnSerializing, OnSerialized, OnDeserializing 또는 OnDeserialized로 표시되어 있으므로 접근성을 private으로 변경하세요.</target>
        <note />
      </trans-unit>
      <trans-unit id="ImplementSerializationMethodsCorrectlyTitle">
        <source>Implement serialization methods correctly</source>
        <target state="translated">serialization 메서드를 올바르게 구현하십시오.</target>
        <note />
      </trans-unit>
      <trans-unit id="ImplementsPreviewInterfaceMessage">
<<<<<<< HEAD
        <source>'{0}' implements the preview interface '{1}' and therefore needs to opt into preview features. See '{2}' for more information.</source>
        <target state="new">'{0}' implements the preview interface '{1}' and therefore needs to opt into preview features. See '{2}' for more information.</target>
        <note />
      </trans-unit>
      <trans-unit id="ImplementsPreviewInterfaceMessageWithCustomMessagePlaceholder">
        <source>{3} '{0}' implements the preview interface '{1}' and therefore needs to opt into preview features. See '{2}' for more information.</source>
        <target state="new">{3} '{0}' implements the preview interface '{1}' and therefore needs to opt into preview features. See '{2}' for more information.</target>
        <note />
      </trans-unit>
      <trans-unit id="ImplementsPreviewMethodMessage">
        <source>'{0}' implements the preview method '{1}' and therefore needs to opt into preview features. See '{2}' for more information.</source>
        <target state="new">'{0}' implements the preview method '{1}' and therefore needs to opt into preview features. See '{2}' for more information.</target>
        <note />
      </trans-unit>
      <trans-unit id="ImplementsPreviewMethodMessageWithCustomMessagePlaceholder">
        <source>{3} '{0}' implements the preview method '{1}' and therefore needs to opt into preview features. See '{2}' for more information.</source>
        <target state="new">{3} '{0}' implements the preview method '{1}' and therefore needs to opt into preview features. See '{2}' for more information.</target>
=======
        <source>'{0}' implements the preview interface '{1}' and therefore needs to opt into preview features. See https://aka.ms/dotnet-warnings/preview-features for more information.</source>
        <target state="translated">'{0}'은(는) 미리 보기 인터페이스 '{1}'를 구현하므로 미리 보기 기능을 선택해야 합니다. 자세한 내용은 https://aka.ms/dotnet-warnings/preview-features를 참조하세요.</target>
        <note />
      </trans-unit>
      <trans-unit id="ImplementsPreviewMethodMessage">
        <source>'{0}' implements the preview method '{1}' and therefore needs to opt into preview features. See https://aka.ms/dotnet-warnings/preview-features for more information.</source>
        <target state="translated">'{0}'은(는) 미리 보기 메서드 '{1}'를 구현하므로 미리 보기 기능을 선택해야 합니다. 자세한 내용은 https://aka.ms/dotnet-warnings/preview-features를 참조하세요.</target>
>>>>>>> f368a7c7
        <note />
      </trans-unit>
      <trans-unit id="InitializeReferenceTypeStaticFieldsInlineDescription">
        <source>A reference type declares an explicit static constructor. To fix a violation of this rule, initialize all static data when it is declared and remove the static constructor.</source>
        <target state="translated">참조 형식이 명시적 정적 생성자를 선언합니다. 이 규칙 위반 문제를 해결하려면 선언될 때 모든 정적 데이터를 초기화하고 정적 생성자를 제거하세요.</target>
        <note />
      </trans-unit>
      <trans-unit id="InitializeReferenceTypeStaticFieldsInlineTitle">
        <source>Initialize reference type static fields inline</source>
        <target state="translated">참조 형식 정적 필드 인라인을 초기화하세요.</target>
        <note />
      </trans-unit>
      <trans-unit id="InitializeStaticFieldsInlineMessage">
        <source>Initialize all static fields in '{0}' when those fields are declared and remove the explicit static constructor</source>
        <target state="translated">'{0}'의 필드가 선언될 때 모든 정적 필드를 초기화하고 정적 생성자를 제거하세요.</target>
        <note />
      </trans-unit>
      <trans-unit id="InitializeValueTypeStaticFieldsInlineDescription">
        <source>A value type declares an explicit static constructor. To fix a violation of this rule, initialize all static data when it is declared and remove the static constructor.</source>
        <target state="translated">값 형식이 명시적 정적 생성자를 선언합니다. 이 규칙 위반 문제를 해결하려면 선언될 때 모든 정적 데이터를 초기화하고 정적 생성자를 제거하세요.</target>
        <note />
      </trans-unit>
      <trans-unit id="InitializeValueTypeStaticFieldsInlineTitle">
        <source>Initialize value type static fields inline</source>
        <target state="translated">값 형식 정적 필드 인라인을 초기화하세요.</target>
        <note />
      </trans-unit>
      <trans-unit id="InstantiateArgumentExceptionsCorrectlyChangeToTwoArgumentCodeFixTitle">
        <source>Change to call the two argument constructor, pass null for the message.</source>
        <target state="translated">두 인수 생성자를 호출하도록 변경하고 메시지로 null을 전달합니다.</target>
        <note />
      </trans-unit>
      <trans-unit id="InstantiateArgumentExceptionsCorrectlyDescription">
        <source>A call is made to the default (parameterless) constructor of an exception type that is or derives from ArgumentException, or an incorrect string argument is passed to a parameterized constructor of an exception type that is or derives from ArgumentException.</source>
        <target state="translated">예외 형식의 매개 변수가 없는 기본 생성자에 발생하는 호출은 ArgumentException이거나 ArgumentException에서 파생됩니다. 즉, 올바르지 않은 문자열 인수는 ArgumentException이거나 ArgumentException에서 파생된 예외 형식의 매개 변수가 있는 생성자로 전달됩니다.</target>
        <note />
      </trans-unit>
      <trans-unit id="InstantiateArgumentExceptionsCorrectlyFlipArgumentOrderCodeFixTitle">
        <source>Swap the arguments order</source>
        <target state="translated">인수 순서 바꾸기</target>
        <note />
      </trans-unit>
      <trans-unit id="InstantiateArgumentExceptionsCorrectlyMessageIncorrectMessage">
        <source>Method {0} passes parameter name '{1}' as the {2} argument to a {3} constructor. Replace this argument with a descriptive message and pass the parameter name in the correct position.</source>
        <target state="translated">{0} 메서드가 매개 변수 이름 '{1}'을(를) {3} 생성자에 {2} 인수로 전달합니다. 이 인수를 자세한 설명이 있는 메시지로 바꾸고 매개 변수 이름을 올바른 위치에 전달하세요.</target>
        <note />
      </trans-unit>
      <trans-unit id="InstantiateArgumentExceptionsCorrectlyMessageIncorrectParameterName">
        <source>Method {0} passes '{1}' as the {2} argument to a {3} constructor. Replace this argument with one of the method's parameter names. Note that the provided parameter name should have the exact casing as declared on the method.</source>
        <target state="translated">{0} 메서드가 '{1}'을(를) {3} 생성자에 {2} 인수로 전달합니다. 이 인수를 메서드의 매개 변수 이름 중 하나로 바꾸세요. 제공된 매개 변수 이름의 대/소문자는 메서드에 선언된 것과 일치해야 합니다.</target>
        <note />
      </trans-unit>
      <trans-unit id="InstantiateArgumentExceptionsCorrectlyMessageNoArguments">
        <source>Call the {0} constructor that contains a message and/or paramName parameter</source>
        <target state="translated">메시지 및/또는 paramName 매개 변수를 포함하는 {0} 생성자를 호출하세요.</target>
        <note />
      </trans-unit>
      <trans-unit id="InstantiateArgumentExceptionsCorrectlyTitle">
        <source>Instantiate argument exceptions correctly</source>
        <target state="translated">올바른 인수 예외를 인스턴스화하세요.</target>
        <note />
      </trans-unit>
      <trans-unit id="InterfaceMembersMissingImplementationDescription">
        <source>Types attributed with 'DynamicInterfaceCastableImplementationAttribute' act as an interface implementation for a type that implements the 'IDynamicInterfaceCastable' type. As a result, it must provide an implementation of all of the members defined in the inherited interfaces, because the type that implements 'IDynamicInterfaceCastable' will not provide them otherwise.</source>
        <target state="translated">'DynamicInterfaceCastableImplementationAttribute' 특성이 있는 형식은 'IDynamicInterfaceCastable' 형식을 구현하는 형식에 대한 인터페이스 구현으로 작동합니다. 그 결과, 다른 경우에는 'IDynamicInterfaceCastable'을 구현하는 형식이 해당 항목을 제공하지 않기 때문에 상속된 인터페이스에 정의된 모든 멤버의 구현을 제공해야 합니다.</target>
        <note />
      </trans-unit>
      <trans-unit id="InterfaceMembersMissingImplementationMessage">
        <source>Type '{0}' has the 'DynamicInterfaceCastableImplementationAttribute' applied to it but does not provide an implementation of all interface members defined in inherited interfaces</source>
        <target state="translated">'{0}' 형식에 'DynamicInterfaceCastableImplementationAttribute'가 적용되었지만 상속된 인터페이스에 정의된 모든 인터페이스 멤버의 구현을 제공하지 않습니다.</target>
        <note />
      </trans-unit>
      <trans-unit id="InterfaceMembersMissingImplementationTitle">
        <source>All members declared in parent interfaces must have an implementation in a DynamicInterfaceCastableImplementation-attributed interface</source>
        <target state="translated">부모 인터페이스에 선언된 모든 멤버는 DynamicInterfaceCastableImplementation 속성 인터페이스에서 구현해야 합니다.</target>
        <note />
      </trans-unit>
      <trans-unit id="JavaScriptSerializerMaybeWithSimpleTypeResolverMessage">
        <source>The method '{0}' is insecure when deserializing untrusted data with a JavaScriptSerializer initialized with a SimpleTypeResolver. Ensure that the JavaScriptSerializer is initialized without a JavaScriptTypeResolver specified, or initialized with a JavaScriptTypeResolver that limits the types of objects in the deserialized object graph.</source>
        <target state="translated">SimpleTypeResolver로 초기화된 JavaScriptSerializer로 신뢰할 수 없는 데이터를 역직렬화하는 경우 '{0}' 메서드는 안전하지 않습니다. JavaScriptSerializer가 JavaScriptTypeResolver가 지정되지 않은 상태로 초기화되었거나 역직렬화된 개체 그래프에서 해당 개체 형식을 제한하는 JavaScriptTypeResolver로 초기화되었는지 확인하세요.</target>
        <note />
      </trans-unit>
      <trans-unit id="JavaScriptSerializerMaybeWithSimpleTypeResolverTitle">
        <source>Ensure JavaScriptSerializer is not initialized with SimpleTypeResolver before deserializing</source>
        <target state="translated">deserialize하기 전에 JavaScriptSerializer가 SimpleTypeResolver로 초기화되지 않았는지 확인</target>
        <note />
      </trans-unit>
      <trans-unit id="JavaScriptSerializerWithSimpleTypeResolverMessage">
        <source>The method '{0}' is insecure when deserializing untrusted data with a JavaScriptSerializer initialized with a SimpleTypeResolver. Initialize JavaScriptSerializer without a JavaScriptTypeResolver specified, or initialize with a JavaScriptTypeResolver that limits the types of objects in the deserialized object graph.</source>
        <target state="translated">SimpleTypeResolver로 초기화된 JavaScriptSerializer로 신뢰할 수 없는 데이터를 역직렬화하는 경우 '{0}' 메서드는 안전하지 않습니다. JavaScriptTypeResolver가 지정되지 않은 상태로 JavaScriptSerializer를 초기화하거나 역직렬화된 개체 그래프에서 해당 개체 형식을 제한하는 JavaScriptTypeResolver로 초기화하세요.</target>
        <note />
      </trans-unit>
      <trans-unit id="JavaScriptSerializerWithSimpleTypeResolverTitle">
        <source>Do not deserialize with JavaScriptSerializer using a SimpleTypeResolver</source>
        <target state="translated">SimpleTypeResolver를 사용하여 JavaScriptSerializer로 deserialize 안 함</target>
        <note />
      </trans-unit>
      <trans-unit id="JsonNetInsecureSerializerMessage">
        <source>When deserializing untrusted input, allowing arbitrary types to be deserialized is insecure. When using deserializing JsonSerializer, use TypeNameHandling.None, or for values other than None, restrict deserialized types with a SerializationBinder.</source>
        <target state="translated">신뢰할 수 없는 입력을 역직렬화하는 경우 역직렬화되는 임의 형식을 허용하는 것은 안전하지 않습니다. JsonSerializer를 역직렬화하는 경우 TypeNameHandling.None을 사용하고, 또는 None 이외의 값에 대해 SerializationBinder를 사용하여 역직렬화된 형식을 제한하세요.</target>
        <note />
      </trans-unit>
      <trans-unit id="JsonNetInsecureSerializerTitle">
        <source>Do not deserialize with JsonSerializer using an insecure configuration</source>
        <target state="translated">안전하지 않은 구성을 사용하여 JsonSerializer로 역직렬화 안 함</target>
        <note />
      </trans-unit>
      <trans-unit id="JsonNetInsecureSettingsMessage">
        <source>When deserializing untrusted input, allowing arbitrary types to be deserialized is insecure.  When using JsonSerializerSettings, use TypeNameHandling.None, or for values other than None, restrict deserialized types with a SerializationBinder.</source>
        <target state="translated">신뢰할 수 없는 입력을 deserialize하는 경우 deserialize되는 임의 형식을 허용하는 것은 안전하지 않습니다. JsonSerializerSettings를 사용하는 경우 TypeNameHandling.None을 사용하고, 또는 None 이외의 값에 대해 SerializationBinder를 사용하여 deserialize된 형식을 제한하세요.</target>
        <note />
      </trans-unit>
      <trans-unit id="JsonNetInsecureSettingsTitle">
        <source>Do not use insecure JsonSerializerSettings</source>
        <target state="translated">안전하지 않은 JsonSerializerSettings를 사용하지 마세요.</target>
        <note />
      </trans-unit>
      <trans-unit id="JsonNetMaybeInsecureSerializerMessage">
        <source>When deserializing untrusted input, allowing arbitrary types to be deserialized is insecure. When using deserializing JsonSerializer, use TypeNameHandling.None, or for values other than None, restrict deserialized types with a SerializationBinder.</source>
        <target state="translated">신뢰할 수 없는 입력을 역직렬화하는 경우 역직렬화되는 임의 형식을 허용하는 것은 안전하지 않습니다. JsonSerializer를 역직렬화하는 경우 TypeNameHandling.None을 사용하고, 또는 None 이외의 값에 대해 SerializationBinder를 사용하여 역직렬화된 형식을 제한하세요.</target>
        <note />
      </trans-unit>
      <trans-unit id="JsonNetMaybeInsecureSerializerTitle">
        <source>Ensure that JsonSerializer has a secure configuration when deserializing</source>
        <target state="translated">역직렬화할 때 JsonSerializer에 보안 구성이 있는지 확인</target>
        <note />
      </trans-unit>
      <trans-unit id="JsonNetMaybeInsecureSettingsMessage">
        <source>When deserializing untrusted input, allowing arbitrary types to be deserialized is insecure.  When using JsonSerializerSettings, ensure TypeNameHandling.None is specified, or for values other than None, ensure a SerializationBinder is specified to restrict deserialized types.</source>
        <target state="translated">신뢰할 수 없는 입력을 deserialize하는 경우 deserialize되는 임의 형식을 허용하는 것은 안전하지 않습니다. JsonSerializerSettings를 사용하는 경우 TypeNameHandling.None이 지정되었는지 확인하고, 또는 None 이외의 값에 대해 SerializationBinder가 지정되어 deserialize된 형식을 제한하는지 확인하세요.</target>
        <note />
      </trans-unit>
      <trans-unit id="JsonNetMaybeInsecureSettingsTitle">
        <source>Ensure that JsonSerializerSettings are secure</source>
        <target state="translated">JsonSerializerSettings가 안전한지 확인하세요.</target>
        <note />
      </trans-unit>
      <trans-unit id="JsonNetTypeNameHandlingDescription">
        <source>Deserializing JSON when using a TypeNameHandling value other than None can be insecure.  If you need to instead detect Json.NET deserialization when a SerializationBinder isn't specified, then disable rule CA2326, and enable rules CA2327, CA2328, CA2329, and CA2330.</source>
        <target state="translated">None 이외의 TypeNameHandling 값을 사용하는 경우 JSON deserialize가 안전하지 않을 수 있습니다. SerializationBinder가 지정되지 않았을 때 대신 Json.NET deserialization을 검색해야 하는 경우 CA2326 규칙을 사용하지 않도록 설정하고 CA2327, CA2328, CA2329, CA2330 규칙을 사용하도록 설정합니다.</target>
        <note />
      </trans-unit>
      <trans-unit id="JsonNetTypeNameHandlingMessage">
        <source>Deserializing JSON when using a TypeNameHandling value other than None can be insecure.</source>
        <target state="translated">None 이외의 TypeNameHandling 값을 사용하는 경우 JSON deserialize가 안전하지 않을 수 있습니다.</target>
        <note />
      </trans-unit>
      <trans-unit id="JsonNetTypeNameHandlingTitle">
        <source>Do not use TypeNameHandling values other than None</source>
        <target state="translated">None 이외의 TypeNameHandling 값을 사용하지 마세요.</target>
        <note />
      </trans-unit>
      <trans-unit id="LosFormatterMethodUsedMessage">
        <source>The method '{0}' is insecure when deserializing untrusted data.</source>
        <target state="translated">신뢰할 수 없는 데이터를 deserialize하는 경우 '{0}' 메서드는 안전하지 않습니다.</target>
        <note />
      </trans-unit>
      <trans-unit id="LosFormatterMethodUsedTitle">
        <source>Do not use insecure deserializer LosFormatter</source>
        <target state="translated">안전하지 않은 역직렬 변환기 LosFormatter를 사용하지 마세요.</target>
        <note />
      </trans-unit>
      <trans-unit id="MakeMethodDeclaredOnImplementationTypeStatic">
        <source>Convert to static method</source>
        <target state="translated">정적 메서드로 변환</target>
        <note />
      </trans-unit>
      <trans-unit id="MakeMethodDeclaredOnImplementationTypeStaticMayProduceInvalidCode">
        <source>Converting an instance method to a static method may produce invalid code</source>
        <target state="translated">인스턴스 메서드를 정적 메서드로 변환하면 잘못된 코드가 생성될 수 있습니다.</target>
        <note />
      </trans-unit>
      <trans-unit id="MakeParameterlessConstructorPublic">
        <source>Make the constructor that takes zero parameters 'public'</source>
        <target state="translated">매개 변수가 0인 생성자를 '공개'로 설정</target>
        <note />
      </trans-unit>
      <trans-unit id="MarkAllNonSerializableFieldsDescription">
        <source>An instance field of a type that is not serializable is declared in a type that is serializable.</source>
        <target state="translated">직렬화할 수 없는 형식의 인스턴스 필드는 직렬화할 수 있는 형식으로 선언됩니다.</target>
        <note />
      </trans-unit>
      <trans-unit id="MarkAllNonSerializableFieldsMessage">
        <source>Field {0} is a member of type {1} which is serializable but is of type {2} which is not serializable</source>
        <target state="translated">{0} 필드는 직렬화할 수 있는 {1} 형식의 멤버이지만 직렬화할 수 없는 {2} 형식입니다.</target>
        <note />
      </trans-unit>
      <trans-unit id="MarkAllNonSerializableFieldsTitle">
        <source>Mark all non-serializable fields</source>
        <target state="translated">모두 serialize할 수 없는 필드로 표시하십시오.</target>
        <note />
      </trans-unit>
      <trans-unit id="MarkAssembliesWithNeutralResourcesLanguageDescription">
        <source>The NeutralResourcesLanguage attribute informs the ResourceManager of the language that was used to display the resources of a neutral culture for an assembly. This improves lookup performance for the first resource that you load and can reduce your working set.</source>
        <target state="translated">NeutralResourcesLanguage 특성은 어셈블리의 중립 문화권 리소스를 표시하는 데 사용된 언어 정보를 ResourceManager에 제공합니다. 그 결과 로드되는 첫 번째 리소스에 대한 조회 성능이 향상되고 작업 집합이 줄어듭니다.</target>
        <note />
      </trans-unit>
      <trans-unit id="MarkAssembliesWithNeutralResourcesLanguageMessage">
        <source>Mark assemblies with NeutralResourcesLanguageAttribute</source>
        <target state="translated">NeutralResourcesLanguageAttribute로 어셈블리를 표시하세요.</target>
        <note />
      </trans-unit>
      <trans-unit id="MarkAssembliesWithNeutralResourcesLanguageTitle">
        <source>Mark assemblies with NeutralResourcesLanguageAttribute</source>
        <target state="translated">NeutralResourcesLanguageAttribute로 어셈블리를 표시하세요.</target>
        <note />
      </trans-unit>
      <trans-unit id="MarkBooleanPInvokeArgumentsWithMarshalAsDescription">
        <source>The Boolean data type has multiple representations in unmanaged code.</source>
        <target state="translated">부울 데이터 형식은 비관리 코드에서 다양하게 표현됩니다.</target>
        <note />
      </trans-unit>
      <trans-unit id="MarkBooleanPInvokeArgumentsWithMarshalAsMessageDefault">
        <source>Add the MarshalAsAttribute to parameter {0} of P/Invoke {1}. If the corresponding unmanaged parameter is a 4-byte Win32 'BOOL', use [MarshalAs(UnmanagedType.Bool)]. For a 1-byte C++ 'bool', use MarshalAs(UnmanagedType.U1).</source>
        <target state="translated">P/Invoke {1}의 {0} 매개 변수에 MarshalAsAttribute를 추가하세요. 관리되지 않는 해당 매개 변수가 4바이트 Win32 'BOOL'인 경우 [MarshalAs(UnmanagedType.Bool)]를 사용하세요. 1바이트 C++ 'bool'인 경우 MarshalAs(UnmanagedType.U1)를 사용하세요.</target>
        <note />
      </trans-unit>
      <trans-unit id="MarkBooleanPInvokeArgumentsWithMarshalAsMessageReturn">
        <source>Add the MarshalAsAttribute to the return type of P/Invoke {0}. If the corresponding unmanaged return type is a 4-byte Win32 'BOOL', use MarshalAs(UnmanagedType.Bool). For a 1-byte C++ 'bool', use MarshalAs(UnmanagedType.U1).</source>
        <target state="translated">P/Invoke {0}의 반환 형식에 MarshalAsAttribute를 추가하세요. 관리되지 않는 해당 반환 형식이 4바이트 Win32 'BOOL'인 경우 MarshalAs(UnmanagedType.Bool)를 사용하세요. 1바이트 C++ 'bool'인 경우 MarshalAs(UnmanagedType.U1)를 사용하세요.</target>
        <note />
      </trans-unit>
      <trans-unit id="MarkBooleanPInvokeArgumentsWithMarshalAsTitle">
        <source>Mark boolean PInvoke arguments with MarshalAs</source>
        <target state="translated">MarshalAs로 부울 PInvoke 인수를 표시하세요.</target>
        <note />
      </trans-unit>
      <trans-unit id="MarkISerializableTypesWithSerializableDescription">
        <source>To be recognized by the common language runtime as serializable, types must be marked by using the SerializableAttribute attribute even when the type uses a custom serialization routine through implementation of the ISerializable interface.</source>
        <target state="translated">공용 언어 런타임에서 serializable로 인식되려면 형식이 ISerializable 인터페이스 구현을 통해 사용자 지정 serialization 루틴을 사용하는 경우에도 SerializableAttribute 특성을 사용하여 형식을 표시해야 합니다.</target>
        <note />
      </trans-unit>
      <trans-unit id="MarkISerializableTypesWithSerializableMessage">
        <source>Add [Serializable] to {0} as this type implements ISerializable</source>
        <target state="translated">ISerializable을 구현하는 [Serializable]을 {0}에 추가합니다.</target>
        <note />
      </trans-unit>
      <trans-unit id="MarkISerializableTypesWithSerializableTitle">
        <source>Mark ISerializable types with serializable</source>
        <target state="translated">serializable로 ISerializable 형식 표시</target>
        <note />
      </trans-unit>
      <trans-unit id="MaybeDisableHttpClientCRLCheck">
        <source>Ensure HttpClient certificate revocation list check is not disabled</source>
        <target state="translated">HttpClient 인증서 해지 목록 확인을 사용할 수 있는지 확인합니다.</target>
        <note />
      </trans-unit>
      <trans-unit id="MaybeDisableHttpClientCRLCheckMessage">
        <source>HttpClient may be created without enabling CheckCertificateRevocationList</source>
        <target state="translated">CheckCertificateRevocationList를 사용하지 않고 HttpClient가 생성될 수 있습니다.</target>
        <note />
      </trans-unit>
      <trans-unit id="MaybeInstallRootCert">
        <source>Ensure Certificates Are Not Added To Root Store</source>
        <target state="translated">루트 저장소에 인증서가 추가되지 않았는지 확인</target>
        <note />
      </trans-unit>
      <trans-unit id="MaybeInstallRootCertMessage">
        <source>Adding certificates to the operating system's trusted root certificates is insecure. Ensure that the target store is not root store.</source>
        <target state="translated">운영 체제의 신뢰할 수 있는 루트 인증서에 인증서를 추가하는 것은 안전하지 않습니다. 대상 저장소가 루트 저장소가 아닌지 확인하세요.</target>
        <note />
      </trans-unit>
      <trans-unit id="MaybeUseCreateEncryptorWithNonDefaultIV">
        <source>Use CreateEncryptor with the default IV </source>
        <target state="translated">기본 IV와 함께 CreateEncryptor 사용 </target>
        <note />
      </trans-unit>
      <trans-unit id="MaybeUseCreateEncryptorWithNonDefaultIVMessage">
        <source>The non-default initialization vector, which can be potentially repeatable, is used in the encryption. Ensure use the default one.</source>
        <target state="translated">잠재적으로 반복할 수 있는, 기본이 아닌 초기화 벡터가 암호화에 사용됩니다. 기본 초기화 벡터를 사용하세요.</target>
        <note />
      </trans-unit>
      <trans-unit id="MaybeUseSecureCookiesASPNetCore">
        <source>Ensure Use Secure Cookies In ASP.NET Core</source>
        <target state="translated">ASP.NET Core에서 보안 쿠키 사용 확인</target>
        <note />
      </trans-unit>
      <trans-unit id="MaybeUseSecureCookiesASPNetCoreMessage">
        <source>Ensure that CookieOptions.Secure = true when setting a cookie</source>
        <target state="translated">쿠키를 설정할 때 CookieOptions.Secure = true인지 확인합니다.</target>
        <note />
      </trans-unit>
      <trans-unit id="MaybeUseWeakKDFInsufficientIterationCount">
        <source>Ensure Sufficient Iteration Count When Using Weak Key Derivation Function</source>
        <target state="translated">취약한 키 파생 함수를 사용할 때 충분한 반복 횟수가 필요함</target>
        <note />
      </trans-unit>
      <trans-unit id="MaybeUseWeakKDFInsufficientIterationCountMessage">
        <source>Ensure that the iteration count is at least {0} when deriving a cryptographic key from a password. By default, Rfc2898DeriveByte's IterationCount is only 1000</source>
        <target state="translated">암호에서 암호화 키를 파생할 때 {0} 이상의 반복 횟수를 사용하세요. 기본적으로 Rfc2898DeriveByte의 IterationCount는 1,000뿐입니다.</target>
        <note />
      </trans-unit>
      <trans-unit id="MembersDeclaredOnImplementationTypeMustBeStaticDescription">
        <source>Since a type that implements 'IDynamicInterfaceCastable' may not implement a dynamic interface in metadata, calls to an instance interface member that is not an explicit implementation defined on this type are likely to fail at runtime. Mark new interface members 'static' to avoid runtime errors.</source>
        <target state="translated">'IDynamicInterfaceCastable'을 구현하는 형식은 메타데이터에서 동적 인터페이스를 구현하지 않을 수 있으므로 이 형식에 정의된 명시적 구현이 아닌 인스턴스 인터페이스 멤버에 대한 호출은 런타임에 실패할 가능성이 높습니다. 런타임 오류를 방지하려면 새 인터페이스 멤버를 '정적'으로 표시하세요.</target>
        <note />
      </trans-unit>
      <trans-unit id="MembersDeclaredOnImplementationTypeMustBeStaticMessage">
        <source>The '{0}' member on the '{1}' type should be marked 'static' as '{1}' has the 'DynamicInterfaceImplementationAttribute' applied</source>
        <target state="translated">'{1}' 형식의 '{0}' 멤버는 '{1}'에 'DynamicInterfaceImplementationAttribute'가 적용되었으므로 '정적'으로 표시되어야 합니다.</target>
        <note />
      </trans-unit>
      <trans-unit id="MembersDeclaredOnImplementationTypeMustBeStaticTitle">
        <source>Members defined on an interface with the 'DynamicInterfaceCastableImplementationAttribute' should be 'static'</source>
        <target state="translated">'DynamicInterfaceCastableImplementationAttribute'가 있는 인터페이스에 정의된 멤버는 '정적'이어야 합니다.</target>
        <note />
      </trans-unit>
      <trans-unit id="MethodReturnsPreviewTypeMessage">
<<<<<<< HEAD
        <source>'{0}' returns the preview type '{1}' and therefore needs to opt into preview features. See '{2}' for more information.</source>
        <target state="new">'{0}' returns the preview type '{1}' and therefore needs to opt into preview features. See '{2}' for more information.</target>
        <note />
      </trans-unit>
      <trans-unit id="MethodReturnsPreviewTypeMessageWithCustomMessagePlaceholder">
        <source>{3} '{0}' returns the preview type '{1}' and therefore needs to opt into preview features. See '{2}' for more information.</source>
        <target state="new">{3} '{0}' returns the preview type '{1}' and therefore needs to opt into preview features. See '{2}' for more information.</target>
        <note />
      </trans-unit>
      <trans-unit id="MethodUsesPreviewTypeAsParameterMessage">
        <source>'{0}' takes in a preview parameter of type '{1}' and needs to opt into preview features. See '{2}' for more information.</source>
        <target state="new">'{0}' takes in a preview parameter of type '{1}' and needs to opt into preview features. See '{2}' for more information.</target>
        <note />
      </trans-unit>
      <trans-unit id="MethodUsesPreviewTypeAsParameterMessageWithCustomMessagePlaceholder">
        <source>{3} '{0}' takes in a preview parameter of type '{1}' and needs to opt into preview features. See '{2}' for more information.</source>
        <target state="new">{3} '{0}' takes in a preview parameter of type '{1}' and needs to opt into preview features. See '{2}' for more information.</target>
=======
        <source>'{0}' returns the preview type '{1}' and therefore needs to opt into preview features. See https://aka.ms/dotnet-warnings/preview-features for more information.</source>
        <target state="translated">'{0}'은(는) 미리 보기 형식 '{1}'을(를) 반환하므로 미리 보기 기능을 선택해야 합니다. 자세한 내용은 https://aka.ms/dotnet-warnings/preview-features를 참조하세요.</target>
        <note />
      </trans-unit>
      <trans-unit id="MethodUsesPreviewTypeAsParamaterMessage">
        <source>'{0}' takes in a preview parameter of type '{1}' and needs to opt into preview features. See https://aka.ms/dotnet-warnings/preview-features for more information.</source>
        <target state="translated">'{0}'은(는) '{1}' 형식의 미리 보기 매개 변수를 사용하며 미리 보기 기능을 선택해야 합니다. 자세한 내용은 https://aka.ms/dotnet-warnings/preview-features를 참조하세요.</target>
>>>>>>> f368a7c7
        <note />
      </trans-unit>
      <trans-unit id="MissHttpVerbAttribute">
        <source>Miss HttpVerb attribute for action methods</source>
        <target state="translated">작업 메서드의 HttpVerb 특성 누락</target>
        <note />
      </trans-unit>
      <trans-unit id="MissHttpVerbAttributeDescription">
        <source>All the methods that create, edit, delete, or otherwise modify data do so in the [HttpPost] overload of the method, which needs to be protected with the anti forgery attribute from request forgery. Performing a GET operation should be a safe operation that has no side effects and doesn't modify your persisted data.</source>
        <target state="translated">데이터를 생성, 편집, 삭제 또는 수정하는 모든 메서드는 위조 방지 특성을 사용하여 요청 위조로부터 보호되어야 하는 메서드의 [HttpPost] 오버로드에서 해당 작업을 수행합니다. GET 작업 수행은 부작용이 없고 영구 데이터를 수정하지 않는 안전한 작업이어야 합니다.</target>
        <note />
      </trans-unit>
      <trans-unit id="MissHttpVerbAttributeMessage">
        <source>Action method {0} needs to specify the HTTP request kind explicitly</source>
        <target state="translated">작업 메서드 {0}은(는) HTTP 요청 종류를 명시적으로 지정해야 합니다.</target>
        <note />
      </trans-unit>
      <trans-unit id="ModuleInitializerAttributeShouldNotBeUsedInLibrariesDescription">
        <source>Module initializers are intended to be used by application code to ensure an application's components are initialized before the application code begins executing. If library code declares a 'ModuleInitializer' method, it can interfere with application initialization and also lead to limitations in that application's trimming abilities. Library code should therefore not utilize the 'ModuleInitializer' attribute, but instead expose methods that can be used to initialize any components within the library and allow the application to invoke the method during application initialization.</source>
        <target state="translated">모듈 이니셜라이저는 응용 프로그램 코드가 실행을 시작하기 전에 응용 프로그램의 구성 요소가 초기화되도록 하기 위해 응용 프로그램 코드에서 사용하기 위한 것입니다. 라이브러리 코드가 'ModuleInitializer' 메서드를 선언하면 응용 프로그램 초기화를 방해할 수 있으며 해당 응용 프로그램의 트리밍 기능에 제한이 생길 수도 있습니다. 따라서 라이브러리 코드는 'ModuleInitializer' 특성을 사용해서는 안 되며 대신 라이브러리 내의 구성 요소를 초기화하는 데 사용할 수 있는 메서드를 노출하고 응용 프로그램 초기화 중에 응용 프로그램이 메서드를 호출할 수 있도록 해야 합니다.</target>
        <note />
      </trans-unit>
      <trans-unit id="ModuleInitializerAttributeShouldNotBeUsedInLibrariesMessage">
        <source>The 'ModuleInitializer' attribute is only intended to be used in application code or advanced source generator scenarios</source>
        <target state="translated">'ModuleInitializer' 특성은 애플리케이션 코드 또는 고급 원본 생성기 시나리오에서만 사용하기 위한 것입니다.</target>
        <note />
      </trans-unit>
      <trans-unit id="ModuleInitializerAttributeShouldNotBeUsedInLibrariesTitle">
        <source>The 'ModuleInitializer' attribute should not be used in libraries</source>
        <target state="translated">'ModuleInitializer' 특성은 라이브러리에서 사용하면 안 됩니다.</target>
        <note />
      </trans-unit>
      <trans-unit id="NetDataContractSerializerDeserializeMaybeWithoutBinderSetMessage">
        <source>The method '{0}' is insecure when deserializing untrusted data without a SerializationBinder to restrict the type of objects in the deserialized object graph.</source>
        <target state="translated">역직렬화된 개체 그래프에서 개체 형식을 제한하기 위해 SerializationBinder 없이 신뢰할 수 없는 데이터를 역직렬화하는 경우 '{0}' 메서드는 안전하지 않습니다.</target>
        <note />
      </trans-unit>
      <trans-unit id="NetDataContractSerializerDeserializeMaybeWithoutBinderSetTitle">
        <source>Ensure NetDataContractSerializer.Binder is set before deserializing</source>
        <target state="translated">deserialize하기 전에 NetDataContractSerializer.Binder를 설정해야 합니다.</target>
        <note />
      </trans-unit>
      <trans-unit id="NetDataContractSerializerDeserializeWithoutBinderSetMessage">
        <source>The method '{0}' is insecure when deserializing untrusted data without a SerializationBinder to restrict the type of objects in the deserialized object graph.</source>
        <target state="translated">역직렬화된 개체 그래프에서 개체 형식을 제한하기 위해 SerializationBinder 없이 신뢰할 수 없는 데이터를 역직렬화하는 경우 '{0}' 메서드는 안전하지 않습니다.</target>
        <note />
      </trans-unit>
      <trans-unit id="NetDataContractSerializerDeserializeWithoutBinderSetTitle">
        <source>Do not deserialize without first setting NetDataContractSerializer.Binder</source>
        <target state="translated">먼저 NetDataContractSerializer.Binder를 설정하지 않고 deserialize하지 마세요.</target>
        <note />
      </trans-unit>
      <trans-unit id="NetDataContractSerializerMethodUsedDescription">
        <source>The method '{0}' is insecure when deserializing untrusted data.  If you need to instead detect NetDataContractSerializer deserialization without a SerializationBinder set, then disable rule CA2310, and enable rules CA2311 and CA2312.</source>
        <target state="translated">신뢰할 수 없는 데이터를 deserialize할 경우 '{0}' 메서드는 안전하지 않습니다. SerializationBinder를 설정하지 않고 NetDataContractSerializer deserialization을 검색해야 하는 경우에는 규칙 CA2310을 사용하지 않도록 설정하고 규칙 CA2311 및 CA2312를 사용하도록 설정합니다.</target>
        <note />
      </trans-unit>
      <trans-unit id="NetDataContractSerializerMethodUsedMessage">
        <source>The method '{0}' is insecure when deserializing untrusted data.</source>
        <target state="translated">신뢰할 수 없는 데이터를 deserialize하는 경우 '{0}' 메서드는 안전하지 않습니다.</target>
        <note />
      </trans-unit>
      <trans-unit id="NetDataContractSerializerMethodUsedTitle">
        <source>Do not use insecure deserializer NetDataContractSerializer</source>
        <target state="translated">안전하지 않은 역직렬 변환기 NetDataContractSerializer를 사용하지 마세요.</target>
        <note />
      </trans-unit>
      <trans-unit id="NormalizeStringsToUppercaseDescription">
        <source>Strings should be normalized to uppercase. A small group of characters cannot make a round trip when they are converted to lowercase. To make a round trip means to convert the characters from one locale to another locale that represents character data differently, and then to accurately retrieve the original characters from the converted characters.</source>
        <target state="translated">문자열이 대문자로 정규화되어야 합니다. 소규모의 문자가 소문자로 변환되면 왕복 작업을 수행할 수 없습니다. 왕복 작업은 문자를 하나의 로캘에서 문자 데이터가 다르게 표시되는 다른 로캘로 변환한 다음 변환된 문자에서 원래 문자를 정확하게 검색하는 것을 의미합니다.</target>
        <note />
      </trans-unit>
      <trans-unit id="NormalizeStringsToUppercaseMessageToUpper">
        <source>In method '{0}', replace the call to '{1}' with '{2}'</source>
        <target state="translated">'{0}' 메서드에서 '{1}' 호출을 '{2}'(으)로 바꾸세요.</target>
        <note />
      </trans-unit>
      <trans-unit id="NormalizeStringsToUppercaseTitle">
        <source>Normalize strings to uppercase</source>
        <target state="translated">대문자로 문자열 정규화</target>
        <note />
      </trans-unit>
      <trans-unit id="ObjectStateFormatterMethodUsedMessage">
        <source>The method '{0}' is insecure when deserializing untrusted data.</source>
        <target state="translated">신뢰할 수 없는 데이터를 deserialize하는 경우 '{0}' 메서드는 안전하지 않습니다.</target>
        <note />
      </trans-unit>
      <trans-unit id="ObjectStateFormatterMethodUsedTitle">
        <source>Do not use insecure deserializer ObjectStateFormatter</source>
        <target state="translated">안전하지 않은 역직렬 변환기 ObjectStateFormatter를 사용하지 마세요.</target>
        <note />
      </trans-unit>
      <trans-unit id="OverridesPreviewMethodMessage">
<<<<<<< HEAD
        <source>'{0}' overrides the preview method '{1}' and therefore needs to opt into preview features. See '{2}' for more information.</source>
        <target state="new">'{0}' overrides the preview method '{1}' and therefore needs to opt into preview features. See '{2}' for more information.</target>
        <note />
      </trans-unit>
      <trans-unit id="OverridesPreviewMethodMessageWithCustomMessagePlaceholder">
        <source>{3} '{0}' overrides the preview method '{1}' and therefore needs to opt into preview features. See '{2}' for more information.</source>
        <target state="new">{3} '{0}' overrides the preview method '{1}' and therefore needs to opt into preview features. See '{2}' for more information.</target>
=======
        <source>'{0}' overrides the preview method '{1}' and therefore needs to opt into preview features. See https://aka.ms/dotnet-warnings/preview-features for more information.</source>
        <target state="translated">'{0}'은(는) 미리 보기 방법 '{1}'을(를) 재정의하므로 미리 보기 기능을 선택해야 합니다. 자세한 내용은 https://aka.ms/dotnet-warnings/preview-features를 참조하세요.</target>
>>>>>>> f368a7c7
        <note />
      </trans-unit>
      <trans-unit id="PInvokeDeclarationsShouldBePortableDescription">
        <source>This rule evaluates the size of each parameter and the return value of a P/Invoke, and verifies that the size of the parameter is correct when marshaled to unmanaged code on 32-bit and 64-bit operating systems.</source>
        <target state="translated">이 규칙은 각 매개 변수 및 P/Invoke의 반환 값의 크기를 평가하며 32비트 및 64비트 운영 체제에서 비관리 코드로 마샬링된 경우 매개 변수의 크기가 올바른지 확인합니다.</target>
        <note />
      </trans-unit>
      <trans-unit id="PInvokeDeclarationsShouldBePortableMessageParameter">
        <source>As it is declared in your code, parameter {0} of P/Invoke {1} will be {2} bytes wide on {3} platforms. This is not correct, as the actual native declaration of this API indicates it should be {4} bytes wide on {3} platforms. Consult the MSDN Platform SDK documentation for help determining what data type should be used instead of {5}.</source>
        <target state="translated">코드에 선언된 것처럼 P/Invoke {1}의 {0} 매개 변수는 {3} 플랫폼에서 {2}바이트가 됩니다. 이 API의 실제 네이티브 선언에 따르면 {3} 플랫폼에서 {4}바이트여야 하므로 잘못된 상황입니다. {5} 대신 사용할 데이터 형식을 결정하려면 MSDN Platform SDK 문서를 참조하세요.</target>
        <note />
      </trans-unit>
      <trans-unit id="PInvokeDeclarationsShouldBePortableMessageReturn">
        <source>As it is declared in your code, the return type of P/Invoke {0} will be {1} bytes wide on {2} platforms. This is not correct, as the actual native declaration of this API indicates it should be {3} bytes wide on {2} platforms. Consult the MSDN Platform SDK documentation for help determining what data type should be used instead of {4}.</source>
        <target state="translated">코드에 선언된 것처럼 P/Invoke {0}의 반환 형식은 {2} 플랫폼에서 {1}바이트가 됩니다. 이 API의 실제 네이티브 선언에 따르면 {2} 플랫폼에서 {3}바이트여야 하므로 잘못된 상황입니다. {4} 대신 사용할 데이터 형식을 결정하려면 MSDN Platform SDK 문서를 참조하세요.</target>
        <note />
      </trans-unit>
      <trans-unit id="PInvokeDeclarationsShouldBePortableTitle">
        <source>PInvoke declarations should be portable</source>
        <target state="translated">PInvoke 선언은 이식 가능해야 합니다.</target>
        <note />
      </trans-unit>
      <trans-unit id="PInvokesShouldNotBeVisibleDescription">
        <source>A public or protected method in a public type has the System.Runtime.InteropServices.DllImportAttribute attribute (also implemented by the Declare keyword in Visual Basic). Such methods should not be exposed.</source>
        <target state="translated">public 형식의 public 또는 protected 메서드에 System.Runtime.InteropServices.DllImportAttribute 특성(Visual Basic의 선언 키워드에서 구현함)이 있습니다. 이러한 메서드는 노출할 수 없습니다.</target>
        <note />
      </trans-unit>
      <trans-unit id="PInvokesShouldNotBeVisibleMessage">
        <source>P/Invoke method '{0}' should not be visible</source>
        <target state="translated">P/Invoke 메서드 '{0}'을(를) 표시하지 않아야 합니다.</target>
        <note />
      </trans-unit>
      <trans-unit id="PInvokesShouldNotBeVisibleTitle">
        <source>P/Invokes should not be visible</source>
        <target state="translated">P/Invokes를 표시하지 않아야 합니다.</target>
        <note />
      </trans-unit>
      <trans-unit id="PlatformCompatibilityAllPlatforms">
        <source>and all other platforms</source>
        <target state="translated">및 다른 모든 플랫폼</target>
        <note>This call site is reachable on: 'windows' 10.0.2000 and later, and all other platforms</note>
      </trans-unit>
      <trans-unit id="PlatformCompatibilityAllVersions">
        <source>'{0}' all versions</source>
        <target state="translated">'{0}' 모든 버전</target>
        <note>This call site is reachable on: 'Windows' all versions.</note>
      </trans-unit>
      <trans-unit id="PlatformCompatibilityDescription">
        <source>Using platform dependent API on a component makes the code no longer work across all platforms.</source>
        <target state="translated">구성 요소에서 플랫폼 종속 API를 사용하면 모든 플랫폼에서 코드가 더 이상 작동하지 않습니다.</target>
        <note />
      </trans-unit>
      <trans-unit id="PlatformCompatibilityFromVersionToVersion">
        <source>'{0}' from version {1} to {2}</source>
        <target state="translated">'{0}' 버전 {1}~{2}</target>
        <note>'SupportedOnWindows1903UnsupportedOn2004()' is supported on: 'windows' from version 10.0.1903 to 10.0.2004.</note>
      </trans-unit>
      <trans-unit id="PlatformCompatibilityOnlySupportedCsAllPlatformMessage">
        <source>This call site is reachable on all platforms. '{0}' is only supported on: {1}.</source>
        <target state="translated">이 호출 사이트에는 모든 플랫폼에서 연결할 수 있습니다. '{0}'은(는) {1}에서만 지원됩니다.</target>
        <note>This call site is reachable on all platforms. 'SupportedOnWindowsAndBrowser()' is only supported on: 'windows', 'browser' .</note>
      </trans-unit>
      <trans-unit id="PlatformCompatibilityOnlySupportedCsReachableMessage">
        <source>This call site is reachable on: {2}. '{0}' is only supported on: {1}.</source>
        <target state="translated">이 호출 사이트에는 {2}에서 연결할 수 있습니다. '{0}'은(는) {1}에서만 지원됩니다.</target>
        <note>This call site is reachable on: 'windows' all versions.'SupportedOnWindowsUnsupportedFromWindows2004()' is only supported on: 'windows' 10.0.2004 and before</note>
      </trans-unit>
      <trans-unit id="PlatformCompatibilityOnlySupportedCsUnreachableMessage">
        <source>This call site is unreachable on: {2}. '{0}' is only supported on: {1}.</source>
        <target state="translated">이 호출 사이트에는 {2}에서 연결할 수 없습니다. '{0}'은(는) {1}에서만 지원됩니다.</target>
        <note>This call site is unreachable on: 'browser'. 'SupportedOnWindowsAndBrowser()' is only supported on: 'browser', 'windows'.</note>
      </trans-unit>
      <trans-unit id="PlatformCompatibilitySupportedCsAllPlatformMessage">
        <source>This call site is reachable on all platforms. '{0}' is supported on: {1}.</source>
        <target state="translated">이 호출 사이트에는 모든 플랫폼에서 연결할 수 있습니다. '{0}'은(는) {1}에서 지원됩니다.</target>
        <note>This call site is reachable on all platforms. 'SupportedOnWindows1903UnsupportedFrom2004()' is supported on: 'windows' from version 10.0.1903 to 10.0.2004.</note>
      </trans-unit>
      <trans-unit id="PlatformCompatibilitySupportedCsReachableMessage">
        <source>This call site is reachable on: {2}. '{0}' is supported on: {1}.</source>
        <target state="translated">이 호출 사이트에는 {2}에서 연결할 수 있습니다. '{0}'은(는) {1}에서 지원됩니다.</target>
        <note>This call site is reachable on: 'windows' 10.0.2000 and before. 'UnsupportedOnWindowsSupportedOn1903()' is supported on: 'windows' 10.0.1903 and later.</note>
      </trans-unit>
      <trans-unit id="PlatformCompatibilityTitle">
        <source>Validate platform compatibility</source>
        <target state="translated">플랫폼 호환성 유효성 검사</target>
        <note />
      </trans-unit>
      <trans-unit id="PlatformCompatibilityUnsupportedCsAllPlatformMessage">
        <source>This call site is reachable on all platforms. '{0}' is unsupported on: {1}.</source>
        <target state="translated">이 호출 사이트에는 모든 플랫폼에서 연결할 수 있습니다. '{0}'은(는) {1}에서 지원되지 않습니다.</target>
        <note>This call site is reachable on all platforms. 'UnsupportedOnWindows()' is unsupported on: 'windows'</note>
      </trans-unit>
      <trans-unit id="PlatformCompatibilityUnsupportedCsReachableMessage">
        <source>This call site is reachable on: {2}. '{0}' is unsupported on: {1}.</source>
        <target state="translated">이 호출 사이트에는 {2}에서 연결할 수 있습니다. '{0}'은(는) {1}에서 지원되지 않습니다.</target>
        <note>This call site is reachable on: 'windows', 'browser'. 'UnsupportedOnBrowser()' is unsupported on: 'browser'.</note>
      </trans-unit>
      <trans-unit id="PlatformCompatibilityVersionAndBefore">
        <source>'{0}' {1} and before</source>
        <target state="translated">'{0}' {1} 이하</target>
        <note>'SupportedOnWindowsUnsupportedFromWindows2004()' is only supported on: 'windows' 10.0.2004 and before.</note>
      </trans-unit>
      <trans-unit id="PlatformCompatibilityVersionAndLater">
        <source>'{0}' {1} and later</source>
        <target state="translated">'{0}' {1} 이상</target>
        <note>'SupportedOnWindows10()' is only supported on: 'windows' 10.0 and later.</note>
      </trans-unit>
      <trans-unit id="PotentialReferenceCycleInDeserializedObjectGraphDescription">
        <source>Review code that processes untrusted deserialized data for handling of unexpected reference cycles. An unexpected reference cycle should not cause the code to enter an infinite loop. Otherwise, an unexpected reference cycle can allow an attacker to DOS or exhaust the memory of the process when deserializing untrusted data.</source>
        <target state="translated">신뢰할 수 없는 역직렬화된 데이터를 처리하는 코드를 검토하여 예기치 않은 참조 주기를 처리합니다. 예기치 않은 참조 주기로 인해 코드의 무한 루프가 시작되어서는 안 됩니다. 참조 주기를 처리하지 않으면 공격자가 신뢰할 수 없는 데이터를 역직렬화할 때 프로세스의 메모리를 고갈시키거나 DOS를 수행할 수 있습니다.</target>
        <note />
      </trans-unit>
      <trans-unit id="PotentialReferenceCycleInDeserializedObjectGraphMessage">
        <source>{0} participates in a potential reference cycle</source>
        <target state="translated">{0}이(가) 잠재적 참조 순환에 참여합니다.</target>
        <note />
      </trans-unit>
      <trans-unit id="PotentialReferenceCycleInDeserializedObjectGraphTitle">
        <source>Potential reference cycle in deserialized object graph</source>
        <target state="translated">역직렬화된 개체 그래프의 잠재적 참조 주기</target>
        <note />
      </trans-unit>
      <trans-unit id="PreferAsSpanOverSubstringCodefixTitle">
        <source>Replace 'Substring' with 'AsSpan'</source>
        <target state="translated">'Substring'을 'AsSpan'으로 바꿉니다.</target>
        <note />
      </trans-unit>
      <trans-unit id="PreferAsSpanOverSubstringDescription">
        <source>'AsSpan' is more efficient then 'Substring'. 'Substring' performs an O(n) string copy, while 'AsSpan' does not and has a constant cost.</source>
        <target state="translated">'AsSpan'은 'Substring'보다 효율적입니다. 'Substring'은 O(n) 문자열 복사를 수행하는 반면 'AsSpan'은 수행하지 않으며 일정한 비용이 듭니다.</target>
        <note />
      </trans-unit>
      <trans-unit id="PreferAsSpanOverSubstringMessage">
        <source>Prefer 'AsSpan' over 'Substring' when span-based overloads are available</source>
        <target state="translated">범위 기반 오버로드를 사용할 수 있는 경우 'Substring'보다 'AsSpan'을 우선적으로 사용합니다.</target>
        <note />
      </trans-unit>
      <trans-unit id="PreferAsSpanOverSubstringTitle">
        <source>Prefer 'AsSpan' over 'Substring'</source>
        <target state="translated">''Substring'보다 'AsSpan' 우선적으로 사용</target>
        <note />
      </trans-unit>
      <trans-unit id="PreferDictionaryContainsKeyCodeFixTitle">
        <source>Use 'ContainsKey'</source>
        <target state="translated">'ContainsKey' 사용</target>
        <note />
      </trans-unit>
      <trans-unit id="PreferDictionaryContainsKeyDescription">
        <source>'ContainsKey' is usually O(1), while 'Keys.Contains' may be O(n) in some cases. Additionally, many dictionary implementations lazily initialize the Keys collection to cut back on allocations.</source>
        <target state="translated">'ContainsKey'는 일반적으로 O(1)인 반면 'Keys.Contains'는 경우에 따라 O(n)일 수 있습니다. 또한 많은 사전 구현은 할당을 줄이기 위해 Keys 컬렉션을 느리게 초기화합니다.</target>
        <note />
      </trans-unit>
      <trans-unit id="PreferDictionaryContainsKeyMessage">
        <source>Prefer 'ContainsKey' over 'Keys.Contains' for dictionary type '{0}'</source>
        <target state="translated">사전 형식 '{0}'에 대해 'Keys.Contains'보다 'ContainsKey'를 우선적으로 사용합니다.</target>
        <note />
      </trans-unit>
      <trans-unit id="PreferDictionaryContainsMethodsTitle">
        <source>Prefer Dictionary.Contains methods</source>
        <target state="translated">Dictionary.Contains 메서드를 우선적으로 사용</target>
        <note />
      </trans-unit>
      <trans-unit id="PreferDictionaryContainsValueCodeFixTitle">
        <source>Use 'ContainsValue'</source>
        <target state="translated">'ContainsValue' 사용</target>
        <note />
      </trans-unit>
      <trans-unit id="PreferDictionaryContainsValueDescription">
        <source>Many dictionary implementations lazily initialize the Values collection. To avoid unnecessary allocations, prefer 'ContainsValue' over 'Values.Contains'.</source>
        <target state="translated">많은 사전 구현이 Values ​​컬렉션을 느리게 초기화합니다. 불필요한 할당을 피하려면 'Values.Contains'보다 'ContainsValue'를 우선적으로 사용합니다.</target>
        <note />
      </trans-unit>
      <trans-unit id="PreferDictionaryContainsValueMessage">
        <source>Prefer 'ContainsValue' over 'Values.Contains' for dictionary type '{0}'</source>
        <target state="translated">사전 형식 '{0}'에 대해 'Values.Contains'보다 'ContainsValue'를 우선적으로 사용합니다.</target>
        <note />
      </trans-unit>
      <trans-unit id="PreferStreamAsyncMemoryOverloadsDescription">
        <source>'Stream' has a 'ReadAsync' overload that takes a 'Memory&lt;Byte&gt;' as the first argument, and a 'WriteAsync' overload that takes a 'ReadOnlyMemory&lt;Byte&gt;' as the first argument. Prefer calling the memory based overloads, which are more efficient.</source>
        <target state="translated">'Stream'에 첫 번째 인수로 'Memory&lt;Byte&gt;'를 사용하는 'ReadAsync' 오버로드와 첫 번째 인수로 'ReadOnlyMemory&lt;Byte&gt;'를 사용하는 'WriteAsync' 오버로드가 있습니다. 더 효율적인 메모리 기반 오버로드를 호출하는 것이 좋습니다.</target>
        <note />
      </trans-unit>
      <trans-unit id="PreferIsEmptyOverCountDescription">
        <source>For determining whether the object contains or not any items, prefer using 'IsEmpty' property rather than retrieving the number of items from the 'Count' property and comparing it to 0 or 1.</source>
        <target state="translated">개체에 항목이 포함되어 있는지 확인하려면 'Count' 속성의 항목 수를 검색하고 0 또는 1과 비교하는 대신 'IsEmpty' 속성을 사용하는 것이 좋습니다.</target>
        <note />
      </trans-unit>
      <trans-unit id="PreferIsEmptyOverCountMessage">
        <source>Prefer 'IsEmpty' over 'Count' to determine whether the object is empty</source>
        <target state="translated">개체가 비어 있는지 확인하려면 'Count' 대신 'IsEmpty'를 사용하세요.</target>
        <note />
      </trans-unit>
      <trans-unit id="PreferIsEmptyOverCountTitle">
        <source>Prefer IsEmpty over Count</source>
        <target state="translated">Count 대신 IsEmpty 사용</target>
        <note />
      </trans-unit>
      <trans-unit id="PreferStreamAsyncMemoryOverloadsMessage">
        <source>Change the '{0}' method call to use the '{1}' overload</source>
        <target state="translated">'{1}' 오버로드를 사용하도록 '{0}' 메서드 호출을 변경하세요.</target>
        <note />
      </trans-unit>
      <trans-unit id="PreferStreamAsyncMemoryOverloadsTitle">
        <source>Prefer the 'Memory'-based overloads for 'ReadAsync' and 'WriteAsync'</source>
        <target state="translated">'ReadAsync' 및 'WriteAsync'에 '메모리' 기반 오버로드 사용</target>
        <note />
      </trans-unit>
      <trans-unit id="PreferStringContainsOverIndexOfCodeFixTitle">
        <source>Replace with 'string.Contains'</source>
        <target state="translated">'string.Contains'로 바꾸기</target>
        <note />
      </trans-unit>
      <trans-unit id="PreferStringContainsOverIndexOfDescription">
        <source>Calls to 'string.IndexOf' where the result is used to check for the presence/absence of a substring can be replaced by 'string.Contains'.</source>
        <target state="translated">결과가 하위 문자열의 존재 여부를 확인하는 데 사용되는 'string.IndexOf' 호출은 'string.Contains'로 바꿀 수 있습니다.</target>
        <note />
      </trans-unit>
      <trans-unit id="PreferStringContainsOverIndexOfMessage">
        <source>Use 'string.Contains' instead of 'string.IndexOf' to improve readability</source>
        <target state="translated">가독성을 개선하기 위해 'string.IndexOf' 대신 'string.Contains'를 사용하세요.</target>
        <note />
      </trans-unit>
      <trans-unit id="PreferStringContainsOverIndexOfTitle">
        <source>Consider using 'string.Contains' instead of 'string.IndexOf'</source>
        <target state="translated">'string.IndexOf' 대신 'string.Contains' 사용 고려</target>
        <note />
      </trans-unit>
      <trans-unit id="PreferTypedStringBuilderAppendOverloadsDescription">
        <source>StringBuilder.Append and StringBuilder.Insert provide overloads for multiple types beyond System.String.  When possible, prefer the strongly-typed overloads over using ToString() and the string-based overload.</source>
        <target state="translated">StringBuilder.Append 및 StringBuilder.Insert는 System.String 외의 여러 형식에 대한 오버로드를 제공합니다. 가능한 경우 ToString() 및 문자열 기반 오버로드를 사용하는 대신 강력한 형식의 오버로드를 사용하세요.</target>
        <note />
      </trans-unit>
      <trans-unit id="PreferTypedStringBuilderAppendOverloadsMessage">
        <source>Remove the ToString call in order to use a strongly-typed StringBuilder overload</source>
        <target state="translated">강력한 형식의 StringBuilder 오버로드를 사용하려면 ToString 호출을 제거하세요.</target>
        <note />
      </trans-unit>
      <trans-unit id="PreferTypedStringBuilderAppendOverloadsRemoveToString">
        <source>Remove the ToString call</source>
        <target state="translated">ToString 호출 제거</target>
        <note />
      </trans-unit>
      <trans-unit id="PreferTypedStringBuilderAppendOverloadsTitle">
        <source>Prefer strongly-typed Append and Insert method overloads on StringBuilder</source>
        <target state="translated">StringBuilder 대신 강력한 형식의 Append 및 Insert 메서드 오버로드를 사용</target>
        <note />
      </trans-unit>
      <trans-unit id="PreferConstCharOverConstUnitStringInStringBuilderDescription">
        <source>'StringBuilder.Append(char)' is more efficient than 'StringBuilder.Append(string)' when the string is a single character. When calling 'Append' with a constant, prefer using a constant char rather than a constant string containing one character.</source>
        <target state="translated">문자열이 단일 문자인 경우 'StringBuilder.Append(char)'가 'StringBuilder.Append(string)'보다 효율적입니다. 상수를 사용하여 'Append'를 호출하는 경우 한 문자를 포함하는 상수 문자열 대신 상수 문자를 사용하세요.</target>
        <note />
      </trans-unit>
      <trans-unit id="PreferConstCharOverConstUnitStringInStringBuilderMessage">
        <source>Use 'StringBuilder.Append(char)' instead of 'StringBuilder.Append(string)' when the input is a constant unit string</source>
        <target state="translated">입력이 상수 단위 문자열인 경우 'StringBuilder.Append(string)' 대신 'StringBuilder.Append(char)'를 사용하세요.</target>
        <note />
      </trans-unit>
      <trans-unit id="PreferConstCharOverConstUnitStringInStringBuilderTitle">
        <source>Consider using 'StringBuilder.Append(char)' when applicable</source>
        <target state="translated">해당하는 경우 'StringBuilder.Append(char)'를 사용하는 것이 좋음</target>
        <note />
      </trans-unit>
      <trans-unit id="ProvideCorrectArgumentToEnumHasFlagDescription">
        <source>'Enum.HasFlag' method expects the 'enum' argument to be of the same 'enum' type as the instance on which the method is invoked and that this 'enum' is marked with 'System.FlagsAttribute'. If these are different 'enum' types, an unhandled exception will be thrown at runtime. If the 'enum' type is not marked with 'System.FlagsAttribute' the call will always return 'false' at runtime.</source>
        <target state="translated">'Enum.HasFlag' 메서드는 'enum' 인수가 이 메서드가 호출되는 인스턴스와 같은 'enum' 형식이어야 하며 이 'enum'이 'System.FlagsAttribute'로 표시되어야 합니다. 이 형식이 서로 다른 'enum' 형식이면 런타임에 처리되지 않은 예외가 throw됩니다. 'enum' 형식이 'System.FlagsAttribute'로 표시되지 않으면 호출에서 런타임에 항상 'false'를 반환합니다.</target>
        <note />
      </trans-unit>
      <trans-unit id="ProvideCorrectArgumentToEnumHasFlagMessageDifferentType">
        <source>The argument type, '{0}', must be the same as the enum type '{1}'</source>
        <target state="translated">인수 형식 '{0}'은(는) 열거형 형식 '{1}'과(와) 같아야 합니다.</target>
        <note />
      </trans-unit>
      <trans-unit id="ProvideCorrectArgumentToEnumHasFlagTitle">
        <source>Provide correct 'enum' argument to 'Enum.HasFlag'</source>
        <target state="translated">'Enum.HasFlag'에 올바른 'enum' 인수 제공</target>
        <note />
      </trans-unit>
      <trans-unit id="ProvideCorrectArgumentsToFormattingMethodsDescription">
        <source>The format argument that is passed to System.String.Format does not contain a format item that corresponds to each object argument, or vice versa.</source>
        <target state="translated">System.String.Format으로 전달된 format 인수에 각 개체 인수에 해당하는 format 항목이 포함되지 않으며 그 반대의 경우도 마찬가지입니다.</target>
        <note />
      </trans-unit>
      <trans-unit id="ProvideCorrectArgumentsToFormattingMethodsMessage">
        <source>Provide correct arguments to formatting methods</source>
        <target state="translated">서식 지정 메서드에 올바른 인수를 제공하세요.</target>
        <note />
      </trans-unit>
      <trans-unit id="ProvideCorrectArgumentsToFormattingMethodsTitle">
        <source>Provide correct arguments to formatting methods</source>
        <target state="translated">서식 지정 메서드에 올바른 인수를 제공하세요.</target>
        <note />
      </trans-unit>
      <trans-unit id="ProvideDeserializationMethodsForOptionalFieldsDescription">
        <source>A type has a field that is marked by using the System.Runtime.Serialization.OptionalFieldAttribute attribute, and the type does not provide deserialization event handling methods.</source>
        <target state="translated">형식에 System.Runtime.Serialization.OptionalFieldAttribute 특성을 사용하여 표시된 필드가 있으면 해당 형식은 deserialization 이벤트 처리 메서드를 제공하지 않습니다.</target>
        <note />
      </trans-unit>
      <trans-unit id="ProvideDeserializationMethodsForOptionalFieldsMessageOnDeserialized">
        <source>Add a 'private void OnDeserialized(StreamingContext)' method to type {0} and attribute it with the System.Runtime.Serialization.OnDeserializedAttribute</source>
        <target state="translated">'private void OnDeserialized(StreamingContext)' 메서드를 {0} 형식에 추가하고 System.Runtime.Serialization.OnDeserializedAttribute 특성을 사용하세요.</target>
        <note />
      </trans-unit>
      <trans-unit id="ProvideDeserializationMethodsForOptionalFieldsMessageOnDeserializing">
        <source>Add a 'private void OnDeserializing(StreamingContext)' method to type {0} and attribute it with the System.Runtime.Serialization.OnDeserializingAttribute</source>
        <target state="translated">'private void OnDeserializing(StreamingContext)' 메서드를 {0} 형식에 추가하고 System.Runtime.Serialization.OnDeserializingAttribute 특성을 사용하세요.</target>
        <note />
      </trans-unit>
      <trans-unit id="ProvideDeserializationMethodsForOptionalFieldsTitle">
        <source>Provide deserialization methods for optional fields</source>
        <target state="translated">선택적 필드에 deserialization 메서드를 제공하십시오.</target>
        <note />
      </trans-unit>
      <trans-unit id="ProvidePublicParameterlessSafeHandleConstructorDescription">
        <source>Providing a parameterless constructor that is as visible as the containing type for a type derived from 'System.Runtime.InteropServices.SafeHandle' enables better performance and usage with source-generated interop solutions.</source>
        <target state="translated">'System.Runtime.InteropServices.SafeHandle'에서 파생된 형식에 대한 포함 형식만큼 표시되는 매개 변수 없는 생성자를 제공하면 원본 생성 interop 솔루션의 성능과 사용이 향상됩니다.</target>
        <note />
      </trans-unit>
      <trans-unit id="ProvidePublicParameterlessSafeHandleConstructorMessage">
        <source>Provide a parameterless constructor that is as visible as the containing type for the '{0}' type that is derived from 'System.Runtime.InteropServices.SafeHandle'</source>
        <target state="translated">'System.Runtime.InteropServices.SafeHandle'에서 파생된 '{0}' 형식에 대한 포함 형식만큼 표시되는 매개 변수 없는 생성자를 제공합니다.</target>
        <note />
      </trans-unit>
      <trans-unit id="ProvidePublicParameterlessSafeHandleConstructorTitle">
        <source>Provide a parameterless constructor that is as visible as the containing type for concrete types derived from 'System.Runtime.InteropServices.SafeHandle'</source>
        <target state="translated">'System.Runtime.InteropServices.SafeHandle'에서 파생된 구체적인 형식에 대한 포함 형식만큼 표시되는 매개 변수 없는 생성자를 제공합니다.</target>
        <note />
      </trans-unit>
      <trans-unit id="ProvideStreamMemoryBasedAsyncOverridesDescription">
        <source>To improve performance, override the memory-based async methods when subclassing 'Stream'. Then implement the array-based methods in terms of the memory-based methods.</source>
        <target state="translated">성능을 향상시키려면 'Stream'의 서브클래스를 지정할 때 메모리 기반 비동기 메서드를 재정의하세요. 그런 다음 메모리 기반 방법의 관점에서 배열 기반 방법을 구현합니다.</target>
        <note />
      </trans-unit>
      <trans-unit id="ProvideStreamMemoryBasedAsyncOverridesMessage">
        <source>'{0}' overrides array-based '{1}' but does not override memory-based '{2}'. Consider overriding memory-based '{2}' to improve performance.</source>
        <target state="translated">'{0}'은(는) 배열 기반 '{1}'을 재정의하지만 메모리 기반 '{2}'은(는) 재정의하지 않습니다. 성능을 향상시키려면 메모리 기반 '{2}'을(를) 재정의하는 것이 좋습니다.</target>
        <note>0 = type that subclasses Stream directly, 1 = array-based method, 2 = memory-based method</note>
      </trans-unit>
      <trans-unit id="ProvideStreamMemoryBasedAsyncOverridesTitle">
        <source>Provide memory-based overrides of async methods when subclassing 'Stream'</source>
        <target state="translated">'Stream’의 서브클래스를 지정할 때 비동기 메서드의 메모리 기반 재정의 제공</target>
        <note />
      </trans-unit>
      <trans-unit id="RemoveRedundantCall">
        <source>Remove redundant call</source>
        <target state="translated">중복 호출 제거</target>
        <note />
      </trans-unit>
      <trans-unit id="ReplaceStringLiteralWithCharLiteralCodeActionTitle">
        <source>Replace string literal with char literal</source>
        <target state="translated">문자열 리터럴을 char 리터럴로 바꾸기</target>
        <note />
      </trans-unit>
      <trans-unit id="RethrowToPreserveStackDetailsDescription">
        <source>An exception is rethrown and the exception is explicitly specified in the throw statement. If an exception is rethrown by specifying the exception in the throw statement, the list of method calls between the original method that threw the exception and the current method is lost.</source>
        <target state="translated">예외가 다시 throw되었으며 throw 문에서 해당 예외가 명시적으로 지정되었습니다. throw 문에서 예외를 지정하여 다시 throw한 경우 해당 예외를 throw한 원래 메서드와 현재 메서드 사이의 메서드 호출 목록이 손실됩니다.</target>
        <note />
      </trans-unit>
      <trans-unit id="RethrowToPreserveStackDetailsMessage">
        <source>Rethrow to preserve stack details</source>
        <target state="translated">다시 throw하여 스택 정보를 유지하세요.</target>
        <note />
      </trans-unit>
      <trans-unit id="RethrowToPreserveStackDetailsTitle">
        <source>Rethrow to preserve stack details</source>
        <target state="translated">다시 throw하여 스택 정보를 유지하세요.</target>
        <note />
      </trans-unit>
      <trans-unit id="ReviewCodeForDllInjectionVulnerabilitiesMessage">
        <source>Potential DLL injection vulnerability was found where '{0}' in method '{1}' may be tainted by user-controlled data from '{2}' in method '{3}'.</source>
        <target state="translated">'{1}' 메서드의 '{0}'이(가) '{3}' 메서드의 '{2}'에서 사용자 제어 데이터에 의해 감염될 수 있는 잠재적인 DLL 삽입 취약성이 발견되었습니다.</target>
        <note />
      </trans-unit>
      <trans-unit id="ReviewCodeForDllInjectionVulnerabilitiesTitle">
        <source>Review code for DLL injection vulnerabilities</source>
        <target state="translated">코드에서 DLL 삽입 취약성 검토</target>
        <note />
      </trans-unit>
      <trans-unit id="ReviewCodeForFilePathInjectionVulnerabilitiesMessage">
        <source>Potential file path injection vulnerability was found where '{0}' in method '{1}' may be tainted by user-controlled data from '{2}' in method '{3}'.</source>
        <target state="translated">'{1}' 메서드의 '{0}'이(가) '{3}' 메서드의 '{2}'에서 사용자 제어 데이터에 의해 감염될 수 있는 잠재적인 파일 경로 삽입 취약성이 발견되었습니다.</target>
        <note />
      </trans-unit>
      <trans-unit id="ReviewCodeForFilePathInjectionVulnerabilitiesTitle">
        <source>Review code for file path injection vulnerabilities</source>
        <target state="translated">코드에서 파일 경로 삽입 취약성 검토</target>
        <note />
      </trans-unit>
      <trans-unit id="ReviewCodeForInformationDisclosureVulnerabilitiesMessage">
        <source>Potential information disclosure vulnerability was found where '{0}' in method '{1}' may contain unintended information from '{2}' in method '{3}'.</source>
        <target state="translated">'{1}' 메서드의 '{0}'에 '{3}' 메서드에 있는 '{2}'의 의도하지 않은 데이터가 포함될 수 있는 잠재적인 정보 공개 취약성이 발견되었습니다.</target>
        <note />
      </trans-unit>
      <trans-unit id="ReviewCodeForInformationDisclosureVulnerabilitiesTitle">
        <source>Review code for information disclosure vulnerabilities</source>
        <target state="translated">코드에서 정보 공개 취약성 검토</target>
        <note />
      </trans-unit>
      <trans-unit id="ReviewCodeForLdapInjectionVulnerabilitiesMessage">
        <source>Potential LDAP injection vulnerability was found where '{0}' in method '{1}' may be tainted by user-controlled data from '{2}' in method '{3}'.</source>
        <target state="translated">'{1}' 메서드의 '{0}'이(가) '{3}' 메서드의 '{2}'에서 사용자 제어 데이터에 의해 감염될 수 있는 잠재적인 LDAP 삽입 취약성이 발견되었습니다.</target>
        <note />
      </trans-unit>
      <trans-unit id="ReviewCodeForLdapInjectionVulnerabilitiesTitle">
        <source>Review code for LDAP injection vulnerabilities</source>
        <target state="translated">코드에서 LDAP 삽입 취약성 검토</target>
        <note />
      </trans-unit>
      <trans-unit id="ReviewCodeForOpenRedirectVulnerabilitiesMessage">
        <source>Potential open redirect vulnerability was found where '{0}' in method '{1}' may be tainted by user-controlled data from '{2}' in method '{3}'.</source>
        <target state="translated">'{1}' 메서드의 '{0}'이(가) '{3}' 메서드의 '{2}'에서 사용자 제어 데이터에 의해 감염될 수 있는 잠재적인 오픈 리디렉션 취약성이 발견되었습니다.</target>
        <note />
      </trans-unit>
      <trans-unit id="ReviewCodeForOpenRedirectVulnerabilitiesTitle">
        <source>Review code for open redirect vulnerabilities</source>
        <target state="translated">코드에서 오픈 리디렉션 취약성 검토</target>
        <note />
      </trans-unit>
      <trans-unit id="ReviewCodeForProcessCommandInjectionVulnerabilitiesMessage">
        <source>Potential process command injection vulnerability was found where '{0}' in method '{1}' may be tainted by user-controlled data from '{2}' in method '{3}'.</source>
        <target state="translated">'{1}' 메서드의 '{0}'이(가) '{3}' 메서드의 '{2}'에서 사용자 제어 데이터에 의해 감염될 수 있는 잠재적인 프로세스 명령 삽입 취약성이 발견되었습니다.</target>
        <note />
      </trans-unit>
      <trans-unit id="ReviewCodeForProcessCommandInjectionVulnerabilitiesTitle">
        <source>Review code for process command injection vulnerabilities</source>
        <target state="translated">코드에서 프로세스 명령 삽입 취약성 검토</target>
        <note />
      </trans-unit>
      <trans-unit id="ReviewCodeForRegexInjectionVulnerabilitiesMessage">
        <source>Potential regex injection vulnerability was found where '{0}' in method '{1}' may be tainted by user-controlled data from '{2}' in method '{3}'.</source>
        <target state="translated">'{1}' 메서드의 '{0}'이(가) '{3}' 메서드의 '{2}'에서 사용자 제어 데이터에 의해 감염될 수 있는 잠재적인 regex 삽입 취약성이 발견되었습니다.</target>
        <note />
      </trans-unit>
      <trans-unit id="ReviewCodeForRegexInjectionVulnerabilitiesTitle">
        <source>Review code for regex injection vulnerabilities</source>
        <target state="translated">코드에서 regex 삽입 취약성 검토</target>
        <note />
      </trans-unit>
      <trans-unit id="ReviewCodeForSqlInjectionVulnerabilitiesMessage">
        <source>Potential SQL injection vulnerability was found where '{0}' in method '{1}' may be tainted by user-controlled data from '{2}' in method '{3}'.</source>
        <target state="translated">'{1}' 메서드의 '{0}'이(가) '{3}' 메서드의 '{2}'에서 사용자 제어 데이터에 의해 감염될 수 있는 잠재적인 SQL 삽입 취약성이 발견되었습니다.</target>
        <note />
      </trans-unit>
      <trans-unit id="ReviewCodeForSqlInjectionVulnerabilitiesTitle">
        <source>Review code for SQL injection vulnerabilities</source>
        <target state="translated">코드에서 SQL 삽입 취약성 검토</target>
        <note />
      </trans-unit>
      <trans-unit id="ReviewCodeForXamlInjectionVulnerabilitiesMessage">
        <source>Potential XAML injection vulnerability was found where '{0}' in method '{1}' may be tainted by user-controlled data from '{2}' in method '{3}'.</source>
        <target state="translated">'{1}' 메서드의 '{0}'이(가) '{3}' 메서드의 '{2}'에서 사용자 제어 데이터에 의해 감염될 수 있는 잠재적인 XAML 삽입 취약성이 발견되었습니다.</target>
        <note />
      </trans-unit>
      <trans-unit id="ReviewCodeForXamlInjectionVulnerabilitiesTitle">
        <source>Review code for XAML injection vulnerabilities</source>
        <target state="translated">코드에서 XAML 삽입 취약성 검토</target>
        <note />
      </trans-unit>
      <trans-unit id="ReviewCodeForXmlInjectionVulnerabilitiesMessage">
        <source>Potential XML injection vulnerability was found where '{0}' in method '{1}' may be tainted by user-controlled data from '{2}' in method '{3}'.</source>
        <target state="translated">'{1}' 메서드의 '{0}'이(가) '{3}' 메서드의 '{2}'에서 사용자 제어 데이터에 의해 감염될 수 있는 잠재적인 XML 삽입 취약성이 발견되었습니다.</target>
        <note />
      </trans-unit>
      <trans-unit id="ReviewCodeForXmlInjectionVulnerabilitiesTitle">
        <source>Review code for XML injection vulnerabilities</source>
        <target state="translated">코드에서 XML 삽입 취약성 검토</target>
        <note />
      </trans-unit>
      <trans-unit id="ReviewCodeForXPathInjectionVulnerabilitiesMessage">
        <source>Potential XPath injection vulnerability was found where '{0}' in method '{1}' may be tainted by user-controlled data from '{2}' in method '{3}'.</source>
        <target state="translated">'{1}' 메서드의 '{0}'이(가) '{3}' 메서드의 '{2}'에서 사용자 제어 데이터에 의해 감염될 수 있는 잠재적인 XPath 삽입 취약성이 발견되었습니다.</target>
        <note />
      </trans-unit>
      <trans-unit id="ReviewCodeForXPathInjectionVulnerabilitiesTitle">
        <source>Review code for XPath injection vulnerabilities</source>
        <target state="translated">코드에서 XPath 삽입 취약성 검토</target>
        <note />
      </trans-unit>
      <trans-unit id="ReviewCodeForXssVulnerabilitiesMessage">
        <source>Potential cross-site scripting (XSS) vulnerability was found where '{0}' in method '{1}' may be tainted by user-controlled data from '{2}' in method '{3}'.</source>
        <target state="translated">'{1}' 메서드의 '{0}'이(가) '{3}' 메서드의 '{2}'에서 사용자 제어 데이터에 의해 감염될 수 있는 잠재적인 XSS(사이트 간 스크립팅) 취약성이 발견되었습니다.</target>
        <note />
      </trans-unit>
      <trans-unit id="ReviewCodeForXssVulnerabilitiesTitle">
        <source>Review code for XSS vulnerabilities</source>
        <target state="translated">코드에서 XSS 취약성 검토</target>
        <note />
      </trans-unit>
      <trans-unit id="ReviewSQLQueriesForSecurityVulnerabilitiesDescription">
        <source>SQL queries that directly use user input can be vulnerable to SQL injection attacks. Review this SQL query for potential vulnerabilities, and consider using a parameterized SQL query.</source>
        <target state="translated">사용자 입력을 직접 사용하는 SQL 쿼리는 SQL 삽입 공격에 취약할 수 있습니다. 이 SQL 쿼리에 잠재적인 취약성이 있는지 검토하고 매개 변수화된 SQL 쿼리를 사용하는 것이 좋습니다.</target>
        <note />
      </trans-unit>
      <trans-unit id="ReviewSQLQueriesForSecurityVulnerabilitiesMessageNoNonLiterals">
        <source>Review if the query string passed to '{0}' in '{1}', accepts any user input</source>
        <target state="translated">'{1}'의 '{0}'에 전달되는 쿼리 문자열이 사용자 입력을 허용하는지 검토합니다.</target>
        <note />
      </trans-unit>
      <trans-unit id="ReviewSQLQueriesForSecurityVulnerabilitiesTitle">
        <source>Review SQL queries for security vulnerabilities</source>
        <target state="translated">보안상 취약한 부분이 있는지 SQL 쿼리를 검토하십시오.</target>
        <note />
      </trans-unit>
      <trans-unit id="SetHttpOnlyForHttpCookie">
        <source>Set HttpOnly to true for HttpCookie</source>
        <target state="translated">HttpCookie에 대해 HttpOnly를 true로 설정</target>
        <note />
      </trans-unit>
      <trans-unit id="SetHttpOnlyForHttpCookieDescription">
        <source>As a defense in depth measure, ensure security sensitive HTTP cookies are marked as HttpOnly. This indicates web browsers should disallow scripts from accessing the cookies. Injected malicious scripts are a common way of stealing cookies.</source>
        <target state="translated">심층 방어 수단으로 보안에 중요한 HTTP 쿠키가 HttpOnly로 표시되어 있는지 확인합니다. 이는 웹 브라우저에서 스크립트가 쿠키에 액세스하는 것을 허용하지 않아야 함을 나타냅니다. 삽입된 악성 스크립트는 쿠키를 도용하는 일반적인 방법입니다.</target>
        <note />
      </trans-unit>
      <trans-unit id="SetHttpOnlyForHttpCookieMessage">
        <source>HttpCookie.HttpOnly is set to false or not set at all when using an HttpCookie. Ensure security sensitive cookies are marked as HttpOnly to prevent malicious scripts from stealing the cookies</source>
        <target state="translated">HttpCookie를 사용할 경우 HttpCookie.HttpOnly가 false로 설정되거나, 설정되지 않습니다. 악성 스크립트가 쿠키를 도용하지 못하도록 하려면 보안에 중요한 쿠키가 HttpOnly로 표시되어 있는지 확인하세요.</target>
        <note />
      </trans-unit>
      <trans-unit id="SetViewStateUserKey">
        <source>Set ViewStateUserKey For Classes Derived From Page</source>
        <target state="translated">Page에서 파생된 클래스의 ViewStateUserKey 설정</target>
        <note />
      </trans-unit>
      <trans-unit id="SetViewStateUserKeyDescription">
        <source>Setting the ViewStateUserKey property can help you prevent attacks on your application by allowing you to assign an identifier to the view-state variable for individual users so that they cannot use the variable to generate an attack. Otherwise, there will be cross-site request forgery vulnerabilities.</source>
        <target state="translated">ViewStateUserKey 속성을 설정하면 공격을 생성하는 데 변수를 사용할 수 없도록 개별 사용자의 뷰 상태 변수에 식별자를 할당할 수 있어 애플리케이션에 대한 공격을 방지할 수 있습니다. 그렇지 않으면 교차 사이트 요청 위조 취약성이 발생합니다.</target>
        <note />
      </trans-unit>
      <trans-unit id="SetViewStateUserKeyMessage">
        <source>The class {0} derived from System.Web.UI.Page does not set the ViewStateUserKey property in the OnInit method or Page_Init method</source>
        <target state="translated">System.Web.UI.Page에서 파생된 {0} 클래스가 OnInit 메서드 또는 Page_Init 메서드에서 ViewStateUserKey 속성을 설정하지 않습니다.</target>
        <note />
      </trans-unit>
      <trans-unit id="SpecifyCultureInfoDescription">
        <source>A method or constructor calls a member that has an overload that accepts a System.Globalization.CultureInfo parameter, and the method or constructor does not call the overload that takes the CultureInfo parameter. When a CultureInfo or System.IFormatProvider object is not supplied, the default value that is supplied by the overloaded member might not have the effect that you want in all locales. If the result will be displayed to the user, specify 'CultureInfo.CurrentCulture' as the 'CultureInfo' parameter. Otherwise, if the result will be stored and accessed by software, such as when it is persisted to disk or to a database, specify 'CultureInfo.InvariantCulture'.</source>
        <target state="translated">메서드 또는 생성자는 System.Globalization.CultureInfo 매개 변수를 허용하는 오버로드가 있는 멤버를 호출하며 CultureInfo 매개 변수를 사용하는 오버로드를 호출하지 않습니다. CultureInfo 또는 System.IFormatProvider 개체가 제공되지 않으면 오버로드된 멤버가 제공한 기본값을 사용하여 원하는 결과를 모든 로캘에서 얻지 못할 수 있습니다. 결과가 사용자에게 표시되는 경우 'CultureInfo.CurrentCulture'를 'CultureInfo' 매개 변수로 지정하세요. 반면 디스크 또는 데이터베이스에 보관될 때와 같이 결과가 저장되고, 소프트웨어에서 결과에 액세스하는 경우 'CultureInfo.InvariantCulture'를 지정하세요.</target>
        <note />
      </trans-unit>
      <trans-unit id="SpecifyCultureInfoMessage">
        <source>The behavior of '{0}' could vary based on the current user's locale settings. Replace this call in '{1}' with a call to '{2}'.</source>
        <target state="translated">'{0}'의 동작은 현재 사용자의 로캘 설정에 따라 다를 수 있습니다. '{1}'에서 이 호출을 '{2}'에 대한 호출로 바꾸세요.</target>
        <note />
      </trans-unit>
      <trans-unit id="SpecifyCultureInfoTitle">
        <source>Specify CultureInfo</source>
        <target state="translated">CultureInfo를 지정하세요.</target>
        <note />
      </trans-unit>
      <trans-unit id="SpecifyIFormatProviderDescription">
        <source>A method or constructor calls one or more members that have overloads that accept a System.IFormatProvider parameter, and the method or constructor does not call the overload that takes the IFormatProvider parameter. When a System.Globalization.CultureInfo or IFormatProvider object is not supplied, the default value that is supplied by the overloaded member might not have the effect that you want in all locales. If the result will be based on the input from/output displayed to the user, specify 'CultureInfo.CurrentCulture' as the 'IFormatProvider'. Otherwise, if the result will be stored and accessed by software, such as when it is loaded from disk/database and when it is persisted to disk/database, specify 'CultureInfo.InvariantCulture'.</source>
        <target state="translated">메서드 또는 생성자는 System.IFormatProvider 매개 변수를 허용하는 오버로드가 있는 하나 이상의 멤버를 호출하며 IFormatProvider 매개 변수를 사용하는 오버로드를 호출하지 않습니다. System.Globalization.CultureInfo 또는 IFormatProvider 개체가 제공되지 않으면 오버로드된 멤버에서 제공한 기본값을 사용하여 원하는 결과를 모든 로캘에서 얻지 못할 수 있습니다. 결과가 사용자의 입력/사용자에게 표시되는 출력을 기반으로 하는 경우 'CultureInfo.CurrentCulture'를 'IFormatProvider'로 지정하세요. 그러지 않고 디스크/데이터베이스에서 로드되고 디스크/데이터베이스에 유지될 때와 같이 소프트웨어에서 결과를 저장하고 이에 액세스하는 경우 'CultureInfo.InvariantCulture'를 지정하세요.</target>
        <note />
      </trans-unit>
      <trans-unit id="SpecifyIFormatProviderMessageIFormatProviderAlternate">
        <source>The behavior of '{0}' could vary based on the current user's locale settings. Replace this call in '{1}' with a call to '{2}'.</source>
        <target state="translated">'{0}'의 동작은 현재 사용자의 로캘 설정에 따라 다를 수 있습니다. '{1}'에서 이 호출을 '{2}'에 대한 호출로 바꾸세요.</target>
        <note />
      </trans-unit>
      <trans-unit id="SpecifyIFormatProviderMessageIFormatProviderAlternateString">
        <source>The behavior of '{0}' could vary based on the current user's locale settings. Replace this call in '{1}' with a call to '{2}'.</source>
        <target state="translated">'{0}'의 동작은 현재 사용자의 로캘 설정에 따라 다를 수 있습니다. '{1}'에서 이 호출을 '{2}'에 대한 호출로 바꾸세요.</target>
        <note />
      </trans-unit>
      <trans-unit id="SpecifyIFormatProviderMessageUICulture">
        <source>'{0}' passes '{1}' as the 'IFormatProvider' parameter to '{2}'. This property returns a culture that is inappropriate for formatting methods.</source>
        <target state="translated">'{0}'에서는 '{1}'을(를) 'IFormatProvider' 매개 변수로 '{2}'에 전달합니다. 이 속성이 서식 지정 메서드에 적합하지 않은 문화권을 반환합니다.</target>
        <note />
      </trans-unit>
      <trans-unit id="SpecifyIFormatProviderMessageUICultureString">
        <source>'{0}' passes '{1}' as the 'IFormatProvider' parameter to '{2}'. This property returns a culture that is inappropriate for formatting methods.</source>
        <target state="translated">'{0}'에서는 '{1}'을(를) 'IFormatProvider' 매개 변수로 '{2}'에 전달합니다. 이 속성이 서식 지정 메서드에 적합하지 않은 문화권을 반환합니다.</target>
        <note />
      </trans-unit>
      <trans-unit id="SpecifyIFormatProviderTitle">
        <source>Specify IFormatProvider</source>
        <target state="translated">IFormatProvider를 지정하세요.</target>
        <note />
      </trans-unit>
      <trans-unit id="SpecifyMarshalingForPInvokeStringArgumentsDescription">
        <source>A platform invoke member allows partially trusted callers, has a string parameter, and does not explicitly marshal the string. This can cause a potential security vulnerability.</source>
        <target state="translated">플랫폼 호출 멤버는 부분적으로 신뢰하는 호출자를 허용하고, 문자열 매개 변수를 보유하며, 문자열을 명시적으로 마샬링하지 않습니다. 이로 인해 잠재적인 보안 취약성이 발생할 수 있습니다.</target>
        <note />
      </trans-unit>
      <trans-unit id="SpecifyMarshalingForPInvokeStringArgumentsMessageField">
        <source>To reduce security risk, marshal field {0} as Unicode, by setting StructLayout.CharSet on {1} to CharSet.Unicode, or by explicitly marshaling the field as UnmanagedType.LPWStr. If you need to marshal this string as ANSI or system-dependent, use the BestFitMapping attribute to turn best-fit mapping off, and for added security, ensure ThrowOnUnmappableChar is on.</source>
        <target state="translated">보안 위험을 줄이려면 {1}의 StructLayout.CharSet을 CharSet.Unicode로 설정하거나 {0} 필드를 명시적으로 UnmanagedType.LPWStr로 마샬링하여 필드를 유니코드로 마샬링하세요. 이 문자열을 ANSI 또는 시스템 설정으로 마샬링해야 하는 경우 BestFitMapping 특성을 사용하여 최적 문자 매핑을 해제하세요. 또한 ThrowOnUnmappableChar이 설정되어 있는지 확인하여 보안을 강화하세요.</target>
        <note />
      </trans-unit>
      <trans-unit id="SpecifyMarshalingForPInvokeStringArgumentsMessageFieldImplicitAnsi">
        <source>To reduce security risk, marshal field {0} as Unicode, by setting StructLayout.CharSet on {1} to CharSet.Unicode, or by explicitly marshaling the field as UnmanagedType.LPWStr. If you need to marshal this string as ANSI or system-dependent, specify MarshalAs explicitly, use the BestFitMapping attribute to turn best-fit mapping off, and for added security, to turn ThrowOnUnmappableChar on.</source>
        <target state="translated">보안 위험을 줄이려면 {1}의 StructLayout.CharSet을 CharSet.Unicode로 설정하거나 {0} 필드를 명시적으로 UnmanagedType.LPWStr로 마샬링하여 필드를 유니코드로 마샬링하세요. 이 문자열을 ANSI 또는 시스템 설정으로 마샬링해야 하는 경우 MarshalAs를 명시적으로 지정하고, BestFitMapping 특성을 사용하여 최적 문자 매핑을 해제하세요. 또한 ThrowOnUnmappableChar이 설정되어 있는지 확인하여 보안을 강화하세요.</target>
        <note />
      </trans-unit>
      <trans-unit id="SpecifyMarshalingForPInvokeStringArgumentsMessageParameter">
        <source>To reduce security risk, marshal parameter {0} as Unicode, by setting DllImport.CharSet to CharSet.Unicode, or by explicitly marshaling the parameter as UnmanagedType.LPWStr. If you need to marshal this string as ANSI or system-dependent, set BestFitMapping=false; for added security, also set ThrowOnUnmappableChar=true.</source>
        <target state="translated">보안 위험을 줄이려면 DllImport.CharSet을 CharSet.Unicode로 설정하거나 {0} 매개 변수를 명시적으로 UnmanagedType.LPWStr로 마샬링하여 매개 변수를 유니코드로 마샬링하세요. 이 문자열을 ANSI 또는 시스템 설정으로 마샬링해야 하는 경우 BestFitMapping=false를 설정하세요. 또한 ThrowOnUnmappableChar=true를 설정하여 보안을 강화하세요.</target>
        <note />
      </trans-unit>
      <trans-unit id="SpecifyMarshalingForPInvokeStringArgumentsMessageParameterImplicitAnsi">
        <source>To reduce security risk, marshal parameter {0} as Unicode, by setting DllImport.CharSet to CharSet.Unicode, or by explicitly marshaling the parameter as UnmanagedType.LPWStr. If you need to marshal this string as ANSI or system-dependent, specify MarshalAs explicitly, and set BestFitMapping=false; for added security, also set ThrowOnUnmappableChar=true.</source>
        <target state="translated">보안 위험을 줄이려면 DllImport.CharSet을 CharSet.Unicode로 설정하거나 {0} 매개 변수를 명시적으로 UnmanagedType.LPWStr로 마샬링하여 매개 변수를 유니코드로 마샬링하세요. 이 문자열을 ANSI 또는 시스템 설정으로 마샬링해야 하는 경우 MarshalAs를 명시적으로 지정하고, BestFitMapping=false를 설정하세요. 또한 ThrowOnUnmappableChar=true를 설정하여 보안을 강화하세요.</target>
        <note />
      </trans-unit>
      <trans-unit id="SpecifyMarshalingForPInvokeStringArgumentsTitle">
        <source>Specify marshaling for P/Invoke string arguments</source>
        <target state="translated">P/Invoke 문자열 인수에 대해 마샬링을 지정하세요.</target>
        <note />
      </trans-unit>
      <trans-unit id="SpecifyStringComparisonCA1307Description">
        <source>A string comparison operation uses a method overload that does not set a StringComparison parameter. It is recommended to use the overload with StringComparison parameter for clarity of intent. If the result will be displayed to the user, such as when sorting a list of items for display in a list box, specify 'StringComparison.CurrentCulture' or 'StringComparison.CurrentCultureIgnoreCase' as the 'StringComparison' parameter. If comparing case-insensitive identifiers, such as file paths, environment variables, or registry keys and values, specify 'StringComparison.OrdinalIgnoreCase'. Otherwise, if comparing case-sensitive identifiers, specify 'StringComparison.Ordinal'.</source>
        <target state="translated">문자열 비교 작업에서는 StringComparison 매개 변수를 설정하지 않는 메서드 오버로드를 사용합니다. 의도를 명확하게 하기 위해 StringComparison 매개 변수가 있는 오버로드를 사용하는 것이 좋습니다. 목록 상자에 표시하기 위해 항목 목록을 정렬할 때와 같이 결과가 사용자에게 표시되는 경우 'StringComparison.CurrentCulture' 또는 'StringComparison.CurrentCultureIgnoreCase'를 'StringComparison' 매개 변수로 지정하세요. 파일 경로, 환경 변수 또는 레지스트리 키 및 값 등의 대/소문자를 구분하지 않는 식별자를 비교하는 경우 'StringComparison.OrdinalIgnoreCase'를 지정하세요. 반면 대/소문자를 구분하는 식별자를 비교하는 경우 'StringComparison.Ordinal'을 지정하세요.</target>
        <note />
      </trans-unit>
      <trans-unit id="SpecifyStringComparisonCA1307Message">
        <source>'{0}' has a method overload that takes a 'StringComparison' parameter. Replace this call in '{1}' with a call to '{2}' for clarity of intent.</source>
        <target state="translated">'{0}'에 'StringComparison' 매개 변수를 사용하는 메서드 오버로드가 있습니다. 의도를 명확하게 하기 위해 '{1}'의 이 호출을 '{2}'에 대한 호출로 바꾸세요.</target>
        <note />
      </trans-unit>
      <trans-unit id="SpecifyStringComparisonCA1307Title">
        <source>Specify StringComparison for clarity</source>
        <target state="translated">명확성을 위해 StringComparison 지정</target>
        <note />
      </trans-unit>
      <trans-unit id="SpecifyStringComparisonCA1310Description">
        <source>A string comparison operation uses a method overload that does not set a StringComparison parameter, hence its behavior could vary based on the current user's locale settings. It is strongly recommended to use the overload with StringComparison parameter for correctness and clarity of intent. If the result will be displayed to the user, such as when sorting a list of items for display in a list box, specify 'StringComparison.CurrentCulture' or 'StringComparison.CurrentCultureIgnoreCase' as the 'StringComparison' parameter. If comparing case-insensitive identifiers, such as file paths, environment variables, or registry keys and values, specify 'StringComparison.OrdinalIgnoreCase'. Otherwise, if comparing case-sensitive identifiers, specify 'StringComparison.Ordinal'.</source>
        <target state="translated">문자열 비교 작업에서는 StringComparison 매개 변수를 설정하지 않는 메서드 오버로드를 사용하므로 해당 동작은 현재 사용자의 로캘 설정에 따라 달라질 수 있습니다. 의도를 정확하고 명확하게 하기 위해 StringComparison 매개 변수가 있는 오버로드를 사용하는 것이 좋습니다. 목록 상자에 표시하기 위해 항목 목록을 정렬할 때와 같이 결과가 사용자에게 표시되는 경우 'StringComparison.CurrentCulture' 또는 'StringComparison.CurrentCultureIgnoreCase'를 'StringComparison' 매개 변수로 지정하세요. 파일 경로, 환경 변수 또는 레지스트리 키 및 값 등의 대/소문자를 구분하지 않는 식별자를 비교하는 경우 'StringComparison.OrdinalIgnoreCase'를 지정하세요. 반면 대/소문자를 구분하는 식별자를 비교하는 경우 'StringComparison.Ordinal'을 지정하세요.</target>
        <note />
      </trans-unit>
      <trans-unit id="SpecifyStringComparisonCA1310Message">
        <source>The behavior of '{0}' could vary based on the current user's locale settings. Replace this call in '{1}' with a call to '{2}'.</source>
        <target state="translated">'{0}'의 동작은 현재 사용자의 로캘 설정에 따라 다를 수 있습니다. '{1}'에서 이 호출을 '{2}'에 대한 호출로 바꾸세요.</target>
        <note />
      </trans-unit>
      <trans-unit id="SpecifyStringComparisonCA1310Title">
        <source>Specify StringComparison for correctness</source>
        <target state="translated">정확성을 위해 StringComparison 지정</target>
        <note />
      </trans-unit>
      <trans-unit id="StaticAndAbstractRequiresPreviewFeatures">
        <source>Using both 'static' and 'abstract' modifiers requires opting into preview features. See https://aka.ms/dotnet-warnings/preview-features for more information.</source>
        <target state="translated">'정적' 및 '추상' 한정자를 모두 사용하려면 미리 보기 기능을 선택해야 합니다. 자세한 내용은 https://aka.ms/dotnet-warnings/preview-features를 참조하세요.</target>
        <note />
      </trans-unit>
      <trans-unit id="TestForEmptyStringsUsingStringLengthDescription">
        <source>Comparing strings by using the String.Length property or the String.IsNullOrEmpty method is significantly faster than using Equals.</source>
        <target state="translated">String.Length 속성 또는 String.IsNullOrEmpty 메서드를 사용하면 Equals를 사용하는 것보다 훨씬 빠르게 문자열을 비교할 수 있습니다.</target>
        <note />
      </trans-unit>
      <trans-unit id="TestForEmptyStringsUsingStringLengthMessage">
        <source>Test for empty strings using 'string.Length' property or 'string.IsNullOrEmpty' method instead of an Equality check</source>
        <target state="translated">같음 검사 대신 'string.Length' 속성 또는 'string.IsNullOrEmpty' 메서드를 사용하여 빈 문자열을 테스트하세요.</target>
        <note />
      </trans-unit>
      <trans-unit id="TestForEmptyStringsUsingStringLengthTitle">
        <source>Test for empty strings using string length</source>
        <target state="translated">문자열 길이를 사용하여 빈 문자열을 테스트하세요.</target>
        <note />
      </trans-unit>
      <trans-unit id="TestForNaNCorrectlyDescription">
        <source>This expression tests a value against Single.Nan or Double.Nan. Use Single.IsNan(Single) or Double.IsNan(Double) to test the value.</source>
        <target state="translated">이 식은 Single.Nan 또는 Double.Nan에 대한 값을 테스트합니다. Single.IsNan(단일) 또는 Double.IsNan(이중)을 사용하여 값을 테스트하세요.</target>
        <note />
      </trans-unit>
      <trans-unit id="TestForNaNCorrectlyMessage">
        <source>Test for NaN correctly</source>
        <target state="translated">NaN에 대해 정확하게 테스트하세요.</target>
        <note />
      </trans-unit>
      <trans-unit id="TestForNaNCorrectlyTitle">
        <source>Test for NaN correctly</source>
        <target state="translated">NaN에 대해 정확하게 테스트하세요.</target>
        <note />
      </trans-unit>
      <trans-unit id="UseArrayEmpty">
        <source>Use Array.Empty</source>
        <target state="translated">Array.Empty를 사용하세요.</target>
        <note />
      </trans-unit>
      <trans-unit id="UseAsSpanInsteadOfArrayRangeIndexerDescription">
        <source>The Range-based indexer on array values produces a copy of requested portion of the array. This copy is often unwanted when it is implicitly used as a Span or Memory value. Use the AsSpan method to avoid the copy.</source>
        <target state="translated">배열 값에 대한 범위 기반 인덱서는 배열의 요청된 부분의 복사본을 생성합니다. 이 복사본은 암시적으로 범위 또는 메모리 값으로 사용될 경우 대개 필요하지 않습니다. 복사본이 생성되지 않도록 하려면 AsSpan 메서드를 사용하세요.</target>
        <note />
      </trans-unit>
      <trans-unit id="UseAsSpanInsteadOfRangeIndexerMessage">
        <source>Use '{0}' instead of the '{1}'-based indexer on '{2}' to avoid creating unnecessary data copies</source>
        <target state="translated">불필요한 데이터 복사본을 만들지 않으려면 '{2}'에서 '{1}' 기반 인덱서 대신 '{0}'을(를) 사용하세요.</target>
        <note />
      </trans-unit>
      <trans-unit id="UseAsSpanInsteadOfRangeIndexerOnAStringCodeFixTitle">
        <source>Use `{0}` instead of Range-based indexers on a string</source>
        <target state="translated">문자열의 범위 기반 인덱서 대신 '{0}' 사용</target>
        <note />
      </trans-unit>
      <trans-unit id="UseAsSpanInsteadOfRangeIndexerOnAnArrayCodeFixTitle">
        <source>Use `{0}` instead of Range-based indexers on an array</source>
        <target state="translated">배열의 범위 기반 인덱서 대신 '{0}' 사용</target>
        <note />
      </trans-unit>
      <trans-unit id="UseAsSpanInsteadOfRangeIndexerTitle">
        <source>Use AsSpan or AsMemory instead of Range-based indexers when appropriate</source>
        <target state="translated">적절한 경우 범위 기반 인덱서 대신 AsSpan 또는 AsMemory를 사용합니다.</target>
        <note />
      </trans-unit>
      <trans-unit id="UseAsSpanInsteadOfStringRangeIndexerDescription">
        <source>The Range-based indexer on string values produces a copy of requested portion of the string. This copy is usually unnecessary when it is implicitly used as a ReadOnlySpan or ReadOnlyMemory value. Use the AsSpan method to avoid the unnecessary copy.</source>
        <target state="translated">문자열 값에 대한 범위 기반 인덱서는 문자열의 요청된 부분의 복사본을 생성합니다. 이 복사본은 암시적으로 ReadOnlySpan 또는 ReadOnlyMemory 값으로 사용될 경우 대개 필요하지 않습니다. 불필요한 복사본이 생성되지 않도록 하려면 AsSpan 메서드를 사용하세요.</target>
        <note />
      </trans-unit>
      <trans-unit id="UseAsSpanReadOnlyInsteadOfArrayRangeIndexerDescription">
        <source>The Range-based indexer on array values produces a copy of requested portion of the array. This copy is usually unnecessary when it is implicitly used as a ReadOnlySpan or ReadOnlyMemory value. Use the AsSpan method to avoid the unnecessary copy.</source>
        <target state="translated">배열 값에 대한 범위 기반 인덱서는 배열의 요청된 부분의 복사본을 생성합니다. 이 복사본은 암시적으로 ReadOnlySpan 또는 ReadOnlyMemory 값으로 사용될 경우 대개 필요하지 않습니다. 불필요한 복사본이 생성되지 않도록 하려면 AsSpan 메서드를 사용하세요.</target>
        <note />
      </trans-unit>
      <trans-unit id="UseAsyncMethodInAsyncContextDescription">
        <source>When inside a Task-returning method, use the async version of methods, if they exist.</source>
        <target state="translated">Task 반환 메서드 내부에서 메서드의 비동기 버전이 있는 경우 이를 사용합니다.</target>
        <note>{Locked="Task"}</note>
      </trans-unit>
      <trans-unit id="UseAsyncMethodInAsyncContextMessage">
        <source>'{0}' synchronously blocks. Await '{1}' instead.</source>
        <target state="translated">'{0}'은(는) 동기적으로 차단됩니다. 대신 '{1}'을(를) 기다리세요.</target>
        <note />
      </trans-unit>
      <trans-unit id="UseAsyncMethodInAsyncContextMessage_NoAlternative">
        <source>'{0}' synchronously blocks. Use await instead.</source>
        <target state="translated">'{0}'은(는) 동기적으로 차단됩니다. 대신 대기를 사용하세요.</target>
        <note />
      </trans-unit>
      <trans-unit id="UseAsyncMethodInAsyncContextTitle">
        <source>Call async methods when in an async method</source>
        <target state="translated">비동기 메서드에 있을 때 비동기 메서드 호출</target>
        <note />
      </trans-unit>
      <trans-unit id="UseAutoValidateAntiforgeryToken">
        <source>Use antiforgery tokens in ASP.NET Core MVC controllers</source>
        <target state="translated">ASP.NET Core MVC 컨트롤러에서 위조 방지 토큰 사용</target>
        <note />
      </trans-unit>
      <trans-unit id="UseAutoValidateAntiforgeryTokenDescription">
        <source>Handling a POST, PUT, PATCH, or DELETE request without validating an antiforgery token may be vulnerable to cross-site request forgery attacks. A cross-site request forgery attack can send malicious requests from an authenticated user to your ASP.NET Core MVC controller.</source>
        <target state="translated">위조 방지 토큰의 유효성을 검사하지 않고 POST, PUT, PATCH 또는 DELETE 요청을 처리하면 교차 사이트 요청 위조 공격에 취약할 수 있습니다. 교차 사이트 요청 위조 공격은 인증된 사용자의 악성 요청을 ASP.NET Core MVC 컨트롤러로 보낼 수 있습니다.</target>
        <note />
      </trans-unit>
      <trans-unit id="UseAutoValidateAntiforgeryTokenMessage">
        <source>Method {0} handles a {1} request without performing antiforgery token validation. You also need to ensure that your HTML form sends an antiforgery token.</source>
        <target state="translated">{0} 메서드는 위조 방지 토큰 유효성 검사를 수행하지 않고 {1} 요청을 처리합니다. 또한 HTML 양식이 위조 방지 토큰을 보내는지 확인해야 합니다.</target>
        <note />
      </trans-unit>
      <trans-unit id="UseCancellationTokenThrowIfCancellationRequestedCodeFixTitle">
        <source>Replace with 'CancellationToken.ThrowIfCancellationRequested'</source>
        <target state="translated">'CancellationToken.ThrowIfCancellationRequested'로 교체</target>
        <note />
      </trans-unit>
      <trans-unit id="UseCancellationTokenThrowIfCancellationRequestedDescription">
        <source>'ThrowIfCancellationRequested' automatically checks whether the token has been canceled, and throws an 'OperationCanceledException' if it has.</source>
        <target state="translated">'ThrowIfCancellationRequested'는 토큰이 취소되었는지 자동으로 확인하고 취소된 경우 'OperationCanceledException'을 발생시킵니다.</target>
        <note />
      </trans-unit>
      <trans-unit id="UseCancellationTokenThrowIfCancellationRequestedMessage">
        <source>Use 'ThrowIfCancellationRequested' instead of checking 'IsCancellationRequested' and throwing 'OperationCanceledException'</source>
        <target state="translated">'IsCancellationRequested'를 확인하고 'OperationCanceledException'을 발생시키는 대신 'ThrowIfCancellationRequested'를 사용하세요.</target>
        <note />
      </trans-unit>
      <trans-unit id="UseCancellationTokenThrowIfCancellationRequestedTitle">
        <source>Use 'ThrowIfCancellationRequested'</source>
        <target state="translated">'ThrowIfCancellationRequested' 사용</target>
        <note />
      </trans-unit>
      <trans-unit id="UseContainerLevelAccessPolicy">
        <source>Use Container Level Access Policy</source>
        <target state="translated">컨테이너 수준 액세스 정책 사용</target>
        <note />
      </trans-unit>
      <trans-unit id="UseContainerLevelAccessPolicyDescription">
        <source>No access policy identifier is specified, making tokens non-revocable.</source>
        <target state="translated">액세스 정책 식별자가 지정되지 않아 토큰을 해지 불가능으로 만듭니다.</target>
        <note />
      </trans-unit>
      <trans-unit id="UseContainerLevelAccessPolicyMessage">
        <source>Consider using Azure's role-based access control instead of a Shared Access Signature (SAS) if possible. If you still need to use a SAS, use a container-level access policy when creating a SAS.</source>
        <target state="translated">가능한 경우 SAS(공유 액세스 서명) 대신 Azure의 역할 기반 액세스 제어를 사용하는 것이 좋습니다. 계속 SAS를 사용해야 하는 경우 SAS를 만들 때 컨테이너 수준 액세스 정책을 사용하세요.</target>
        <note />
      </trans-unit>
      <trans-unit id="UseDefaultDllImportSearchPathsAttribute">
        <source>Use DefaultDllImportSearchPaths attribute for P/Invokes</source>
        <target state="translated">P/Invokes에 DefaultDllImportSearchPaths 특성 사용</target>
        <note />
      </trans-unit>
      <trans-unit id="UseDefaultDllImportSearchPathsAttributeDescription">
        <source>By default, P/Invokes using DllImportAttribute probe a number of directories, including the current working directory for the library to load. This can be a security issue for certain applications, leading to DLL hijacking.</source>
        <target state="translated">기본적으로 DllImportAttribute를 사용하는 P/Invokes는 로드할 라이브러리의 현재 작업 디렉터리를 비롯한 여러 디렉터리를 프로브합니다. 이는 특정 애플리케이션에서 DLL 하이재킹으로 이어지는 보안 문제가 될 수 있습니다.</target>
        <note />
      </trans-unit>
      <trans-unit id="UseDefaultDllImportSearchPathsAttributeMessage">
        <source>The method {0} didn't use DefaultDllImportSearchPaths attribute for P/Invokes.</source>
        <target state="translated">{0} 메서드는 P/Invokes에 DefaultDllImportSearchPaths 특성을 사용하지 않았습니다.</target>
        <note />
      </trans-unit>
      <trans-unit id="UseEnvironmentCurrentManagedThreadIdDescription">
        <source>'Environment.CurrentManagedThreadId' is simpler and faster than 'Thread.CurrentThread.ManagedThreadId'.</source>
        <target state="translated">'Environment.CurrentManagedThreadId'는 'Thread.CurrentThread.ManagedThreadId'보다 간단하고 빠릅니다.</target>
        <note />
      </trans-unit>
      <trans-unit id="UseEnvironmentCurrentManagedThreadIdFix">
        <source>Use 'Environment.CurrentManagedThreadId'</source>
        <target state="translated">'Environment.CurrentManagedThreadId' 사용</target>
        <note />
      </trans-unit>
      <trans-unit id="UseEnvironmentCurrentManagedThreadIdMessage">
        <source>Use 'Environment.CurrentManagedThreadId' instead of 'Thread.CurrentThread.ManagedThreadId'</source>
        <target state="translated">'Thread.CurrentThread.ManagedThreadId' 대신 'Environment.CurrentManagedThreadId' 사용</target>
        <note />
      </trans-unit>
      <trans-unit id="UseEnvironmentCurrentManagedThreadIdTitle">
        <source>Use 'Environment.CurrentManagedThreadId'</source>
        <target state="translated">'Environment.CurrentManagedThreadId' 사용</target>
        <note />
      </trans-unit>
      <trans-unit id="UseEnvironmentProcessIdDescription">
        <source>'Environment.ProcessId' is simpler and faster than 'Process.GetCurrentProcess().Id'.</source>
        <target state="translated">'Environment.ProcessId'가 'Process.GetCurrentProcess().Id'보다 더 빠르고 간단합니다.</target>
        <note />
      </trans-unit>
      <trans-unit id="UseEnvironmentProcessIdFix">
        <source>Use 'Environment.ProcessId'</source>
        <target state="translated">'Environment.ProcessId' 사용</target>
        <note />
      </trans-unit>
      <trans-unit id="UseEnvironmentProcessIdMessage">
        <source>Use 'Environment.ProcessId' instead of 'Process.GetCurrentProcess().Id'</source>
        <target state="translated">'Process.GetCurrentProcess().Id' 대신 'Environment.ProcessId'를 사용하세요.</target>
        <note />
      </trans-unit>
      <trans-unit id="UseEnvironmentProcessIdTitle">
        <source>Use 'Environment.ProcessId'</source>
        <target state="translated">'Environment.ProcessId' 사용</target>
        <note />
      </trans-unit>
      <trans-unit id="UseEnvironmentProcessPathDescription">
        <source>'Environment.ProcessPath' is simpler and faster than 'Process.GetCurrentProcess().MainModule.FileName'.</source>
        <target state="translated">'Environment.ProcessPath'는 'Process.GetCurrentProcess().MainModule.FileName'보다 간단하고 빠릅니다.</target>
        <note />
      </trans-unit>
      <trans-unit id="UseEnvironmentProcessPathFix">
        <source>Use 'Environment.ProcessPath'</source>
        <target state="translated">'Environment.ProcessPath' 사용</target>
        <note />
      </trans-unit>
      <trans-unit id="UseEnvironmentProcessPathMessage">
        <source>Use 'Environment.ProcessPath' instead of 'Process.GetCurrentProcess().MainModule.FileName'</source>
        <target state="translated">'Process.GetCurrentProcess().MainModule.FileName' 대신 'Environment.ProcessPath' 사용</target>
        <note />
      </trans-unit>
      <trans-unit id="UseEnvironmentProcessPathTitle">
        <source>Use 'Environment.ProcessPath'</source>
        <target state="translated">'Environment.ProcessPath' 사용</target>
        <note />
      </trans-unit>
      <trans-unit id="UseIndexer">
        <source>Use indexer</source>
        <target state="translated">인덱서 사용</target>
        <note />
      </trans-unit>
      <trans-unit id="UseManagedEquivalentsOfWin32ApiDescription">
        <source>An operating system invoke method is defined and a method that has the equivalent functionality is located in the .NET Framework class library.</source>
        <target state="translated">운영 체제 호출 메서드가 정의되었으며 동일한 기능의 메서드가 .NET Framework 클래스 라이브러리에 있습니다.</target>
        <note />
      </trans-unit>
      <trans-unit id="UseManagedEquivalentsOfWin32ApiMessage">
        <source>Use managed equivalents of win32 api</source>
        <target state="translated">Win32 API에 있는 동일한 기능의 관리되는 항목을 사용하세요.</target>
        <note />
      </trans-unit>
      <trans-unit id="UseManagedEquivalentsOfWin32ApiTitle">
        <source>Use managed equivalents of win32 api</source>
        <target state="translated">Win32 API에 있는 동일한 기능의 관리되는 항목을 사용하세요.</target>
        <note />
      </trans-unit>
      <trans-unit id="UseOrdinalStringComparisonDescription">
        <source>A string comparison operation that is nonlinguistic does not set the StringComparison parameter to either Ordinal or OrdinalIgnoreCase. By explicitly setting the parameter to either StringComparison.Ordinal or StringComparison.OrdinalIgnoreCase, your code often gains speed, becomes more correct, and becomes more reliable.</source>
        <target state="translated">비언어적 문자열 비교 작업에서는 StringComparison 매개 변수를 서수 또는 OrdinalIgnoreCase로 설정하지 않습니다. 매개 변수를 명시적으로 StringComparison.Ordinal 또는 StringComparison.OrdinalIgnoreCase로 설정하면 코드의 속도가 빨라지고, 정확도와 신뢰도가 더 높아집니다.</target>
        <note />
      </trans-unit>
      <trans-unit id="UseOrdinalStringComparisonMessageStringComparer">
        <source>{0} passes '{1}' as the 'StringComparer' parameter to {2}. To perform a non-linguistic comparison, specify 'StringComparer.Ordinal' or 'StringComparer.OrdinalIgnoreCase' instead.</source>
        <target state="translated">{0}에서는 '{1}'을(를) 'StringComparer' 매개 변수로 {2}에 전달합니다. 비언어적 비교 작업을 수행하려면 'StringComparer.Ordinal' 또는 'StringComparer.OrdinalIgnoreCase'를 지정하세요.</target>
        <note />
      </trans-unit>
      <trans-unit id="UseOrdinalStringComparisonMessageStringComparison">
        <source>{0} passes '{1}' as the 'StringComparison' parameter to {2}. To perform a non-linguistic comparison, specify 'StringComparison.Ordinal' or 'StringComparison.OrdinalIgnoreCase' instead.</source>
        <target state="translated">{0}에서는 '{1}'을(를) 'StringComparison' 매개 변수로 {2}에 전달합니다. 비언어적 비교 작업을 수행하려면 'StringComparison.Ordinal' 또는 'StringComparison.OrdinalIgnoreCase'를 지정하세요.</target>
        <note />
      </trans-unit>
      <trans-unit id="UseOrdinalStringComparisonTitle">
        <source>Use ordinal string comparison</source>
        <target state="translated">서수 문자열 비교 사용</target>
        <note />
      </trans-unit>
      <trans-unit id="UsePropertyInsteadOfCountMethodWhenAvailableDescription">
        <source>Enumerable.Count() potentially enumerates the sequence while a Length/Count property is a direct access.</source>
        <target state="translated">Length/Count 속성이 직접 액세스인 동안 Enumerable.Count()는 잠재적으로 시퀀스를 열거합니다.</target>
        <note />
      </trans-unit>
      <trans-unit id="UsePropertyInsteadOfCountMethodWhenAvailableMessage">
        <source>Use the "{0}" property instead of Enumerable.Count()</source>
        <target state="translated">Enumerable.Count() 대신 "{0}" 속성을 사용하세요.</target>
        <note />
      </trans-unit>
      <trans-unit id="UsePropertyInsteadOfCountMethodWhenAvailableTitle">
        <source>Use Length/Count property instead of Count() when available</source>
        <target state="translated">사용 가능한 경우 Count() 대신 Length/Count 속성을 사용</target>
        <note />
      </trans-unit>
      <trans-unit id="UseRSAWithSufficientKeySize">
        <source>Use Rivest–Shamir–Adleman (RSA) Algorithm With Sufficient Key Size</source>
        <target state="translated">충분한 키 크기로 RSA(Rivest–Shamir–Adleman) 알고리즘 사용</target>
        <note />
      </trans-unit>
      <trans-unit id="UseRSAWithSufficientKeySizeDescription">
        <source>Encryption algorithms are vulnerable to brute force attacks when too small a key size is used.</source>
        <target state="translated">사용되는 키 크기가 너무 작으면 암호화 알고리즘이 무차별 암호 대입 공격에 취약할 수 있습니다.</target>
        <note />
      </trans-unit>
      <trans-unit id="UseRSAWithSufficientKeySizeMessage">
        <source>Asymmetric encryption algorithm {0}'s key size is less than 2048. Switch to an RSA with at least 2048 key size, ECDH or ECDSA algorithm instead.</source>
        <target state="translated">비대칭 암호화 알고리즘 {0}의 키 크기가 2048보다 작습니다. 최소 2048 키 크기, ECDH 또는 ECDSA 알고리즘이 포함된 RSA로 전환하세요.</target>
        <note />
      </trans-unit>
      <trans-unit id="UseSecureCookiesASPNetCoreDescription">
        <source>Applications available over HTTPS must use secure cookies.</source>
        <target state="translated">HTTPS를 통해 사용할 수 있는 애플리케이션은 보안 쿠키를 사용해야 합니다.</target>
        <note />
      </trans-unit>
      <trans-unit id="UseSharedAccessProtocolHttpsOnly">
        <source>Use SharedAccessProtocol HttpsOnly</source>
        <target state="translated">SharedAccessProtocol HttpsOnly 사용</target>
        <note />
      </trans-unit>
      <trans-unit id="UseSharedAccessProtocolHttpsOnlyDescription">
        <source>HTTPS encrypts network traffic. Use HttpsOnly, rather than HttpOrHttps, to ensure network traffic is always encrypted to help prevent disclosure of sensitive data.</source>
        <target state="translated">HTTPS는 네트워크 트래픽을 암호화합니다. 중요한 데이터가 공개되지 않도록 하려면 HttpOrHttps 대신 HttpsOnly를 사용하여 네트워크 트래픽을 상시 암호화하도록 합니다.</target>
        <note />
      </trans-unit>
      <trans-unit id="UseSharedAccessProtocolHttpsOnlyMessage">
        <source>Consider using Azure's role-based access control instead of a Shared Access Signature (SAS) if possible. If you still need to use a SAS, specify SharedAccessProtocol.HttpsOnly.</source>
        <target state="translated">가능한 경우 SAS(공유 액세스 서명) 대신 Azure의 역할 기반 액세스 제어를 사용하는 것이 좋습니다. 계속 SAS를 사용해야 하는 경우 SharedAccessProtocol.HttpsOnly를 지정하세요.</target>
        <note />
      </trans-unit>
      <trans-unit id="UseStringEqualsOverStringCompareCodeFixTitle">
        <source>Use 'string.Equals'</source>
        <target state="translated">'string.Equals' 사용</target>
        <note />
      </trans-unit>
      <trans-unit id="UseStringEqualsOverStringCompareDescription">
        <source>It is both clearer and likely faster to use 'string.Equals' instead of comparing the result of 'string.Compare' to zero.</source>
        <target state="translated">'string.Compare'의 결과를 0과 비교하는 대신 'string.Equals'를 사용하는 것이 더욱 명확하고 빠를 가능성이 높습니다.</target>
        <note />
      </trans-unit>
      <trans-unit id="UseStringEqualsOverStringCompareMessage">
        <source>Use 'string.Equals' instead of comparing the result of 'string.Compare' to 0</source>
        <target state="translated">'string.Compare'의 결과를 0과 비교하는 대신 'string.Equals'를 사용하세요.</target>
        <note />
      </trans-unit>
      <trans-unit id="UseStringEqualsOverStringCompareTitle">
        <source>Use 'string.Equals'</source>
        <target state="translated">'string.Equals' 사용</target>
        <note />
      </trans-unit>
      <trans-unit id="UseSpanBasedStringConcatCodeFixTitle">
        <source>Use 'AsSpan' with 'string.Concat'</source>
        <target state="translated">'string.Concat'과 함께 'AsSpan' 사용</target>
        <note />
      </trans-unit>
      <trans-unit id="UseSpanBasedStringConcatDescription">
        <source>It is more efficient to use 'AsSpan' and 'string.Concat', instead of 'Substring' and a concatenation operator.</source>
        <target state="translated">'Substring' 및 연결 연산자 대신 'AsSpan' 및 'string.Concat'을 사용하는 것이 더 효율적입니다.</target>
        <note />
      </trans-unit>
      <trans-unit id="UseSpanBasedStringConcatMessage">
        <source>Use span-based 'string.Concat' and 'AsSpan' instead of 'Substring'</source>
        <target state="translated">'Substring' 대신 스팬 기반 'string.Concat' 및 'AsSpan' 사용</target>
        <note />
      </trans-unit>
      <trans-unit id="UseSpanBasedStringConcatTitle">
        <source>Use span-based 'string.Concat'</source>
        <target state="translated">범위 기반 'string.Concat' 사용</target>
        <note />
      </trans-unit>
      <trans-unit id="UseStringContainsCharOverloadWithSingleCharactersDescription">
        <source>'string.Contains(char)' is available as a better performing overload for single char lookup.</source>
        <target state="translated">'string.Contains(char)'는 단일 문자 조회를 위한 더 나은 성능의 오버로드로 사용할 수 있습니다.</target>
        <note />
      </trans-unit>
      <trans-unit id="UseStringContainsCharOverloadWithSingleCharactersMessage">
        <source>Use 'string.Contains(char)' instead of 'string.Contains(string)' when searching for a single character</source>
        <target state="translated">단일 문자 검색 시 'string.Contains(string)' 대신 'string.Contains(char)' 사용</target>
        <note />
      </trans-unit>
      <trans-unit id="UseStringContainsCharOverloadWithSingleCharactersTitle">
        <source>Use char literal for a single character lookup</source>
        <target state="translated">단일 문자 조회에 char 리터럴 사용</target>
        <note />
      </trans-unit>
      <trans-unit id="UseValidPlatformStringDescription">
        <source>Platform compatibility analyzer requires a valid platform name and version.</source>
        <target state="translated">플랫폼 호환성 분석기에는 유효한 플랫폼 이름과 버전이 필요합니다.</target>
        <note />
      </trans-unit>
      <trans-unit id="UseValidPlatformStringInvalidVersion">
        <source>Version '{0}' is not valid for platform '{1}'. Use a version with 2{2} parts for this platform.</source>
        <target state="translated">버전 '{0}'은(는) 플랫폼 '{1}'에 유효하지 않습니다. 이 플랫폼에는 2{2} 부분이 있는 버전을 사용하세요.</target>
        <note>Version '7' is not valid for platform 'windows'. Use a version with 2-4 parts for this platform.</note>
      </trans-unit>
      <trans-unit id="UseValidPlatformStringNoVersion">
        <source>Version '{0}' is not valid for platform '{1}'. Do not use versions for this platform.</source>
        <target state="translated">버전 '{0}'은(는) 플랫폼 '{1}'에 유효하지 않습니다. 이 플랫폼의 버전을 사용하지 마세요.</target>
        <note />
      </trans-unit>
      <trans-unit id="UseValidPlatformStringTitle">
        <source>Use valid platform string</source>
        <target state="translated">유효한 플랫폼 문자열 사용</target>
        <note />
      </trans-unit>
      <trans-unit id="UseValidPlatformStringUnknownPlatform">
        <source>The platform '{0}' is not a known platform name</source>
        <target state="translated">플랫폼 '{0}'은(는) 알려진 플랫폼 이름이 아닙니다.</target>
        <note />
      </trans-unit>
      <trans-unit id="UseValueTasksCorrectlyDescription">
        <source>ValueTasks returned from member invocations are intended to be directly awaited.  Attempts to consume a ValueTask multiple times or to directly access one's result before it's known to be completed may result in an exception or corruption.  Ignoring such a ValueTask is likely an indication of a functional bug and may degrade performance.</source>
        <target state="translated">멤버 호출에서 반환되는 ValueTasks는 바로 대기되기 위한 것입니다. ValueTask를 여러 번 사용하거나, 완료가 확인되기 전에 해당 결과에 바로 액세스하면 예외나 손상이 발생할 수 있습니다.  이러한 ValueTask를 무시하면 기능 버그가 발생하거나 성능이 저하될 수 있습니다.</target>
        <note />
      </trans-unit>
      <trans-unit id="UseValueTasksCorrectlyMessage_AccessingIncompleteResult">
        <source>ValueTask instances should not have their result directly accessed unless the instance has already completed. Unlike Tasks, calling Result or GetAwaiter().GetResult() on a ValueTask is not guaranteed to block until the operation completes. If you can't simply await the instance, consider first checking its IsCompleted property (or asserting it's true if you know that to be the case).</source>
        <target state="translated">ValueTask 인스턴스는 이미 완료된 경우를 제외하고는 결과에 직접 액세스할 수 없습니다. 작업과 달리 ValueTask의 Result 또는 GetAwaiter().GetResult() 호출은 작업이 완료될 때까지 차단된다고 보장되지 않습니다. 인스턴스를 대기할 수 없으면 먼저 해당 IsCompleted 속성을 확인하거나 경우에 따라 true인지 확인하는 것이 좋습니다.</target>
        <note />
      </trans-unit>
      <trans-unit id="UseValueTasksCorrectlyMessage_DoubleConsumption">
        <source>ValueTask instances should only be consumed once, such as via an await. Consuming the same ValueTask instance multiple times can result in exceptions and data corruption.</source>
        <target state="translated">ValueTask 인스턴스는 대기를 통하는 등 한 번만 사용할 수 있습니다. 동일한 ValueTask 인스턴스를 여러 번 사용하면 예외와 데이터 손상이 발생할 수 있습니다.</target>
        <note />
      </trans-unit>
      <trans-unit id="UseValueTasksCorrectlyMessage_General">
        <source>ValueTask instances returned from method calls should be directly awaited, returned, or passed as an argument to another method call. Other usage, such as storing an instance into a local or a field, is likely an indication of a bug, as ValueTask instances must only ever be consumed once.</source>
        <target state="translated">메서드 호출에서 반환되는 ValueTask 인스턴스는 바로 대기되거나, 반환되거나, 다른 메서드 호출의 인수로 전달되어야 합니다. ValueTask 인스턴스는 한 번만 사용되어야 하므로 인스턴스를 로컬 또는 필드에 저장하는 등의 다른 사용은 버그를 나타냅니다.</target>
        <note />
      </trans-unit>
      <trans-unit id="UseValueTasksCorrectlyMessage_Unconsumed">
        <source>ValueTask instances returned from method calls should always be used, typically awaited. Not doing so often represents a functional bug, but even if it doesn't, it can result in degraded performance if the target method pools objects for use with ValueTasks.</source>
        <target state="translated">메서드 호출에서 반환되는 ValueTask 인스턴스는 항상 사용되어야 하며, 일반적으로 대기됩니다. 그러지 않으면 기능 버그를 나타내는 경우가 많습니다. 그러지 않더라도 대상 메서드에서 ValueTasks와 함께 사용할 개체를 풀링하는 경우 성능이 저하될 수 있습니다.</target>
        <note />
      </trans-unit>
      <trans-unit id="UseValueTasksCorrectlyTitle">
        <source>Use ValueTasks correctly</source>
        <target state="translated">올바르게 ValueTasks 사용</target>
        <note />
      </trans-unit>
      <trans-unit id="UseXmlReaderDescription">
        <source>Processing XML from untrusted data may load dangerous external references, which should be restricted by using an XmlReader with a secure resolver or with DTD processing disabled.</source>
        <target state="translated">신뢰할 수 없는 데이터의 XML을 처리하면 위험한 외부 참조가 로드될 수 있습니다. 위험한 외부 참조는 안전한 확인자와 함께 또는 DTD 처리를 사용하지 않도록 설정한 상태로 XmlReader를 사용하여 제한해야 합니다.</target>
        <note />
      </trans-unit>
      <trans-unit id="UseXmlReaderForDataSetReadXml">
        <source>Use XmlReader for 'DataSet.ReadXml()'</source>
        <target state="translated">'DataSet.ReadXml()'에 XmlReader 사용</target>
        <note />
      </trans-unit>
      <trans-unit id="UseXmlReaderForDeserialize">
        <source>Use XmlReader for 'XmlSerializer.Deserialize()'</source>
        <target state="translated">'XmlSerializer.Deserialize()'에 XmlReader 사용</target>
        <note />
      </trans-unit>
      <trans-unit id="UseXmlReaderForSchemaRead">
        <source>Use XmlReader for 'XmlSchema.Read()'</source>
        <target state="translated">'XmlSchema.Read()'에 XmlReader 사용</target>
        <note />
      </trans-unit>
      <trans-unit id="UseXmlReaderForValidatingReader">
        <source>Use XmlReader for XmlValidatingReader constructor</source>
        <target state="translated">XmlValidatingReader 생성자에 XmlReader 사용</target>
        <note />
      </trans-unit>
      <trans-unit id="UseXmlReaderForXPathDocument">
        <source>Use XmlReader for XPathDocument constructor</source>
        <target state="translated">XPathDocument 생성자에 XmlReader 사용</target>
        <note />
      </trans-unit>
      <trans-unit id="UseXmlReaderMessage">
        <source>This overload of the '{0}.{1}' method is potentially unsafe. It may enable Document Type Definition (DTD) which can be vulnerable to denial of service attacks, or might use an XmlResolver which can be vulnerable to information disclosure. Use an overload that takes a XmlReader instance instead, with DTD processing disabled and no XmlResolver.</source>
        <target state="translated">'{0}.{1}' 메서드의 이 오버로드는 잠재적으로 안전하지 않습니다. 서비스 거부 공격에 취약할 수 있는 DTD(문서 종류 정의)를 사용하도록 설정하거나 정보 공개에 취약할 수 있는 XmlResolver를 사용할 수 있습니다. 대신 DTD 처리를 사용할 수 없고 XmlResolver가 없는 XmlReader 인스턴스를 사용하는 오버로드를 사용하세요.</target>
        <note />
      </trans-unit>
      <trans-unit id="UsesPreviewTypeParameterMessage">
<<<<<<< HEAD
        <source>'{0}' uses the preview type '{1}' and needs to opt into preview features. See '{2}' for more information.</source>
        <target state="new">'{0}' uses the preview type '{1}' and needs to opt into preview features. See '{2}' for more information.</target>
        <note />
      </trans-unit>
      <trans-unit id="UsesPreviewTypeParameterMessageWithCustomMessagePlaceholder">
        <source>{3} '{0}' uses the preview type '{1}' and needs to opt into preview features. See '{2}' for more information.</source>
        <target state="new">{3} '{0}' uses the preview type '{1}' and needs to opt into preview features. See '{2}' for more information.</target>
=======
        <source>'{0}' uses the preview type '{1}' and needs to opt into preview features. See https://aka.ms/dotnet-warnings/preview-features for more information.</source>
        <target state="translated">'{0}'은(는) 미리 보기 형식 '{1}'을(를) 사용하고 미리 보기 기능을 선택해야 합니다. 자세한 내용은 https://aka.ms/dotnet-warnings/preview-features를 참조하세요.</target>
>>>>>>> f368a7c7
        <note />
      </trans-unit>
    </body>
  </file>
</xliff><|MERGE_RESOLUTION|>--- conflicted
+++ resolved
@@ -338,7 +338,6 @@
         <note />
       </trans-unit>
       <trans-unit id="DerivesFromPreviewClassMessage">
-<<<<<<< HEAD
         <source>'{0}' derives from preview class '{1}' and therefore needs to opt into preview features. See '{2}' for more information.</source>
         <target state="new">'{0}' derives from preview class '{1}' and therefore needs to opt into preview features. See '{2}' for more information.</target>
         <note />
@@ -346,10 +345,6 @@
       <trans-unit id="DerivesFromPreviewClassMessageWithCustomMessagePlaceholder">
         <source>{3} '{0}' derives from preview class '{1}' and therefore needs to opt into preview features. See '{2}' for more information.</source>
         <target state="new">{3} '{0}' derives from preview class '{1}' and therefore needs to opt into preview features. See '{2}' for more information.</target>
-=======
-        <source>'{0}' derives from preview class '{1}' and therefore needs to opt into preview features. See https://aka.ms/dotnet-warnings/preview-features for more information.</source>
-        <target state="translated">'{0}'은(는) 미리 보기 클래스 '{1}'에서 파생되므로 미리 보기 기능을 선택해야 합니다. 자세한 내용은 https://aka.ms/dotnet-warnings/preview-features를 참조하세요.</target>
->>>>>>> f368a7c7
         <note />
       </trans-unit>
       <trans-unit id="DetectPreviewFeaturesDescription">
@@ -358,7 +353,6 @@
         <note />
       </trans-unit>
       <trans-unit id="DetectPreviewFeaturesMessage">
-<<<<<<< HEAD
         <source>Using '{0}' requires opting into preview features. See {1} for more information.</source>
         <target state="new">Using '{0}' requires opting into preview features. See {1} for more information.</target>
         <note />
@@ -366,10 +360,6 @@
       <trans-unit id="DetectPreviewFeaturesMessageWithCustomMessagePlaceholder">
         <source>{2} Using '{0}' requires opting into preview features. See {1} for more information.</source>
         <target state="new">{2} Using '{0}' requires opting into preview features. See {1} for more information.</target>
-=======
-        <source>Using '{0}' requires opting into preview features. See https://aka.ms/dotnet-warnings/preview-features for more information.</source>
-        <target state="translated">'{0}'을(를) 사용하려면 미리 보기 기능을 선택해야 합니다. 자세한 내용은 https://aka.ms/dotnet-warnings/preview-features를 참조하세요.</target>
->>>>>>> f368a7c7
         <note />
       </trans-unit>
       <trans-unit id="DetectPreviewFeaturesTitle">
@@ -1123,7 +1113,6 @@
         <note />
       </trans-unit>
       <trans-unit id="FieldIsPreviewTypeMessage">
-<<<<<<< HEAD
         <source>'{0}''s type contains the preview type '{1}' and requires opting into preview features. See '{2}' for more information.</source>
         <target state="new">'{0}''s type contains the preview type '{1}' and requires opting into preview features. See '{2}' for more information.</target>
         <note />
@@ -1131,10 +1120,6 @@
       <trans-unit id="FieldIsPreviewTypeMessageWithCustomMessagePlaceholder">
         <source>{3} '{0}''s type contains the preview type '{1}' and requires opting into preview features. See '{2}' for more information.</source>
         <target state="new">{3} '{0}''s type contains the preview type '{1}' and requires opting into preview features. See '{2}' for more information.</target>
-=======
-        <source>'{0}''s type contains the preview type '{1}' and requires opting into preview features. See https://aka.ms/dotnet-warnings/preview-features for more information.</source>
-        <target state="translated">'{0}'의 형식에 미리 보기 형식 '{1}'이(가) 포함되어 있으며 미리 보기 기능을 선택해야 합니다. 자세한 내용은 https://aka.ms/dotnet-warnings/preview-features를 참조하세요.</target>
->>>>>>> f368a7c7
         <note />
       </trans-unit>
       <trans-unit id="FinalizersShouldCallBaseClassFinalizerDescription">
@@ -1288,7 +1273,6 @@
         <note />
       </trans-unit>
       <trans-unit id="ImplementsPreviewInterfaceMessage">
-<<<<<<< HEAD
         <source>'{0}' implements the preview interface '{1}' and therefore needs to opt into preview features. See '{2}' for more information.</source>
         <target state="new">'{0}' implements the preview interface '{1}' and therefore needs to opt into preview features. See '{2}' for more information.</target>
         <note />
@@ -1306,15 +1290,6 @@
       <trans-unit id="ImplementsPreviewMethodMessageWithCustomMessagePlaceholder">
         <source>{3} '{0}' implements the preview method '{1}' and therefore needs to opt into preview features. See '{2}' for more information.</source>
         <target state="new">{3} '{0}' implements the preview method '{1}' and therefore needs to opt into preview features. See '{2}' for more information.</target>
-=======
-        <source>'{0}' implements the preview interface '{1}' and therefore needs to opt into preview features. See https://aka.ms/dotnet-warnings/preview-features for more information.</source>
-        <target state="translated">'{0}'은(는) 미리 보기 인터페이스 '{1}'를 구현하므로 미리 보기 기능을 선택해야 합니다. 자세한 내용은 https://aka.ms/dotnet-warnings/preview-features를 참조하세요.</target>
-        <note />
-      </trans-unit>
-      <trans-unit id="ImplementsPreviewMethodMessage">
-        <source>'{0}' implements the preview method '{1}' and therefore needs to opt into preview features. See https://aka.ms/dotnet-warnings/preview-features for more information.</source>
-        <target state="translated">'{0}'은(는) 미리 보기 메서드 '{1}'를 구현하므로 미리 보기 기능을 선택해야 합니다. 자세한 내용은 https://aka.ms/dotnet-warnings/preview-features를 참조하세요.</target>
->>>>>>> f368a7c7
         <note />
       </trans-unit>
       <trans-unit id="InitializeReferenceTypeStaticFieldsInlineDescription">
@@ -1623,7 +1598,6 @@
         <note />
       </trans-unit>
       <trans-unit id="MethodReturnsPreviewTypeMessage">
-<<<<<<< HEAD
         <source>'{0}' returns the preview type '{1}' and therefore needs to opt into preview features. See '{2}' for more information.</source>
         <target state="new">'{0}' returns the preview type '{1}' and therefore needs to opt into preview features. See '{2}' for more information.</target>
         <note />
@@ -1641,15 +1615,6 @@
       <trans-unit id="MethodUsesPreviewTypeAsParameterMessageWithCustomMessagePlaceholder">
         <source>{3} '{0}' takes in a preview parameter of type '{1}' and needs to opt into preview features. See '{2}' for more information.</source>
         <target state="new">{3} '{0}' takes in a preview parameter of type '{1}' and needs to opt into preview features. See '{2}' for more information.</target>
-=======
-        <source>'{0}' returns the preview type '{1}' and therefore needs to opt into preview features. See https://aka.ms/dotnet-warnings/preview-features for more information.</source>
-        <target state="translated">'{0}'은(는) 미리 보기 형식 '{1}'을(를) 반환하므로 미리 보기 기능을 선택해야 합니다. 자세한 내용은 https://aka.ms/dotnet-warnings/preview-features를 참조하세요.</target>
-        <note />
-      </trans-unit>
-      <trans-unit id="MethodUsesPreviewTypeAsParamaterMessage">
-        <source>'{0}' takes in a preview parameter of type '{1}' and needs to opt into preview features. See https://aka.ms/dotnet-warnings/preview-features for more information.</source>
-        <target state="translated">'{0}'은(는) '{1}' 형식의 미리 보기 매개 변수를 사용하며 미리 보기 기능을 선택해야 합니다. 자세한 내용은 https://aka.ms/dotnet-warnings/preview-features를 참조하세요.</target>
->>>>>>> f368a7c7
         <note />
       </trans-unit>
       <trans-unit id="MissHttpVerbAttribute">
@@ -1743,7 +1708,6 @@
         <note />
       </trans-unit>
       <trans-unit id="OverridesPreviewMethodMessage">
-<<<<<<< HEAD
         <source>'{0}' overrides the preview method '{1}' and therefore needs to opt into preview features. See '{2}' for more information.</source>
         <target state="new">'{0}' overrides the preview method '{1}' and therefore needs to opt into preview features. See '{2}' for more information.</target>
         <note />
@@ -1751,10 +1715,6 @@
       <trans-unit id="OverridesPreviewMethodMessageWithCustomMessagePlaceholder">
         <source>{3} '{0}' overrides the preview method '{1}' and therefore needs to opt into preview features. See '{2}' for more information.</source>
         <target state="new">{3} '{0}' overrides the preview method '{1}' and therefore needs to opt into preview features. See '{2}' for more information.</target>
-=======
-        <source>'{0}' overrides the preview method '{1}' and therefore needs to opt into preview features. See https://aka.ms/dotnet-warnings/preview-features for more information.</source>
-        <target state="translated">'{0}'은(는) 미리 보기 방법 '{1}'을(를) 재정의하므로 미리 보기 기능을 선택해야 합니다. 자세한 내용은 https://aka.ms/dotnet-warnings/preview-features를 참조하세요.</target>
->>>>>>> f368a7c7
         <note />
       </trans-unit>
       <trans-unit id="PInvokeDeclarationsShouldBePortableDescription">
@@ -2848,7 +2808,6 @@
         <note />
       </trans-unit>
       <trans-unit id="UsesPreviewTypeParameterMessage">
-<<<<<<< HEAD
         <source>'{0}' uses the preview type '{1}' and needs to opt into preview features. See '{2}' for more information.</source>
         <target state="new">'{0}' uses the preview type '{1}' and needs to opt into preview features. See '{2}' for more information.</target>
         <note />
@@ -2856,10 +2815,6 @@
       <trans-unit id="UsesPreviewTypeParameterMessageWithCustomMessagePlaceholder">
         <source>{3} '{0}' uses the preview type '{1}' and needs to opt into preview features. See '{2}' for more information.</source>
         <target state="new">{3} '{0}' uses the preview type '{1}' and needs to opt into preview features. See '{2}' for more information.</target>
-=======
-        <source>'{0}' uses the preview type '{1}' and needs to opt into preview features. See https://aka.ms/dotnet-warnings/preview-features for more information.</source>
-        <target state="translated">'{0}'은(는) 미리 보기 형식 '{1}'을(를) 사용하고 미리 보기 기능을 선택해야 합니다. 자세한 내용은 https://aka.ms/dotnet-warnings/preview-features를 참조하세요.</target>
->>>>>>> f368a7c7
         <note />
       </trans-unit>
     </body>

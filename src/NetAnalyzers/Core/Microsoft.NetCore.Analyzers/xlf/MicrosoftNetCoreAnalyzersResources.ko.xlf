--- conflicted
+++ resolved
@@ -1,4 +1,4 @@
-﻿<?xml version="1.0" encoding="utf-8"?>
+<?xml version="1.0" encoding="utf-8"?>
 <xliff xmlns="urn:oasis:names:tc:xliff:document:1.2" xmlns:xsi="http://www.w3.org/2001/XMLSchema-instance" version="1.2" xsi:schemaLocation="urn:oasis:names:tc:xliff:document:1.2 xliff-core-1.2-transitional.xsd">
   <file datatype="xml" source-language="en" target-language="ko" original="../MicrosoftNetCoreAnalyzersResources.resx">
     <body>
@@ -2023,7 +2023,56 @@
         <target state="translated">사전 형식 '{0}'에 대해 'Values.Contains'보다 'ContainsValue'를 우선적으로 사용합니다.</target>
         <note />
       </trans-unit>
-<<<<<<< HEAD
+      <trans-unit id="PreferHashDataCodefixTitle">
+        <source>Replace with 'HashData' method</source>
+        <target state="translated">'HashData' 메소드로 대체</target>
+        <note />
+      </trans-unit>
+      <trans-unit id="PreferHashDataOverComputeHashAnalyzerDescription">
+        <source>It is more efficient to use the static 'HashData' method over creating and managing a HashAlgorithm instance to call 'ComputeHash'.</source>
+        <target state="translated">'ComputeHash'를 호출하기 위해 HashAlgorithm 인스턴스를 생성하고 관리하는 것보다 정적 'HashData' 메서드를 사용하는 것이 더 효율적입니다.</target>
+        <note />
+      </trans-unit>
+      <trans-unit id="PreferHashDataOverComputeHashAnalyzerMessage">
+        <source>Prefer static '{0}.HashData' method over 'ComputeHash'</source>
+        <target state="translated">'ComputeHash'보다 정적 '{0}.HashData' 메서드를 선호합니다.</target>
+        <note />
+      </trans-unit>
+      <trans-unit id="PreferHashDataOverComputeHashAnalyzerTitle">
+        <source>Prefer static 'HashData' method over 'ComputeHash'</source>
+        <target state="translated">'ComputeHash'보다 정적 'HashData' 메서드를 선호합니다.</target>
+        <note />
+      </trans-unit>
+      <trans-unit id="PreferIsEmptyOverAnyCodeFixTitle">
+        <source>Use 'IsEmpty' check instead of 'Any()'</source>
+        <target state="translated">'Any()' 대신 'IsEmpty' 확인 사용</target>
+        <note />
+      </trans-unit>
+      <trans-unit id="PreferIsEmptyOverAnyMessage">
+        <source>Prefer an 'IsEmpty' check rather than using 'Any()', both for clarity and for performance</source>
+        <target state="translated">명확성과 성능을 위해 'Any()'를 사용하는 것보다 'IsEmpty' 확인 선호</target>
+        <note />
+      </trans-unit>
+      <trans-unit id="PreferLengthCountIsEmptyOverAnyDescription">
+        <source>Prefer using 'IsEmpty', 'Count' or 'Length' properties whichever available, rather than calling 'Enumerable.Any()'. The intent is clearer and it is more performant than using 'Enumerable.Any()' extension method.</source>
+        <target state="translated">'Enumerable.Any()'를 호출하는 것보다 사용 가능한 'IsEmpty', 'Count' 또는 'Length' 속성을 사용하는 것이 좋습니다. 의도가 더 명확하고 'Enumerable.Any()' 확장 방법을 사용하는 것보다 더 성능이 좋습니다.</target>
+        <note />
+      </trans-unit>
+      <trans-unit id="PreferLengthCountIsEmptyOverAnyTitle">
+        <source>Avoid using 'Enumerable.Any()' extension method</source>
+        <target state="translated">'Enumerable.Any()' 확장 메서드 사용 금지</target>
+        <note />
+      </trans-unit>
+      <trans-unit id="PreferLengthOverAnyCodeFixTitle">
+        <source>Use 'Length' check instead of 'Any()'</source>
+        <target state="translated">'Any()' 대신 'Length' 확인 사용</target>
+        <note />
+      </trans-unit>
+      <trans-unit id="PreferLengthOverAnyMessage">
+        <source>Prefer comparing 'Length' to 0 rather than using 'Any()', both for clarity and for performance</source>
+        <target state="translated">명확성과 성능을 위해 'Any()'를 사용하는 것보다 'Length'를 0과 비교하는 것이 좋습니다.</target>
+        <note />
+      </trans-unit>
       <trans-unit id="PreferReadOnlySpanPropertiesOverReadOnlyArrayFields_CodeFixTitle">
         <source>Use ReadOnlySpan`1 property</source>
         <target state="new">Use ReadOnlySpan`1 property</target>
@@ -2042,56 +2091,6 @@
       <trans-unit id="PreferReadOnlySpanPropertiesOverReadOnlyArrayFields_Title">
         <source>Prefer ReadOnlySpan`1 properties over readonly array fields</source>
         <target state="new">Prefer ReadOnlySpan`1 properties over readonly array fields</target>
-=======
-      <trans-unit id="PreferHashDataCodefixTitle">
-        <source>Replace with 'HashData' method</source>
-        <target state="translated">'HashData' 메소드로 대체</target>
-        <note />
-      </trans-unit>
-      <trans-unit id="PreferHashDataOverComputeHashAnalyzerDescription">
-        <source>It is more efficient to use the static 'HashData' method over creating and managing a HashAlgorithm instance to call 'ComputeHash'.</source>
-        <target state="translated">'ComputeHash'를 호출하기 위해 HashAlgorithm 인스턴스를 생성하고 관리하는 것보다 정적 'HashData' 메서드를 사용하는 것이 더 효율적입니다.</target>
-        <note />
-      </trans-unit>
-      <trans-unit id="PreferHashDataOverComputeHashAnalyzerMessage">
-        <source>Prefer static '{0}.HashData' method over 'ComputeHash'</source>
-        <target state="translated">'ComputeHash'보다 정적 '{0}.HashData' 메서드를 선호합니다.</target>
-        <note />
-      </trans-unit>
-      <trans-unit id="PreferHashDataOverComputeHashAnalyzerTitle">
-        <source>Prefer static 'HashData' method over 'ComputeHash'</source>
-        <target state="translated">'ComputeHash'보다 정적 'HashData' 메서드를 선호합니다.</target>
-        <note />
-      </trans-unit>
-      <trans-unit id="PreferIsEmptyOverAnyCodeFixTitle">
-        <source>Use 'IsEmpty' check instead of 'Any()'</source>
-        <target state="translated">'Any()' 대신 'IsEmpty' 확인 사용</target>
-        <note />
-      </trans-unit>
-      <trans-unit id="PreferIsEmptyOverAnyMessage">
-        <source>Prefer an 'IsEmpty' check rather than using 'Any()', both for clarity and for performance</source>
-        <target state="translated">명확성과 성능을 위해 'Any()'를 사용하는 것보다 'IsEmpty' 확인 선호</target>
-        <note />
-      </trans-unit>
-      <trans-unit id="PreferLengthCountIsEmptyOverAnyDescription">
-        <source>Prefer using 'IsEmpty', 'Count' or 'Length' properties whichever available, rather than calling 'Enumerable.Any()'. The intent is clearer and it is more performant than using 'Enumerable.Any()' extension method.</source>
-        <target state="translated">'Enumerable.Any()'를 호출하는 것보다 사용 가능한 'IsEmpty', 'Count' 또는 'Length' 속성을 사용하는 것이 좋습니다. 의도가 더 명확하고 'Enumerable.Any()' 확장 방법을 사용하는 것보다 더 성능이 좋습니다.</target>
-        <note />
-      </trans-unit>
-      <trans-unit id="PreferLengthCountIsEmptyOverAnyTitle">
-        <source>Avoid using 'Enumerable.Any()' extension method</source>
-        <target state="translated">'Enumerable.Any()' 확장 메서드 사용 금지</target>
-        <note />
-      </trans-unit>
-      <trans-unit id="PreferLengthOverAnyCodeFixTitle">
-        <source>Use 'Length' check instead of 'Any()'</source>
-        <target state="translated">'Any()' 대신 'Length' 확인 사용</target>
-        <note />
-      </trans-unit>
-      <trans-unit id="PreferLengthOverAnyMessage">
-        <source>Prefer comparing 'Length' to 0 rather than using 'Any()', both for clarity and for performance</source>
-        <target state="translated">명확성과 성능을 위해 'Any()'를 사용하는 것보다 'Length'를 0과 비교하는 것이 좋습니다.</target>
->>>>>>> 5bfc7d56
         <note />
       </trans-unit>
       <trans-unit id="PreferStreamAsyncMemoryOverloadsDescription">

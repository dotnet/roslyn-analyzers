﻿<?xml version="1.0" encoding="utf-8"?>
<xliff xmlns="urn:oasis:names:tc:xliff:document:1.2" xmlns:xsi="http://www.w3.org/2001/XMLSchema-instance" version="1.2" xsi:schemaLocation="urn:oasis:names:tc:xliff:document:1.2 xliff-core-1.2-transitional.xsd">
  <file datatype="xml" source-language="en" target-language="pt-BR" original="../MicrosoftNetCoreAnalyzersResources.resx">
    <body>
      <trans-unit id="AddNonSerializedAttributeCodeActionTitle">
        <source>Add the 'NonSerialized' attribute to this field.</source>
        <target state="translated">Adicione o atributo 'NonSerialized' a esse campo.</target>
        <note />
      </trans-unit>
      <trans-unit id="AddSerializableAttributeCodeActionTitle">
        <source>Add Serializable attribute</source>
        <target state="translated">Adicionar o atributo Serializable</target>
        <note />
      </trans-unit>
      <trans-unit id="ApprovedCipherMode">
        <source>Review cipher mode usage with cryptography experts</source>
        <target state="translated">Examine o uso do modo de criptografia com especialistas em criptografia</target>
        <note />
      </trans-unit>
      <trans-unit id="ApprovedCipherModeDescription">
        <source>These cipher modes might be vulnerable to attacks. Consider using recommended modes (CBC, CTS).</source>
        <target state="translated">Esses modos de criptografia podem ser vulneráveis a ataques. Considere o uso dos modos recomendados (CBC, CTS).</target>
        <note />
      </trans-unit>
      <trans-unit id="ApprovedCipherModeMessage">
        <source>Review the usage of cipher mode '{0}' with cryptography experts. Consider using recommended modes (CBC, CTS).</source>
        <target state="translated">Examine o uso do modo de criptografia '{0}' com especialistas em criptografia. Considere o uso dos modos recomendados (CBC, CTS).</target>
        <note />
      </trans-unit>
      <trans-unit id="AttributeStringLiteralsShouldParseCorrectlyDescription">
        <source>The string literal parameter of an attribute does not parse correctly for a URL, a GUID, or a version.</source>
        <target state="translated">O parâmetro literal de cadeia de caracteres de um atributo não é analisado corretamente para uma URL, um GUID ou uma versão.</target>
        <note />
      </trans-unit>
      <trans-unit id="AttributeStringLiteralsShouldParseCorrectlyMessageDefault">
        <source>In the constructor of '{0}', change the value of argument '{1}', which is currently "{2}", to something that can be correctly parsed as '{3}'</source>
        <target state="translated">No construtor de '{0}', altere o valor do argumento '{1}', o qual atualmente é "{2}", para algo que possa ser analisado corretamente como '{3}'</target>
        <note />
      </trans-unit>
      <trans-unit id="AttributeStringLiteralsShouldParseCorrectlyMessageEmpty">
        <source>In the constructor of '{0}', change the value of argument '{1}', which is currently an empty string (""), to something that can be correctly parsed as '{2}'</source>
        <target state="translated">No construtor de '{0}', altere o valor do argumento '{1}', o qual é uma cadeia de caracteres vazia (""), para algo que possa ser analisado corretamente como '{2}'</target>
        <note />
      </trans-unit>
      <trans-unit id="AttributeStringLiteralsShouldParseCorrectlyTitle">
        <source>Attribute string literals should parse correctly</source>
        <target state="translated">Literais de cadeias de caracteres de atributos devem ser analisados corretamente</target>
        <note />
      </trans-unit>
      <trans-unit id="AvoidAssemblyGetFilesInSingleFileMessage">
        <source>'{0}' will throw for assemblies embedded in a single-file app</source>
        <target state="translated">'{0}' será gerado para assemblies inseridos em um aplicativo de arquivo único</target>
        <note />
      </trans-unit>
      <trans-unit id="AvoidAssemblyLocationInSingleFileMessage">
        <source>'{0}' always returns an empty string for assemblies embedded in a single-file app. If the path to the app directory is needed, consider calling 'System.AppContext.BaseDirectory'.</source>
        <target state="translated">'{0}' sempre retorna uma cadeia de caracteres vazia para assemblies inseridos em um aplicativo de arquivo único. Se o caminho para o diretório do aplicativo for necessário, considere chamar 'System.AppContext.BaseDirectory'.</target>
        <note />
      </trans-unit>
      <trans-unit id="AvoidAssemblyLocationInSingleFileTitle">
        <source>Avoid using accessing Assembly file path when publishing as a single-file</source>
        <target state="translated">Evite usar o acesso ao Caminho do arquivo do assembly na publicação como um arquivo único</target>
        <note />
      </trans-unit>
      <trans-unit id="AvoidStringBuilderPInvokeParametersDescription">
        <source>Marshalling of 'StringBuilder' always creates a native buffer copy, resulting in multiple allocations for one marshalling operation.</source>
        <target state="translated">O marshaling de 'StringBuilder' sempre cria uma cópia de buffer nativo, resultando em várias alocações para uma operação de marshalling.</target>
        <note />
      </trans-unit>
      <trans-unit id="AvoidStringBuilderPInvokeParametersMessage">
        <source>Avoid 'StringBuilder' parameters for P/Invokes. Consider using a character buffer instead.</source>
        <target state="translated">Evite os parâmetros 'StringBuilder' para P/Invokes. Nesse caso, considere usar um buffer de caractere.</target>
        <note />
      </trans-unit>
      <trans-unit id="AvoidStringBuilderPInvokeParametersTitle">
        <source>Avoid 'StringBuilder' parameters for P/Invokes</source>
        <target state="translated">Evite os parâmetros 'StringBuilder' para P/Invokes</target>
        <note />
      </trans-unit>
      <trans-unit id="AvoidUnsealedAttributesDescription">
        <source>The .NET Framework class library provides methods for retrieving custom attributes. By default, these methods search the attribute inheritance hierarchy. Sealing the attribute eliminates the search through the inheritance hierarchy and can improve performance.</source>
        <target state="translated">A biblioteca de classes .NET Framework oferece métodos para recuperar atributos personalizados. Por padrão, esses métodos pesquisam a hierarquia de herança de atributos. Selar o atributo elimina a pesquisa por meio da hierarquia de herança e pode melhorar o desempenho.</target>
        <note />
      </trans-unit>
      <trans-unit id="AvoidUnsealedAttributesMessage">
        <source>Avoid unsealed attributes</source>
        <target state="translated">Evitar atributos não selados</target>
        <note />
      </trans-unit>
      <trans-unit id="AvoidUnsealedAttributesTitle">
        <source>Avoid unsealed attributes</source>
        <target state="translated">Evitar atributos não selados</target>
        <note />
      </trans-unit>
      <trans-unit id="AvoidZeroLengthArrayAllocationsMessage">
        <source>Avoid unnecessary zero-length array allocations.  Use {0} instead.</source>
        <target state="translated">Evite alocações de matriz de comprimento zero desnecessárias.  Use {0} em vez disso.</target>
        <note />
      </trans-unit>
      <trans-unit id="AvoidZeroLengthArrayAllocationsTitle">
        <source>Avoid zero-length array allocations</source>
        <target state="translated">Evite alocações de matriz de comprimento zero</target>
        <note />
      </trans-unit>
      <trans-unit id="BinaryFormatterDeserializeMaybeWithoutBinderSetMessage">
        <source>The method '{0}' is insecure when deserializing untrusted data without a SerializationBinder to restrict the type of objects in the deserialized object graph.</source>
        <target state="translated">O método '{0}' não é seguro durante a desserialização de dados não confiáveis sem um SerializationBinder para restringir o tipo de objetos no grafo de objetos desserializado.</target>
        <note />
      </trans-unit>
      <trans-unit id="BinaryFormatterDeserializeMaybeWithoutBinderSetTitle">
        <source>Ensure BinaryFormatter.Binder is set before calling BinaryFormatter.Deserialize</source>
        <target state="translated">Verifique se o BinaryFormatter.Binder está definido antes de chamar o BinaryFormatter.Deserialize</target>
        <note />
      </trans-unit>
      <trans-unit id="BinaryFormatterDeserializeWithoutBinderSetMessage">
        <source>The method '{0}' is insecure when deserializing untrusted data without a SerializationBinder to restrict the type of objects in the deserialized object graph.</source>
        <target state="translated">O método '{0}' não é seguro durante a desserialização de dados não confiáveis sem um SerializationBinder para restringir o tipo de objetos no grafo de objetos desserializado.</target>
        <note />
      </trans-unit>
      <trans-unit id="BinaryFormatterDeserializeWithoutBinderSetTitle">
        <source>Do not call BinaryFormatter.Deserialize without first setting BinaryFormatter.Binder</source>
        <target state="translated">Não chame BinaryFormatter.Deserialize sem primeiro definir BinaryFormatter.Binder</target>
        <note />
      </trans-unit>
      <trans-unit id="BinaryFormatterMethodUsedDescription">
        <source>The method '{0}' is insecure when deserializing untrusted data.  If you need to instead detect BinaryFormatter deserialization without a SerializationBinder set, then disable rule CA2300, and enable rules CA2301 and CA2302.</source>
        <target state="translated">O método '{0}' não é seguro durante a desserialização de dados não confiáveis. Se, nesse caso, você precisar detectar a desserialização de BinaryFormatter sem um conjunto de SerializationBinder, desabilite a regra CA2300 e habilite as regras CA2301 e CA2302.</target>
        <note />
      </trans-unit>
      <trans-unit id="BinaryFormatterMethodUsedMessage">
        <source>The method '{0}' is insecure when deserializing untrusted data.</source>
        <target state="translated">O método '{0}' não é seguro durante a desserialização de dados não confiáveis.</target>
        <note />
      </trans-unit>
      <trans-unit id="BinaryFormatterMethodUsedTitle">
        <source>Do not use insecure deserializer BinaryFormatter</source>
        <target state="translated">Não use o desserializador BinaryFormatter não seguro</target>
        <note />
      </trans-unit>
      <trans-unit id="CallGCSuppressFinalizeCorrectlyDescription">
        <source>A method that is an implementation of Dispose does not call GC.SuppressFinalize; or a method that is not an implementation of Dispose calls GC.SuppressFinalize; or a method calls GC.SuppressFinalize and passes something other than this (Me in Visual Basic).</source>
        <target state="translated">Um método que é uma implementação de Descarte não chama GC.SuppressFinalize; um método que não é uma implementação de Descarte chama GC.SuppressFinalize ou um método chama GC.SuppressFinalize e passa algo diferente disso (Me no Visual Basic).</target>
        <note />
      </trans-unit>
      <trans-unit id="CallGCSuppressFinalizeCorrectlyMessageNotCalled">
        <source>Change {0} to call {1}. This will prevent derived types that introduce a finalizer from needing to re-implement 'IDisposable' to call it.</source>
        <target state="translated">Altere {0} para chamar {1}. Isso impedirá que tipos derivados que introduzem um finalizador precisem reimplementar 'IDisposable' para chamá-lo.</target>
        <note />
      </trans-unit>
      <trans-unit id="CallGCSuppressFinalizeCorrectlyMessageNotCalledWithFinalizer">
        <source>Change {0} to call {1}. This will prevent unnecessary finalization of the object once it has been disposed and it has fallen out of scope.</source>
        <target state="translated">Altere {0} para chamar {1}. Isso impedirá a finalização desnecessária do objeto assim que ele for descartado e sair do escopo.</target>
        <note />
      </trans-unit>
      <trans-unit id="CallGCSuppressFinalizeCorrectlyMessageNotPassedThis">
        <source>{0} calls {1} on something other than itself. Change the call site to pass 'this' ('Me' in Visual Basic) instead.</source>
        <target state="translated">{0} chama {1} em algo diferente dele mesmo. Altere o local da chamada para passar 'this' em vez disso ('Me' no Visual Basic).</target>
        <note />
      </trans-unit>
      <trans-unit id="CallGCSuppressFinalizeCorrectlyMessageOutsideDispose">
        <source>{0} calls {1}, a method that is typically only called within an implementation of 'IDisposable.Dispose'. Refer to the IDisposable pattern for more information.</source>
        <target state="translated">{0} chama {1}, um método que geralmente só é chamado de dentro de uma implementação de 'IDisposable.Dispose'. Consulte o padrão IDisposable para obter mais informações.</target>
        <note />
      </trans-unit>
      <trans-unit id="CallGCSuppressFinalizeCorrectlyTitle">
        <source>Dispose methods should call SuppressFinalize</source>
        <target state="translated">Os métodos Dispose devem chamar SuppressFinalize</target>
        <note />
      </trans-unit>
      <trans-unit id="CategoryReliability">
        <source>Reliability</source>
        <target state="translated">Confiabilidade</target>
        <note />
      </trans-unit>
      <trans-unit id="CommaSeparator">
        <source>, </source>
        <target state="translated">, </target>
        <note>Separator used for separating list of platform names: {API} is only supported on: {‘windows’, ‘browser’, ‘linux’}</note>
      </trans-unit>
      <trans-unit id="DataSetDataTableInDeserializableObjectGraphMessage">
        <source>When deserializing untrusted input, deserializing a {0} object is insecure. '{1}' either is or derives from {0}</source>
        <target state="translated">Ao desserializar uma entrada não confiável, a desserialização de um objeto {0} não é segura. '{1}' é {0} ou deriva-se dele</target>
        <note />
      </trans-unit>
      <trans-unit id="DataSetDataTableInDeserializableObjectGraphTitle">
        <source>Unsafe DataSet or DataTable type found in deserializable object graph</source>
        <target state="translated">O tipo DataSet ou DataTable não seguro foi encontrado em um grafo de objetos desserializável</target>
        <note />
      </trans-unit>
      <trans-unit id="DataSetDataTableInRceAutogeneratedSerializableTypeMessage">
        <source>When deserializing untrusted input with an IFormatter-based serializer, deserializing a {0} object is insecure. '{1}' either is or derives from {0}. Ensure that the auto-generated type is never deserialized with untrusted data.</source>
        <target state="translated">Durante a desserialização de uma entrada não confiável com um serializador baseado em IFormatter, não é seguro desseriliarizar um objeto {0}. '{1}' é um objeto {0} ou deriva-se dele. Garanta que o tipo gerado automaticamente nunca seja desserializado usando dados não confiáveis.</target>
        <note />
      </trans-unit>
      <trans-unit id="DataSetDataTableInRceAutogeneratedSerializableTypeTitle">
        <source>Unsafe DataSet or DataTable in auto-generated serializable type can be vulnerable to remote code execution attacks</source>
        <target state="translated">Um DataSet ou uma DataTable não segura em um tipo serializável gerado automaticamente pode ser vulnerável a ataques de execução remota de código</target>
        <note />
      </trans-unit>
      <trans-unit id="DataSetDataTableInRceDeserializableObjectGraphMessage">
        <source>When deserializing untrusted input, deserializing a {0} object is insecure. '{1}' either is or derives from {0}</source>
        <target state="translated">Ao desserializar uma entrada não confiável, a desserialização de um objeto {0} não é segura. '{1}' é {0} ou deriva-se dele</target>
        <note />
      </trans-unit>
      <trans-unit id="DataSetDataTableInRceDeserializableObjectGraphTitle">
        <source>Unsafe DataSet or DataTable in deserialized object graph can be vulnerable to remote code execution attacks</source>
        <target state="translated">Um DataSet ou uma DataTable não segura em um grafo de objetos desserilizado pode ser vulnerável a ataques de execução de código remota</target>
        <note />
      </trans-unit>
      <trans-unit id="DataSetDataTableInRceSerializableTypeMessage">
        <source>When deserializing untrusted input with an IFormatter-based serializer, deserializing a {0} object is insecure. '{1}' either is or derives from {0}.</source>
        <target state="translated">Ao desserializar uma entrada não confiável com um serializador baseado no IFormatter, a desserialização de um objeto {0} não é segura. '{1}' é {0} ou deriva-se dele.</target>
        <note />
      </trans-unit>
      <trans-unit id="DataSetDataTableInRceSerializableTypeTitle">
        <source>Unsafe DataSet or DataTable in serializable type can be vulnerable to remote code execution attacks</source>
        <target state="translated">Um DataSet ou uma DataTable não segura em um tipo serializável pode ser vulnerável a ataques de execução de código remota</target>
        <note />
      </trans-unit>
      <trans-unit id="DataSetDataTableInSerializableTypeMessage">
        <source>When deserializing untrusted input, deserializing a {0} object is insecure. '{1}' either is or derives from {0}</source>
        <target state="translated">Ao desserializar uma entrada não confiável, a desserialização de um objeto {0} não é segura. '{1}' é {0} ou deriva-se dele</target>
        <note />
      </trans-unit>
      <trans-unit id="DataSetDataTableInSerializableTypeTitle">
        <source>Unsafe DataSet or DataTable in serializable type</source>
        <target state="translated">DataSet ou DataTable não segura em um tipo serializável</target>
        <note />
      </trans-unit>
      <trans-unit id="DataSetDataTableInWebDeserializableObjectGraphMessage">
        <source>When deserializing untrusted input, deserializing a {0} object is insecure. '{1}' either is or derives from {0}</source>
        <target state="translated">Ao desserializar uma entrada não confiável, a desserialização de um objeto {0} não é segura. '{1}' é {0} ou deriva-se dele</target>
        <note />
      </trans-unit>
      <trans-unit id="DataSetDataTableInWebDeserializableObjectGraphTitle">
        <source>Unsafe DataSet or DataTable type in web deserializable object graph</source>
        <target state="translated">Tipo DataSet ou DataTable não seguro no grafo de objetos desserializável da Web</target>
        <note />
      </trans-unit>
      <trans-unit id="DataSetReadXmlAutogeneratedMessage">
        <source>The method '{0}' is insecure when deserializing untrusted data. Make sure that auto-generated class containing the '{0}' call is not deserialized with untrusted data.</source>
        <target state="translated">O método '{0}' não é seguro durante a desserialização de dados não confiáveis. Verifique se a classe gerada automaticamente que contém a chamada '{0}' não foi desserializada usando dados não confiáveis.</target>
        <note />
      </trans-unit>
      <trans-unit id="DataSetReadXmlAutogeneratedTitle">
        <source>Ensure auto-generated class containing DataSet.ReadXml() is not used with untrusted data</source>
        <target state="translated">Verifique se a classe gerada automaticamente que contém DataSet.ReadXml() não é usada com algum dado não confiável</target>
        <note />
      </trans-unit>
      <trans-unit id="DataSetReadXmlMessage">
        <source>The method '{0}' is insecure when deserializing untrusted data</source>
        <target state="translated">O método '{0}' não é seguro durante a desserialização de dados não confiáveis</target>
        <note />
      </trans-unit>
      <trans-unit id="DataSetReadXmlTitle">
        <source>Do not use DataSet.ReadXml() with untrusted data</source>
        <target state="translated">Não use DataSet.ReadXml() quando os dados não são confiáveis</target>
        <note />
      </trans-unit>
      <trans-unit id="DataTableReadXmlMessage">
        <source>The method '{0}' is insecure when deserializing untrusted data</source>
        <target state="translated">O método '{0}' não é seguro durante a desserialização de dados não confiáveis</target>
        <note />
      </trans-unit>
      <trans-unit id="DataTableReadXmlTitle">
        <source>Do not use DataTable.ReadXml() with untrusted data</source>
        <target state="translated">Não use DataTable.ReadXml() quando os dados não são confiáveis</target>
        <note />
      </trans-unit>
      <trans-unit id="DefinitelyDisableHttpClientCRLCheck">
        <source>HttpClients should enable certificate revocation list checks</source>
        <target state="translated">Os HttpClients devem habilitar as verificações da lista de certificados revogados</target>
        <note />
      </trans-unit>
      <trans-unit id="DefinitelyDisableHttpClientCRLCheckMessage">
        <source>HttpClient is created without enabling CheckCertificateRevocationList</source>
        <target state="translated">HttpClient é criado sem habilitar CheckCertificateRevocationList</target>
        <note />
      </trans-unit>
      <trans-unit id="DefinitelyInstallRootCert">
        <source>Do Not Add Certificates To Root Store</source>
        <target state="translated">Não Adicione Certificados Ao Armazenamento Raiz</target>
        <note />
      </trans-unit>
      <trans-unit id="DefinitelyInstallRootCertMessage">
        <source>Adding certificates to the operating system's trusted root certificates increases the risk of incorrectly authenticating an illegitimate certificate</source>
        <target state="translated">A adição de certificados aos certificados raiz confiáveis do sistema operacional aumenta o risco de autenticar incorretamente um certificado ilegítimo</target>
        <note />
      </trans-unit>
      <trans-unit id="DefinitelyUseCreateEncryptorWithNonDefaultIV">
        <source>Do not use CreateEncryptor with non-default IV</source>
        <target state="translated">Não usar CreateEncryptor com IV não padrão</target>
        <note />
      </trans-unit>
      <trans-unit id="DefinitelyUseCreateEncryptorWithNonDefaultIVMessage">
        <source>Symmetric encryption uses non-default initialization vector, which could be potentially repeatable</source>
        <target state="translated">A criptografia simétrica usa um vetor de inicialização não padrão, que pode ser repetido</target>
        <note />
      </trans-unit>
      <trans-unit id="DefinitelyUseSecureCookiesASPNetCore">
        <source>Use Secure Cookies In ASP.NET Core</source>
        <target state="needs-review-translation">Usar Cookies Seguros no ASP.Net Core</target>
        <note />
      </trans-unit>
      <trans-unit id="DefinitelyUseSecureCookiesASPNetCoreMessage">
        <source>Set CookieOptions.Secure = true when setting a cookie</source>
        <target state="translated">Defina CookieOptions.Secure = true ao configurar um cookie</target>
        <note />
      </trans-unit>
      <trans-unit id="DefinitelyUseWeakKDFInsufficientIterationCount">
        <source>Do Not Use Weak Key Derivation Function With Insufficient Iteration Count</source>
        <target state="translated">Não Use a Função de Derivação de Chaves Fraca com uma Contagem de Iteração Insuficiente</target>
        <note />
      </trans-unit>
      <trans-unit id="DefinitelyUseWeakKDFInsufficientIterationCountMessage">
        <source>Use at least {0} iterations when deriving a cryptographic key from a password. By default, Rfc2898DeriveByte's IterationCount is only 1000</source>
        <target state="translated">Use pelo menos {0} iterações ao derivar uma chave de criptografia de uma senha. Por padrão, a IterationCount de Rfc2898DeriveByte é de apenas 1000</target>
        <note />
      </trans-unit>
      <trans-unit id="DeprecatedSslProtocolsDescription">
        <source>Older protocol versions of Transport Layer Security (TLS) are less secure than TLS 1.2 and TLS 1.3, and are more likely to have new vulnerabilities. Avoid older protocol versions to minimize risk.</source>
        <target state="translated">Versões de protocolo mais antigas do TLS (protocolo TLS) são menos seguras do que TLS 1.2 e TLS 1.3, e a probabilidade de que tenham novas vulnerabilidades é maior. Evite versões de protocolo mais antigas para minimizar o risco.</target>
        <note />
      </trans-unit>
      <trans-unit id="DeprecatedSslProtocolsMessage">
        <source>Transport Layer Security protocol version '{0}' is deprecated.  Use 'None' to let the Operating System choose a version.</source>
        <target state="translated">A versão do protocolo TLS '{0}' foi preterida. Use 'None' para permitir que o Sistema Operacional escolha uma versão.</target>
        <note />
      </trans-unit>
      <trans-unit id="DeprecatedSslProtocolsTitle">
        <source>Do not use deprecated SslProtocols values</source>
        <target state="translated">Não usar valores de SslProtocols preteridos</target>
        <note />
      </trans-unit>
      <trans-unit id="DisposableFieldsShouldBeDisposedDescription">
        <source>A type that implements System.IDisposable declares fields that are of types that also implement IDisposable. The Dispose method of the field is not called by the Dispose method of the declaring type. To fix a violation of this rule, call Dispose on fields that are of types that implement IDisposable if you are responsible for allocating and releasing the unmanaged resources held by the field.</source>
        <target state="translated">Um tipo que implementa System.IDisposable declara campos dos tipos que também implementam IDisposable. O método Dispose do campo não é chamado pelo método Dispose do tipo declarativo. Se você for responsável por alocar e liberar os recursos não gerenciados mantidos pelo campo, chame Dispose nos campos de tipos que implementam IDisposable para corrigir uma violação dessa regra.</target>
        <note />
      </trans-unit>
      <trans-unit id="DisposableFieldsShouldBeDisposedMessage">
        <source>'{0}' contains field '{1}' that is of IDisposable type '{2}', but it is never disposed. Change the Dispose method on '{0}' to call Close or Dispose on this field.</source>
        <target state="translated">'{0}' contém o campo '{1}' que é do tipo IDisposable '{2}', mas nunca é descartado. Altere o método Dispose em '{0}' para chamar Close ou Dispose neste campo.</target>
        <note />
      </trans-unit>
      <trans-unit id="DisposableFieldsShouldBeDisposedTitle">
        <source>Disposable fields should be disposed</source>
        <target state="translated">Campos descartáveis devem ser descartados</target>
        <note />
      </trans-unit>
      <trans-unit id="DisposableTypesShouldDeclareFinalizerDescription">
        <source>A type that implements System.IDisposable and has fields that suggest the use of unmanaged resources does not implement a finalizer, as described by Object.Finalize.</source>
        <target state="translated">Um tipo que implementa System.IDisposable e tem campos que sugerem o uso de recursos não gerenciados não implementa um finalizador, conforme descrito por Object.Finalize.</target>
        <note />
      </trans-unit>
      <trans-unit id="DisposableTypesShouldDeclareFinalizerMessage">
        <source>Disposable types should declare finalizer</source>
        <target state="translated">Tipos descartáveis devem declarar finalizador</target>
        <note />
      </trans-unit>
      <trans-unit id="DisposableTypesShouldDeclareFinalizerTitle">
        <source>Disposable types should declare finalizer</source>
        <target state="translated">Tipos descartáveis devem declarar finalizador</target>
        <note />
      </trans-unit>
      <trans-unit id="DisposeMethodsShouldCallBaseClassDisposeDescription">
        <source>A type that implements System.IDisposable inherits from a type that also implements IDisposable. The Dispose method of the inheriting type does not call the Dispose method of the parent type. To fix a violation of this rule, call base.Dispose in your Dispose method.</source>
        <target state="translated">Um tipo que implementa System.IDisposable é herdado de um tipo que também implementa IDisposable. O método Dispose do tipo herdado não chama o método Dispose do tipo pai. Para corrigir uma violação dessa regra, chame base.Dispose no método Dispose.</target>
        <note />
      </trans-unit>
      <trans-unit id="DisposeMethodsShouldCallBaseClassDisposeMessage">
        <source>Ensure that method '{0}' calls '{1}' in all possible control flow paths</source>
        <target state="translated">Verifique se o método '{0}' chama '{1}' em todos os caminhos de fluxo de controle possíveis</target>
        <note />
      </trans-unit>
      <trans-unit id="DisposeMethodsShouldCallBaseClassDisposeTitle">
        <source>Dispose methods should call base class dispose</source>
        <target state="translated">Métodos Dispose devem chamar o descarte da classe base</target>
        <note />
      </trans-unit>
      <trans-unit id="DisposeObjectsBeforeLosingScopeDescription">
        <source>If a disposable object is not explicitly disposed before all references to it are out of scope, the object will be disposed at some indeterminate time when the garbage collector runs the finalizer of the object. Because an exceptional event might occur that will prevent the finalizer of the object from running, the object should be explicitly disposed instead.</source>
        <target state="translated">Se um objeto descartável não for explicitamente descartado antes de todas as referências a ele ficarem fora do escopo, o objeto será descartado em um momento indeterminado quando o coletor de lixo executar o finalizador do objeto. Como pode ocorrer um evento excepcional que impedirá a execução do finalizador do objeto, o objeto deverá ser explicitamente descartado.</target>
        <note />
      </trans-unit>
      <trans-unit id="DisposeObjectsBeforeLosingScopeMayBeDisposedMessage">
        <source>Use recommended dispose pattern to ensure that object created by '{0}' is disposed on all paths. If possible, wrap the creation within a 'using' statement or a 'using' declaration. Otherwise, use a try-finally pattern, with a dedicated local variable declared before the try region and an unconditional Dispose invocation on non-null value in the 'finally' region, say 'x?.Dispose()'. If the object is explicitly disposed within the try region or the dispose ownership is transfered to another object or method, assign 'null' to the local variable just after such an operation to prevent double dispose in 'finally'.</source>
        <target state="translated">Use o padrão de descarte recomendado para garantir que o objeto criado por '{0}' seja descartado em todos os caminhos. Se possível, encapsule a criação em uma instrução 'using' ou em uma declaração 'using'. Caso contrário, use um padrão try-finally, com uma variável local dedicada declarada antes da região try e uma invocação de Dispose incondicional em um valor que não seja nulo na região 'finally', como 'x?.Dispose()'. Se o objeto for descartado explicitamente dentro da região try ou se a propriedade do descarte for transferida para outro objeto ou método, atribua 'null' à variável local logo após essa operação para evitar um descarte duplo em 'finally'.</target>
        <note />
      </trans-unit>
      <trans-unit id="DisposeObjectsBeforeLosingScopeMayBeDisposedOnExceptionPathsMessage">
        <source>Use recommended dispose pattern to ensure that object created by '{0}' is disposed on all exception paths. If possible, wrap the creation within a 'using' statement or a 'using' declaration. Otherwise, use a try-finally pattern, with a dedicated local variable declared before the try region and an unconditional Dispose invocation on non-null value in the 'finally' region, say 'x?.Dispose()'. If the object is explicitly disposed within the try region or the dispose ownership is transfered to another object or method, assign 'null' to the local variable just after such an operation to prevent double dispose in 'finally'.</source>
        <target state="translated">Use o padrão de descarte recomendado para garantir que o objeto criado por '{0}' seja descartado em todos os caminhos de exceção. Se possível, encapsule a criação em uma instrução 'using' ou em uma declaração 'using'. Caso contrário, use um padrão try-finally, com uma variável local dedicada declarada antes da região try e uma invocação de Dispose incondicional em um valor que não seja nulo na região 'finally', como 'x?.Dispose()'. Se o objeto for descartado explicitamente dentro da região try ou se a propriedade do descarte for transferida para outro objeto ou método, atribua 'null' à variável local logo após essa operação para evitar um descarte duplo em 'finally'.</target>
        <note />
      </trans-unit>
      <trans-unit id="DisposeObjectsBeforeLosingScopeNotDisposedMessage">
        <source>Call System.IDisposable.Dispose on object created by '{0}' before all references to it are out of scope</source>
        <target state="translated">Chame System.IDisposable.Dispose no objeto criado por '{0}' antes que todas as referências a ele fiquem fora do escopo</target>
        <note />
      </trans-unit>
      <trans-unit id="DisposeObjectsBeforeLosingScopeNotDisposedOnExceptionPathsMessage">
        <source>Object created by '{0}' is not disposed along all exception paths. Call System.IDisposable.Dispose on the object before all references to it are out of scope.</source>
        <target state="translated">O objeto criado por '{0}' não foi descartado juntamente com todos os caminhos de exceção. Chame System.IDisposable.Dispose no objeto antes que todas as referências a ele fiquem fora do escopo.</target>
        <note />
      </trans-unit>
      <trans-unit id="DisposeObjectsBeforeLosingScopeTitle">
        <source>Dispose objects before losing scope</source>
        <target state="translated">Descartar objetos antes de perder o escopo</target>
        <note />
      </trans-unit>
      <trans-unit id="DoNotAddArchiveItemPathToTheTargetFileSystemPath">
        <source>Do Not Add Archive Item's Path To The Target File System Path</source>
        <target state="translated">Não Adicionar o Caminho do Item de Arquivo Morto ao Caminho do Sistema de Arquivos de Destino</target>
        <note />
      </trans-unit>
      <trans-unit id="DoNotAddArchiveItemPathToTheTargetFileSystemPathDescription">
        <source>When extracting files from an archive and using the archive item's path, check if the path is safe. Archive path can be relative and can lead to file system access outside of the expected file system target path, leading to malicious config changes and remote code execution via lay-and-wait technique.</source>
        <target state="translated">Ao extrair arquivos de um arquivo morto e usar o caminho do item do arquivo morto, verifique se o caminho é seguro. O caminho do arquivo morto pode ser relativo e levar ao acesso ao sistema de arquivos fora do caminho de destino do sistema de arquivos esperado, causando alterações mal-intencionadas de configuração e execução remota de código por meio da técnica de espera passiva.</target>
        <note />
      </trans-unit>
      <trans-unit id="DoNotAddArchiveItemPathToTheTargetFileSystemPathMessage">
        <source>When creating path for '{0} in method {1}' from relative archive item path to extract file and the source is an untrusted zip archive, make sure to sanitize relative archive item path '{2} in method {3}'</source>
        <target state="translated">Quando você criar o caminho para '{0} no método {1}' por meio do caminho do item de arquivo morto relativo para extrair o arquivo e a fonte for um arquivo zip não confiável, limpe o '{2} no método {3}' do caminho do item de arquivo morto relativo</target>
        <note />
      </trans-unit>
      <trans-unit id="DoNotAddSchemaByURL">
        <source>Do Not Add Schema By URL</source>
        <target state="translated">Não Adicione O Esquema Por URL</target>
        <note />
      </trans-unit>
      <trans-unit id="DoNotAddSchemaByURLDescription">
        <source>This overload of XmlSchemaCollection.Add method internally enables DTD processing on the XML reader instance used, and uses UrlResolver for resolving external XML entities. The outcome is information disclosure. Content from file system or network shares for the machine processing the XML can be exposed to attacker. In addition, an attacker can use this as a DoS vector.</source>
        <target state="translated">Esta sobrecarga do método XmlSchemaCollection.Add habilita internamente o processamento de DTD na instância do leitor de XML usada e usa UrlResolver para resolver entidades externas do XML. O resultado é a divulgação não autorizada de informação. O conteúdo do sistema de arquivos ou dos compartilhamentos de rede do computador que processa o XML pode ser exposto a um invasor. Além disso, um invasor pode usar isso como um vetor de DoS.</target>
        <note />
      </trans-unit>
      <trans-unit id="DoNotAddSchemaByURLMessage">
        <source>This overload of the Add method is potentially unsafe because it may resolve dangerous external references</source>
        <target state="translated">Esta sobrecarga do método Add possivelmente não é segura porque pode resolver referências externas perigosas</target>
        <note />
      </trans-unit>
      <trans-unit id="DoNotCallDangerousMethodsInDeserialization">
        <source>Do Not Call Dangerous Methods In Deserialization</source>
        <target state="translated">Não Chame Métodos Perigosos Durante a Desserialização</target>
        <note />
      </trans-unit>
      <trans-unit id="DoNotCallDangerousMethodsInDeserializationDescription">
        <source>Insecure Deserialization is a vulnerability which occurs when untrusted data is used to abuse the logic of an application, inflict a Denial-of-Service (DoS) attack, or even execute arbitrary code upon it being deserialized. It’s frequently possible for malicious users to abuse these deserialization features when the application is deserializing untrusted data which is under their control. Specifically, invoke dangerous methods in the process of deserialization. Successful insecure deserialization attacks could allow an attacker to carry out attacks such as DoS attacks, authentication bypasses, and remote code execution.</source>
        <target state="translated">A Desserialização Não Segura é uma vulnerabilidade que ocorre quando dados não confiáveis são usados para explorar a lógica de um aplicativo, causar um ataque de negação de serviço (DoS) ou até mesmo executar código arbitrário durante a desserialização. É frequentemente possível que usuários mal-intencionados explorem essas funcionalidades da desserialização quando o aplicativo desserializa dados não confiáveis sob seu controle. Especificamente, eles invocam métodos perigosos no processo de desserialização. Ataques de desserialização não segura bem sucedidos podem permitir que um invasor realize ataques como ataques de Negação de Serviço, bypass de autenticação e execução remota de código.</target>
        <note />
      </trans-unit>
      <trans-unit id="DoNotCallDangerousMethodsInDeserializationMessage">
<<<<<<< HEAD
        <source>When deserializing an instance of class {0}, method {1} can call dangerous method {2}</source>
        <target state="translated">Ao desserializar uma instância de classe {0}, o método {1} pode chamar o método perigoso {2}</target>
=======
        <source>When deserializing an instance of class {0}, method {1} can call dangerous method {2}. The potential method invocations are: {3}.</source>
        <target state="new">When deserializing an instance of class {0}, method {1} can call dangerous method {2}. The potential method invocations are: {3}.</target>
>>>>>>> 97f13374
        <note />
      </trans-unit>
      <trans-unit id="DoNotCallOverridableMethodsInConstructorsDescription">
        <source>When a constructor calls a virtual method, the constructor for the instance that invokes the method may not have executed.</source>
        <target state="translated">Quando um construtor chama um método virtual, o construtor para a instância que invoca o método pode não ter sido executado.</target>
        <note />
      </trans-unit>
      <trans-unit id="DoNotCallOverridableMethodsInConstructorsMessage">
        <source>Do not call overridable methods in constructors</source>
        <target state="translated">Não chamar métodos substituíveis em construtores</target>
        <note />
      </trans-unit>
      <trans-unit id="DoNotCallOverridableMethodsInConstructorsTitle">
        <source>Do not call overridable methods in constructors</source>
        <target state="translated">Não chamar métodos substituíveis em construtores</target>
        <note />
      </trans-unit>
      <trans-unit id="DoNotCallToImmutableCollectionOnAnImmutableCollectionValueMessage">
        <source>Do not call {0} on an {1} value</source>
        <target state="translated">Não chamar {0} em um valor {1}</target>
        <note />
      </trans-unit>
      <trans-unit id="DoNotCallToImmutableCollectionOnAnImmutableCollectionValueTitle">
        <source>Do not call ToImmutableCollection on an ImmutableCollection value</source>
        <target state="translated">Não chamar ToImmutableCollection em um valor ImmutableCollection</target>
        <note />
      </trans-unit>
      <trans-unit id="DoNotCatchCorruptedStateExceptionsInGeneralHandlersDescription">
        <source>Do not author general catch handlers in code that receives corrupted state exceptions.</source>
        <target state="translated">Não crie manipuladores catch gerais no código que recebe exceções de estado corrompido.</target>
        <note />
      </trans-unit>
      <trans-unit id="DoNotCatchCorruptedStateExceptionsInGeneralHandlersMessage">
        <source>Do not catch corrupted state exceptions in general handlers.</source>
        <target state="translated">Não capture exceções de estado corrompido em manipuladores gerais.</target>
        <note />
      </trans-unit>
      <trans-unit id="DoNotCatchCorruptedStateExceptionsInGeneralHandlersTitle">
        <source>Do not catch corrupted state exceptions in general handlers.</source>
        <target state="translated">Não capture exceções de estado corrompido em manipuladores gerais.</target>
        <note />
      </trans-unit>
      <trans-unit id="DoNotCreateTaskCompletionSourceWithWrongArgumentsDescription">
        <source>TaskCompletionSource has constructors that take TaskCreationOptions that control the underlying Task, and constructors that take object state that's stored in the task.  Accidentally passing a TaskContinuationOptions instead of a TaskCreationOptions will result in the call treating the options as state.</source>
        <target state="translated">TaskCompletionSource tem construtores que assumem o TaskCreationOptions que controla a Tarefa subjacente e construtores que assumem o estado do objeto armazenado na tarefa. Passar acidentalmente um TaskContinuationOptions em vez de um TaskCreationOptions fará com que a chamada trate as opções como estado.</target>
        <note />
      </trans-unit>
      <trans-unit id="DoNotCreateTaskCompletionSourceWithWrongArgumentsFix">
        <source>Replace TaskContinuationOptions with TaskCreationOptions.</source>
        <target state="translated">Substitua TaskContinuationOptions por TaskCreationOptions.</target>
        <note />
      </trans-unit>
      <trans-unit id="DoNotCreateTaskCompletionSourceWithWrongArgumentsMessage">
        <source>Argument contains TaskContinuationsOptions enum instead of TaskCreationOptions enum</source>
        <target state="translated">O argumento contém a enumeração TaskContinuationsOptions em vez da enumeração TaskCreationOptions</target>
        <note />
      </trans-unit>
      <trans-unit id="DoNotCreateTaskCompletionSourceWithWrongArgumentsTitle">
        <source>Argument passed to TaskCompletionSource constructor should be TaskCreationOptions enum instead of TaskContinuationOptions enum</source>
        <target state="translated">O argumento passado para o construtor TaskCompletionSource deve ser a enumeração TaskCreationOptions em vez da enumeração TaskContinuationOptions</target>
        <note />
      </trans-unit>
      <trans-unit id="DoNotCreateTasksWithoutPassingATaskSchedulerDescription">
        <source>Do not create tasks unless you are using one of the overloads that takes a TaskScheduler. The default is to schedule on TaskScheduler.Current, which would lead to deadlocks. Either use TaskScheduler.Default to schedule on the thread pool, or explicitly pass TaskScheduler.Current to make your intentions clear.</source>
        <target state="translated">Não crie tarefas, a menos que você esteja usando uma das sobrecargas que aceita um TaskScheduler. O padrão é agendar no TaskScheduler.Current, que levaria a deadlocks. Use TaskScheduler.Default para agendar no pool de threads ou passar explicitamente o TaskScheduler.Current para tornar suas intenções claras.</target>
        <note />
      </trans-unit>
      <trans-unit id="DoNotCreateTasksWithoutPassingATaskSchedulerMessage">
        <source>Do not create tasks without passing a TaskScheduler</source>
        <target state="translated">Não crie tarefas sem passar um TaskScheduler</target>
        <note />
      </trans-unit>
      <trans-unit id="DoNotCreateTasksWithoutPassingATaskSchedulerTitle">
        <source>Do not create tasks without passing a TaskScheduler</source>
        <target state="translated">Não crie tarefas sem passar um TaskScheduler</target>
        <note />
      </trans-unit>
      <trans-unit id="DoNotDefineFinalizersForTypesDerivedFromMemoryManagerDescription">
        <source>Adding a finalizer to a type derived from MemoryManager&lt;T&gt; may permit memory to be freed while it is still in use by a Span&lt;T&gt;.</source>
        <target state="translated">Adicionar um finalizador a um tipo derivado de MemoryManager&lt;T&gt; pode permitir que a memória seja liberada enquanto ela ainda está em uso por um Span&lt;T&gt;.</target>
        <note />
      </trans-unit>
      <trans-unit id="DoNotDefineFinalizersForTypesDerivedFromMemoryManagerMessage">
        <source>Adding a finalizer to a type derived from MemoryManager&lt;T&gt; may permit memory to be freed while it is still in use by a Span&lt;T&gt;</source>
        <target state="translated">Adicionar um finalizador a um tipo derivado de MemoryManager&lt;T&gt; pode permitir que a memória seja liberada enquanto ela ainda está em uso por um Span&lt;T&gt;</target>
        <note />
      </trans-unit>
      <trans-unit id="DoNotDefineFinalizersForTypesDerivedFromMemoryManagerTitle">
        <source>Do not define finalizers for types derived from MemoryManager&lt;T&gt;</source>
        <target state="translated">Não definir finalizadores para tipos derivados do MemoryManager&lt;T&gt;</target>
        <note />
      </trans-unit>
      <trans-unit id="DoNotDisableCertificateValidation">
        <source>Do Not Disable Certificate Validation</source>
        <target state="translated">Não Desabilitar Validação do Certificado</target>
        <note />
      </trans-unit>
      <trans-unit id="DoNotDisableCertificateValidationDescription">
        <source>A certificate can help authenticate the identity of the server. Clients should validate the server certificate to ensure requests are sent to the intended server. If the ServerCertificateValidationCallback always returns 'true', any certificate will pass validation.</source>
        <target state="translated">Um certificado pode ajudar a autenticar a identidade do servidor. Os clientes devem validar o certificado do servidor para garantir que as solicitações são enviadas para o servidor pretendido. Se o ServerCertificateValidationCallback sempre retorna 'true', qualquer certificado irá passar a validação.</target>
        <note />
      </trans-unit>
      <trans-unit id="DoNotDisableCertificateValidationMessage">
        <source>The ServerCertificateValidationCallback is set to a function that accepts any server certificate, by always returning true. Ensure that server certificates are validated to verify the identity of the server receiving requests.</source>
        <target state="translated">O ServerCertificateValidationCallback é definido como uma função que aceita qualquer certificado de servidor, retornando sempre true. Certifique-se de que os certificados de servidor são validados para verificar a identidade do servidor de recebimento de pedidos.</target>
        <note />
      </trans-unit>
      <trans-unit id="DoNotDisableHttpClientCRLCheckDescription">
        <source>Using HttpClient without providing a platform specific handler (WinHttpHandler or CurlHandler or HttpClientHandler) where the CheckCertificateRevocationList property is set to true, will allow revoked certificates to be accepted by the HttpClient as valid.</source>
        <target state="translated">Usar HttpClient sem fornecer um manipulador específico de plataforma (WinHttpHandler ou CurlHandler ou HttpClientHandler) em que a propriedade CheckCertificateRevocationList está definida como true permitirá que os certificados revogados sejam aceitos pelo HttpClient como válidos.</target>
        <note />
      </trans-unit>
      <trans-unit id="DoNotDisableHTTPHeaderChecking">
        <source>Do Not Disable HTTP Header Checking</source>
        <target state="translated">Não Desabilite a Verificação de Cabeçalho HTTP</target>
        <note />
      </trans-unit>
      <trans-unit id="DoNotDisableHTTPHeaderCheckingDescription">
        <source>HTTP header checking enables encoding of the carriage return and newline characters, \r and \n, that are found in response headers. This encoding can help to avoid injection attacks that exploit an application that echoes untrusted data contained by the header.</source>
        <target state="translated">A verificando de cabeçalho HTTP habilita a codificação dos caracteres de nova linha e de retorno de carro, \r e \n, que se encontram em cabeçalhos de resposta. Essa codificação pode ajudar a evitar ataques de injeção que exploram um aplicativo que ecoa dados não confiáveis contidos no cabeçalho.</target>
        <note />
      </trans-unit>
      <trans-unit id="DoNotDisableHTTPHeaderCheckingMessage">
        <source>Do not disable HTTP header checking</source>
        <target state="translated">Não desabilite a verificação de cabeçalho HTTP</target>
        <note />
      </trans-unit>
      <trans-unit id="DoNotDisableRequestValidation">
        <source>Do Not Disable Request Validation</source>
        <target state="translated">Não Desabilite a Validação de Solicitação</target>
        <note />
      </trans-unit>
      <trans-unit id="DoNotDisableRequestValidationDescription">
        <source>Request validation is a feature in ASP.NET that examines HTTP requests and determines whether they contain potentially dangerous content. This check adds protection from markup or code in the URL query string, cookies, or posted form values that might have been added for malicious purposes. So, it is generally desirable and should be left enabled for defense in depth.</source>
        <target state="translated">A validação de solicitação é um recurso do ASP.NET que examina as solicitações HTTP e determina se elas contêm conteúdo possivelmente perigoso. Essa verificação adiciona proteção de marcação ou de código na cadeia de consulta da URL, nos cookies ou nos valores de formulário postados que possam ter sido adicionados com intenção maliciosa. Portanto, ela geralmente é desejável e deve permanecer habilitada para aumentar a proteção.</target>
        <note />
      </trans-unit>
      <trans-unit id="DoNotDisableRequestValidationMessage">
        <source>{0} has request validation disabled</source>
        <target state="translated">{0} tem uma validação de solicitação desabilitada</target>
        <note />
      </trans-unit>
      <trans-unit id="DoNotDisableSchUseStrongCrypto">
        <source>Do Not Disable SChannel Use of Strong Crypto</source>
        <target state="translated">Não Desabilitar Uso de Criptografia Forte SChannel</target>
        <note />
      </trans-unit>
      <trans-unit id="DoNotDisableSchUseStrongCryptoDescription">
        <source>Starting with the .NET Framework 4.6, the System.Net.ServicePointManager and System.Net.Security.SslStream classes are recommended to use new protocols. The old ones have protocol weaknesses and are not supported. Setting Switch.System.Net.DontEnableSchUseStrongCrypto with true will use the old weak crypto check and opt out of the protocol migration.</source>
        <target state="translated">Iniciando com o .NET Framework 4.6, é recomendado que as classes System.Net.ServicePointManager e System.Net.Security.SslStream usem os novos protocolos. Os antigos têm vulnerabilidades de protocolo e não contam com suporte. A configuração de Switch.System.Net.DontEnableSchUseStrongCrypto como true fará com que a verificação de criptografia fraca antiga seja usada e que a migração de protocolo seja recusada.</target>
        <note />
      </trans-unit>
      <trans-unit id="DoNotDisableSchUseStrongCryptoMessage">
        <source>{0} disables TLS 1.2 and enables SSLv3</source>
        <target state="translated">O {0} desabilita o TLS 1.2 e habilita o SSLv3</target>
        <note />
      </trans-unit>
      <trans-unit id="DoNotDisableUsingServicePointManagerSecurityProtocolsMessage">
        <source>Do not set Switch.System.ServiceModel.DisableUsingServicePointManagerSecurityProtocols to true.  Setting this switch limits Windows Communication Framework (WCF) to using Transport Layer Security (TLS) 1.0, which is insecure and obsolete.</source>
        <target state="translated">Não defina Switch.System.ServiceModel.DisableUsingServicePointManagerSecurityProtocols como true. Definir essa opção limita o WCF (Windows Communication Framework) a usar o protocolo TLS 1.0, que não é seguro e está obsoleto.</target>
        <note />
      </trans-unit>
      <trans-unit id="DoNotDisableUsingServicePointManagerSecurityProtocolsTitle">
        <source>Do not disable ServicePointManagerSecurityProtocols</source>
        <target state="translated">Não desabilitar ServicePointManagerSecurityProtocols</target>
        <note />
      </trans-unit>
      <trans-unit id="DoNotHardCodeCertificate">
        <source>Do not hard-code certificate</source>
        <target state="translated">Não embutir o certificado em código</target>
        <note />
      </trans-unit>
      <trans-unit id="DoNotHardCodeCertificateDescription">
        <source>Hard-coded certificates in source code are vulnerable to being exploited.</source>
        <target state="translated">Os certificados embutidos em código no código-fonte são suscetíveis à exploração.</target>
        <note />
      </trans-unit>
      <trans-unit id="DoNotHardCodeCertificateMessage">
        <source>Potential security vulnerability was found where '{0}' in method '{1}' may be tainted by hard-coded certificate from '{2}' in method '{3}'</source>
        <target state="translated">Foi localizada uma possível vulnerabilidade de segurança na qual '{0}' no método '{1}' pode ter sido afetado pelo certificado embutido em código de '{2}' no método '{3}'</target>
        <note />
      </trans-unit>
      <trans-unit id="DoNotHardCodeEncryptionKey">
        <source>Do not hard-code encryption key</source>
        <target state="translated">Não embutir a chave de criptografia em código</target>
        <note />
      </trans-unit>
      <trans-unit id="DoNotHardCodeEncryptionKeyDescription">
        <source>SymmetricAlgorithm's .Key property, or a method's rgbKey parameter, should never be a hard-coded value.</source>
        <target state="translated">A propriedade .Key de SymmetricAlgorithm ou o parâmetro rgbKey de um método nunca devem ser um valor embutido em código.</target>
        <note />
      </trans-unit>
      <trans-unit id="DoNotHardCodeEncryptionKeyMessage">
        <source>Potential security vulnerability was found where '{0}' in method '{1}' may be tainted by hard-coded key from '{2}' in method '{3}'</source>
        <target state="translated">Foi localizada uma possível vulnerabilidade de segurança na qual '{0}' no método '{1}' pode ter sido afetado pela chave embutida em código de '{2}' no método '{3}'</target>
        <note />
      </trans-unit>
      <trans-unit id="DoNotInstallRootCertDescription">
        <source>By default, the Trusted Root Certification Authorities certificate store is configured with a set of public CAs that has met the requirements of the Microsoft Root Certificate Program. Since all trusted root CAs can issue certificates for any domain, an attacker can pick a weak or coercible CA that you install by yourself to target for an attack – and a single vulnerable, malicious or coercible CA undermines the security of the entire system. To make matters worse, these attacks can go unnoticed quite easily.</source>
        <target state="translated">Por padrão, o repositório de certificados de Autoridades de Certificação Confiáveis é configurado com um conjunto de CAs públicas que atendem aos requisitos do Microsoft Root Certificate Program. Como todas as ACs raiz confiáveis podem emitir certificados para qualquer domínio, um invasor pode escolher uma AC fraca ou coercível que você instala sozinho para direcionar um ataque – e uma única AC vulnerável, mal-intencionada ou coercível enfraquece a segurança de todo o sistema. Para piorar as coisas, esses ataques podem facilmente passar despercebidos.</target>
        <note />
      </trans-unit>
      <trans-unit id="DoNotLockOnObjectsWithWeakIdentityDescription">
        <source>An object is said to have a weak identity when it can be directly accessed across application domain boundaries. A thread that tries to acquire a lock on an object that has a weak identity can be blocked by a second thread in a different application domain that has a lock on the same object.</source>
        <target state="translated">Diz-se que um objeto tem uma identidade fraca quando ele pode ser acessado diretamente entre os limites de domínio de aplicativo. Um thread que tenta adquirir um bloqueio em um objeto que tem uma identidade fraca pode ser bloqueado por um segundo thread em um domínio de aplicativo diferente que tenha um bloqueio no mesmo objeto.</target>
        <note />
      </trans-unit>
      <trans-unit id="DoNotLockOnObjectsWithWeakIdentityMessage">
        <source>Do not lock on objects with weak identity</source>
        <target state="translated">Não bloquear objetos com identidade fraca</target>
        <note />
      </trans-unit>
      <trans-unit id="DoNotLockOnObjectsWithWeakIdentityTitle">
        <source>Do not lock on objects with weak identity</source>
        <target state="translated">Não bloquear objetos com identidade fraca</target>
        <note />
      </trans-unit>
      <trans-unit id="DoNotPassLiteralsAsLocalizedParametersDescription">
        <source>A method passes a string literal as a parameter to a constructor or method in the .NET Framework class library and that string should be localizable. To fix a violation of this rule, replace the string literal with a string retrieved through an instance of the ResourceManager class.</source>
        <target state="translated">Um método passa um literal de cadeia de caracteres como um parâmetro para um construtor ou um método na biblioteca de classes do .NET Framework e essa cadeia de caracteres deve ser traduzível. Para corrigir uma violação dessa regra, substitua o literal de cadeia de caracteres por uma cadeia de caracteres recuperada por meio de uma instância da classe ResourceManager.</target>
        <note />
      </trans-unit>
      <trans-unit id="DoNotPassLiteralsAsLocalizedParametersMessage">
        <source>Method '{0}' passes a literal string as parameter '{1}' of a call to '{2}'. Retrieve the following string(s) from a resource table instead: "{3}".</source>
        <target state="translated">O método '{0}' passa uma cadeia de caracteres literal como o parâmetro '{1}' de uma chamada para '{2}'. Nesse caso, recupere as seguintes cadeias de caracteres de uma tabela de recursos: "{3}".</target>
        <note />
      </trans-unit>
      <trans-unit id="DoNotPassLiteralsAsLocalizedParametersTitle">
        <source>Do not pass literals as localized parameters</source>
        <target state="translated">Não passar literais como parâmetros localizados</target>
        <note />
      </trans-unit>
      <trans-unit id="DoNotRaiseReservedExceptionTypesDescription">
        <source>An exception of type that is not sufficiently specific or reserved by the runtime should never be raised by user code. This makes the original error difficult to detect and debug. If this exception instance might be thrown, use a different exception type.</source>
        <target state="translated">Uma exceção de tipo que não é suficientemente especificada nem reservada pelo tempo de execução nunca deve ser gerada pelo código do usuário. Isso torna o erro original difícil de ser detectado e depurado. Se esta instância de exceção puder ser gerada, use um tipo de exceção diferente.</target>
        <note />
      </trans-unit>
      <trans-unit id="DoNotRaiseReservedExceptionTypesMessageReserved">
        <source>Exception type {0} is reserved by the runtime</source>
        <target state="translated">O tipo de exceção {0} está reservado pelo runtime</target>
        <note />
      </trans-unit>
      <trans-unit id="DoNotRaiseReservedExceptionTypesMessageTooGeneric">
        <source>Exception type {0} is not sufficiently specific</source>
        <target state="translated">O tipo de exceção {0} não é específico o suficiente</target>
        <note />
      </trans-unit>
      <trans-unit id="DoNotRaiseReservedExceptionTypesTitle">
        <source>Do not raise reserved exception types</source>
        <target state="translated">Não gerar tipos de exceção reservados</target>
        <note />
      </trans-unit>
      <trans-unit id="DoNotSerializeTypesWithPointerFields">
        <source>Do Not Serialize Types With Pointer Fields</source>
        <target state="translated">Não Serialize Tipos com Campos de Ponteiro</target>
        <note />
      </trans-unit>
      <trans-unit id="DoNotSerializeTypesWithPointerFieldsDescription">
        <source>Pointers are not "type safe" in the sense that you cannot guarantee the correctness of the memory they point at. So, serializing types with pointer fields is dangerous, as it may allow an attacker to control the pointer.</source>
        <target state="translated">Os ponteiros não são "type safe" no sentido de que você não pode garantir a exatidão da memória para a qual eles apontam. Portanto, a serialização de tipos com campos de ponteiro é perigosa, pois ela pode permitir que um invasor controle o ponteiro.</target>
        <note />
      </trans-unit>
      <trans-unit id="DoNotSerializeTypesWithPointerFieldsMessage">
        <source>Pointer field {0} on serializable type</source>
        <target state="translated">O campo de ponteiro {0} em um tipo serializável</target>
        <note />
      </trans-unit>
      <trans-unit id="DoNotUseAccountSAS">
        <source>Do Not Use Account Shared Access Signature</source>
        <target state="translated">Não Usar a Assinatura de Acesso Compartilhado da Conta</target>
        <note />
      </trans-unit>
      <trans-unit id="DoNotUseAccountSASDescription">
        <source>Shared Access Signatures(SAS) are a vital part of the security model for any application using Azure Storage, they should provide limited and safe permissions to your storage account to clients that don't have the account key. All of the operations available via a service SAS are also available via an account SAS, that is, account SAS is too powerful. So it is recommended to use Service SAS to delegate access more carefully.</source>
        <target state="translated">As SASs (Assinaturas de Acesso Compartilhado) são uma parte vital do modelo de segurança de qualquer aplicativo que use Armazenamento do Azure. Elas fornecem permissões limitadas e seguras à sua conta de armazenamento a clientes que não tenham a chave de conta. Todas as operações disponíveis por meio de uma SAS de serviço também estão disponíveis por meio de uma conta de SAS, ou seja, a SAS da conta é extremamente eficiente. Portanto, é recomendado usar as SAS de Serviço para delegar o acesso com mais cuidado.</target>
        <note />
      </trans-unit>
      <trans-unit id="DoNotUseAccountSASMessage">
        <source>Use Service SAS instead of Account SAS for fine grained access control and container-level access policy</source>
        <target state="translated">Usar o Serviço SAS em vez da SAS de Conta para o controle de acesso refinado e política de acesso de nível de contêiner</target>
        <note />
      </trans-unit>
      <trans-unit id="DoNotUseBrokenCryptographicAlgorithms">
        <source>Do Not Use Broken Cryptographic Algorithms</source>
        <target state="translated">Não usar algoritmos de criptografia desfeitos</target>
        <note />
      </trans-unit>
      <trans-unit id="DoNotUseBrokenCryptographicAlgorithmsDescription">
        <source>An attack making it computationally feasible to break this algorithm exists. This allows attackers to break the cryptographic guarantees it is designed to provide. Depending on the type and application of this cryptographic algorithm, this may allow attackers to read enciphered messages, tamper with enciphered  messages, forge digital signatures, tamper with hashed content, or otherwise compromise any cryptosystem based on this algorithm. Replace encryption uses with the AES algorithm (AES-256, AES-192 and AES-128 are acceptable) with a key length greater than or equal to 128 bits. Replace hashing uses with a hashing function in the SHA-2 family, such as SHA512, SHA384, or SHA256. Replace digital signature uses with RSA with a key length greater than or equal to 2048-bits, or ECDSA with a key length greater than or equal to 256 bits.</source>
        <target state="translated">Existe um ataque que torna computacionalmente viável desfazer este algoritmo. Isso permite que os invasores desfaçam as garantias criptográficas que ele foi criado para fornecer. Dependendo do tipo e da aplicação desse algoritmo de criptografia, isso pode permitir que os invasores leiam e adulterem mensagens cifradas, forjem assinaturas digitais, adulterem conteúdo com hash ou, de outra forma, comprometam qualquer sistema de criptografia baseado nesse algoritmo. Substitua os usos de criptografia com o algoritmo AES (AES-256, AES-192 e AES-128 são aceitáveis) por um comprimento de chave maior ou igual a 128 bits. Substitua os usos de hash por uma função de hash na família SHA-2, tal como SHA512, SHA384 ou SHA256. A assinatura digital de substituição usa o RSA com um comprimento de chave maior ou igual a 2.048 bits ou o ECDSA com um comprimento de chave maior ou igual a 256 bits.</target>
        <note />
      </trans-unit>
      <trans-unit id="DoNotUseBrokenCryptographicAlgorithmsMessage">
        <source>{0} uses a broken cryptographic algorithm {1}</source>
        <target state="translated">{0} usa um algoritmo de criptografia desfeito {1}</target>
        <note />
      </trans-unit>
      <trans-unit id="DoNotUseCountAsyncWhenAnyAsyncCanBeUsedDescription">
        <source>For non-empty collections, CountAsync() and LongCountAsync() enumerate the entire sequence, while AnyAsync() stops at the first item or the first item that satisfies a condition.</source>
        <target state="translated">Para coleções não vazias, CountAsync() e LongCountAsync() enumeram toda a sequência, enquanto AnyAsync() é interrompido no primeiro item ou no primeiro item que satisfaz uma condição.</target>
        <note />
      </trans-unit>
      <trans-unit id="DoNotUseCountAsyncWhenAnyAsyncCanBeUsedMessage">
        <source>{0}() is used where AnyAsync() could be used instead to improve performance</source>
        <target state="translated">{0}() é usado onde AnyAsync() poderia ser usado para melhorar o desempenho</target>
        <note />
      </trans-unit>
      <trans-unit id="DoNotUseCountAsyncWhenAnyAsyncCanBeUsedTitle">
        <source>Do not use CountAsync() or LongCountAsync() when AnyAsync() can be used</source>
        <target state="translated">Não usar CountAsync() ou LongCountAsync() quando AnyAsync() puder ser usado</target>
        <note />
      </trans-unit>
      <trans-unit id="DoNotUseCountWhenAnyCanBeUsedDescription">
        <source>For non-empty collections, Count() and LongCount() enumerate the entire sequence, while Any() stops at the first item or the first item that satisfies a condition.</source>
        <target state="translated">Para coleções não vazias, Count() e LongCount() enumeram toda a sequência, enquanto Any() é interrompido no primeiro item ou no primeiro item que satisfaz uma condição.</target>
        <note />
      </trans-unit>
      <trans-unit id="DoNotUseCountWhenAnyCanBeUsedMessage">
        <source>{0}() is used where Any() could be used instead to improve performance</source>
        <target state="translated">{0}() é usado onde Any() poderia ser usado para melhorar o desempenho</target>
        <note />
      </trans-unit>
      <trans-unit id="DoNotUseCountWhenAnyCanBeUsedTitle">
        <source>Do not use Count() or LongCount() when Any() can be used</source>
        <target state="translated">Não usar Count() ou LongCount() quando Any() puder ser usado</target>
        <note />
      </trans-unit>
      <trans-unit id="DoNotUseCreateEncryptorWithNonDefaultIVDescription">
        <source>Symmetric encryption should always use a non-repeatable initialization vector to prevent dictionary attacks.</source>
        <target state="translated">A criptografia simétrica sempre deve usar um vetor de inicialização que não possa ser repetido para evitar ataques de dicionário.</target>
        <note />
      </trans-unit>
      <trans-unit id="DoNotUseDeprecatedSecurityProtocols">
        <source>Do Not Use Deprecated Security Protocols</source>
        <target state="translated">Não Use Protocolos de Segurança Preteridos</target>
        <note />
      </trans-unit>
      <trans-unit id="DoNotUseDeprecatedSecurityProtocolsDescription">
        <source>Using a deprecated security protocol rather than the system default is risky.</source>
        <target state="translated">É arriscado usar um protocolo de segurança preterido em vez do padrão do sistema.</target>
        <note />
      </trans-unit>
      <trans-unit id="DoNotUseDeprecatedSecurityProtocolsMessage">
        <source>Hard-coded use of deprecated security protocol {0}</source>
        <target state="translated">Uso do protocolo de segurança preterido {0} embutido em código</target>
        <note />
      </trans-unit>
      <trans-unit id="DoNotUseDSA">
        <source>Do Not Use Digital Signature Algorithm (DSA)</source>
        <target state="translated">Não Usar o DSA (Algoritmo de Assinatura Digital)</target>
        <note />
      </trans-unit>
      <trans-unit id="DoNotUseDSADescription">
        <source>DSA is too weak to use.</source>
        <target state="translated">O DSA é muito fraco para ser usado.</target>
        <note />
      </trans-unit>
      <trans-unit id="DoNotUseDSAMessage">
        <source>Asymmetric encryption algorithm {0} is weak. Switch to an RSA with at least 2048 key size, ECDH or ECDSA algorithm instead.</source>
        <target state="translated">O algoritmo de criptografia assimétrica {0} é fraco. Mude para um RSA com um tamanho de chave de pelo menos 2048 ou para um algoritmo ECDH ou ECDSA.</target>
        <note />
      </trans-unit>
      <trans-unit id="DoNotUseEnumerableMethodsOnIndexableCollectionsInsteadUseTheCollectionDirectlyDescription">
        <source>This collection is directly indexable. Going through LINQ here causes unnecessary allocations and CPU work.</source>
        <target state="translated">Esta coleção é diretamente indexável. Passar pelo LINQ aqui gera alocações e trabalho de CPU desnecessários.</target>
        <note />
      </trans-unit>
      <trans-unit id="DoNotUseEnumerableMethodsOnIndexableCollectionsInsteadUseTheCollectionDirectlyMessage">
        <source>Do not use Enumerable methods on indexable collections. Instead use the collection directly.</source>
        <target state="translated">Não use métodos Enumerable em coleções indexáveis. Em vez disso, use a coleção.</target>
        <note />
      </trans-unit>
      <trans-unit id="DoNotUseEnumerableMethodsOnIndexableCollectionsInsteadUseTheCollectionDirectlyTitle">
        <source>Do not use Enumerable methods on indexable collections</source>
        <target state="translated">Não use métodos Enumerable em coleções indexáveis</target>
        <note />
      </trans-unit>
      <trans-unit id="DoNotUseInsecureRandomness">
        <source>Do not use insecure randomness</source>
        <target state="translated">Não usar aleatoriedade não segura</target>
        <note />
      </trans-unit>
      <trans-unit id="DoNotUseInsecureRandomnessDescription">
        <source>Using a cryptographically weak pseudo-random number generator may allow an attacker to predict what security-sensitive value will be generated. Use a cryptographically strong random number generator if an unpredictable value is required, or ensure that weak pseudo-random numbers aren't used in a security-sensitive manner.</source>
        <target state="translated">O uso de um gerador de números pseudoaleatórios criptograficamente fracos pode permitir que um invasor preveja qual valor sensível à segurança será gerado. Use um gerador de números aleatórios criptograficamente fortes se for necessário um valor imprevisível ou garanta que os números pseudoaleatórios fracos não sejam usados de uma maneira sensível à segurança.</target>
        <note />
      </trans-unit>
      <trans-unit id="DoNotUseInsecureRandomnessMessage">
        <source>{0} is an insecure random number generator. Use cryptographically secure random number generators when randomness is required for security.</source>
        <target state="translated">{0} é um gerador de números aleatórios não seguro. Use geradores de números aleatórios criptograficamente seguros quando a aleatoriedade for necessária para segurança.</target>
        <note />
      </trans-unit>
      <trans-unit id="DoNotUseMD5">
        <source>Do not use insecure cryptographic algorithm MD5.</source>
        <target state="translated">Não use o algoritmo de criptografia não seguro MD5.</target>
        <note />
      </trans-unit>
      <trans-unit id="DoNotUseMD5Description">
        <source>This type implements MD5, a cryptographically insecure hashing function. Hash collisions are computationally feasible for the MD5 and HMACMD5 algorithms. Replace this usage with a SHA-2 family hash algorithm (SHA512, SHA384, SHA256).</source>
        <target state="translated">Esse tipo implementa MD5, uma função de hash criptograficamente não segura. As colisões de hash são computacionalmente viáveis para os algoritmos MD5 e HMACMD5. Substitua esse uso por um algoritmo hash da família SHA-2 (SHA512, SHA384, SHA256).</target>
        <note />
      </trans-unit>
      <trans-unit id="DoNotUseObsoleteKDFAlgorithm">
        <source>Do not use obsolete key derivation function</source>
        <target state="translated">Não use a função de derivação de chave obsoleta</target>
        <note />
      </trans-unit>
      <trans-unit id="DoNotUseObsoleteKDFAlgorithmDescription">
        <source>Password-based key derivation should use PBKDF2 with SHA-2. Avoid using PasswordDeriveBytes since it generates a PBKDF1 key. Avoid using Rfc2898DeriveBytes.CryptDeriveKey since it doesn't use the iteration count or salt.</source>
        <target state="translated">A derivação de chave com base em senha deve usar PBKDF2 com SHA-2. Evite usar PasswordDeriveBytes, pois ele gera uma chave PBKDF1. Evite usar Rfc2898DeriveBytes.CryptDeriveKey, pois ele não usa contagem de iteração nem salt.</target>
        <note />
      </trans-unit>
      <trans-unit id="DoNotUseObsoleteKDFAlgorithmMessage">
        <source>Call to obsolete key derivation function {0}.{1}</source>
        <target state="translated">Chamar a função de derivação de chave obsoleta {0}.{1}</target>
        <note />
      </trans-unit>
      <trans-unit id="DoNotUseOutAttributeStringPInvokeParametersDescription">
        <source>String parameters passed by value with the 'OutAttribute' can destabilize the runtime if the string is an interned string.</source>
        <target state="translated">Os parâmetros de cadeia de caracteres passados por valor com 'OutAttribute' podem desestabilizar o runtime quando a cadeia de caracteres é interna.</target>
        <note />
      </trans-unit>
      <trans-unit id="DoNotUseOutAttributeStringPInvokeParametersMessage">
        <source>Do not use the 'OutAttribute' for string parameter '{0}' which is passed by value. If marshalling of modified data back to the caller is required, use the 'out' keyword to pass the string by reference instead.</source>
        <target state="translated">Não use 'OutAttribute' para o parâmetro de cadeia de caracteres '{0}' que é passado por valor. Caso seja necessário retornar o marshaling de dados modificados ao chamador, use a palavra-chave 'out' para passar a cadeia de caracteres por referência.</target>
        <note />
      </trans-unit>
      <trans-unit id="DoNotUseOutAttributeStringPInvokeParametersTitle">
        <source>Do not use 'OutAttribute' on string parameters for P/Invokes</source>
        <target state="translated">Não use 'OutAttribute' em parâmetros de cadeia de caracteres para P/Invocações</target>
        <note />
      </trans-unit>
      <trans-unit id="DoNotUseReferenceEqualsWithValueTypesComparerMessage">
        <source>Do not pass an argument with value type '{0}' to the 'Equals' method on 'ReferenceEqualityComparer'. Due to value boxing, this call to 'Equals' will always return 'false'.</source>
        <target state="translated">Não passe um argumento com o tipo de valor '{0}' para o método 'Equals' em 'ReferenceEqualityComparer'. Devido à conversão boxing de valor, essa chamada a 'Equals' sempre retornará 'false'.</target>
        <note />
      </trans-unit>
      <trans-unit id="DoNotUseReferenceEqualsWithValueTypesDescription">
        <source>Value type typed arguments are uniquely boxed for each call to this method, therefore the result is always false.</source>
        <target state="translated">Os argumentos de tipo de valor passam exclusivamente pela conversão boxing para cada chamada a esse método, portanto, o resultado é sempre false.</target>
        <note />
      </trans-unit>
      <trans-unit id="DoNotUseReferenceEqualsWithValueTypesMethodMessage">
        <source>Do not pass an argument with value type '{0}' to 'ReferenceEquals'. Due to value boxing, this call to 'ReferenceEquals' will always return 'false'.</source>
        <target state="translated">Não passe um argumento com o tipo de valor '{0}' para 'ReferenceEquals'. Devido à conversão boxing, essa chamada para 'ReferenceEquals' sempre retornará 'false'.</target>
        <note />
      </trans-unit>
      <trans-unit id="DoNotUseReferenceEqualsWithValueTypesTitle">
        <source>Do not use ReferenceEquals with value types</source>
        <target state="translated">Não use ReferenceEquals com tipos de valor</target>
        <note />
      </trans-unit>
      <trans-unit id="DoNotUseSHA1">
        <source>Do not use insecure cryptographic algorithm SHA1.</source>
        <target state="translated">Não use o algoritmo de criptografia não seguro SHA1.</target>
        <note />
      </trans-unit>
      <trans-unit id="DoNotUseSHA1Description">
        <source>This type implements SHA1, a cryptographically insecure hashing function. Hash collisions are computationally feasible for the SHA-1 and SHA-0 algorithms. Replace this usage with a SHA-2 family hash algorithm (SHA512, SHA384, SHA256).</source>
        <target state="translated">Esse tipo implementa SHA1, uma função de hash criptograficamente não segura. As colisões de hash são computacionalmente viáveis para os algoritmos SHA-1 e SHA-0. Substitua esse uso por um algoritmo hash da família SHA-2 (SHA512, SHA384, SHA256).</target>
        <note />
      </trans-unit>
      <trans-unit id="DoNotUseStackallocInLoopsDescription">
        <source>Stack space allocated by a stackalloc is only released at the end of the current method's invocation.  Using it in a loop can result in unbounded stack growth and eventual stack overflow conditions.</source>
        <target state="translated">O espaço de pilha alocado por um stackalloc é liberado somente no final da invocação do método atual. O uso de um stackalloc em um loop pode resultar em um aumento ilimitado da pilha e em condições eventuais de excedente de pilha.</target>
        <note />
      </trans-unit>
      <trans-unit id="DoNotUseStackallocInLoopsMessage">
        <source>Potential stack overflow. Move the stackalloc out of the loop.</source>
        <target state="translated">Possível excedente de pilha. Remova o stackalloc do loop.</target>
        <note />
      </trans-unit>
      <trans-unit id="DoNotUseStackallocInLoopsTitle">
        <source>Do not use stackalloc in loops</source>
        <target state="translated">Não use stackalloc em loops</target>
        <note />
      </trans-unit>
      <trans-unit id="DoNotUseTimersThatPreventPowerStateChangesDescription">
        <source>Higher-frequency periodic activity will keep the CPU busy and interfere with power-saving idle timers that turn off the display and hard disks.</source>
        <target state="translated">Atividade periódica de alta frequência manterá a CPU ocupada e interferirá nos medidores de tempo ocioso para economia de energia que desligam o visor e os discos rígidos.</target>
        <note />
      </trans-unit>
      <trans-unit id="DoNotUseTimersThatPreventPowerStateChangesMessage">
        <source>Do not use timers that prevent power state changes</source>
        <target state="translated">Não usar temporizadores que evitam alterações no estado de energia</target>
        <note />
      </trans-unit>
      <trans-unit id="DoNotUseTimersThatPreventPowerStateChangesTitle">
        <source>Do not use timers that prevent power state changes</source>
        <target state="translated">Não usar temporizadores que evitam alterações no estado de energia</target>
        <note />
      </trans-unit>
      <trans-unit id="DoNotUseUnsafeDllImportSearchPath">
        <source>Do not use unsafe DllImportSearchPath value</source>
        <target state="translated">Não usar valor DllImportSearchPath não seguro</target>
        <note />
      </trans-unit>
      <trans-unit id="DoNotUseUnsafeDllImportSearchPathDescription">
        <source>There could be a malicious DLL in the default DLL search directories. Or, depending on where your application is run from, there could be a malicious DLL in the application's directory. Use a DllImportSearchPath value that specifies an explicit search path instead. The DllImportSearchPath flags that this rule looks for can be configured in .editorconfig.</source>
        <target state="translated">Pode haver uma DLL mal-intencionada nos diretórios de pesquisa de DLL padrão. Ou, dependendo do local de onde o seu aplicativo é executado, pode haver uma DLL mal-intencionada no diretório do aplicativo. Em vez disso, use um valor de DllImportSearchPath que especifique um caminho de pesquisa explícito. Os sinalizadores DllImportSearchPath pelos quais esta regra procura podem ser configurados em .editorconfig.</target>
        <note />
      </trans-unit>
      <trans-unit id="DoNotUseUnsafeDllImportSearchPathMessage">
        <source>Use of unsafe DllImportSearchPath value {0}</source>
        <target state="translated">Uso de valor DllImportSearchPath não seguro {0}</target>
        <note />
      </trans-unit>
      <trans-unit id="DoNotUseWeakCryptographicAlgorithms">
        <source>Do Not Use Weak Cryptographic Algorithms</source>
        <target state="translated">Não usar algoritmos de criptografia fracos</target>
        <note />
      </trans-unit>
      <trans-unit id="DoNotUseWeakCryptographicAlgorithmsDescription">
        <source>Cryptographic algorithms degrade over time as attacks become for advances to attacker get access to more computation. Depending on the type and application of this cryptographic algorithm, further degradation of the cryptographic strength of it may allow attackers to read enciphered messages, tamper with enciphered  messages, forge digital signatures, tamper with hashed content, or otherwise compromise any cryptosystem based on this algorithm. Replace encryption uses with the AES algorithm (AES-256, AES-192 and AES-128 are acceptable) with a key length greater than or equal to 128 bits. Replace hashing uses with a hashing function in the SHA-2 family, such as SHA-2 512, SHA-2 384, or SHA-2 256.</source>
        <target state="translated">Os algoritmos de criptografia são afetados com o tempo à medida que os ataques avançam para que o invasor obtenha acesso a mais computação. Dependendo do tipo e da aplicação desse algoritmo de criptografia, uma degradação maior da força criptográfica dele pode permitir que os invasores leiam e adulterem mensagens cifradas, forjem assinaturas digitais, adulterem conteúdo com hash ou, de outra forma, comprometam qualquer sistema de criptografia baseado nesse algoritmo. Substitua os usos de criptografia com o algoritmo AES (AES-256, AES-192 e AES-128 são aceitáveis) por um comprimento de chave maior ou igual a 128 bits. Substitua os usos de hash por uma função de hash na família SHA-2, como SHA-2 512, SHA-2 384 ou SHA-2 256.</target>
        <note />
      </trans-unit>
      <trans-unit id="DoNotUseWeakCryptographicAlgorithmsMessage">
        <source>{0} uses a weak cryptographic algorithm {1}</source>
        <target state="translated">{0} usa um algoritmo de criptografia fraco {1}</target>
        <note />
      </trans-unit>
      <trans-unit id="DoNotUseWeakKDFAlgorithm">
        <source>Ensure Key Derivation Function algorithm is sufficiently strong</source>
        <target state="translated">Garanta que o algoritmo da Função de Derivação de Chaves seja suficientemente forte</target>
        <note />
      </trans-unit>
      <trans-unit id="DoNotUseWeakKDFAlgorithmDescription">
        <source>Some implementations of the Rfc2898DeriveBytes class allow for a hash algorithm to be specified in a constructor parameter or overwritten in the HashAlgorithm property. If a hash algorithm is specified, then it should be SHA-256 or higher.</source>
        <target state="translated">Algumas implementações da classe Rfc2898DeriveBytes permitem que um algoritmo de hash seja especificado no parâmetro do construtor ou substituído na propriedade HashAlgorithm. Se um algoritmo de hash for especificado, ele deverá ser um SHA-256 ou superior.</target>
        <note />
      </trans-unit>
      <trans-unit id="DoNotUseWeakKDFAlgorithmMessage">
        <source>{0} might be using a weak hash algorithm. Use SHA256, SHA384, or SHA512 to create a strong key from a password.</source>
        <target state="translated">É possível que {0} esteja usando um algoritmo de hash fraco. Use o SHA256, o SHA384 ou o SHA512 para criar uma chave forte por meio de uma senha.</target>
        <note />
      </trans-unit>
      <trans-unit id="DoNotUseWeakKDFInsufficientIterationCountDescription">
        <source>When deriving cryptographic keys from user-provided inputs such as password, use sufficient iteration count (at least 100k).</source>
        <target state="translated">Ao derivar chaves de criptografia de entradas fornecidas pelo usuário, como uma senha, use a contagem de iteração suficiente (de pelo menos 100 mil).</target>
        <note />
      </trans-unit>
      <trans-unit id="DoNotUseXslTransform">
        <source>Do Not Use XslTransform</source>
        <target state="translated">Não Use XslTransform</target>
        <note />
      </trans-unit>
      <trans-unit id="DoNotUseXslTransformMessage">
        <source>Do not use XslTransform. It does not restrict potentially dangerous external references.</source>
        <target state="translated">Não use XslTransform. Ele não restringe referências externas potencialmente perigosas.</target>
        <note />
      </trans-unit>
      <trans-unit id="FinalizersShouldCallBaseClassFinalizerDescription">
        <source>Finalization must be propagated through the inheritance hierarchy. To guarantee this, types must call their base class Finalize method in their own Finalize method.</source>
        <target state="translated">A finalização deve ser propagada por meio da hierarquia de herança. Para garantir isso, os tipos devem chamar seu método Finalize de classe base em seu próprio método Finalize.</target>
        <note />
      </trans-unit>
      <trans-unit id="FinalizersShouldCallBaseClassFinalizerMessage">
        <source>Finalizers should call base class finalizer</source>
        <target state="translated">Os finalizadores devem chamar o finalizador da classe base</target>
        <note />
      </trans-unit>
      <trans-unit id="FinalizersShouldCallBaseClassFinalizerTitle">
        <source>Finalizers should call base class finalizer</source>
        <target state="translated">Os finalizadores devem chamar o finalizador da classe base</target>
        <note />
      </trans-unit>
      <trans-unit id="ForwardCancellationTokenToInvocationsDescription">
        <source>Forward the 'CancellationToken' parameter to methods to ensure the operation cancellation notifications gets properly propagated, or pass in 'CancellationToken.None' explicitly to indicate intentionally not propagating the token.</source>
        <target state="translated">Encaminhe o parâmetro 'CancellationToken' para os métodos para garantir que as notificações de cancelamento da operação sejam propagadas corretamente ou passe o 'CancellationToken.None' explicitamente para indicar que ele está intencionalmente não propagando o token.</target>
        <note />
      </trans-unit>
      <trans-unit id="ForwardCancellationTokenToInvocationsMessage">
        <source>Forward the '{0}' parameter to the '{1}' method or pass in 'CancellationToken.None' explicitly to indicate intentionally not propagating the token</source>
        <target state="translated">Encaminhe o parâmetro '{0}' para o método '{1}' ou passe o 'CancellationToken.None' explicitamente para indicar que ele está intencionalmente não propagando o token</target>
        <note />
      </trans-unit>
      <trans-unit id="ForwardCancellationTokenToInvocationsTitle">
        <source>Forward the 'CancellationToken' parameter to methods</source>
        <target state="translated">Encaminhe o parâmetro 'CancellationToken' para os métodos</target>
        <note />
      </trans-unit>
      <trans-unit id="HardCodedSecurityProtocolMessage">
        <source>Avoid hardcoding SecurityProtocolType {0}, and instead use SecurityProtocolType.SystemDefault to allow the operating system to choose the best Transport Layer Security protocol to use.</source>
        <target state="translated">Evite codificar SecurityProtocolType {0}. Em vez disso, use SecurityProtocolType.SystemDefault para permitir que o sistema operacional escolha o melhor protocolo TLS a ser usado.</target>
        <note />
      </trans-unit>
      <trans-unit id="HardCodedSecurityProtocolTitle">
        <source>Avoid hardcoding SecurityProtocolType value</source>
        <target state="translated">Evite codificar o valor SecurityProtocolType</target>
        <note />
      </trans-unit>
      <trans-unit id="HardcodedSslProtocolsDescription">
        <source>Current Transport Layer Security protocol versions may become deprecated if vulnerabilities are found. Avoid hardcoding SslProtocols values to keep your application secure. Use 'None' to let the Operating System choose a version.</source>
        <target state="translated">As versões atuais do protocolo TLS poderão ser preteridas se forem localizadas vulnerabilidades. Evite codificar valores de SslProtocols para manter o seu aplicativo seguro. Use 'None' para permitir que o Sistema Operacional escolha uma versão.</target>
        <note />
      </trans-unit>
      <trans-unit id="HardcodedSslProtocolsMessage">
        <source>Avoid hardcoding SslProtocols '{0}' to ensure your application remains secure in the future. Use 'None' to let the Operating System choose a version.</source>
        <target state="translated">Evite codificar SslProtocols '{0}' para garantir que o seu aplicativo permaneça seguro no futuro. Use 'None' para permitir que o Sistema Operacional escolha uma versão.</target>
        <note />
      </trans-unit>
      <trans-unit id="HardcodedSslProtocolsTitle">
        <source>Avoid hardcoded SslProtocols values</source>
        <target state="translated">Evitar valores SslProtocols codificados</target>
        <note />
      </trans-unit>
      <trans-unit id="ImplementISerializableCorrectlyDescription">
        <source>To fix a violation of this rule, make the GetObjectData method visible and overridable, and make sure that all instance fields are included in the serialization process or explicitly marked by using the NonSerializedAttribute attribute.</source>
        <target state="translated">Para corrigir uma violação desta regra, faça com que o método GetObjectData seja visível e substituível e verifique se todos os campos da instância estão incluídos no processo de serialização ou marcados explicitamente usando o atributo NonSerializedAttribute.</target>
        <note />
      </trans-unit>
      <trans-unit id="ImplementISerializableCorrectlyMessageDefault">
        <source>Add an implementation of GetObjectData to type {0}</source>
        <target state="translated">Adicione uma implementação de GetObjectData ao tipo {0}</target>
        <note />
      </trans-unit>
      <trans-unit id="ImplementISerializableCorrectlyMessageMakeOverridable">
        <source>Make {0}.GetObjectData virtual and overridable</source>
        <target state="translated">Torne o {0}.GetObjectData virtual e substituível</target>
        <note />
      </trans-unit>
      <trans-unit id="ImplementISerializableCorrectlyMessageMakeVisible">
        <source>Increase the accessibility of {0}.GetObjectData so that it is visible to derived types</source>
        <target state="translated">Aumente a acessibilidade de {0}.GetObjectData para que ele seja visível para tipos derivados</target>
        <note />
      </trans-unit>
      <trans-unit id="ImplementISerializableCorrectlyTitle">
        <source>Implement ISerializable correctly</source>
        <target state="translated">Implementar ISerializable corretamente</target>
        <note />
      </trans-unit>
      <trans-unit id="ImplementSerializationConstructorsCodeActionTitle">
        <source>Implement Serialization constructor</source>
        <target state="translated">Implementar um construtor de Serialização</target>
        <note />
      </trans-unit>
      <trans-unit id="ImplementSerializationConstructorsDescription">
        <source>To fix a violation of this rule, implement the serialization constructor. For a sealed class, make the constructor private; otherwise, make it protected.</source>
        <target state="translated">Para corrigir uma violação desta regra, implemente o construtor de serialização. Para uma classe selada, faça com que o Construtor seja privado, para outros casos, faça com que ele seja protegido.</target>
        <note />
      </trans-unit>
      <trans-unit id="ImplementSerializationConstructorsMessageCreateMagicConstructor">
        <source>Add a constructor to {0} with the following signature: 'protected {0}(SerializationInfo info, StreamingContext context)'.</source>
        <target state="translated">Adicione um construtor a {0} com a seguinte assinatura: 'protected {0}(SerializationInfo info, StreamingContext context)'.</target>
        <note />
      </trans-unit>
      <trans-unit id="ImplementSerializationConstructorsMessageMakeSealedMagicConstructorPrivate">
        <source>Declare the serialization constructor of {0}, a sealed type, as private.</source>
        <target state="translated">Declare o construtor de serialização de {0}, um tipo selado, como privado.</target>
        <note />
      </trans-unit>
      <trans-unit id="ImplementSerializationConstructorsMessageMakeUnsealedMagicConstructorFamily">
        <source>Declare the serialization constructor of {0}, an unsealed type, as protected.</source>
        <target state="translated">Declare o construtor de serialização de {0}, um tipo não selado, como protegido.</target>
        <note />
      </trans-unit>
      <trans-unit id="ImplementSerializationConstructorsTitle">
        <source>Implement serialization constructors</source>
        <target state="translated">Implementar construtores de serialização</target>
        <note />
      </trans-unit>
      <trans-unit id="ImplementSerializationMethodsCorrectlyDescription">
        <source>A method that handles a serialization event does not have the correct signature, return type, or visibility.</source>
        <target state="translated">Um método que manipula um evento de serialização não tem a assinatura, o tipo de retorno ou a visibilidade correta.</target>
        <note />
      </trans-unit>
      <trans-unit id="ImplementSerializationMethodsCorrectlyMessageGeneric">
        <source>Because {0} is marked with OnSerializing, OnSerialized, OnDeserializing, or OnDeserialized, change its signature so that it is no longer generic</source>
        <target state="translated">Como {0} está marcado com OnSerializing, OnSerialized, OnDeserializing ou OnDeserialized, altere a assinatura para que ele não seja mais genérico</target>
        <note />
      </trans-unit>
      <trans-unit id="ImplementSerializationMethodsCorrectlyMessageParameters">
        <source>Because {0} is marked with OnSerializing, OnSerialized, OnDeserializing, or OnDeserialized, change its signature so that it takes a single parameter of type 'System.Runtime.Serialization.StreamingContext'</source>
        <target state="translated">Como {0} está marcado com OnSerializing, OnSerialized, OnDeserializing ou OnDeserialized, altere a assinatura para que ele receba um parâmetro do tipo 'System.Runtime.Serialization.StreamingContext'</target>
        <note />
      </trans-unit>
      <trans-unit id="ImplementSerializationMethodsCorrectlyMessageReturnType">
        <source>Because {0} is marked with OnSerializing, OnSerialized, OnDeserializing, or OnDeserialized, change its return type from {1} to void (Sub in Visual Basic)</source>
        <target state="translated">Como {0} está marcado com OnSerializing, OnSerialized, OnDeserializing ou OnDeserialized, altere o tipo de retorno de {1} para void (Sub no Visual Basic)</target>
        <note />
      </trans-unit>
      <trans-unit id="ImplementSerializationMethodsCorrectlyMessageStatic">
        <source>Because {0} is marked with OnSerializing, OnSerialized, OnDeserializing, or OnDeserialized, change it from static (Shared in Visual Basic) to an instance method</source>
        <target state="translated">Como {0} está marcado com OnSerializing, OnSerialized, OnDeserializing ou OnDeserialized, altere-o de static (Shared no Visual Basic) para um método de instância</target>
        <note />
      </trans-unit>
      <trans-unit id="ImplementSerializationMethodsCorrectlyMessageVisibility">
        <source>Because {0} is marked with OnSerializing, OnSerialized, OnDeserializing, or OnDeserialized, change its accessibility to private</source>
        <target state="translated">Como {0} está marcado com OnSerializing, OnSerialized, OnDeserializing ou OnDeserialized, altere a acessibilidade para particular</target>
        <note />
      </trans-unit>
      <trans-unit id="ImplementSerializationMethodsCorrectlyTitle">
        <source>Implement serialization methods correctly</source>
        <target state="translated">Implementar métodos de serialização corretamente</target>
        <note />
      </trans-unit>
      <trans-unit id="InitializeReferenceTypeStaticFieldsInlineDescription">
        <source>A reference type declares an explicit static constructor. To fix a violation of this rule, initialize all static data when it is declared and remove the static constructor.</source>
        <target state="translated">Um tipo de referência declara um construtor estático explícito. Para corrigir uma violação dessa regra, inicialize todos os dados estáticos quando estiverem declarados e remova o construtor estático.</target>
        <note />
      </trans-unit>
      <trans-unit id="InitializeReferenceTypeStaticFieldsInlineTitle">
        <source>Initialize reference type static fields inline</source>
        <target state="translated">Inicializar campos estáticos de tipo de referência embutida</target>
        <note />
      </trans-unit>
      <trans-unit id="InitializeStaticFieldsInlineMessage">
        <source>Initialize all static fields in '{0}' when those fields are declared and remove the explicit static constructor</source>
        <target state="translated">Inicializar todos os campos estáticos em '{0}' quando esses campos forem declarados e remover o construtor estático explícito</target>
        <note />
      </trans-unit>
      <trans-unit id="InitializeValueTypeStaticFieldsInlineDescription">
        <source>A value type declares an explicit static constructor. To fix a violation of this rule, initialize all static data when it is declared and remove the static constructor.</source>
        <target state="translated">Um tipo de valor declara um construtor estático explícito. Para corrigir uma violação dessa regra, inicialize todos os dados estáticos quando estiverem declarados e remova o construtor estático.</target>
        <note />
      </trans-unit>
      <trans-unit id="InitializeValueTypeStaticFieldsInlineTitle">
        <source>Initialize value type static fields inline</source>
        <target state="translated">Inicializar campos estáticos de tipo de valor embutido</target>
        <note />
      </trans-unit>
      <trans-unit id="InstantiateArgumentExceptionsCorrectlyChangeToTwoArgumentCodeFixTitle">
        <source>Change to call the two argument constructor, pass null for the message.</source>
        <target state="translated">Altere para chamar o construtor de dois argumentos, passe nulo para a mensagem.</target>
        <note />
      </trans-unit>
      <trans-unit id="InstantiateArgumentExceptionsCorrectlyDescription">
        <source>A call is made to the default (parameterless) constructor of an exception type that is or derives from ArgumentException, or an incorrect string argument is passed to a parameterized constructor of an exception type that is or derives from ArgumentException.</source>
        <target state="translated">É feita uma chamada para o construtor padrão (sem parâmetro) de um tipo de exceção que é ArgumentException ou derivado dele, ou então um argumento de cadeia de caracteres incorreto é passado para um construtor parametrizado de um tipo de exceção que é ArgumentException ou derivado dele.</target>
        <note />
      </trans-unit>
      <trans-unit id="InstantiateArgumentExceptionsCorrectlyFlipArgumentOrderCodeFixTitle">
        <source>Swap the arguments order</source>
        <target state="translated">Trocar a ordem dos argumentos</target>
        <note />
      </trans-unit>
      <trans-unit id="InstantiateArgumentExceptionsCorrectlyMessageIncorrectMessage">
        <source>Method {0} passes parameter name '{1}' as the {2} argument to a {3} constructor. Replace this argument with a descriptive message and pass the parameter name in the correct position.</source>
        <target state="translated">O método {0} passa o nome de parâmetro '{1}' como o argumento {2} para um construtor {3}. Substitua este argumento por uma mensagem descritiva e passe o nome do parâmetro na posição correta.</target>
        <note />
      </trans-unit>
      <trans-unit id="InstantiateArgumentExceptionsCorrectlyMessageIncorrectParameterName">
        <source>Method {0} passes '{1}' as the {2} argument to a {3} constructor. Replace this argument with one of the method's parameter names. Note that the provided parameter name should have the exact casing as declared on the method.</source>
        <target state="translated">O método {0} passa '{1}' como o argumento {2} para um construtor {3}. Substitua este argumento por um dos nomes de parâmetro do método. Observe que o nome do parâmetro fornecido deve ter o uso exato de maiúsculas e minúsculas conforme declarado no método.</target>
        <note />
      </trans-unit>
      <trans-unit id="InstantiateArgumentExceptionsCorrectlyMessageNoArguments">
        <source>Call the {0} constructor that contains a message and/or paramName parameter</source>
        <target state="translated">Chame o construtor {0} que contém uma mensagem e/ou um parâmetro paramName</target>
        <note />
      </trans-unit>
      <trans-unit id="InstantiateArgumentExceptionsCorrectlyTitle">
        <source>Instantiate argument exceptions correctly</source>
        <target state="translated">Instanciar exceções de argumentos corretamente</target>
        <note />
      </trans-unit>
      <trans-unit id="JavaScriptSerializerMaybeWithSimpleTypeResolverMessage">
        <source>The method '{0}' is insecure when deserializing untrusted data with a JavaScriptSerializer initialized with a SimpleTypeResolver. Ensure that the JavaScriptSerializer is initialized without a JavaScriptTypeResolver specified, or initialized with a JavaScriptTypeResolver that limits the types of objects in the deserialized object graph.</source>
        <target state="translated">O método '{0}' não é seguro durante a desserialização de dados não confiáveis com um JavaScriptSerializer inicializado com um SimpleTypeResolver. Verifique se o JavaScriptSerializer é inicializado sem um JavaScriptTypeResolver especificado ou inicializado com um JavaScriptTypeResolver que limita os tipos de objetos no grafo de objetos desserializado.</target>
        <note />
      </trans-unit>
      <trans-unit id="JavaScriptSerializerMaybeWithSimpleTypeResolverTitle">
        <source>Ensure JavaScriptSerializer is not initialized with SimpleTypeResolver before deserializing</source>
        <target state="translated">Verifique se JavaScriptSerializer não foi inicializado com SimpleTypeResolver antes de desserializar</target>
        <note />
      </trans-unit>
      <trans-unit id="JavaScriptSerializerWithSimpleTypeResolverMessage">
        <source>The method '{0}' is insecure when deserializing untrusted data with a JavaScriptSerializer initialized with a SimpleTypeResolver. Initialize JavaScriptSerializer without a JavaScriptTypeResolver specified, or initialize with a JavaScriptTypeResolver that limits the types of objects in the deserialized object graph.</source>
        <target state="translated">O método '{0}' não é seguro durante a desserialização de dados não confiáveis com um JavaScriptSerializer inicializado com um SimpleTypeResolver. Inicialize o JavaScriptSerializer sem um JavaScriptTypeResolver especificado ou inicialize com um JavaScriptTypeResolver que limita os tipos de objetos no grafo de objetos desserializado.</target>
        <note />
      </trans-unit>
      <trans-unit id="JavaScriptSerializerWithSimpleTypeResolverTitle">
        <source>Do not deserialize with JavaScriptSerializer using a SimpleTypeResolver</source>
        <target state="translated">Não desserialize com JavaScriptSerializer usando um SimpleTypeResolver</target>
        <note />
      </trans-unit>
      <trans-unit id="JsonNetInsecureSerializerMessage">
        <source>When deserializing untrusted input, allowing arbitrary types to be deserialized is insecure. When using deserializing JsonSerializer, use TypeNameHandling.None, or for values other than None, restrict deserialized types with a SerializationBinder.</source>
        <target state="translated">Ao desserializar uma entrada não confiável, não é seguro permitir que tipos arbitrários sejam desserializados. Ao usar a desserialização por JsonSerializer, use TypeNameHandling.None ou, para valores diferentes de None, restrinja os tipos desserializados com um SerializationBinder.</target>
        <note />
      </trans-unit>
      <trans-unit id="JsonNetInsecureSerializerTitle">
        <source>Do not deserialize with JsonSerializer using an insecure configuration</source>
        <target state="translated">Não desserializar com JsonSerializer usando uma configuração insegura</target>
        <note />
      </trans-unit>
      <trans-unit id="JsonNetInsecureSettingsMessage">
        <source>When deserializing untrusted input, allowing arbitrary types to be deserialized is insecure.  When using JsonSerializerSettings, use TypeNameHandling.None, or for values other than None, restrict deserialized types with a SerializationBinder.</source>
        <target state="translated">Ao desserializar uma entrada não confiável, não é seguro permitir que tipos arbitrários sejam desserializados. Ao usar JsonSerializerSettings, use TypeNameHandling.None ou, para valores diferentes de None, restrinja os tipos desserializados com um SerializationBinder.</target>
        <note />
      </trans-unit>
      <trans-unit id="JsonNetInsecureSettingsTitle">
        <source>Do not use insecure JsonSerializerSettings</source>
        <target state="translated">Não use JsonSerializerSettings não seguro</target>
        <note />
      </trans-unit>
      <trans-unit id="JsonNetMaybeInsecureSerializerMessage">
        <source>When deserializing untrusted input, allowing arbitrary types to be deserialized is insecure. When using deserializing JsonSerializer, use TypeNameHandling.None, or for values other than None, restrict deserialized types with a SerializationBinder.</source>
        <target state="translated">Ao desserializar uma entrada não confiável, não é seguro permitir que tipos arbitrários sejam desserializados. Ao usar a desserialização por JsonSerializer, use TypeNameHandling.None ou, para valores diferentes de None, restrinja os tipos desserializados com um SerializationBinder.</target>
        <note />
      </trans-unit>
      <trans-unit id="JsonNetMaybeInsecureSerializerTitle">
        <source>Ensure that JsonSerializer has a secure configuration when deserializing</source>
        <target state="translated">Verificar se JsonSerializer tem uma configuração segura durante a desserialização</target>
        <note />
      </trans-unit>
      <trans-unit id="JsonNetMaybeInsecureSettingsMessage">
        <source>When deserializing untrusted input, allowing arbitrary types to be deserialized is insecure.  When using JsonSerializerSettings, ensure TypeNameHandling.None is specified, or for values other than None, ensure a SerializationBinder is specified to restrict deserialized types.</source>
        <target state="translated">Ao desserializar uma entrada não confiável, não é seguro permitir que tipos arbitrários sejam desserializados. Ao usar JsonSerializerSettings, verifique se TypeNameHandling.None está especificado ou, para valores diferentes de None, verifique se um SerializationBinder está especificado para restringir tipos desserializados.</target>
        <note />
      </trans-unit>
      <trans-unit id="JsonNetMaybeInsecureSettingsTitle">
        <source>Ensure that JsonSerializerSettings are secure</source>
        <target state="translated">Verifique se os JsonSerializerSettings são seguros</target>
        <note />
      </trans-unit>
      <trans-unit id="JsonNetTypeNameHandlingDescription">
        <source>Deserializing JSON when using a TypeNameHandling value other than None can be insecure.  If you need to instead detect Json.NET deserialization when a SerializationBinder isn't specified, then disable rule CA2326, and enable rules CA2327, CA2328, CA2329, and CA2330.</source>
        <target state="translated">A desserialização do JSON ao usar um valor TypeNameHandling diferente de None pode não ser segura. Se você precisar detectar a desserialização do Json.NET quando um SerializationBinder não for especificado, desabilite a regra CA2326 e habilite as regras CA2327, CA2328, CA2329 e CA2330.</target>
        <note />
      </trans-unit>
      <trans-unit id="JsonNetTypeNameHandlingMessage">
        <source>Deserializing JSON when using a TypeNameHandling value other than None can be insecure.</source>
        <target state="translated">A desserialização do JSON ao usar um valor TypeNameHandling diferente de None pode não ser segura.</target>
        <note />
      </trans-unit>
      <trans-unit id="JsonNetTypeNameHandlingTitle">
        <source>Do not use TypeNameHandling values other than None</source>
        <target state="translated">Não use valores TypeNameHandling diferentes de None</target>
        <note />
      </trans-unit>
      <trans-unit id="LosFormatterMethodUsedMessage">
        <source>The method '{0}' is insecure when deserializing untrusted data.</source>
        <target state="translated">O método '{0}' não é seguro durante a desserialização de dados não confiáveis.</target>
        <note />
      </trans-unit>
      <trans-unit id="LosFormatterMethodUsedTitle">
        <source>Do not use insecure deserializer LosFormatter</source>
        <target state="translated">Não use o desserializador LosFormatter não seguro</target>
        <note />
      </trans-unit>
      <trans-unit id="MarkAllNonSerializableFieldsDescription">
        <source>An instance field of a type that is not serializable is declared in a type that is serializable.</source>
        <target state="translated">Um campo de instância de um tipo que não é serializável é declarado em um tipo que é serializável.</target>
        <note />
      </trans-unit>
      <trans-unit id="MarkAllNonSerializableFieldsMessage">
        <source>Field {0} is a member of type {1} which is serializable but is of type {2} which is not serializable</source>
        <target state="translated">O campo {0} é membro do tipo {1}, que é serializável, mas é do tipo {2}, que não é serializável</target>
        <note />
      </trans-unit>
      <trans-unit id="MarkAllNonSerializableFieldsTitle">
        <source>Mark all non-serializable fields</source>
        <target state="translated">Marcar todos os campos não serializáveis</target>
        <note />
      </trans-unit>
      <trans-unit id="MarkAssembliesWithNeutralResourcesLanguageDescription">
        <source>The NeutralResourcesLanguage attribute informs the ResourceManager of the language that was used to display the resources of a neutral culture for an assembly. This improves lookup performance for the first resource that you load and can reduce your working set.</source>
        <target state="translated">O atributo NeutralResourcesLanguage informa o ResourceManager do idioma usado para renderizar os recursos de uma cultura neutra para um assembly. Isso melhorará o desempenho da pesquisa para o primeiro recurso carregado e poderá reduzir o conjunto de trabalho.</target>
        <note />
      </trans-unit>
      <trans-unit id="MarkAssembliesWithNeutralResourcesLanguageMessage">
        <source>Mark assemblies with NeutralResourcesLanguageAttribute</source>
        <target state="translated">Marcar assemblies com NeutralResourcesLanguageAttribute</target>
        <note />
      </trans-unit>
      <trans-unit id="MarkAssembliesWithNeutralResourcesLanguageTitle">
        <source>Mark assemblies with NeutralResourcesLanguageAttribute</source>
        <target state="translated">Marcar assemblies com NeutralResourcesLanguageAttribute</target>
        <note />
      </trans-unit>
      <trans-unit id="MarkBooleanPInvokeArgumentsWithMarshalAsDescription">
        <source>The Boolean data type has multiple representations in unmanaged code.</source>
        <target state="translated">O tipo de dados Boolean tem várias representações no código não gerenciado.</target>
        <note />
      </trans-unit>
      <trans-unit id="MarkBooleanPInvokeArgumentsWithMarshalAsMessageDefault">
        <source>Add the MarshalAsAttribute to parameter {0} of P/Invoke {1}. If the corresponding unmanaged parameter is a 4-byte Win32 'BOOL', use [MarshalAs(UnmanagedType.Bool)]. For a 1-byte C++ 'bool', use MarshalAs(UnmanagedType.U1).</source>
        <target state="translated">Adicione o MarshalAsAttribute ao parâmetro {0} de P/Invoke {1}. Se o parâmetro não gerenciado correspondente for 'BOOL' do Win32 de 4 bytes, use [MarshalAs(UnmanagedType.Bool)]. Para 'bool' do C++ de 1 byte, use MarshalAs(UnmanagedType.U1).</target>
        <note />
      </trans-unit>
      <trans-unit id="MarkBooleanPInvokeArgumentsWithMarshalAsMessageReturn">
        <source>Add the MarshalAsAttribute to the return type of P/Invoke {0}. If the corresponding unmanaged return type is a 4-byte Win32 'BOOL', use MarshalAs(UnmanagedType.Bool). For a 1-byte C++ 'bool', use MarshalAs(UnmanagedType.U1).</source>
        <target state="translated">Adicione o MarshalAsAttribute ao tipo de retorno de P/Invoke {0}. Se o tipo de retorno não gerenciado correspondente for 'BOOL' do Win32 de 4 bytes, use MarshalAs(UnmanagedType.Bool). Para 'bool' do C++ de 1 byte, use MarshalAs(UnmanagedType.U1).</target>
        <note />
      </trans-unit>
      <trans-unit id="MarkBooleanPInvokeArgumentsWithMarshalAsTitle">
        <source>Mark boolean PInvoke arguments with MarshalAs</source>
        <target state="translated">Marcar argumentos PInvoke boolianos com MarshalAs</target>
        <note />
      </trans-unit>
      <trans-unit id="MarkISerializableTypesWithSerializableDescription">
        <source>To be recognized by the common language runtime as serializable, types must be marked by using the SerializableAttribute attribute even when the type uses a custom serialization routine through implementation of the ISerializable interface.</source>
        <target state="translated">Para que sejam reconhecidos pelo Common Language Runtime como serializáveis, os tipos precisam ser marcados usando o atributo SerializableAttribute, mesmo quando o tipo usa uma rotina de serialização personalizada por meio da implementação da interface ISerializable.</target>
        <note />
      </trans-unit>
      <trans-unit id="MarkISerializableTypesWithSerializableMessage">
        <source>Add [Serializable] to {0} as this type implements ISerializable</source>
        <target state="translated">Adicione [Serializable] a {0}, pois este tipo implementa ISerializable</target>
        <note />
      </trans-unit>
      <trans-unit id="MarkISerializableTypesWithSerializableTitle">
        <source>Mark ISerializable types with serializable</source>
        <target state="translated">Marque os tipos ISerializable com serializable</target>
        <note />
      </trans-unit>
      <trans-unit id="MaybeDisableHttpClientCRLCheck">
        <source>Ensure HttpClient certificate revocation list check is not disabled</source>
        <target state="translated">Certifique-se de que a verificação da lista de certificados revogados do HttpClient não está desabilitada</target>
        <note />
      </trans-unit>
      <trans-unit id="MaybeDisableHttpClientCRLCheckMessage">
        <source>HttpClient may be created without enabling CheckCertificateRevocationList</source>
        <target state="translated">HttpClient pode ser criado sem habilitar CheckCertificateRevocationList</target>
        <note />
      </trans-unit>
      <trans-unit id="MaybeInstallRootCert">
        <source>Ensure Certificates Are Not Added To Root Store</source>
        <target state="translated">Verifique Se Não Foram Adicionados Certificados ao Repositório Raiz</target>
        <note />
      </trans-unit>
      <trans-unit id="MaybeInstallRootCertMessage">
        <source>Adding certificates to the operating system's trusted root certificates is insecure. Ensure that the target store is not root store.</source>
        <target state="translated">A adição de certificados aos certificados raiz confiáveis do sistema operacional não é segura. Verifique se o repositório de destino não é um repositório raiz.</target>
        <note />
      </trans-unit>
      <trans-unit id="MaybeUseCreateEncryptorWithNonDefaultIV">
        <source>Use CreateEncryptor with the default IV </source>
        <target state="translated">Usar CreateEncryptor com o IV padrão </target>
        <note />
      </trans-unit>
      <trans-unit id="MaybeUseCreateEncryptorWithNonDefaultIVMessage">
        <source>The non-default initialization vector, which can be potentially repeatable, is used in the encryption. Ensure use the default one.</source>
        <target state="translated">O vetor de inicialização não padrão, que pode ser repetível, é usado na criptografia. Garanta o uso do padrão.</target>
        <note />
      </trans-unit>
      <trans-unit id="MaybeUseSecureCookiesASPNetCore">
        <source>Ensure Use Secure Cookies In ASP.NET Core</source>
        <target state="needs-review-translation">Garantir o Uso de Cookies Seguros no ASP.Net Core</target>
        <note />
      </trans-unit>
      <trans-unit id="MaybeUseSecureCookiesASPNetCoreMessage">
        <source>Ensure that CookieOptions.Secure = true when setting a cookie</source>
        <target state="translated">Verifique se CookieOptions.Secure = true ao configurar um cookie</target>
        <note />
      </trans-unit>
      <trans-unit id="MaybeUseWeakKDFInsufficientIterationCount">
        <source>Ensure Sufficient Iteration Count When Using Weak Key Derivation Function</source>
        <target state="translated">Assegure uma Contagem de Iteração Suficiente ao Usar a Função de Derivação de Chaves Fraca</target>
        <note />
      </trans-unit>
      <trans-unit id="MaybeUseWeakKDFInsufficientIterationCountMessage">
        <source>Ensure that the iteration count is at least {0} when deriving a cryptographic key from a password. By default, Rfc2898DeriveByte's IterationCount is only 1000</source>
        <target state="translated">Verifique se a contagem de iteração é de pelo menos {0} ao derivar uma chave de criptografia de uma senha. Por padrão, a IterationCount de Rfc2898DeriveByte é de apenas 1000</target>
        <note />
      </trans-unit>
      <trans-unit id="MissHttpVerbAttribute">
        <source>Miss HttpVerb attribute for action methods</source>
        <target state="translated">Atributo HttpVerb ignorado para métodos de ação</target>
        <note />
      </trans-unit>
      <trans-unit id="MissHttpVerbAttributeDescription">
        <source>All the methods that create, edit, delete, or otherwise modify data do so in the [HttpPost] overload of the method, which needs to be protected with the anti forgery attribute from request forgery. Performing a GET operation should be a safe operation that has no side effects and doesn't modify your persisted data.</source>
        <target state="translated">Todos os métodos que criam, editam, excluem ou modificam de qualquer forma os dados fazem isso na sobrecarga [HttpPost] do método, que precisa ser protegida com o atributo antifalsificação contra a falsificação de solicitações. A execução de uma operação GET deve ser uma operação segura que não tenha efeitos colaterais e não modifique os seus dados persistentes.</target>
        <note />
      </trans-unit>
      <trans-unit id="MissHttpVerbAttributeMessage">
        <source>Action method {0} needs to specify the HTTP request kind explicitly</source>
        <target state="translated">O método de ação {0} precisa especificar explicitamente o tipo de solicitação HTTP</target>
        <note />
      </trans-unit>
      <trans-unit id="NetDataContractSerializerDeserializeMaybeWithoutBinderSetMessage">
        <source>The method '{0}' is insecure when deserializing untrusted data without a SerializationBinder to restrict the type of objects in the deserialized object graph.</source>
        <target state="translated">O método '{0}' não é seguro durante a desserialização de dados não confiáveis sem um SerializationBinder para restringir o tipo de objetos no grafo de objetos desserializado.</target>
        <note />
      </trans-unit>
      <trans-unit id="NetDataContractSerializerDeserializeMaybeWithoutBinderSetTitle">
        <source>Ensure NetDataContractSerializer.Binder is set before deserializing</source>
        <target state="translated">Verifique se o NetDataContractSerializer.Binder está definido antes de desserializar</target>
        <note />
      </trans-unit>
      <trans-unit id="NetDataContractSerializerDeserializeWithoutBinderSetMessage">
        <source>The method '{0}' is insecure when deserializing untrusted data without a SerializationBinder to restrict the type of objects in the deserialized object graph.</source>
        <target state="translated">O método '{0}' não é seguro durante a desserialização de dados não confiáveis sem um SerializationBinder para restringir o tipo de objetos no grafo de objetos desserializado.</target>
        <note />
      </trans-unit>
      <trans-unit id="NetDataContractSerializerDeserializeWithoutBinderSetTitle">
        <source>Do not deserialize without first setting NetDataContractSerializer.Binder</source>
        <target state="translated">Não desserialize sem primeiro definir NetDataContractSerializer.Binder</target>
        <note />
      </trans-unit>
      <trans-unit id="NetDataContractSerializerMethodUsedDescription">
        <source>The method '{0}' is insecure when deserializing untrusted data.  If you need to instead detect NetDataContractSerializer deserialization without a SerializationBinder set, then disable rule CA2310, and enable rules CA2311 and CA2312.</source>
        <target state="translated">O método '{0}' não é seguro durante a desserialização de dados não confiáveis. Se, nesse caso, você precisar detectar a desserialização de NetDataContractSerializer sem um conjunto de SerializationBinder, desabilite a regra CA2310 e habilite as regras CA2311 and CA2312.</target>
        <note />
      </trans-unit>
      <trans-unit id="NetDataContractSerializerMethodUsedMessage">
        <source>The method '{0}' is insecure when deserializing untrusted data.</source>
        <target state="translated">O método '{0}' não é seguro durante a desserialização de dados não confiáveis.</target>
        <note />
      </trans-unit>
      <trans-unit id="NetDataContractSerializerMethodUsedTitle">
        <source>Do not use insecure deserializer NetDataContractSerializer</source>
        <target state="translated">Não use o desserializador NetDataContractSerializer não seguro</target>
        <note />
      </trans-unit>
      <trans-unit id="NormalizeStringsToUppercaseDescription">
        <source>Strings should be normalized to uppercase. A small group of characters cannot make a round trip when they are converted to lowercase. To make a round trip means to convert the characters from one locale to another locale that represents character data differently, and then to accurately retrieve the original characters from the converted characters.</source>
        <target state="translated">As cadeias de caracteres devem ser normalizadas em maiúsculas. Um pequeno grupo de caracteres não podem fazer uma viagem de ida e volta quando são convertidos em minúsculas. Fazer uma viagem de ida e volta significa converter os caracteres de uma localidade em outra localidade que representa os dados de caractere de maneira diferente e, em seguida, recuperar de forma precisa os caracteres originais dos caracteres convertidos.</target>
        <note />
      </trans-unit>
      <trans-unit id="NormalizeStringsToUppercaseMessageToUpper">
        <source>In method '{0}', replace the call to '{1}' with '{2}'</source>
        <target state="translated">No método '{0}', substitua a chamada para '{1}' por '{2}'</target>
        <note />
      </trans-unit>
      <trans-unit id="NormalizeStringsToUppercaseTitle">
        <source>Normalize strings to uppercase</source>
        <target state="translated">Normalizar cadeias de caracteres em maiúsculas</target>
        <note />
      </trans-unit>
      <trans-unit id="ObjectStateFormatterMethodUsedMessage">
        <source>The method '{0}' is insecure when deserializing untrusted data.</source>
        <target state="translated">O método '{0}' não é seguro durante a desserialização de dados não confiáveis.</target>
        <note />
      </trans-unit>
      <trans-unit id="ObjectStateFormatterMethodUsedTitle">
        <source>Do not use insecure deserializer ObjectStateFormatter</source>
        <target state="translated">Não use o desserializador ObjectStateFormatter não seguro</target>
        <note />
      </trans-unit>
      <trans-unit id="PInvokeDeclarationsShouldBePortableDescription">
        <source>This rule evaluates the size of each parameter and the return value of a P/Invoke, and verifies that the size of the parameter is correct when marshaled to unmanaged code on 32-bit and 64-bit operating systems.</source>
        <target state="translated">Essa regra avalia o tamanho de cada parâmetro e o valor retornado de um P/Invoke e verifica se o tamanho do parâmetro está correto quando o marshaling foi realizado no código não gerenciado em sistemas operacionais de 32 bits e 64 bits.</target>
        <note />
      </trans-unit>
      <trans-unit id="PInvokeDeclarationsShouldBePortableMessageParameter">
        <source>As it is declared in your code, parameter {0} of P/Invoke {1} will be {2} bytes wide on {3} platforms. This is not correct, as the actual native declaration of this API indicates it should be {4} bytes wide on {3} platforms. Consult the MSDN Platform SDK documentation for help determining what data type should be used instead of {5}.</source>
        <target state="translated">Conforme declarado em seu código, o parâmetro {0} de P/Invoke {1} terá {2} bytes nas plataformas {3}. Isso não está correto, já que a declaração nativa real desta API indica que ele deve ter {4} bytes nas plataformas {3}. Consulte a documentação do SDK da Plataforma MSDN para obter ajuda para determinar que tipo de dados deve ser usado em vez de {5}.</target>
        <note />
      </trans-unit>
      <trans-unit id="PInvokeDeclarationsShouldBePortableMessageReturn">
        <source>As it is declared in your code, the return type of P/Invoke {0} will be {1} bytes wide on {2} platforms. This is not correct, as the actual native declaration of this API indicates it should be {3} bytes wide on {2} platforms. Consult the MSDN Platform SDK documentation for help determining what data type should be used instead of {4}.</source>
        <target state="translated">Conforme declarado em seu código, o tipo de retorno de P/Invoke {0} terá {1} bytes nas plataformas {2}. Isso não está correto, já que a declaração nativa real desta API indica que ele deve ter {3} bytes nas plataformas {2}. Consulte a documentação do SDK da Plataforma MSDN para obter ajuda para determinar que tipo de dados deve ser usado em vez de {4}.</target>
        <note />
      </trans-unit>
      <trans-unit id="PInvokeDeclarationsShouldBePortableTitle">
        <source>PInvoke declarations should be portable</source>
        <target state="translated">Declarações PInvoke devem ser portáteis</target>
        <note />
      </trans-unit>
      <trans-unit id="PInvokesShouldNotBeVisibleDescription">
        <source>A public or protected method in a public type has the System.Runtime.InteropServices.DllImportAttribute attribute (also implemented by the Declare keyword in Visual Basic). Such methods should not be exposed.</source>
        <target state="translated">Um método público ou protegido em um tipo público tem o atributo System.Runtime.InteropServices.DllImportAttribute (implementado também pela palavra-chave Declare no Visual Basic). Esses métodos não devem ser expostos.</target>
        <note />
      </trans-unit>
      <trans-unit id="PInvokesShouldNotBeVisibleMessage">
        <source>P/Invoke method '{0}' should not be visible</source>
        <target state="translated">O método P/Invoke '{0}' não deve ser visível</target>
        <note />
      </trans-unit>
      <trans-unit id="PInvokesShouldNotBeVisibleTitle">
        <source>P/Invokes should not be visible</source>
        <target state="translated">P/Invokes não deve ser visível</target>
        <note />
      </trans-unit>
      <trans-unit id="PlatformCompatibilityAllPlatforms">
        <source>and all other platforms</source>
        <target state="new">and all other platforms</target>
        <note>This call site is reachable on: 'windows' 10.0.2000 and later, and all other platforms</note>
      </trans-unit>
      <trans-unit id="PlatformCompatibilityAllVersions">
        <source>'{0}' all versions</source>
        <target state="translated">'{0}' todas as versões</target>
        <note>This call site is reachable on: 'Windows' all versions.</note>
      </trans-unit>
      <trans-unit id="PlatformCompatibilityDescription">
        <source>Using platform dependent API on a component makes the code no longer work across all platforms.</source>
        <target state="translated">O uso de uma API dependente da plataforma em um componente faz com que o código não funcione mais em todas as plataformas.</target>
        <note />
      </trans-unit>
      <trans-unit id="PlatformCompatibilityFromVersionToVersion">
        <source>'{0}' from version {1} to {2}</source>
        <target state="translated">'{0}' da versão {1} à {2}</target>
        <note>'SupportedOnWindows1903UnsupportedOn2004()' is supported on: 'windows' from version 10.0.1903 to 10.0.2004.</note>
      </trans-unit>
      <trans-unit id="PlatformCompatibilityOnlySupportedCsAllPlatformMessage">
        <source>This call site is reachable on all platforms. '{0}' is only supported on: {1}.</source>
        <target state="translated">Este site de chamada pode ser acessado em todas as plataformas. Só há suporte para '{0}' em: {1}.</target>
        <note>This call site is reachable on all platforms. 'SupportedOnWindowsAndBrowser()' is only supported on: 'windows', 'browser' .</note>
      </trans-unit>
      <trans-unit id="PlatformCompatibilityOnlySupportedCsReachableMessage">
        <source>This call site is reachable on: {2}. '{0}' is only supported on: {1}.</source>
        <target state="translated">Este site de chamada pode ser acessado em: {2}. Só há suporte para '{0}' em: {1}.</target>
        <note>This call site is reachable on: 'windows' all versions.'SupportedOnWindowsUnsupportedFromWindows2004()' is only supported on: 'windows' 10.0.2004 and before</note>
      </trans-unit>
      <trans-unit id="PlatformCompatibilityOnlySupportedCsUnreachableMessage">
        <source>This call site is unreachable on: {2}. '{0}' is only supported on: {1}.</source>
        <target state="translated">Este site de chamada está inacessível em: {2}. Só há suporte para '{0}' em: {1}.</target>
        <note>This call site is unreachable on: 'browser'. 'SupportedOnWindowsAndBrowser()' is only supported on: 'browser', 'windows'.</note>
      </trans-unit>
      <trans-unit id="PlatformCompatibilitySupportedCsAllPlatformMessage">
        <source>This call site is reachable on all platforms. '{0}' is supported on: {1}.</source>
        <target state="translated">Este site de chamada pode ser acessado em todas as plataformas. Há suporte para '{0}' em: {1}.</target>
        <note>This call site is reachable on all platforms. 'SupportedOnWindows1903UnsupportedFrom2004()' is supported on: 'windows' from version 10.0.1903 to 10.0.2004.</note>
      </trans-unit>
      <trans-unit id="PlatformCompatibilitySupportedCsReachableMessage">
        <source>This call site is reachable on: {2}. '{0}' is supported on: {1}.</source>
        <target state="translated">Este site de chamada pode ser acessado em: {2}. Há suporte para '{0}' em: {1}.</target>
        <note>This call site is reachable on: 'windows' 10.0.2000 and before. 'UnsupportedOnWindowsSupportedOn1903()' is supported on: 'windows' 10.0.1903 and later.</note>
      </trans-unit>
      <trans-unit id="PlatformCompatibilityTitle">
        <source>Validate platform compatibility</source>
        <target state="translated">Validar a compatibilidade da plataforma</target>
        <note />
      </trans-unit>
      <trans-unit id="PlatformCompatibilityUnsupportedCsAllPlatformMessage">
        <source>This call site is reachable on all platforms. '{0}' is unsupported on: {1}.</source>
        <target state="translated">Este site de chamada pode ser acessado em todas as plataformas. Não há suporte para '{0}' em: {1}.</target>
        <note>This call site is reachable on all platforms. 'UnsupportedOnWindows()' is unsupported on: 'windows'</note>
      </trans-unit>
      <trans-unit id="PlatformCompatibilityUnsupportedCsReachableMessage">
        <source>This call site is reachable on: {2}. '{0}' is unsupported on: {1}.</source>
        <target state="translated">Este site de chamada pode ser acessado em: {2}. Não há suporte para '{0}' em: {1}.</target>
        <note>This call site is reachable on: 'windows', 'browser'. 'UnsupportedOnBrowser()' is unsupported on: 'browser'.</note>
      </trans-unit>
      <trans-unit id="PlatformCompatibilityVersionAndBefore">
        <source>'{0}' {1} and before</source>
        <target state="translated">'{0}' {1} e anteriores</target>
        <note>'SupportedOnWindowsUnsupportedFromWindows2004()' is only supported on: 'windows' 10.0.2004 and before.</note>
      </trans-unit>
      <trans-unit id="PlatformCompatibilityVersionAndLater">
        <source>'{0}' {1} and later</source>
        <target state="translated">'{0}' {1} e posteriores</target>
        <note>'SupportedOnWindows10()' is only supported on: 'windows' 10.0 and later.</note>
      </trans-unit>
      <trans-unit id="PotentialReferenceCycleInDeserializedObjectGraphDescription">
        <source>Review code that processes untrusted deserialized data for handling of unexpected reference cycles. An unexpected reference cycle should not cause the code to enter an infinite loop. Otherwise, an unexpected reference cycle can allow an attacker to DOS or exhaust the memory of the process when deserializing untrusted data.</source>
        <target state="translated">Examine o código que processa dados desserializados não confiáveis para o tratamento de ciclos de referência inesperados. Um ciclo de referência inesperado não deve fazer com que o código entre em um loop infinito. Caso contrário, um ciclo de referência inesperado pode permitir um invasor do DOS ou esgotar a memória do processo ao desserializar dados não confiáveis.</target>
        <note />
      </trans-unit>
      <trans-unit id="PotentialReferenceCycleInDeserializedObjectGraphMessage">
        <source>{0} participates in a potential reference cycle</source>
        <target state="translated">{0} participa de um ciclo de referência potencial</target>
        <note />
      </trans-unit>
      <trans-unit id="PotentialReferenceCycleInDeserializedObjectGraphTitle">
        <source>Potential reference cycle in deserialized object graph</source>
        <target state="translated">Ciclo de referência potencial em grafo de objeto desserializado</target>
        <note />
      </trans-unit>
      <trans-unit id="PreferStreamAsyncMemoryOverloadsDescription">
        <source>'Stream' has a 'ReadAsync' overload that takes a 'Memory&lt;Byte&gt;' as the first argument, and a 'WriteAsync' overload that takes a 'ReadOnlyMemory&lt;Byte&gt;' as the first argument. Prefer calling the memory based overloads, which are more efficient.</source>
        <target state="translated">'Stream' tem uma sobrecarga 'ReadAsync' que recebe um 'Memory&lt;Byte&gt;' como o primeiro argumento e uma sobrecarga 'WriteAsync' que recebe um 'ReadOnlyMemory&lt;Byte&gt;' como o primeiro argumento. Prefira chamar as sobrecargas com base na memória, que são mais eficientes.</target>
        <note />
      </trans-unit>
      <trans-unit id="PreferIsEmptyOverCountDescription">
        <source>For determining whether the object contains or not any items, prefer using 'IsEmpty' property rather than retrieving the number of items from the 'Count' property and comparing it to 0 or 1.</source>
        <target state="translated">Para determinar se o objeto contém ou não contém itens, prefira usar a propriedade 'IsEmpty' em vez de recuperar o número de itens da propriedade 'Count' e compará-lo com 0 ou 1.</target>
        <note />
      </trans-unit>
      <trans-unit id="PreferIsEmptyOverCountMessage">
        <source>Prefer 'IsEmpty' over 'Count' to determine whether the object is empty</source>
        <target state="translated">Preferir 'IsEmpty' em vez de 'Count' para determinar se o objeto está vazio</target>
        <note />
      </trans-unit>
      <trans-unit id="PreferIsEmptyOverCountTitle">
        <source>Prefer IsEmpty over Count</source>
        <target state="translated">Preferir IsEmpty em vez de Count</target>
        <note />
      </trans-unit>
      <trans-unit id="PreferStreamAsyncMemoryOverloadsMessage">
        <source>Change the '{0}' method call to use the '{1}' overload</source>
        <target state="translated">Altere a chamada de método '{0}' para usar a sobrecarga '{1}'</target>
        <note />
      </trans-unit>
      <trans-unit id="PreferStreamAsyncMemoryOverloadsTitle">
        <source>Prefer the 'Memory'-based overloads for 'ReadAsync' and 'WriteAsync'</source>
        <target state="translated">Prefira as sobrecargas baseadas em 'Memória' para 'ReadAsync' e 'WriteAsync'</target>
        <note />
      </trans-unit>
      <trans-unit id="PreferStringContainsOverIndexOfCodeFixTitle">
        <source>Replace with 'string.Contains'</source>
        <target state="translated">Substituir por 'string.Contains'</target>
        <note />
      </trans-unit>
      <trans-unit id="PreferStringContainsOverIndexOfDescription">
        <source>Calls to 'string.IndexOf' where the result is used to check for the presence/absence of a substring can be replaced by 'string.Contains'.</source>
        <target state="translated">As chamadas para 'string.IndexOf' nas quais o resultado é usado para verificar a presença ou a ausência de uma substring podem ser substituídas por 'string.Contains'.</target>
        <note />
      </trans-unit>
      <trans-unit id="PreferStringContainsOverIndexOfMessage">
        <source>Use 'string.Contains' instead of 'string.IndexOf' to improve readability</source>
        <target state="translated">Use 'string.Contains' em vez de 'string.IndexOf' para aprimorar a legibilidade</target>
        <note />
      </trans-unit>
      <trans-unit id="PreferStringContainsOverIndexOfTitle">
        <source>Consider using 'string.Contains' instead of 'string.IndexOf'</source>
        <target state="translated">Considere o uso de 'string.Contains' em vez de 'string.IndexOf'</target>
        <note />
      </trans-unit>
      <trans-unit id="PreferTypedStringBuilderAppendOverloadsDescription">
        <source>StringBuilder.Append and StringBuilder.Insert provide overloads for multiple types beyond System.String.  When possible, prefer the strongly-typed overloads over using ToString() and the string-based overload.</source>
        <target state="translated">StringBuilder.Append e StringBuilder.Insert fornecem sobrecargas para vários tipos além de System.String. Quando possível, prefira as sobrecargas fortemente tipadas usando ToString() e a sobrecarga baseada em cadeia de caracteres.</target>
        <note />
      </trans-unit>
      <trans-unit id="PreferTypedStringBuilderAppendOverloadsMessage">
        <source>Remove the ToString call in order to use a strongly-typed StringBuilder overload</source>
        <target state="translated">Remova a chamada ToString para usar uma sobrecarga de StringBuilder fortemente tipada</target>
        <note />
      </trans-unit>
      <trans-unit id="PreferTypedStringBuilderAppendOverloadsRemoveToString">
        <source>Remove the ToString call</source>
        <target state="translated">Remover a chamada ToString</target>
        <note />
      </trans-unit>
      <trans-unit id="PreferTypedStringBuilderAppendOverloadsTitle">
        <source>Prefer strongly-typed Append and Insert method overloads on StringBuilder</source>
        <target state="translated">Prefira sobrecargas de método Append e Insert fortemente tipadas no StringBuilder</target>
        <note />
      </trans-unit>
      <trans-unit id="PreferConstCharOverConstUnitStringInStringBuilderDescription">
        <source>'StringBuilder.Append(char)' is more efficient than 'StringBuilder.Append(string)' when the string is a single character. When calling 'Append' with a constant, prefer using a constant char rather than a constant string containing one character.</source>
        <target state="translated">'StringBuilder.Append(char)' é mais eficiente do que 'StringBuilder.Append(string)' quando a cadeia de caracteres é um único caractere. Ao chamar 'Append' com uma constante, prefira usar um caractere constante em vez de uma cadeia de caracteres constante contendo um caractere.</target>
        <note />
      </trans-unit>
      <trans-unit id="PreferConstCharOverConstUnitStringInStringBuilderMessage">
        <source>Use 'StringBuilder.Append(char)' instead of 'StringBuilder.Append(string)' when the input is a constant unit string</source>
        <target state="translated">Use 'StringBuilder.Append(char)' em vez de 'StringBuilder.Append(string)' quando a entrada for uma cadeia de caracteres de unidade constante</target>
        <note />
      </trans-unit>
      <trans-unit id="PreferConstCharOverConstUnitStringInStringBuilderTitle">
        <source>Consider using 'StringBuilder.Append(char)' when applicable</source>
        <target state="translated">Considere o uso de 'StringBuilder.Append(char)' quando aplicável</target>
        <note />
      </trans-unit>
      <trans-unit id="ProvideCorrectArgumentToEnumHasFlagDescription">
        <source>'Enum.HasFlag' method expects the 'enum' argument to be of the same 'enum' type as the instance on which the method is invoked and that this 'enum' is marked with 'System.FlagsAttribute'. If these are different 'enum' types, an unhandled exception will be thrown at runtime. If the 'enum' type is not marked with 'System.FlagsAttribute' the call will always return 'false' at runtime.</source>
        <target state="translated">O método 'Enum.HasFlag' espera que o argumento 'enum' seja do mesmo tipo 'enum' que a instância na qual o método é invocado e que esse 'enum' seja marcado com 'System.FlagsAttribute'. Se eles forem de tipos 'enum' diferentes, uma exceção sem tratamento será gerada no tempo de execução. Se o tipo 'enum' não estiver marcado com 'System.FlagsAttribute', a chamada sempre retornará 'false' no tempo de execução.</target>
        <note />
      </trans-unit>
      <trans-unit id="ProvideCorrectArgumentToEnumHasFlagMessageDifferentType">
        <source>The argument type, '{0}', must be the same as the enum type '{1}'</source>
        <target state="translated">O tipo de argumento '{0}' precisa ser do mesmo tipo enumerado '{1}'</target>
        <note />
      </trans-unit>
      <trans-unit id="ProvideCorrectArgumentToEnumHasFlagTitle">
        <source>Provide correct 'enum' argument to 'Enum.HasFlag'</source>
        <target state="translated">Forneça o argumento 'enum' correto para 'Enum.HasFlag'</target>
        <note />
      </trans-unit>
      <trans-unit id="ProvideCorrectArgumentsToFormattingMethodsDescription">
        <source>The format argument that is passed to System.String.Format does not contain a format item that corresponds to each object argument, or vice versa.</source>
        <target state="translated">O argumento de formato passado para System.String.Format não contém um item de formato correspondente a cada argumento de objeto ou vice-versa.</target>
        <note />
      </trans-unit>
      <trans-unit id="ProvideCorrectArgumentsToFormattingMethodsMessage">
        <source>Provide correct arguments to formatting methods</source>
        <target state="translated">Fornecer os argumentos corretos para métodos de formatação</target>
        <note />
      </trans-unit>
      <trans-unit id="ProvideCorrectArgumentsToFormattingMethodsTitle">
        <source>Provide correct arguments to formatting methods</source>
        <target state="translated">Fornecer os argumentos corretos para métodos de formatação</target>
        <note />
      </trans-unit>
      <trans-unit id="ProvideDeserializationMethodsForOptionalFieldsDescription">
        <source>A type has a field that is marked by using the System.Runtime.Serialization.OptionalFieldAttribute attribute, and the type does not provide deserialization event handling methods.</source>
        <target state="translated">Um tipo tem um campo que está marcado usando o atributo System.Runtime.Serialization.OptionalFieldAttribute, mas o tipo não fornece os métodos de manipulação de eventos de desserialização.</target>
        <note />
      </trans-unit>
      <trans-unit id="ProvideDeserializationMethodsForOptionalFieldsMessageOnDeserialized">
        <source>Add a 'private void OnDeserialized(StreamingContext)' method to type {0} and attribute it with the System.Runtime.Serialization.OnDeserializedAttribute</source>
        <target state="translated">Adicionar um método 'private void OnDeserialized(StreamingContext)' ao tipo {0} e atribuí-lo com System.Runtime.Serialization.OnDeserializedAttribute</target>
        <note />
      </trans-unit>
      <trans-unit id="ProvideDeserializationMethodsForOptionalFieldsMessageOnDeserializing">
        <source>Add a 'private void OnDeserializing(StreamingContext)' method to type {0} and attribute it with the System.Runtime.Serialization.OnDeserializingAttribute</source>
        <target state="translated">Adicionar um método 'private void OnDeserializing(StreamingContext)' ao tipo {0} e atribuí-lo com System.Runtime.Serialization.OnDeserializingAttribute</target>
        <note />
      </trans-unit>
      <trans-unit id="ProvideDeserializationMethodsForOptionalFieldsTitle">
        <source>Provide deserialization methods for optional fields</source>
        <target state="translated">Fornecer métodos de desserialização para campos opcionais</target>
        <note />
      </trans-unit>
      <trans-unit id="RemoveRedundantCall">
        <source>Remove redundant call</source>
        <target state="translated">Remova a chamada redundante</target>
        <note />
      </trans-unit>
      <trans-unit id="RethrowToPreserveStackDetailsDescription">
        <source>An exception is rethrown and the exception is explicitly specified in the throw statement. If an exception is rethrown by specifying the exception in the throw statement, the list of method calls between the original method that threw the exception and the current method is lost.</source>
        <target state="translated">Uma exceção é gerada novamente e a exceção é especificada explicitamente na instrução throw. Se uma exceção for gerada novamente especificando a exceção na instrução throw, a lista de métodos será chamada entre o método original que gerou a exceção e o método atual será perdido.</target>
        <note />
      </trans-unit>
      <trans-unit id="RethrowToPreserveStackDetailsMessage">
        <source>Rethrow to preserve stack details</source>
        <target state="translated">Gerar novamente para preservar detalhes da pilha</target>
        <note />
      </trans-unit>
      <trans-unit id="RethrowToPreserveStackDetailsTitle">
        <source>Rethrow to preserve stack details</source>
        <target state="translated">Gerar novamente para preservar detalhes da pilha</target>
        <note />
      </trans-unit>
      <trans-unit id="ReviewCodeForDllInjectionVulnerabilitiesMessage">
        <source>Potential DLL injection vulnerability was found where '{0}' in method '{1}' may be tainted by user-controlled data from '{2}' in method '{3}'.</source>
        <target state="translated">Foi encontrada uma possível vulnerabilidade de injeção de DLL, em que o '{0}' no método '{1}' pode ter sido afetado pelos dados controlados pelo usuário de '{2}' no método '{3}'.</target>
        <note />
      </trans-unit>
      <trans-unit id="ReviewCodeForDllInjectionVulnerabilitiesTitle">
        <source>Review code for DLL injection vulnerabilities</source>
        <target state="translated">Revisão de código quanto a vulnerabilidades de injeção de DLL</target>
        <note />
      </trans-unit>
      <trans-unit id="ReviewCodeForFilePathInjectionVulnerabilitiesMessage">
        <source>Potential file path injection vulnerability was found where '{0}' in method '{1}' may be tainted by user-controlled data from '{2}' in method '{3}'.</source>
        <target state="translated">Foi encontrada uma possível vulnerabilidade de injeção de caminho, em que o '{0}' no método '{1}' pode ter sido afetado pelos dados controlados pelo usuário de '{2}' no método '{3}'.</target>
        <note />
      </trans-unit>
      <trans-unit id="ReviewCodeForFilePathInjectionVulnerabilitiesTitle">
        <source>Review code for file path injection vulnerabilities</source>
        <target state="translated">Revisão de código quanto a vulnerabilidades de injeção de caminho</target>
        <note />
      </trans-unit>
      <trans-unit id="ReviewCodeForInformationDisclosureVulnerabilitiesMessage">
        <source>Potential information disclosure vulnerability was found where '{0}' in method '{1}' may contain unintended information from '{2}' in method '{3}'.</source>
        <target state="translated">Foi encontrada uma possível vulnerabilidade de divulgação não autorizada de informação, em que o '{0}' no método '{1}' pode conter informações não intencionais de '{2}' no método '{3}'.</target>
        <note />
      </trans-unit>
      <trans-unit id="ReviewCodeForInformationDisclosureVulnerabilitiesTitle">
        <source>Review code for information disclosure vulnerabilities</source>
        <target state="translated">Revisão de código quanto a vulnerabilidades de divulgação não autorizada de informação</target>
        <note />
      </trans-unit>
      <trans-unit id="ReviewCodeForLdapInjectionVulnerabilitiesMessage">
        <source>Potential LDAP injection vulnerability was found where '{0}' in method '{1}' may be tainted by user-controlled data from '{2}' in method '{3}'.</source>
        <target state="translated">Foi encontrada uma possível vulnerabilidade de injeção de LDAP, em que o '{0}' no método '{1}' pode ter sido afetado pelos dados controlados pelo usuário de '{2}' no método '{3}'.</target>
        <note />
      </trans-unit>
      <trans-unit id="ReviewCodeForLdapInjectionVulnerabilitiesTitle">
        <source>Review code for LDAP injection vulnerabilities</source>
        <target state="translated">Revisão de código quanto a vulnerabilidades de injeção de LDAP</target>
        <note />
      </trans-unit>
      <trans-unit id="ReviewCodeForOpenRedirectVulnerabilitiesMessage">
        <source>Potential open redirect vulnerability was found where '{0}' in method '{1}' may be tainted by user-controlled data from '{2}' in method '{3}'.</source>
        <target state="translated">Foi encontrada uma possível vulnerabilidade de redirecionamento aberto, em que o '{0}' no método '{1}' pode ter sido afetado pelos dados controlados pelo usuário de '{2}' no método '{3}'.</target>
        <note />
      </trans-unit>
      <trans-unit id="ReviewCodeForOpenRedirectVulnerabilitiesTitle">
        <source>Review code for open redirect vulnerabilities</source>
        <target state="translated">Revisão de código quanto a vulnerabilidades de redirecionamento aberto</target>
        <note />
      </trans-unit>
      <trans-unit id="ReviewCodeForProcessCommandInjectionVulnerabilitiesMessage">
        <source>Potential process command injection vulnerability was found where '{0}' in method '{1}' may be tainted by user-controlled data from '{2}' in method '{3}'.</source>
        <target state="translated">Foi encontrada uma possível vulnerabilidade de injeção de comando de processo, em que o '{0}' no método '{1}' pode ter sido afetado pelos dados controlados pelo usuário de '{2}' no método '{3}'.</target>
        <note />
      </trans-unit>
      <trans-unit id="ReviewCodeForProcessCommandInjectionVulnerabilitiesTitle">
        <source>Review code for process command injection vulnerabilities</source>
        <target state="translated">Revisão de código quanto a vulnerabilidades de injeção de comando de processo</target>
        <note />
      </trans-unit>
      <trans-unit id="ReviewCodeForRegexInjectionVulnerabilitiesMessage">
        <source>Potential regex injection vulnerability was found where '{0}' in method '{1}' may be tainted by user-controlled data from '{2}' in method '{3}'.</source>
        <target state="translated">Foi encontrada uma possível vulnerabilidade de injeção de regex, em que o '{0}' no método '{1}' pode ter sido afetado pelos dados controlados pelo usuário de '{2}' no método '{3}'.</target>
        <note />
      </trans-unit>
      <trans-unit id="ReviewCodeForRegexInjectionVulnerabilitiesTitle">
        <source>Review code for regex injection vulnerabilities</source>
        <target state="translated">Revisão de código quanto a vulnerabilidades de injeção de regex</target>
        <note />
      </trans-unit>
      <trans-unit id="ReviewCodeForSqlInjectionVulnerabilitiesMessage">
        <source>Potential SQL injection vulnerability was found where '{0}' in method '{1}' may be tainted by user-controlled data from '{2}' in method '{3}'.</source>
        <target state="translated">Foi encontrada uma possível vulnerabilidade de injeção de SQL, em que o '{0}' no método '{1}' pode ter sido afetado pelos dados controlados pelo usuário de '{2}' no método '{3}'.</target>
        <note />
      </trans-unit>
      <trans-unit id="ReviewCodeForSqlInjectionVulnerabilitiesTitle">
        <source>Review code for SQL injection vulnerabilities</source>
        <target state="translated">Revisão de código quanto a vulnerabilidades de injeção de SQL</target>
        <note />
      </trans-unit>
      <trans-unit id="ReviewCodeForXamlInjectionVulnerabilitiesMessage">
        <source>Potential XAML injection vulnerability was found where '{0}' in method '{1}' may be tainted by user-controlled data from '{2}' in method '{3}'.</source>
        <target state="translated">Foi encontrada uma possível vulnerabilidade de injeção de XAML, em que o '{0}' no método '{1}' pode ter sido afetado pelos dados controlados pelo usuário de '{2}' no método '{3}'.</target>
        <note />
      </trans-unit>
      <trans-unit id="ReviewCodeForXamlInjectionVulnerabilitiesTitle">
        <source>Review code for XAML injection vulnerabilities</source>
        <target state="translated">Revisão de código quanto a vulnerabilidades de injeção de XAML</target>
        <note />
      </trans-unit>
      <trans-unit id="ReviewCodeForXmlInjectionVulnerabilitiesMessage">
        <source>Potential XML injection vulnerability was found where '{0}' in method '{1}' may be tainted by user-controlled data from '{2}' in method '{3}'.</source>
        <target state="translated">Foi encontrada uma possível vulnerabilidade de injeção de XML, em que o '{0}' no método '{1}' pode ter sido afetado pelos dados controlados pelo usuário de '{2}' no método '{3}'.</target>
        <note />
      </trans-unit>
      <trans-unit id="ReviewCodeForXmlInjectionVulnerabilitiesTitle">
        <source>Review code for XML injection vulnerabilities</source>
        <target state="translated">Revisão de código quanto a vulnerabilidades de injeção de XML</target>
        <note />
      </trans-unit>
      <trans-unit id="ReviewCodeForXPathInjectionVulnerabilitiesMessage">
        <source>Potential XPath injection vulnerability was found where '{0}' in method '{1}' may be tainted by user-controlled data from '{2}' in method '{3}'.</source>
        <target state="translated">Foi encontrada uma possível vulnerabilidade de injeção de XPath, em que o '{0}' no método '{1}' pode ter sido afetado pelos dados controlados pelo usuário de '{2}' no método '{3}'.</target>
        <note />
      </trans-unit>
      <trans-unit id="ReviewCodeForXPathInjectionVulnerabilitiesTitle">
        <source>Review code for XPath injection vulnerabilities</source>
        <target state="translated">Revisão de código quanto a vulnerabilidades de injeção de XPath</target>
        <note />
      </trans-unit>
      <trans-unit id="ReviewCodeForXssVulnerabilitiesMessage">
        <source>Potential cross-site scripting (XSS) vulnerability was found where '{0}' in method '{1}' may be tainted by user-controlled data from '{2}' in method '{3}'.</source>
        <target state="translated">Foi encontrada uma possível vulnerabilidade de XSS (cross-site scripting), em que o '{0}' no método '{1}' pode ter sido afetado pelos dados controlados pelo usuário de '{2}' no método '{3}'.</target>
        <note />
      </trans-unit>
      <trans-unit id="ReviewCodeForXssVulnerabilitiesTitle">
        <source>Review code for XSS vulnerabilities</source>
        <target state="translated">Revisão de código quanto a vulnerabilidades de XSS</target>
        <note />
      </trans-unit>
      <trans-unit id="ReviewSQLQueriesForSecurityVulnerabilitiesDescription">
        <source>SQL queries that directly use user input can be vulnerable to SQL injection attacks. Review this SQL query for potential vulnerabilities, and consider using a parameterized SQL query.</source>
        <target state="translated">As consultas SQL que usam a entrada do usuário diretamente podem ser vulneráveis a ataques de injeção de SQL. Examine esta consulta SQL quanto a possíveis vulnerabilidades e considere o uso de uma consulta SQL parametrizada.</target>
        <note />
      </trans-unit>
      <trans-unit id="ReviewSQLQueriesForSecurityVulnerabilitiesMessageNoNonLiterals">
        <source>Review if the query string passed to '{0}' in '{1}', accepts any user input</source>
        <target state="translated">Examine se a cadeia de caracteres de consulta passada para '{0}' em '{1}' aceita qualquer entrada do usuário</target>
        <note />
      </trans-unit>
      <trans-unit id="ReviewSQLQueriesForSecurityVulnerabilitiesTitle">
        <source>Review SQL queries for security vulnerabilities</source>
        <target state="translated">Revisar as consultas SQL em busca de vulnerabilidades de segurança</target>
        <note />
      </trans-unit>
      <trans-unit id="SetHttpOnlyForHttpCookie">
        <source>Set HttpOnly to true for HttpCookie</source>
        <target state="translated">Definir HttpOnly como true para HttpCookie</target>
        <note />
      </trans-unit>
      <trans-unit id="SetHttpOnlyForHttpCookieDescription">
        <source>As a defense in depth measure, ensure security sensitive HTTP cookies are marked as HttpOnly. This indicates web browsers should disallow scripts from accessing the cookies. Injected malicious scripts are a common way of stealing cookies.</source>
        <target state="translated">Como medida de defesa completa, verifique se os cookies HTTP confidenciais de segurança estão marcados como HttpOnly. Isso indica que os navegadores da Web devem impedir que os scripts acessem os cookies. Scripts mal-intencionados injetados são uma maneira comum de roubar cookies.</target>
        <note />
      </trans-unit>
      <trans-unit id="SetHttpOnlyForHttpCookieMessage">
        <source>HttpCookie.HttpOnly is set to false or not set at all when using an HttpCookie. Ensure security sensitive cookies are marked as HttpOnly to prevent malicious scripts from stealing the cookies</source>
        <target state="translated">HttpCookie.HttpOnly está definido como false ou não foi definido durante o uso de um HttpCookie. Verifique se os cookies confidenciais de segurança estão marcados como HttpOnly para impedir que scripts mal-intencionados roubem os cookies</target>
        <note />
      </trans-unit>
      <trans-unit id="SetViewStateUserKey">
        <source>Set ViewStateUserKey For Classes Derived From Page</source>
        <target state="translated">Defina ViewStateUserKey Para As Classes Derivadas De Página</target>
        <note />
      </trans-unit>
      <trans-unit id="SetViewStateUserKeyDescription">
        <source>Setting the ViewStateUserKey property can help you prevent attacks on your application by allowing you to assign an identifier to the view-state variable for individual users so that they cannot use the variable to generate an attack. Otherwise, there will be cross-site request forgery vulnerabilities.</source>
        <target state="translated">A definição da propriedade ViewStateUserKey pode ajudar a impedir ataques ao aplicativo permitindo que você atribua um identificador à variável view-state de usuários individuais, impedindo-os de usar a variável para gerar um ataque. Caso contrário, haverá vulnerabilidades de falsificação de solicitação entre sites.</target>
        <note />
      </trans-unit>
      <trans-unit id="SetViewStateUserKeyMessage">
        <source>The class {0} derived from System.Web.UI.Page does not set the ViewStateUserKey property in the OnInit method or Page_Init method</source>
        <target state="translated">A classe {0} derivada de System.Web.UI.Page não define a propriedade ViewStateUserKey no método OnInit ou Page_Init</target>
        <note />
      </trans-unit>
      <trans-unit id="SpecifyCultureInfoDescription">
        <source>A method or constructor calls a member that has an overload that accepts a System.Globalization.CultureInfo parameter, and the method or constructor does not call the overload that takes the CultureInfo parameter. When a CultureInfo or System.IFormatProvider object is not supplied, the default value that is supplied by the overloaded member might not have the effect that you want in all locales. If the result will be displayed to the user, specify 'CultureInfo.CurrentCulture' as the 'CultureInfo' parameter. Otherwise, if the result will be stored and accessed by software, such as when it is persisted to disk or to a database, specify 'CultureInfo.InvariantCulture'.</source>
        <target state="translated">Um método ou construtor chama um membro que tem uma sobrecarga que aceita um parâmetro System.Globalization.CultureInfo e o método ou o construtor não chama a sobrecarga que usa o parâmetro CultureInfo. Quando um objeto CultureInfo ou System.IFormatProvider não é fornecido, o valor padrão fornecido pelo membro sobrecarregado pode não ter o efeito que você deseja em todas as localidades. Se o resultado for exibido para o usuário, especifique 'CultureInfo.CurrentCulture' como o parâmetro 'CultureInfo'. Caso contrário, se o resultado for armazenado e acessado pelo software, assim como quando é persistido em disco ou em um banco de dados, especifique 'CultureInfo.InvariantCulture'.</target>
        <note />
      </trans-unit>
      <trans-unit id="SpecifyCultureInfoMessage">
        <source>The behavior of '{0}' could vary based on the current user's locale settings. Replace this call in '{1}' with a call to '{2}'.</source>
        <target state="translated">O comportamento de '{0}' pode variar dependendo das configurações de localidade do usuário atual. Substitua esta chamada em '{1}' por uma chamada para '{2}'.</target>
        <note />
      </trans-unit>
      <trans-unit id="SpecifyCultureInfoTitle">
        <source>Specify CultureInfo</source>
        <target state="translated">Especificar CultureInfo</target>
        <note />
      </trans-unit>
      <trans-unit id="SpecifyIFormatProviderDescription">
        <source>A method or constructor calls one or more members that have overloads that accept a System.IFormatProvider parameter, and the method or constructor does not call the overload that takes the IFormatProvider parameter. When a System.Globalization.CultureInfo or IFormatProvider object is not supplied, the default value that is supplied by the overloaded member might not have the effect that you want in all locales. If the result will be based on the input from/output displayed to the user, specify 'CultureInfo.CurrentCulture' as the 'IFormatProvider'. Otherwise, if the result will be stored and accessed by software, such as when it is loaded from disk/database and when it is persisted to disk/database, specify 'CultureInfo.InvariantCulture'.</source>
        <target state="translated">Um método ou construtor chama um ou mais membros que têm sobrecargas que aceitam um parâmetro System.IFormatProvider e o método ou o construtor não chama a sobrecarga que aceita o parâmetro IFormatProvider. Quando um objeto System.Globalization.CultureInfo ou IFormatProvider não é fornecido, o valor padrão fornecido pelo membro sobrecarregado pode não ter o efeito que você deseja em todas as localidades. Se o resultado for exibido com base na entrada proveniente do usuário ou na saída exibida para ele, especifique 'CultureInfo.CurrentCulture' como o 'IFormatProvider'. Caso contrário, se o resultado for armazenado e acessado pelo software, assim como ocorre quando ele é carregado do disco/banco de dados e quando é persistido no disco/banco de dados, especifique 'CultureInfo.InvariantCulture'.</target>
        <note />
      </trans-unit>
      <trans-unit id="SpecifyIFormatProviderMessageIFormatProviderAlternate">
        <source>The behavior of '{0}' could vary based on the current user's locale settings. Replace this call in '{1}' with a call to '{2}'.</source>
        <target state="translated">O comportamento de '{0}' pode variar dependendo das configurações de localidade do usuário atual. Substitua esta chamada em '{1}' por uma chamada para '{2}'.</target>
        <note />
      </trans-unit>
      <trans-unit id="SpecifyIFormatProviderMessageIFormatProviderAlternateString">
        <source>The behavior of '{0}' could vary based on the current user's locale settings. Replace this call in '{1}' with a call to '{2}'.</source>
        <target state="translated">O comportamento de '{0}' pode variar dependendo das configurações de localidade do usuário atual. Substitua esta chamada em '{1}' por uma chamada para '{2}'.</target>
        <note />
      </trans-unit>
      <trans-unit id="SpecifyIFormatProviderMessageUICulture">
        <source>'{0}' passes '{1}' as the 'IFormatProvider' parameter to '{2}'. This property returns a culture that is inappropriate for formatting methods.</source>
        <target state="translated">'{0}' passa '{1}' como o parâmetro 'IFormatProvider' para '{2}'. Essa propriedade retorna uma cultura inadequada para os métodos de formatação.</target>
        <note />
      </trans-unit>
      <trans-unit id="SpecifyIFormatProviderMessageUICultureString">
        <source>'{0}' passes '{1}' as the 'IFormatProvider' parameter to '{2}'. This property returns a culture that is inappropriate for formatting methods.</source>
        <target state="translated">'{0}' passa '{1}' como o parâmetro 'IFormatProvider' para '{2}'. Essa propriedade retorna uma cultura inadequada para os métodos de formatação.</target>
        <note />
      </trans-unit>
      <trans-unit id="SpecifyIFormatProviderTitle">
        <source>Specify IFormatProvider</source>
        <target state="translated">Especificar IFormatProvider</target>
        <note />
      </trans-unit>
      <trans-unit id="SpecifyMarshalingForPInvokeStringArgumentsDescription">
        <source>A platform invoke member allows partially trusted callers, has a string parameter, and does not explicitly marshal the string. This can cause a potential security vulnerability.</source>
        <target state="translated">Um membro de invocação de plataforma permite chamadores parcialmente confiáveis, tem um parâmetro de cadeia de caracteres e não realiza marshaling da cadeia de caracteres explicitamente. Isso pode causar uma potencial vulnerabilidade de segurança.</target>
        <note />
      </trans-unit>
      <trans-unit id="SpecifyMarshalingForPInvokeStringArgumentsMessageField">
        <source>To reduce security risk, marshal field {0} as Unicode, by setting StructLayout.CharSet on {1} to CharSet.Unicode, or by explicitly marshaling the field as UnmanagedType.LPWStr. If you need to marshal this string as ANSI or system-dependent, use the BestFitMapping attribute to turn best-fit mapping off, and for added security, ensure ThrowOnUnmappableChar is on.</source>
        <target state="translated">Para reduzir o risco de segurança, realize marshaling do campo {0} como Unicode, definindo StructLayout.CharSet em {1} como CharSet.Unicode ou realizando marshaling do campo explicitamente como UnmanagedType.LPWStr. Se você precisar realizar marshaling dessa cadeia de caracteres como ANSI ou dependente do sistema, use o atributo BestFitMapping para desativar o mapeamento de melhor ajuste e para maior segurança, ative ThrowOnUnmappableChar.</target>
        <note />
      </trans-unit>
      <trans-unit id="SpecifyMarshalingForPInvokeStringArgumentsMessageFieldImplicitAnsi">
        <source>To reduce security risk, marshal field {0} as Unicode, by setting StructLayout.CharSet on {1} to CharSet.Unicode, or by explicitly marshaling the field as UnmanagedType.LPWStr. If you need to marshal this string as ANSI or system-dependent, specify MarshalAs explicitly, use the BestFitMapping attribute to turn best-fit mapping off, and for added security, to turn ThrowOnUnmappableChar on.</source>
        <target state="translated">Para reduzir o risco de segurança, realize marshaling do campo {0} como Unicode, definindo StructLayout.CharSet em {1} como CharSet.Unicode ou realizando marshaling do campo explicitamente como UnmanagedType.LPWStr. Se você precisar realizar marshaling dessa cadeia de caracteres como ANSI ou dependente do sistema, especifique MarshalAs explicitamente, use o atributo BestFitMapping para desativar o mapeamento de melhor ajuste e para maior segurança, ative ThrowOnUnmappableChar.</target>
        <note />
      </trans-unit>
      <trans-unit id="SpecifyMarshalingForPInvokeStringArgumentsMessageParameter">
        <source>To reduce security risk, marshal parameter {0} as Unicode, by setting DllImport.CharSet to CharSet.Unicode, or by explicitly marshaling the parameter as UnmanagedType.LPWStr. If you need to marshal this string as ANSI or system-dependent, set BestFitMapping=false; for added security, also set ThrowOnUnmappableChar=true.</source>
        <target state="translated">Para reduzir o risco de segurança, realize marshaling do parâmetro {0} como Unicode, definindo DllImport.CharSet como CharSet.Unicode ou realizando marshaling do parâmetro explicitamente como UnmanagedType.LPWStr. Se você precisar realizar marshaling dessa cadeia de caracteres como ANSI ou dependente do sistema, defina BestFitMapping=false; para maior segurança, também defina ThrowOnUnmappableChar=true.</target>
        <note />
      </trans-unit>
      <trans-unit id="SpecifyMarshalingForPInvokeStringArgumentsMessageParameterImplicitAnsi">
        <source>To reduce security risk, marshal parameter {0} as Unicode, by setting DllImport.CharSet to CharSet.Unicode, or by explicitly marshaling the parameter as UnmanagedType.LPWStr. If you need to marshal this string as ANSI or system-dependent, specify MarshalAs explicitly, and set BestFitMapping=false; for added security, also set ThrowOnUnmappableChar=true.</source>
        <target state="translated">Para reduzir o risco de segurança, realize marshaling do parâmetro {0} como Unicode, definindo DllImport.CharSet como CharSet.Unicode ou realizando marshaling do parâmetro explicitamente como UnmanagedType.LPWStr. Se você precisar realizar marshaling dessa cadeia de caracteres como ANSI ou dependente do sistema, especifique MarshalAs explicitamente e defina BestFitMapping=false; para maior segurança, também defina ThrowOnUnmappableChar=true.</target>
        <note />
      </trans-unit>
      <trans-unit id="SpecifyMarshalingForPInvokeStringArgumentsTitle">
        <source>Specify marshaling for P/Invoke string arguments</source>
        <target state="translated">Especificar marshaling para argumentos de cadeias de caracteres P/Invoke</target>
        <note />
      </trans-unit>
      <trans-unit id="SpecifyStringComparisonCA1307Description">
        <source>A string comparison operation uses a method overload that does not set a StringComparison parameter. It is recommended to use the overload with StringComparison parameter for clarity of intent. If the result will be displayed to the user, such as when sorting a list of items for display in a list box, specify 'StringComparison.CurrentCulture' or 'StringComparison.CurrentCultureIgnoreCase' as the 'StringComparison' parameter. If comparing case-insensitive identifiers, such as file paths, environment variables, or registry keys and values, specify 'StringComparison.OrdinalIgnoreCase'. Otherwise, if comparing case-sensitive identifiers, specify 'StringComparison.Ordinal'.</source>
        <target state="translated">Uma operação de comparação de cadeia de caracteres usa uma sobrecarga de método que não define um parâmetro StringComparison. É altamente recomendado usar a sobrecarga com o parâmetro StringComparison para esclarecer a intenção. Se o resultado for exibido para o usuário, como ocorre ao classificar uma lista de itens a serem exibidos em uma caixa de listagem, especifique 'StringComparison.CurrentCulture' ou 'StringComparison.CurrentCultureIgnoreCase' como o parâmetro 'StringComparison'. Para comparar identificadores que não diferenciam maiúsculas de minúsculas, como caminhos de arquivos, variáveis de ambiente ou chaves e valores do Registro, especifique 'StringComparison.OrdinalIgnoreCase'. Mas, para comparar identificadores que diferenciam maiúsculas de minúsculas, especifique 'StringComparison.Ordinal'.</target>
        <note />
      </trans-unit>
      <trans-unit id="SpecifyStringComparisonCA1307Message">
        <source>'{0}' has a method overload that takes a 'StringComparison' parameter. Replace this call in '{1}' with a call to '{2}' for clarity of intent.</source>
        <target state="translated">'{0}' tem uma sobrecarga de método que usa um parâmetro 'StringComparison'. Substitua essa chamada em '{1}' por uma chamada para '{2}' para esclarecer a intenção.</target>
        <note />
      </trans-unit>
      <trans-unit id="SpecifyStringComparisonCA1307Title">
        <source>Specify StringComparison for clarity</source>
        <target state="translated">Especificar StringComparison para garantir o esclarecimento</target>
        <note />
      </trans-unit>
      <trans-unit id="SpecifyStringComparisonCA1310Description">
        <source>A string comparison operation uses a method overload that does not set a StringComparison parameter, hence its behavior could vary based on the current user's locale settings. It is strongly recommended to use the overload with StringComparison parameter for correctness and clarity of intent. If the result will be displayed to the user, such as when sorting a list of items for display in a list box, specify 'StringComparison.CurrentCulture' or 'StringComparison.CurrentCultureIgnoreCase' as the 'StringComparison' parameter. If comparing case-insensitive identifiers, such as file paths, environment variables, or registry keys and values, specify 'StringComparison.OrdinalIgnoreCase'. Otherwise, if comparing case-sensitive identifiers, specify 'StringComparison.Ordinal'.</source>
        <target state="translated">Uma operação de comparação de cadeia de caracteres usa uma sobrecarga de método que não define um parâmetro StringComparison, portanto, seu comportamento pode variar com base nas configurações atuais de localidade do usuário. É altamente recomendado usar a sobrecarga com o parâmetro StringComparison para garantir a precisão e esclarecer a intenção. Se o resultado for exibido para o usuário, como ocorre ao classificar uma lista de itens a serem exibidos em uma caixa de listagem, especifique 'StringComparison.CurrentCulture' ou 'StringComparison.CurrentCultureIgnoreCase' como o parâmetro 'StringComparison'. Para comparar identificadores que não diferenciam maiúsculas de minúsculas, como caminhos de arquivos, variáveis de ambiente ou chaves e valores do Registro, especifique 'StringComparison.OrdinalIgnoreCase'. Mas, para comparar identificadores que diferenciam maiúsculas de minúsculas, especifique 'StringComparison.Ordinal'.</target>
        <note />
      </trans-unit>
      <trans-unit id="SpecifyStringComparisonCA1310Message">
        <source>The behavior of '{0}' could vary based on the current user's locale settings. Replace this call in '{1}' with a call to '{2}'.</source>
        <target state="translated">O comportamento de '{0}' pode variar dependendo das configurações de localidade do usuário atual. Substitua esta chamada em '{1}' por uma chamada para '{2}'.</target>
        <note />
      </trans-unit>
      <trans-unit id="SpecifyStringComparisonCA1310Title">
        <source>Specify StringComparison for correctness</source>
        <target state="translated">Especificar StringComparison para garantir a exatidão</target>
        <note />
      </trans-unit>
      <trans-unit id="TestForEmptyStringsUsingStringLengthDescription">
        <source>Comparing strings by using the String.Length property or the String.IsNullOrEmpty method is significantly faster than using Equals.</source>
        <target state="translated">Comparar cadeias de caracteres usando a propriedade String.Length ou o método String.IsNullOrEmpty é significativamente mais rápido do que usar Equals.</target>
        <note />
      </trans-unit>
      <trans-unit id="TestForEmptyStringsUsingStringLengthMessage">
        <source>Test for empty strings using 'string.Length' property or 'string.IsNullOrEmpty' method instead of an Equality check</source>
        <target state="translated">Teste se há cadeias de caracteres vazias usando a propriedade 'string.Length' ou o método 'string.IsNullOrEmpty' em vez de uma verificação de igualdade</target>
        <note />
      </trans-unit>
      <trans-unit id="TestForEmptyStringsUsingStringLengthTitle">
        <source>Test for empty strings using string length</source>
        <target state="translated">Testar se há cadeias de caracteres vazias usando tamanho da cadeia</target>
        <note />
      </trans-unit>
      <trans-unit id="TestForNaNCorrectlyDescription">
        <source>This expression tests a value against Single.Nan or Double.Nan. Use Single.IsNan(Single) or Double.IsNan(Double) to test the value.</source>
        <target state="translated">Esta expressão testa um valor em Single.Nan ou Double.Nan. Use Single.IsNan(Single) ou Double.IsNan(Double) para testar o valor.</target>
        <note />
      </trans-unit>
      <trans-unit id="TestForNaNCorrectlyMessage">
        <source>Test for NaN correctly</source>
        <target state="translated">Testar para NaN corretamente</target>
        <note />
      </trans-unit>
      <trans-unit id="TestForNaNCorrectlyTitle">
        <source>Test for NaN correctly</source>
        <target state="translated">Testar para NaN corretamente</target>
        <note />
      </trans-unit>
      <trans-unit id="UseArrayEmpty">
        <source>Use Array.Empty</source>
        <target state="translated">Usar Array.Empty</target>
        <note />
      </trans-unit>
      <trans-unit id="UseAsSpanInsteadOfArrayRangeIndexerDescription">
        <source>The Range-based indexer on array values produces a copy of requested portion of the array. This copy is often unwanted when it is implicitly used as a Span or Memory value. Use the AsSpan method to avoid the copy.</source>
        <target state="translated">O Indexador baseado em intervalo em valores de matriz produz uma cópia da porção solicitada da matriz. Essa cópia costuma ser indesejada quando é usada implicitamente como um valor de Span ou de Memory. Use o método AsSpan para evitar a cópia.</target>
        <note />
      </trans-unit>
      <trans-unit id="UseAsSpanInsteadOfRangeIndexerMessage">
        <source>Use '{0}' instead of the '{1}'-based indexer on '{2}' to avoid creating unnecessary data copies</source>
        <target state="translated">Use '{0}' em vez do indexador baseado em '{1}' em '{2}' para evitar a criação de cópias de dados desnecessárias</target>
        <note />
      </trans-unit>
      <trans-unit id="UseAsSpanInsteadOfRangeIndexerOnAStringCodeFixTitle">
        <source>Use `{0}` instead of Range-based indexers on a string</source>
        <target state="translated">Use `{0}` em vez de indexadores baseados em Intervalo em uma cadeia de caracteres</target>
        <note />
      </trans-unit>
      <trans-unit id="UseAsSpanInsteadOfRangeIndexerOnAnArrayCodeFixTitle">
        <source>Use `{0}` instead of Range-based indexers on an array</source>
        <target state="translated">Use `{0}` em vez de indexadores baseados em Intervalo em uma matriz</target>
        <note />
      </trans-unit>
      <trans-unit id="UseAsSpanInsteadOfRangeIndexerTitle">
        <source>Use AsSpan or AsMemory instead of Range-based indexers when appropriate</source>
        <target state="translated">Use AsSpan ou AsMemory em vez de Indexadores baseados em intervalo quando apropriado</target>
        <note />
      </trans-unit>
      <trans-unit id="UseAsSpanInsteadOfStringRangeIndexerDescription">
        <source>The Range-based indexer on string values produces a copy of requested portion of the string. This copy is usually unnecessary when it is implicitly used as a ReadOnlySpan or ReadOnlyMemory value. Use the AsSpan method to avoid the unnecessary copy.</source>
        <target state="translated">O Indexador com base em intervalo em valores de cadeia de caracteres produz uma cópia da porção solicitada da cadeia de caracteres. Essa cópia normalmente é desnecessária quando é usada implicitamente como um valor de ReadOnlySpan ou de ReadOnlyMemory. Use o método AsSpan para evitar a cópia desnecessária.</target>
        <note />
      </trans-unit>
      <trans-unit id="UseAsSpanReadOnlyInsteadOfArrayRangeIndexerDescription">
        <source>The Range-based indexer on array values produces a copy of requested portion of the array. This copy is usually unnecessary when it is implicitly used as a ReadOnlySpan or ReadOnlyMemory value. Use the AsSpan method to avoid the unnecessary copy.</source>
        <target state="translated">O Indexador baseado em intervalo em valores de matriz produz uma cópia da porção solicitada da matriz. Essa cópia normalmente é desnecessária quando é usada implicitamente como um valor de ReadOnlySpan ou de ReadOnlyMemory. Use o método AsSpan para evitar a cópia desnecessária.</target>
        <note />
      </trans-unit>
      <trans-unit id="UseAutoValidateAntiforgeryToken">
        <source>Use antiforgery tokens in ASP.NET Core MVC controllers</source>
        <target state="translated">Usar tokens antifalsificação em controladores MVC do ASP.NET Core</target>
        <note />
      </trans-unit>
      <trans-unit id="UseAutoValidateAntiforgeryTokenDescription">
        <source>Handling a POST, PUT, PATCH, or DELETE request without validating an antiforgery token may be vulnerable to cross-site request forgery attacks. A cross-site request forgery attack can send malicious requests from an authenticated user to your ASP.NET Core MVC controller.</source>
        <target state="translated">A manipulação de uma solicitação de POST, PUT, PATCH ou DELETE sem a validação de um token antifalsificação pode ser vulnerável a ataques de falsificação de solicitações intersite. Um ataque de falsificação de solicitações intersite pode enviar solicitações mal-intencionadas de um usuário autenticado para o seu controlador MVC ASP.NET Core.</target>
        <note />
      </trans-unit>
      <trans-unit id="UseAutoValidateAntiforgeryTokenMessage">
        <source>Method {0} handles a {1} request without performing antiforgery token validation. You also need to ensure that your HTML form sends an antiforgery token.</source>
        <target state="translated">O método {0} lida com uma solicitação de {1} sem executar a validação de token antifalsificação. Também é necessário garantir que o seu formulário em HTML envie um token antifalsificação.</target>
        <note />
      </trans-unit>
      <trans-unit id="UseContainerLevelAccessPolicy">
        <source>Use Container Level Access Policy</source>
        <target state="translated">Usar Política de Acesso no Nível de Contêiner</target>
        <note />
      </trans-unit>
      <trans-unit id="UseContainerLevelAccessPolicyDescription">
        <source>No access policy identifier is specified, making tokens non-revocable.</source>
        <target state="translated">Não foi especificado um identificador de política de acesso, o que torna os tokens não revogáveis.</target>
        <note />
      </trans-unit>
      <trans-unit id="UseContainerLevelAccessPolicyMessage">
        <source>Consider using Azure's role-based access control instead of a Shared Access Signature (SAS) if possible. If you still need to use a SAS, use a container-level access policy when creating a SAS.</source>
        <target state="translated">Se possível, considere usar o controle de acesso baseado em função do Azure em vez de uma SAS (Assinatura de Acesso Compartilhado). Se você ainda precisar usar uma SAS, use uma política de acesso de nível de contêiner ao criar uma SAS.</target>
        <note />
      </trans-unit>
      <trans-unit id="UseDefaultDllImportSearchPathsAttribute">
        <source>Use DefaultDllImportSearchPaths attribute for P/Invokes</source>
        <target state="translated">Use o atributo DefaultDllImportSearchPaths para P/Invokes</target>
        <note />
      </trans-unit>
      <trans-unit id="UseDefaultDllImportSearchPathsAttributeDescription">
        <source>By default, P/Invokes using DllImportAttribute probe a number of directories, including the current working directory for the library to load. This can be a security issue for certain applications, leading to DLL hijacking.</source>
        <target state="translated">Por padrão, P/Invokes que usam DllImportAttribute investigam diversos diretórios, incluindo o diretório de trabalho atual, para a biblioteca carregar. Isso pode ser um problema de segurança para determinados aplicativos, levando ao sequestro de DLL.</target>
        <note />
      </trans-unit>
      <trans-unit id="UseDefaultDllImportSearchPathsAttributeMessage">
        <source>The method {0} didn't use DefaultDllImportSearchPaths attribute for P/Invokes.</source>
        <target state="translated">O método {0} não usou o atributo DefaultDllImportSearchPaths para P/Invokes.</target>
        <note />
      </trans-unit>
      <trans-unit id="UseEnvironmentProcessIdDescription">
        <source>'Environment.ProcessId' is simpler and faster than 'Process.GetCurrentProcess().Id'.</source>
        <target state="translated">'Environment.ProcessId' é mais simples e rápido do que 'Process.GetCurrentProcess().Id'.</target>
        <note />
      </trans-unit>
      <trans-unit id="UseEnvironmentProcessIdFix">
        <source>Use 'Environment.ProcessId'</source>
        <target state="translated">Use 'Environment.ProcessId'</target>
        <note />
      </trans-unit>
      <trans-unit id="UseEnvironmentProcessIdMessage">
        <source>Use 'Environment.ProcessId' instead of 'Process.GetCurrentProcess().Id'</source>
        <target state="translated">Use 'Environment.ProcessId' em vez de 'Process.GetCurrentProcess().Id'</target>
        <note />
      </trans-unit>
      <trans-unit id="UseEnvironmentProcessIdTitle">
        <source>Use 'Environment.ProcessId'</source>
        <target state="translated">Use 'Environment.ProcessId'</target>
        <note />
      </trans-unit>
      <trans-unit id="UseIndexer">
        <source>Use indexer</source>
        <target state="translated">Usar o indexador</target>
        <note />
      </trans-unit>
      <trans-unit id="UseManagedEquivalentsOfWin32ApiDescription">
        <source>An operating system invoke method is defined and a method that has the equivalent functionality is located in the .NET Framework class library.</source>
        <target state="translated">Um método de invocação de sistema operacional é definido e um método que tem a funcionalidade equivalente está localizado na biblioteca de classes .NET Framework.</target>
        <note />
      </trans-unit>
      <trans-unit id="UseManagedEquivalentsOfWin32ApiMessage">
        <source>Use managed equivalents of win32 api</source>
        <target state="translated">Usar equivalentes gerenciados da API win32</target>
        <note />
      </trans-unit>
      <trans-unit id="UseManagedEquivalentsOfWin32ApiTitle">
        <source>Use managed equivalents of win32 api</source>
        <target state="translated">Usar equivalentes gerenciados da API win32</target>
        <note />
      </trans-unit>
      <trans-unit id="UseOrdinalStringComparisonDescription">
        <source>A string comparison operation that is nonlinguistic does not set the StringComparison parameter to either Ordinal or OrdinalIgnoreCase. By explicitly setting the parameter to either StringComparison.Ordinal or StringComparison.OrdinalIgnoreCase, your code often gains speed, becomes more correct, and becomes more reliable.</source>
        <target state="translated">Uma comparação de cadeia de caracteres não linguística não define o parâmetro StringComparison como Ordinal ou OrdinalIgnoreCase. Ao definir explicitamente o parâmetro como StringComparison.Ordinal ou StringComparison.OrdinalIgnoreCase, seu código geralmente ganha velocidade, torna-se mais correto e mais confiável.</target>
        <note />
      </trans-unit>
      <trans-unit id="UseOrdinalStringComparisonMessageStringComparer">
        <source>{0} passes '{1}' as the 'StringComparer' parameter to {2}. To perform a non-linguistic comparison, specify 'StringComparer.Ordinal' or 'StringComparer.OrdinalIgnoreCase' instead.</source>
        <target state="translated">{0} passa '{1}' como o parâmetro 'StringComparer' para {2}. Em vez disso, para realizar uma comparação não linguística, especifique 'StringComparer.Ordinal' ou 'StringComparer.OrdinalIgnoreCase'.</target>
        <note />
      </trans-unit>
      <trans-unit id="UseOrdinalStringComparisonMessageStringComparison">
        <source>{0} passes '{1}' as the 'StringComparison' parameter to {2}. To perform a non-linguistic comparison, specify 'StringComparison.Ordinal' or 'StringComparison.OrdinalIgnoreCase' instead.</source>
        <target state="translated">{0} passa '{1}' como o parâmetro 'StringComparison' para {2}. Em vez disso, para realizar uma comparação não linguística, especifique 'StringComparison.Ordinal' ou 'StringComparison.OrdinalIgnoreCase'.</target>
        <note />
      </trans-unit>
      <trans-unit id="UseOrdinalStringComparisonTitle">
        <source>Use ordinal string comparison</source>
        <target state="translated">Usar a comparação de cadeia de caracteres ordinal</target>
        <note />
      </trans-unit>
      <trans-unit id="UsePropertyInsteadOfCountMethodWhenAvailableDescription">
        <source>Enumerable.Count() potentially enumerates the sequence while a Length/Count property is a direct access.</source>
        <target state="translated">Enumerable.Count() potencialmente enumera a sequência enquanto uma propriedade Length/Count é um acesso direto.</target>
        <note />
      </trans-unit>
      <trans-unit id="UsePropertyInsteadOfCountMethodWhenAvailableMessage">
        <source>Use the "{0}" property instead of Enumerable.Count()</source>
        <target state="translated">Use a propriedade "{0}" em vez de Enumerable.Count()</target>
        <note />
      </trans-unit>
      <trans-unit id="UsePropertyInsteadOfCountMethodWhenAvailableTitle">
        <source>Use Length/Count property instead of Count() when available</source>
        <target state="translated">Usar a propriedade Length/Count em vez de Count() quando disponível</target>
        <note />
      </trans-unit>
      <trans-unit id="UseRSAWithSufficientKeySize">
        <source>Use Rivest–Shamir–Adleman (RSA) Algorithm With Sufficient Key Size</source>
        <target state="translated">Usar o Algoritmo RSA (Rivest-Shamir-Adleman) com um Tamanho de Chave Suficiente</target>
        <note />
      </trans-unit>
      <trans-unit id="UseRSAWithSufficientKeySizeDescription">
        <source>Encryption algorithms are vulnerable to brute force attacks when too small a key size is used.</source>
        <target state="translated">Os algoritmos de criptografia são vulneráveis a ataques de força bruta quando um tamanho de chave muito pequeno é usado.</target>
        <note />
      </trans-unit>
      <trans-unit id="UseRSAWithSufficientKeySizeMessage">
        <source>Asymmetric encryption algorithm {0}'s key size is less than 2048. Switch to an RSA with at least 2048 key size, ECDH or ECDSA algorithm instead.</source>
        <target state="translated">O tamanho de chave do algoritmo de criptografia assimétrica {0} é menor que 2048. Alterne para um RSA com um tamanho de chave de pelo menos 2048 ou para um algoritmo ECDH ou ECDSA.</target>
        <note />
      </trans-unit>
      <trans-unit id="UseSecureCookiesASPNetCoreDescription">
        <source>Applications available over HTTPS must use secure cookies.</source>
        <target state="translated">Os aplicativos disponíveis via HTTPS devem usar cookies seguros.</target>
        <note />
      </trans-unit>
      <trans-unit id="UseSharedAccessProtocolHttpsOnly">
        <source>Use SharedAccessProtocol HttpsOnly</source>
        <target state="translated">Usar SharedAccessProtocol HttpsOnly</target>
        <note />
      </trans-unit>
      <trans-unit id="UseSharedAccessProtocolHttpsOnlyDescription">
        <source>HTTPS encrypts network traffic. Use HttpsOnly, rather than HttpOrHttps, to ensure network traffic is always encrypted to help prevent disclosure of sensitive data.</source>
        <target state="translated">O HTTPS criptografa o tráfego de rede. Use HttpsOnly, em vez de HttpOrHttps, para garantir que o tráfego de rede sempre seja criptografado para ajudar a impedir a divulgação de dados confidenciais.</target>
        <note />
      </trans-unit>
      <trans-unit id="UseSharedAccessProtocolHttpsOnlyMessage">
        <source>Consider using Azure's role-based access control instead of a Shared Access Signature (SAS) if possible. If you still need to use a SAS, specify SharedAccessProtocol.HttpsOnly.</source>
        <target state="translated">Se possível, considere usar o controle de acesso baseado em função do Azure em vez de uma SAS (Assinatura de Acesso Compartilhado). Se você ainda precisar usar uma SAS, especifique SharedAccessProtocol.HttpsOnly.</target>
        <note />
      </trans-unit>
      <trans-unit id="UseValueTasksCorrectlyDescription">
        <source>ValueTasks returned from member invocations are intended to be directly awaited.  Attempts to consume a ValueTask multiple times or to directly access one's result before it's known to be completed may result in an exception or corruption.  Ignoring such a ValueTask is likely an indication of a functional bug and may degrade performance.</source>
        <target state="translated">ValueTasks retornados de invocações de membro devem ser aguardados diretamente. Tentativas de consumir um ValueTask várias vezes ou de acessar diretamente um resultado antes que esteja sabidamente concluído podem resultar em exceção ou dano. Ignorar um ValueTask é provavelmente uma indicação de um bug funcional e pode degradar o desempenho.</target>
        <note />
      </trans-unit>
      <trans-unit id="UseValueTasksCorrectlyMessage_AccessingIncompleteResult">
        <source>ValueTask instances should not have their result directly accessed unless the instance has already completed. Unlike Tasks, calling Result or GetAwaiter().GetResult() on a ValueTask is not guaranteed to block until the operation completes. If you can't simply await the instance, consider first checking its IsCompleted property (or asserting it's true if you know that to be the case).</source>
        <target state="translated">Instâncias de ValueTask não devem ter o resultado diretamente acessado, a menos que a instância já tenha sido concluída. Ao contrário de Tarefas, chamar um Resultado ou GetAwaiter().GetResult() em um ValueTask não garante um bloqueio até que a operação seja concluída. Se você não pode simplesmente aguardar a instância, considere primeiro verificar a propriedade IsCompleted (ou afirmar que é true se você sabe que esse é o caso).</target>
        <note />
      </trans-unit>
      <trans-unit id="UseValueTasksCorrectlyMessage_DoubleConsumption">
        <source>ValueTask instances should only be consumed once, such as via an await. Consuming the same ValueTask instance multiple times can result in exceptions and data corruption.</source>
        <target state="translated">Instâncias de ValueTask devem ser consumidas apenas uma vez, como por meio de uma espera. Consumir a mesma instância de ValueTask várias vezes pode resultar em exceções e dados corrompidos.</target>
        <note />
      </trans-unit>
      <trans-unit id="UseValueTasksCorrectlyMessage_General">
        <source>ValueTask instances returned from method calls should be directly awaited, returned, or passed as an argument to another method call. Other usage, such as storing an instance into a local or a field, is likely an indication of a bug, as ValueTask instances must only ever be consumed once.</source>
        <target state="translated">Instâncias de ValueTask retornadas das chamadas de método devem ser diretamente aguardadas, retornadas ou passadas como um argumento para outra chamada de método. Outro uso, como armazenar uma instância em um local ou em um campo, é provavelmente uma indicação de um bug, pois instâncias de ValueTask precisam ser consumidas apenas uma vez.</target>
        <note />
      </trans-unit>
      <trans-unit id="UseValueTasksCorrectlyMessage_Unconsumed">
        <source>ValueTask instances returned from method calls should always be used, typically awaited. Not doing so often represents a functional bug, but even if it doesn't, it can result in degraded performance if the target method pools objects for use with ValueTasks.</source>
        <target state="translated">Instâncias de ValueTask retornadas das chamadas de método sempre devem ser usadas, normalmente aguardadas. Não fazer isso geralmente representa um bug funcional, mas mesmo se esse não for o caso, isso poderá resultar na degradação do desempenho se o método de destino incluir em pool os objetos para uso com ValueTasks.</target>
        <note />
      </trans-unit>
      <trans-unit id="UseValueTasksCorrectlyTitle">
        <source>Use ValueTasks correctly</source>
        <target state="translated">Usar ValueTasks corretamente</target>
        <note />
      </trans-unit>
      <trans-unit id="UseXmlReaderDescription">
        <source>Processing XML from untrusted data may load dangerous external references, which should be restricted by using an XmlReader with a secure resolver or with DTD processing disabled.</source>
        <target state="translated">O processamento de XML de dados não confiáveis pode carregar referências externas perigosas, que devem ser restritas usando um XmlReader com um resolvedor seguro ou com o processamento de DTD desabilitado.</target>
        <note />
      </trans-unit>
      <trans-unit id="UseXmlReaderForDataSetReadXml">
        <source>Use XmlReader for 'DataSet.ReadXml()'</source>
        <target state="translated">Use o XmlReader para 'DataSet.ReadXml()'</target>
        <note />
      </trans-unit>
      <trans-unit id="UseXmlReaderForDeserialize">
        <source>Use XmlReader for 'XmlSerializer.Deserialize()'</source>
        <target state="translated">Use o XmlReader para 'XmlSerializer.Deserialize()'</target>
        <note />
      </trans-unit>
      <trans-unit id="UseXmlReaderForSchemaRead">
        <source>Use XmlReader for 'XmlSchema.Read()'</source>
        <target state="translated">Use o XmlReader para 'XmlSchema.Read()'</target>
        <note />
      </trans-unit>
      <trans-unit id="UseXmlReaderForValidatingReader">
        <source>Use XmlReader for XmlValidatingReader constructor</source>
        <target state="translated">Usar o XmlReader para o construtor XmlValidatingReader</target>
        <note />
      </trans-unit>
      <trans-unit id="UseXmlReaderForXPathDocument">
        <source>Use XmlReader for XPathDocument constructor</source>
        <target state="translated">Usar o XmlReader para o construtor XPathDocument</target>
        <note />
      </trans-unit>
      <trans-unit id="UseXmlReaderMessage">
        <source>This overload of the '{0}.{1}' method is potentially unsafe. It may enable Document Type Definition (DTD) which can be vulnerable to denial of service attacks, or might use an XmlResolver which can be vulnerable to information disclosure. Use an overload that takes a XmlReader instance instead, with DTD processing disabled and no XmlResolver.</source>
        <target state="translated">Esta sobrecarga do método '{0}.{1}' é potencialmente não segura. Ela pode habilitar a DTD (Definição do Tipo de Documento), que pode ser vulnerável a ataques de negação de serviço ou pode usar um XmlResolver que pode ser vulnerável à divulgação de informações. Use uma sobrecarga que usa uma instância XmlReader em vez disso, com o processamento de DTD desabilitado e sem o XmlResolver.</target>
        <note />
      </trans-unit>
    </body>
  </file>
</xliff><|MERGE_RESOLUTION|>--- conflicted
+++ resolved
@@ -448,13 +448,8 @@
         <note />
       </trans-unit>
       <trans-unit id="DoNotCallDangerousMethodsInDeserializationMessage">
-<<<<<<< HEAD
-        <source>When deserializing an instance of class {0}, method {1} can call dangerous method {2}</source>
-        <target state="translated">Ao desserializar uma instância de classe {0}, o método {1} pode chamar o método perigoso {2}</target>
-=======
         <source>When deserializing an instance of class {0}, method {1} can call dangerous method {2}. The potential method invocations are: {3}.</source>
         <target state="new">When deserializing an instance of class {0}, method {1} can call dangerous method {2}. The potential method invocations are: {3}.</target>
->>>>>>> 97f13374
         <note />
       </trans-unit>
       <trans-unit id="DoNotCallOverridableMethodsInConstructorsDescription">

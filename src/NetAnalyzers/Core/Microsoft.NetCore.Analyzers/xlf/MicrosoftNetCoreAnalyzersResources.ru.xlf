--- conflicted
+++ resolved
@@ -2447,21 +2447,6 @@
         <target state="translated">Основанный на диапазонах индексатор для значений массива создает копию запрошенной части массива. Эта копия обычно не требуется, если она неявно используется в качестве значения ReadOnlySpan или ReadOnlyMemory. Используйте метод AsSpan, чтобы избежать ненужного копирования.</target>
         <note />
       </trans-unit>
-<<<<<<< HEAD
-      <trans-unit id="UseAssignableTypeForForeachVariableDescription">
-        <source>There is no implicit conversion between collection element and iterator variable, this can result in runtime exception.</source>
-        <target state="new">There is no implicit conversion between collection element and iterator variable, this can result in runtime exception.</target>
-        <note />
-      </trans-unit>
-      <trans-unit id="UseAssignableTypeForForeachVariableMessage">
-        <source>Cannot implicitly convert type '{0}' to '{1}'</source>
-        <target state="new">Cannot implicitly convert type '{0}' to '{1}'</target>
-        <note />
-      </trans-unit>
-      <trans-unit id="UseAssignableTypeForForeachVariableTitle">
-        <source>Use implicitly assignable foreach variable type</source>
-        <target state="new">Use implicitly assignable foreach variable type</target>
-=======
       <trans-unit id="UseAsyncMethodInAsyncContextDescription">
         <source>When inside a Task-returning method, use the async version of methods, if they exist.</source>
         <target state="translated">Внутри метода, возвращающего Task, используйте асинхронные версии методов, если они существуют.</target>
@@ -2480,7 +2465,21 @@
       <trans-unit id="UseAsyncMethodInAsyncContextTitle">
         <source>Call async methods when in an async method</source>
         <target state="translated">Вызов асинхронных методов в методе async</target>
->>>>>>> 729bd06a
+        <note />
+      </trans-unit>
+      <trans-unit id="UseAssignableTypeForForeachVariableDescription">
+        <source>There is no implicit conversion between collection element and iterator variable, this can result in runtime exception.</source>
+        <target state="new">There is no implicit conversion between collection element and iterator variable, this can result in runtime exception.</target>
+        <note />
+      </trans-unit>
+      <trans-unit id="UseAssignableTypeForForeachVariableMessage">
+        <source>Cannot implicitly convert type '{0}' to '{1}'</source>
+        <target state="new">Cannot implicitly convert type '{0}' to '{1}'</target>
+        <note />
+      </trans-unit>
+      <trans-unit id="UseAssignableTypeForForeachVariableTitle">
+        <source>Use implicitly assignable foreach variable type</source>
+        <target state="new">Use implicitly assignable foreach variable type</target>
         <note />
       </trans-unit>
       <trans-unit id="UseAutoValidateAntiforgeryToken">

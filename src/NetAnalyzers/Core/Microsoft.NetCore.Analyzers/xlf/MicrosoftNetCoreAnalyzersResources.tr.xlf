--- conflicted
+++ resolved
@@ -2447,21 +2447,6 @@
         <target state="translated">Dizi değerleri üzerindeki Aralık tabanlı dizin oluşturucu, dizinin istenen kısmının bir kopyasını üretir. Bu kopya, örtük olarak bir ReadOnlySpan veya ReadOnlyMemory değeri olarak kullanıldığında genellikle gerekli değildir. Kopya oluşturmamak için AsSpan metodunu kullanın.</target>
         <note />
       </trans-unit>
-<<<<<<< HEAD
-      <trans-unit id="UseAssignableTypeForForeachVariableDescription">
-        <source>There is no implicit conversion between collection element and iterator variable, this can result in runtime exception.</source>
-        <target state="new">There is no implicit conversion between collection element and iterator variable, this can result in runtime exception.</target>
-        <note />
-      </trans-unit>
-      <trans-unit id="UseAssignableTypeForForeachVariableMessage">
-        <source>Cannot implicitly convert type '{0}' to '{1}'</source>
-        <target state="new">Cannot implicitly convert type '{0}' to '{1}'</target>
-        <note />
-      </trans-unit>
-      <trans-unit id="UseAssignableTypeForForeachVariableTitle">
-        <source>Use implicitly assignable foreach variable type</source>
-        <target state="new">Use implicitly assignable foreach variable type</target>
-=======
       <trans-unit id="UseAsyncMethodInAsyncContextDescription">
         <source>When inside a Task-returning method, use the async version of methods, if they exist.</source>
         <target state="translated">Task döndüren bir yöntemin içindeyken, varsa yöntemlerin zaman uyumsuz sürümünü kullanın.</target>
@@ -2480,7 +2465,21 @@
       <trans-unit id="UseAsyncMethodInAsyncContextTitle">
         <source>Call async methods when in an async method</source>
         <target state="translated">Zaman uyumsuz metottayken zaman uyumsuz metotlar çağırın</target>
->>>>>>> 729bd06a
+        <note />
+      </trans-unit>
+      <trans-unit id="UseAssignableTypeForForeachVariableDescription">
+        <source>There is no implicit conversion between collection element and iterator variable, this can result in runtime exception.</source>
+        <target state="new">There is no implicit conversion between collection element and iterator variable, this can result in runtime exception.</target>
+        <note />
+      </trans-unit>
+      <trans-unit id="UseAssignableTypeForForeachVariableMessage">
+        <source>Cannot implicitly convert type '{0}' to '{1}'</source>
+        <target state="new">Cannot implicitly convert type '{0}' to '{1}'</target>
+        <note />
+      </trans-unit>
+      <trans-unit id="UseAssignableTypeForForeachVariableTitle">
+        <source>Use implicitly assignable foreach variable type</source>
+        <target state="new">Use implicitly assignable foreach variable type</target>
         <note />
       </trans-unit>
       <trans-unit id="UseAutoValidateAntiforgeryToken">

--- conflicted
+++ resolved
@@ -2987,7 +2987,16 @@
         <target state="translated">'{0}.{1}' metodunun bu aşırı yüklemesi güvenli olmayabilir. Hizmet reddi saldırılarına açık olabilecek Belge Türü Tanımı'nı (DTD) etkinleştirebilir veya bilginin açığa çıkmasına karşı savunmasız olabilecek XmlResolver kullanabilir. Bunun yerine DTD işlemesinin devre dışı olduğu ve XmlResolver'ın olmadığı XmlReader örneğini alan bir aşırı yükleme kullanın.</target>
         <note />
       </trans-unit>
-<<<<<<< HEAD
+      <trans-unit id="UsesPreviewTypeParameterMessage">
+        <source>'{0}' uses the preview type '{1}' and needs to opt into preview features. See {2} for more information.</source>
+        <target state="translated">'{0}', '{1}' önizleme türünü kullandığından önizleme özelliklerini kabul etmesi gerekir. Daha fazla bilgi için bkz. {2}.</target>
+        <note />
+      </trans-unit>
+      <trans-unit id="UsesPreviewTypeParameterMessageWithCustomMessagePlaceholder">
+        <source>{3} '{0}' uses the preview type '{1}' and needs to opt into preview features. See {2} for more information.</source>
+        <target state="translated">{3} '{0}', '{1}' önizleme türünü kullandığından önizleme özelliklerini kabul etmesi gerekir. Daha fazla bilgi için bkz. {2}.</target>
+        <note />
+      </trans-unit>
       <trans-unit id="PreferDictionaryTryGetValueCodeFixTitle">
         <source>Use 'TryGetValue(TKey, out TValue)'</source>
         <target state="new">Use 'TryGetValue(TKey, out TValue)'</target>
@@ -3006,16 +3015,6 @@
       <trans-unit id="PreferDictionaryTryGetValueDescription">
         <source>Prefer a 'TryGetValue' call over a Dictionary indexer access guarded by a 'ContainsKey' check.</source>
         <target state="new">Prefer a 'TryGetValue' call over a Dictionary indexer access guarded by a 'ContainsKey' check.</target>
-=======
-      <trans-unit id="UsesPreviewTypeParameterMessage">
-        <source>'{0}' uses the preview type '{1}' and needs to opt into preview features. See {2} for more information.</source>
-        <target state="translated">'{0}', '{1}' önizleme türünü kullandığından önizleme özelliklerini kabul etmesi gerekir. Daha fazla bilgi için bkz. {2}.</target>
-        <note />
-      </trans-unit>
-      <trans-unit id="UsesPreviewTypeParameterMessageWithCustomMessagePlaceholder">
-        <source>{3} '{0}' uses the preview type '{1}' and needs to opt into preview features. See {2} for more information.</source>
-        <target state="translated">{3} '{0}', '{1}' önizleme türünü kullandığından önizleme özelliklerini kabul etmesi gerekir. Daha fazla bilgi için bkz. {2}.</target>
->>>>>>> 9de7a452
         <note />
       </trans-unit>
     </body>

﻿<?xml version="1.0" encoding="utf-8"?>
<xliff xmlns="urn:oasis:names:tc:xliff:document:1.2" xmlns:xsi="http://www.w3.org/2001/XMLSchema-instance" version="1.2" xsi:schemaLocation="urn:oasis:names:tc:xliff:document:1.2 xliff-core-1.2-transitional.xsd">
  <file datatype="xml" source-language="en" target-language="zh-Hans" original="../MicrosoftNetCoreAnalyzersResources.resx">
    <body>
      <trans-unit id="AddNonSerializedAttributeCodeActionTitle">
        <source>Add the 'NonSerialized' attribute to this field.</source>
        <target state="translated">将 "NonSerialized" 特性添加到此字段。</target>
        <note />
      </trans-unit>
      <trans-unit id="AddSerializableAttributeCodeActionTitle">
        <source>Add Serializable attribute</source>
        <target state="translated">添加 Serializable 特性</target>
        <note />
      </trans-unit>
      <trans-unit id="ApprovedCipherMode">
        <source>Review cipher mode usage with cryptography experts</source>
        <target state="translated">与加密专家一起审阅密码模式使用情况</target>
        <note />
      </trans-unit>
      <trans-unit id="ApprovedCipherModeDescription">
        <source>These cipher modes might be vulnerable to attacks. Consider using recommended modes (CBC, CTS).</source>
        <target state="translated">这些密码模式可能易受攻击。请考虑使用建议的模式(CBC、CTS)。</target>
        <note />
      </trans-unit>
      <trans-unit id="ApprovedCipherModeMessage">
        <source>Review the usage of cipher mode '{0}' with cryptography experts. Consider using recommended modes (CBC, CTS).</source>
        <target state="translated">与加密专家一起审阅密码模式“{0}”的使用情况。请考虑使用建议的模式(CBC、CTS)。</target>
        <note />
      </trans-unit>
      <trans-unit id="AttributeStringLiteralsShouldParseCorrectlyDescription">
        <source>The string literal parameter of an attribute does not parse correctly for a URL, a GUID, or a version.</source>
        <target state="translated">特性的字符串文本参数未正确解析 URL、GUID 或版本。</target>
        <note />
      </trans-unit>
      <trans-unit id="AttributeStringLiteralsShouldParseCorrectlyMessageDefault">
        <source>In the constructor of '{0}', change the value of argument '{1}', which is currently "{2}", to something that can be correctly parsed as '{3}'</source>
        <target state="translated">在“{0}”的构造函数中，将参数“{1}”的当前值“{2}”更改为可正确解析为“{3}”的某个值</target>
        <note />
      </trans-unit>
      <trans-unit id="AttributeStringLiteralsShouldParseCorrectlyMessageEmpty">
        <source>In the constructor of '{0}', change the value of argument '{1}', which is currently an empty string (""), to something that can be correctly parsed as '{2}'</source>
        <target state="translated">在“{0}”的构造函数中，将参数“{1}”的值(此值当前为空字符串(""))更改为可正确解析为“{2}”的某个值</target>
        <note />
      </trans-unit>
      <trans-unit id="AttributeStringLiteralsShouldParseCorrectlyTitle">
        <source>Attribute string literals should parse correctly</source>
        <target state="translated">特性字符串文本应正确分析</target>
        <note />
      </trans-unit>
      <trans-unit id="AvoidConstArraysCodeFixTitle">
        <source>Extract to static readonly field</source>
        <target state="translated">提取到 static readonly 字段</target>
        <note />
      </trans-unit>
      <trans-unit id="AvoidConstArraysDescription">
        <source>Constant arrays passed as arguments are not reused which implies a performance overhead. Consider extracting them to 'static readonly' fields to improve performance.</source>
        <target state="translated">作为参数传递的常量数组未重复使用，这表示存在性能开销。请考虑将它们提取到 "static readonly" 字段来提高性能。</target>
        <note>{Locked="static readonly"}</note>
      </trans-unit>
      <trans-unit id="AvoidConstArraysMessage">
        <source>Prefer 'static readonly' fields over local constant array arguments</source>
        <target state="translated">首选 "static readonly" 字段而不是局部常量数组参数</target>
        <note>{Locked="static readonly"}</note>
      </trans-unit>
      <trans-unit id="AvoidConstArraysTitle">
        <source>Avoid constant arrays as arguments</source>
        <target state="translated">不要将常量数组作为参数</target>
        <note />
      </trans-unit>
      <trans-unit id="AvoidStringBuilderPInvokeParametersDescription">
        <source>Marshalling of 'StringBuilder' always creates a native buffer copy, resulting in multiple allocations for one marshalling operation.</source>
        <target state="translated">"StringBuilder" 的封送处理总是会创建一个本机缓冲区副本，这导致一个封送处理操作出现多次分配。</target>
        <note />
      </trans-unit>
      <trans-unit id="AvoidStringBuilderPInvokeParametersMessage">
        <source>Avoid 'StringBuilder' parameters for P/Invokes. Consider using a character buffer instead.</source>
        <target state="translated">不要对 P/Invoke 使用 "StringBuilder" 参数。请考虑改用字符缓冲区。</target>
        <note />
      </trans-unit>
      <trans-unit id="AvoidStringBuilderPInvokeParametersTitle">
        <source>Avoid 'StringBuilder' parameters for P/Invokes</source>
        <target state="translated">不要对 P/Invoke 使用 "StringBuilder" 参数</target>
        <note />
      </trans-unit>
      <trans-unit id="AvoidUnsealedAttributesDescription">
        <source>The .NET Framework class library provides methods for retrieving custom attributes. By default, these methods search the attribute inheritance hierarchy. Sealing the attribute eliminates the search through the inheritance hierarchy and can improve performance.</source>
        <target state="translated">.NET Framework 类库提供用于检索自定义特性的方法。默认情况下，这些方法搜索特性继承层次结构。通过密封特性，将无需搜索继承层次结构并可提高性能。</target>
        <note />
      </trans-unit>
      <trans-unit id="AvoidUnsealedAttributesMessage">
        <source>Avoid unsealed attributes</source>
        <target state="translated">避免使用非密封特性</target>
        <note />
      </trans-unit>
      <trans-unit id="AvoidUnsealedAttributesTitle">
        <source>Avoid unsealed attributes</source>
        <target state="translated">避免使用非密封特性</target>
        <note />
      </trans-unit>
      <trans-unit id="AvoidZeroLengthArrayAllocationsMessage">
        <source>Avoid unnecessary zero-length array allocations.  Use {0} instead.</source>
        <target state="translated">避免不必要的长度为零的数组分配。改用 {0}。</target>
        <note />
      </trans-unit>
      <trans-unit id="AvoidZeroLengthArrayAllocationsTitle">
        <source>Avoid zero-length array allocations</source>
        <target state="translated">避免长度为零的数组分配</target>
        <note />
      </trans-unit>
      <trans-unit id="BinaryFormatterDeserializeMaybeWithoutBinderSetMessage">
        <source>The method '{0}' is insecure when deserializing untrusted data without a SerializationBinder to restrict the type of objects in the deserialized object graph.</source>
        <target state="translated">在不使用 SerializationBinder 的情况下对不受信任的数据进行反序列化，以限制反序列化对象图中的对象类型时，方法“{0}”不安全。</target>
        <note />
      </trans-unit>
      <trans-unit id="BinaryFormatterDeserializeMaybeWithoutBinderSetTitle">
        <source>Ensure BinaryFormatter.Binder is set before calling BinaryFormatter.Deserialize</source>
        <target state="translated">请确保在调用 BinaryFormatter.Deserialize 之前设置 BinaryFormatter.Binder</target>
        <note />
      </trans-unit>
      <trans-unit id="BinaryFormatterDeserializeWithoutBinderSetMessage">
        <source>The method '{0}' is insecure when deserializing untrusted data without a SerializationBinder to restrict the type of objects in the deserialized object graph.</source>
        <target state="translated">在不使用 SerializationBinder 的情况下对不受信任的数据进行反序列化，以限制反序列化对象图中的对象类型时，方法“{0}”不安全。</target>
        <note />
      </trans-unit>
      <trans-unit id="BinaryFormatterDeserializeWithoutBinderSetTitle">
        <source>Do not call BinaryFormatter.Deserialize without first setting BinaryFormatter.Binder</source>
        <target state="translated">在未设置 BinaryFormatter.Binder 的情况下，请不要调用 BinaryFormatter.Deserialize</target>
        <note />
      </trans-unit>
      <trans-unit id="BinaryFormatterMethodUsedDescription">
        <source>The method '{0}' is insecure when deserializing untrusted data.  If you need to instead detect BinaryFormatter deserialization without a SerializationBinder set, then disable rule CA2300, and enable rules CA2301 and CA2302.</source>
        <target state="translated">反序列化不受信任的数据时，方法“{0}”不安全。如果需要在未设置 SerializationBinder 的情况下改为检测 BinaryFormatter 反序列化，则请禁用 CA2300 规则，并启用 CA2301 和 CA2302 规则。</target>
        <note />
      </trans-unit>
      <trans-unit id="BinaryFormatterMethodUsedMessage">
        <source>The method '{0}' is insecure when deserializing untrusted data.</source>
        <target state="translated">对不受信任的数据进行反序列化时，方法“{0}”不安全。</target>
        <note />
      </trans-unit>
      <trans-unit id="BinaryFormatterMethodUsedTitle">
        <source>Do not use insecure deserializer BinaryFormatter</source>
        <target state="translated">请勿使用不安全的反序列化程序 BinaryFormatter</target>
        <note />
      </trans-unit>
      <trans-unit id="BufferBlockCopyDescription">
        <source>'Buffer.BlockCopy' expects the number of bytes to be copied for the 'count' argument. Using 'Array.Length' may not match the number of bytes that needs to be copied.</source>
        <target state="translated">“Buffer.BlockCopy” 需要为 “count” 参数复制字节数。使用 “Array.Length” 可能与需要复制的字节数不匹配。</target>
        <note />
      </trans-unit>
      <trans-unit id="BufferBlockCopyLengthMessage">
        <source>'Buffer.BlockCopy' expects the number of bytes to be copied for the 'count' argument. Using 'Array.Length' may not match the number of bytes that needs to be copied.</source>
        <target state="translated">“Buffer.BlockCopy” 需要为 “count” 参数复制字节数。使用 “Array.Length” 可能与需要复制的字节数不匹配。</target>
        <note />
      </trans-unit>
      <trans-unit id="BufferBlockCopyLengthTitle">
        <source>'Buffer.BlockCopy' expects the number of bytes to be copied for the 'count' argument</source>
        <target state="translated">“Buffer.BlockCopy” 需要为 “count” 参数复制字节数</target>
        <note />
      </trans-unit>
      <trans-unit id="CallGCSuppressFinalizeCorrectlyDescription">
        <source>A method that is an implementation of Dispose does not call GC.SuppressFinalize; or a method that is not an implementation of Dispose calls GC.SuppressFinalize; or a method calls GC.SuppressFinalize and passes something other than this (Me in Visual Basic).</source>
        <target state="translated">表示 Dispose 实现的方法没有调用 GC.SuppressFinalize；或不表示 Dispose 实现的方法调用了 GC.SuppressFinalize；或方法调用了 GC.SuppressFinalize 并传递 this (在 Visual Basic 中是 Me)以外的某个值。</target>
        <note />
      </trans-unit>
      <trans-unit id="CallGCSuppressFinalizeCorrectlyMessageNotCalled">
        <source>Change {0} to call {1}. This will prevent derived types that introduce a finalizer from needing to re-implement 'IDisposable' to call it.</source>
        <target state="translated">将 {0} 更改为调用 {1}。这将使引入终结器的派生类型无需重新实现 "IDisposable" 即可调用它。</target>
        <note />
      </trans-unit>
      <trans-unit id="CallGCSuppressFinalizeCorrectlyMessageNotCalledWithFinalizer">
        <source>Change {0} to call {1}. This will prevent unnecessary finalization of the object once it has been disposed and it has fallen out of scope.</source>
        <target state="translated">将 {0} 更改为调用 {1}。这样可以防止当对象已释放并超出范围时，对该对象进行不必要的终止。</target>
        <note />
      </trans-unit>
      <trans-unit id="CallGCSuppressFinalizeCorrectlyMessageNotPassedThis">
        <source>{0} calls {1} on something other than itself. Change the call site to pass 'this' ('Me' in Visual Basic) instead.</source>
        <target state="translated">{0} 对除自身以外的其他对象调用 {1}。请更改调用站点，改而传递 "this" (在 Visual Basic 中为 "Me")。</target>
        <note />
      </trans-unit>
      <trans-unit id="CallGCSuppressFinalizeCorrectlyMessageOutsideDispose">
        <source>{0} calls {1}, a method that is typically only called within an implementation of 'IDisposable.Dispose'. Refer to the IDisposable pattern for more information.</source>
        <target state="translated">{0} 调用 {1}，该方法通常只在 "IDisposable.Dispose" 实现内部调用。有关详细信息，请参见 IDisposable 模式。</target>
        <note />
      </trans-unit>
      <trans-unit id="CallGCSuppressFinalizeCorrectlyTitle">
        <source>Dispose methods should call SuppressFinalize</source>
        <target state="translated">Dispose 方法应调用 SuppressFinalize</target>
        <note />
      </trans-unit>
      <trans-unit id="CommaSeparator">
        <source>, </source>
        <target state="translated">, </target>
        <note>Separator used for separating list of platform names: {API} is only supported on: {‘windows’, ‘browser’, ‘linux’}</note>
      </trans-unit>
      <trans-unit id="ConstantExpectedApplicationDescription">
        <source>ConstantExpected attribute is not applied correctly on the parameter.</source>
        <target state="translated">ConstantExpected 属性未正确应用于参数。</target>
        <note />
      </trans-unit>
      <trans-unit id="ConstantExpectedApplicationTitle">
        <source>Incorrect usage of ConstantExpected attribute</source>
        <target state="translated">ConstantExpected 属性的用法不正确</target>
        <note />
      </trans-unit>
      <trans-unit id="ConstantExpectedAttributExpectedMessage">
        <source>The ConstantExpected attribute is required for the parameter due to the parent method annotation</source>
        <target state="translated">由于父方法批注，参数需要 ConstantExpected 属性</target>
        <note />
      </trans-unit>
      <trans-unit id="ConstantExpectedIncompatibleConstantTypeMessage">
        <source>The '{0}' value is not compatible with parameter type of '{1}'</source>
        <target state="translated">"{0}" 值与 "{1}" 的参数类型不兼容</target>
        <note />
      </trans-unit>
      <trans-unit id="ConstantExpectedInvalidBoundsMessage">
        <source>The '{0}' value does not fit within the parameter value bounds of '{1}' to '{2}'</source>
        <target state="translated">"{0}" 值不符合 "{1}" 到 "{2}" 的参数值界限</target>
        <note />
      </trans-unit>
      <trans-unit id="ConstantExpectedInvalidMessage">
        <source>The constant is not of the same '{0}' type as the parameter</source>
        <target state="translated">常量与参数的 "{0}" 类型不同</target>
        <note />
      </trans-unit>
      <trans-unit id="ConstantExpectedInvertedRangeMessage">
        <source>The Min and Max values are inverted</source>
        <target state="translated">已反转最小值和最大值</target>
        <note />
      </trans-unit>
      <trans-unit id="ConstantExpectedNotConstantMessage">
        <source>The argument should be a constant for optimal performance</source>
        <target state="translated">参数应是一个常量，以获得最佳性能</target>
        <note />
      </trans-unit>
      <trans-unit id="ConstantExpectedNotSupportedMessage">
        <source>The '{0}' type is not supported for ConstantExpected attribute</source>
        <target state="translated">ConstantExpected 特性不支持 "{0}" 类型</target>
        <note />
      </trans-unit>
      <trans-unit id="ConstantExpectedOutOfBoundsMessage">
        <source>The constant does not fit within the value bounds of '{0}' to '{1}'</source>
        <target state="translated">该常量不适合 "{0}" 到 "{1}" 的值边界内</target>
        <note />
      </trans-unit>
      <trans-unit id="ConstantExpectedUsageDescription">
        <source>The parameter expects a constant for optimal performance.</source>
        <target state="translated">该参数需要一个常量来获得最佳性能。</target>
        <note />
      </trans-unit>
      <trans-unit id="ConstantExpectedUsageTitle">
        <source>A constant is expected for the parameter</source>
        <target state="translated">参数需要常量</target>
        <note />
      </trans-unit>
      <trans-unit id="DataSetDataTableInDeserializableObjectGraphMessage">
        <source>When deserializing untrusted input, deserializing a {0} object is insecure. '{1}' either is or derives from {0}</source>
        <target state="translated">对不受信任的输入进行反序列化处理时，反序列化 {0} 对象是不安全的。“{1}”是或派生自 {0}</target>
        <note />
      </trans-unit>
      <trans-unit id="DataSetDataTableInDeserializableObjectGraphTitle">
        <source>Unsafe DataSet or DataTable type found in deserializable object graph</source>
        <target state="translated">在可反序列化的对象图中找到不安全的数据集或数据表类型</target>
        <note />
      </trans-unit>
      <trans-unit id="DataSetDataTableInRceAutogeneratedSerializableTypeMessage">
        <source>When deserializing untrusted input with an IFormatter-based serializer, deserializing a {0} object is insecure. '{1}' either is or derives from {0}. Ensure that the auto-generated type is never deserialized with untrusted data.</source>
        <target state="translated">在使用基于 IFormatter 的序列化程序对不受信任的输入进行反序列化处理时，反序列化 {0} 对象是不安全的。“{1}”是或派生自 {0}。请确保自动生成的类型绝不使用不受信任的数据进行反序列化。</target>
        <note />
      </trans-unit>
      <trans-unit id="DataSetDataTableInRceAutogeneratedSerializableTypeTitle">
        <source>Unsafe DataSet or DataTable in auto-generated serializable type can be vulnerable to remote code execution attacks</source>
        <target state="translated">自动生成的可序列化类型中不安全的数据集或数据表易受远程代码执行攻击</target>
        <note />
      </trans-unit>
      <trans-unit id="DataSetDataTableInRceDeserializableObjectGraphMessage">
        <source>When deserializing untrusted input, deserializing a {0} object is insecure. '{1}' either is or derives from {0}</source>
        <target state="translated">对不受信任的输入进行反序列化处理时，反序列化 {0} 对象是不安全的。“{1}”是或派生自 {0}</target>
        <note />
      </trans-unit>
      <trans-unit id="DataSetDataTableInRceDeserializableObjectGraphTitle">
        <source>Unsafe DataSet or DataTable in deserialized object graph can be vulnerable to remote code execution attacks</source>
        <target state="translated">已反序列化的对象图中不安全的数据集或数据表可能易受远程代码执行攻击</target>
        <note />
      </trans-unit>
      <trans-unit id="DataSetDataTableInRceSerializableTypeMessage">
        <source>When deserializing untrusted input with an IFormatter-based serializer, deserializing a {0} object is insecure. '{1}' either is or derives from {0}.</source>
        <target state="translated">在使用基于 IFormatter 的序列化程序来反序列化不受信任的输入时，反序列化 {0} 对象是不安全的。“{1}”是或派生自 {0}。</target>
        <note />
      </trans-unit>
      <trans-unit id="DataSetDataTableInRceSerializableTypeTitle">
        <source>Unsafe DataSet or DataTable in serializable type can be vulnerable to remote code execution attacks</source>
        <target state="translated">可序列化类型中不安全的数据集或数据表易受远程代码执行攻击</target>
        <note />
      </trans-unit>
      <trans-unit id="DataSetDataTableInSerializableTypeMessage">
        <source>When deserializing untrusted input, deserializing a {0} object is insecure. '{1}' either is or derives from {0}</source>
        <target state="translated">对不受信任的输入进行反序列化处理时，反序列化 {0} 对象是不安全的。“{1}”是或派生自 {0}</target>
        <note />
      </trans-unit>
      <trans-unit id="DataSetDataTableInSerializableTypeTitle">
        <source>Unsafe DataSet or DataTable in serializable type</source>
        <target state="translated">可序列化类型中不安全的数据集或数据表</target>
        <note />
      </trans-unit>
      <trans-unit id="DataSetDataTableInWebDeserializableObjectGraphMessage">
        <source>When deserializing untrusted input, deserializing a {0} object is insecure. '{1}' either is or derives from {0}</source>
        <target state="translated">对不受信任的输入进行反序列化处理时，反序列化 {0} 对象是不安全的。“{1}”是或派生自 {0}</target>
        <note />
      </trans-unit>
      <trans-unit id="DataSetDataTableInWebDeserializableObjectGraphTitle">
        <source>Unsafe DataSet or DataTable type in web deserializable object graph</source>
        <target state="translated">Web 可反序列化对象图中的不安全数据集或数据表类型</target>
        <note />
      </trans-unit>
      <trans-unit id="DataSetReadXmlAutogeneratedMessage">
        <source>The method '{0}' is insecure when deserializing untrusted data. Make sure that auto-generated class containing the '{0}' call is not deserialized with untrusted data.</source>
        <target state="translated">对不受信任的数据进行反序列化处理时，方法“{0}”不安全。请确保包含“{0}”调用的自动生成的类没有使用不受信任的数据进行反序列化。</target>
        <note />
      </trans-unit>
      <trans-unit id="DataSetReadXmlAutogeneratedTitle">
        <source>Ensure auto-generated class containing DataSet.ReadXml() is not used with untrusted data</source>
        <target state="translated">请确保包含 DataSet.ReadXml() 的自动生成的类没有与不受信任的数据一起使用</target>
        <note />
      </trans-unit>
      <trans-unit id="DataSetReadXmlMessage">
        <source>The method '{0}' is insecure when deserializing untrusted data</source>
        <target state="translated">对不受信任的数据进行反序列化处理时，方法“{0}”不安全</target>
        <note />
      </trans-unit>
      <trans-unit id="DataSetReadXmlTitle">
        <source>Do not use DataSet.ReadXml() with untrusted data</source>
        <target state="translated">请勿将 DataSet.ReadXml() 与不受信任的数据一起使用</target>
        <note />
      </trans-unit>
      <trans-unit id="DataTableReadXmlMessage">
        <source>The method '{0}' is insecure when deserializing untrusted data</source>
        <target state="translated">对不受信任的数据进行反序列化处理时，方法“{0}”不安全</target>
        <note />
      </trans-unit>
      <trans-unit id="DataTableReadXmlTitle">
        <source>Do not use DataTable.ReadXml() with untrusted data</source>
        <target state="translated">请勿将 DataTable.ReadXml() 与不受信任的数据一起使用</target>
        <note />
      </trans-unit>
      <trans-unit id="DefinitelyDisableHttpClientCRLCheck">
        <source>HttpClients should enable certificate revocation list checks</source>
        <target state="translated">HttpClients 应启用证书吊销列表检查</target>
        <note />
      </trans-unit>
      <trans-unit id="DefinitelyDisableHttpClientCRLCheckMessage">
        <source>HttpClient is created without enabling CheckCertificateRevocationList</source>
        <target state="translated">在不启用 CheckCertificateRevocationList 的情况下创建了 HttpClient</target>
        <note />
      </trans-unit>
      <trans-unit id="DefinitelyInstallRootCert">
        <source>Do Not Add Certificates To Root Store</source>
        <target state="translated">不将证书添加到根存储</target>
        <note />
      </trans-unit>
      <trans-unit id="DefinitelyInstallRootCertMessage">
        <source>Adding certificates to the operating system's trusted root certificates increases the risk of incorrectly authenticating an illegitimate certificate</source>
        <target state="translated">如果将证书添加到操作系统受信任的根证书中，则会增加非法证书验证不当的风险</target>
        <note />
      </trans-unit>
      <trans-unit id="DefinitelyUseCreateEncryptorWithNonDefaultIV">
        <source>Do not use CreateEncryptor with non-default IV</source>
        <target state="translated">不要将 CreateEncryptor 与非默认 IV 结合使用</target>
        <note />
      </trans-unit>
      <trans-unit id="DefinitelyUseCreateEncryptorWithNonDefaultIVMessage">
        <source>Symmetric encryption uses non-default initialization vector, which could be potentially repeatable</source>
        <target state="translated">对称加密使用非默认初始化向量，该向量可能是可重复的</target>
        <note />
      </trans-unit>
      <trans-unit id="DefinitelyUseSecureCookiesASPNetCore">
        <source>Use Secure Cookies In ASP.NET Core</source>
        <target state="translated">在 ASP.NET Core 中使用安全 Cookie</target>
        <note />
      </trans-unit>
      <trans-unit id="DefinitelyUseSecureCookiesASPNetCoreMessage">
        <source>Set CookieOptions.Secure = true when setting a cookie</source>
        <target state="translated">设置 Cookie 时设置 CookieOptions.Secure = true</target>
        <note />
      </trans-unit>
      <trans-unit id="DefinitelyUseWeakKDFInsufficientIterationCount">
        <source>Do Not Use Weak Key Derivation Function With Insufficient Iteration Count</source>
        <target state="translated">请勿使用迭代计数不足的弱密钥派生功能</target>
        <note />
      </trans-unit>
      <trans-unit id="DefinitelyUseWeakKDFInsufficientIterationCountMessage">
        <source>Use at least {0} iterations when deriving a cryptographic key from a password. By default, Rfc2898DeriveByte's IterationCount is only 1000</source>
        <target state="translated">基于密码派生加密密钥时，请至少进行 {0} 次迭代。默认情况下，Rfc2898DeriveByte 的 IterationCount 仅为 1000</target>
        <note />
      </trans-unit>
      <trans-unit id="DeprecatedSslProtocolsDescription">
        <source>Older protocol versions of Transport Layer Security (TLS) are less secure than TLS 1.2 and TLS 1.3, and are more likely to have new vulnerabilities. Avoid older protocol versions to minimize risk.</source>
        <target state="translated">旧协议版本的传输层安全性(TLS)不如 TLS 1.2 和 TLS 1.3 安全，更有可能存在新的漏洞。请避免使用旧协议版本，以将风险降至最低。</target>
        <note />
      </trans-unit>
      <trans-unit id="DeprecatedSslProtocolsMessage">
        <source>Transport Layer Security protocol version '{0}' is deprecated.  Use 'None' to let the Operating System choose a version.</source>
        <target state="translated">传输层安全协议版本“{0}”已被弃用。请使用“无”，让操作系统选择一个版本。</target>
        <note />
      </trans-unit>
      <trans-unit id="DeprecatedSslProtocolsTitle">
        <source>Do not use deprecated SslProtocols values</source>
        <target state="translated">请勿使用已弃用的 SslProtocols 值</target>
        <note />
      </trans-unit>
      <trans-unit id="DerivesFromPreviewClassMessage">
        <source>'{0}' derives from preview class '{1}' and therefore needs to opt into preview features. See {2} for more information.</source>
        <target state="translated">“{0}”派生自预览类“{1}”，因此需要选择加入预览功能。有关详细信息，请参阅 {2}。</target>
        <note />
      </trans-unit>
      <trans-unit id="DerivesFromPreviewClassMessageWithCustomMessagePlaceholder">
        <source>{3} '{0}' derives from preview class '{1}' and therefore needs to opt into preview features. See {2} for more information.</source>
        <target state="translated">{3}.“{0}”派生自预览类“{1}”，因此需要选择加入预览功能。有关详细信息，请参阅 {2}。</target>
        <note />
      </trans-unit>
      <trans-unit id="DetectPreviewFeaturesDescription">
        <source>An assembly has to opt into preview features before using them.</source>
        <target state="translated">程序集必须先选择加入预览功能，然后才能使用它们。</target>
        <note />
      </trans-unit>
      <trans-unit id="DetectPreviewFeaturesMessage">
        <source>Using '{0}' requires opting into preview features. See {1} for more information.</source>
        <target state="translated">使用“{0}”需要选择加入预览功能。有关详细信息，请参阅 {1}。</target>
        <note />
      </trans-unit>
      <trans-unit id="DetectPreviewFeaturesMessageWithCustomMessagePlaceholder">
        <source>{2} Using '{0}' requires opting into preview features. See {1} for more information.</source>
        <target state="translated">{2} 使用“{0}”需要选择加入预览功能。有关详细信息，请参阅 {1}。</target>
        <note />
      </trans-unit>
      <trans-unit id="DetectPreviewFeaturesTitle">
        <source>This API requires opting into preview features</source>
        <target state="translated">此 API 需要选择加入预览功能</target>
        <note />
      </trans-unit>
      <trans-unit id="DisposableFieldsShouldBeDisposedDescription">
        <source>A type that implements System.IDisposable declares fields that are of types that also implement IDisposable. The Dispose method of the field is not called by the Dispose method of the declaring type. To fix a violation of this rule, call Dispose on fields that are of types that implement IDisposable if you are responsible for allocating and releasing the unmanaged resources held by the field.</source>
        <target state="translated">实现 System.IDisposable 的类型将声明一些字段，这些字段所属的类型还实现 IDisposable。字段的 Dispose 方法不由声明类型的 Dispose 方法调用。若要修复此规则的违规行为，如果你负责分配和释放该字段持有的非托管资源，请在其所属类型实现 IDisposable 的字段上调用 Dispose。</target>
        <note />
      </trans-unit>
      <trans-unit id="DisposableFieldsShouldBeDisposedMessage">
        <source>'{0}' contains field '{1}' that is of IDisposable type '{2}', but it is never disposed. Change the Dispose method on '{0}' to call Close or Dispose on this field.</source>
        <target state="translated">“{0}”包含 IDisposable 类型“{2}”的字段“{1}”，但从未进行释放。请更改“{0}”上的 Dispose 方法以对此字段调用 Close 或 Dispose。</target>
        <note />
      </trans-unit>
      <trans-unit id="DisposableFieldsShouldBeDisposedTitle">
        <source>Disposable fields should be disposed</source>
        <target state="translated">应释放可释放的字段</target>
        <note />
      </trans-unit>
      <trans-unit id="DisposableTypesShouldDeclareFinalizerDescription">
        <source>A type that implements System.IDisposable and has fields that suggest the use of unmanaged resources does not implement a finalizer, as described by Object.Finalize.</source>
        <target state="translated">如果某类型实现了 System.IDisposable 且包含建议使用非托管资源的字段，则该类型不会实现 Object.Finalize 所述的终结器。</target>
        <note />
      </trans-unit>
      <trans-unit id="DisposableTypesShouldDeclareFinalizerMessage">
        <source>Disposable types should declare finalizer</source>
        <target state="translated">可释放类型应声明终结器</target>
        <note />
      </trans-unit>
      <trans-unit id="DisposableTypesShouldDeclareFinalizerTitle">
        <source>Disposable types should declare finalizer</source>
        <target state="translated">可释放类型应声明终结器</target>
        <note />
      </trans-unit>
      <trans-unit id="DisposeMethodsShouldCallBaseClassDisposeDescription">
        <source>A type that implements System.IDisposable inherits from a type that also implements IDisposable. The Dispose method of the inheriting type does not call the Dispose method of the parent type. To fix a violation of this rule, call base.Dispose in your Dispose method.</source>
        <target state="translated">实现 System.IDisposable 的类型继承自实现 IDisposable 的类型。继承类型的 Dispose 方法不调用父类型的 Dispose 方法。若要修复此规则的违规行为，请在 Dispose 方法中调用 base.Dispose。</target>
        <note />
      </trans-unit>
      <trans-unit id="DisposeMethodsShouldCallBaseClassDisposeMessage">
        <source>Ensure that method '{0}' calls '{1}' in all possible control flow paths</source>
        <target state="translated">请确保方法“{0}”在所有可能的控制流路径中都调用“{1}”</target>
        <note />
      </trans-unit>
      <trans-unit id="DisposeMethodsShouldCallBaseClassDisposeTitle">
        <source>Dispose methods should call base class dispose</source>
        <target state="translated">Dispose 方法应调用基类释放</target>
        <note />
      </trans-unit>
      <trans-unit id="DisposeObjectsBeforeLosingScopeDescription">
        <source>If a disposable object is not explicitly disposed before all references to it are out of scope, the object will be disposed at some indeterminate time when the garbage collector runs the finalizer of the object. Because an exceptional event might occur that will prevent the finalizer of the object from running, the object should be explicitly disposed instead.</source>
        <target state="translated">如果在对某个可释放对象的所有引用超出范围之前未显式释放该对象，则当垃圾回收器运行该对象的终结器时，会在某个不确定时间释放该对象。由于可能会发生阻止该对象的终结器运行的意外事件，因此应改为显式释放该对象。</target>
        <note />
      </trans-unit>
      <trans-unit id="DisposeObjectsBeforeLosingScopeMayBeDisposedMessage">
        <source>Use recommended dispose pattern to ensure that object created by '{0}' is disposed on all paths. If possible, wrap the creation within a 'using' statement or a 'using' declaration. Otherwise, use a try-finally pattern, with a dedicated local variable declared before the try region and an unconditional Dispose invocation on non-null value in the 'finally' region, say 'x?.Dispose()'. If the object is explicitly disposed within the try region or the dispose ownership is transfered to another object or method, assign 'null' to the local variable just after such an operation to prevent double dispose in 'finally'.</source>
        <target state="translated">使用推荐的 Dispose 模式以确保“{0}”创建的对象释放于所有路径上。如果可能，将创建包装在 "using" 语句或 "using" 声明中。否则，使用 try-finally 模式，在 try 区域之前声明一个专用的本地变量，在 "finally" 区域中对非 null 值进行无条件 Dispose 调用，比如，"x?.Dispose()"。如果对象显式释放在 try 区域内或释放所有权转让给另一个对象或方法，则在这样的操作之后立即将 "null" 分配给本地变量，以防止在 "finally" 中进行双重释放。</target>
        <note />
      </trans-unit>
      <trans-unit id="DisposeObjectsBeforeLosingScopeMayBeDisposedOnExceptionPathsMessage">
        <source>Use recommended dispose pattern to ensure that object created by '{0}' is disposed on all exception paths. If possible, wrap the creation within a 'using' statement or a 'using' declaration. Otherwise, use a try-finally pattern, with a dedicated local variable declared before the try region and an unconditional Dispose invocation on non-null value in the 'finally' region, say 'x?.Dispose()'. If the object is explicitly disposed within the try region or the dispose ownership is transfered to another object or method, assign 'null' to the local variable just after such an operation to prevent double dispose in 'finally'.</source>
        <target state="translated">使用推荐的 Dispose 模式以确保“{0}”创建的对象在所有异常路径上释放。如果可能，将创建包装在 "using" 语句或 "using" 声明中。否则，使用 try-finally 模式，在 try 区域之前声明一个专用的本地变量，在 "finally" 区域中对非 null 值进行无条件 Dispose 调用，比如，"x?.Dispose()"。如果对象显式释放在 try 区域内或释放所有权已转让给另一个对象或方法，则在这样的操作之后立即将 "null" 分配给本地变量，以防止在 "finally" 中进行双重释放。</target>
        <note />
      </trans-unit>
      <trans-unit id="DisposeObjectsBeforeLosingScopeNotDisposedMessage">
        <source>Call System.IDisposable.Dispose on object created by '{0}' before all references to it are out of scope</source>
        <target state="translated">在对 System.IDisposable.Dispose 的所有引用超出范围之前，在“{0}”创建的对象上对其进行调用</target>
        <note />
      </trans-unit>
      <trans-unit id="DisposeObjectsBeforeLosingScopeNotDisposedOnExceptionPathsMessage">
        <source>Object created by '{0}' is not disposed along all exception paths. Call System.IDisposable.Dispose on the object before all references to it are out of scope.</source>
        <target state="translated">“{0}”创建的对象未按所有异常路径释放。请在对 System.IDisposable.Dispose 的所有引用超出范围之前，在该对象上对其进行调用。</target>
        <note />
      </trans-unit>
      <trans-unit id="DisposeObjectsBeforeLosingScopeTitle">
        <source>Dispose objects before losing scope</source>
        <target state="translated">丢失范围之前释放对象</target>
        <note />
      </trans-unit>
      <trans-unit id="DoNotAddArchiveItemPathToTheTargetFileSystemPath">
        <source>Do Not Add Archive Item's Path To The Target File System Path</source>
        <target state="translated">请勿将存档项的路径添加到目标文件系统路径</target>
        <note />
      </trans-unit>
      <trans-unit id="DoNotAddArchiveItemPathToTheTargetFileSystemPathDescription">
        <source>When extracting files from an archive and using the archive item's path, check if the path is safe. Archive path can be relative and can lead to file system access outside of the expected file system target path, leading to malicious config changes and remote code execution via lay-and-wait technique.</source>
        <target state="translated">从存档中提取文件并使用该存档项的路径时，请检查该路径是否安全。存档路径可以是相对路径，并可能导致文件系统在预期的文件系统目标路径之外进行访问，从而导致恶意配置更改并通过 "lay-and-wait" 方法执行远程代码。</target>
        <note />
      </trans-unit>
      <trans-unit id="DoNotAddArchiveItemPathToTheTargetFileSystemPathMessage">
        <source>When creating path for '{0} in method {1}' from relative archive item path to extract file and the source is an untrusted zip archive, make sure to sanitize relative archive item path '{2} in method {3}'</source>
        <target state="translated">从提取文件的相对存档项路径为“方法 {1} 中的 {0}”创建路径时，如果源为不受信任的 ZIP 存档文件，请确保净化相对存档项路径“方法 {3} 中的 {2}”</target>
        <note />
      </trans-unit>
      <trans-unit id="DoNotAddSchemaByURL">
        <source>Do Not Add Schema By URL</source>
        <target state="translated">请勿通过 URL 添加架构</target>
        <note />
      </trans-unit>
      <trans-unit id="DoNotAddSchemaByURLDescription">
        <source>This overload of XmlSchemaCollection.Add method internally enables DTD processing on the XML reader instance used, and uses UrlResolver for resolving external XML entities. The outcome is information disclosure. Content from file system or network shares for the machine processing the XML can be exposed to attacker. In addition, an attacker can use this as a DoS vector.</source>
        <target state="translated">XmlSchemaCollection.Add 方法的此项重载在内部启用了对所使用的 XML 读取器实例的 DTD 处理，并使用 UrlResolver 解析外部 XML 实体。这会导致信息泄漏。文件系统的内容或供计算机处理 XML 的网络共享中的内容可能会暴露给攻击者。此外，攻击者可将其用作 DoS 向量。</target>
        <note />
      </trans-unit>
      <trans-unit id="DoNotAddSchemaByURLMessage">
        <source>This overload of the Add method is potentially unsafe because it may resolve dangerous external references</source>
        <target state="translated">Add 方法的此项重载可能不安全，因为它可能会解析危险的外部引用</target>
        <note />
      </trans-unit>
      <trans-unit id="DoNotAlwaysSkipTokenValidationInDelegatesDescription">
        <source>By setting critical TokenValidationParameter validation delegates to true, important authentication safeguards are disabled which can lead to tokens from any issuer or expired tokens being wrongly validated.</source>
        <target state="translated">将重要 TokenValidationParameter 验证委托设置为 true，会禁用重要身份验证安全措施，这可能导致来自任何颁发者的令牌或过期令牌被错误验证。</target>
        <note />
      </trans-unit>
      <trans-unit id="DoNotAlwaysSkipTokenValidationInDelegatesMessage">
        <source>The {0} is set to a function that is always returning true. By setting the validation delegate, you are overriding default validation and by always returning true, this validation is completely disabled.</source>
        <target state="translated">{0} 被设置为总是返回 true 的函数。通过设置验证委托，将覆盖默认验证，并且通过始终返回 true，此验证将被完全禁用。</target>
        <note />
      </trans-unit>
      <trans-unit id="DoNotAlwaysSkipTokenValidationInDelegatesTitle">
        <source>Do not always skip token validation in delegates</source>
        <target state="translated">不要总是跳过委托中的令牌验证</target>
        <note />
      </trans-unit>
      <trans-unit id="DoNotCallDangerousMethodsInDeserializationDescription">
        <source>Insecure Deserialization is a vulnerability which occurs when untrusted data is used to abuse the logic of an application, inflict a Denial-of-Service (DoS) attack, or even execute arbitrary code upon it being deserialized. It’s frequently possible for malicious users to abuse these deserialization features when the application is deserializing untrusted data which is under their control. Specifically, invoke dangerous methods in the process of deserialization. Successful insecure deserialization attacks could allow an attacker to carry out attacks such as DoS attacks, authentication bypasses, and remote code execution.</source>
        <target state="translated">不安全反序列化是一种漏洞，当不受信任的数据被用来滥用应用程序的逻辑、实施拒绝服务(dos)攻击，甚至在反序列化时执行任意代码时发生。当应用程序反序列化由其控制的不受信任的数据时，恶意用户通常可能会滥用这些反序列化功能。具体来说，在反序列化过程中调用危险方法。成功的不安全反序列化攻击可能允许攻击者执行攻击，例如 dos 攻击、身份验证绕过和远程代码执行。</target>
        <note />
      </trans-unit>
      <trans-unit id="DoNotCallDangerousMethodsInDeserializationMessage">
        <source>When deserializing an instance of class '{0}', method '{1}' can directly or indirectly call dangerous method '{2}'</source>
        <target state="translated">反序列化类'{0}'的实例时，方法'{1}'可以直接或间接调用危险方法'{2}'</target>
        <note />
      </trans-unit>
      <trans-unit id="DoNotCallDangerousMethodsInDeserializationTitle">
        <source>Do Not Call Dangerous Methods In Deserialization</source>
        <target state="translated">在反序列化中不要调用危险方法</target>
        <note />
      </trans-unit>
      <trans-unit id="DoNotCallEnumerableCastOrOfTypeWithIncompatibleTypesDescription">
        <source>Enumerable.Cast&lt;T&gt; and Enumerable.OfType&lt;T&gt; require compatible types to function expectedly.  
The generic cast (IL 'unbox.any') used by the sequence returned by Enumerable.Cast&lt;T&gt; will throw InvalidCastException at runtime on elements of the types specified.  
The generic type check (C# 'is' operator/IL 'isinst') used by Enumerable.OfType&lt;T&gt; will never succeed with elements of types specified, resulting in an empty sequence.  
Widening and user defined conversions are not supported with generic types.</source>
        <target state="translated">Enumerable.Cast&lt;T&gt;和 Enumerable.OfType&lt;T&gt; 需要兼容类型才能正常工作。 
Enumerable.Cast&lt;T&gt; 返回的序列使用的泛型强制转换 (IL 'unbox.any') 将在运行时对指定类型的元素引发 InvalidCastException。 
Enumerable.OfType&lt;T&gt; 使用的泛型类型检查 (C# 'is' operator/IL 'isinst') 将从不会成功与指定类型的元素一起使用，从而导致一个空序列。
泛型类型不支持扩大转换和用户定义的转换。</target>
        <note />
      </trans-unit>
      <trans-unit id="DoNotCallEnumerableCastOrOfTypeWithIncompatibleTypesMessageCast">
        <source>Type '{0}' is incompatible with type '{1}' and cast attempts will throw InvalidCastException at runtime</source>
        <target state="translated">类型'{0}'与类型'{1}'不兼容，强制转换尝试将在运行时引发 InvalidCastException</target>
        <note />
      </trans-unit>
      <trans-unit id="DoNotCallEnumerableCastOrOfTypeWithIncompatibleTypesMessageOfType">
        <source>This call will always result in an empty sequence because type '{0}' is incompatible with type '{1}'</source>
        <target state="translated">此调用将始终导致空序列，因为类型'{0}'与类型'{1}'不兼容</target>
        <note />
      </trans-unit>
      <trans-unit id="DoNotCallEnumerableCastOrOfTypeWithIncompatibleTypesTitle">
        <source>Do not call Enumerable.Cast&lt;T&gt; or Enumerable.OfType&lt;T&gt; with incompatible types</source>
        <target state="translated">请勿使用不兼容的类型调用 Enumerable.Cast&lt;T&gt; 或 Enumerable.OfType&lt;T&gt;</target>
        <note />
      </trans-unit>
      <trans-unit id="DoNotCallToImmutableCollectionOnAnImmutableCollectionValueMessage">
        <source>Do not call {0} on an {1} value</source>
        <target state="translated">请勿对 {1} 值调用 {0}</target>
        <note />
      </trans-unit>
      <trans-unit id="DoNotCallToImmutableCollectionOnAnImmutableCollectionValueTitle">
        <source>Do not call ToImmutableCollection on an ImmutableCollection value</source>
        <target state="translated">请勿对 ImmutableCollection 值调用 ToImmutableCollection</target>
        <note />
      </trans-unit>
      <trans-unit id="DoNotCreateTaskCompletionSourceWithWrongArgumentsDescription">
        <source>TaskCompletionSource has constructors that take TaskCreationOptions that control the underlying Task, and constructors that take object state that's stored in the task.  Accidentally passing a TaskContinuationOptions instead of a TaskCreationOptions will result in the call treating the options as state.</source>
        <target state="translated">TaskCompletionSource 具有采用 TaskCreationOptions 的控制基础任务的构造函数，以及采用任务中存储的对象状态的构造函数。如果意外地传递 TaskContinuationOptions 而不是 TaskCreationOptions，会导致调用将选项视为状态。</target>
        <note />
      </trans-unit>
      <trans-unit id="DoNotCreateTaskCompletionSourceWithWrongArgumentsFix">
        <source>Replace TaskContinuationOptions with TaskCreationOptions.</source>
        <target state="translated">将 TaskContinuationOptions 替换为 TaskCreationOptions。</target>
        <note />
      </trans-unit>
      <trans-unit id="DoNotCreateTaskCompletionSourceWithWrongArgumentsMessage">
        <source>Argument contains TaskContinuationsOptions enum instead of TaskCreationOptions enum</source>
        <target state="translated">参数包含 TaskContinuationsOptions 枚举而不是 TaskCreationOptions 枚举</target>
        <note />
      </trans-unit>
      <trans-unit id="DoNotCreateTaskCompletionSourceWithWrongArgumentsTitle">
        <source>Argument passed to TaskCompletionSource constructor should be TaskCreationOptions enum instead of TaskContinuationOptions enum</source>
        <target state="translated">传递到 TaskCompletionSource 构造函数的参数应为 TaskCreationOptions 枚举，而不是 TaskContinuationOptions 枚举</target>
        <note />
      </trans-unit>
      <trans-unit id="DoNotCreateTasksWithoutPassingATaskSchedulerDescription">
        <source>Do not create tasks unless you are using one of the overloads that takes a TaskScheduler. The default is to schedule on TaskScheduler.Current, which would lead to deadlocks. Either use TaskScheduler.Default to schedule on the thread pool, or explicitly pass TaskScheduler.Current to make your intentions clear.</source>
        <target state="translated">除非使用具有 TaskScheduler 的任一重载，否则不要创建任务。默认是在 TaskScheduler.Current 上进行调度，但这将导致死锁。可使用 TaskScheduler.Default 在线程池上进行调度，或显示传递 TaskScheduler.Current 以明确表达意图。</target>
        <note />
      </trans-unit>
      <trans-unit id="DoNotCreateTasksWithoutPassingATaskSchedulerMessage">
        <source>Do not create tasks without passing a TaskScheduler</source>
        <target state="translated">不要在未传递 TaskScheduler 的情况下创建任务</target>
        <note />
      </trans-unit>
      <trans-unit id="DoNotCreateTasksWithoutPassingATaskSchedulerTitle">
        <source>Do not create tasks without passing a TaskScheduler</source>
        <target state="translated">不要在未传递 TaskScheduler 的情况下创建任务</target>
        <note />
      </trans-unit>
      <trans-unit id="DoNotDefineFinalizersForTypesDerivedFromMemoryManagerDescription">
        <source>Adding a finalizer to a type derived from MemoryManager&lt;T&gt; may permit memory to be freed while it is still in use by a Span&lt;T&gt;.</source>
        <target state="translated">将终结器添加到派生自 MemoryManager&lt;T&gt; 的类型可能使内存在仍被 Span&lt;T&gt; 使用时得到释放。</target>
        <note />
      </trans-unit>
      <trans-unit id="DoNotDefineFinalizersForTypesDerivedFromMemoryManagerMessage">
        <source>Adding a finalizer to a type derived from MemoryManager&lt;T&gt; may permit memory to be freed while it is still in use by a Span&lt;T&gt;</source>
        <target state="translated">将终结器添加到派生自 MemoryManager&lt;T&gt; 的类型可能使内存在仍被 Span&lt;T&gt; 使用时得到释放</target>
        <note />
      </trans-unit>
      <trans-unit id="DoNotDefineFinalizersForTypesDerivedFromMemoryManagerTitle">
        <source>Do not define finalizers for types derived from MemoryManager&lt;T&gt;</source>
        <target state="translated">请勿为派生自 MemoryManager&lt;T&gt; 的类型定义终结器</target>
        <note />
      </trans-unit>
      <trans-unit id="DoNotDisableCertificateValidation">
        <source>Do Not Disable Certificate Validation</source>
        <target state="translated">请勿禁用证书验证</target>
        <note />
      </trans-unit>
      <trans-unit id="DoNotDisableCertificateValidationDescription">
        <source>A certificate can help authenticate the identity of the server. Clients should validate the server certificate to ensure requests are sent to the intended server. If the ServerCertificateValidationCallback always returns 'true', any certificate will pass validation.</source>
        <target state="translated">证书可以帮助认证服务器的身份。客户端应该验证服务器的证书，以确保将请求发送到预期的服务器。如果 ServerCertificateValidationCallback 始终返回 "true"，那么任何证书都将通过验证。</target>
        <note />
      </trans-unit>
      <trans-unit id="DoNotDisableCertificateValidationMessage">
        <source>The ServerCertificateValidationCallback is set to a function that accepts any server certificate, by always returning true. Ensure that server certificates are validated to verify the identity of the server receiving requests.</source>
        <target state="translated">已将 ServerCertificateValidationCallback 设置为通过始终返回 true 来接受任何服务器证书的一个函数。请确保服务器证书已经过验证，从而验证要接收请求的服务器的标识。</target>
        <note />
      </trans-unit>
      <trans-unit id="DoNotDisableHttpClientCRLCheckDescription">
        <source>Using HttpClient without providing a platform specific handler (WinHttpHandler or CurlHandler or HttpClientHandler) where the CheckCertificateRevocationList property is set to true, will allow revoked certificates to be accepted by the HttpClient as valid.</source>
        <target state="translated">将 CheckCertificateRevocationList 属性设置为 true 时，如果使用 HttpClient 而不提供特定于平台的处理程序(WinHttpHandler、CurlHandler 或 HttpClientHandler)，则将允许 HttpClient 将被吊销的证书作为有效证书接受。</target>
        <note />
      </trans-unit>
      <trans-unit id="DoNotDisableHTTPHeaderChecking">
        <source>Do Not Disable HTTP Header Checking</source>
        <target state="translated">请勿禁用 HTTP 标头检查</target>
        <note />
      </trans-unit>
      <trans-unit id="DoNotDisableHTTPHeaderCheckingDescription">
        <source>HTTP header checking enables encoding of the carriage return and newline characters, \r and \n, that are found in response headers. This encoding can help to avoid injection attacks that exploit an application that echoes untrusted data contained by the header.</source>
        <target state="translated">HTTP 标头检查可对在响应标头中找到的回车和换行符(\r 和 \n)进行编码。这种编码有助于避免注入攻击，此类攻击会利用应答标头包含的不受信任数据的应用程序。</target>
        <note />
      </trans-unit>
      <trans-unit id="DoNotDisableHTTPHeaderCheckingMessage">
        <source>Do not disable HTTP header checking</source>
        <target state="translated">请勿禁用 HTTP 标头检查</target>
        <note />
      </trans-unit>
      <trans-unit id="DoNotDisableRequestValidation">
        <source>Do Not Disable Request Validation</source>
        <target state="translated">请勿禁用请求验证</target>
        <note />
      </trans-unit>
      <trans-unit id="DoNotDisableRequestValidationDescription">
        <source>Request validation is a feature in ASP.NET that examines HTTP requests and determines whether they contain potentially dangerous content. This check adds protection from markup or code in the URL query string, cookies, or posted form values that might have been added for malicious purposes. So, it is generally desirable and should be left enabled for defense in depth.</source>
        <target state="translated">请求验证是 ASP.NET 中的一项功能，用于检查 HTTP 请求，并确定它们是否包含潜在危险内容。此检查可针对 URL 查询字符串中的标记或代码、cookie 或可能因恶意目的而添加的已发布表单值进行防护。因此，通常需要此验证并且应该保持启用以进行深度防御。</target>
        <note />
      </trans-unit>
      <trans-unit id="DoNotDisableRequestValidationMessage">
        <source>{0} has request validation disabled</source>
        <target state="translated">{0} 已禁用请求验证</target>
        <note />
      </trans-unit>
      <trans-unit id="DoNotDisableSchUseStrongCrypto">
        <source>Do Not Disable SChannel Use of Strong Crypto</source>
        <target state="translated">请勿禁用较强加密的 SChannel 使用</target>
        <note />
      </trans-unit>
      <trans-unit id="DoNotDisableSchUseStrongCryptoDescription">
        <source>Starting with the .NET Framework 4.6, the System.Net.ServicePointManager and System.Net.Security.SslStream classes are recommended to use new protocols. The old ones have protocol weaknesses and are not supported. Setting Switch.System.Net.DontEnableSchUseStrongCrypto with true will use the old weak crypto check and opt out of the protocol migration.</source>
        <target state="translated">建议从 .NET Framework 4.6、System.Net.ServicePointManager 和 System.Net.Security.SslStream 类开始以使用新的协议。旧的协议具有协议缺陷，不受支持。将 Switch.System.Net.DontEnableSchUseStrongCrypto 设置为 true 将使用旧的弱加密检查并选择退出协议迁移。</target>
        <note />
      </trans-unit>
      <trans-unit id="DoNotDisableSchUseStrongCryptoMessage">
        <source>{0} disables TLS 1.2 and enables SSLv3</source>
        <target state="translated">{0} 禁用 TLS 1.2 并且启用 SSLv3</target>
        <note />
      </trans-unit>
      <trans-unit id="DoNotDisableTokenValidationChecksDescription">
        <source>Token validation checks ensure that while validating tokens, all aspects are analyzed and verified. Turning off validation can lead to security holes by allowing untrusted tokens to make it through validation.</source>
        <target state="translated">令牌验证检查确保在验证令牌时，对所有方面进行分析和验证。关闭验证会允许不受信任的令牌通过验证，从而导致安全漏洞。</target>
        <note />
      </trans-unit>
      <trans-unit id="DoNotDisableTokenValidationChecksMessage">
        <source>TokenValidationParameters.{0} should not be set to false as it disables important validation</source>
        <target state="translated">TokenValidationParameters。{0} 不应设置为 false，因为它会禁用重要验证</target>
        <note />
      </trans-unit>
      <trans-unit id="DoNotDisableTokenValidationChecksTitle">
        <source>Do not disable token validation checks</source>
        <target state="translated">请勿禁用令牌验证检查</target>
        <note />
      </trans-unit>
      <trans-unit id="DoNotDisableUsingServicePointManagerSecurityProtocolsMessage">
        <source>Do not set Switch.System.ServiceModel.DisableUsingServicePointManagerSecurityProtocols to true.  Setting this switch limits Windows Communication Framework (WCF) to using Transport Layer Security (TLS) 1.0, which is insecure and obsolete.</source>
        <target state="translated">不要将 Switch.System.ServiceModel.DisableUsingServicePointManagerSecurityProtocols 设置为 true。设置此开关会将 Windows Communication Framework (WCF)限制为使用传输层安全性(TLS) 1.0，而该层不安全且已过时。</target>
        <note />
      </trans-unit>
      <trans-unit id="DoNotDisableUsingServicePointManagerSecurityProtocolsTitle">
        <source>Do not disable ServicePointManagerSecurityProtocols</source>
        <target state="translated">不禁用 ServicePointManagerSecurityProtocols</target>
        <note />
      </trans-unit>
      <trans-unit id="DoNotGuardDictionaryRemoveByContainsKeyDescription">
        <source>Do not guard 'Dictionary.Remove(key)' with 'Dictionary.ContainsKey(key)'. The former already checks whether the key exists, and will not throw if it does not.</source>
        <target state="translated">不要使用 “Dictionary.ContainsKey(key)” 保护 “Dictionary.Remove(key)”。后者已检查密钥是否存在，并且如果不存在则不会引发。</target>
        <note />
      </trans-unit>
      <trans-unit id="DoNotGuardDictionaryRemoveByContainsKeyMessage">
        <source>Do not guard 'Dictionary.Remove(key)' with 'Dictionary.ContainsKey(key)'</source>
        <target state="translated">不要使用 “Dictionary.ContainsKey(key)” 保护 “Dictionary.Remove(key)”</target>
        <note />
      </trans-unit>
      <trans-unit id="DoNotGuardDictionaryRemoveByContainsKeyTitle">
        <source>Unnecessary call to 'Dictionary.ContainsKey(key)'</source>
        <target state="translated">对 “Dictionary.ContainsKey(key)” 的不必要调用</target>
        <note />
      </trans-unit>
      <trans-unit id="DoNotHardCodeCertificate">
        <source>Do not hard-code certificate</source>
        <target state="translated">请勿硬编码证书</target>
        <note />
      </trans-unit>
      <trans-unit id="DoNotHardCodeCertificateDescription">
        <source>Hard-coded certificates in source code are vulnerable to being exploited.</source>
        <target state="translated">源代码中的硬编码证书易受攻击。</target>
        <note />
      </trans-unit>
      <trans-unit id="DoNotHardCodeCertificateMessage">
        <source>Potential security vulnerability was found where '{0}' in method '{1}' may be tainted by hard-coded certificate from '{2}' in method '{3}'</source>
        <target state="translated">找到了潜在安全漏洞，其中方法“{1}”中的“{0}”可能会受到方法“{3}”中“{2}”的硬编码证书污染。</target>
        <note />
      </trans-unit>
      <trans-unit id="DoNotHardCodeEncryptionKey">
        <source>Do not hard-code encryption key</source>
        <target state="translated">请勿编码加密密钥</target>
        <note />
      </trans-unit>
      <trans-unit id="DoNotHardCodeEncryptionKeyDescription">
        <source>SymmetricAlgorithm's .Key property, or a method's rgbKey parameter, should never be a hard-coded value.</source>
        <target state="translated">SymmetricAlgorithm 的 .Key 属性或方法的 rgbKey 参数永远都不得是硬编码值。</target>
        <note />
      </trans-unit>
      <trans-unit id="DoNotHardCodeEncryptionKeyMessage">
        <source>Potential security vulnerability was found where '{0}' in method '{1}' may be tainted by hard-coded key from '{2}' in method '{3}'</source>
        <target state="translated">找到了潜在安全漏洞，其中方法“{1}”中的“{0}”可能会受到方法“{3}”中“{2}”的硬编码密钥污染。</target>
        <note />
      </trans-unit>
      <trans-unit id="DoNotInstallRootCertDescription">
        <source>By default, the Trusted Root Certification Authorities certificate store is configured with a set of public CAs that has met the requirements of the Microsoft Root Certificate Program. Since all trusted root CAs can issue certificates for any domain, an attacker can pick a weak or coercible CA that you install by yourself to target for an attack - and a single vulnerable, malicious or coercible CA undermines the security of the entire system. To make matters worse, these attacks can go unnoticed quite easily.</source>
        <target state="translated">默认情况下，“受信任的根证书颁发机构”证书存储配置有一组符合 Microsoft 根证书程序的公共 CA。由于所有受信任的根 CA 都可为任意域颁发证书，因此攻击者可能会选择你自行安装的某个安全性较弱或可强迫的 CA 进行攻击 - 易受攻击、恶意或可强迫的 CA 会降低整个系统的安全性。更糟糕的是，这些攻击者可能很难被察觉。</target>
        <note />
      </trans-unit>
      <trans-unit id="DoNotLockOnObjectsWithWeakIdentityDescription">
        <source>An object is said to have a weak identity when it can be directly accessed across application domain boundaries. A thread that tries to acquire a lock on an object that has a weak identity can be blocked by a second thread in a different application domain that has a lock on the same object.</source>
        <target state="translated">当可以跨应用程序域边界直接访问对象时，则认为该对象具有弱标识。如果某线程尝试获取具有弱标识的对象上的锁，则该线程可能会被其他应用程序域中持有同一对象的锁的另一线程阻止。</target>
        <note />
      </trans-unit>
      <trans-unit id="DoNotLockOnObjectsWithWeakIdentityMessage">
        <source>Do not lock on objects with weak identity</source>
        <target state="translated">不要锁定具有弱标识的对象</target>
        <note />
      </trans-unit>
      <trans-unit id="DoNotLockOnObjectsWithWeakIdentityTitle">
        <source>Do not lock on objects with weak identity</source>
        <target state="translated">不要锁定具有弱标识的对象</target>
        <note />
      </trans-unit>
      <trans-unit id="DoNotPassLiteralsAsLocalizedParametersDescription">
        <source>A method passes a string literal as a parameter to a constructor or method in the .NET Framework class library and that string should be localizable. To fix a violation of this rule, replace the string literal with a string retrieved through an instance of the ResourceManager class.</source>
        <target state="translated">方法将文本字符串作为参数传递到构造函数或 .NET Framework 类库中的方法，该字符串应该是可本地化字符串。若要修复此规则的违规行为，将文本字符串替换为通过 ResourceManager 类的实例检索到的字符串。</target>
        <note />
      </trans-unit>
      <trans-unit id="DoNotPassLiteralsAsLocalizedParametersMessage">
        <source>Method '{0}' passes a literal string as parameter '{1}' of a call to '{2}'. Retrieve the following string(s) from a resource table instead: "{3}".</source>
        <target state="translated">方法“{0}”将文本字符串作为“{2}”的调用的参数“{1}”进行传递。改为从资源表检索以下字符串:“{3}”。</target>
        <note />
      </trans-unit>
      <trans-unit id="DoNotPassLiteralsAsLocalizedParametersTitle">
        <source>Do not pass literals as localized parameters</source>
        <target state="translated">请不要将文本作为本地化参数传递</target>
        <note />
      </trans-unit>
      <trans-unit id="DoNotRaiseReservedExceptionTypesDescription">
        <source>An exception of type that is not sufficiently specific or reserved by the runtime should never be raised by user code. This makes the original error difficult to detect and debug. If this exception instance might be thrown, use a different exception type.</source>
        <target state="translated">用户代码永不会引发不够具体或运行时保留的异常类型。这样会使原来的错误难以检测和调试。如有可能引发此异常实例，请使用其他异常类型。</target>
        <note />
      </trans-unit>
      <trans-unit id="DoNotRaiseReservedExceptionTypesMessageReserved">
        <source>Exception type {0} is reserved by the runtime</source>
        <target state="translated">异常类型 {0} 是运行时保留的</target>
        <note />
      </trans-unit>
      <trans-unit id="DoNotRaiseReservedExceptionTypesMessageTooGeneric">
        <source>Exception type {0} is not sufficiently specific</source>
        <target state="translated">异常类型 {0} 不够具体</target>
        <note />
      </trans-unit>
      <trans-unit id="DoNotRaiseReservedExceptionTypesTitle">
        <source>Do not raise reserved exception types</source>
        <target state="translated">不要引发保留的异常类型</target>
        <note />
      </trans-unit>
      <trans-unit id="DoNotSerializeTypesWithPointerFields">
        <source>Do Not Serialize Types With Pointer Fields</source>
        <target state="translated">请勿序列化具有 Pointer 字段的类型</target>
        <note />
      </trans-unit>
      <trans-unit id="DoNotSerializeTypesWithPointerFieldsDescription">
        <source>Pointers are not "type safe" in the sense that you cannot guarantee the correctness of the memory they point at. So, serializing types with pointer fields is dangerous, as it may allow an attacker to control the pointer.</source>
        <target state="translated">Pointer 不是“类型安全”，因为无法保证它们所指向内存的正确性。因此，序列化具有 Pointer 字段的类型是危险的，它可能允许攻击者控制指针。</target>
        <note />
      </trans-unit>
      <trans-unit id="DoNotSerializeTypesWithPointerFieldsMessage">
        <source>Pointer field {0} on serializable type</source>
        <target state="translated">可序列化类型上的 Pointer 字段 {0}</target>
        <note />
      </trans-unit>
      <trans-unit id="DoNotUseAccountSAS">
        <source>Do Not Use Account Shared Access Signature</source>
        <target state="translated">不使用帐户共享访问签名</target>
        <note />
      </trans-unit>
      <trans-unit id="DoNotUseAccountSASDescription">
        <source>Shared Access Signatures(SAS) are a vital part of the security model for any application using Azure Storage, they should provide limited and safe permissions to your storage account to clients that don't have the account key. All of the operations available via a service SAS are also available via an account SAS, that is, account SAS is too powerful. So it is recommended to use Service SAS to delegate access more carefully.</source>
        <target state="translated">共享访问签名(SAS)是使用 Azure 存储的任何应用程序的安全模型的重要部分，它们应为没有帐户密钥的客户端提供对存储帐户的有限安全权限。通过服务 SAS可使用的所有操作也可通过帐户 SAS 实现，即帐户 SAS 的功能太过强大。因此，建议使用服务 SAS 更仔细地委派访问权限。</target>
        <note />
      </trans-unit>
      <trans-unit id="DoNotUseAccountSASMessage">
        <source>Use Service SAS instead of Account SAS for fine grained access control and container-level access policy</source>
        <target state="translated">使用服务 SAS 而不是帐户 SAS 实现精细访问控制和容器级访问策略</target>
        <note />
      </trans-unit>
      <trans-unit id="DoNotUseBrokenCryptographicAlgorithms">
        <source>Do Not Use Broken Cryptographic Algorithms</source>
        <target state="translated">不要使用损坏的加密算法</target>
        <note />
      </trans-unit>
      <trans-unit id="DoNotUseBrokenCryptographicAlgorithmsDescription">
        <source>An attack making it computationally feasible to break this algorithm exists. This allows attackers to break the cryptographic guarantees it is designed to provide. Depending on the type and application of this cryptographic algorithm, this may allow attackers to read enciphered messages, tamper with enciphered  messages, forge digital signatures, tamper with hashed content, or otherwise compromise any cryptosystem based on this algorithm. Replace encryption uses with the AES algorithm (AES-256, AES-192 and AES-128 are acceptable) with a key length greater than or equal to 128 bits. Replace hashing uses with a hashing function in the SHA-2 family, such as SHA512, SHA384, or SHA256. Replace digital signature uses with RSA with a key length greater than or equal to 2048-bits, or ECDSA with a key length greater than or equal to 256 bits.</source>
        <target state="translated">存在可能在计算方面破坏此算法的攻击。这使得攻击者可以破坏它本应提供的加密保证。根据此加密算法的类型和应用情况，可能会使攻击者读取加密消息、篡改加密消息、伪造数字签名、篡改哈希内容，或以其他方式危害任何基于该算法的加密系统。将加密用法替换为密钥长度大于或等于 128 位的 AES 算法(AES-256、AES-192 和 AES-128 均可)。将哈希用法替换为 SHA-2 系列中的哈希函数，例如 SHA512、SHA384 或 SHA256。将数字签名用法替换为密钥长度大于等于 2048 位的 RSA，或者密钥长度大于等于 256 位的 ECDSA。</target>
        <note />
      </trans-unit>
      <trans-unit id="DoNotUseBrokenCryptographicAlgorithmsMessage">
        <source>{0} uses a broken cryptographic algorithm {1}</source>
        <target state="translated">{0} 使用损坏的加密算法 {1}</target>
        <note />
      </trans-unit>
      <trans-unit id="DoNotUseCountAsyncWhenAnyAsyncCanBeUsedDescription">
        <source>For non-empty collections, CountAsync() and LongCountAsync() enumerate the entire sequence, while AnyAsync() stops at the first item or the first item that satisfies a condition.</source>
        <target state="translated">对于非空集合，CountAsync() 和 LongCountAsync() 将枚举整个序列，而 AnyAsync() 将在第一项或满足条件的第一项处停止。</target>
        <note />
      </trans-unit>
      <trans-unit id="DoNotUseCountAsyncWhenAnyAsyncCanBeUsedMessage">
        <source>{0}() is used where AnyAsync() could be used instead to improve performance</source>
        <target state="translated">使用的是 {0}()，但本可以使用 AnyAsync() 来提高性能</target>
        <note />
      </trans-unit>
      <trans-unit id="DoNotUseCountAsyncWhenAnyAsyncCanBeUsedTitle">
        <source>Do not use CountAsync() or LongCountAsync() when AnyAsync() can be used</source>
        <target state="translated">如果可以使用 AnyAsync()，请勿使用 CountAsync() 或 LongCountAsync()</target>
        <note />
      </trans-unit>
      <trans-unit id="DoNotUseCountWhenAnyCanBeUsedDescription">
        <source>For non-empty collections, Count() and LongCount() enumerate the entire sequence, while Any() stops at the first item or the first item that satisfies a condition.</source>
        <target state="translated">对于非空集合，Count() 和 LongCount() 将枚举整个序列，而 Any() 将在第一项或满足条件的第一项处停止。</target>
        <note />
      </trans-unit>
      <trans-unit id="DoNotUseCountWhenAnyCanBeUsedMessage">
        <source>{0}() is used where Any() could be used instead to improve performance</source>
        <target state="translated">如果可以使用 Any()，请改为使用 {0}() 来提高性能</target>
        <note />
      </trans-unit>
      <trans-unit id="DoNotUseCountWhenAnyCanBeUsedTitle">
        <source>Do not use Count() or LongCount() when Any() can be used</source>
        <target state="translated">如果可以使用 Any()，请勿使用 Count() 或 LongCount()</target>
        <note />
      </trans-unit>
      <trans-unit id="DoNotUseCreateEncryptorWithNonDefaultIVDescription">
        <source>Symmetric encryption should always use a non-repeatable initialization vector to prevent dictionary attacks.</source>
        <target state="translated">对称加密应始终使用非可重复的初始化向量，以防止字典攻击。</target>
        <note />
      </trans-unit>
      <trans-unit id="DoNotUseDeprecatedSecurityProtocols">
        <source>Do Not Use Deprecated Security Protocols</source>
        <target state="translated">请勿使用弃用的安全协议</target>
        <note />
      </trans-unit>
      <trans-unit id="DoNotUseDeprecatedSecurityProtocolsDescription">
        <source>Using a deprecated security protocol rather than the system default is risky.</source>
        <target state="translated">使用弃用的安全协议而不是系统默认协议将有风险。</target>
        <note />
      </trans-unit>
      <trans-unit id="DoNotUseDeprecatedSecurityProtocolsMessage">
        <source>Hard-coded use of deprecated security protocol {0}</source>
        <target state="translated">以硬编码方式使用弃用的安全协议 {0}</target>
        <note />
      </trans-unit>
      <trans-unit id="DoNotUseDSA">
        <source>Do Not Use Digital Signature Algorithm (DSA)</source>
        <target state="translated">不使用数字签名算法(DSA)</target>
        <note />
      </trans-unit>
      <trans-unit id="DoNotUseDSADescription">
        <source>DSA is too weak to use.</source>
        <target state="translated">DSA 太弱，无法使用。</target>
        <note />
      </trans-unit>
      <trans-unit id="DoNotUseDSAMessage">
        <source>Asymmetric encryption algorithm {0} is weak. Switch to an RSA with at least 2048 key size, ECDH or ECDSA algorithm instead.</source>
        <target state="translated">非对称加密算法 {0} 较弱。请转而切换到至少具有 2048 位密钥大小的 RSA、ECDH 或者 ECDSA 算法。</target>
        <note />
      </trans-unit>
      <trans-unit id="DoNotUseEnumerableMethodsOnIndexableCollectionsInsteadUseTheCollectionDirectlyDescription">
        <source>This collection is directly indexable. Going through LINQ here causes unnecessary allocations and CPU work.</source>
        <target state="translated">该集合是可直接索引的。在此处查看 LINQ 会导致不必要的分配和 CPU 工作。</target>
        <note />
      </trans-unit>
      <trans-unit id="DoNotUseEnumerableMethodsOnIndexableCollectionsInsteadUseTheCollectionDirectlyMessage">
        <source>Do not use Enumerable methods on indexable collections. Instead use the collection directly.</source>
        <target state="translated">不要在可索引的集合上使用 Enumerable 方法。而是直接使用集合。</target>
        <note />
      </trans-unit>
      <trans-unit id="DoNotUseEnumerableMethodsOnIndexableCollectionsInsteadUseTheCollectionDirectlyTitle">
        <source>Do not use Enumerable methods on indexable collections</source>
        <target state="translated">不要在可索引的集合上使用 Enumerable 方法</target>
        <note />
      </trans-unit>
      <trans-unit id="DoNotUseInsecureRandomness">
        <source>Do not use insecure randomness</source>
        <target state="translated">请勿使用不安全的随机性</target>
        <note />
      </trans-unit>
      <trans-unit id="DoNotUseInsecureRandomnessDescription">
        <source>Using a cryptographically weak pseudo-random number generator may allow an attacker to predict what security-sensitive value will be generated. Use a cryptographically strong random number generator if an unpredictable value is required, or ensure that weak pseudo-random numbers aren't used in a security-sensitive manner.</source>
        <target state="translated">使用加密的弱伪随机数生成器，攻击者可以预测将生成的安全敏感值。如果需要不可预测的值，请使用加密的强随机数生成器，或确保不以安全敏感的方式使用弱伪随机数。</target>
        <note />
      </trans-unit>
      <trans-unit id="DoNotUseInsecureRandomnessMessage">
        <source>{0} is an insecure random number generator. Use cryptographically secure random number generators when randomness is required for security.</source>
        <target state="translated">{0} 是不安全的随机数生成器。当需要随机性以确保安全性时，请使用加密的安全随机数生成器。</target>
        <note />
      </trans-unit>
      <trans-unit id="DoNotUseObsoleteKDFAlgorithm">
        <source>Do not use obsolete key derivation function</source>
        <target state="translated">请勿使用已过时的密钥派生功能</target>
        <note />
      </trans-unit>
      <trans-unit id="DoNotUseObsoleteKDFAlgorithmDescription">
        <source>Password-based key derivation should use PBKDF2 with SHA-2. Avoid using PasswordDeriveBytes since it generates a PBKDF1 key. Avoid using Rfc2898DeriveBytes.CryptDeriveKey since it doesn't use the iteration count or salt.</source>
        <target state="translated">基于密码的密钥派生应结合使用 PBKDF2 和 SHA-2。请避免使用 PasswordDeriveBytes，因为它会生成 PBKDF1 密钥。还需避免使用 Rfc2898DeriveBytes.CryptDeriveKey，因为它不使用迭代计数或加盐。</target>
        <note />
      </trans-unit>
      <trans-unit id="DoNotUseObsoleteKDFAlgorithmMessage">
        <source>Call to obsolete key derivation function {0}.{1}</source>
        <target state="translated">调用已过时的密钥派生功能 {0}。{1}</target>
        <note />
      </trans-unit>
      <trans-unit id="DoNotUseOutAttributeStringPInvokeParametersDescription">
        <source>String parameters passed by value with the 'OutAttribute' can destabilize the runtime if the string is an interned string.</source>
        <target state="translated">如果字符串是暂存的字符串，则具有 "OutAttribute" 的值传递的字符串参数可能使运行时不稳定。</target>
        <note />
      </trans-unit>
      <trans-unit id="DoNotUseOutAttributeStringPInvokeParametersMessage">
        <source>Do not use the 'OutAttribute' for string parameter '{0}' which is passed by value. If marshalling of modified data back to the caller is required, use the 'out' keyword to pass the string by reference instead.</source>
        <target state="translated">不要将 "OutAttribute" 用于通过值传递的字符串参数“{0}”。如果需要将已修改的数据整理回调用方，请改用 " out" 关键字通过引用传递字符串。</target>
        <note />
      </trans-unit>
      <trans-unit id="DoNotUseOutAttributeStringPInvokeParametersTitle">
        <source>Do not use 'OutAttribute' on string parameters for P/Invokes</source>
        <target state="translated">请勿对 P/Invokes 的字符串参数使用 "OutAttribute"</target>
        <note />
      </trans-unit>
      <trans-unit id="DoNotUseReferenceEqualsWithValueTypesComparerMessage">
        <source>Do not pass an argument with value type '{0}' to the 'Equals' method on 'ReferenceEqualityComparer'. Due to value boxing, this call to 'Equals' can return an unexpected result. Consider using 'EqualityComparer' instead, or pass reference type arguments if you intend to use 'ReferenceEqualityComparer'.</source>
        <target state="translated">不要将值类型为 '{0}' 的参数传递到 'ReferenceEqualityComparer' 上的 'Equals' 方法。由于数据封装，此对 'Equals' 的调用可能会返回意外的结果。如果打算使用 'ReferenceEqualityComparer'，请考虑改用 'EqualityComparer' 或传递引用类型参数。</target>
        <note />
      </trans-unit>
      <trans-unit id="DoNotUseReferenceEqualsWithValueTypesDescription">
        <source>Value type typed arguments are uniquely boxed for each call to this method, therefore the result can be unexpected.</source>
        <target state="translated">每次调用此方法时，值类型的类型化参数都唯一装箱，因此结果可能是意外的。</target>
        <note />
      </trans-unit>
      <trans-unit id="DoNotUseReferenceEqualsWithValueTypesMethodMessage">
        <source>Do not pass an argument with value type '{0}' to 'ReferenceEquals'. Due to value boxing, this call to 'ReferenceEquals' can return an unexpected result. Consider using 'Equals' instead, or pass reference type arguments if you intend to use 'ReferenceEquals'.</source>
        <target state="translated">请勿将值类型为 '{0}' 的参数传递到 'ReferenceEquals'。由于数据封装，此对 'ReferenceEquals' 的调用可能会返回意外的结果。如果打算使用 'ReferenceEquals'，请考虑改用 'Equals' 或传递引用类型参数。</target>
        <note />
      </trans-unit>
      <trans-unit id="DoNotUseReferenceEqualsWithValueTypesTitle">
        <source>Do not use ReferenceEquals with value types</source>
        <target state="translated">不要使用具有值类型的 ReferenceEquals</target>
        <note />
      </trans-unit>
      <trans-unit id="DoNotUseStackallocInLoopsDescription">
        <source>Stack space allocated by a stackalloc is only released at the end of the current method's invocation.  Using it in a loop can result in unbounded stack growth and eventual stack overflow conditions.</source>
        <target state="translated">Stackalloc 分配的堆栈空间仅在当前方法的调用结束时释放。 在循环中使用它可能会导致无限堆栈增长和最终堆栈溢出条件。</target>
        <note />
      </trans-unit>
      <trans-unit id="DoNotUseStackallocInLoopsMessage">
        <source>Potential stack overflow. Move the stackalloc out of the loop.</source>
        <target state="translated">潜在的堆栈溢出。将 stackalloc 移出循环。</target>
        <note />
      </trans-unit>
      <trans-unit id="DoNotUseStackallocInLoopsTitle">
        <source>Do not use stackalloc in loops</source>
        <target state="translated">不要循环使用 stackalloc</target>
        <note />
      </trans-unit>
      <trans-unit id="DoNotUseTimersThatPreventPowerStateChangesDescription">
        <source>Higher-frequency periodic activity will keep the CPU busy and interfere with power-saving idle timers that turn off the display and hard disks.</source>
        <target state="translated">频率较高的定期活动会使 CPU 处于忙状态并且干扰具有节能功能(关闭显示器和硬盘)的空闲计时器。</target>
        <note />
      </trans-unit>
      <trans-unit id="DoNotUseTimersThatPreventPowerStateChangesMessage">
        <source>Do not use timers that prevent power state changes</source>
        <target state="translated">不要使用阻止电源状态更改的计时器</target>
        <note />
      </trans-unit>
      <trans-unit id="DoNotUseTimersThatPreventPowerStateChangesTitle">
        <source>Do not use timers that prevent power state changes</source>
        <target state="translated">不要使用阻止电源状态更改的计时器</target>
        <note />
      </trans-unit>
      <trans-unit id="DoNotUseUnsafeDllImportSearchPath">
        <source>Do not use unsafe DllImportSearchPath value</source>
        <target state="translated">请勿使用不安全的 DllImportSearchPath 值</target>
        <note />
      </trans-unit>
      <trans-unit id="DoNotUseUnsafeDllImportSearchPathDescription">
        <source>There could be a malicious DLL in the default DLL search directories. Or, depending on where your application is run from, there could be a malicious DLL in the application's directory. Use a DllImportSearchPath value that specifies an explicit search path instead. The DllImportSearchPath flags that this rule looks for can be configured in .editorconfig.</source>
        <target state="translated">默认 DLL 搜索目录中可能有恶意 DLL。或者，根据应用程序的运行位置，应用程序的目录中可能有恶意 DLL。请改为使用指定显式搜索路径的 DllImportSearchPath 值。可在 .editorconfig 中配置此规则查找的 DllImportSearchPath 标志。</target>
        <note />
      </trans-unit>
      <trans-unit id="DoNotUseUnsafeDllImportSearchPathMessage">
        <source>Use of unsafe DllImportSearchPath value {0}</source>
        <target state="translated">使用了不安全的 DllImportSearchPath 值 {0}</target>
        <note />
      </trans-unit>
      <trans-unit id="DoNotUseWaitAllWithSingleTaskDescription">
        <source>Using 'WaitAll' with a single task may result in performance loss, await or return the task instead.</source>
        <target state="translated">对单个任务使用 “WaitAll” 可能导致性能丢失、等待或返回该任务。</target>
        <note />
      </trans-unit>
      <trans-unit id="DoNotUseWaitAllWithSingleTaskFix">
        <source>Replace 'WaitAll' with single 'Wait'</source>
        <target state="translated">将 “WaitAll” 替换为单个 “Wait”</target>
        <note />
      </trans-unit>
      <trans-unit id="DoNotUseWaitAllWithSingleTaskTitle">
        <source>Do not use 'WaitAll' with a single task</source>
        <target state="translated">不要对单个任务使用 “WaitAll”</target>
        <note />
      </trans-unit>
      <trans-unit id="DoNotUseWeakCryptographicAlgorithms">
        <source>Do Not Use Weak Cryptographic Algorithms</source>
        <target state="translated">不要使用弱加密算法</target>
        <note />
      </trans-unit>
      <trans-unit id="DoNotUseWeakCryptographicAlgorithmsDescription">
        <source>Cryptographic algorithms degrade over time as attacks become for advances to attacker get access to more computation. Depending on the type and application of this cryptographic algorithm, further degradation of the cryptographic strength of it may allow attackers to read enciphered messages, tamper with enciphered  messages, forge digital signatures, tamper with hashed content, or otherwise compromise any cryptosystem based on this algorithm. Replace encryption uses with the AES algorithm (AES-256, AES-192 and AES-128 are acceptable) with a key length greater than or equal to 128 bits. Replace hashing uses with a hashing function in the SHA-2 family, such as SHA-2 512, SHA-2 384, or SHA-2 256.</source>
        <target state="translated">加密算法随时间的推移而变弱，因为攻击成为攻击者获取更多计算的推动因素。根据此加密算法的类型和应用情况，其加密强度逐渐降低可能会使攻击者读取加密消息、篡改加密消息、伪造数字签名、篡改哈希内容，或以其他方式危害任何基于该算法的加密系统。将加密用法替换为密钥长度大于或等于 128 位的 AES 算法(AES-256、AES-192 和 AES-128 均可)。将哈希用法替换为 SHA-2 系列中的哈希函数，例如 SHA-2 512、SHA-2 384 或 SHA-2 256。</target>
        <note />
      </trans-unit>
      <trans-unit id="DoNotUseWeakCryptographicAlgorithmsMessage">
        <source>{0} uses a weak cryptographic algorithm {1}</source>
        <target state="translated">{0} 使用弱加密算法 {1}</target>
        <note />
      </trans-unit>
      <trans-unit id="DoNotUseWeakKDFAlgorithm">
        <source>Ensure Key Derivation Function algorithm is sufficiently strong</source>
        <target state="translated">确保密钥派生功能算法足够强大</target>
        <note />
      </trans-unit>
      <trans-unit id="DoNotUseWeakKDFAlgorithmDescription">
        <source>Some implementations of the Rfc2898DeriveBytes class allow for a hash algorithm to be specified in a constructor parameter or overwritten in the HashAlgorithm property. If a hash algorithm is specified, then it should be SHA-256 or higher.</source>
        <target state="translated">Rfc2898DeriveBytes 类的某些实现允许在构造函数参数中指定哈希算法或在 HashAlgorithm 属性中覆盖它。如果指定了哈希算法，则它应为 SHA-256 或更高版本。</target>
        <note />
      </trans-unit>
      <trans-unit id="DoNotUseWeakKDFAlgorithmMessage">
        <source>{0} might be using a weak hash algorithm. Use SHA256, SHA384, or SHA512 to create a strong key from a password.</source>
        <target state="translated">{0} 可能正在使用弱哈希算法。请使用 SHA256、SHA384 或 SHA512 根据密码创建强密钥。</target>
        <note />
      </trans-unit>
      <trans-unit id="DoNotUseWeakKDFInsufficientIterationCountDescription">
        <source>When deriving cryptographic keys from user-provided inputs such as password, use sufficient iteration count (at least 100k).</source>
        <target state="translated">基于用户提供的输入(如密码)派生加密密钥时，请使用足够大的迭代计数(至少 100,000 次)。</target>
        <note />
      </trans-unit>
      <trans-unit id="DoNotUseWhenAllWithSingleTaskDescription">
        <source>Using 'WhenAll' with a single task may result in performance loss, await or return the task instead.</source>
        <target state="translated">将 “WhenAll” 与单个任务一起使用可能导致性能丢失、等待或返回任务。</target>
        <note />
      </trans-unit>
      <trans-unit id="DoNotUseWhenAllWithSingleTaskFix">
        <source>Replace 'WhenAll' call with argument</source>
        <target state="translated">将 “WhenAll” 调用替换为参数</target>
        <note />
      </trans-unit>
      <trans-unit id="DoNotUseWhenAllWithSingleTaskTitle">
        <source>Do not use 'WhenAll' with a single task</source>
        <target state="translated">不要对单个任务使用 “WhenAll”</target>
        <note />
      </trans-unit>
      <trans-unit id="DoNotUseXslTransform">
        <source>Do Not Use XslTransform</source>
        <target state="translated">请勿使用 XslTransform</target>
        <note />
      </trans-unit>
      <trans-unit id="DoNotUseXslTransformMessage">
        <source>Do not use XslTransform. It does not restrict potentially dangerous external references.</source>
        <target state="translated">请勿使用 XslTransform。它对具有潜在危险的外部引用并没有限制。</target>
        <note />
      </trans-unit>
      <trans-unit id="DynamicInterfaceCastableImplementationUnsupportedDescription">
        <source>Providing a functional 'DynamicInterfaceCastableImplementationAttribute'-attributed interface requires the Default Interface Members feature, which is unsupported in Visual Basic.</source>
        <target state="translated">提供功能 “DynamicInterfaceCastableImplementationAttribute” 特性化接口需要默认接口成员功能，这在 Visual Basic 中不受支持。</target>
        <note />
      </trans-unit>
      <trans-unit id="DynamicInterfaceCastableImplementationUnsupportedMessage">
        <source>Providing a 'DynamicInterfaceCastableImplementation' interface in Visual Basic is unsupported</source>
        <target state="translated">不支持在 Visual Basic 中提供 “DynamicInterfaceCastableImplementation” 接口</target>
        <note />
      </trans-unit>
      <trans-unit id="DynamicInterfaceCastableImplementationUnsupportedTitle">
        <source>Providing a 'DynamicInterfaceCastableImplementation' interface in Visual Basic is unsupported</source>
        <target state="translated">不支持在 Visual Basic 中提供 “DynamicInterfaceCastableImplementation” 接口</target>
        <note />
      </trans-unit>
      <trans-unit id="FeatureUnsupportedWhenRuntimeMarshallingDisabledDescription">
        <source>Using features that require runtime marshalling when runtime marshalling is disabled will result in runtime exceptions.</source>
        <target state="translated">在禁用运行时封送时使用需要运行时封送的功能将导致运行时异常。</target>
        <note />
      </trans-unit>
      <trans-unit id="FeatureUnsupportedWhenRuntimeMarshallingDisabledMessageAutoLayoutTypes">
        <source>Types with '[StructLayout(LayoutKind.Auto)]' require runtime marshalling to be enabled</source>
        <target state="translated">具有 “[StructLayout(LayoutKind.Auto)]” 的类型需要启用运行时封送</target>
        <note />
      </trans-unit>
      <trans-unit id="FeatureUnsupportedWhenRuntimeMarshallingDisabledMessageByRefParameters">
        <source>By-ref parameters require runtime marshalling to be enabled</source>
        <target state="translated">By-ref 参数需要启用运行时封送</target>
        <note />
      </trans-unit>
      <trans-unit id="FeatureUnsupportedWhenRuntimeMarshallingDisabledMessageDelegateUsage">
        <source>Delegates with managed types as parameters or the return type require runtime marshalling to be enabled in the assembly where the delegate is defined</source>
        <target state="translated">以托管类型作为参数或返回类型的委派需要在定义该委派的程序集中启用运行时封送</target>
        <note />
      </trans-unit>
      <trans-unit id="FeatureUnsupportedWhenRuntimeMarshallingDisabledMessageHResultSwapping">
        <source>HResult-swapping requires runtime marshalling to be enabled</source>
        <target state="translated">HResult-swapping 需要启用运行时封送</target>
        <note />
      </trans-unit>
      <trans-unit id="FeatureUnsupportedWhenRuntimeMarshallingDisabledMessageLCIDConversionAttribute">
        <source>Using 'LCIDConversionAttribute' requires runtime marshalling to be enabled</source>
        <target state="translated">使用 “LCIDConversionAttribute” 需要启用运行时封送</target>
        <note />
      </trans-unit>
      <trans-unit id="FeatureUnsupportedWhenRuntimeMarshallingDisabledMessageManagedParameterOrReturnTypes">
        <source>Managed parameter or return types require runtime marshalling to be enabled</source>
        <target state="translated">托管参数或返回类型需要启用运行时封送</target>
        <note />
      </trans-unit>
      <trans-unit id="FeatureUnsupportedWhenRuntimeMarshallingDisabledMessageSetLastError">
        <source>Setting SetLastError to 'true' requires runtime marshalling to be enabled</source>
        <target state="translated">将 SetLastError 设置为 “true” 需要启用运行时封送</target>
        <note />
      </trans-unit>
      <trans-unit id="FeatureUnsupportedWhenRuntimeMarshallingDisabledMessageVarargPInvokes">
        <source>Varadic P/Invoke signatures require runtime marshalling to be enabled</source>
        <target state="translated">Varadic P/Invoke 签名需要启用运行时封送</target>
        <note />
      </trans-unit>
      <trans-unit id="FeatureUnsupportedWhenRuntimeMarshallingDisabledTitle">
        <source>Property, type, or attribute requires runtime marshalling</source>
        <target state="translated">属性、类型或特性需要运行时封送</target>
        <note />
      </trans-unit>
      <trans-unit id="FieldIsPreviewTypeMessage">
        <source>'{0}''s type contains the preview type '{1}' and requires opting into preview features. See {2} for more information.</source>
        <target state="translated">“{0}”类型包含预览类型“{1}”，因此需要选择加入预览功能。有关详细信息，请参阅 {2}。</target>
        <note />
      </trans-unit>
      <trans-unit id="FieldIsPreviewTypeMessageWithCustomMessagePlaceholder">
        <source>{3} '{0}''s type contains the preview type '{1}' and requires opting into preview features. See {2} for more information.</source>
        <target state="translated">{3}.“{0}”类型包含预览类型“{1}”，因此需要选择加入预览功能。有关详细信息，请参阅 {2}。</target>
        <note />
      </trans-unit>
      <trans-unit id="ForwardCancellationTokenToInvocationsDescription">
        <source>Forward the 'CancellationToken' parameter to methods to ensure the operation cancellation notifications gets properly propagated, or pass in 'CancellationToken.None' explicitly to indicate intentionally not propagating the token.</source>
        <target state="translated">将 "CancellationToken" 参数转发给方法来确保操作取消通知得到正确传播，或者在 "CancellationToken.None" 中显式传递，以指示有意不传播令牌。</target>
        <note />
      </trans-unit>
      <trans-unit id="ForwardCancellationTokenToInvocationsMessage">
        <source>Forward the '{0}' parameter to the '{1}' method or pass in 'CancellationToken.None' explicitly to indicate intentionally not propagating the token</source>
        <target state="translated">将“{0}”参数转发给“{1}”方法，或在 "CancellationToken.None" 中显式传递以指示有意不传播令牌</target>
        <note />
      </trans-unit>
      <trans-unit id="ForwardCancellationTokenToInvocationsTitle">
        <source>Forward the 'CancellationToken' parameter to methods</source>
        <target state="translated">将 "CancellationToken" 参数转发给方法</target>
        <note />
      </trans-unit>
      <trans-unit id="HardCodedSecurityProtocolMessage">
        <source>Avoid hardcoding SecurityProtocolType {0}, and instead use SecurityProtocolType.SystemDefault to allow the operating system to choose the best Transport Layer Security protocol to use.</source>
        <target state="translated">避免 hardcoding SecurityProtocolType {0}, 转而使用 SecurityProtocolType. SystemDefault 允许操作系统选择要使用的最佳传输层安全性协议。</target>
        <note />
      </trans-unit>
      <trans-unit id="HardCodedSecurityProtocolTitle">
        <source>Avoid hardcoding SecurityProtocolType value</source>
        <target state="translated">避免 hardcoding SecurityProtocolType 值</target>
        <note />
      </trans-unit>
      <trans-unit id="HardcodedSslProtocolsDescription">
        <source>Current Transport Layer Security protocol versions may become deprecated if vulnerabilities are found. Avoid hardcoding SslProtocols values to keep your application secure. Use 'None' to let the Operating System choose a version.</source>
        <target state="translated">如果发现漏洞，则当前传输层安全协议版本可能会被弃用。请避免硬编码 SslProtocols 值，以确保应用程序安全。请使用“无”，让操作系统选择一个版本。</target>
        <note />
      </trans-unit>
      <trans-unit id="HardcodedSslProtocolsMessage">
        <source>Avoid hardcoding SslProtocols '{0}' to ensure your application remains secure in the future. Use 'None' to let the Operating System choose a version.</source>
        <target state="translated">请避免硬编码 SslProtocols“{0}”，以确保应用程序在将来保持安全。请使用“无”，让操作系统选择一个版本。</target>
        <note />
      </trans-unit>
      <trans-unit id="HardcodedSslProtocolsTitle">
        <source>Avoid hardcoded SslProtocols values</source>
        <target state="translated">避免硬编码的 SslProtocols 值</target>
        <note />
      </trans-unit>
      <trans-unit id="ImplementGenericMathInterfacesCorrectlyDescription">
        <source>Generic math interfaces require the derived type itself to be used for the self recurring type parameter.</source>
        <target state="translated">泛型数学接口要求将派生类型本身用于自重复类型参数。</target>
        <note />
      </trans-unit>
      <trans-unit id="ImplementGenericMathInterfacesCorrectlyMessage">
        <source>The '{0}' requires the '{1}' type parameter to be filled with the derived type '{2}'</source>
        <target state="translated">"{0}" 需要使用派生类型 "{2}" 填充 "{1}" 类型参数。</target>
        <note />
      </trans-unit>
      <trans-unit id="ImplementGenericMathInterfacesCorrectlyTitle">
        <source>Use correct type parameter</source>
        <target state="translated">使用正确的类型参数</target>
        <note />
      </trans-unit>
      <trans-unit id="ImplementISerializableCorrectlyDescription">
        <source>To fix a violation of this rule, make the GetObjectData method visible and overridable, and make sure that all instance fields are included in the serialization process or explicitly marked by using the NonSerializedAttribute attribute.</source>
        <target state="translated">若要修复此规则的违规行为，将 GetObjectData 方法设置为可见并可重写，并确保所有实例字段都包含在序列化进程中或使用 NonSerializedAttribute 特性显式标记所有实例字段。</target>
        <note />
      </trans-unit>
      <trans-unit id="ImplementISerializableCorrectlyMessageDefault">
        <source>Add an implementation of GetObjectData to type {0}</source>
        <target state="translated">向类型 {0} 中添加对 GetObjectData 的实现</target>
        <note />
      </trans-unit>
      <trans-unit id="ImplementISerializableCorrectlyMessageMakeOverridable">
        <source>Make {0}.GetObjectData virtual and overridable</source>
        <target state="translated">将 {0}.GetObjectData 设置为虚拟的和可重写的</target>
        <note />
      </trans-unit>
      <trans-unit id="ImplementISerializableCorrectlyMessageMakeVisible">
        <source>Increase the accessibility of {0}.GetObjectData so that it is visible to derived types</source>
        <target state="translated">提高 {0}.GetObjectData 的可访问性以便它对于派生类型可见</target>
        <note />
      </trans-unit>
      <trans-unit id="ImplementISerializableCorrectlyTitle">
        <source>Implement ISerializable correctly</source>
        <target state="translated">正确实现 ISerializable</target>
        <note />
      </trans-unit>
      <trans-unit id="ImplementInterfacesOnDynamicCastableImplementation">
        <source>Implement inherited interfaces</source>
        <target state="translated">实现继承的接口</target>
        <note />
      </trans-unit>
      <trans-unit id="ImplementSerializationConstructorsCodeActionTitle">
        <source>Implement Serialization constructor</source>
        <target state="translated">实现序列化构造函数</target>
        <note />
      </trans-unit>
      <trans-unit id="ImplementSerializationConstructorsDescription">
        <source>To fix a violation of this rule, implement the serialization constructor. For a sealed class, make the constructor private; otherwise, make it protected.</source>
        <target state="translated">若要修复此规则的违规行为，请实现序列化构造函数。对于密封类，请将构造函数设为专用；否则，使它处于受保护状态。</target>
        <note />
      </trans-unit>
      <trans-unit id="ImplementSerializationConstructorsMessageCreateMagicConstructor">
        <source>Add a constructor to {0} with the following signature: 'protected {0}(SerializationInfo info, StreamingContext context)'.</source>
        <target state="translated">使用以下签名向 {0} 添加构造函数: “protected {0} (SerializationInfo info, StreamingContext context)”。</target>
        <note />
      </trans-unit>
      <trans-unit id="ImplementSerializationConstructorsMessageMakeSealedMagicConstructorPrivate">
        <source>Declare the serialization constructor of {0}, a sealed type, as private.</source>
        <target state="translated">将密封类型 {0} 的序列化构造函数声明为 private。</target>
        <note />
      </trans-unit>
      <trans-unit id="ImplementSerializationConstructorsMessageMakeUnsealedMagicConstructorFamily">
        <source>Declare the serialization constructor of {0}, an unsealed type, as protected.</source>
        <target state="translated">将非密封类型 {0} 的序列化构造函数声明为 protected。</target>
        <note />
      </trans-unit>
      <trans-unit id="ImplementSerializationConstructorsTitle">
        <source>Implement serialization constructors</source>
        <target state="translated">实现序列化构造函数</target>
        <note />
      </trans-unit>
      <trans-unit id="ImplementSerializationMethodsCorrectlyDescription">
        <source>A method that handles a serialization event does not have the correct signature, return type, or visibility.</source>
        <target state="translated">处理序列化事件的方法没有正确的签名、返回类型或可见性。</target>
        <note />
      </trans-unit>
      <trans-unit id="ImplementSerializationMethodsCorrectlyMessageGeneric">
        <source>Because {0} is marked with OnSerializing, OnSerialized, OnDeserializing, or OnDeserialized, change its signature so that it is no longer generic</source>
        <target state="translated">由于 {0} 标记有 OnSerializing、OnSerialized、OnDeserializing 或 OnDeserialized，因此请更改它的签名，使它不再是泛型的</target>
        <note />
      </trans-unit>
      <trans-unit id="ImplementSerializationMethodsCorrectlyMessageParameters">
        <source>Because {0} is marked with OnSerializing, OnSerialized, OnDeserializing, or OnDeserialized, change its signature so that it takes a single parameter of type 'System.Runtime.Serialization.StreamingContext'</source>
        <target state="translated">由于 {0} 标记有 OnSerializing、OnSerialized、OnDeserializing 或 OnDeserialized，因此请更改它的签名，使它采用类型为“System.Runtime.Serialization.StreamingContext”的单个参数</target>
        <note />
      </trans-unit>
      <trans-unit id="ImplementSerializationMethodsCorrectlyMessageReturnType">
        <source>Because {0} is marked with OnSerializing, OnSerialized, OnDeserializing, or OnDeserialized, change its return type from {1} to void (Sub in Visual Basic)</source>
        <target state="translated">由于 {0} 标记有 OnSerializing、OnSerialized、OnDeserializing 或 OnDeserialized，因此请将它的返回类型从 {1} 改为 void (Visual Basic 中为 Sub)</target>
        <note />
      </trans-unit>
      <trans-unit id="ImplementSerializationMethodsCorrectlyMessageStatic">
        <source>Because {0} is marked with OnSerializing, OnSerialized, OnDeserializing, or OnDeserialized, change it from static (Shared in Visual Basic) to an instance method</source>
        <target state="translated">由于 {0} 标记有 OnSerializing、OnSerialized、OnDeserializing 或 OnDeserialized，因此请将它从 static (Visual Basic 中为 Shared)改为实例方法</target>
        <note />
      </trans-unit>
      <trans-unit id="ImplementSerializationMethodsCorrectlyMessageVisibility">
        <source>Because {0} is marked with OnSerializing, OnSerialized, OnDeserializing, or OnDeserialized, change its accessibility to private</source>
        <target state="translated">由于 {0} 标记有 OnSerializing、OnSerialized、OnDeserializing 或 OnDeserialized，因此请将它的可访问性改为 private</target>
        <note />
      </trans-unit>
      <trans-unit id="ImplementSerializationMethodsCorrectlyTitle">
        <source>Implement serialization methods correctly</source>
        <target state="translated">正确实现序列化方法</target>
        <note />
      </trans-unit>
      <trans-unit id="ImplementsPreviewInterfaceMessage">
        <source>'{0}' implements the preview interface '{1}' and therefore needs to opt into preview features. See {2} for more information.</source>
        <target state="translated">“{0}”实现预览界面“{1}”，因此需要选择加入预览功能。有关详细信息，请参阅 {2}。</target>
        <note />
      </trans-unit>
      <trans-unit id="ImplementsPreviewInterfaceMessageWithCustomMessagePlaceholder">
        <source>{3} '{0}' implements the preview interface '{1}' and therefore needs to opt into preview features. See {2} for more information.</source>
        <target state="translated">{3}.“{0}”实现预览界面“{1}”，因此需要选择加入预览功能。有关详细信息，请参阅 {2}。</target>
        <note />
      </trans-unit>
      <trans-unit id="ImplementsPreviewMethodMessage">
        <source>'{0}' implements the preview method '{1}' and therefore needs to opt into preview features. See {2} for more information.</source>
        <target state="translated">“{0}”实现预览方法“{1}”，因此需要选择加入预览功能。有关详细信息，请参阅 {2}。</target>
        <note />
      </trans-unit>
      <trans-unit id="ImplementsPreviewMethodMessageWithCustomMessagePlaceholder">
        <source>{3} '{0}' implements the preview method '{1}' and therefore needs to opt into preview features. See {2} for more information.</source>
        <target state="translated">{3}.“{0}”实现预览方法“{1}”，因此需要选择加入预览功能。有关详细信息，请参阅 {2}。</target>
        <note />
      </trans-unit>
      <trans-unit id="InitializeReferenceTypeStaticFieldsInlineDescription">
        <source>A reference type declares an explicit static constructor. To fix a violation of this rule, initialize all static data when it is declared and remove the static constructor.</source>
        <target state="translated">某引用类型声明了显式静态构造函数。要修复与该规则的冲突，请在声明它时初始化所有静态数据，并删除静态构造函数。</target>
        <note />
      </trans-unit>
      <trans-unit id="InitializeReferenceTypeStaticFieldsInlineTitle">
        <source>Initialize reference type static fields inline</source>
        <target state="translated">以内联方式初始化引用类型的静态字段</target>
        <note />
      </trans-unit>
      <trans-unit id="InitializeStaticFieldsInlineMessage">
        <source>Initialize all static fields in '{0}' when those fields are declared and remove the explicit static constructor</source>
        <target state="translated">在声明这些字段时初始化“{0}”中的所有静态字段，并删除静态构造函数</target>
        <note />
      </trans-unit>
      <trans-unit id="InitializeValueTypeStaticFieldsInlineDescription">
        <source>A value type declares an explicit static constructor. To fix a violation of this rule, initialize all static data when it is declared and remove the static constructor.</source>
        <target state="translated">某值类型声明了显式静态构造函数。要修复与该规则的冲突，请在声明它时初始化所有静态数据，并删除静态构造函数。</target>
        <note />
      </trans-unit>
      <trans-unit id="InitializeValueTypeStaticFieldsInlineTitle">
        <source>Initialize value type static fields inline</source>
        <target state="translated">以内联方式初始化值类型的静态字段</target>
        <note />
      </trans-unit>
      <trans-unit id="InstantiateArgumentExceptionsCorrectlyChangeToTwoArgumentCodeFixTitle">
        <source>Change to call the two argument constructor, pass null for the message.</source>
        <target state="translated">更改为调用两个参数构造函数，请为消息传递 null。</target>
        <note />
      </trans-unit>
      <trans-unit id="InstantiateArgumentExceptionsCorrectlyDescription">
        <source>A call is made to the default (parameterless) constructor of an exception type that is or derives from ArgumentException, or an incorrect string argument is passed to a parameterized constructor of an exception type that is or derives from ArgumentException.</source>
        <target state="translated">调用了 ArgumentException 异常类型或其派生异常类型的默认(无参数)构造函数，或将不正确的字符串参数传递给 ArgumentException. 异常类型或其派生异常类型的参数化构造函数。</target>
        <note />
      </trans-unit>
      <trans-unit id="InstantiateArgumentExceptionsCorrectlyFlipArgumentOrderCodeFixTitle">
        <source>Swap the arguments order</source>
        <target state="translated">交换参数顺序</target>
        <note />
      </trans-unit>
      <trans-unit id="InstantiateArgumentExceptionsCorrectlyMessageIncorrectMessage">
        <source>Method {0} passes parameter name '{1}' as the {2} argument to a {3} constructor. Replace this argument with a descriptive message and pass the parameter name in the correct position.</source>
        <target state="translated">方法 {0} 将参数名“{1}”作为变量 {2} 传递给构造函数 {3}。请将此参数替换为一则说明性消息并在正确的位置传递参数名。</target>
        <note />
      </trans-unit>
      <trans-unit id="InstantiateArgumentExceptionsCorrectlyMessageIncorrectParameterName">
        <source>Method {0} passes '{1}' as the {2} argument to a {3} constructor. Replace this argument with one of the method's parameter names. Note that the provided parameter name should have the exact casing as declared on the method.</source>
        <target state="translated">方法 {0} 将“{1}”作为变量 {2} 传递给构造函数 {3}。请将此参数替换为该方法的某个参数名。请注意，所提供的参数名的大小写应与方法中声明的大小写完全一致。</target>
        <note />
      </trans-unit>
      <trans-unit id="InstantiateArgumentExceptionsCorrectlyMessageNoArguments">
        <source>Call the {0} constructor that contains a message and/or paramName parameter</source>
        <target state="translated">调用 {0} 构造函数，该函数包含 message 和/或 paramName 参数</target>
        <note />
      </trans-unit>
      <trans-unit id="InstantiateArgumentExceptionsCorrectlyTitle">
        <source>Instantiate argument exceptions correctly</source>
        <target state="translated">正确实例化参数异常</target>
        <note />
      </trans-unit>
      <trans-unit id="InterfaceMembersMissingImplementationDescription">
        <source>Types attributed with 'DynamicInterfaceCastableImplementationAttribute' act as an interface implementation for a type that implements the 'IDynamicInterfaceCastable' type. As a result, it must provide an implementation of all of the members defined in the inherited interfaces, because the type that implements 'IDynamicInterfaceCastable' will not provide them otherwise.</source>
        <target state="translated">使用 “DynamicInterfaceCastableImplementationAttribute” 特性化的类型充当实现 “IDynamicInterfaceCastable” 类型的类型的接口实现。因此，它必须提供在继承的接口中定义的所有成员的实现，因为实现 “IDynamicInterfaceCastable” 的类型将不会提供它们。</target>
        <note />
      </trans-unit>
      <trans-unit id="InterfaceMembersMissingImplementationMessage">
        <source>Type '{0}' has the 'DynamicInterfaceCastableImplementationAttribute' applied to it but does not provide an implementation of all interface members defined in inherited interfaces</source>
        <target state="translated">类型“{0}”已应用 “DynamicInterfaceCastableImplementationAttribute”，但不提供继承接口中定义的所有接口成员的实现</target>
        <note />
      </trans-unit>
      <trans-unit id="InterfaceMembersMissingImplementationTitle">
        <source>All members declared in parent interfaces must have an implementation in a DynamicInterfaceCastableImplementation-attributed interface</source>
        <target state="translated">在父接口中声明的所有成员必须在 DynamicInterfaceCastableImplementation-attributed 接口中具有实现</target>
        <note />
      </trans-unit>
      <trans-unit id="JavaScriptSerializerMaybeWithSimpleTypeResolverMessage">
        <source>The method '{0}' is insecure when deserializing untrusted data with a JavaScriptSerializer initialized with a SimpleTypeResolver. Ensure that the JavaScriptSerializer is initialized without a JavaScriptTypeResolver specified, or initialized with a JavaScriptTypeResolver that limits the types of objects in the deserialized object graph.</source>
        <target state="translated">使用通过 SimpleTypeResolver 初始化的 JavaScriptSerializer 反序列化不可信数据时，{0} 方法不安全。请确保初始化 JavaScriptSerializer 但不指定 JavaScriptTypeResolver，或使用限制为反序列化对象图形中的对象类型的 JavaScriptTypeResolver 初始化该对象。</target>
        <note />
      </trans-unit>
      <trans-unit id="JavaScriptSerializerMaybeWithSimpleTypeResolverTitle">
        <source>Ensure JavaScriptSerializer is not initialized with SimpleTypeResolver before deserializing</source>
        <target state="translated">请确保 JavaScriptSerializer 在反序列化之前未使用 SimpleTypeResolver 初始化</target>
        <note />
      </trans-unit>
      <trans-unit id="JavaScriptSerializerWithSimpleTypeResolverMessage">
        <source>The method '{0}' is insecure when deserializing untrusted data with a JavaScriptSerializer initialized with a SimpleTypeResolver. Initialize JavaScriptSerializer without a JavaScriptTypeResolver specified, or initialize with a JavaScriptTypeResolver that limits the types of objects in the deserialized object graph.</source>
        <target state="translated">使用通过 SimpleTypeResolver 初始化的 JavaScriptSerializer 反序列化不可信数据时，{0} 方法不安全。请初始化 JavaScriptSerializer 但不指定 JavaScriptTypeResolver，或使用限制为反序列化对象图形中的对象类型的 JavaScriptTypeResolver 初始化该对象。</target>
        <note />
      </trans-unit>
      <trans-unit id="JavaScriptSerializerWithSimpleTypeResolverTitle">
        <source>Do not deserialize with JavaScriptSerializer using a SimpleTypeResolver</source>
        <target state="translated">请勿通过使用 SimpleTypeResolver 的 JavaScriptSerializer 进行反序列化</target>
        <note />
      </trans-unit>
      <trans-unit id="JsonNetInsecureSerializerMessage">
        <source>When deserializing untrusted input, allowing arbitrary types to be deserialized is insecure. When using deserializing JsonSerializer, use TypeNameHandling.None, or for values other than None, restrict deserialized types with a SerializationBinder.</source>
        <target state="translated">对不信任的输入进行反序列化时，允许反序列化任意类型这一行为是不安全的。使用反序列化 JsonSerializer 时，请使用 TypeNameHandling.None；对于“无”以外的值，请使用 SerializationBinder 限制反序列化的类型。</target>
        <note />
      </trans-unit>
      <trans-unit id="JsonNetInsecureSerializerTitle">
        <source>Do not deserialize with JsonSerializer using an insecure configuration</source>
        <target state="translated">请勿使用不安全的配置对 JsonSerializer 进行反序列化</target>
        <note />
      </trans-unit>
      <trans-unit id="JsonNetInsecureSettingsMessage">
        <source>When deserializing untrusted input, allowing arbitrary types to be deserialized is insecure.  When using JsonSerializerSettings, use TypeNameHandling.None, or for values other than None, restrict deserialized types with a SerializationBinder.</source>
        <target state="translated">对不信任的输入进行反序列化时，允许反序列化任意类型这一行为是不安全的。使用 JsonSerializerSettings 时，请使用 TypeNameHandling.None；对于不是“无”的值，请使用 SerializationBinder 限制反序列化的类型。</target>
        <note />
      </trans-unit>
      <trans-unit id="JsonNetInsecureSettingsTitle">
        <source>Do not use insecure JsonSerializerSettings</source>
        <target state="translated">请勿使用不安全的 JsonSerializerSettings</target>
        <note />
      </trans-unit>
      <trans-unit id="JsonNetMaybeInsecureSerializerMessage">
        <source>When deserializing untrusted input, allowing arbitrary types to be deserialized is insecure. When using deserializing JsonSerializer, use TypeNameHandling.None, or for values other than None, restrict deserialized types with a SerializationBinder.</source>
        <target state="translated">对不信任的输入进行反序列化时，允许反序列化任意类型这一行为是不安全的。使用反序列化 JsonSerializer 时，请使用 TypeNameHandling.None；对于“无”以外的值，请使用 SerializationBinder 限制反序列化的类型。</target>
        <note />
      </trans-unit>
      <trans-unit id="JsonNetMaybeInsecureSerializerTitle">
        <source>Ensure that JsonSerializer has a secure configuration when deserializing</source>
        <target state="translated">请确保在反序列化时 JsonSerializer 具有安全配置</target>
        <note />
      </trans-unit>
      <trans-unit id="JsonNetMaybeInsecureSettingsMessage">
        <source>When deserializing untrusted input, allowing arbitrary types to be deserialized is insecure.  When using JsonSerializerSettings, ensure TypeNameHandling.None is specified, or for values other than None, ensure a SerializationBinder is specified to restrict deserialized types.</source>
        <target state="translated">对不信任的输入进行反序列化时，允许反序列化任意类型这一行为是不安全的。使用 JsonSerializerSettings 时，请确保已指定 TypeNameHandling.None；对于不是“无”的值，请确保指定了 SerializationBinder 来限制反序列化的类型。</target>
        <note />
      </trans-unit>
      <trans-unit id="JsonNetMaybeInsecureSettingsTitle">
        <source>Ensure that JsonSerializerSettings are secure</source>
        <target state="translated">请确保 JsonSerializerSetting 是安全的</target>
        <note />
      </trans-unit>
      <trans-unit id="JsonNetTypeNameHandlingDescription">
        <source>Deserializing JSON when using a TypeNameHandling value other than None can be insecure.  If you need to instead detect Json.NET deserialization when a SerializationBinder isn't specified, then disable rule CA2326, and enable rules CA2327, CA2328, CA2329, and CA2330.</source>
        <target state="translated">使用“无”以外的 TypeNameHandling 值时，进行 JSON 反序列化可能不安全。如需在未指定 SerializationBinder 时检测 Json.NET 反序列化，请禁用规则 CA2326 并启用规则 CA2327、CA2328、CA2329 和 CA2330。</target>
        <note />
      </trans-unit>
      <trans-unit id="JsonNetTypeNameHandlingMessage">
        <source>Deserializing JSON when using a TypeNameHandling value other than None can be insecure.</source>
        <target state="translated">使用“无”以外的 TypeNameHandling 值时，进行 JSON 反序列化可能不安全。</target>
        <note />
      </trans-unit>
      <trans-unit id="JsonNetTypeNameHandlingTitle">
        <source>Do not use TypeNameHandling values other than None</source>
        <target state="translated">请勿使用“无”以外的 TypeNameHandling 值</target>
        <note />
      </trans-unit>
      <trans-unit id="LosFormatterMethodUsedMessage">
        <source>The method '{0}' is insecure when deserializing untrusted data.</source>
        <target state="translated">对不受信任的数据进行反序列化时，方法“{0}”不安全。</target>
        <note />
      </trans-unit>
      <trans-unit id="LosFormatterMethodUsedTitle">
        <source>Do not use insecure deserializer LosFormatter</source>
        <target state="translated">请勿使用不安全的反序列化程序 LosFormatter</target>
        <note />
      </trans-unit>
      <trans-unit id="MakeMethodDeclaredOnImplementationTypeStatic">
        <source>Convert to static method</source>
        <target state="translated">转换为静态方法</target>
        <note />
      </trans-unit>
      <trans-unit id="MakeMethodDeclaredOnImplementationTypeStaticMayProduceInvalidCode">
        <source>Converting an instance method to a static method may produce invalid code</source>
        <target state="translated">将实例方法转换为静态方法可能生成无效的代码</target>
        <note />
      </trans-unit>
      <trans-unit id="MakeParameterlessConstructorPublic">
        <source>Make the constructor that takes zero parameters 'public'</source>
        <target state="translated">使采用零参数的构造函数成为 “public”</target>
        <note />
      </trans-unit>
      <trans-unit id="MarkAllNonSerializableFieldsDescription">
        <source>An instance field of a type that is not serializable is declared in a type that is serializable.</source>
        <target state="translated">不可序列化类型的实例字段在可序列化类型中声明。</target>
        <note />
      </trans-unit>
      <trans-unit id="MarkAllNonSerializableFieldsMessage">
        <source>Field {0} is a member of type {1} which is serializable but is of type {2} which is not serializable</source>
        <target state="translated">字段 {0} 是可序列化类型 {1} 的成员，但该字段是不可序列化的类型 {2}。</target>
        <note />
      </trans-unit>
      <trans-unit id="MarkAllNonSerializableFieldsTitle">
        <source>Mark all non-serializable fields</source>
        <target state="translated">标记所有不可序列化的字段</target>
        <note />
      </trans-unit>
      <trans-unit id="MarkAssembliesWithNeutralResourcesLanguageDescription">
        <source>The NeutralResourcesLanguage attribute informs the ResourceManager of the language that was used to display the resources of a neutral culture for an assembly. This improves lookup performance for the first resource that you load and can reduce your working set.</source>
        <target state="translated">NeutralResourcesLanguage 特性将通知资源管理器用于显示程序集非特定区域性的资源的语言。这样可提高所加载的第一个资源的查找性能，并可减少工作集。</target>
        <note />
      </trans-unit>
      <trans-unit id="MarkAssembliesWithNeutralResourcesLanguageMessage">
        <source>Mark assemblies with NeutralResourcesLanguageAttribute</source>
        <target state="translated">用 NeutralResourcesLanguageAttribute 标记程序集</target>
        <note />
      </trans-unit>
      <trans-unit id="MarkAssembliesWithNeutralResourcesLanguageTitle">
        <source>Mark assemblies with NeutralResourcesLanguageAttribute</source>
        <target state="translated">用 NeutralResourcesLanguageAttribute 标记程序集</target>
        <note />
      </trans-unit>
      <trans-unit id="MarkBooleanPInvokeArgumentsWithMarshalAsDescription">
        <source>The Boolean data type has multiple representations in unmanaged code.</source>
        <target state="translated">布尔数据类型在非托管代码中有多个表示形式。</target>
        <note />
      </trans-unit>
      <trans-unit id="MarkBooleanPInvokeArgumentsWithMarshalAsMessageDefault">
        <source>Add the MarshalAsAttribute to parameter {0} of P/Invoke {1}. If the corresponding unmanaged parameter is a 4-byte Win32 'BOOL', use [MarshalAs(UnmanagedType.Bool)]. For a 1-byte C++ 'bool', use MarshalAs(UnmanagedType.U1).</source>
        <target state="translated">向 P/Invoke {1} 的参数 {0} 添加 MarshalAsAttribute。如果对应的非托管参数为 4 字节的 Win32 "BOOL"，则使用 [MarshalAs(UnmanagedType.Bool)]。对于 1 字节的 C++ "bool"，请使用 MarshalAs(UnmanagedType.U1)。</target>
        <note />
      </trans-unit>
      <trans-unit id="MarkBooleanPInvokeArgumentsWithMarshalAsMessageReturn">
        <source>Add the MarshalAsAttribute to the return type of P/Invoke {0}. If the corresponding unmanaged return type is a 4-byte Win32 'BOOL', use MarshalAs(UnmanagedType.Bool). For a 1-byte C++ 'bool', use MarshalAs(UnmanagedType.U1).</source>
        <target state="translated">向 P/Invoke {0} 的返回类型添加 MarshalAsAttribute。如果对应的非托管返回类型为 4 字节的 Win32 "BOOL"，则使用 MarshalAs(UnmanagedType.Bool)。对于 1 字节的 C++ "bool"，请使用 MarshalAs(UnmanagedType.U1)。</target>
        <note />
      </trans-unit>
      <trans-unit id="MarkBooleanPInvokeArgumentsWithMarshalAsTitle">
        <source>Mark boolean PInvoke arguments with MarshalAs</source>
        <target state="translated">用 MarshalAs 标记布尔型 PInvoke 参数</target>
        <note />
      </trans-unit>
      <trans-unit id="MarkISerializableTypesWithSerializableDescription">
        <source>To be recognized by the common language runtime as serializable, types must be marked by using the SerializableAttribute attribute even when the type uses a custom serialization routine through implementation of the ISerializable interface.</source>
        <target state="translated">要被公共语言运行时识别为可序列化，必须使用 SerializableAttribute 特性标记类型，即使类型通过 ISerializable 接口的实现使用自定义序列化例程时也不例外。</target>
        <note />
      </trans-unit>
      <trans-unit id="MarkISerializableTypesWithSerializableMessage">
        <source>Add [Serializable] to {0} as this type implements ISerializable</source>
        <target state="translated">将 [Serializable] 添加到 {0}，因为此类型实现 ISerializable</target>
        <note />
      </trans-unit>
      <trans-unit id="MarkISerializableTypesWithSerializableTitle">
        <source>Mark ISerializable types with serializable</source>
        <target state="translated">将 ISerializable 类型标记为“可序列化”</target>
        <note />
      </trans-unit>
      <trans-unit id="MaybeDisableHttpClientCRLCheck">
        <source>Ensure HttpClient certificate revocation list check is not disabled</source>
        <target state="translated">确保未禁用 HttpClient 证书吊销列表检查</target>
        <note />
      </trans-unit>
      <trans-unit id="MaybeDisableHttpClientCRLCheckMessage">
        <source>HttpClient may be created without enabling CheckCertificateRevocationList</source>
        <target state="translated">可在不启用 CheckCertificateRevocationList 的情况下创建 HttpClient</target>
        <note />
      </trans-unit>
      <trans-unit id="MaybeInstallRootCert">
        <source>Ensure Certificates Are Not Added To Root Store</source>
        <target state="translated">确保没有将证书添加到根存储</target>
        <note />
      </trans-unit>
      <trans-unit id="MaybeInstallRootCertMessage">
        <source>Adding certificates to the operating system's trusted root certificates is insecure. Ensure that the target store is not root store.</source>
        <target state="translated">将证书添加到操作系统受信任的根证书很不安全。请确保目标存储不是根存储。</target>
        <note />
      </trans-unit>
      <trans-unit id="MaybeUseCreateEncryptorWithNonDefaultIV">
        <source>Use CreateEncryptor with the default IV </source>
        <target state="translated">将 CreateEncryptor 与默认 IV 结合使用</target>
        <note />
      </trans-unit>
      <trans-unit id="MaybeUseCreateEncryptorWithNonDefaultIVMessage">
        <source>The non-default initialization vector, which can be potentially repeatable, is used in the encryption. Ensure use the default one.</source>
        <target state="translated">加密中使用了可能是可重复的非默认初始化向量。请确保使用默认值。</target>
        <note />
      </trans-unit>
      <trans-unit id="MaybeUseSecureCookiesASPNetCore">
        <source>Ensure Use Secure Cookies In ASP.NET Core</source>
        <target state="translated">确保在 ASP.NET Core 中使用安全 Cookie</target>
        <note />
      </trans-unit>
      <trans-unit id="MaybeUseSecureCookiesASPNetCoreMessage">
        <source>Ensure that CookieOptions.Secure = true when setting a cookie</source>
        <target state="translated">请确保设置 Cookie 时 CookieOptions.Secure = true</target>
        <note />
      </trans-unit>
      <trans-unit id="MaybeUseWeakKDFInsufficientIterationCount">
        <source>Ensure Sufficient Iteration Count When Using Weak Key Derivation Function</source>
        <target state="translated">使用弱密钥派生功能时，请确保迭代计数足够大</target>
        <note />
      </trans-unit>
      <trans-unit id="MaybeUseWeakKDFInsufficientIterationCountMessage">
        <source>Ensure that the iteration count is at least {0} when deriving a cryptographic key from a password. By default, Rfc2898DeriveByte's IterationCount is only 1000</source>
        <target state="translated">基于密码派生加密密钥时，请确保迭代计数至少为 {0}。默认情况下，Rfc2898DeriveByte 的 IterationCount 仅为 1000</target>
        <note />
      </trans-unit>
      <trans-unit id="MembersDeclaredOnImplementationTypeMustBeStaticDescription">
        <source>Since a type that implements 'IDynamicInterfaceCastable' may not implement a dynamic interface in metadata, calls to an instance interface member that is not an explicit implementation defined on this type are likely to fail at runtime. Mark new interface members 'static' to avoid runtime errors.</source>
        <target state="translated">由于实现 “IDynamicInterfaceCastable” 的类型可能不会在元数据中实现动态接口，因此对不是针对此类型定义的显式实现的实例接口成员的调用可能会在运行时失败。请将新的接口成员标记为 “static” 以避免运行时错误。</target>
        <note />
      </trans-unit>
      <trans-unit id="MembersDeclaredOnImplementationTypeMustBeStaticMessage">
        <source>The '{0}' member on the '{1}' type should be marked 'static' as '{1}' has the 'DynamicInterfaceImplementationAttribute' applied</source>
        <target state="translated">“{0}”成员(在“{1}”类型上)应标记为 “static”，因为“{1}”应用了 “DaynamicInterfaceImplementationAttribute”</target>
        <note />
      </trans-unit>
      <trans-unit id="MembersDeclaredOnImplementationTypeMustBeStaticTitle">
        <source>Members defined on an interface with the 'DynamicInterfaceCastableImplementationAttribute' should be 'static'</source>
        <target state="translated">在具有 “DynamicInterfaceCastableImplementationAttribute” 的接口上定义的成员应为 “static”</target>
        <note />
      </trans-unit>
      <trans-unit id="MethodReturnsPreviewTypeMessage">
        <source>'{0}' returns the preview type '{1}' and therefore needs to opt into preview features. See {2} for more information.</source>
        <target state="translated">“{0}”返回预览类型“{1}”，因此需要选择加入预览功能。有关详细信息，请参阅 {2}。</target>
        <note />
      </trans-unit>
      <trans-unit id="MethodReturnsPreviewTypeMessageWithCustomMessagePlaceholder">
        <source>{3} '{0}' returns the preview type '{1}' and therefore needs to opt into preview features. See {2} for more information.</source>
        <target state="translated">{3}.“{0}”返回预览类型“{1}”，因此需要选择加入预览功能。有关详细信息，请参阅 {2}。</target>
        <note />
      </trans-unit>
      <trans-unit id="MethodUsesPreviewTypeAsParameterMessage">
        <source>'{0}' takes in a preview parameter of type '{1}' and needs to opt into preview features. See {2} for more information.</source>
        <target state="translated">“{0}”接受类型“{1}”的预览参数，并且需要选择加入预览功能。有关详细信息，请参阅 {2}。</target>
        <note />
      </trans-unit>
      <trans-unit id="MethodUsesPreviewTypeAsParameterMessageWithCustomMessagePlaceholder">
        <source>{3} '{0}' takes in a preview parameter of type '{1}' and needs to opt into preview features. See {2} for more information.</source>
        <target state="translated">{3}.“{0}”接受类型“{1}”的预览参数，并且需要选择加入预览功能。有关详细信息，请参阅 {2}。</target>
        <note />
      </trans-unit>
      <trans-unit id="MethodUsesRuntimeMarshallingEvenWhenMarshallingDisabledDescription">
        <source>This method uses runtime marshalling even when runtime marshalling is disabled, which can cause unexpected behavior differences at runtime due to different expectations of a type's native layout.</source>
        <target state="translated">即使禁用运行时封送，此方法也使用运行时封送，这可能会由于类型的本机布局的不同期望导致在运行时出现意外的行为差异。</target>
        <note />
      </trans-unit>
      <trans-unit id="MethodUsesRuntimeMarshallingEvenWhenMarshallingDisabledMessage">
        <source>'{0}' uses runtime marshalling even when 'DisableRuntimeMarshallingAttribute' is applied. Use features like 'sizeof' and pointers directly to ensure accurate results.</source>
        <target state="translated">即使应用了 “DisableRuntimeMarshallingAttribute”，“{0}”也使用运行时封送。直接使用 “sizeof” 和指针等功能可确保结果准确。</target>
        <note />
      </trans-unit>
      <trans-unit id="MethodUsesRuntimeMarshallingEvenWhenMarshallingDisabledTitle">
        <source>This method uses runtime marshalling even when the 'DisableRuntimeMarshallingAttribute' is applied</source>
        <target state="translated">即使应用了 “DisableRuntimeMarshallingAttribute”，此方法也会使用运行时封送</target>
        <note />
      </trans-unit>
      <trans-unit id="MissHttpVerbAttribute">
        <source>Miss HttpVerb attribute for action methods</source>
        <target state="translated">缺少操作方法的 HttpVerb 属性</target>
        <note />
      </trans-unit>
      <trans-unit id="MissHttpVerbAttributeDescription">
        <source>All the methods that create, edit, delete, or otherwise modify data do so in the [HttpPost] overload of the method, which needs to be protected with the anti forgery attribute from request forgery. Performing a GET operation should be a safe operation that has no side effects and doesn't modify your persisted data.</source>
        <target state="translated">创建、编辑、删除或以其他方式修改数据的所有方法都在方法的 [HttpPost] 重载中执行，这需要使用来自请求伪造的防伪造属性来保护。执行 GET 操作应是不具有任何副作用且不会修改永久性数据的安全操作。</target>
        <note />
      </trans-unit>
      <trans-unit id="MissHttpVerbAttributeMessage">
        <source>Action method {0} needs to specify the HTTP request kind explicitly</source>
        <target state="translated">操作方法 {0} 需要显式指定 HTTP 请求类型</target>
        <note />
      </trans-unit>
      <trans-unit id="ModuleInitializerAttributeShouldNotBeUsedInLibrariesDescription">
        <source>Module initializers are intended to be used by application code to ensure an application's components are initialized before the application code begins executing. If library code declares a method with the 'ModuleInitializerAttribute', it can interfere with application initialization and also lead to limitations in that application's trimming abilities. Instead of using methods marked with 'ModuleInitializerAttribute', the library should expose methods that can be used to initialize any components within the library and allow the application to invoke the method during application initialization.</source>
        <target state="translated">模块初始化表达式旨在由应用程序代码用于确保在应用程序代码开始执行之前初始化应用程序的组件。如果库代码使用 “ModuleInitializer” 声明方法，则可能干扰应用程序初始化，并且还会导致限制该应用程序的剪裁功能。因此库不应使用标记为 “ModuleInitializerAttribute” 的方法，而应公开可用于初始化库中任何组件的方法，并允许应用程序在应用程序初始化期间调用该方法。</target>
        <note />
      </trans-unit>
      <trans-unit id="ModuleInitializerAttributeShouldNotBeUsedInLibrariesMessage">
        <source>The 'ModuleInitializer' attribute is only intended to be used in application code or advanced source generator scenarios</source>
        <target state="translated">“ModuleInitializer” 属性仅用于应用程序代码或高级源生成器方案</target>
        <note />
      </trans-unit>
      <trans-unit id="ModuleInitializerAttributeShouldNotBeUsedInLibrariesTitle">
        <source>The 'ModuleInitializer' attribute should not be used in libraries</source>
        <target state="translated">不应在库中使用 “ModuleInitializer” 属性</target>
        <note />
      </trans-unit>
      <trans-unit id="NetDataContractSerializerDeserializeMaybeWithoutBinderSetMessage">
        <source>The method '{0}' is insecure when deserializing untrusted data without a SerializationBinder to restrict the type of objects in the deserialized object graph.</source>
        <target state="translated">在不使用 SerializationBinder 的情况下对不受信任的数据进行反序列化，以限制反序列化对象图中的对象类型时，方法“{0}”不安全。</target>
        <note />
      </trans-unit>
      <trans-unit id="NetDataContractSerializerDeserializeMaybeWithoutBinderSetTitle">
        <source>Ensure NetDataContractSerializer.Binder is set before deserializing</source>
        <target state="translated">请确保在反序列化之前设置 NetDataContractSerializer.Binder</target>
        <note />
      </trans-unit>
      <trans-unit id="NetDataContractSerializerDeserializeWithoutBinderSetMessage">
        <source>The method '{0}' is insecure when deserializing untrusted data without a SerializationBinder to restrict the type of objects in the deserialized object graph.</source>
        <target state="translated">在不使用 SerializationBinder 的情况下对不受信任的数据进行反序列化，以限制反序列化对象图中的对象类型时，方法“{0}”不安全。</target>
        <note />
      </trans-unit>
      <trans-unit id="NetDataContractSerializerDeserializeWithoutBinderSetTitle">
        <source>Do not deserialize without first setting NetDataContractSerializer.Binder</source>
        <target state="translated">在未设置 NetDataContractSerializer.Binder 的情况下，请不要反序列化</target>
        <note />
      </trans-unit>
      <trans-unit id="NetDataContractSerializerMethodUsedDescription">
        <source>The method '{0}' is insecure when deserializing untrusted data.  If you need to instead detect NetDataContractSerializer deserialization without a SerializationBinder set, then disable rule CA2310, and enable rules CA2311 and CA2312.</source>
        <target state="translated">反序列化不受信任的数据时，方法“{0}”不安全。如果需要在未设置 SerializationBinder 的情况下改为检测 NetDataContractSerializer 反序列化，则请禁用 CA2310 规则，并启用 CA2311 和 CA2312 规则。</target>
        <note />
      </trans-unit>
      <trans-unit id="NetDataContractSerializerMethodUsedMessage">
        <source>The method '{0}' is insecure when deserializing untrusted data.</source>
        <target state="translated">对不受信任的数据进行反序列化时，方法“{0}”不安全。</target>
        <note />
      </trans-unit>
      <trans-unit id="NetDataContractSerializerMethodUsedTitle">
        <source>Do not use insecure deserializer NetDataContractSerializer</source>
        <target state="translated">请勿使用不安全的反序列化程序 NetDataContractSerializer</target>
        <note />
      </trans-unit>
      <trans-unit id="NormalizeStringsToUppercaseDescription">
        <source>Strings should be normalized to uppercase. A small group of characters cannot make a round trip when they are converted to lowercase. To make a round trip means to convert the characters from one locale to another locale that represents character data differently, and then to accurately retrieve the original characters from the converted characters.</source>
        <target state="translated">字符串应规范化为大写。有少量字符在转换为小写后不能转换回来。往返转换是指将字符从一个区域设置转换为按其他方式表示字符数据的另一区域设置，然后准确地从转换后的字符中检索到原始字符。</target>
        <note />
      </trans-unit>
      <trans-unit id="NormalizeStringsToUppercaseMessageToUpper">
        <source>In method '{0}', replace the call to '{1}' with '{2}'</source>
        <target state="translated">在方法“{0}”中，将对“{1}”的调用替换为“{2}”</target>
        <note />
      </trans-unit>
      <trans-unit id="NormalizeStringsToUppercaseTitle">
        <source>Normalize strings to uppercase</source>
        <target state="translated">将字符串规范化为大写</target>
        <note />
      </trans-unit>
      <trans-unit id="ObjectStateFormatterMethodUsedMessage">
        <source>The method '{0}' is insecure when deserializing untrusted data.</source>
        <target state="translated">对不受信任的数据进行反序列化时，方法“{0}”不安全。</target>
        <note />
      </trans-unit>
      <trans-unit id="ObjectStateFormatterMethodUsedTitle">
        <source>Do not use insecure deserializer ObjectStateFormatter</source>
        <target state="translated">请勿使用不安全的反序列化程序 ObjectStateFormatter</target>
        <note />
      </trans-unit>
      <trans-unit id="OverridesPreviewMethodMessage">
        <source>'{0}' overrides the preview method '{1}' and therefore needs to opt into preview features. See {2} for more information.</source>
        <target state="translated">“{0}”覆盖预览方法“{1}”，因此需要选择加入预览功能。有关详细信息，请参阅 {2}。</target>
        <note />
      </trans-unit>
      <trans-unit id="OverridesPreviewMethodMessageWithCustomMessagePlaceholder">
        <source>{3} '{0}' overrides the preview method '{1}' and therefore needs to opt into preview features. See {2} for more information.</source>
        <target state="translated">{3}.“{0}”覆盖预览方法“{1}”，因此需要选择加入预览功能。有关详细信息，请参阅 {2}。</target>
        <note />
      </trans-unit>
      <trans-unit id="PInvokesShouldNotBeVisibleDescription">
        <source>A public or protected method in a public type has the System.Runtime.InteropServices.DllImportAttribute attribute (also implemented by the Declare keyword in Visual Basic). Such methods should not be exposed.</source>
        <target state="translated">公共类型中的公共方法或受保护的方法具有 System.Runtime.InteropServices.DllImportAttribute 属性(在 Visual Basic 中也由 Declare 关键字实现)。不应公开此类方法。</target>
        <note />
      </trans-unit>
      <trans-unit id="PInvokesShouldNotBeVisibleMessage">
        <source>P/Invoke method '{0}' should not be visible</source>
        <target state="translated">P/Invoke 方法“{0}”应该是不可见的</target>
        <note />
      </trans-unit>
      <trans-unit id="PInvokesShouldNotBeVisibleTitle">
        <source>P/Invokes should not be visible</source>
        <target state="translated">P/Invokes 应该是不可见的</target>
        <note />
      </trans-unit>
      <trans-unit id="ParenthesisWithPlaceHolder">
        <source> ({0})</source>
        <target state="translated"> ({0})</target>
        <note />
      </trans-unit>
      <trans-unit id="PlatformCompatibilityAllPlatforms">
        <source>and all other platforms</source>
        <target state="translated">和其他所有平台</target>
        <note>This call site is reachable on: 'windows' 10.0.2000 and later, and all other platforms</note>
      </trans-unit>
      <trans-unit id="PlatformCompatibilityAllVersions">
        <source>'{0}' all versions</source>
        <target state="translated">"{0}" 所有版本</target>
        <note>This call site is reachable on: 'Windows' all versions.</note>
      </trans-unit>
      <trans-unit id="PlatformCompatibilityDescription">
        <source>Using platform dependent API on a component makes the code no longer work across all platforms.</source>
        <target state="translated">在组件上使用依赖于平台的 API 会使代码无法用于所有平台。</target>
        <note />
      </trans-unit>
      <trans-unit id="PlatformCompatibilityFromVersionToVersion">
        <source>'{0}' from version {1} to {2}</source>
        <target state="translated">"{0}" 版本 {1} 到 {2}。</target>
        <note>'SupportedOnWindows1903UnsupportedOn2004()' is supported on: 'windows' from version 10.0.1903 to 10.0.2004.</note>
      </trans-unit>
      <trans-unit id="PlatformCompatibilityObsoletedCsAllPlatformMessage">
        <source>This call site is reachable on all platforms. '{0}' is obsoleted on: {1}.</source>
        <target state="translated">可在所有平台上访问此调用站点。"{0}" 在 {1} 上过时。</target>
        <note>This call site is reachable on all platforms. 'OboletedOnMacOS()' is obsoleted on: 'macos'.</note>
      </trans-unit>
      <trans-unit id="PlatformCompatibilityObsoletedCsReachableMessage">
        <source>This call site is reachable on: {2}. '{0}' is obsoleted on: {1}.</source>
        <target state="translated">此调用站点可在以下位置访问:{2}。“{0}”在以下位置过时:{1}。</target>
        <note>This call site is reachable on 'macos', 'linux'. 'OboletedOnMacOS()' is obsoleted on: 'macos'.</note>
      </trans-unit>
      <trans-unit id="PlatformCompatibilityOnlySupportedCsAllPlatformMessage">
        <source>This call site is reachable on all platforms. '{0}' is only supported on: {1}.</source>
        <target state="translated">可在所有平台上访问此调用站点。"{0}" 仅在 {1} 上受支持。</target>
        <note>This call site is reachable on all platforms. 'SupportedOnWindowsAndBrowser()' is only supported on: 'windows', 'browser' .</note>
      </trans-unit>
      <trans-unit id="PlatformCompatibilityOnlySupportedCsReachableMessage">
        <source>This call site is reachable on: {2}. '{0}' is only supported on: {1}.</source>
        <target state="translated">可在 {2} 上访问此调用站点。"{0}" 仅在 {1} 上受支持。</target>
        <note>This call site is reachable on: 'windows' all versions.'SupportedOnWindowsUnsupportedFromWindows2004()' is only supported on: 'windows' 10.0.2004 and before</note>
      </trans-unit>
      <trans-unit id="PlatformCompatibilityOnlySupportedCsUnreachableMessage">
        <source>This call site is unreachable on: {2}. '{0}' is only supported on: {1}.</source>
        <target state="translated">无法在 {2} 上访问此调用站点。"{0}" 仅在 {1} 上受支持。</target>
        <note>This call site is unreachable on: 'browser'. 'SupportedOnWindowsAndBrowser()' is only supported on: 'browser', 'windows'.</note>
      </trans-unit>
      <trans-unit id="PlatformCompatibilitySupportedCsAllPlatformMessage">
        <source>This call site is reachable on all platforms. '{0}' is supported on: {1}.</source>
        <target state="translated">可在所有平台上访问此调用站点。"{0}" 在 {1} 上受支持。</target>
        <note>This call site is reachable on all platforms. 'SupportedOnWindows1903UnsupportedFrom2004()' is supported on: 'windows' from version 10.0.1903 to 10.0.2004.</note>
      </trans-unit>
      <trans-unit id="PlatformCompatibilitySupportedCsReachableMessage">
        <source>This call site is reachable on: {2}. '{0}' is supported on: {1}.</source>
        <target state="translated">可在 {2} 上访问此调用站点。"{0}" 在 {1} 上受支持。</target>
        <note>This call site is reachable on: 'windows' 10.0.2000 and before. 'UnsupportedOnWindowsSupportedOn1903()' is supported on: 'windows' 10.0.1903 and later.</note>
      </trans-unit>
      <trans-unit id="PlatformCompatibilityTitle">
        <source>Validate platform compatibility</source>
        <target state="translated">验证平台兼容性</target>
        <note />
      </trans-unit>
      <trans-unit id="PlatformCompatibilityUnsupportedCsAllPlatformMessage">
        <source>This call site is reachable on all platforms. '{0}' is unsupported on: {1}.</source>
        <target state="translated">可在所有平台上访问此调用站点。"{0}" 在 {1} 上不受支持。</target>
        <note>This call site is reachable on all platforms. 'UnsupportedOnWindows()' is unsupported on: 'windows'</note>
      </trans-unit>
      <trans-unit id="PlatformCompatibilityUnsupportedCsReachableMessage">
        <source>This call site is reachable on: {2}. '{0}' is unsupported on: {1}.</source>
        <target state="translated">可在 {2} 上访问此调用站点。"{0}" 在 {1} 上不受支持。</target>
        <note>This call site is reachable on: 'windows', 'browser'. 'UnsupportedOnBrowser()' is unsupported on: 'browser'.</note>
      </trans-unit>
      <trans-unit id="PlatformCompatibilityVersionAndBefore">
        <source>'{0}' {1} and before</source>
        <target state="translated">"{0}" {1} 及之前版本</target>
        <note>'SupportedOnWindowsUnsupportedFromWindows2004()' is only supported on: 'windows' 10.0.2004 and before.</note>
      </trans-unit>
      <trans-unit id="PlatformCompatibilityVersionAndLater">
        <source>'{0}' {1} and later</source>
        <target state="translated">"{0}" {1} 及更高版本</target>
        <note>'SupportedOnWindows10()' is only supported on: 'windows' 10.0 and later.</note>
      </trans-unit>
      <trans-unit id="PotentialReferenceCycleInDeserializedObjectGraphDescription">
        <source>Review code that processes untrusted deserialized data for handling of unexpected reference cycles. An unexpected reference cycle should not cause the code to enter an infinite loop. Otherwise, an unexpected reference cycle can allow an attacker to DOS or exhaust the memory of the process when deserializing untrusted data.</source>
        <target state="translated">查看处理不受信任的反序列化数据(为了处理意外引用循环)的代码。意外引用循环不应导致代码进入无限循环。否则，当反序列化不受信任的数据时，意外的引用循环可能导致攻击者 DOS 或耗尽进程的内存。</target>
        <note />
      </trans-unit>
      <trans-unit id="PotentialReferenceCycleInDeserializedObjectGraphMessage">
        <source>{0} participates in a potential reference cycle</source>
        <target state="translated">{0} 参与潜在的引用周期</target>
        <note />
      </trans-unit>
      <trans-unit id="PotentialReferenceCycleInDeserializedObjectGraphTitle">
        <source>Potential reference cycle in deserialized object graph</source>
        <target state="translated">反序列化对象图中的潜在引用循环</target>
        <note />
      </trans-unit>
      <trans-unit id="PreferAsSpanOverSubstringCodefixTitle">
        <source>Replace 'Substring' with 'AsSpan'</source>
        <target state="translated">将 “Substring” 替换为 “AsSpan”</target>
        <note />
      </trans-unit>
      <trans-unit id="PreferAsSpanOverSubstringDescription">
        <source>'AsSpan' is more efficient then 'Substring'. 'Substring' performs an O(n) string copy, while 'AsSpan' does not and has a constant cost.</source>
        <target state="translated">“AsSpan” 比 “Substring” 效率更高。“Substring” 执行 O(n)字符串复制，而 “AsSpan” 不执行且具有固定成本。</target>
        <note />
      </trans-unit>
      <trans-unit id="PreferAsSpanOverSubstringMessage">
        <source>Prefer 'AsSpan' over 'Substring' when span-based overloads are available</source>
        <target state="translated">当基于跨度的重载可用时，首选 “AsSpan” 而不是 “Substring”</target>
        <note />
      </trans-unit>
      <trans-unit id="PreferAsSpanOverSubstringTitle">
        <source>Prefer 'AsSpan' over 'Substring'</source>
        <target state="translated">首选 “AsSpan” 而不是 “Substring”</target>
        <note />
      </trans-unit>
      <trans-unit id="PreferCountOverAnyCodeFixTitle">
        <source>Use 'Count' check instead of 'Any()'</source>
        <target state="translated">使用 'Count' 检查而不是 'Any()'</target>
        <note />
      </trans-unit>
      <trans-unit id="PreferCountOverAnyMessage">
        <source>Prefer comparing 'Count' to 0 rather than using 'Any()', both for clarity and for performance</source>
        <target state="translated">更喜欢将 'Count' 与 0 进行比较，而不是使用 'Any()'，这既是为了清楚明了，也是为了提高性能</target>
        <note />
      </trans-unit>
      <trans-unit id="PreferDictionaryContainsKeyCodeFixTitle">
        <source>Use 'ContainsKey'</source>
        <target state="translated">使用 “ContainsKey”</target>
        <note />
      </trans-unit>
      <trans-unit id="PreferDictionaryContainsKeyDescription">
        <source>'ContainsKey' is usually O(1), while 'Keys.Contains' may be O(n) in some cases. Additionally, many dictionary implementations lazily initialize the Keys collection to cut back on allocations.</source>
        <target state="translated">“ContainsKey” 通常是 O(1)，而 “Keys.Contains” 在某些情况下可能是 O(n)。此外，许多字典实现会延迟地初始化 Keys 集合，以减少分配。</target>
        <note />
      </trans-unit>
      <trans-unit id="PreferDictionaryContainsKeyMessage">
        <source>Prefer 'ContainsKey' over 'Keys.Contains' for dictionary type '{0}'</source>
        <target state="translated">对于字典类型“{0}”，首选 “ContainsKey” 而不是 “Keys.Contains”。</target>
        <note />
      </trans-unit>
      <trans-unit id="PreferDictionaryContainsMethodsTitle">
        <source>Prefer Dictionary.Contains methods</source>
        <target state="translated">首选 Dictionary.Contains 方法</target>
        <note />
      </trans-unit>
      <trans-unit id="PreferDictionaryContainsValueCodeFixTitle">
        <source>Use 'ContainsValue'</source>
        <target state="translated">使用 “ContainsValue”</target>
        <note />
      </trans-unit>
      <trans-unit id="PreferDictionaryContainsValueDescription">
        <source>Many dictionary implementations lazily initialize the Values collection. To avoid unnecessary allocations, prefer 'ContainsValue' over 'Values.Contains'.</source>
        <target state="translated">许多字典实现延迟初始化 Values 集合。为了避免不必要的分配，首选 “ContainsValue” 而不是 “Values.Contains”。</target>
        <note />
      </trans-unit>
      <trans-unit id="PreferDictionaryContainsValueMessage">
        <source>Prefer 'ContainsValue' over 'Values.Contains' for dictionary type '{0}'</source>
        <target state="translated">对于字典类型“{0}”，首选 “ContainsValue” 而不是 “Values.Contains”。</target>
        <note />
      </trans-unit>
<<<<<<< HEAD
      <trans-unit id="PreferReadOnlySpanPropertiesOverReadOnlyArrayFields_CodeFixTitle">
        <source>Use ReadOnlySpan`1 property</source>
        <target state="new">Use ReadOnlySpan`1 property</target>
        <note />
      </trans-unit>
      <trans-unit id="PreferReadOnlySpanPropertiesOverReadOnlyArrayFields_Description">
        <source>If an array field is readonly and the array is never modified, the compiler can emit more efficient code if the readonly field is replaced with a read-only ReadOnlySpan`1 property.</source>
        <target state="new">If an array field is readonly and the array is never modified, the compiler can emit more efficient code if the readonly field is replaced with a read-only ReadOnlySpan`1 property.</target>
        <note />
      </trans-unit>
      <trans-unit id="PreferReadOnlySpanPropertiesOverReadOnlyArrayFields_Message">
        <source>Prefer static ReadOnlySpan&lt;{0}&gt; property over static readonly {0}[] field</source>
        <target state="new">Prefer static ReadOnlySpan&lt;{0}&gt; property over static readonly {0}[] field</target>
        <note />
      </trans-unit>
      <trans-unit id="PreferReadOnlySpanPropertiesOverReadOnlyArrayFields_Title">
        <source>Prefer ReadOnlySpan`1 properties over readonly array fields</source>
        <target state="new">Prefer ReadOnlySpan`1 properties over readonly array fields</target>
=======
      <trans-unit id="PreferHashDataCodefixTitle">
        <source>Replace with 'HashData' method</source>
        <target state="translated">替换为“HashData”方法</target>
        <note />
      </trans-unit>
      <trans-unit id="PreferHashDataOverComputeHashAnalyzerDescription">
        <source>It is more efficient to use the static 'HashData' method over creating and managing a HashAlgorithm instance to call 'ComputeHash'.</source>
        <target state="translated">相比创建并管理 HashAlgorithm 实例来调用“ComputeHash”，使用静态“HashData”方法更高效。</target>
        <note />
      </trans-unit>
      <trans-unit id="PreferHashDataOverComputeHashAnalyzerMessage">
        <source>Prefer static '{0}.HashData' method over 'ComputeHash'</source>
        <target state="translated">首选静态“{0}.HashData”而不是的“ComputeHash”</target>
        <note />
      </trans-unit>
      <trans-unit id="PreferHashDataOverComputeHashAnalyzerTitle">
        <source>Prefer static 'HashData' method over 'ComputeHash'</source>
        <target state="translated">首选静态“HashData”而不是的“ComputeHash”</target>
        <note />
      </trans-unit>
      <trans-unit id="PreferIsEmptyOverAnyCodeFixTitle">
        <source>Use 'IsEmpty' check instead of 'Any()'</source>
        <target state="translated">使用 'IsEmpty' 检查而不是'Any()'</target>
        <note />
      </trans-unit>
      <trans-unit id="PreferIsEmptyOverAnyMessage">
        <source>Prefer an 'IsEmpty' check rather than using 'Any()', both for clarity and for performance</source>
        <target state="translated">首选 'IsEmpty'检查，而不是使用 'Any()'，这既是为了清楚明了，也是为了提高性能</target>
        <note />
      </trans-unit>
      <trans-unit id="PreferLengthCountIsEmptyOverAnyDescription">
        <source>Prefer using 'IsEmpty', 'Count' or 'Length' properties whichever available, rather than calling 'Enumerable.Any()'. The intent is clearer and it is more performant than using 'Enumerable.Any()' extension method.</source>
        <target state="translated">首选使用可用的 'IsEmpty'、'Count' 或 'Length' 属性，而不是调用 'Enumerable.Any()'。意向更清晰，其性能高于使用 'Enumerable.Any() 扩展方法。</target>
        <note />
      </trans-unit>
      <trans-unit id="PreferLengthCountIsEmptyOverAnyTitle">
        <source>Avoid using 'Enumerable.Any()' extension method</source>
        <target state="translated">避免使用 'Enumerable.Any()' 扩展方法</target>
        <note />
      </trans-unit>
      <trans-unit id="PreferLengthOverAnyCodeFixTitle">
        <source>Use 'Length' check instead of 'Any()'</source>
        <target state="translated">使用 'Length' 检查而非 'Any()'</target>
        <note />
      </trans-unit>
      <trans-unit id="PreferLengthOverAnyMessage">
        <source>Prefer comparing 'Length' to 0 rather than using 'Any()', both for clarity and for performance</source>
        <target state="translated">为了清楚起见和提高性能，首选将 'Length'与 0 进行比较，而不是使用 'Any()'。</target>
>>>>>>> 5bfc7d56
        <note />
      </trans-unit>
      <trans-unit id="PreferStreamAsyncMemoryOverloadsDescription">
        <source>'Stream' has a 'ReadAsync' overload that takes a 'Memory&lt;Byte&gt;' as the first argument, and a 'WriteAsync' overload that takes a 'ReadOnlyMemory&lt;Byte&gt;' as the first argument. Prefer calling the memory based overloads, which are more efficient.</source>
        <target state="translated">"Stream" 有一个将 "Memory&lt;Byte&gt;" 作为第一个参数的 "ReadAsync" 重载和一个将 "Memory&lt;Byte&gt;" 作为第一个参数的 "WriteAsync" 重载。首选调用基于内存的重载，它们的效率更高。</target>
        <note />
      </trans-unit>
      <trans-unit id="PreferIsEmptyOverCountDescription">
        <source>For determining whether the object contains or not any items, prefer using 'IsEmpty' property rather than retrieving the number of items from the 'Count' property and comparing it to 0 or 1.</source>
        <target state="translated">若要确定对象是否包含项，最好使用 "IsEmpty" 属性，而不是从 "Count" 属性检索项的数目并将其与 0 或 1 进行比较。</target>
        <note />
      </trans-unit>
      <trans-unit id="PreferIsEmptyOverCountMessage">
        <source>Prefer 'IsEmpty' over 'Count' to determine whether the object is empty</source>
        <target state="translated">最好使用 "IsEmpty" (而不是 "Count")来确定对象是否为空</target>
        <note />
      </trans-unit>
      <trans-unit id="PreferIsEmptyOverCountTitle">
        <source>Prefer IsEmpty over Count</source>
        <target state="translated">最好使用 "IsEmpty" (而不是 "Count")</target>
        <note />
      </trans-unit>
      <trans-unit id="PreferStreamAsyncMemoryOverloadsMessage">
        <source>Change the '{0}' method call to use the '{1}' overload</source>
        <target state="translated">请将“{0}”方法调用更改为使用“{1}”重载</target>
        <note />
      </trans-unit>
      <trans-unit id="PreferStreamAsyncMemoryOverloadsTitle">
        <source>Prefer the 'Memory'-based overloads for 'ReadAsync' and 'WriteAsync'</source>
        <target state="translated">对于 "ReadAsync" 和 "WriteAsync"，首选基于内存的重载</target>
        <note />
      </trans-unit>
      <trans-unit id="PreferStringContainsOverIndexOfCodeFixTitle">
        <source>Replace with 'string.Contains'</source>
        <target state="translated">替换为 "string.Contains"</target>
        <note />
      </trans-unit>
      <trans-unit id="PreferStringContainsOverIndexOfDescription">
        <source>Calls to 'string.IndexOf' where the result is used to check for the presence/absence of a substring can be replaced by 'string.Contains'.</source>
        <target state="translated">如果结果用于检查是否存在/缺少子字符串，对 "string.IndexOf" 的调用可替换为对 "string.Contains" 的调用。</target>
        <note />
      </trans-unit>
      <trans-unit id="PreferStringContainsOverIndexOfMessage">
        <source>Use 'string.Contains' instead of 'string.IndexOf' to improve readability</source>
        <target state="translated">使用 "string.Contains" 而不是 "string.IndexOf" 来提高可读性</target>
        <note />
      </trans-unit>
      <trans-unit id="PreferStringContainsOverIndexOfTitle">
        <source>Consider using 'string.Contains' instead of 'string.IndexOf'</source>
        <target state="translated">请考虑使用 "string.Contains" 而不是 "string.IndexOf"</target>
        <note />
      </trans-unit>
      <trans-unit id="PreferTypedStringBuilderAppendOverloadsDescription">
        <source>StringBuilder.Append and StringBuilder.Insert provide overloads for multiple types beyond System.String.  When possible, prefer the strongly-typed overloads over using ToString() and the string-based overload.</source>
        <target state="translated">StringBuilder.Append 和 StringBuilder.Insert 为 System.String 之外的多种类型提供重载。在可能情况下，尽量使用强类型重载而非使用 ToString() 和基于字符串的重载。</target>
        <note />
      </trans-unit>
      <trans-unit id="PreferTypedStringBuilderAppendOverloadsMessage">
        <source>Remove the ToString call in order to use a strongly-typed StringBuilder overload</source>
        <target state="translated">删除 ToString 调用以使用强类型 StringBuilder 重载</target>
        <note />
      </trans-unit>
      <trans-unit id="PreferTypedStringBuilderAppendOverloadsRemoveToString">
        <source>Remove the ToString call</source>
        <target state="translated">删除 ToString 调用</target>
        <note />
      </trans-unit>
      <trans-unit id="PreferTypedStringBuilderAppendOverloadsTitle">
        <source>Prefer strongly-typed Append and Insert method overloads on StringBuilder</source>
        <target state="translated">最好使用 StringBuilder 的强类型 Append 和 Insert 方法重载</target>
        <note />
      </trans-unit>
      <trans-unit id="PreferConstCharOverConstUnitStringInStringBuilderDescription">
        <source>'StringBuilder.Append(char)' is more efficient than 'StringBuilder.Append(string)' when the string is a single character. When calling 'Append' with a constant, prefer using a constant char rather than a constant string containing one character.</source>
        <target state="translated">当字符串是单个字符时，"StringBuilder.Append(char)" 比 "StringBuilder.Append(string)" 更高效。使用常量调用 "Append" 时，请首选使用常量字符，而不是包含一个字符的常量字符串。</target>
        <note />
      </trans-unit>
      <trans-unit id="PreferConstCharOverConstUnitStringInStringBuilderMessage">
        <source>Use 'StringBuilder.Append(char)' instead of 'StringBuilder.Append(string)' when the input is a constant unit string</source>
        <target state="translated">当输入是常量单位字符串时，请使用 "StringBuilder.Append(char)" 而不是 "StringBuilder.Append(string)"</target>
        <note />
      </trans-unit>
      <trans-unit id="PreferConstCharOverConstUnitStringInStringBuilderTitle">
        <source>Consider using 'StringBuilder.Append(char)' when applicable</source>
        <target state="translated">若适用，请考虑使用 "StringBuilder.Append(char)"</target>
        <note />
      </trans-unit>
      <trans-unit id="PreventNumericIntPtrUIntPtrBehavioralChangesConversionNotThrowMessage">
        <source>Starting with .NET 7 the explicit conversion '{0}' will not throw when overflowing in an unchecked context. Wrap the expression with a 'checked' statement to restore the .NET 6 behavior.</source>
        <target state="translated">从 .NET 7 开始，在未选中上下文中溢出时，显式转换“{0}”将不会引发。使用“已选中”语句包装表达式以还原 .NET 6 行为。</target>
        <note />
      </trans-unit>
      <trans-unit id="PreventNumericIntPtrUIntPtrBehavioralChangesConversionThrowsMessage">
        <source>Starting with .NET 7 the explicit conversion '{0}' will throw when overflowing in a checked context. Wrap the expression with an 'unchecked' statement to restore the .NET 6 behavior.</source>
        <target state="translated">从 .NET 7 开始，在已选中上下文中溢出时，显式转换“{0}”将会引发。使用“未选中”语句包装表达式以还原 .NET 6 行为。</target>
        <note />
      </trans-unit>
      <trans-unit id="PreventNumericIntPtrUIntPtrBehavioralChangesDescription">
        <source>Some built-in operators added in .NET 7 behave differently when overflowing than did the corresponding user-defined operators in .NET 6 and earlier versions. Some operators that previously threw in an unchecked context now don't throw unless wrapped within a checked context. Also, some operators that did not previously throw in a checked context now throw unless wrapped in an unchecked context.</source>
        <target state="translated">在 .NET 7 中添加的某些内置运算符在溢出时的行为与 .NET 6 和早期版本中相应的用户定义运算符的行为不同。之前在未检查的上下文中引发的一些运算符现在只有在经检查的上下文中被包装时才会引发。此外，一些之前在经检查的上下文中不引发的运算符现在会引发，除非在未检查的上下文中被包装。</target>
        <note />
      </trans-unit>
      <trans-unit id="PreventNumericIntPtrUIntPtrBehavioralChangesOperatorThrowsMessage">
        <source>Starting with .NET 7 the operator '{0}' will throw when overflowing in a checked context. Wrap the expression with an 'unchecked' statement to restore the .NET 6 behavior.</source>
        <target state="translated">从 .NET 7 开始，运算符“{0}”将在选中上下文中溢出时引发。使用“未选中”语句包装表达式以还原 .NET 6 行为。</target>
        <note />
      </trans-unit>
      <trans-unit id="PreventNumericIntPtrUIntPtrBehavioralChangesTitle">
        <source>Prevent behavioral change</source>
        <target state="translated">防止行为变更</target>
        <note />
      </trans-unit>
      <trans-unit id="ProvideCorrectArgumentToEnumHasFlagDescription">
        <source>'Enum.HasFlag' method expects the 'enum' argument to be of the same 'enum' type as the instance on which the method is invoked and that this 'enum' is marked with 'System.FlagsAttribute'. If these are different 'enum' types, an unhandled exception will be thrown at runtime. If the 'enum' type is not marked with 'System.FlagsAttribute' the call will always return 'false' at runtime.</source>
        <target state="translated">"Enum.HasFlag" 方法要求 "enum" 参数与调用该方法的实例具有相同的 "enum" 类型，并且此 "enum" 用 "System.FlagsAttribute" 标记。如果它们是不同的 "enum" 类型，则在运行时将引发未经处理的异常。如果 "enum" 类型未使用 "System.FlagsAttribute" 进行标记，则调用在运行时将始终返回 "false"。</target>
        <note />
      </trans-unit>
      <trans-unit id="ProvideCorrectArgumentToEnumHasFlagMessageDifferentType">
        <source>The argument type, '{0}', must be the same as the enum type '{1}'</source>
        <target state="translated">参数类型“{0}”必须与枚举类型“{1}”相同。</target>
        <note />
      </trans-unit>
      <trans-unit id="ProvideCorrectArgumentToEnumHasFlagTitle">
        <source>Provide correct 'enum' argument to 'Enum.HasFlag'</source>
        <target state="translated">向 "Enum.HasFlag" 提供正确的 "enum" 参数</target>
        <note />
      </trans-unit>
      <trans-unit id="ProvideCorrectArgumentsToFormattingMethodsDescription">
        <source>The format argument that is passed to System.String.Format does not contain a format item that corresponds to each object argument, or vice versa.</source>
        <target state="translated">传递到 System.String.Format 的 format 参数不包含与各对象参数相对应的格式项，反之亦然。</target>
        <note />
      </trans-unit>
      <trans-unit id="ProvideCorrectArgumentsToFormattingMethodsMessage">
        <source>Provide correct arguments to formatting methods</source>
        <target state="translated">为格式化方法提供正确的参数</target>
        <note />
      </trans-unit>
      <trans-unit id="ProvideCorrectArgumentsToFormattingMethodsTitle">
        <source>Provide correct arguments to formatting methods</source>
        <target state="translated">为格式化方法提供正确的参数</target>
        <note />
      </trans-unit>
      <trans-unit id="ProvideDeserializationMethodsForOptionalFieldsDescription">
        <source>A type has a field that is marked by using the System.Runtime.Serialization.OptionalFieldAttribute attribute, and the type does not provide deserialization event handling methods.</source>
        <target state="translated">类型具有使用 System.Runtime.Serialization.OptionalFieldAttribute 特性标记的字段，并且该类型不提供反序列化事件处理方法。</target>
        <note />
      </trans-unit>
      <trans-unit id="ProvideDeserializationMethodsForOptionalFieldsMessageOnDeserialized">
        <source>Add a 'private void OnDeserialized(StreamingContext)' method to type {0} and attribute it with the System.Runtime.Serialization.OnDeserializedAttribute</source>
        <target state="translated">向类型 {0} 中添加“private void OnDeserialized(StreamingContext)”方法并使其具有 System.Runtime.Serialization.OnDeserializedAttribute 特性</target>
        <note />
      </trans-unit>
      <trans-unit id="ProvideDeserializationMethodsForOptionalFieldsMessageOnDeserializing">
        <source>Add a 'private void OnDeserializing(StreamingContext)' method to type {0} and attribute it with the System.Runtime.Serialization.OnDeserializingAttribute</source>
        <target state="translated">向类型 {0} 中添加“private void OnDeserializing(StreamingContext)”方法并使其具有 System.Runtime.Serialization.OnDeserializingAttribute 特性</target>
        <note />
      </trans-unit>
      <trans-unit id="ProvideDeserializationMethodsForOptionalFieldsTitle">
        <source>Provide deserialization methods for optional fields</source>
        <target state="translated">为可选字段提供反序列化方法</target>
        <note />
      </trans-unit>
      <trans-unit id="ProvidePublicParameterlessSafeHandleConstructorDescription">
        <source>Providing a parameterless constructor that is as visible as the containing type for a type derived from 'System.Runtime.InteropServices.SafeHandle' enables better performance and usage with source-generated interop solutions.</source>
        <target state="translated">提供与派生自 “System.Runtime.InteropServices.SafeHandle” 的类型的包含类型一样可见的无参数构造函数可改进源生成的互操作解决方案的性能和使用情况。</target>
        <note />
      </trans-unit>
      <trans-unit id="ProvidePublicParameterlessSafeHandleConstructorMessage">
        <source>Provide a parameterless constructor that is as visible as the containing type for the '{0}' type that is derived from 'System.Runtime.InteropServices.SafeHandle'</source>
        <target state="translated">提供与派生自 “System.Runtime.InteropServices.SafeHandle” 的“{0}”类型的包含类型一样可见的无参数构造函数</target>
        <note />
      </trans-unit>
      <trans-unit id="ProvidePublicParameterlessSafeHandleConstructorTitle">
        <source>Provide a parameterless constructor that is as visible as the containing type for concrete types derived from 'System.Runtime.InteropServices.SafeHandle'</source>
        <target state="translated">提供与派生自 “System.Runtime.InteropServices.SafeHandle” 的具体类型的包含类型一样可见的无参数构造函数</target>
        <note />
      </trans-unit>
      <trans-unit id="ProvideStreamMemoryBasedAsyncOverridesDescription">
        <source>To improve performance, override the memory-based async methods when subclassing 'Stream'. Then implement the array-based methods in terms of the memory-based methods.</source>
        <target state="translated">若要提高性能，请在子类化“Stream”时重写基于内存的异步方法。然后，根据基于内存的方法实现基于数组的方法。</target>
        <note />
      </trans-unit>
      <trans-unit id="ProvideStreamMemoryBasedAsyncOverridesMessage">
        <source>'{0}' overrides array-based '{1}' but does not override memory-based '{2}'. Consider overriding memory-based '{2}' to improve performance.</source>
        <target state="translated">“{0}”重写基于数组的“{1}”，但不会重写基于内存的“{2}”，请考虑重写基于内存的“{2}”以提高性能。</target>
        <note>0 = type that subclasses Stream directly, 1 = array-based method, 2 = memory-based method</note>
      </trans-unit>
      <trans-unit id="ProvideStreamMemoryBasedAsyncOverridesTitle">
        <source>Provide memory-based overrides of async methods when subclassing 'Stream'</source>
        <target state="translated">在子类化 “Stream” 时提供异步方法的基于内存的重写</target>
        <note />
      </trans-unit>
      <trans-unit id="RemoveRedundantCall">
        <source>Remove redundant call</source>
        <target state="translated">删除冗余的调用</target>
        <note />
      </trans-unit>
      <trans-unit id="RemoveRedundantGuardCallCodeFixTitle">
        <source>Remove unnecessary call</source>
        <target state="translated">删除不必要调用</target>
        <note />
      </trans-unit>
      <trans-unit id="ReplaceStringLiteralWithCharLiteralCodeActionTitle">
        <source>Replace string literal with char literal</source>
        <target state="translated">将字符串字面量替换为字符型文本</target>
        <note />
      </trans-unit>
      <trans-unit id="ReviewCodeForDllInjectionVulnerabilitiesMessage">
        <source>Potential DLL injection vulnerability was found where '{0}' in method '{1}' may be tainted by user-controlled data from '{2}' in method '{3}'.</source>
        <target state="translated">找到了潜在的 DLL 注入漏洞，其中方法“{1}”中的“{0}”可能会受到方法“{3}”中“{2}”的用户控制数据的污染。</target>
        <note />
      </trans-unit>
      <trans-unit id="ReviewCodeForDllInjectionVulnerabilitiesTitle">
        <source>Review code for DLL injection vulnerabilities</source>
        <target state="translated">查看 DLL 注入漏洞的代码</target>
        <note />
      </trans-unit>
      <trans-unit id="ReviewCodeForFilePathInjectionVulnerabilitiesMessage">
        <source>Potential file path injection vulnerability was found where '{0}' in method '{1}' may be tainted by user-controlled data from '{2}' in method '{3}'.</source>
        <target state="translated">找到了潜在的文件路径注入漏洞，其中方法“{1}”中的“{0}”可能会受到方法“{3}”中“{2}”的用户控制数据的污染。</target>
        <note />
      </trans-unit>
      <trans-unit id="ReviewCodeForFilePathInjectionVulnerabilitiesTitle">
        <source>Review code for file path injection vulnerabilities</source>
        <target state="translated">查看文件路径注入漏洞的代码</target>
        <note />
      </trans-unit>
      <trans-unit id="ReviewCodeForInformationDisclosureVulnerabilitiesMessage">
        <source>Potential information disclosure vulnerability was found where '{0}' in method '{1}' may contain unintended information from '{2}' in method '{3}'.</source>
        <target state="translated">找到了潜在信息泄露漏洞，其中方法“{1}”中的“{0}”可能包含方法“{3}”中“{2}”的意外信息。</target>
        <note />
      </trans-unit>
      <trans-unit id="ReviewCodeForInformationDisclosureVulnerabilitiesTitle">
        <source>Review code for information disclosure vulnerabilities</source>
        <target state="translated">查看信息泄露漏洞的代码</target>
        <note />
      </trans-unit>
      <trans-unit id="ReviewCodeForLdapInjectionVulnerabilitiesMessage">
        <source>Potential LDAP injection vulnerability was found where '{0}' in method '{1}' may be tainted by user-controlled data from '{2}' in method '{3}'.</source>
        <target state="translated">找到了潜在 LDAP 注入漏洞，其中方法“{1}”中的“{0}”可能会受到方法“{3}”中“{2}”的用户控制数据的污染。</target>
        <note />
      </trans-unit>
      <trans-unit id="ReviewCodeForLdapInjectionVulnerabilitiesTitle">
        <source>Review code for LDAP injection vulnerabilities</source>
        <target state="translated">查看 LDAP 注入漏洞的代码</target>
        <note />
      </trans-unit>
      <trans-unit id="ReviewCodeForOpenRedirectVulnerabilitiesMessage">
        <source>Potential open redirect vulnerability was found where '{0}' in method '{1}' may be tainted by user-controlled data from '{2}' in method '{3}'.</source>
        <target state="translated">找到了潜在开放重定向漏洞，其中方法“{1}”中的“{0}”可能会受到方法“{3}”中“{2}”的用户控制数据的污染。</target>
        <note />
      </trans-unit>
      <trans-unit id="ReviewCodeForOpenRedirectVulnerabilitiesTitle">
        <source>Review code for open redirect vulnerabilities</source>
        <target state="translated">查看开放重定向漏洞的代码</target>
        <note />
      </trans-unit>
      <trans-unit id="ReviewCodeForProcessCommandInjectionVulnerabilitiesMessage">
        <source>Potential process command injection vulnerability was found where '{0}' in method '{1}' may be tainted by user-controlled data from '{2}' in method '{3}'.</source>
        <target state="translated">找到了潜在进程命令注入漏洞，其中方法“{1}”中的“{0}”可能会受到方法“{3}”中“{2}”的用户控制数据的污染。</target>
        <note />
      </trans-unit>
      <trans-unit id="ReviewCodeForProcessCommandInjectionVulnerabilitiesTitle">
        <source>Review code for process command injection vulnerabilities</source>
        <target state="translated">查看进程命令注入漏洞的代码</target>
        <note />
      </trans-unit>
      <trans-unit id="ReviewCodeForRegexInjectionVulnerabilitiesMessage">
        <source>Potential regex injection vulnerability was found where '{0}' in method '{1}' may be tainted by user-controlled data from '{2}' in method '{3}'.</source>
        <target state="translated">找到了潜在正则表达式注入漏洞，其中方法“{1}”中的“{0}”可能会受到方法“{3}”中“{2}”的用户控制数据的污染。</target>
        <note />
      </trans-unit>
      <trans-unit id="ReviewCodeForRegexInjectionVulnerabilitiesTitle">
        <source>Review code for regex injection vulnerabilities</source>
        <target state="translated">查看正则表达式注入漏洞的代码</target>
        <note />
      </trans-unit>
      <trans-unit id="ReviewCodeForSqlInjectionVulnerabilitiesMessage">
        <source>Potential SQL injection vulnerability was found where '{0}' in method '{1}' may be tainted by user-controlled data from '{2}' in method '{3}'.</source>
        <target state="translated">找到了潜在 SQL 注入漏洞，其中方法“{1}”中的“{0}”可能会受到方法“{3}”中“{2}”的用户控制数据的污染。</target>
        <note />
      </trans-unit>
      <trans-unit id="ReviewCodeForSqlInjectionVulnerabilitiesTitle">
        <source>Review code for SQL injection vulnerabilities</source>
        <target state="translated">检查 SQL 注入漏洞的代码</target>
        <note />
      </trans-unit>
      <trans-unit id="ReviewCodeForXamlInjectionVulnerabilitiesMessage">
        <source>Potential XAML injection vulnerability was found where '{0}' in method '{1}' may be tainted by user-controlled data from '{2}' in method '{3}'.</source>
        <target state="translated">找到了潜在 XAML 注入漏洞，其中方法“{1}”中的“{0}”可能会受到方法“{3}”中“{2}”的用户控制数据的污染。</target>
        <note />
      </trans-unit>
      <trans-unit id="ReviewCodeForXamlInjectionVulnerabilitiesTitle">
        <source>Review code for XAML injection vulnerabilities</source>
        <target state="translated">查看 XAML 注入漏洞的代码</target>
        <note />
      </trans-unit>
      <trans-unit id="ReviewCodeForXmlInjectionVulnerabilitiesMessage">
        <source>Potential XML injection vulnerability was found where '{0}' in method '{1}' may be tainted by user-controlled data from '{2}' in method '{3}'.</source>
        <target state="translated">找到了潜在 XML 注入漏洞，其中方法“{1}”中的“{0}”可能会受到方法“{3}”中“{2}”的用户控制数据的污染。</target>
        <note />
      </trans-unit>
      <trans-unit id="ReviewCodeForXmlInjectionVulnerabilitiesTitle">
        <source>Review code for XML injection vulnerabilities</source>
        <target state="translated">查看 XML 注入漏洞的代码</target>
        <note />
      </trans-unit>
      <trans-unit id="ReviewCodeForXPathInjectionVulnerabilitiesMessage">
        <source>Potential XPath injection vulnerability was found where '{0}' in method '{1}' may be tainted by user-controlled data from '{2}' in method '{3}'.</source>
        <target state="translated">找到了潜在 XPath 注入漏洞，其中方法“{1}”中的“{0}”可能会受到方法“{3}”中“{2}”的用户控制数据的污染。</target>
        <note />
      </trans-unit>
      <trans-unit id="ReviewCodeForXPathInjectionVulnerabilitiesTitle">
        <source>Review code for XPath injection vulnerabilities</source>
        <target state="translated">查看 XPath 注入漏洞的代码</target>
        <note />
      </trans-unit>
      <trans-unit id="ReviewCodeForXssVulnerabilitiesMessage">
        <source>Potential cross-site scripting (XSS) vulnerability was found where '{0}' in method '{1}' may be tainted by user-controlled data from '{2}' in method '{3}'.</source>
        <target state="translated">找到了潜在跨站点脚本(XSS)漏洞，其中方法“{1}”中的“{0}”可能会受到方法“{3}”中“{2}”的用户控制数据的污染。</target>
        <note />
      </trans-unit>
      <trans-unit id="ReviewCodeForXssVulnerabilitiesTitle">
        <source>Review code for XSS vulnerabilities</source>
        <target state="translated">检查 XSS 漏洞的代码</target>
        <note />
      </trans-unit>
      <trans-unit id="ReviewSQLQueriesForSecurityVulnerabilitiesDescription">
        <source>SQL queries that directly use user input can be vulnerable to SQL injection attacks. Review this SQL query for potential vulnerabilities, and consider using a parameterized SQL query.</source>
        <target state="translated">直接使用用户输入的 SQL 查询可能容易受到 SQL 注入攻击。查看此 SQL 查询以查找潜在漏洞，请考虑使用参数化 SQL 查询。</target>
        <note />
      </trans-unit>
      <trans-unit id="ReviewSQLQueriesForSecurityVulnerabilitiesMessageNoNonLiterals">
        <source>Review if the query string passed to '{0}' in '{1}', accepts any user input</source>
        <target state="translated">查看传递给“{1}”中的“{0}”的查询字符串是否接受任何用户输入</target>
        <note />
      </trans-unit>
      <trans-unit id="ReviewSQLQueriesForSecurityVulnerabilitiesTitle">
        <source>Review SQL queries for security vulnerabilities</source>
        <target state="translated">检查 SQL 查询是否存在安全漏洞</target>
        <note />
      </trans-unit>
      <trans-unit id="SealInternalTypesCodeFixTitle">
        <source>Seal class</source>
        <target state="translated">密封类</target>
        <note />
      </trans-unit>
      <trans-unit id="SealInternalTypesDescription">
        <source>When a type is not accessible outside its assembly and has no subtypes within its containing assembly, it can be safely sealed. Sealing types can improve performance.</source>
        <target state="translated">当某类型在其程序集外部不可访问且其包含程序集中没有子类型时，可以安全地密封该类型。密封类型可以提高性能。</target>
        <note />
      </trans-unit>
      <trans-unit id="SealInternalTypesMessage">
        <source>Type '{0}' can be sealed because it has no subtypes in its containing assembly and is not externally visible</source>
        <target state="translated">类型“{0}”可以密封，因为它的包含程序集中没有子类型，并且在外部不可见</target>
        <note />
      </trans-unit>
      <trans-unit id="SealInternalTypesTitle">
        <source>Seal internal types</source>
        <target state="translated">密封内部类型</target>
        <note />
      </trans-unit>
      <trans-unit id="SetHttpOnlyForHttpCookie">
        <source>Set HttpOnly to true for HttpCookie</source>
        <target state="translated">将 HttpCookie 的 HttpOnly 设置为 true</target>
        <note />
      </trans-unit>
      <trans-unit id="SetHttpOnlyForHttpCookieDescription">
        <source>As a defense in depth measure, ensure security sensitive HTTP cookies are marked as HttpOnly. This indicates web browsers should disallow scripts from accessing the cookies. Injected malicious scripts are a common way of stealing cookies.</source>
        <target state="translated">作为深度防御措施，请确保将安全敏感的 HTTP cookie 标记为 HttpOnly。这表示 Web 浏览器应禁止脚本访问 cookie。注入的恶意脚本是窃取 cookie 的常用方法。</target>
        <note />
      </trans-unit>
      <trans-unit id="SetHttpOnlyForHttpCookieMessage">
        <source>HttpCookie.HttpOnly is set to false or not set at all when using an HttpCookie. Ensure security sensitive cookies are marked as HttpOnly to prevent malicious scripts from stealing the cookies</source>
        <target state="translated">使用 HttpCookie 时，HttpCookie.HttpOnly 被设置为 false 或根本不设置。请确保安全敏感的 cookie 标记为 HttpOnly，以防止恶意脚本窃取 cookie</target>
        <note />
      </trans-unit>
      <trans-unit id="SetViewStateUserKey">
        <source>Set ViewStateUserKey For Classes Derived From Page</source>
        <target state="translated">针对派生自 Page 的类设置 ViewStateUserKey</target>
        <note />
      </trans-unit>
      <trans-unit id="SetViewStateUserKeyDescription">
        <source>Setting the ViewStateUserKey property can help you prevent attacks on your application by allowing you to assign an identifier to the view-state variable for individual users so that they cannot use the variable to generate an attack. Otherwise, there will be cross-site request forgery vulnerabilities.</source>
        <target state="translated">设置 ViewStateUserKey 属性可帮助防止对应用程序的攻击，方法是允许为单个用户的视图状态变量分配标识符，使他们不能使用该变量来生成攻击。否则，会出现跨站点请求伪造漏洞。</target>
        <note />
      </trans-unit>
      <trans-unit id="SetViewStateUserKeyMessage">
        <source>The class {0} derived from System.Web.UI.Page does not set the ViewStateUserKey property in the OnInit method or Page_Init method</source>
        <target state="translated">从 ViewStateUserKey 派生的 {0} 类不能在 OnInit 方法或 Page_Init 方法中设置属性</target>
        <note />
      </trans-unit>
      <trans-unit id="SpecifyCultureForToLowerAndToUpperDescription">
        <source>Specify culture to help avoid accidental implicit dependency on current culture. Using an invariant version yields consistent results regardless of the culture of an application.</source>
        <target state="translated">指定区域性以帮助避免对当前区域性的意外隐式依赖。无论应用程序的区域性如何，使用固定版本都会生成一致的结果。</target>
        <note />
      </trans-unit>
      <trans-unit id="SpecifyCultureForToLowerAndToUpperMessage">
        <source>Specify a culture or use an invariant version to avoid implicit dependency on current culture</source>
        <target state="translated">指定区域性或使用固定版本以避免对当前区域性的隐式依赖</target>
        <note />
      </trans-unit>
      <trans-unit id="SpecifyCultureForToLowerAndToUpperTitle">
        <source>Specify a culture or use an invariant version</source>
        <target state="translated">指定区域性或使用固定版本</target>
        <note />
      </trans-unit>
      <trans-unit id="SpecifyCultureInfoDescription">
        <source>A method or constructor calls a member that has an overload that accepts a System.Globalization.CultureInfo parameter, and the method or constructor does not call the overload that takes the CultureInfo parameter. When a CultureInfo or System.IFormatProvider object is not supplied, the default value that is supplied by the overloaded member might not have the effect that you want in all locales. If the result will be displayed to the user, specify 'CultureInfo.CurrentCulture' as the 'CultureInfo' parameter. Otherwise, if the result will be stored and accessed by software, such as when it is persisted to disk or to a database, specify 'CultureInfo.InvariantCulture'.</source>
        <target state="translated">某方法或构造函数调用的成员有一个接受 System.Globalization.CultureInfo 参数的重载，但该方法或构造函数没有调用接受 CultureInfo 参数的重载。如果未提供 CultureInfo 或 System.IFormatProvider 对象，则重载成员提供的默认值可能不会在所有区域设置中产生想要的效果。如果要向用户显示结果，请指定 "CultureInfo.CurrentCulture" 作为 "CultureInfo" 参数。或者，如果软件将存储和访问此结果(例如，当将此结果保留到磁盘或数据库中时)，则指定 "CultureInfo.InvariantCulture"。</target>
        <note />
      </trans-unit>
      <trans-unit id="SpecifyCultureInfoMessage">
        <source>The behavior of '{0}' could vary based on the current user's locale settings. Replace this call in '{1}' with a call to '{2}'.</source>
        <target state="translated">“{0}”的行为可能因当前用户的区域设置而异。请将“{1}”中的此调用替换为对“{2}”的调用。</target>
        <note />
      </trans-unit>
      <trans-unit id="SpecifyCultureInfoTitle">
        <source>Specify CultureInfo</source>
        <target state="translated">指定 CultureInfo</target>
        <note />
      </trans-unit>
      <trans-unit id="SpecifyCurrentCulture">
        <source>Specify current culture</source>
        <target state="translated">指定当前区域性</target>
        <note />
      </trans-unit>
      <trans-unit id="SpecifyIFormatProviderDescription">
        <source>A method or constructor calls one or more members that have overloads that accept a System.IFormatProvider parameter, and the method or constructor does not call the overload that takes the IFormatProvider parameter. When a System.Globalization.CultureInfo or IFormatProvider object is not supplied, the default value that is supplied by the overloaded member might not have the effect that you want in all locales. If the result will be based on the input from/output displayed to the user, specify 'CultureInfo.CurrentCulture' as the 'IFormatProvider'. Otherwise, if the result will be stored and accessed by software, such as when it is loaded from disk/database and when it is persisted to disk/database, specify 'CultureInfo.InvariantCulture'.</source>
        <target state="translated">某方法或构造函数调用的一个或多个成员具有接受 System.IFormatProvider 参数的重载，但该方法或构造函数没有调用接受 IFormatProvider 参数的重载。如果未提供 System.Globalization.CultureInfo 或 System.IFormatProvider 对象，则重载成员提供的默认值可能不会在所有区域设置中产生想要的效果。如果要基于输入/输出向用户显示结果，请指定 "CultureInfo.CurrentCulture" 作为 "IFormatProvider" 参数。或者，如果软件将存储和访问此结果(例如，从磁盘/数据库加载此结果以及将它保留到磁盘/数据库中时)，则指定 "CultureInfo.InvariantCulture"。</target>
        <note />
      </trans-unit>
      <trans-unit id="SpecifyIFormatProviderMessageIFormatProviderAlternate">
        <source>The behavior of '{0}' could vary based on the current user's locale settings. Replace this call in '{1}' with a call to '{2}'.</source>
        <target state="translated">“{0}”的行为可能因当前用户的区域设置而异。请将“{1}”中的此调用替换为对“{2}”的调用。</target>
        <note />
      </trans-unit>
      <trans-unit id="SpecifyIFormatProviderMessageIFormatProviderAlternateString">
        <source>The behavior of '{0}' could vary based on the current user's locale settings. Replace this call in '{1}' with a call to '{2}'.</source>
        <target state="translated">“{0}”的行为可能因当前用户的区域设置而异。请将“{1}”中的此调用替换为对“{2}”的调用。</target>
        <note />
      </trans-unit>
      <trans-unit id="SpecifyIFormatProviderMessageIFormatProviderOptional">
        <source>The behavior of '{0}' could vary based on the current user's locale settings. Provide a value for the 'IFormatProvider' argument.</source>
        <target state="translated">“{0}”的行为可能因当前用户的区域设置而异。为 “IFormatProvider” 参数提供值。</target>
        <note />
      </trans-unit>
      <trans-unit id="SpecifyIFormatProviderMessageUICulture">
        <source>'{0}' passes '{1}' as the 'IFormatProvider' parameter to '{2}'. This property returns a culture that is inappropriate for formatting methods.</source>
        <target state="translated">“{0}”将“{1}”作为 "IFormatProvider" 参数传递给“{2}”。此属性返回一个区域性，但它不适合格式化方法。</target>
        <note />
      </trans-unit>
      <trans-unit id="SpecifyIFormatProviderMessageUICultureString">
        <source>'{0}' passes '{1}' as the 'IFormatProvider' parameter to '{2}'. This property returns a culture that is inappropriate for formatting methods.</source>
        <target state="translated">“{0}”将“{1}”作为 "IFormatProvider" 参数传递给“{2}”。此属性返回一个区域性，但它不适合格式化方法。</target>
        <note />
      </trans-unit>
      <trans-unit id="SpecifyIFormatProviderTitle">
        <source>Specify IFormatProvider</source>
        <target state="translated">指定 IFormatProvider</target>
        <note />
      </trans-unit>
      <trans-unit id="SpecifyMarshalingForPInvokeStringArgumentsDescription">
        <source>A platform invoke member allows partially trusted callers, has a string parameter, and does not explicitly marshal the string. This can cause a potential security vulnerability.</source>
        <target state="translated">平台调用成员允许部分受信任的调用方，具有字符串参数，且不显式封送字符串。这可能导致潜在的安全漏洞。</target>
        <note />
      </trans-unit>
      <trans-unit id="SpecifyMarshalingForPInvokeStringArgumentsTitle">
        <source>Specify marshaling for P/Invoke string arguments</source>
        <target state="translated">指定对 P/Invoke 字符串参数进行封送处理</target>
        <note />
      </trans-unit>
      <trans-unit id="SpecifyStringComparisonCA1307Description">
        <source>A string comparison operation uses a method overload that does not set a StringComparison parameter. It is recommended to use the overload with StringComparison parameter for clarity of intent. If the result will be displayed to the user, such as when sorting a list of items for display in a list box, specify 'StringComparison.CurrentCulture' or 'StringComparison.CurrentCultureIgnoreCase' as the 'StringComparison' parameter. If comparing case-insensitive identifiers, such as file paths, environment variables, or registry keys and values, specify 'StringComparison.OrdinalIgnoreCase'. Otherwise, if comparing case-sensitive identifiers, specify 'StringComparison.Ordinal'.</source>
        <target state="translated">字符串比较运算使用不设置 StringComparison 参数的方法重载。为了阐明意图，建议将重载与 StringComparison 参数一起使用。如果要向用户显示结果(例如，在对某个项列表进行排序以便在列表框中显示时)，请指定 "StringComparison.CurrentCulture" 或 "StringComparison.CurrentCultureIgnoreCase" 作为 "StringComparison" 参数。如果比较不区分大小写的标识符(例如文件路径、环境变量或注册表项和值)，则指定 "StringComparison.OrdinalIgnoreCase"。如果比较区分大小写的标识符，则指定 "StringComparison.Ordinal"。</target>
        <note />
      </trans-unit>
      <trans-unit id="SpecifyStringComparisonCA1307Message">
        <source>'{0}' has a method overload that takes a 'StringComparison' parameter. Replace this call in '{1}' with a call to '{2}' for clarity of intent.</source>
        <target state="translated">“{0}”具有采用 "StringComparison" 参数的方法重载。为了阐明意图，请将“{1}”中的此调用替换为对“{2}”的调用。</target>
        <note />
      </trans-unit>
      <trans-unit id="SpecifyStringComparisonCA1307Title">
        <source>Specify StringComparison for clarity</source>
        <target state="translated">为了清晰起见，请指定 StringComparison</target>
        <note />
      </trans-unit>
      <trans-unit id="SpecifyStringComparisonCA1310Description">
        <source>A string comparison operation uses a method overload that does not set a StringComparison parameter, hence its behavior could vary based on the current user's locale settings. It is strongly recommended to use the overload with StringComparison parameter for correctness and clarity of intent. If the result will be displayed to the user, such as when sorting a list of items for display in a list box, specify 'StringComparison.CurrentCulture' or 'StringComparison.CurrentCultureIgnoreCase' as the 'StringComparison' parameter. If comparing case-insensitive identifiers, such as file paths, environment variables, or registry keys and values, specify 'StringComparison.OrdinalIgnoreCase'. Otherwise, if comparing case-sensitive identifiers, specify 'StringComparison.Ordinal'.</source>
        <target state="translated">字符串比较运算使用不设置 StringComparison 参数的方法重载，因此它的行为可能因当前用户的区域设置而异。为了确保正确并阐明意图，强烈建议将重载与 StringComparison 参数一起使用。如果要向用户显示结果(例如，在对某个项列表进行排序以便在列表框中显示时)，请指定 "StringComparison.CurrentCulture" 或 "StringComparison.CurrentCultureIgnoreCase" 作为 "StringComparison" 参数。如果比较不区分大小写的标识符(例如文件路径、环境变量或注册表项和值)，则指定 "StringComparison.OrdinalIgnoreCase"。如果比较区分大小写的标识符，则指定 "StringComparison.Ordinal"。</target>
        <note />
      </trans-unit>
      <trans-unit id="SpecifyStringComparisonCA1310Message">
        <source>The behavior of '{0}' could vary based on the current user's locale settings. Replace this call in '{1}' with a call to '{2}'.</source>
        <target state="translated">“{0}”的行为可能因当前用户的区域设置而异。请将“{1}”中的此调用替换为对“{2}”的调用。</target>
        <note />
      </trans-unit>
      <trans-unit id="SpecifyStringComparisonCA1310Title">
        <source>Specify StringComparison for correctness</source>
        <target state="translated">为了确保正确，请指定 StringComparison</target>
        <note />
      </trans-unit>
      <trans-unit id="StaticAndAbstractRequiresPreviewFeatures">
        <source>Using both 'static' and 'abstract' modifiers requires opting into preview features. See https://aka.ms/dotnet-warnings/preview-features for more information.</source>
        <target state="translated">同时使用 “static” 和 “abstract” 修饰符需要选择加入预览功能。有关详细信息，请参阅 https://aka.ms/dotnet-warnings/preview-features。</target>
        <note />
      </trans-unit>
      <trans-unit id="TestForEmptyStringsUsingStringLengthDescription">
        <source>Comparing strings by using the String.Length property or the String.IsNullOrEmpty method is significantly faster than using Equals.</source>
        <target state="translated">相比于使用 Equals，使用 String.Length 属性或 String.IsNullOrEmpty 方法比较字符串的速度要快得多。</target>
        <note />
      </trans-unit>
      <trans-unit id="TestForEmptyStringsUsingStringLengthMessage">
        <source>Test for empty strings using 'string.Length' property or 'string.IsNullOrEmpty' method instead of an Equality check</source>
        <target state="translated">使用 "string.Length" 属性或 "string.IsNullOrEmpty" 方法而不是 Equality 检查来测试是否有空字符串</target>
        <note />
      </trans-unit>
      <trans-unit id="TestForEmptyStringsUsingStringLengthTitle">
        <source>Test for empty strings using string length</source>
        <target state="translated">使用字符串长度测试是否有空字符串</target>
        <note />
      </trans-unit>
      <trans-unit id="TestForNaNCorrectlyDescription">
        <source>This expression tests a value against Single.Nan or Double.Nan. Use Single.IsNan(Single) or Double.IsNan(Double) to test the value.</source>
        <target state="translated">此表达式针对 Single.Nan 或 Double.Nan 测试某个值。使用 Single.IsNan(Single) 或 Double.IsNan(Double) 来测试值。</target>
        <note />
      </trans-unit>
      <trans-unit id="TestForNaNCorrectlyMessage">
        <source>Test for NaN correctly</source>
        <target state="translated">正确测试 NaN</target>
        <note />
      </trans-unit>
      <trans-unit id="TestForNaNCorrectlyTitle">
        <source>Test for NaN correctly</source>
        <target state="translated">正确测试 NaN</target>
        <note />
      </trans-unit>
      <trans-unit id="ThreadStaticInitializedInlineDescription">
        <source>'ThreadStatic' fields should be initialized lazily on use, not with inline initialization nor explicitly in a static constructor, which would only initialize the field on the thread that runs the type's static constructor.</source>
        <target state="translated">“ThreadStatic” 字段应在使用时延迟初始化，不应使用内联初始化，也不应在静态构造函数中显式初始化，这只会初始化县城上运行该类型的静态构造函数的字段。</target>
        <note />
      </trans-unit>
      <trans-unit id="ThreadStaticInitializedInlineMessage">
        <source>'ThreadStatic' fields should not use inline initialization</source>
        <target state="translated">“ThreadStatic” 字段不应使用内联初始化</target>
        <note />
      </trans-unit>
      <trans-unit id="ThreadStaticInitializedInlineTitle">
        <source>Improper 'ThreadStatic' field initialization</source>
        <target state="translated">“ThreadStatic” 字段初始化不正确</target>
        <note />
      </trans-unit>
      <trans-unit id="ThreadStaticOnNonStaticFieldDescription">
        <source>'ThreadStatic' only affects static fields. When applied to instance fields, it has no impact on behavior.</source>
        <target state="translated">“ThreadStatic” 仅影响静态字段。应用于实例字段时，它不会影响行为。</target>
        <note />
      </trans-unit>
      <trans-unit id="ThreadStaticOnNonStaticFieldMessage">
        <source>Ensure 'ThreadStatic' is only used with static fields</source>
        <target state="translated">确保 “ThreadStatic” 仅用于静态字段</target>
        <note />
      </trans-unit>
      <trans-unit id="ThreadStaticOnNonStaticFieldTitle">
        <source>'ThreadStatic' only affects static fields</source>
        <target state="translated">“ThreadStatic” 仅影响静态字段</target>
        <note />
      </trans-unit>
      <trans-unit id="UseArgumentExceptionThrowHelperTitle">
        <source>Use ArgumentException throw helper</source>
        <target state="translated">使用 ArgumentException 引发帮助程序</target>
        <note />
      </trans-unit>
      <trans-unit id="UseArgumentNullExceptionThrowHelperTitle">
        <source>Use ArgumentNullException throw helper</source>
        <target state="translated">使用 ArgumentNullException 引发帮助程序</target>
        <note />
      </trans-unit>
      <trans-unit id="UseArgumentOutOfRangeExceptionThrowHelperTitle">
        <source>Use ArgumentOutOfRangeException throw helper</source>
        <target state="translated">使用 ArgumentOutOfRangeException 引发帮助程序</target>
        <note />
      </trans-unit>
      <trans-unit id="UseArrayEmpty">
        <source>Use Array.Empty</source>
        <target state="translated">使用 Array.Empty</target>
        <note />
      </trans-unit>
      <trans-unit id="UseAsSpanInsteadOfArrayRangeIndexerDescription">
        <source>The Range-based indexer on array values produces a copy of requested portion of the array. This copy is often unwanted when it is implicitly used as a Span or Memory value. Use the AsSpan method to avoid the copy.</source>
        <target state="translated">数组值的基于范围的索引器生成数组所请求部分的副本。此副本在隐式用作 Span 或 Memory 值时常常是不需要的。使用 AsSpan 方法可避免此副本。</target>
        <note />
      </trans-unit>
      <trans-unit id="UseAsSpanInsteadOfRangeIndexerMessage">
        <source>Use '{0}' instead of the '{1}'-based indexer on '{2}' to avoid creating unnecessary data copies</source>
        <target state="translated">请使用 "{0}" 代替 "{2}" 上的基于 "{1}" 的索引器，以避免创建不必要的数据副本</target>
        <note />
      </trans-unit>
      <trans-unit id="UseAsSpanInsteadOfRangeIndexerOnAStringCodeFixTitle">
        <source>Use `{0}` instead of Range-based indexers on a string</source>
        <target state="translated">对字符串使用“{0}”而不是基于范围的索引器</target>
        <note />
      </trans-unit>
      <trans-unit id="UseAsSpanInsteadOfRangeIndexerOnAnArrayCodeFixTitle">
        <source>Use `{0}` instead of Range-based indexers on an array</source>
        <target state="translated">对数组使用“{0}”而不是基于范围的索引器</target>
        <note />
      </trans-unit>
      <trans-unit id="UseAsSpanInsteadOfRangeIndexerTitle">
        <source>Use AsSpan or AsMemory instead of Range-based indexers when appropriate</source>
        <target state="translated">适当时，使用 AsSpan 或 AsMemory，而不是基于范围的索引器</target>
        <note />
      </trans-unit>
      <trans-unit id="UseAsSpanInsteadOfStringRangeIndexerDescription">
        <source>The Range-based indexer on string values produces a copy of requested portion of the string. This copy is usually unnecessary when it is implicitly used as a ReadOnlySpan or ReadOnlyMemory value. Use the AsSpan method to avoid the unnecessary copy.</source>
        <target state="translated">字符串值基于范围的索引器生成字符串的请求部分的副本。此副本在隐式用作 ReadOnlySpan 或 ReadOnlyMemory 值时常常是不需要的。使用 AsSpan 方法可避免使用不必要的副本。</target>
        <note />
      </trans-unit>
      <trans-unit id="UseAsSpanReadOnlyInsteadOfArrayRangeIndexerDescription">
        <source>The Range-based indexer on array values produces a copy of requested portion of the array. This copy is usually unnecessary when it is implicitly used as a ReadOnlySpan or ReadOnlyMemory value. Use the AsSpan method to avoid the unnecessary copy.</source>
        <target state="translated">数组值的基于范围的索引器生成数组所请求部分的副本。此副本在隐式用作 ReadOnlySpan 或 ReadOnlyMemory 值时常常是不需要的。使用 AsSpan 方法可避免使用不必要的副本。</target>
        <note />
      </trans-unit>
      <trans-unit id="UseAsyncMethodInAsyncContextDescription">
        <source>When inside a Task-returning method, use the async version of methods, if they exist.</source>
        <target state="translated">在返回 Task 的方法中时，使用方法的异步版本(如果存在)。</target>
        <note>{Locked="Task"}</note>
      </trans-unit>
      <trans-unit id="UseAsyncMethodInAsyncContextMessage">
        <source>'{0}' synchronously blocks. Await '{1}' instead.</source>
        <target state="translated">“{0}”同步阻止。改为等待“{1}”。</target>
        <note />
      </trans-unit>
      <trans-unit id="UseAsyncMethodInAsyncContextMessage_NoAlternative">
        <source>'{0}' synchronously blocks. Use await instead.</source>
        <target state="translated">“{0}”同步阻止。请改用 await。</target>
        <note />
      </trans-unit>
      <trans-unit id="UseAsyncMethodInAsyncContextTitle">
        <source>Call async methods when in an async method</source>
        <target state="translated">当在异步方法中时，调用异步方法</target>
        <note />
      </trans-unit>
      <trans-unit id="UseAutoValidateAntiforgeryToken">
        <source>Use antiforgery tokens in ASP.NET Core MVC controllers</source>
        <target state="translated">在 ASP.NET Core MVC 控制器中使用防伪造令牌</target>
        <note />
      </trans-unit>
      <trans-unit id="UseAutoValidateAntiforgeryTokenDescription">
        <source>Handling a POST, PUT, PATCH, or DELETE request without validating an antiforgery token may be vulnerable to cross-site request forgery attacks. A cross-site request forgery attack can send malicious requests from an authenticated user to your ASP.NET Core MVC controller.</source>
        <target state="translated">在未验证防伪造令牌的情况下处理 POST、PUT、PATCH 或 DELETE 请求可能易受跨站点请求伪造攻击。跨站点请求伪造攻击可将来自已通过身份验证的用户的恶意请求发送到 ASP.NET Core MVC 控制器。</target>
        <note />
      </trans-unit>
      <trans-unit id="UseAutoValidateAntiforgeryTokenMessage">
        <source>Method {0} handles a {1} request without performing antiforgery token validation. You also need to ensure that your HTML form sends an antiforgery token.</source>
        <target state="translated">方法 {0} 在不执行防伪造令牌验证的情况下处理 {1} 请求。你还需要确保 HTML 窗体发送防伪造令牌。</target>
        <note />
      </trans-unit>
      <trans-unit id="UseCancellationTokenThrowIfCancellationRequestedCodeFixTitle">
        <source>Replace with 'CancellationToken.ThrowIfCancellationRequested'</source>
        <target state="translated">替换为 “CancellationToken.ThrowIfCancellationRequested”</target>
        <note />
      </trans-unit>
      <trans-unit id="UseCancellationTokenThrowIfCancellationRequestedDescription">
        <source>'ThrowIfCancellationRequested' automatically checks whether the token has been canceled, and throws an 'OperationCanceledException' if it has.</source>
        <target state="translated">“ThrowIfCancellationRequested” 自动检查是否已取消令牌，如果已取消，则引发 “OperationCanceledException”。</target>
        <note />
      </trans-unit>
      <trans-unit id="UseCancellationTokenThrowIfCancellationRequestedMessage">
        <source>Use 'ThrowIfCancellationRequested' instead of checking 'IsCancellationRequested' and throwing 'OperationCanceledException'</source>
        <target state="translated">使用 “ThrowIfCancellationRequested”，而不是检查 “IsCancellationRequested” 并引发 “OperationCanceledException”</target>
        <note />
      </trans-unit>
      <trans-unit id="UseCancellationTokenThrowIfCancellationRequestedTitle">
        <source>Use 'ThrowIfCancellationRequested'</source>
        <target state="translated">使用 “ThrowIfCancellationRequested”</target>
        <note />
      </trans-unit>
      <trans-unit id="UseConcreteTypeDescription">
        <source>Using concrete types avoids virtual or interface call overhead and enables inlining.</source>
        <target state="translated">使用具体类型可避免虚拟或接口调用开销，并启用内联。</target>
        <note />
      </trans-unit>
      <trans-unit id="UseConcreteTypeForFieldMessage">
        <source>Change type of field '{0}' from '{1}' to '{2}' for improved performance</source>
        <target state="translated">将字段“{0}”的类型从“{1}”更改为“{2}”，以提高性能</target>
        <note />
      </trans-unit>
      <trans-unit id="UseConcreteTypeForLocalMessage">
        <source>Change type of variable '{0}' from '{1}' to '{2}' for improved performance</source>
        <target state="translated">将变量“{0}”的类型从“{1}”更改为“{2}”，以提高性能</target>
        <note />
      </trans-unit>
      <trans-unit id="UseConcreteTypeForMethodReturnMessage">
        <source>Change return type of method '{0}' from '{1}' to '{2}' for improved performance</source>
        <target state="translated">将方法“{0}”的返回类型从“{1}”更改为“{2}”以提高性能</target>
        <note />
      </trans-unit>
      <trans-unit id="UseConcreteTypeForParameterMessage">
        <source>Change type of parameter '{0}' from '{1}' to '{2}' for improved performance</source>
        <target state="translated">将参数“{0}”的类型从“{1}”更改为“{2}”以提高性能</target>
        <note />
      </trans-unit>
      <trans-unit id="UseConcreteTypeForPropertyMessage">
        <source>Change type of property '{0}' from '{1}' to '{2}' for improved performance</source>
        <target state="translated">将属性 '{0}' 的类型从 '{1}'更改为 '{2}'，以提高性能</target>
        <note />
      </trans-unit>
      <trans-unit id="UseConcreteTypeTitle">
        <source>Use concrete types when possible for improved performance</source>
        <target state="translated">尽可能使用具体类型以提高性能</target>
        <note />
      </trans-unit>
      <trans-unit id="UseContainerLevelAccessPolicy">
        <source>Use Container Level Access Policy</source>
        <target state="translated">使用容器级别访问策略</target>
        <note />
      </trans-unit>
      <trans-unit id="UseContainerLevelAccessPolicyDescription">
        <source>No access policy identifier is specified, making tokens non-revocable.</source>
        <target state="translated">未指定访问策略标识符，这使得令牌不可撤消。</target>
        <note />
      </trans-unit>
      <trans-unit id="UseContainerLevelAccessPolicyMessage">
        <source>Consider using Azure's role-based access control instead of a Shared Access Signature (SAS) if possible. If you still need to use a SAS, use a container-level access policy when creating a SAS.</source>
        <target state="translated">如果可能，请考虑使用 Azure 基于角色的访问控制，而不是共享访问签名(SAS)。如果仍需使用 SAS，请在创建 SAS 时使用容器级别访问策略。</target>
        <note />
      </trans-unit>
      <trans-unit id="UseDefaultDllImportSearchPathsAttribute">
        <source>Use DefaultDllImportSearchPaths attribute for P/Invokes</source>
        <target state="translated">对 P/Invoke 使用 DefaultDllImportSearchPaths 属性</target>
        <note />
      </trans-unit>
      <trans-unit id="UseDefaultDllImportSearchPathsAttributeDescription">
        <source>By default, P/Invokes using DllImportAttribute probe a number of directories, including the current working directory for the library to load. This can be a security issue for certain applications, leading to DLL hijacking.</source>
        <target state="translated">默认情况下，使用 DllImportAttribute 探测的 P/Invoke 包含许多目录，包括要加载的库的当前工作目录。对于某些应用程序，这可能是一个安全问题，它会导致 DLL 劫持。</target>
        <note />
      </trans-unit>
      <trans-unit id="UseDefaultDllImportSearchPathsAttributeMessage">
        <source>The method {0} didn't use DefaultDllImportSearchPaths attribute for P/Invokes.</source>
        <target state="translated">方法 {0} 未对 P/Invoke 使用 DefaultDllImportSearchPaths 属性。</target>
        <note />
      </trans-unit>
      <trans-unit id="UseDisabledMarshallingEquivalentCodeFix">
        <source>Use equivalent code that works when marshalling is disabled</source>
        <target state="translated">使用在禁用封送时起作用的等效代码</target>
        <note />
      </trans-unit>
      <trans-unit id="UseEnvironmentCurrentManagedThreadIdDescription">
        <source>'Environment.CurrentManagedThreadId' is simpler and faster than 'Thread.CurrentThread.ManagedThreadId'.</source>
        <target state="translated">“Environment.CurrentManagedThreadId” 比 “Thread.CurrentThread.ManagedThreadId” 更加简单快速。</target>
        <note />
      </trans-unit>
      <trans-unit id="UseEnvironmentCurrentManagedThreadIdFix">
        <source>Use 'Environment.CurrentManagedThreadId'</source>
        <target state="translated">使用 “Environment.CurrentManagedThreadId”</target>
        <note />
      </trans-unit>
      <trans-unit id="UseEnvironmentCurrentManagedThreadIdMessage">
        <source>Use 'Environment.CurrentManagedThreadId' instead of 'Thread.CurrentThread.ManagedThreadId'</source>
        <target state="translated">使用 “Environment.CurrentManagedThreadId” 而不是 “Thread.CurrentThread.ManagedThreadId”</target>
        <note />
      </trans-unit>
      <trans-unit id="UseEnvironmentCurrentManagedThreadIdTitle">
        <source>Use 'Environment.CurrentManagedThreadId'</source>
        <target state="translated">使用 “Environment.CurrentManagedThreadId”</target>
        <note />
      </trans-unit>
      <trans-unit id="UseEnvironmentProcessIdDescription">
        <source>'Environment.ProcessId' is simpler and faster than 'Process.GetCurrentProcess().Id'.</source>
        <target state="translated">"Environment.ProcessId" 比 "Process.GetCurrentProcess().Id" 更简单且速度更快。</target>
        <note />
      </trans-unit>
      <trans-unit id="UseEnvironmentProcessIdFix">
        <source>Use 'Environment.ProcessId'</source>
        <target state="translated">使用 "Environment.ProcessId"</target>
        <note />
      </trans-unit>
      <trans-unit id="UseEnvironmentProcessIdMessage">
        <source>Use 'Environment.ProcessId' instead of 'Process.GetCurrentProcess().Id'</source>
        <target state="translated">使用 "Environment.ProcessId" 而不是 "Process.GetCurrentProcess().Id"</target>
        <note />
      </trans-unit>
      <trans-unit id="UseEnvironmentProcessIdTitle">
        <source>Use 'Environment.ProcessId'</source>
        <target state="translated">使用 "Environment.ProcessId"</target>
        <note />
      </trans-unit>
      <trans-unit id="UseEnvironmentProcessPathDescription">
        <source>'Environment.ProcessPath' is simpler and faster than 'Process.GetCurrentProcess().MainModule.FileName'.</source>
        <target state="translated">“Environment.ProcessPath” 比 “Process.GetCurrentProcess().MainModule.FileName” 更为简单快速。</target>
        <note />
      </trans-unit>
      <trans-unit id="UseEnvironmentProcessPathFix">
        <source>Use 'Environment.ProcessPath'</source>
        <target state="translated">使用 “Environment.ProcessPath”</target>
        <note />
      </trans-unit>
      <trans-unit id="UseEnvironmentProcessPathMessage">
        <source>Use 'Environment.ProcessPath' instead of 'Process.GetCurrentProcess().MainModule.FileName'</source>
        <target state="translated">使用 “Environment.ProcessPath” 而不是 “Process.GetCurrentProcess().MainModule.FileName”</target>
        <note />
      </trans-unit>
      <trans-unit id="UseEnvironmentProcessPathTitle">
        <source>Use 'Environment.ProcessPath'</source>
        <target state="translated">使用 “Environment.ProcessPath”</target>
        <note />
      </trans-unit>
      <trans-unit id="UseIndexer">
        <source>Use indexer</source>
        <target state="translated">使用索引器</target>
        <note />
      </trans-unit>
      <trans-unit id="UseInvariantVersion">
        <source>Use an invariant version</source>
        <target state="translated">使用固定版本</target>
        <note />
      </trans-unit>
      <trans-unit id="UseManagedEquivalentsOfWin32ApiDescription">
        <source>An operating system invoke method is defined and a method that has the equivalent functionality is located in the .NET Framework class library.</source>
        <target state="translated">已定义操作系统调用方法，且具有等效功能的方法位于 .NET Framework 类库中。</target>
        <note />
      </trans-unit>
      <trans-unit id="UseManagedEquivalentsOfWin32ApiMessage">
        <source>Use managed equivalents of win32 api</source>
        <target state="translated">使用 Win32 API 的托管等效项</target>
        <note />
      </trans-unit>
      <trans-unit id="UseManagedEquivalentsOfWin32ApiTitle">
        <source>Use managed equivalents of win32 api</source>
        <target state="translated">使用 Win32 API 的托管等效项</target>
        <note />
      </trans-unit>
      <trans-unit id="UseObjectDisposedExceptionThrowHelperTitle">
        <source>Use ObjectDisposedException throw helper</source>
        <target state="translated">使用 ObjectDisposedException 引发帮助程序</target>
        <note />
      </trans-unit>
      <trans-unit id="UseOrdinalStringComparisonDescription">
        <source>A string comparison operation that is nonlinguistic does not set the StringComparison parameter to either Ordinal or OrdinalIgnoreCase. By explicitly setting the parameter to either StringComparison.Ordinal or StringComparison.OrdinalIgnoreCase, your code often gains speed, becomes more correct, and becomes more reliable.</source>
        <target state="translated">非语义的字符串比较运算没有将 StringComparison 参数设置为 Ordinal 或 OrdinalIgnoreCase。通过将参数显式设置为 StringComparison.Ordinal 或 StringComparison.OrdinalIgnoreCase，通常可提高代码的速度、准确率和可靠性。</target>
        <note />
      </trans-unit>
      <trans-unit id="UseOrdinalStringComparisonTitle">
        <source>Use ordinal string comparison</source>
        <target state="translated">使用序数字符串比较</target>
        <note />
      </trans-unit>
      <trans-unit id="UsePropertyInsteadOfCountMethodWhenAvailableDescription">
        <source>Enumerable.Count() potentially enumerates the sequence while a Length/Count property is a direct access.</source>
        <target state="translated">Enumerable.Count() 可能枚举序列，而 Length/Count 属性是直接访问。</target>
        <note />
      </trans-unit>
      <trans-unit id="UsePropertyInsteadOfCountMethodWhenAvailableMessage">
        <source>Use the "{0}" property instead of Enumerable.Count()</source>
        <target state="translated">请使用 "{0}" 属性而不是 Enumerable.Count()</target>
        <note />
      </trans-unit>
      <trans-unit id="UsePropertyInsteadOfCountMethodWhenAvailableTitle">
        <source>Use Length/Count property instead of Count() when available</source>
        <target state="translated">在可用时使用 Length/Count 属性而不是 Count()</target>
        <note />
      </trans-unit>
      <trans-unit id="UseRSAWithSufficientKeySize">
        <source>Use Rivest-Shamir-Adleman (RSA) Algorithm With Sufficient Key Size</source>
        <target state="translated">设置具有足够密钥大小的 Rivest-Shamir-Adleman (RSA)算法</target>
        <note />
      </trans-unit>
      <trans-unit id="UseRSAWithSufficientKeySizeDescription">
        <source>Encryption algorithms are vulnerable to brute force attacks when too small a key size is used.</source>
        <target state="translated">在使用的密钥大小太小时，加密算法容易遭到暴力破解攻击。</target>
        <note />
      </trans-unit>
      <trans-unit id="UseRSAWithSufficientKeySizeMessage">
        <source>Asymmetric encryption algorithm {0}'s key size is less than 2048. Switch to an RSA with at least 2048 key size, ECDH or ECDSA algorithm instead.</source>
        <target state="translated">非对称加密算法 {0} 的密钥大小小于 2048 位。请转而切换到至少具有 2048 位密钥大小的 RSA、ECDH 或者 ECDSA 算法。</target>
        <note />
      </trans-unit>
      <trans-unit id="UseSecureCookiesASPNetCoreDescription">
        <source>Applications available over HTTPS must use secure cookies.</source>
        <target state="translated">通过 HTTPS 提供的应用程序必须使用安全 Cookie。</target>
        <note />
      </trans-unit>
      <trans-unit id="UseSharedAccessProtocolHttpsOnly">
        <source>Use SharedAccessProtocol HttpsOnly</source>
        <target state="translated">使用 SharedAccessProtocol HttpsOnly</target>
        <note />
      </trans-unit>
      <trans-unit id="UseSharedAccessProtocolHttpsOnlyDescription">
        <source>HTTPS encrypts network traffic. Use HttpsOnly, rather than HttpOrHttps, to ensure network traffic is always encrypted to help prevent disclosure of sensitive data.</source>
        <target state="translated">HTTPS 对网络流量加密。请使用 HttpsOnly (而不是 HttpOrHttps)确保网络流量始终加密，从而帮助防止敏感数据泄露。</target>
        <note />
      </trans-unit>
      <trans-unit id="UseSharedAccessProtocolHttpsOnlyMessage">
        <source>Consider using Azure's role-based access control instead of a Shared Access Signature (SAS) if possible. If you still need to use a SAS, specify SharedAccessProtocol.HttpsOnly.</source>
        <target state="translated">如果可能，请考虑使用 Azure 基于角色的访问控制，而不是共享访问签名(SAS)。如果仍需使用 SAS，请指定 SharedAccessProtocol.HttpsOnly。</target>
        <note />
      </trans-unit>
      <trans-unit id="UseSpanClearInsteadOfFillCodeFixTitle">
        <source>Use 'Clear()'</source>
        <target state="translated">使用“Clear()”</target>
        <note />
      </trans-unit>
      <trans-unit id="UseSpanClearInsteadOfFillDescription">
        <source>It is more efficient to use 'Clear', instead of 'Fill' with default value.</source>
        <target state="translated">使用“清除”(而不是具有默认值的“填充”)效率更高。</target>
        <note />
      </trans-unit>
      <trans-unit id="UseSpanClearInsteadOfFillMessage">
        <source>Prefer 'Span&lt;T&gt;.Clear()' instead of 'Span&lt;T&gt;.Fill(default)'</source>
        <target state="translated">首选“Span&lt;T&gt;.Clear()”而不是“Span&lt;T&gt;.Fill(default)”</target>
        <note />
      </trans-unit>
      <trans-unit id="UseSpanClearInsteadOfFillTitle">
        <source>Prefer 'Clear' over 'Fill'</source>
        <target state="translated">首选“清除”而不是“填充”</target>
        <note />
      </trans-unit>
      <trans-unit id="UseStartsWithInsteadOfIndexOfComparisonWithZeroCodeFixTitle">
        <source>Use 'StartsWith'</source>
        <target state="translated">使用 "StartsWith"</target>
        <note />
      </trans-unit>
      <trans-unit id="UseStartsWithInsteadOfIndexOfComparisonWithZeroDescription">
        <source>It is both clearer and faster to use 'StartsWith' instead of comparing the result of 'IndexOf' to zero.</source>
        <target state="translated">相较于将 "IndexOf" 的结果与零进行比较，使用 "StartsWith" 既更清晰又更快。</target>
        <note />
      </trans-unit>
      <trans-unit id="UseStartsWithInsteadOfIndexOfComparisonWithZeroMessage">
        <source>Use 'StartsWith' instead of comparing the result of 'IndexOf' to 0</source>
        <target state="translated">使用 "StartsWith"，而不是将 "IndexOf" 的结果与 0 进行比较</target>
        <note />
      </trans-unit>
      <trans-unit id="UseStartsWithInsteadOfIndexOfComparisonWithZeroTitle">
        <source>Use 'StartsWith' instead of 'IndexOf'</source>
        <target state="translated">使用 "StartsWith" 而不是 "IndexOf"</target>
        <note />
      </trans-unit>
      <trans-unit id="UseStringEqualsOverStringCompareCodeFixTitle">
        <source>Use 'string.Equals'</source>
        <target state="translated">使用 “string.Equals”</target>
        <note />
      </trans-unit>
      <trans-unit id="UseStringEqualsOverStringCompareDescription">
        <source>It is both clearer and likely faster to use 'string.Equals' instead of comparing the result of 'string.Compare' to zero.</source>
        <target state="translated">使用 “string.Equals” 更清晰还可能更快速，而不是将 “string.Compare” 的结果与零进行比较。</target>
        <note />
      </trans-unit>
      <trans-unit id="UseStringEqualsOverStringCompareMessage">
        <source>Use 'string.Equals' instead of comparing the result of 'string.Compare' to 0</source>
        <target state="translated">使用 “string.Equals”，而不是将 “string.Compare” 的结果与 0 进行比较</target>
        <note />
      </trans-unit>
      <trans-unit id="UseStringEqualsOverStringCompareTitle">
        <source>Use 'string.Equals'</source>
        <target state="translated">使用 “string.Equals”</target>
        <note />
      </trans-unit>
      <trans-unit id="UseSpanBasedStringConcatCodeFixTitle">
        <source>Use 'AsSpan' with 'string.Concat'</source>
        <target state="translated">将 “AsSpan” 与 “string.Concat” 配合使用</target>
        <note />
      </trans-unit>
      <trans-unit id="UseSpanBasedStringConcatDescription">
        <source>It is more efficient to use 'AsSpan' and 'string.Concat', instead of 'Substring' and a concatenation operator.</source>
        <target state="translated">使用 “AsSpan” 和 “string.Concat” 效率高于使用 “Substring” 和串联运算符。</target>
        <note />
      </trans-unit>
      <trans-unit id="UseSpanBasedStringConcatMessage">
        <source>Use span-based 'string.Concat' and 'AsSpan' instead of 'Substring'</source>
        <target state="translated">使用基于跨度的 “string.Concat” 和 “AsSpan” 而不是 “Substring”</target>
        <note />
      </trans-unit>
      <trans-unit id="UseSpanBasedStringConcatTitle">
        <source>Use span-based 'string.Concat'</source>
        <target state="translated">使用基于跨度的 “string.Concat”</target>
        <note />
      </trans-unit>
      <trans-unit id="UseStringContainsCharOverloadWithSingleCharactersDescription">
        <source>'string.Contains(char)' is available as a better performing overload for single char lookup.</source>
        <target state="translated">“string.Contains(char)” 可用作用于单个字符查找的性能更好的重载。</target>
        <note />
      </trans-unit>
      <trans-unit id="UseStringContainsCharOverloadWithSingleCharactersMessage">
        <source>Use 'string.Contains(char)' instead of 'string.Contains(string)' when searching for a single character</source>
        <target state="translated">在搜索单个字符时使用 “string.Contains(char)” 而不是 “string.Contain(string)”</target>
        <note />
      </trans-unit>
      <trans-unit id="UseStringContainsCharOverloadWithSingleCharactersTitle">
        <source>Use char literal for a single character lookup</source>
        <target state="translated">将字符型文本用于单个字符查找</target>
        <note />
      </trans-unit>
      <trans-unit id="UseThrowHelperDescription">
        <source>Throw helpers are simpler and more efficient than an if block constructing a new exception instance.</source>
        <target state="translated">在构造新的异常实例方面，引发帮助程序比 if 块更简单、更高效。</target>
        <note />
      </trans-unit>
      <trans-unit id="UseThrowHelperFix">
        <source>Use '{0}.{1}'</source>
        <target state="translated">使用 "{0}.{1}"</target>
        <note />
      </trans-unit>
      <trans-unit id="UseThrowHelperMessage">
        <source>Use '{0}.{1}' instead of explicitly throwing a new exception instance</source>
        <target state="translated">使用 "{0}.{1}"，而不是显式引发新的异常实例</target>
        <note />
      </trans-unit>
      <trans-unit id="UseValidPlatformStringDescription">
        <source>Platform compatibility analyzer requires a valid platform name and version.</source>
        <target state="translated">平台兼容性分析器需要有效的平台名称和版本。</target>
        <note />
      </trans-unit>
      <trans-unit id="UseValidPlatformStringInvalidVersion">
        <source>Version '{0}' is not valid for platform '{1}'. Use a version with 2{2} parts for this platform.</source>
        <target state="translated">版本“{0}”对于平台“{1}”无效。请为此平台使用包含 2{2} 部分的版本。</target>
        <note>Version '7' is not valid for platform 'windows'. Use a version with 2-4 parts for this platform.</note>
      </trans-unit>
      <trans-unit id="UseValidPlatformStringNoVersion">
        <source>Version '{0}' is not valid for platform '{1}'. Do not use versions for this platform.</source>
        <target state="translated">版本“{0}”对于平台“{1}”无效。请勿对此平台使用版本。</target>
        <note />
      </trans-unit>
      <trans-unit id="UseValidPlatformStringTitle">
        <source>Use valid platform string</source>
        <target state="translated">使用有效的平台字符串</target>
        <note />
      </trans-unit>
      <trans-unit id="UseValidPlatformStringUnknownPlatform">
        <source>The platform '{0}' is not a known platform name</source>
        <target state="translated">平台“{0}”不是已知的平台名称</target>
        <note />
      </trans-unit>
      <trans-unit id="UseValueTasksCorrectlyDescription">
        <source>ValueTasks returned from member invocations are intended to be directly awaited.  Attempts to consume a ValueTask multiple times or to directly access one's result before it's known to be completed may result in an exception or corruption.  Ignoring such a ValueTask is likely an indication of a functional bug and may degrade performance.</source>
        <target state="translated">应直接等待从成员调用返回的 ValueTask。尝试多次使用 ValueTask 或在已知完成前直接访问结果可能导致异常或损坏。 忽略此类 ValueTask 很可能表示存在功能 bug，可能会降低性能。</target>
        <note />
      </trans-unit>
      <trans-unit id="UseValueTasksCorrectlyMessage_AccessingIncompleteResult">
        <source>ValueTask instances should not have their result directly accessed unless the instance has already completed. Unlike Tasks, calling Result or GetAwaiter().GetResult() on a ValueTask is not guaranteed to block until the operation completes. If you can't simply await the instance, consider first checking its IsCompleted property (or asserting it's true if you know that to be the case).</source>
        <target state="translated">ValueTask 实例不应让其结果可直接访问，除非该实例已完成。与任务不同，对 ValueTask 调用 Result 或 GetAwaiter().GetResult() 不能保证在操作完成前保持阻止。如果不能仅仅等待该实例，请考虑首先检查其 IsCompleted 属性(如果你知道是这种情况，则断言为 true)。</target>
        <note />
      </trans-unit>
      <trans-unit id="UseValueTasksCorrectlyMessage_DoubleConsumption">
        <source>ValueTask instances should only be consumed once, such as via an await. Consuming the same ValueTask instance multiple times can result in exceptions and data corruption.</source>
        <target state="translated">ValueTask 实例应只使用一次，例如通过 await。多次使用同一个 ValueTask 实例会导致异常和数据损坏。</target>
        <note />
      </trans-unit>
      <trans-unit id="UseValueTasksCorrectlyMessage_General">
        <source>ValueTask instances returned from method calls should be directly awaited, returned, or passed as an argument to another method call. Other usage, such as storing an instance into a local or a field, is likely an indication of a bug, as ValueTask instances must only ever be consumed once.</source>
        <target state="translated">从方法调用返回的 ValueTask 实例应直接等待、返回或作为参数传递给另一个方法调用。其他用法(例如，将实例存储到本地或字段中)可能表示存在 bug，因为 ValueTask 实例必须只使用一次。</target>
        <note />
      </trans-unit>
      <trans-unit id="UseValueTasksCorrectlyMessage_Unconsumed">
        <source>ValueTask instances returned from method calls should always be used, typically awaited. Not doing so often represents a functional bug, but even if it doesn't, it can result in degraded performance if the target method pools objects for use with ValueTasks.</source>
        <target state="translated">从方法调用返回的 ValueTask 实例应始终被使用(通常被等待)。如果不是这样，那么通常表示存在功能性 bug，但即使不存在功能性 bug，如果目标方法池对象与 ValueTask 一起使用，可能导致性能下降。</target>
        <note />
      </trans-unit>
      <trans-unit id="UseValueTasksCorrectlyTitle">
        <source>Use ValueTasks correctly</source>
        <target state="translated">正确使用 ValueTask</target>
        <note />
      </trans-unit>
      <trans-unit id="UseXmlReaderDescription">
        <source>Processing XML from untrusted data may load dangerous external references, which should be restricted by using an XmlReader with a secure resolver or with DTD processing disabled.</source>
        <target state="translated">从不受信任的数据处理 XML 可能会加载危险的外部引用，这应该通过使用带有安全解析程序的 XmlReader 或禁用 DTD 处理来限制。</target>
        <note />
      </trans-unit>
      <trans-unit id="UseXmlReaderForDataSetReadXml">
        <source>Use XmlReader for 'DataSet.ReadXml()'</source>
        <target state="translated">将 XmlReader 用于 "DataSet.ReadXml()"</target>
        <note />
      </trans-unit>
      <trans-unit id="UseXmlReaderForDeserialize">
        <source>Use XmlReader for 'XmlSerializer.Deserialize()'</source>
        <target state="translated">将 XmlReader 用于 "XmlSerializer.Deserialize()"</target>
        <note />
      </trans-unit>
      <trans-unit id="UseXmlReaderForSchemaRead">
        <source>Use XmlReader for 'XmlSchema.Read()'</source>
        <target state="translated">将 XmlReader 用于 "XmlSchema.Read()"</target>
        <note />
      </trans-unit>
      <trans-unit id="UseXmlReaderForValidatingReader">
        <source>Use XmlReader for XmlValidatingReader constructor</source>
        <target state="translated">将 XmlReader 用于 XmlValidatingReader 构造函数</target>
        <note />
      </trans-unit>
      <trans-unit id="UseXmlReaderForXPathDocument">
        <source>Use XmlReader for XPathDocument constructor</source>
        <target state="translated">将 XmlReader 用于 XPathDocument 构造函数</target>
        <note />
      </trans-unit>
      <trans-unit id="UseXmlReaderMessage">
        <source>This overload of the '{0}.{1}' method is potentially unsafe. It may enable Document Type Definition (DTD) which can be vulnerable to denial of service attacks, or might use an XmlResolver which can be vulnerable to information disclosure. Use an overload that takes a XmlReader instance instead, with DTD processing disabled and no XmlResolver.</source>
        <target state="translated">重载“{0}.{1}”方法可能不安全。这样做可能会启用文档类型定义(DTD)，DTD 可能会遭到拒绝服务攻击，这样做也可能会使用 XmlResolver，这可能会导致信息泄露。请改用采用 XmlReader 实例的重载，禁用 DTD 处理且没有 XmlResolver。</target>
        <note />
      </trans-unit>
      <trans-unit id="UsesPreviewTypeParameterMessage">
        <source>'{0}' uses the preview type '{1}' and needs to opt into preview features. See {2} for more information.</source>
        <target state="translated">“{0}”使用预览类型“{1}”，并且需要选择加入预览功能。有关详细信息，请参阅 {2}。</target>
        <note />
      </trans-unit>
      <trans-unit id="UsesPreviewTypeParameterMessageWithCustomMessagePlaceholder">
        <source>{3} '{0}' uses the preview type '{1}' and needs to opt into preview features. See {2} for more information.</source>
        <target state="translated">{3}.“{0}”使用预览类型“{1}”，并且需要选择加入预览功能。有关详细信息，请参阅 {2}。</target>
        <note />
      </trans-unit>
      <trans-unit id="PreferDictionaryTryGetValueCodeFixTitle">
        <source>Use 'TryGetValue(TKey, out TValue)'</source>
        <target state="translated">使用 “TryGetValue(TKey, out TValue)”</target>
        <note />
      </trans-unit>
      <trans-unit id="PreferDictionaryTryGetValueTitle">
        <source>Prefer the 'IDictionary.TryGetValue(TKey, out TValue)' method</source>
        <target state="translated">首选 “IDictionary.TryGetValue(TKey, out TValue)” 方法</target>
        <note />
      </trans-unit>
      <trans-unit id="PreferDictionaryTryGetValueMessage">
        <source>Prefer a 'TryGetValue' call over a Dictionary indexer access guarded by a 'ContainsKey' check to avoid double lookup</source>
        <target state="translated">首选 “TryGetValue” 调用，而不是由 “ContainsKey” 检查保护的字典索引器访问，以避免双重查找</target>
        <note />
      </trans-unit>
      <trans-unit id="PreferDictionaryTryGetValueDescription">
        <source>Prefer a 'TryGetValue' call over a Dictionary indexer access guarded by a 'ContainsKey' check. 'ContainsKey' and the indexer both would lookup the key under the hood, so using 'TryGetValue' removes the extra lookup.</source>
        <target state="translated">首选 “TryGetValue” 调用，而不是通过 “ContainsKey” 检查保护的字典索引器访问。“ContainsKey” 和索引器都会查找位于底层的密钥，因此使用 “TryGetValue” 会删除额外的查找。</target>
        <note />
      </trans-unit>
    </body>
  </file>
</xliff><|MERGE_RESOLUTION|>--- conflicted
+++ resolved
@@ -1,4 +1,4 @@
-﻿<?xml version="1.0" encoding="utf-8"?>
+<?xml version="1.0" encoding="utf-8"?>
 <xliff xmlns="urn:oasis:names:tc:xliff:document:1.2" xmlns:xsi="http://www.w3.org/2001/XMLSchema-instance" version="1.2" xsi:schemaLocation="urn:oasis:names:tc:xliff:document:1.2 xliff-core-1.2-transitional.xsd">
   <file datatype="xml" source-language="en" target-language="zh-Hans" original="../MicrosoftNetCoreAnalyzersResources.resx">
     <body>
@@ -2023,7 +2023,56 @@
         <target state="translated">对于字典类型“{0}”，首选 “ContainsValue” 而不是 “Values.Contains”。</target>
         <note />
       </trans-unit>
-<<<<<<< HEAD
+      <trans-unit id="PreferHashDataCodefixTitle">
+        <source>Replace with 'HashData' method</source>
+        <target state="translated">替换为“HashData”方法</target>
+        <note />
+      </trans-unit>
+      <trans-unit id="PreferHashDataOverComputeHashAnalyzerDescription">
+        <source>It is more efficient to use the static 'HashData' method over creating and managing a HashAlgorithm instance to call 'ComputeHash'.</source>
+        <target state="translated">相比创建并管理 HashAlgorithm 实例来调用“ComputeHash”，使用静态“HashData”方法更高效。</target>
+        <note />
+      </trans-unit>
+      <trans-unit id="PreferHashDataOverComputeHashAnalyzerMessage">
+        <source>Prefer static '{0}.HashData' method over 'ComputeHash'</source>
+        <target state="translated">首选静态“{0}.HashData”而不是的“ComputeHash”</target>
+        <note />
+      </trans-unit>
+      <trans-unit id="PreferHashDataOverComputeHashAnalyzerTitle">
+        <source>Prefer static 'HashData' method over 'ComputeHash'</source>
+        <target state="translated">首选静态“HashData”而不是的“ComputeHash”</target>
+        <note />
+      </trans-unit>
+      <trans-unit id="PreferIsEmptyOverAnyCodeFixTitle">
+        <source>Use 'IsEmpty' check instead of 'Any()'</source>
+        <target state="translated">使用 'IsEmpty' 检查而不是'Any()'</target>
+        <note />
+      </trans-unit>
+      <trans-unit id="PreferIsEmptyOverAnyMessage">
+        <source>Prefer an 'IsEmpty' check rather than using 'Any()', both for clarity and for performance</source>
+        <target state="translated">首选 'IsEmpty'检查，而不是使用 'Any()'，这既是为了清楚明了，也是为了提高性能</target>
+        <note />
+      </trans-unit>
+      <trans-unit id="PreferLengthCountIsEmptyOverAnyDescription">
+        <source>Prefer using 'IsEmpty', 'Count' or 'Length' properties whichever available, rather than calling 'Enumerable.Any()'. The intent is clearer and it is more performant than using 'Enumerable.Any()' extension method.</source>
+        <target state="translated">首选使用可用的 'IsEmpty'、'Count' 或 'Length' 属性，而不是调用 'Enumerable.Any()'。意向更清晰，其性能高于使用 'Enumerable.Any() 扩展方法。</target>
+        <note />
+      </trans-unit>
+      <trans-unit id="PreferLengthCountIsEmptyOverAnyTitle">
+        <source>Avoid using 'Enumerable.Any()' extension method</source>
+        <target state="translated">避免使用 'Enumerable.Any()' 扩展方法</target>
+        <note />
+      </trans-unit>
+      <trans-unit id="PreferLengthOverAnyCodeFixTitle">
+        <source>Use 'Length' check instead of 'Any()'</source>
+        <target state="translated">使用 'Length' 检查而非 'Any()'</target>
+        <note />
+      </trans-unit>
+      <trans-unit id="PreferLengthOverAnyMessage">
+        <source>Prefer comparing 'Length' to 0 rather than using 'Any()', both for clarity and for performance</source>
+        <target state="translated">为了清楚起见和提高性能，首选将 'Length'与 0 进行比较，而不是使用 'Any()'。</target>
+        <note />
+      </trans-unit>
       <trans-unit id="PreferReadOnlySpanPropertiesOverReadOnlyArrayFields_CodeFixTitle">
         <source>Use ReadOnlySpan`1 property</source>
         <target state="new">Use ReadOnlySpan`1 property</target>
@@ -2042,56 +2091,6 @@
       <trans-unit id="PreferReadOnlySpanPropertiesOverReadOnlyArrayFields_Title">
         <source>Prefer ReadOnlySpan`1 properties over readonly array fields</source>
         <target state="new">Prefer ReadOnlySpan`1 properties over readonly array fields</target>
-=======
-      <trans-unit id="PreferHashDataCodefixTitle">
-        <source>Replace with 'HashData' method</source>
-        <target state="translated">替换为“HashData”方法</target>
-        <note />
-      </trans-unit>
-      <trans-unit id="PreferHashDataOverComputeHashAnalyzerDescription">
-        <source>It is more efficient to use the static 'HashData' method over creating and managing a HashAlgorithm instance to call 'ComputeHash'.</source>
-        <target state="translated">相比创建并管理 HashAlgorithm 实例来调用“ComputeHash”，使用静态“HashData”方法更高效。</target>
-        <note />
-      </trans-unit>
-      <trans-unit id="PreferHashDataOverComputeHashAnalyzerMessage">
-        <source>Prefer static '{0}.HashData' method over 'ComputeHash'</source>
-        <target state="translated">首选静态“{0}.HashData”而不是的“ComputeHash”</target>
-        <note />
-      </trans-unit>
-      <trans-unit id="PreferHashDataOverComputeHashAnalyzerTitle">
-        <source>Prefer static 'HashData' method over 'ComputeHash'</source>
-        <target state="translated">首选静态“HashData”而不是的“ComputeHash”</target>
-        <note />
-      </trans-unit>
-      <trans-unit id="PreferIsEmptyOverAnyCodeFixTitle">
-        <source>Use 'IsEmpty' check instead of 'Any()'</source>
-        <target state="translated">使用 'IsEmpty' 检查而不是'Any()'</target>
-        <note />
-      </trans-unit>
-      <trans-unit id="PreferIsEmptyOverAnyMessage">
-        <source>Prefer an 'IsEmpty' check rather than using 'Any()', both for clarity and for performance</source>
-        <target state="translated">首选 'IsEmpty'检查，而不是使用 'Any()'，这既是为了清楚明了，也是为了提高性能</target>
-        <note />
-      </trans-unit>
-      <trans-unit id="PreferLengthCountIsEmptyOverAnyDescription">
-        <source>Prefer using 'IsEmpty', 'Count' or 'Length' properties whichever available, rather than calling 'Enumerable.Any()'. The intent is clearer and it is more performant than using 'Enumerable.Any()' extension method.</source>
-        <target state="translated">首选使用可用的 'IsEmpty'、'Count' 或 'Length' 属性，而不是调用 'Enumerable.Any()'。意向更清晰，其性能高于使用 'Enumerable.Any() 扩展方法。</target>
-        <note />
-      </trans-unit>
-      <trans-unit id="PreferLengthCountIsEmptyOverAnyTitle">
-        <source>Avoid using 'Enumerable.Any()' extension method</source>
-        <target state="translated">避免使用 'Enumerable.Any()' 扩展方法</target>
-        <note />
-      </trans-unit>
-      <trans-unit id="PreferLengthOverAnyCodeFixTitle">
-        <source>Use 'Length' check instead of 'Any()'</source>
-        <target state="translated">使用 'Length' 检查而非 'Any()'</target>
-        <note />
-      </trans-unit>
-      <trans-unit id="PreferLengthOverAnyMessage">
-        <source>Prefer comparing 'Length' to 0 rather than using 'Any()', both for clarity and for performance</source>
-        <target state="translated">为了清楚起见和提高性能，首选将 'Length'与 0 进行比较，而不是使用 'Any()'。</target>
->>>>>>> 5bfc7d56
         <note />
       </trans-unit>
       <trans-unit id="PreferStreamAsyncMemoryOverloadsDescription">

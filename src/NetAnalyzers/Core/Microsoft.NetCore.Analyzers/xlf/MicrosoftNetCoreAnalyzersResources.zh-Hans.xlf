﻿<?xml version="1.0" encoding="utf-8"?>
<xliff xmlns="urn:oasis:names:tc:xliff:document:1.2" xmlns:xsi="http://www.w3.org/2001/XMLSchema-instance" version="1.2" xsi:schemaLocation="urn:oasis:names:tc:xliff:document:1.2 xliff-core-1.2-transitional.xsd">
  <file datatype="xml" source-language="en" target-language="zh-Hans" original="../MicrosoftNetCoreAnalyzersResources.resx">
    <body>
      <trans-unit id="AddNonSerializedAttributeCodeActionTitle">
        <source>Add the 'NonSerialized' attribute to this field.</source>
        <target state="translated">将 "NonSerialized" 特性添加到此字段。</target>
        <note />
      </trans-unit>
      <trans-unit id="AddPublicParameterlessConstructor">
        <source>Add a public constructor that takes zero parameters</source>
        <target state="translated">添加采用零参数的公共构造函数</target>
        <note />
      </trans-unit>
      <trans-unit id="AddSerializableAttributeCodeActionTitle">
        <source>Add Serializable attribute</source>
        <target state="translated">添加 Serializable 特性</target>
        <note />
      </trans-unit>
      <trans-unit id="ApprovedCipherMode">
        <source>Review cipher mode usage with cryptography experts</source>
        <target state="translated">与加密专家一起审阅密码模式使用情况</target>
        <note />
      </trans-unit>
      <trans-unit id="ApprovedCipherModeDescription">
        <source>These cipher modes might be vulnerable to attacks. Consider using recommended modes (CBC, CTS).</source>
        <target state="translated">这些密码模式可能易受攻击。请考虑使用建议的模式(CBC、CTS)。</target>
        <note />
      </trans-unit>
      <trans-unit id="ApprovedCipherModeMessage">
        <source>Review the usage of cipher mode '{0}' with cryptography experts. Consider using recommended modes (CBC, CTS).</source>
        <target state="translated">与加密专家一起审阅密码模式“{0}”的使用情况。请考虑使用建议的模式(CBC、CTS)。</target>
        <note />
      </trans-unit>
      <trans-unit id="AttributeStringLiteralsShouldParseCorrectlyDescription">
        <source>The string literal parameter of an attribute does not parse correctly for a URL, a GUID, or a version.</source>
        <target state="translated">特性的字符串文本参数未正确解析 URL、GUID 或版本。</target>
        <note />
      </trans-unit>
      <trans-unit id="AttributeStringLiteralsShouldParseCorrectlyMessageDefault">
        <source>In the constructor of '{0}', change the value of argument '{1}', which is currently "{2}", to something that can be correctly parsed as '{3}'</source>
        <target state="translated">在“{0}”的构造函数中，将参数“{1}”的当前值“{2}”更改为可正确解析为“{3}”的某个值</target>
        <note />
      </trans-unit>
      <trans-unit id="AttributeStringLiteralsShouldParseCorrectlyMessageEmpty">
        <source>In the constructor of '{0}', change the value of argument '{1}', which is currently an empty string (""), to something that can be correctly parsed as '{2}'</source>
        <target state="translated">在“{0}”的构造函数中，将参数“{1}”的值(此值当前为空字符串(""))更改为可正确解析为“{2}”的某个值</target>
        <note />
      </trans-unit>
      <trans-unit id="AttributeStringLiteralsShouldParseCorrectlyTitle">
        <source>Attribute string literals should parse correctly</source>
        <target state="translated">特性字符串文本应正确分析</target>
        <note />
      </trans-unit>
      <trans-unit id="AvoidStringBuilderPInvokeParametersDescription">
        <source>Marshalling of 'StringBuilder' always creates a native buffer copy, resulting in multiple allocations for one marshalling operation.</source>
        <target state="translated">"StringBuilder" 的封送处理总是会创建一个本机缓冲区副本，这导致一个封送处理操作出现多次分配。</target>
        <note />
      </trans-unit>
      <trans-unit id="AvoidStringBuilderPInvokeParametersMessage">
        <source>Avoid 'StringBuilder' parameters for P/Invokes. Consider using a character buffer instead.</source>
        <target state="translated">不要对 P/Invoke 使用 "StringBuilder" 参数。请考虑改用字符缓冲区。</target>
        <note />
      </trans-unit>
      <trans-unit id="AvoidStringBuilderPInvokeParametersTitle">
        <source>Avoid 'StringBuilder' parameters for P/Invokes</source>
        <target state="translated">不要对 P/Invoke 使用 "StringBuilder" 参数</target>
        <note />
      </trans-unit>
      <trans-unit id="AvoidUnsealedAttributesDescription">
        <source>The .NET Framework class library provides methods for retrieving custom attributes. By default, these methods search the attribute inheritance hierarchy. Sealing the attribute eliminates the search through the inheritance hierarchy and can improve performance.</source>
        <target state="translated">.NET Framework 类库提供用于检索自定义特性的方法。默认情况下，这些方法搜索特性继承层次结构。通过密封特性，将无需搜索继承层次结构并可提高性能。</target>
        <note />
      </trans-unit>
      <trans-unit id="AvoidUnsealedAttributesMessage">
        <source>Avoid unsealed attributes</source>
        <target state="translated">避免使用非密封特性</target>
        <note />
      </trans-unit>
      <trans-unit id="AvoidUnsealedAttributesTitle">
        <source>Avoid unsealed attributes</source>
        <target state="translated">避免使用非密封特性</target>
        <note />
      </trans-unit>
      <trans-unit id="AvoidZeroLengthArrayAllocationsMessage">
        <source>Avoid unnecessary zero-length array allocations.  Use {0} instead.</source>
        <target state="translated">避免不必要的长度为零的数组分配。改用 {0}。</target>
        <note />
      </trans-unit>
      <trans-unit id="AvoidZeroLengthArrayAllocationsTitle">
        <source>Avoid zero-length array allocations</source>
        <target state="translated">避免长度为零的数组分配</target>
        <note />
      </trans-unit>
      <trans-unit id="BinaryFormatterDeserializeMaybeWithoutBinderSetMessage">
        <source>The method '{0}' is insecure when deserializing untrusted data without a SerializationBinder to restrict the type of objects in the deserialized object graph.</source>
        <target state="translated">在不使用 SerializationBinder 的情况下对不受信任的数据进行反序列化，以限制反序列化对象图中的对象类型时，方法“{0}”不安全。</target>
        <note />
      </trans-unit>
      <trans-unit id="BinaryFormatterDeserializeMaybeWithoutBinderSetTitle">
        <source>Ensure BinaryFormatter.Binder is set before calling BinaryFormatter.Deserialize</source>
        <target state="translated">请确保在调用 BinaryFormatter.Deserialize 之前设置 BinaryFormatter.Binder</target>
        <note />
      </trans-unit>
      <trans-unit id="BinaryFormatterDeserializeWithoutBinderSetMessage">
        <source>The method '{0}' is insecure when deserializing untrusted data without a SerializationBinder to restrict the type of objects in the deserialized object graph.</source>
        <target state="translated">在不使用 SerializationBinder 的情况下对不受信任的数据进行反序列化，以限制反序列化对象图中的对象类型时，方法“{0}”不安全。</target>
        <note />
      </trans-unit>
      <trans-unit id="BinaryFormatterDeserializeWithoutBinderSetTitle">
        <source>Do not call BinaryFormatter.Deserialize without first setting BinaryFormatter.Binder</source>
        <target state="translated">在未设置 BinaryFormatter.Binder 的情况下，请不要调用 BinaryFormatter.Deserialize</target>
        <note />
      </trans-unit>
      <trans-unit id="BinaryFormatterMethodUsedDescription">
        <source>The method '{0}' is insecure when deserializing untrusted data.  If you need to instead detect BinaryFormatter deserialization without a SerializationBinder set, then disable rule CA2300, and enable rules CA2301 and CA2302.</source>
        <target state="translated">反序列化不受信任的数据时，方法“{0}”不安全。如果需要在未设置 SerializationBinder 的情况下改为检测 BinaryFormatter 反序列化，则请禁用 CA2300 规则，并启用 CA2301 和 CA2302 规则。</target>
        <note />
      </trans-unit>
      <trans-unit id="BinaryFormatterMethodUsedMessage">
        <source>The method '{0}' is insecure when deserializing untrusted data.</source>
        <target state="translated">对不受信任的数据进行反序列化时，方法“{0}”不安全。</target>
        <note />
      </trans-unit>
      <trans-unit id="BinaryFormatterMethodUsedTitle">
        <source>Do not use insecure deserializer BinaryFormatter</source>
        <target state="translated">请勿使用不安全的反序列化程序 BinaryFormatter</target>
        <note />
      </trans-unit>
      <trans-unit id="BufferBlockCopyDescription">
        <source>'Buffer.BlockCopy' expects the number of bytes to be copied for the 'count' argument. Using 'Array.Length' may not match the number of bytes that needs to be copied.</source>
        <target state="translated">“Buffer.BlockCopy” 需要为 “count” 参数复制字节数。使用 “Array.Length” 可能与需要复制的字节数不匹配。</target>
        <note />
      </trans-unit>
      <trans-unit id="BufferBlockCopyLengthMessage">
        <source>'Buffer.BlockCopy' expects the number of bytes to be copied for the 'count' argument. Using 'Array.Length' may not match the number of bytes that needs to be copied.</source>
        <target state="translated">“Buffer.BlockCopy” 需要为 “count” 参数复制字节数。使用 “Array.Length” 可能与需要复制的字节数不匹配。</target>
        <note />
      </trans-unit>
      <trans-unit id="BufferBlockCopyLengthTitle">
        <source>'Buffer.BlockCopy' expects the number of bytes to be copied for the 'count' argument</source>
        <target state="translated">“Buffer.BlockCopy” 需要为 “count” 参数复制字节数</target>
        <note />
      </trans-unit>
      <trans-unit id="CallGCSuppressFinalizeCorrectlyDescription">
        <source>A method that is an implementation of Dispose does not call GC.SuppressFinalize; or a method that is not an implementation of Dispose calls GC.SuppressFinalize; or a method calls GC.SuppressFinalize and passes something other than this (Me in Visual Basic).</source>
        <target state="translated">表示 Dispose 实现的方法没有调用 GC.SuppressFinalize；或不表示 Dispose 实现的方法调用了 GC.SuppressFinalize；或方法调用了 GC.SuppressFinalize 并传递 this (在 Visual Basic 中是 Me)以外的某个值。</target>
        <note />
      </trans-unit>
      <trans-unit id="CallGCSuppressFinalizeCorrectlyMessageNotCalled">
        <source>Change {0} to call {1}. This will prevent derived types that introduce a finalizer from needing to re-implement 'IDisposable' to call it.</source>
        <target state="translated">将 {0} 更改为调用 {1}。这将使引入终结器的派生类型无需重新实现 "IDisposable" 即可调用它。</target>
        <note />
      </trans-unit>
      <trans-unit id="CallGCSuppressFinalizeCorrectlyMessageNotCalledWithFinalizer">
        <source>Change {0} to call {1}. This will prevent unnecessary finalization of the object once it has been disposed and it has fallen out of scope.</source>
        <target state="translated">将 {0} 更改为调用 {1}。这样可以防止当对象已释放并超出范围时，对该对象进行不必要的终止。</target>
        <note />
      </trans-unit>
      <trans-unit id="CallGCSuppressFinalizeCorrectlyMessageNotPassedThis">
        <source>{0} calls {1} on something other than itself. Change the call site to pass 'this' ('Me' in Visual Basic) instead.</source>
        <target state="translated">{0} 对除自身以外的其他对象调用 {1}。请更改调用站点，改而传递 "this" (在 Visual Basic 中为 "Me")。</target>
        <note />
      </trans-unit>
      <trans-unit id="CallGCSuppressFinalizeCorrectlyMessageOutsideDispose">
        <source>{0} calls {1}, a method that is typically only called within an implementation of 'IDisposable.Dispose'. Refer to the IDisposable pattern for more information.</source>
        <target state="translated">{0} 调用 {1}，该方法通常只在 "IDisposable.Dispose" 实现内部调用。有关详细信息，请参见 IDisposable 模式。</target>
        <note />
      </trans-unit>
      <trans-unit id="CallGCSuppressFinalizeCorrectlyTitle">
        <source>Dispose methods should call SuppressFinalize</source>
        <target state="translated">Dispose 方法应调用 SuppressFinalize</target>
        <note />
      </trans-unit>
      <trans-unit id="CategoryReliability">
        <source>Reliability</source>
        <target state="translated">可靠性</target>
        <note />
      </trans-unit>
      <trans-unit id="CommaSeparator">
        <source>, </source>
        <target state="translated">, </target>
        <note>Separator used for separating list of platform names: {API} is only supported on: {‘windows’, ‘browser’, ‘linux’}</note>
      </trans-unit>
      <trans-unit id="DataSetDataTableInDeserializableObjectGraphMessage">
        <source>When deserializing untrusted input, deserializing a {0} object is insecure. '{1}' either is or derives from {0}</source>
        <target state="translated">对不受信任的输入进行反序列化处理时，反序列化 {0} 对象是不安全的。“{1}”是或派生自 {0}</target>
        <note />
      </trans-unit>
      <trans-unit id="DataSetDataTableInDeserializableObjectGraphTitle">
        <source>Unsafe DataSet or DataTable type found in deserializable object graph</source>
        <target state="translated">在可反序列化的对象图中找到不安全的数据集或数据表类型</target>
        <note />
      </trans-unit>
      <trans-unit id="DataSetDataTableInRceAutogeneratedSerializableTypeMessage">
        <source>When deserializing untrusted input with an IFormatter-based serializer, deserializing a {0} object is insecure. '{1}' either is or derives from {0}. Ensure that the auto-generated type is never deserialized with untrusted data.</source>
        <target state="translated">在使用基于 IFormatter 的序列化程序对不受信任的输入进行反序列化处理时，反序列化 {0} 对象是不安全的。“{1}”是或派生自 {0}。请确保自动生成的类型绝不使用不受信任的数据进行反序列化。</target>
        <note />
      </trans-unit>
      <trans-unit id="DataSetDataTableInRceAutogeneratedSerializableTypeTitle">
        <source>Unsafe DataSet or DataTable in auto-generated serializable type can be vulnerable to remote code execution attacks</source>
        <target state="translated">自动生成的可序列化类型中不安全的数据集或数据表易受远程代码执行攻击</target>
        <note />
      </trans-unit>
      <trans-unit id="DataSetDataTableInRceDeserializableObjectGraphMessage">
        <source>When deserializing untrusted input, deserializing a {0} object is insecure. '{1}' either is or derives from {0}</source>
        <target state="translated">对不受信任的输入进行反序列化处理时，反序列化 {0} 对象是不安全的。“{1}”是或派生自 {0}</target>
        <note />
      </trans-unit>
      <trans-unit id="DataSetDataTableInRceDeserializableObjectGraphTitle">
        <source>Unsafe DataSet or DataTable in deserialized object graph can be vulnerable to remote code execution attacks</source>
        <target state="translated">已反序列化的对象图中不安全的数据集或数据表可能易受远程代码执行攻击</target>
        <note />
      </trans-unit>
      <trans-unit id="DataSetDataTableInRceSerializableTypeMessage">
        <source>When deserializing untrusted input with an IFormatter-based serializer, deserializing a {0} object is insecure. '{1}' either is or derives from {0}.</source>
        <target state="translated">在使用基于 IFormatter 的序列化程序来反序列化不受信任的输入时，反序列化 {0} 对象是不安全的。“{1}”是或派生自 {0}。</target>
        <note />
      </trans-unit>
      <trans-unit id="DataSetDataTableInRceSerializableTypeTitle">
        <source>Unsafe DataSet or DataTable in serializable type can be vulnerable to remote code execution attacks</source>
        <target state="translated">可序列化类型中不安全的数据集或数据表易受远程代码执行攻击</target>
        <note />
      </trans-unit>
      <trans-unit id="DataSetDataTableInSerializableTypeMessage">
        <source>When deserializing untrusted input, deserializing a {0} object is insecure. '{1}' either is or derives from {0}</source>
        <target state="translated">对不受信任的输入进行反序列化处理时，反序列化 {0} 对象是不安全的。“{1}”是或派生自 {0}</target>
        <note />
      </trans-unit>
      <trans-unit id="DataSetDataTableInSerializableTypeTitle">
        <source>Unsafe DataSet or DataTable in serializable type</source>
        <target state="translated">可序列化类型中不安全的数据集或数据表</target>
        <note />
      </trans-unit>
      <trans-unit id="DataSetDataTableInWebDeserializableObjectGraphMessage">
        <source>When deserializing untrusted input, deserializing a {0} object is insecure. '{1}' either is or derives from {0}</source>
        <target state="translated">对不受信任的输入进行反序列化处理时，反序列化 {0} 对象是不安全的。“{1}”是或派生自 {0}</target>
        <note />
      </trans-unit>
      <trans-unit id="DataSetDataTableInWebDeserializableObjectGraphTitle">
        <source>Unsafe DataSet or DataTable type in web deserializable object graph</source>
        <target state="translated">Web 可反序列化对象图中的不安全数据集或数据表类型</target>
        <note />
      </trans-unit>
      <trans-unit id="DataSetReadXmlAutogeneratedMessage">
        <source>The method '{0}' is insecure when deserializing untrusted data. Make sure that auto-generated class containing the '{0}' call is not deserialized with untrusted data.</source>
        <target state="translated">对不受信任的数据进行反序列化处理时，方法“{0}”不安全。请确保包含“{0}”调用的自动生成的类没有使用不受信任的数据进行反序列化。</target>
        <note />
      </trans-unit>
      <trans-unit id="DataSetReadXmlAutogeneratedTitle">
        <source>Ensure auto-generated class containing DataSet.ReadXml() is not used with untrusted data</source>
        <target state="translated">请确保包含 DataSet.ReadXml() 的自动生成的类没有与不受信任的数据一起使用</target>
        <note />
      </trans-unit>
      <trans-unit id="DataSetReadXmlMessage">
        <source>The method '{0}' is insecure when deserializing untrusted data</source>
        <target state="translated">对不受信任的数据进行反序列化处理时，方法“{0}”不安全</target>
        <note />
      </trans-unit>
      <trans-unit id="DataSetReadXmlTitle">
        <source>Do not use DataSet.ReadXml() with untrusted data</source>
        <target state="translated">请勿将 DataSet.ReadXml() 与不受信任的数据一起使用</target>
        <note />
      </trans-unit>
      <trans-unit id="DataTableReadXmlMessage">
        <source>The method '{0}' is insecure when deserializing untrusted data</source>
        <target state="translated">对不受信任的数据进行反序列化处理时，方法“{0}”不安全</target>
        <note />
      </trans-unit>
      <trans-unit id="DataTableReadXmlTitle">
        <source>Do not use DataTable.ReadXml() with untrusted data</source>
        <target state="translated">请勿将 DataTable.ReadXml() 与不受信任的数据一起使用</target>
        <note />
      </trans-unit>
      <trans-unit id="DefinitelyDisableHttpClientCRLCheck">
        <source>HttpClients should enable certificate revocation list checks</source>
        <target state="translated">HttpClients 应启用证书吊销列表检查</target>
        <note />
      </trans-unit>
      <trans-unit id="DefinitelyDisableHttpClientCRLCheckMessage">
        <source>HttpClient is created without enabling CheckCertificateRevocationList</source>
        <target state="translated">在不启用 CheckCertificateRevocationList 的情况下创建了 HttpClient</target>
        <note />
      </trans-unit>
      <trans-unit id="DefinitelyInstallRootCert">
        <source>Do Not Add Certificates To Root Store</source>
        <target state="translated">不将证书添加到根存储</target>
        <note />
      </trans-unit>
      <trans-unit id="DefinitelyInstallRootCertMessage">
        <source>Adding certificates to the operating system's trusted root certificates increases the risk of incorrectly authenticating an illegitimate certificate</source>
        <target state="translated">如果将证书添加到操作系统受信任的根证书中，则会增加非法证书验证不当的风险</target>
        <note />
      </trans-unit>
      <trans-unit id="DefinitelyUseCreateEncryptorWithNonDefaultIV">
        <source>Do not use CreateEncryptor with non-default IV</source>
        <target state="translated">不要将 CreateEncryptor 与非默认 IV 结合使用</target>
        <note />
      </trans-unit>
      <trans-unit id="DefinitelyUseCreateEncryptorWithNonDefaultIVMessage">
        <source>Symmetric encryption uses non-default initialization vector, which could be potentially repeatable</source>
        <target state="translated">对称加密使用非默认初始化向量，该向量可能是可重复的</target>
        <note />
      </trans-unit>
      <trans-unit id="DefinitelyUseSecureCookiesASPNetCore">
        <source>Use Secure Cookies In ASP.NET Core</source>
        <target state="translated">在 ASP.NET Core 中使用安全 Cookie</target>
        <note />
      </trans-unit>
      <trans-unit id="DefinitelyUseSecureCookiesASPNetCoreMessage">
        <source>Set CookieOptions.Secure = true when setting a cookie</source>
        <target state="translated">设置 Cookie 时设置 CookieOptions.Secure = true</target>
        <note />
      </trans-unit>
      <trans-unit id="DefinitelyUseWeakKDFInsufficientIterationCount">
        <source>Do Not Use Weak Key Derivation Function With Insufficient Iteration Count</source>
        <target state="translated">请勿使用迭代计数不足的弱密钥派生功能</target>
        <note />
      </trans-unit>
      <trans-unit id="DefinitelyUseWeakKDFInsufficientIterationCountMessage">
        <source>Use at least {0} iterations when deriving a cryptographic key from a password. By default, Rfc2898DeriveByte's IterationCount is only 1000</source>
        <target state="translated">基于密码派生加密密钥时，请至少进行 {0} 次迭代。默认情况下，Rfc2898DeriveByte 的 IterationCount 仅为 1000</target>
        <note />
      </trans-unit>
      <trans-unit id="DeprecatedSslProtocolsDescription">
        <source>Older protocol versions of Transport Layer Security (TLS) are less secure than TLS 1.2 and TLS 1.3, and are more likely to have new vulnerabilities. Avoid older protocol versions to minimize risk.</source>
        <target state="translated">旧协议版本的传输层安全性(TLS)不如 TLS 1.2 和 TLS 1.3 安全，更有可能存在新的漏洞。请避免使用旧协议版本，以将风险降至最低。</target>
        <note />
      </trans-unit>
      <trans-unit id="DeprecatedSslProtocolsMessage">
        <source>Transport Layer Security protocol version '{0}' is deprecated.  Use 'None' to let the Operating System choose a version.</source>
        <target state="translated">传输层安全协议版本“{0}”已被弃用。请使用“无”，让操作系统选择一个版本。</target>
        <note />
      </trans-unit>
      <trans-unit id="DeprecatedSslProtocolsTitle">
        <source>Do not use deprecated SslProtocols values</source>
        <target state="translated">请勿使用已弃用的 SslProtocols 值</target>
        <note />
      </trans-unit>
      <trans-unit id="DerivesFromPreviewClassMessage">
        <source>'{0}' derives from preview class '{1}' and therefore needs to opt into preview features. See {2} for more information.</source>
        <target state="translated">“{0}”派生自预览类“{1}”，因此需要选择加入预览功能。有关详细信息，请参阅 {2}。</target>
        <note />
      </trans-unit>
      <trans-unit id="DerivesFromPreviewClassMessageWithCustomMessagePlaceholder">
        <source>{3} '{0}' derives from preview class '{1}' and therefore needs to opt into preview features. See {2} for more information.</source>
        <target state="translated">{3}.“{0}”派生自预览类“{1}”，因此需要选择加入预览功能。有关详细信息，请参阅 {2}。</target>
        <note />
      </trans-unit>
      <trans-unit id="DetectPreviewFeaturesDescription">
        <source>An assembly has to opt into preview features before using them.</source>
        <target state="translated">程序集必须先选择加入预览功能，然后才能使用它们。</target>
        <note />
      </trans-unit>
      <trans-unit id="DetectPreviewFeaturesMessage">
        <source>Using '{0}' requires opting into preview features. See {1} for more information.</source>
        <target state="translated">使用“{0}”需要选择加入预览功能。有关详细信息，请参阅 {1}。</target>
        <note />
      </trans-unit>
      <trans-unit id="DetectPreviewFeaturesMessageWithCustomMessagePlaceholder">
        <source>{2} Using '{0}' requires opting into preview features. See {1} for more information.</source>
        <target state="translated">{2} 使用“{0}”需要选择加入预览功能。有关详细信息，请参阅 {1}。</target>
        <note />
      </trans-unit>
      <trans-unit id="DetectPreviewFeaturesTitle">
        <source>This API requires opting into preview features</source>
        <target state="translated">此 API 需要选择加入预览功能</target>
        <note />
      </trans-unit>
      <trans-unit id="DisposableFieldsShouldBeDisposedDescription">
        <source>A type that implements System.IDisposable declares fields that are of types that also implement IDisposable. The Dispose method of the field is not called by the Dispose method of the declaring type. To fix a violation of this rule, call Dispose on fields that are of types that implement IDisposable if you are responsible for allocating and releasing the unmanaged resources held by the field.</source>
        <target state="translated">实现 System.IDisposable 的类型将声明一些字段，这些字段所属的类型还实现 IDisposable。字段的 Dispose 方法不由声明类型的 Dispose 方法调用。若要修复此规则的违规行为，如果你负责分配和释放该字段持有的非托管资源，请在其所属类型实现 IDisposable 的字段上调用 Dispose。</target>
        <note />
      </trans-unit>
      <trans-unit id="DisposableFieldsShouldBeDisposedMessage">
        <source>'{0}' contains field '{1}' that is of IDisposable type '{2}', but it is never disposed. Change the Dispose method on '{0}' to call Close or Dispose on this field.</source>
        <target state="translated">“{0}”包含 IDisposable 类型“{2}”的字段“{1}”，但从未进行释放。请更改“{0}”上的 Dispose 方法以对此字段调用 Close 或 Dispose。</target>
        <note />
      </trans-unit>
      <trans-unit id="DisposableFieldsShouldBeDisposedTitle">
        <source>Disposable fields should be disposed</source>
        <target state="translated">应释放可释放的字段</target>
        <note />
      </trans-unit>
      <trans-unit id="DisposableTypesShouldDeclareFinalizerDescription">
        <source>A type that implements System.IDisposable and has fields that suggest the use of unmanaged resources does not implement a finalizer, as described by Object.Finalize.</source>
        <target state="translated">如果某类型实现了 System.IDisposable 且包含建议使用非托管资源的字段，则该类型不会实现 Object.Finalize 所述的终结器。</target>
        <note />
      </trans-unit>
      <trans-unit id="DisposableTypesShouldDeclareFinalizerMessage">
        <source>Disposable types should declare finalizer</source>
        <target state="translated">可释放类型应声明终结器</target>
        <note />
      </trans-unit>
      <trans-unit id="DisposableTypesShouldDeclareFinalizerTitle">
        <source>Disposable types should declare finalizer</source>
        <target state="translated">可释放类型应声明终结器</target>
        <note />
      </trans-unit>
      <trans-unit id="DisposeMethodsShouldCallBaseClassDisposeDescription">
        <source>A type that implements System.IDisposable inherits from a type that also implements IDisposable. The Dispose method of the inheriting type does not call the Dispose method of the parent type. To fix a violation of this rule, call base.Dispose in your Dispose method.</source>
        <target state="translated">实现 System.IDisposable 的类型继承自实现 IDisposable 的类型。继承类型的 Dispose 方法不调用父类型的 Dispose 方法。若要修复此规则的违规行为，请在 Dispose 方法中调用 base.Dispose。</target>
        <note />
      </trans-unit>
      <trans-unit id="DisposeMethodsShouldCallBaseClassDisposeMessage">
        <source>Ensure that method '{0}' calls '{1}' in all possible control flow paths</source>
        <target state="translated">请确保方法“{0}”在所有可能的控制流路径中都调用“{1}”</target>
        <note />
      </trans-unit>
      <trans-unit id="DisposeMethodsShouldCallBaseClassDisposeTitle">
        <source>Dispose methods should call base class dispose</source>
        <target state="translated">Dispose 方法应调用基类释放</target>
        <note />
      </trans-unit>
      <trans-unit id="DisposeObjectsBeforeLosingScopeDescription">
        <source>If a disposable object is not explicitly disposed before all references to it are out of scope, the object will be disposed at some indeterminate time when the garbage collector runs the finalizer of the object. Because an exceptional event might occur that will prevent the finalizer of the object from running, the object should be explicitly disposed instead.</source>
        <target state="translated">如果在对某个可释放对象的所有引用超出范围之前未显式释放该对象，则当垃圾回收器运行该对象的终结器时，会在某个不确定时间释放该对象。由于可能会发生阻止该对象的终结器运行的意外事件，因此应改为显式释放该对象。</target>
        <note />
      </trans-unit>
      <trans-unit id="DisposeObjectsBeforeLosingScopeMayBeDisposedMessage">
        <source>Use recommended dispose pattern to ensure that object created by '{0}' is disposed on all paths. If possible, wrap the creation within a 'using' statement or a 'using' declaration. Otherwise, use a try-finally pattern, with a dedicated local variable declared before the try region and an unconditional Dispose invocation on non-null value in the 'finally' region, say 'x?.Dispose()'. If the object is explicitly disposed within the try region or the dispose ownership is transfered to another object or method, assign 'null' to the local variable just after such an operation to prevent double dispose in 'finally'.</source>
        <target state="translated">使用推荐的 Dispose 模式以确保“{0}”创建的对象释放于所有路径上。如果可能，将创建包装在 "using" 语句或 "using" 声明中。否则，使用 try-finally 模式，在 try 区域之前声明一个专用的本地变量，在 "finally" 区域中对非 null 值进行无条件 Dispose 调用，比如，"x?.Dispose()"。如果对象显式释放在 try 区域内或释放所有权转让给另一个对象或方法，则在这样的操作之后立即将 "null" 分配给本地变量，以防止在 "finally" 中进行双重释放。</target>
        <note />
      </trans-unit>
      <trans-unit id="DisposeObjectsBeforeLosingScopeMayBeDisposedOnExceptionPathsMessage">
        <source>Use recommended dispose pattern to ensure that object created by '{0}' is disposed on all exception paths. If possible, wrap the creation within a 'using' statement or a 'using' declaration. Otherwise, use a try-finally pattern, with a dedicated local variable declared before the try region and an unconditional Dispose invocation on non-null value in the 'finally' region, say 'x?.Dispose()'. If the object is explicitly disposed within the try region or the dispose ownership is transfered to another object or method, assign 'null' to the local variable just after such an operation to prevent double dispose in 'finally'.</source>
        <target state="translated">使用推荐的 Dispose 模式以确保“{0}”创建的对象在所有异常路径上释放。如果可能，将创建包装在 "using" 语句或 "using" 声明中。否则，使用 try-finally 模式，在 try 区域之前声明一个专用的本地变量，在 "finally" 区域中对非 null 值进行无条件 Dispose 调用，比如，"x?.Dispose()"。如果对象显式释放在 try 区域内或释放所有权已转让给另一个对象或方法，则在这样的操作之后立即将 "null" 分配给本地变量，以防止在 "finally" 中进行双重释放。</target>
        <note />
      </trans-unit>
      <trans-unit id="DisposeObjectsBeforeLosingScopeNotDisposedMessage">
        <source>Call System.IDisposable.Dispose on object created by '{0}' before all references to it are out of scope</source>
        <target state="translated">在对 System.IDisposable.Dispose 的所有引用超出范围之前，在“{0}”创建的对象上对其进行调用</target>
        <note />
      </trans-unit>
      <trans-unit id="DisposeObjectsBeforeLosingScopeNotDisposedOnExceptionPathsMessage">
        <source>Object created by '{0}' is not disposed along all exception paths. Call System.IDisposable.Dispose on the object before all references to it are out of scope.</source>
        <target state="translated">“{0}”创建的对象未按所有异常路径释放。请在对 System.IDisposable.Dispose 的所有引用超出范围之前，在该对象上对其进行调用。</target>
        <note />
      </trans-unit>
      <trans-unit id="DisposeObjectsBeforeLosingScopeTitle">
        <source>Dispose objects before losing scope</source>
        <target state="translated">丢失范围之前释放对象</target>
        <note />
      </trans-unit>
      <trans-unit id="DoNotAddArchiveItemPathToTheTargetFileSystemPath">
        <source>Do Not Add Archive Item's Path To The Target File System Path</source>
        <target state="translated">请勿将存档项的路径添加到目标文件系统路径</target>
        <note />
      </trans-unit>
      <trans-unit id="DoNotAddArchiveItemPathToTheTargetFileSystemPathDescription">
        <source>When extracting files from an archive and using the archive item's path, check if the path is safe. Archive path can be relative and can lead to file system access outside of the expected file system target path, leading to malicious config changes and remote code execution via lay-and-wait technique.</source>
        <target state="translated">从存档中提取文件并使用该存档项的路径时，请检查该路径是否安全。存档路径可以是相对路径，并可能导致文件系统在预期的文件系统目标路径之外进行访问，从而导致恶意配置更改并通过 "lay-and-wait" 方法执行远程代码。</target>
        <note />
      </trans-unit>
      <trans-unit id="DoNotAddArchiveItemPathToTheTargetFileSystemPathMessage">
        <source>When creating path for '{0} in method {1}' from relative archive item path to extract file and the source is an untrusted zip archive, make sure to sanitize relative archive item path '{2} in method {3}'</source>
        <target state="translated">从提取文件的相对存档项路径为“方法 {1} 中的 {0}”创建路径时，如果源为不受信任的 ZIP 存档文件，请确保净化相对存档项路径“方法 {3} 中的 {2}”</target>
        <note />
      </trans-unit>
      <trans-unit id="DoNotAddSchemaByURL">
        <source>Do Not Add Schema By URL</source>
        <target state="translated">请勿通过 URL 添加架构</target>
        <note />
      </trans-unit>
      <trans-unit id="DoNotAddSchemaByURLDescription">
        <source>This overload of XmlSchemaCollection.Add method internally enables DTD processing on the XML reader instance used, and uses UrlResolver for resolving external XML entities. The outcome is information disclosure. Content from file system or network shares for the machine processing the XML can be exposed to attacker. In addition, an attacker can use this as a DoS vector.</source>
        <target state="translated">XmlSchemaCollection.Add 方法的此项重载在内部启用了对所使用的 XML 读取器实例的 DTD 处理，并使用 UrlResolver 解析外部 XML 实体。这会导致信息泄漏。文件系统的内容或供计算机处理 XML 的网络共享中的内容可能会暴露给攻击者。此外，攻击者可将其用作 DoS 向量。</target>
        <note />
      </trans-unit>
      <trans-unit id="DoNotAddSchemaByURLMessage">
        <source>This overload of the Add method is potentially unsafe because it may resolve dangerous external references</source>
        <target state="translated">Add 方法的此项重载可能不安全，因为它可能会解析危险的外部引用</target>
        <note />
      </trans-unit>
      <trans-unit id="DoNotAlwaysSkipTokenValidationInDelegatesDescription">
        <source>By setting critical TokenValidationParameter validation delegates to true, important authentication safeguards are disabled which can lead to tokens from any issuer or expired tokens being wrongly validated.</source>
        <target state="translated">将重要 TokenValidationParameter 验证委托设置为 true，会禁用重要身份验证安全措施，这可能导致来自任何颁发者的令牌或过期令牌被错误验证。</target>
        <note />
      </trans-unit>
      <trans-unit id="DoNotAlwaysSkipTokenValidationInDelegatesMessage">
        <source>The {0} is set to a function that is always returning true. By setting the validation delegate, you are overriding default validation and by always returning true, this validation is completely disabled.</source>
        <target state="translated">{0} 被设置为总是返回 true 的函数。通过设置验证委托，将覆盖默认验证，并且通过始终返回 true，此验证将被完全禁用。</target>
        <note />
      </trans-unit>
      <trans-unit id="DoNotAlwaysSkipTokenValidationInDelegatesTitle">
        <source>Do not always skip token validation in delegates</source>
        <target state="translated">不要总是跳过委托中的令牌验证</target>
        <note />
      </trans-unit>
      <trans-unit id="DoNotCallDangerousMethodsInDeserialization">
        <source>Do Not Call Dangerous Methods In Deserialization</source>
        <target state="translated">在反序列化中不要调用危险方法</target>
        <note />
      </trans-unit>
      <trans-unit id="DoNotCallDangerousMethodsInDeserializationDescription">
        <source>Insecure Deserialization is a vulnerability which occurs when untrusted data is used to abuse the logic of an application, inflict a Denial-of-Service (DoS) attack, or even execute arbitrary code upon it being deserialized. It’s frequently possible for malicious users to abuse these deserialization features when the application is deserializing untrusted data which is under their control. Specifically, invoke dangerous methods in the process of deserialization. Successful insecure deserialization attacks could allow an attacker to carry out attacks such as DoS attacks, authentication bypasses, and remote code execution.</source>
        <target state="translated">不安全反序列化是一种漏洞，当不受信任的数据被用来滥用应用程序的逻辑、实施拒绝服务(dos)攻击，甚至在反序列化时执行任意代码时发生。当应用程序反序列化由其控制的不受信任的数据时，恶意用户通常可能会滥用这些反序列化功能。具体来说，在反序列化过程中调用危险方法。成功的不安全反序列化攻击可能允许攻击者执行攻击，例如 dos 攻击、身份验证绕过和远程代码执行。</target>
        <note />
      </trans-unit>
      <trans-unit id="DoNotCallDangerousMethodsInDeserializationMessage">
        <source>When deserializing an instance of class {0}, method {1} can call dangerous method {2}. The potential method invocations are: {3}.</source>
        <target state="translated">反序列化类 {0} 的实例时，方法 {1} 可调用危险方法 {2}。潜在的方法调用为: {3}。</target>
        <note />
      </trans-unit>
      <trans-unit id="DoNotCallOverridableMethodsInConstructorsDescription">
        <source>When a constructor calls a virtual method, the constructor for the instance that invokes the method may not have executed.</source>
        <target state="translated">构造函数调用虚方法时，可能尚未执行调用该方法的实例的构造函数。</target>
        <note />
      </trans-unit>
      <trans-unit id="DoNotCallOverridableMethodsInConstructorsMessage">
        <source>Do not call overridable methods in constructors</source>
        <target state="translated">不要在构造函数中调用可重写的方法</target>
        <note />
      </trans-unit>
      <trans-unit id="DoNotCallOverridableMethodsInConstructorsTitle">
        <source>Do not call overridable methods in constructors</source>
        <target state="translated">不要在构造函数中调用可重写的方法</target>
        <note />
      </trans-unit>
      <trans-unit id="DoNotCallToImmutableCollectionOnAnImmutableCollectionValueMessage">
        <source>Do not call {0} on an {1} value</source>
        <target state="translated">请勿对 {1} 值调用 {0}</target>
        <note />
      </trans-unit>
      <trans-unit id="DoNotCallToImmutableCollectionOnAnImmutableCollectionValueTitle">
        <source>Do not call ToImmutableCollection on an ImmutableCollection value</source>
        <target state="translated">请勿对 ImmutableCollection 值调用 ToImmutableCollection</target>
        <note />
      </trans-unit>
      <trans-unit id="DoNotCatchCorruptedStateExceptionsInGeneralHandlersDescription">
        <source>Do not author general catch handlers in code that receives corrupted state exceptions.</source>
        <target state="translated">不要在接收到损坏状态异常的代码中编写常规捕获处理程序。</target>
        <note />
      </trans-unit>
      <trans-unit id="DoNotCatchCorruptedStateExceptionsInGeneralHandlersMessage">
        <source>Do not catch corrupted state exceptions in general handlers.</source>
        <target state="translated">不要在常规处理程序中捕获损坏状态异常。</target>
        <note />
      </trans-unit>
      <trans-unit id="DoNotCatchCorruptedStateExceptionsInGeneralHandlersTitle">
        <source>Do not catch corrupted state exceptions in general handlers.</source>
        <target state="translated">不要在常规处理程序中捕获损坏状态异常。</target>
        <note />
      </trans-unit>
      <trans-unit id="DoNotCreateTaskCompletionSourceWithWrongArgumentsDescription">
        <source>TaskCompletionSource has constructors that take TaskCreationOptions that control the underlying Task, and constructors that take object state that's stored in the task.  Accidentally passing a TaskContinuationOptions instead of a TaskCreationOptions will result in the call treating the options as state.</source>
        <target state="translated">TaskCompletionSource 具有采用 TaskCreationOptions 的控制基础任务的构造函数，以及采用任务中存储的对象状态的构造函数。如果意外地传递 TaskContinuationOptions 而不是 TaskCreationOptions，会导致调用将选项视为状态。</target>
        <note />
      </trans-unit>
      <trans-unit id="DoNotCreateTaskCompletionSourceWithWrongArgumentsFix">
        <source>Replace TaskContinuationOptions with TaskCreationOptions.</source>
        <target state="translated">将 TaskContinuationOptions 替换为 TaskCreationOptions。</target>
        <note />
      </trans-unit>
      <trans-unit id="DoNotCreateTaskCompletionSourceWithWrongArgumentsMessage">
        <source>Argument contains TaskContinuationsOptions enum instead of TaskCreationOptions enum</source>
        <target state="translated">参数包含 TaskContinuationsOptions 枚举而不是 TaskCreationOptions 枚举</target>
        <note />
      </trans-unit>
      <trans-unit id="DoNotCreateTaskCompletionSourceWithWrongArgumentsTitle">
        <source>Argument passed to TaskCompletionSource constructor should be TaskCreationOptions enum instead of TaskContinuationOptions enum</source>
        <target state="translated">传递到 TaskCompletionSource 构造函数的参数应为 TaskCreationOptions 枚举，而不是 TaskContinuationOptions 枚举</target>
        <note />
      </trans-unit>
      <trans-unit id="DoNotCreateTasksWithoutPassingATaskSchedulerDescription">
        <source>Do not create tasks unless you are using one of the overloads that takes a TaskScheduler. The default is to schedule on TaskScheduler.Current, which would lead to deadlocks. Either use TaskScheduler.Default to schedule on the thread pool, or explicitly pass TaskScheduler.Current to make your intentions clear.</source>
        <target state="translated">除非使用具有 TaskScheduler 的任一重载，否则不要创建任务。默认是在 TaskScheduler.Current 上进行调度，但这将导致死锁。可使用 TaskScheduler.Default 在线程池上进行调度，或显示传递 TaskScheduler.Current 以明确表达意图。</target>
        <note />
      </trans-unit>
      <trans-unit id="DoNotCreateTasksWithoutPassingATaskSchedulerMessage">
        <source>Do not create tasks without passing a TaskScheduler</source>
        <target state="translated">不要在未传递 TaskScheduler 的情况下创建任务</target>
        <note />
      </trans-unit>
      <trans-unit id="DoNotCreateTasksWithoutPassingATaskSchedulerTitle">
        <source>Do not create tasks without passing a TaskScheduler</source>
        <target state="translated">不要在未传递 TaskScheduler 的情况下创建任务</target>
        <note />
      </trans-unit>
      <trans-unit id="DoNotDefineFinalizersForTypesDerivedFromMemoryManagerDescription">
        <source>Adding a finalizer to a type derived from MemoryManager&lt;T&gt; may permit memory to be freed while it is still in use by a Span&lt;T&gt;.</source>
        <target state="translated">将终结器添加到派生自 MemoryManager&lt;T&gt; 的类型可能使内存在仍被 Span&lt;T&gt; 使用时得到释放。</target>
        <note />
      </trans-unit>
      <trans-unit id="DoNotDefineFinalizersForTypesDerivedFromMemoryManagerMessage">
        <source>Adding a finalizer to a type derived from MemoryManager&lt;T&gt; may permit memory to be freed while it is still in use by a Span&lt;T&gt;</source>
        <target state="translated">将终结器添加到派生自 MemoryManager&lt;T&gt; 的类型可能使内存在仍被 Span&lt;T&gt; 使用时得到释放</target>
        <note />
      </trans-unit>
      <trans-unit id="DoNotDefineFinalizersForTypesDerivedFromMemoryManagerTitle">
        <source>Do not define finalizers for types derived from MemoryManager&lt;T&gt;</source>
        <target state="translated">请勿为派生自 MemoryManager&lt;T&gt; 的类型定义终结器</target>
        <note />
      </trans-unit>
      <trans-unit id="DoNotDisableCertificateValidation">
        <source>Do Not Disable Certificate Validation</source>
        <target state="translated">请勿禁用证书验证</target>
        <note />
      </trans-unit>
      <trans-unit id="DoNotDisableCertificateValidationDescription">
        <source>A certificate can help authenticate the identity of the server. Clients should validate the server certificate to ensure requests are sent to the intended server. If the ServerCertificateValidationCallback always returns 'true', any certificate will pass validation.</source>
        <target state="translated">证书可以帮助认证服务器的身份。客户端应该验证服务器的证书，以确保将请求发送到预期的服务器。如果 ServerCertificateValidationCallback 始终返回 "true"，那么任何证书都将通过验证。</target>
        <note />
      </trans-unit>
      <trans-unit id="DoNotDisableCertificateValidationMessage">
        <source>The ServerCertificateValidationCallback is set to a function that accepts any server certificate, by always returning true. Ensure that server certificates are validated to verify the identity of the server receiving requests.</source>
        <target state="translated">已将 ServerCertificateValidationCallback 设置为通过始终返回 true 来接受任何服务器证书的一个函数。请确保服务器证书已经过验证，从而验证要接收请求的服务器的标识。</target>
        <note />
      </trans-unit>
      <trans-unit id="DoNotDisableHttpClientCRLCheckDescription">
        <source>Using HttpClient without providing a platform specific handler (WinHttpHandler or CurlHandler or HttpClientHandler) where the CheckCertificateRevocationList property is set to true, will allow revoked certificates to be accepted by the HttpClient as valid.</source>
        <target state="translated">将 CheckCertificateRevocationList 属性设置为 true 时，如果使用 HttpClient 而不提供特定于平台的处理程序(WinHttpHandler、CurlHandler 或 HttpClientHandler)，则将允许 HttpClient 将被吊销的证书作为有效证书接受。</target>
        <note />
      </trans-unit>
      <trans-unit id="DoNotDisableHTTPHeaderChecking">
        <source>Do Not Disable HTTP Header Checking</source>
        <target state="translated">请勿禁用 HTTP 标头检查</target>
        <note />
      </trans-unit>
      <trans-unit id="DoNotDisableHTTPHeaderCheckingDescription">
        <source>HTTP header checking enables encoding of the carriage return and newline characters, \r and \n, that are found in response headers. This encoding can help to avoid injection attacks that exploit an application that echoes untrusted data contained by the header.</source>
        <target state="translated">HTTP 标头检查可对在响应标头中找到的回车和换行符(\r 和 \n)进行编码。这种编码有助于避免注入攻击，此类攻击会利用应答标头包含的不受信任数据的应用程序。</target>
        <note />
      </trans-unit>
      <trans-unit id="DoNotDisableHTTPHeaderCheckingMessage">
        <source>Do not disable HTTP header checking</source>
        <target state="translated">请勿禁用 HTTP 标头检查</target>
        <note />
      </trans-unit>
      <trans-unit id="DoNotDisableRequestValidation">
        <source>Do Not Disable Request Validation</source>
        <target state="translated">请勿禁用请求验证</target>
        <note />
      </trans-unit>
      <trans-unit id="DoNotDisableRequestValidationDescription">
        <source>Request validation is a feature in ASP.NET that examines HTTP requests and determines whether they contain potentially dangerous content. This check adds protection from markup or code in the URL query string, cookies, or posted form values that might have been added for malicious purposes. So, it is generally desirable and should be left enabled for defense in depth.</source>
        <target state="translated">请求验证是 ASP.NET 中的一项功能，用于检查 HTTP 请求，并确定它们是否包含潜在危险内容。此检查可针对 URL 查询字符串中的标记或代码、cookie 或可能因恶意目的而添加的已发布表单值进行防护。因此，通常需要此验证并且应该保持启用以进行深度防御。</target>
        <note />
      </trans-unit>
      <trans-unit id="DoNotDisableRequestValidationMessage">
        <source>{0} has request validation disabled</source>
        <target state="translated">{0} 已禁用请求验证</target>
        <note />
      </trans-unit>
      <trans-unit id="DoNotDisableSchUseStrongCrypto">
        <source>Do Not Disable SChannel Use of Strong Crypto</source>
        <target state="translated">请勿禁用较强加密的 SChannel 使用</target>
        <note />
      </trans-unit>
      <trans-unit id="DoNotDisableSchUseStrongCryptoDescription">
        <source>Starting with the .NET Framework 4.6, the System.Net.ServicePointManager and System.Net.Security.SslStream classes are recommended to use new protocols. The old ones have protocol weaknesses and are not supported. Setting Switch.System.Net.DontEnableSchUseStrongCrypto with true will use the old weak crypto check and opt out of the protocol migration.</source>
        <target state="translated">建议从 .NET Framework 4.6、System.Net.ServicePointManager 和 System.Net.Security.SslStream 类开始以使用新的协议。旧的协议具有协议缺陷，不受支持。将 Switch.System.Net.DontEnableSchUseStrongCrypto 设置为 true 将使用旧的弱加密检查并选择退出协议迁移。</target>
        <note />
      </trans-unit>
      <trans-unit id="DoNotDisableSchUseStrongCryptoMessage">
        <source>{0} disables TLS 1.2 and enables SSLv3</source>
        <target state="translated">{0} 禁用 TLS 1.2 并且启用 SSLv3</target>
        <note />
      </trans-unit>
      <trans-unit id="DoNotDisableTokenValidationChecksDescription">
        <source>Token validation checks ensure that while validating tokens, all aspects are analyzed and verified. Turning off validation can lead to security holes by allowing untrusted tokens to make it through validation.</source>
        <target state="translated">令牌验证检查确保在验证令牌时，对所有方面进行分析和验证。关闭验证会允许不受信任的令牌通过验证，从而导致安全漏洞。</target>
        <note />
      </trans-unit>
      <trans-unit id="DoNotDisableTokenValidationChecksMessage">
        <source>TokenValidationParameters.{0} should not be set to false as it disables important validation</source>
        <target state="translated">TokenValidationParameters。{0} 不应设置为 false，因为它会禁用重要验证</target>
        <note />
      </trans-unit>
      <trans-unit id="DoNotDisableTokenValidationChecksTitle">
        <source>Do not disable token validation checks</source>
        <target state="translated">请勿禁用令牌验证检查</target>
        <note />
      </trans-unit>
      <trans-unit id="DoNotDisableUsingServicePointManagerSecurityProtocolsMessage">
        <source>Do not set Switch.System.ServiceModel.DisableUsingServicePointManagerSecurityProtocols to true.  Setting this switch limits Windows Communication Framework (WCF) to using Transport Layer Security (TLS) 1.0, which is insecure and obsolete.</source>
        <target state="translated">不要将 Switch.System.ServiceModel.DisableUsingServicePointManagerSecurityProtocols 设置为 true。设置此开关会将 Windows Communication Framework (WCF)限制为使用传输层安全性(TLS) 1.0，而该层不安全且已过时。</target>
        <note />
      </trans-unit>
      <trans-unit id="DoNotDisableUsingServicePointManagerSecurityProtocolsTitle">
        <source>Do not disable ServicePointManagerSecurityProtocols</source>
        <target state="translated">不禁用 ServicePointManagerSecurityProtocols</target>
        <note />
      </trans-unit>
      <trans-unit id="DoNotGuardDictionaryRemoveByContainsKeyDescription">
        <source>Do not guard 'Dictionary.Remove(key)' with 'Dictionary.ContainsKey(key)'. The former already checks whether the key exists, and will not throw if it does not.</source>
        <target state="new">Do not guard 'Dictionary.Remove(key)' with 'Dictionary.ContainsKey(key)'. The former already checks whether the key exists, and will not throw if it does not.</target>
        <note />
      </trans-unit>
      <trans-unit id="DoNotGuardDictionaryRemoveByContainsKeyMessage">
        <source>Do not guard 'Dictionary.Remove(key)' with 'Dictionary.ContainsKey(key)'</source>
        <target state="new">Do not guard 'Dictionary.Remove(key)' with 'Dictionary.ContainsKey(key)'</target>
        <note />
      </trans-unit>
      <trans-unit id="DoNotGuardDictionaryRemoveByContainsKeyTitle">
        <source>Unnecessary call to 'Dictionary.ContainsKey(key)'</source>
        <target state="new">Unnecessary call to 'Dictionary.ContainsKey(key)'</target>
        <note />
      </trans-unit>
      <trans-unit id="DoNotHardCodeCertificate">
        <source>Do not hard-code certificate</source>
        <target state="translated">请勿硬编码证书</target>
        <note />
      </trans-unit>
      <trans-unit id="DoNotHardCodeCertificateDescription">
        <source>Hard-coded certificates in source code are vulnerable to being exploited.</source>
        <target state="translated">源代码中的硬编码证书易受攻击。</target>
        <note />
      </trans-unit>
      <trans-unit id="DoNotHardCodeCertificateMessage">
        <source>Potential security vulnerability was found where '{0}' in method '{1}' may be tainted by hard-coded certificate from '{2}' in method '{3}'</source>
        <target state="translated">找到了潜在安全漏洞，其中方法“{1}”中的“{0}”可能会受到方法“{3}”中“{2}”的硬编码证书污染。</target>
        <note />
      </trans-unit>
      <trans-unit id="DoNotHardCodeEncryptionKey">
        <source>Do not hard-code encryption key</source>
        <target state="translated">请勿编码加密密钥</target>
        <note />
      </trans-unit>
      <trans-unit id="DoNotHardCodeEncryptionKeyDescription">
        <source>SymmetricAlgorithm's .Key property, or a method's rgbKey parameter, should never be a hard-coded value.</source>
        <target state="translated">SymmetricAlgorithm 的 .Key 属性或方法的 rgbKey 参数永远都不得是硬编码值。</target>
        <note />
      </trans-unit>
      <trans-unit id="DoNotHardCodeEncryptionKeyMessage">
        <source>Potential security vulnerability was found where '{0}' in method '{1}' may be tainted by hard-coded key from '{2}' in method '{3}'</source>
        <target state="translated">找到了潜在安全漏洞，其中方法“{1}”中的“{0}”可能会受到方法“{3}”中“{2}”的硬编码密钥污染。</target>
        <note />
      </trans-unit>
      <trans-unit id="DoNotInstallRootCertDescription">
        <source>By default, the Trusted Root Certification Authorities certificate store is configured with a set of public CAs that has met the requirements of the Microsoft Root Certificate Program. Since all trusted root CAs can issue certificates for any domain, an attacker can pick a weak or coercible CA that you install by yourself to target for an attack – and a single vulnerable, malicious or coercible CA undermines the security of the entire system. To make matters worse, these attacks can go unnoticed quite easily.</source>
        <target state="translated">默认情况下，“受信任的根证书颁发机构”证书存储配置有一组符合 Microsoft 根证书程序的公共 CA。由于所有受信任的根 CA 都可为任意域颁发证书，因此攻击者可能会选择你自行安装的某个安全性较弱或可强迫的 CA 进行攻击；一个易受攻击、恶意或可强迫的 CA 就会降低整个系统的安全性。更糟糕的是，这些攻击者可能很难被察觉。</target>
        <note />
      </trans-unit>
      <trans-unit id="DoNotLockOnObjectsWithWeakIdentityDescription">
        <source>An object is said to have a weak identity when it can be directly accessed across application domain boundaries. A thread that tries to acquire a lock on an object that has a weak identity can be blocked by a second thread in a different application domain that has a lock on the same object.</source>
        <target state="translated">当可以跨应用程序域边界直接访问对象时，则认为该对象具有弱标识。如果某线程尝试获取具有弱标识的对象上的锁，则该线程可能会被其他应用程序域中持有同一对象的锁的另一线程阻止。</target>
        <note />
      </trans-unit>
      <trans-unit id="DoNotLockOnObjectsWithWeakIdentityMessage">
        <source>Do not lock on objects with weak identity</source>
        <target state="translated">不要锁定具有弱标识的对象</target>
        <note />
      </trans-unit>
      <trans-unit id="DoNotLockOnObjectsWithWeakIdentityTitle">
        <source>Do not lock on objects with weak identity</source>
        <target state="translated">不要锁定具有弱标识的对象</target>
        <note />
      </trans-unit>
      <trans-unit id="DoNotPassLiteralsAsLocalizedParametersDescription">
        <source>A method passes a string literal as a parameter to a constructor or method in the .NET Framework class library and that string should be localizable. To fix a violation of this rule, replace the string literal with a string retrieved through an instance of the ResourceManager class.</source>
        <target state="translated">方法将文本字符串作为参数传递到构造函数或 .NET Framework 类库中的方法，该字符串应该是可本地化字符串。若要修复此规则的违规行为，将文本字符串替换为通过 ResourceManager 类的实例检索到的字符串。</target>
        <note />
      </trans-unit>
      <trans-unit id="DoNotPassLiteralsAsLocalizedParametersMessage">
        <source>Method '{0}' passes a literal string as parameter '{1}' of a call to '{2}'. Retrieve the following string(s) from a resource table instead: "{3}".</source>
        <target state="translated">方法“{0}”将文本字符串作为“{2}”的调用的参数“{1}”进行传递。改为从资源表检索以下字符串:“{3}”。</target>
        <note />
      </trans-unit>
      <trans-unit id="DoNotPassLiteralsAsLocalizedParametersTitle">
        <source>Do not pass literals as localized parameters</source>
        <target state="translated">请不要将文本作为本地化参数传递</target>
        <note />
      </trans-unit>
      <trans-unit id="DoNotRaiseReservedExceptionTypesDescription">
        <source>An exception of type that is not sufficiently specific or reserved by the runtime should never be raised by user code. This makes the original error difficult to detect and debug. If this exception instance might be thrown, use a different exception type.</source>
        <target state="translated">用户代码永不会引发不够具体或运行时保留的异常类型。这样会使原来的错误难以检测和调试。如有可能引发此异常实例，请使用其他异常类型。</target>
        <note />
      </trans-unit>
      <trans-unit id="DoNotRaiseReservedExceptionTypesMessageReserved">
        <source>Exception type {0} is reserved by the runtime</source>
        <target state="translated">异常类型 {0} 是运行时保留的</target>
        <note />
      </trans-unit>
      <trans-unit id="DoNotRaiseReservedExceptionTypesMessageTooGeneric">
        <source>Exception type {0} is not sufficiently specific</source>
        <target state="translated">异常类型 {0} 不够具体</target>
        <note />
      </trans-unit>
      <trans-unit id="DoNotRaiseReservedExceptionTypesTitle">
        <source>Do not raise reserved exception types</source>
        <target state="translated">不要引发保留的异常类型</target>
        <note />
      </trans-unit>
      <trans-unit id="DoNotSerializeTypesWithPointerFields">
        <source>Do Not Serialize Types With Pointer Fields</source>
        <target state="translated">请勿序列化具有 Pointer 字段的类型</target>
        <note />
      </trans-unit>
      <trans-unit id="DoNotSerializeTypesWithPointerFieldsDescription">
        <source>Pointers are not "type safe" in the sense that you cannot guarantee the correctness of the memory they point at. So, serializing types with pointer fields is dangerous, as it may allow an attacker to control the pointer.</source>
        <target state="translated">Pointer 不是“类型安全”，因为无法保证它们所指向内存的正确性。因此，序列化具有 Pointer 字段的类型是危险的，它可能允许攻击者控制指针。</target>
        <note />
      </trans-unit>
      <trans-unit id="DoNotSerializeTypesWithPointerFieldsMessage">
        <source>Pointer field {0} on serializable type</source>
        <target state="translated">可序列化类型上的 Pointer 字段 {0}</target>
        <note />
      </trans-unit>
      <trans-unit id="DoNotUseAccountSAS">
        <source>Do Not Use Account Shared Access Signature</source>
        <target state="translated">不使用帐户共享访问签名</target>
        <note />
      </trans-unit>
      <trans-unit id="DoNotUseAccountSASDescription">
        <source>Shared Access Signatures(SAS) are a vital part of the security model for any application using Azure Storage, they should provide limited and safe permissions to your storage account to clients that don't have the account key. All of the operations available via a service SAS are also available via an account SAS, that is, account SAS is too powerful. So it is recommended to use Service SAS to delegate access more carefully.</source>
        <target state="translated">共享访问签名(SAS)是使用 Azure 存储的任何应用程序的安全模型的重要部分，它们应为没有帐户密钥的客户端提供对存储帐户的有限安全权限。通过服务 SAS可使用的所有操作也可通过帐户 SAS 实现，即帐户 SAS 的功能太过强大。因此，建议使用服务 SAS 更仔细地委派访问权限。</target>
        <note />
      </trans-unit>
      <trans-unit id="DoNotUseAccountSASMessage">
        <source>Use Service SAS instead of Account SAS for fine grained access control and container-level access policy</source>
        <target state="translated">使用服务 SAS 而不是帐户 SAS 实现精细访问控制和容器级访问策略</target>
        <note />
      </trans-unit>
      <trans-unit id="DoNotUseBrokenCryptographicAlgorithms">
        <source>Do Not Use Broken Cryptographic Algorithms</source>
        <target state="translated">不要使用损坏的加密算法</target>
        <note />
      </trans-unit>
      <trans-unit id="DoNotUseBrokenCryptographicAlgorithmsDescription">
        <source>An attack making it computationally feasible to break this algorithm exists. This allows attackers to break the cryptographic guarantees it is designed to provide. Depending on the type and application of this cryptographic algorithm, this may allow attackers to read enciphered messages, tamper with enciphered  messages, forge digital signatures, tamper with hashed content, or otherwise compromise any cryptosystem based on this algorithm. Replace encryption uses with the AES algorithm (AES-256, AES-192 and AES-128 are acceptable) with a key length greater than or equal to 128 bits. Replace hashing uses with a hashing function in the SHA-2 family, such as SHA512, SHA384, or SHA256. Replace digital signature uses with RSA with a key length greater than or equal to 2048-bits, or ECDSA with a key length greater than or equal to 256 bits.</source>
        <target state="translated">存在可能在计算方面破坏此算法的攻击。这使得攻击者可以破坏它本应提供的加密保证。根据此加密算法的类型和应用情况，可能会使攻击者读取加密消息、篡改加密消息、伪造数字签名、篡改哈希内容，或以其他方式危害任何基于该算法的加密系统。将加密用法替换为密钥长度大于或等于 128 位的 AES 算法(AES-256、AES-192 和 AES-128 均可)。将哈希用法替换为 SHA-2 系列中的哈希函数，例如 SHA512、SHA384 或 SHA256。将数字签名用法替换为密钥长度大于等于 2048 位的 RSA，或者密钥长度大于等于 256 位的 ECDSA。</target>
        <note />
      </trans-unit>
      <trans-unit id="DoNotUseBrokenCryptographicAlgorithmsMessage">
        <source>{0} uses a broken cryptographic algorithm {1}</source>
        <target state="translated">{0} 使用损坏的加密算法 {1}</target>
        <note />
      </trans-unit>
      <trans-unit id="DoNotUseCountAsyncWhenAnyAsyncCanBeUsedDescription">
        <source>For non-empty collections, CountAsync() and LongCountAsync() enumerate the entire sequence, while AnyAsync() stops at the first item or the first item that satisfies a condition.</source>
        <target state="translated">对于非空集合，CountAsync() 和 LongCountAsync() 将枚举整个序列，而 AnyAsync() 将在第一项或满足条件的第一项处停止。</target>
        <note />
      </trans-unit>
      <trans-unit id="DoNotUseCountAsyncWhenAnyAsyncCanBeUsedMessage">
        <source>{0}() is used where AnyAsync() could be used instead to improve performance</source>
        <target state="translated">使用的是 {0}()，但本可以使用 AnyAsync() 来提高性能</target>
        <note />
      </trans-unit>
      <trans-unit id="DoNotUseCountAsyncWhenAnyAsyncCanBeUsedTitle">
        <source>Do not use CountAsync() or LongCountAsync() when AnyAsync() can be used</source>
        <target state="translated">如果可以使用 AnyAsync()，请勿使用 CountAsync() 或 LongCountAsync()</target>
        <note />
      </trans-unit>
      <trans-unit id="DoNotUseCountWhenAnyCanBeUsedDescription">
        <source>For non-empty collections, Count() and LongCount() enumerate the entire sequence, while Any() stops at the first item or the first item that satisfies a condition.</source>
        <target state="translated">对于非空集合，Count() 和 LongCount() 将枚举整个序列，而 Any() 将在第一项或满足条件的第一项处停止。</target>
        <note />
      </trans-unit>
      <trans-unit id="DoNotUseCountWhenAnyCanBeUsedMessage">
        <source>{0}() is used where Any() could be used instead to improve performance</source>
        <target state="translated">如果可以使用 Any()，请改为使用 {0}() 来提高性能</target>
        <note />
      </trans-unit>
      <trans-unit id="DoNotUseCountWhenAnyCanBeUsedTitle">
        <source>Do not use Count() or LongCount() when Any() can be used</source>
        <target state="translated">如果可以使用 Any()，请勿使用 Count() 或 LongCount()</target>
        <note />
      </trans-unit>
      <trans-unit id="DoNotUseCreateEncryptorWithNonDefaultIVDescription">
        <source>Symmetric encryption should always use a non-repeatable initialization vector to prevent dictionary attacks.</source>
        <target state="translated">对称加密应始终使用非可重复的初始化向量，以防止字典攻击。</target>
        <note />
      </trans-unit>
      <trans-unit id="DoNotUseDeprecatedSecurityProtocols">
        <source>Do Not Use Deprecated Security Protocols</source>
        <target state="translated">请勿使用弃用的安全协议</target>
        <note />
      </trans-unit>
      <trans-unit id="DoNotUseDeprecatedSecurityProtocolsDescription">
        <source>Using a deprecated security protocol rather than the system default is risky.</source>
        <target state="translated">使用弃用的安全协议而不是系统默认协议将有风险。</target>
        <note />
      </trans-unit>
      <trans-unit id="DoNotUseDeprecatedSecurityProtocolsMessage">
        <source>Hard-coded use of deprecated security protocol {0}</source>
        <target state="translated">以硬编码方式使用弃用的安全协议 {0}</target>
        <note />
      </trans-unit>
      <trans-unit id="DoNotUseDSA">
        <source>Do Not Use Digital Signature Algorithm (DSA)</source>
        <target state="translated">不使用数字签名算法(DSA)</target>
        <note />
      </trans-unit>
      <trans-unit id="DoNotUseDSADescription">
        <source>DSA is too weak to use.</source>
        <target state="translated">DSA 太弱，无法使用。</target>
        <note />
      </trans-unit>
      <trans-unit id="DoNotUseDSAMessage">
        <source>Asymmetric encryption algorithm {0} is weak. Switch to an RSA with at least 2048 key size, ECDH or ECDSA algorithm instead.</source>
        <target state="translated">非对称加密算法 {0} 较弱。请转而切换到至少具有 2048 位密钥大小的 RSA、ECDH 或者 ECDSA 算法。</target>
        <note />
      </trans-unit>
      <trans-unit id="DoNotUseEnumerableMethodsOnIndexableCollectionsInsteadUseTheCollectionDirectlyDescription">
        <source>This collection is directly indexable. Going through LINQ here causes unnecessary allocations and CPU work.</source>
        <target state="translated">该集合是可直接索引的。在此处查看 LINQ 会导致不必要的分配和 CPU 工作。</target>
        <note />
      </trans-unit>
      <trans-unit id="DoNotUseEnumerableMethodsOnIndexableCollectionsInsteadUseTheCollectionDirectlyMessage">
        <source>Do not use Enumerable methods on indexable collections. Instead use the collection directly.</source>
        <target state="translated">不要在可索引的集合上使用 Enumerable 方法。而是直接使用集合。</target>
        <note />
      </trans-unit>
      <trans-unit id="DoNotUseEnumerableMethodsOnIndexableCollectionsInsteadUseTheCollectionDirectlyTitle">
        <source>Do not use Enumerable methods on indexable collections</source>
        <target state="translated">不要在可索引的集合上使用 Enumerable 方法</target>
        <note />
      </trans-unit>
      <trans-unit id="DoNotUseInsecureRandomness">
        <source>Do not use insecure randomness</source>
        <target state="translated">请勿使用不安全的随机性</target>
        <note />
      </trans-unit>
      <trans-unit id="DoNotUseInsecureRandomnessDescription">
        <source>Using a cryptographically weak pseudo-random number generator may allow an attacker to predict what security-sensitive value will be generated. Use a cryptographically strong random number generator if an unpredictable value is required, or ensure that weak pseudo-random numbers aren't used in a security-sensitive manner.</source>
        <target state="translated">使用加密的弱伪随机数生成器，攻击者可以预测将生成的安全敏感值。如果需要不可预测的值，请使用加密的强随机数生成器，或确保不以安全敏感的方式使用弱伪随机数。</target>
        <note />
      </trans-unit>
      <trans-unit id="DoNotUseInsecureRandomnessMessage">
        <source>{0} is an insecure random number generator. Use cryptographically secure random number generators when randomness is required for security.</source>
        <target state="translated">{0} 是不安全的随机数生成器。当需要随机性以确保安全性时，请使用加密的安全随机数生成器。</target>
        <note />
      </trans-unit>
      <trans-unit id="DoNotUseMD5">
        <source>Do not use insecure cryptographic algorithm MD5.</source>
        <target state="translated">不要使用不安全的加密算法 MD5。</target>
        <note />
      </trans-unit>
      <trans-unit id="DoNotUseMD5Description">
        <source>This type implements MD5, a cryptographically insecure hashing function. Hash collisions are computationally feasible for the MD5 and HMACMD5 algorithms. Replace this usage with a SHA-2 family hash algorithm (SHA512, SHA384, SHA256).</source>
        <target state="translated">此类型实现 MD5，它是一种不安全的加密哈希函数。在计算方面，MD5 和 HMACMD5 算法可能出现哈希冲突。请将此使用项替换为 SHA-2 系列哈希算法(SHA512、SHA384、SHA256)。</target>
        <note />
      </trans-unit>
      <trans-unit id="DoNotUseObsoleteKDFAlgorithm">
        <source>Do not use obsolete key derivation function</source>
        <target state="translated">请勿使用已过时的密钥派生功能</target>
        <note />
      </trans-unit>
      <trans-unit id="DoNotUseObsoleteKDFAlgorithmDescription">
        <source>Password-based key derivation should use PBKDF2 with SHA-2. Avoid using PasswordDeriveBytes since it generates a PBKDF1 key. Avoid using Rfc2898DeriveBytes.CryptDeriveKey since it doesn't use the iteration count or salt.</source>
        <target state="translated">基于密码的密钥派生应结合使用 PBKDF2 和 SHA-2。请避免使用 PasswordDeriveBytes，因为它会生成 PBKDF1 密钥。还需避免使用 Rfc2898DeriveBytes.CryptDeriveKey，因为它不使用迭代计数或加盐。</target>
        <note />
      </trans-unit>
      <trans-unit id="DoNotUseObsoleteKDFAlgorithmMessage">
        <source>Call to obsolete key derivation function {0}.{1}</source>
        <target state="translated">调用已过时的密钥派生功能 {0}。{1}</target>
        <note />
      </trans-unit>
      <trans-unit id="DoNotUseOutAttributeStringPInvokeParametersDescription">
        <source>String parameters passed by value with the 'OutAttribute' can destabilize the runtime if the string is an interned string.</source>
        <target state="translated">如果字符串是暂存的字符串，则具有 "OutAttribute" 的值传递的字符串参数可能使运行时不稳定。</target>
        <note />
      </trans-unit>
      <trans-unit id="DoNotUseOutAttributeStringPInvokeParametersMessage">
        <source>Do not use the 'OutAttribute' for string parameter '{0}' which is passed by value. If marshalling of modified data back to the caller is required, use the 'out' keyword to pass the string by reference instead.</source>
        <target state="translated">不要将 "OutAttribute" 用于通过值传递的字符串参数“{0}”。如果需要将已修改的数据整理回调用方，请改用 " out" 关键字通过引用传递字符串。</target>
        <note />
      </trans-unit>
      <trans-unit id="DoNotUseOutAttributeStringPInvokeParametersTitle">
        <source>Do not use 'OutAttribute' on string parameters for P/Invokes</source>
        <target state="translated">请勿对 P/Invokes 的字符串参数使用 "OutAttribute"</target>
        <note />
      </trans-unit>
      <trans-unit id="DoNotUseReferenceEqualsWithValueTypesComparerMessage">
        <source>Do not pass an argument with value type '{0}' to the 'Equals' method on 'ReferenceEqualityComparer'. Due to value boxing, this call to 'Equals' will always return 'false'.</source>
        <target state="translated">不要将值类型为“{0}”的参数传递给 "ReferenceEqualityComparer" 上的 "Equals" 方法。由于值装箱，对 "Equals" 的此调用将始终返回 "false"。</target>
        <note />
      </trans-unit>
      <trans-unit id="DoNotUseReferenceEqualsWithValueTypesDescription">
        <source>Value type typed arguments are uniquely boxed for each call to this method, therefore the result is always false.</source>
        <target state="translated">每次调用此方法时，值类型的类型化参数都唯一装箱，因此结果始终为 false。</target>
        <note />
      </trans-unit>
      <trans-unit id="DoNotUseReferenceEqualsWithValueTypesMethodMessage">
        <source>Do not pass an argument with value type '{0}' to 'ReferenceEquals'. Due to value boxing, this call to 'ReferenceEquals' will always return 'false'.</source>
        <target state="translated">不要将值类型为“{0}”的参数传递给 "ReferenceEquals"。由于值装箱，对 "ReferenceEquals" 的此调用将始终返回 "false"。</target>
        <note />
      </trans-unit>
      <trans-unit id="DoNotUseReferenceEqualsWithValueTypesTitle">
        <source>Do not use ReferenceEquals with value types</source>
        <target state="translated">不要使用具有值类型的 ReferenceEquals</target>
        <note />
      </trans-unit>
      <trans-unit id="DoNotUseSHA1">
        <source>Do not use insecure cryptographic algorithm SHA1.</source>
        <target state="translated">不要使用不安全的加密算法 SHA1。</target>
        <note />
      </trans-unit>
      <trans-unit id="DoNotUseSHA1Description">
        <source>This type implements SHA1, a cryptographically insecure hashing function. Hash collisions are computationally feasible for the SHA-1 and SHA-0 algorithms. Replace this usage with a SHA-2 family hash algorithm (SHA512, SHA384, SHA256).</source>
        <target state="translated">此类型实现 SHA1，它是一种不安全的加密哈希函数。在计算方面，SHA-1 和 SHA-0 算法可能出现哈希冲突。请将此使用项替换为 SHA-2 系列哈希算法(SHA512、SHA384、SHA256)。</target>
        <note />
      </trans-unit>
      <trans-unit id="DoNotUseStackallocInLoopsDescription">
        <source>Stack space allocated by a stackalloc is only released at the end of the current method's invocation.  Using it in a loop can result in unbounded stack growth and eventual stack overflow conditions.</source>
        <target state="translated">Stackalloc 分配的堆栈空间仅在当前方法的调用结束时释放。 在循环中使用它可能会导致无限堆栈增长和最终堆栈溢出条件。</target>
        <note />
      </trans-unit>
      <trans-unit id="DoNotUseStackallocInLoopsMessage">
        <source>Potential stack overflow. Move the stackalloc out of the loop.</source>
        <target state="translated">潜在的堆栈溢出。将 stackalloc 移出循环。</target>
        <note />
      </trans-unit>
      <trans-unit id="DoNotUseStackallocInLoopsTitle">
        <source>Do not use stackalloc in loops</source>
        <target state="translated">不要循环使用 stackalloc</target>
        <note />
      </trans-unit>
      <trans-unit id="DoNotUseTimersThatPreventPowerStateChangesDescription">
        <source>Higher-frequency periodic activity will keep the CPU busy and interfere with power-saving idle timers that turn off the display and hard disks.</source>
        <target state="translated">频率较高的定期活动会使 CPU 处于忙状态并且干扰具有节能功能(关闭显示器和硬盘)的空闲计时器。</target>
        <note />
      </trans-unit>
      <trans-unit id="DoNotUseTimersThatPreventPowerStateChangesMessage">
        <source>Do not use timers that prevent power state changes</source>
        <target state="translated">不要使用阻止电源状态更改的计时器</target>
        <note />
      </trans-unit>
      <trans-unit id="DoNotUseTimersThatPreventPowerStateChangesTitle">
        <source>Do not use timers that prevent power state changes</source>
        <target state="translated">不要使用阻止电源状态更改的计时器</target>
        <note />
      </trans-unit>
      <trans-unit id="DoNotUseUnsafeDllImportSearchPath">
        <source>Do not use unsafe DllImportSearchPath value</source>
        <target state="translated">请勿使用不安全的 DllImportSearchPath 值</target>
        <note />
      </trans-unit>
      <trans-unit id="DoNotUseUnsafeDllImportSearchPathDescription">
        <source>There could be a malicious DLL in the default DLL search directories. Or, depending on where your application is run from, there could be a malicious DLL in the application's directory. Use a DllImportSearchPath value that specifies an explicit search path instead. The DllImportSearchPath flags that this rule looks for can be configured in .editorconfig.</source>
        <target state="translated">默认 DLL 搜索目录中可能有恶意 DLL。或者，根据应用程序的运行位置，应用程序的目录中可能有恶意 DLL。请改为使用指定显式搜索路径的 DllImportSearchPath 值。可在 .editorconfig 中配置此规则查找的 DllImportSearchPath 标志。</target>
        <note />
      </trans-unit>
      <trans-unit id="DoNotUseUnsafeDllImportSearchPathMessage">
        <source>Use of unsafe DllImportSearchPath value {0}</source>
        <target state="translated">使用了不安全的 DllImportSearchPath 值 {0}</target>
        <note />
      </trans-unit>
      <trans-unit id="DoNotUseWaitAllWithSingleTaskDescription">
        <source>Using 'WaitAll' with a single task may result in performance loss, await or return the task instead.</source>
        <target state="translated">对单个任务使用 “WaitAll” 可能导致性能丢失、等待或返回该任务。</target>
        <note />
      </trans-unit>
      <trans-unit id="DoNotUseWaitAllWithSingleTaskFix">
        <source>Replace 'WaitAll' with single 'Wait'</source>
        <target state="translated">将 “WaitAll” 替换为单个 “Wait”</target>
        <note />
      </trans-unit>
      <trans-unit id="DoNotUseWaitAllWithSingleTaskTitle">
        <source>Do not use 'WaitAll' with a single task</source>
        <target state="translated">不要对单个任务使用 “WaitAll”</target>
        <note />
      </trans-unit>
      <trans-unit id="DoNotUseWeakCryptographicAlgorithms">
        <source>Do Not Use Weak Cryptographic Algorithms</source>
        <target state="translated">不要使用弱加密算法</target>
        <note />
      </trans-unit>
      <trans-unit id="DoNotUseWeakCryptographicAlgorithmsDescription">
        <source>Cryptographic algorithms degrade over time as attacks become for advances to attacker get access to more computation. Depending on the type and application of this cryptographic algorithm, further degradation of the cryptographic strength of it may allow attackers to read enciphered messages, tamper with enciphered  messages, forge digital signatures, tamper with hashed content, or otherwise compromise any cryptosystem based on this algorithm. Replace encryption uses with the AES algorithm (AES-256, AES-192 and AES-128 are acceptable) with a key length greater than or equal to 128 bits. Replace hashing uses with a hashing function in the SHA-2 family, such as SHA-2 512, SHA-2 384, or SHA-2 256.</source>
        <target state="translated">加密算法随时间的推移而变弱，因为攻击成为攻击者获取更多计算的推动因素。根据此加密算法的类型和应用情况，其加密强度逐渐降低可能会使攻击者读取加密消息、篡改加密消息、伪造数字签名、篡改哈希内容，或以其他方式危害任何基于该算法的加密系统。将加密用法替换为密钥长度大于或等于 128 位的 AES 算法(AES-256、AES-192 和 AES-128 均可)。将哈希用法替换为 SHA-2 系列中的哈希函数，例如 SHA-2 512、SHA-2 384 或 SHA-2 256。</target>
        <note />
      </trans-unit>
      <trans-unit id="DoNotUseWeakCryptographicAlgorithmsMessage">
        <source>{0} uses a weak cryptographic algorithm {1}</source>
        <target state="translated">{0} 使用弱加密算法 {1}</target>
        <note />
      </trans-unit>
      <trans-unit id="DoNotUseWeakKDFAlgorithm">
        <source>Ensure Key Derivation Function algorithm is sufficiently strong</source>
        <target state="translated">确保密钥派生功能算法足够强大</target>
        <note />
      </trans-unit>
      <trans-unit id="DoNotUseWeakKDFAlgorithmDescription">
        <source>Some implementations of the Rfc2898DeriveBytes class allow for a hash algorithm to be specified in a constructor parameter or overwritten in the HashAlgorithm property. If a hash algorithm is specified, then it should be SHA-256 or higher.</source>
        <target state="translated">Rfc2898DeriveBytes 类的某些实现允许在构造函数参数中指定哈希算法或在 HashAlgorithm 属性中覆盖它。如果指定了哈希算法，则它应为 SHA-256 或更高版本。</target>
        <note />
      </trans-unit>
      <trans-unit id="DoNotUseWeakKDFAlgorithmMessage">
        <source>{0} might be using a weak hash algorithm. Use SHA256, SHA384, or SHA512 to create a strong key from a password.</source>
        <target state="translated">{0} 可能正在使用弱哈希算法。请使用 SHA256、SHA384 或 SHA512 根据密码创建强密钥。</target>
        <note />
      </trans-unit>
      <trans-unit id="DoNotUseWeakKDFInsufficientIterationCountDescription">
        <source>When deriving cryptographic keys from user-provided inputs such as password, use sufficient iteration count (at least 100k).</source>
        <target state="translated">基于用户提供的输入(如密码)派生加密密钥时，请使用足够大的迭代计数(至少 100,000 次)。</target>
        <note />
      </trans-unit>
      <trans-unit id="DoNotUseWhenAllWithSingleTaskDescription">
        <source>Using 'WhenAll' with a single task may result in performance loss, await or return the task instead.</source>
        <target state="translated">将 “WhenAll” 与单个任务一起使用可能导致性能丢失、等待或返回任务。</target>
        <note />
      </trans-unit>
      <trans-unit id="DoNotUseWhenAllWithSingleTaskFix">
        <source>Replace 'WhenAll' call with argument</source>
        <target state="translated">将 “WhenAll” 调用替换为参数</target>
        <note />
      </trans-unit>
      <trans-unit id="DoNotUseWhenAllWithSingleTaskTitle">
        <source>Do not use 'WhenAll' with a single task</source>
        <target state="translated">不要对单个任务使用 “WhenAll”</target>
        <note />
      </trans-unit>
      <trans-unit id="DoNotUseXslTransform">
        <source>Do Not Use XslTransform</source>
        <target state="translated">请勿使用 XslTransform</target>
        <note />
      </trans-unit>
      <trans-unit id="DoNotUseXslTransformMessage">
        <source>Do not use XslTransform. It does not restrict potentially dangerous external references.</source>
        <target state="translated">请勿使用 XslTransform。它对具有潜在危险的外部引用并没有限制。</target>
        <note />
      </trans-unit>
      <trans-unit id="DynamicInterfaceCastableImplementationUnsupportedDescription">
        <source>Providing a functional 'DynamicInterfaceCastableImplementationAttribute'-attributed interface requires the Default Interface Members feature, which is unsupported in Visual Basic.</source>
        <target state="translated">提供功能 “DynamicInterfaceCastableImplementationAttribute” 特性化接口需要默认接口成员功能，这在 Visual Basic 中不受支持。</target>
        <note />
      </trans-unit>
      <trans-unit id="DynamicInterfaceCastableImplementationUnsupportedMessage">
        <source>Providing a 'DynamicInterfaceCastableImplementation' interface in Visual Basic is unsupported</source>
        <target state="translated">不支持在 Visual Basic 中提供 “DynamicInterfaceCastableImplementation” 接口</target>
        <note />
      </trans-unit>
      <trans-unit id="DynamicInterfaceCastableImplementationUnsupportedTitle">
        <source>Providing a 'DynamicInterfaceCastableImplementation' interface in Visual Basic is unsupported</source>
        <target state="translated">不支持在 Visual Basic 中提供 “DynamicInterfaceCastableImplementation” 接口</target>
        <note />
      </trans-unit>
      <trans-unit id="FeatureUnsupportedWhenRuntimeMarshallingDisabledDescription">
        <source>Using features that require runtime marshalling when runtime marshalling is disabled will result in runtime exceptions.</source>
        <target state="translated">在禁用运行时封送时使用需要运行时封送的功能将导致运行时异常。</target>
        <note />
      </trans-unit>
      <trans-unit id="FeatureUnsupportedWhenRuntimeMarshallingDisabledMessageAutoLayoutTypes">
        <source>Types with '[StructLayout(LayoutKind.Auto)]' require runtime marshalling to be enabled</source>
        <target state="translated">具有 “[StructLayout(LayoutKind.Auto)]” 的类型需要启用运行时封送</target>
        <note />
      </trans-unit>
      <trans-unit id="FeatureUnsupportedWhenRuntimeMarshallingDisabledMessageByRefParameters">
        <source>By-ref parameters require runtime marshalling to be enabled</source>
        <target state="translated">By-ref 参数需要启用运行时封送</target>
        <note />
      </trans-unit>
      <trans-unit id="FeatureUnsupportedWhenRuntimeMarshallingDisabledMessageHResultSwapping">
        <source>HResult-swapping requires runtime marshalling to be enabled</source>
        <target state="translated">HResult-swapping 需要启用运行时封送</target>
        <note />
      </trans-unit>
      <trans-unit id="FeatureUnsupportedWhenRuntimeMarshallingDisabledMessageLCIDConversionAttribute">
        <source>Using 'LCIDConversionAttribute' requires runtime marshalling to be enabled</source>
        <target state="translated">使用 “LCIDConversionAttribute” 需要启用运行时封送</target>
        <note />
      </trans-unit>
      <trans-unit id="FeatureUnsupportedWhenRuntimeMarshallingDisabledMessageManagedParameterOrReturnTypes">
        <source>Managed parameter or return types require runtime marshalling to be enabled</source>
        <target state="translated">托管参数或返回类型需要启用运行时封送</target>
        <note />
      </trans-unit>
      <trans-unit id="FeatureUnsupportedWhenRuntimeMarshallingDisabledMessageSetLastError">
        <source>Setting SetLastError to 'true' requires runtime marshalling to be enabled</source>
        <target state="translated">将 SetLastError 设置为 “true” 需要启用运行时封送</target>
        <note />
      </trans-unit>
      <trans-unit id="FeatureUnsupportedWhenRuntimeMarshallingDisabledMessageVarargPInvokes">
        <source>Varadic P/Invoke signatures require runtime marshalling to be enabled</source>
        <target state="translated">Varadic P/Invoke 签名需要启用运行时封送</target>
        <note />
      </trans-unit>
      <trans-unit id="FeatureUnsupportedWhenRuntimeMarshallingDisabledTitle">
        <source>Property, type, or attribute requires runtime marshalling</source>
        <target state="translated">属性、类型或特性需要运行时封送</target>
        <note />
      </trans-unit>
      <trans-unit id="FieldIsPreviewTypeMessage">
        <source>'{0}''s type contains the preview type '{1}' and requires opting into preview features. See {2} for more information.</source>
        <target state="translated">“{0}”类型包含预览类型“{1}”，因此需要选择加入预览功能。有关详细信息，请参阅 {2}。</target>
        <note />
      </trans-unit>
      <trans-unit id="FieldIsPreviewTypeMessageWithCustomMessagePlaceholder">
        <source>{3} '{0}''s type contains the preview type '{1}' and requires opting into preview features. See {2} for more information.</source>
        <target state="translated">{3}.“{0}”类型包含预览类型“{1}”，因此需要选择加入预览功能。有关详细信息，请参阅 {2}。</target>
        <note />
      </trans-unit>
      <trans-unit id="FinalizersShouldCallBaseClassFinalizerDescription">
        <source>Finalization must be propagated through the inheritance hierarchy. To guarantee this, types must call their base class Finalize method in their own Finalize method.</source>
        <target state="translated">终止必须通过继承层次结构传播。要确保这一点，类型必须从其自身的 Finalize 方法调用它们的基类 Finalize 方法。</target>
        <note />
      </trans-unit>
      <trans-unit id="FinalizersShouldCallBaseClassFinalizerMessage">
        <source>Finalizers should call base class finalizer</source>
        <target state="translated">终结器应调用基类的终结器</target>
        <note />
      </trans-unit>
      <trans-unit id="FinalizersShouldCallBaseClassFinalizerTitle">
        <source>Finalizers should call base class finalizer</source>
        <target state="translated">终结器应调用基类的终结器</target>
        <note />
      </trans-unit>
      <trans-unit id="ForwardCancellationTokenToInvocationsDescription">
        <source>Forward the 'CancellationToken' parameter to methods to ensure the operation cancellation notifications gets properly propagated, or pass in 'CancellationToken.None' explicitly to indicate intentionally not propagating the token.</source>
        <target state="translated">将 "CancellationToken" 参数转发给方法来确保操作取消通知得到正确传播，或者在 "CancellationToken.None" 中显式传递，以指示有意不传播令牌。</target>
        <note />
      </trans-unit>
      <trans-unit id="ForwardCancellationTokenToInvocationsMessage">
        <source>Forward the '{0}' parameter to the '{1}' method or pass in 'CancellationToken.None' explicitly to indicate intentionally not propagating the token</source>
        <target state="translated">将“{0}”参数转发给“{1}”方法，或在 "CancellationToken.None" 中显式传递以指示有意不传播令牌</target>
        <note />
      </trans-unit>
      <trans-unit id="ForwardCancellationTokenToInvocationsTitle">
        <source>Forward the 'CancellationToken' parameter to methods</source>
        <target state="translated">将 "CancellationToken" 参数转发给方法</target>
        <note />
      </trans-unit>
      <trans-unit id="HardCodedSecurityProtocolMessage">
        <source>Avoid hardcoding SecurityProtocolType {0}, and instead use SecurityProtocolType.SystemDefault to allow the operating system to choose the best Transport Layer Security protocol to use.</source>
        <target state="translated">避免 hardcoding SecurityProtocolType {0}, 转而使用 SecurityProtocolType. SystemDefault 允许操作系统选择要使用的最佳传输层安全性协议。</target>
        <note />
      </trans-unit>
      <trans-unit id="HardCodedSecurityProtocolTitle">
        <source>Avoid hardcoding SecurityProtocolType value</source>
        <target state="translated">避免 hardcoding SecurityProtocolType 值</target>
        <note />
      </trans-unit>
      <trans-unit id="HardcodedSslProtocolsDescription">
        <source>Current Transport Layer Security protocol versions may become deprecated if vulnerabilities are found. Avoid hardcoding SslProtocols values to keep your application secure. Use 'None' to let the Operating System choose a version.</source>
        <target state="translated">如果发现漏洞，则当前传输层安全协议版本可能会被弃用。请避免硬编码 SslProtocols 值，以确保应用程序安全。请使用“无”，让操作系统选择一个版本。</target>
        <note />
      </trans-unit>
      <trans-unit id="HardcodedSslProtocolsMessage">
        <source>Avoid hardcoding SslProtocols '{0}' to ensure your application remains secure in the future. Use 'None' to let the Operating System choose a version.</source>
        <target state="translated">请避免硬编码 SslProtocols“{0}”，以确保应用程序在将来保持安全。请使用“无”，让操作系统选择一个版本。</target>
        <note />
      </trans-unit>
      <trans-unit id="HardcodedSslProtocolsTitle">
        <source>Avoid hardcoded SslProtocols values</source>
        <target state="translated">避免硬编码的 SslProtocols 值</target>
        <note />
      </trans-unit>
      <trans-unit id="ImplementISerializableCorrectlyDescription">
        <source>To fix a violation of this rule, make the GetObjectData method visible and overridable, and make sure that all instance fields are included in the serialization process or explicitly marked by using the NonSerializedAttribute attribute.</source>
        <target state="translated">若要修复此规则的违规行为，将 GetObjectData 方法设置为可见并可重写，并确保所有实例字段都包含在序列化进程中或使用 NonSerializedAttribute 特性显式标记所有实例字段。</target>
        <note />
      </trans-unit>
      <trans-unit id="ImplementISerializableCorrectlyMessageDefault">
        <source>Add an implementation of GetObjectData to type {0}</source>
        <target state="translated">向类型 {0} 中添加对 GetObjectData 的实现</target>
        <note />
      </trans-unit>
      <trans-unit id="ImplementISerializableCorrectlyMessageMakeOverridable">
        <source>Make {0}.GetObjectData virtual and overridable</source>
        <target state="translated">将 {0}.GetObjectData 设置为虚拟的和可重写的</target>
        <note />
      </trans-unit>
      <trans-unit id="ImplementISerializableCorrectlyMessageMakeVisible">
        <source>Increase the accessibility of {0}.GetObjectData so that it is visible to derived types</source>
        <target state="translated">提高 {0}.GetObjectData 的可访问性以便它对于派生类型可见</target>
        <note />
      </trans-unit>
      <trans-unit id="ImplementISerializableCorrectlyTitle">
        <source>Implement ISerializable correctly</source>
        <target state="translated">正确实现 ISerializable</target>
        <note />
      </trans-unit>
      <trans-unit id="ImplementInterfacesOnDynamicCastableImplementation">
        <source>Implement inherited interfaces</source>
        <target state="translated">实现继承的接口</target>
        <note />
      </trans-unit>
      <trans-unit id="ImplementSerializationConstructorsCodeActionTitle">
        <source>Implement Serialization constructor</source>
        <target state="translated">实现序列化构造函数</target>
        <note />
      </trans-unit>
      <trans-unit id="ImplementSerializationConstructorsDescription">
        <source>To fix a violation of this rule, implement the serialization constructor. For a sealed class, make the constructor private; otherwise, make it protected.</source>
        <target state="translated">若要修复此规则的违规行为，请实现序列化构造函数。对于密封类，请将构造函数设为专用；否则，使它处于受保护状态。</target>
        <note />
      </trans-unit>
      <trans-unit id="ImplementSerializationConstructorsMessageCreateMagicConstructor">
        <source>Add a constructor to {0} with the following signature: 'protected {0}(SerializationInfo info, StreamingContext context)'.</source>
        <target state="translated">使用以下签名向 {0} 添加构造函数: “protected {0} (SerializationInfo info, StreamingContext context)”。</target>
        <note />
      </trans-unit>
      <trans-unit id="ImplementSerializationConstructorsMessageMakeSealedMagicConstructorPrivate">
        <source>Declare the serialization constructor of {0}, a sealed type, as private.</source>
        <target state="translated">将密封类型 {0} 的序列化构造函数声明为 private。</target>
        <note />
      </trans-unit>
      <trans-unit id="ImplementSerializationConstructorsMessageMakeUnsealedMagicConstructorFamily">
        <source>Declare the serialization constructor of {0}, an unsealed type, as protected.</source>
        <target state="translated">将非密封类型 {0} 的序列化构造函数声明为 protected。</target>
        <note />
      </trans-unit>
      <trans-unit id="ImplementSerializationConstructorsTitle">
        <source>Implement serialization constructors</source>
        <target state="translated">实现序列化构造函数</target>
        <note />
      </trans-unit>
      <trans-unit id="ImplementSerializationMethodsCorrectlyDescription">
        <source>A method that handles a serialization event does not have the correct signature, return type, or visibility.</source>
        <target state="translated">处理序列化事件的方法没有正确的签名、返回类型或可见性。</target>
        <note />
      </trans-unit>
      <trans-unit id="ImplementSerializationMethodsCorrectlyMessageGeneric">
        <source>Because {0} is marked with OnSerializing, OnSerialized, OnDeserializing, or OnDeserialized, change its signature so that it is no longer generic</source>
        <target state="translated">由于 {0} 标记有 OnSerializing、OnSerialized、OnDeserializing 或 OnDeserialized，因此请更改它的签名，使它不再是泛型的</target>
        <note />
      </trans-unit>
      <trans-unit id="ImplementSerializationMethodsCorrectlyMessageParameters">
        <source>Because {0} is marked with OnSerializing, OnSerialized, OnDeserializing, or OnDeserialized, change its signature so that it takes a single parameter of type 'System.Runtime.Serialization.StreamingContext'</source>
        <target state="translated">由于 {0} 标记有 OnSerializing、OnSerialized、OnDeserializing 或 OnDeserialized，因此请更改它的签名，使它采用类型为“System.Runtime.Serialization.StreamingContext”的单个参数</target>
        <note />
      </trans-unit>
      <trans-unit id="ImplementSerializationMethodsCorrectlyMessageReturnType">
        <source>Because {0} is marked with OnSerializing, OnSerialized, OnDeserializing, or OnDeserialized, change its return type from {1} to void (Sub in Visual Basic)</source>
        <target state="translated">由于 {0} 标记有 OnSerializing、OnSerialized、OnDeserializing 或 OnDeserialized，因此请将它的返回类型从 {1} 改为 void (Visual Basic 中为 Sub)</target>
        <note />
      </trans-unit>
      <trans-unit id="ImplementSerializationMethodsCorrectlyMessageStatic">
        <source>Because {0} is marked with OnSerializing, OnSerialized, OnDeserializing, or OnDeserialized, change it from static (Shared in Visual Basic) to an instance method</source>
        <target state="translated">由于 {0} 标记有 OnSerializing、OnSerialized、OnDeserializing 或 OnDeserialized，因此请将它从 static (Visual Basic 中为 Shared)改为实例方法</target>
        <note />
      </trans-unit>
      <trans-unit id="ImplementSerializationMethodsCorrectlyMessageVisibility">
        <source>Because {0} is marked with OnSerializing, OnSerialized, OnDeserializing, or OnDeserialized, change its accessibility to private</source>
        <target state="translated">由于 {0} 标记有 OnSerializing、OnSerialized、OnDeserializing 或 OnDeserialized，因此请将它的可访问性改为 private</target>
        <note />
      </trans-unit>
      <trans-unit id="ImplementSerializationMethodsCorrectlyTitle">
        <source>Implement serialization methods correctly</source>
        <target state="translated">正确实现序列化方法</target>
        <note />
      </trans-unit>
      <trans-unit id="ImplementsPreviewInterfaceMessage">
        <source>'{0}' implements the preview interface '{1}' and therefore needs to opt into preview features. See {2} for more information.</source>
        <target state="translated">“{0}”实现预览界面“{1}”，因此需要选择加入预览功能。有关详细信息，请参阅 {2}。</target>
        <note />
      </trans-unit>
      <trans-unit id="ImplementsPreviewInterfaceMessageWithCustomMessagePlaceholder">
        <source>{3} '{0}' implements the preview interface '{1}' and therefore needs to opt into preview features. See {2} for more information.</source>
        <target state="translated">{3}.“{0}”实现预览界面“{1}”，因此需要选择加入预览功能。有关详细信息，请参阅 {2}。</target>
        <note />
      </trans-unit>
      <trans-unit id="ImplementsPreviewMethodMessage">
        <source>'{0}' implements the preview method '{1}' and therefore needs to opt into preview features. See {2} for more information.</source>
        <target state="translated">“{0}”实现预览方法“{1}”，因此需要选择加入预览功能。有关详细信息，请参阅 {2}。</target>
        <note />
      </trans-unit>
      <trans-unit id="ImplementsPreviewMethodMessageWithCustomMessagePlaceholder">
        <source>{3} '{0}' implements the preview method '{1}' and therefore needs to opt into preview features. See {2} for more information.</source>
        <target state="translated">{3}.“{0}”实现预览方法“{1}”，因此需要选择加入预览功能。有关详细信息，请参阅 {2}。</target>
        <note />
      </trans-unit>
      <trans-unit id="InitializeReferenceTypeStaticFieldsInlineDescription">
        <source>A reference type declares an explicit static constructor. To fix a violation of this rule, initialize all static data when it is declared and remove the static constructor.</source>
        <target state="translated">某引用类型声明了显式静态构造函数。要修复与该规则的冲突，请在声明它时初始化所有静态数据，并删除静态构造函数。</target>
        <note />
      </trans-unit>
      <trans-unit id="InitializeReferenceTypeStaticFieldsInlineTitle">
        <source>Initialize reference type static fields inline</source>
        <target state="translated">以内联方式初始化引用类型的静态字段</target>
        <note />
      </trans-unit>
      <trans-unit id="InitializeStaticFieldsInlineMessage">
        <source>Initialize all static fields in '{0}' when those fields are declared and remove the explicit static constructor</source>
        <target state="translated">在声明这些字段时初始化“{0}”中的所有静态字段，并删除静态构造函数</target>
        <note />
      </trans-unit>
      <trans-unit id="InitializeValueTypeStaticFieldsInlineDescription">
        <source>A value type declares an explicit static constructor. To fix a violation of this rule, initialize all static data when it is declared and remove the static constructor.</source>
        <target state="translated">某值类型声明了显式静态构造函数。要修复与该规则的冲突，请在声明它时初始化所有静态数据，并删除静态构造函数。</target>
        <note />
      </trans-unit>
      <trans-unit id="InitializeValueTypeStaticFieldsInlineTitle">
        <source>Initialize value type static fields inline</source>
        <target state="translated">以内联方式初始化值类型的静态字段</target>
        <note />
      </trans-unit>
      <trans-unit id="InstantiateArgumentExceptionsCorrectlyChangeToTwoArgumentCodeFixTitle">
        <source>Change to call the two argument constructor, pass null for the message.</source>
        <target state="translated">更改为调用两个参数构造函数，请为消息传递 null。</target>
        <note />
      </trans-unit>
      <trans-unit id="InstantiateArgumentExceptionsCorrectlyDescription">
        <source>A call is made to the default (parameterless) constructor of an exception type that is or derives from ArgumentException, or an incorrect string argument is passed to a parameterized constructor of an exception type that is or derives from ArgumentException.</source>
        <target state="translated">调用了 ArgumentException 异常类型或其派生异常类型的默认(无参数)构造函数，或将不正确的字符串参数传递给 ArgumentException. 异常类型或其派生异常类型的参数化构造函数。</target>
        <note />
      </trans-unit>
      <trans-unit id="InstantiateArgumentExceptionsCorrectlyFlipArgumentOrderCodeFixTitle">
        <source>Swap the arguments order</source>
        <target state="translated">交换参数顺序</target>
        <note />
      </trans-unit>
      <trans-unit id="InstantiateArgumentExceptionsCorrectlyMessageIncorrectMessage">
        <source>Method {0} passes parameter name '{1}' as the {2} argument to a {3} constructor. Replace this argument with a descriptive message and pass the parameter name in the correct position.</source>
        <target state="translated">方法 {0} 将参数名“{1}”作为变量 {2} 传递给构造函数 {3}。请将此参数替换为一则说明性消息并在正确的位置传递参数名。</target>
        <note />
      </trans-unit>
      <trans-unit id="InstantiateArgumentExceptionsCorrectlyMessageIncorrectParameterName">
        <source>Method {0} passes '{1}' as the {2} argument to a {3} constructor. Replace this argument with one of the method's parameter names. Note that the provided parameter name should have the exact casing as declared on the method.</source>
        <target state="translated">方法 {0} 将“{1}”作为变量 {2} 传递给构造函数 {3}。请将此参数替换为该方法的某个参数名。请注意，所提供的参数名的大小写应与方法中声明的大小写完全一致。</target>
        <note />
      </trans-unit>
      <trans-unit id="InstantiateArgumentExceptionsCorrectlyMessageNoArguments">
        <source>Call the {0} constructor that contains a message and/or paramName parameter</source>
        <target state="translated">调用 {0} 构造函数，该函数包含 message 和/或 paramName 参数</target>
        <note />
      </trans-unit>
      <trans-unit id="InstantiateArgumentExceptionsCorrectlyTitle">
        <source>Instantiate argument exceptions correctly</source>
        <target state="translated">正确实例化参数异常</target>
        <note />
      </trans-unit>
      <trans-unit id="InterfaceMembersMissingImplementationDescription">
        <source>Types attributed with 'DynamicInterfaceCastableImplementationAttribute' act as an interface implementation for a type that implements the 'IDynamicInterfaceCastable' type. As a result, it must provide an implementation of all of the members defined in the inherited interfaces, because the type that implements 'IDynamicInterfaceCastable' will not provide them otherwise.</source>
        <target state="translated">使用 “DynamicInterfaceCastableImplementationAttribute” 特性化的类型充当实现 “IDynamicInterfaceCastable” 类型的类型的接口实现。因此，它必须提供在继承的接口中定义的所有成员的实现，因为实现 “IDynamicInterfaceCastable” 的类型将不会提供它们。</target>
        <note />
      </trans-unit>
      <trans-unit id="InterfaceMembersMissingImplementationMessage">
        <source>Type '{0}' has the 'DynamicInterfaceCastableImplementationAttribute' applied to it but does not provide an implementation of all interface members defined in inherited interfaces</source>
        <target state="translated">类型“{0}”已应用 “DynamicInterfaceCastableImplementationAttribute”，但不提供继承接口中定义的所有接口成员的实现</target>
        <note />
      </trans-unit>
      <trans-unit id="InterfaceMembersMissingImplementationTitle">
        <source>All members declared in parent interfaces must have an implementation in a DynamicInterfaceCastableImplementation-attributed interface</source>
        <target state="translated">在父接口中声明的所有成员必须在 DynamicInterfaceCastableImplementation-attributed 接口中具有实现</target>
        <note />
      </trans-unit>
      <trans-unit id="JavaScriptSerializerMaybeWithSimpleTypeResolverMessage">
        <source>The method '{0}' is insecure when deserializing untrusted data with a JavaScriptSerializer initialized with a SimpleTypeResolver. Ensure that the JavaScriptSerializer is initialized without a JavaScriptTypeResolver specified, or initialized with a JavaScriptTypeResolver that limits the types of objects in the deserialized object graph.</source>
        <target state="translated">使用通过 SimpleTypeResolver 初始化的 JavaScriptSerializer 反序列化不可信数据时，{0} 方法不安全。请确保初始化 JavaScriptSerializer 但不指定 JavaScriptTypeResolver，或使用限制为反序列化对象图形中的对象类型的 JavaScriptTypeResolver 初始化该对象。</target>
        <note />
      </trans-unit>
      <trans-unit id="JavaScriptSerializerMaybeWithSimpleTypeResolverTitle">
        <source>Ensure JavaScriptSerializer is not initialized with SimpleTypeResolver before deserializing</source>
        <target state="translated">请确保 JavaScriptSerializer 在反序列化之前未使用 SimpleTypeResolver 初始化</target>
        <note />
      </trans-unit>
      <trans-unit id="JavaScriptSerializerWithSimpleTypeResolverMessage">
        <source>The method '{0}' is insecure when deserializing untrusted data with a JavaScriptSerializer initialized with a SimpleTypeResolver. Initialize JavaScriptSerializer without a JavaScriptTypeResolver specified, or initialize with a JavaScriptTypeResolver that limits the types of objects in the deserialized object graph.</source>
        <target state="translated">使用通过 SimpleTypeResolver 初始化的 JavaScriptSerializer 反序列化不可信数据时，{0} 方法不安全。请初始化 JavaScriptSerializer 但不指定 JavaScriptTypeResolver，或使用限制为反序列化对象图形中的对象类型的 JavaScriptTypeResolver 初始化该对象。</target>
        <note />
      </trans-unit>
      <trans-unit id="JavaScriptSerializerWithSimpleTypeResolverTitle">
        <source>Do not deserialize with JavaScriptSerializer using a SimpleTypeResolver</source>
        <target state="translated">请勿通过使用 SimpleTypeResolver 的 JavaScriptSerializer 进行反序列化</target>
        <note />
      </trans-unit>
      <trans-unit id="JsonNetInsecureSerializerMessage">
        <source>When deserializing untrusted input, allowing arbitrary types to be deserialized is insecure. When using deserializing JsonSerializer, use TypeNameHandling.None, or for values other than None, restrict deserialized types with a SerializationBinder.</source>
        <target state="translated">对不信任的输入进行反序列化时，允许反序列化任意类型这一行为是不安全的。使用反序列化 JsonSerializer 时，请使用 TypeNameHandling.None；对于“无”以外的值，请使用 SerializationBinder 限制反序列化的类型。</target>
        <note />
      </trans-unit>
      <trans-unit id="JsonNetInsecureSerializerTitle">
        <source>Do not deserialize with JsonSerializer using an insecure configuration</source>
        <target state="translated">请勿使用不安全的配置对 JsonSerializer 进行反序列化</target>
        <note />
      </trans-unit>
      <trans-unit id="JsonNetInsecureSettingsMessage">
        <source>When deserializing untrusted input, allowing arbitrary types to be deserialized is insecure.  When using JsonSerializerSettings, use TypeNameHandling.None, or for values other than None, restrict deserialized types with a SerializationBinder.</source>
        <target state="translated">对不信任的输入进行反序列化时，允许反序列化任意类型这一行为是不安全的。使用 JsonSerializerSettings 时，请使用 TypeNameHandling.None；对于不是“无”的值，请使用 SerializationBinder 限制反序列化的类型。</target>
        <note />
      </trans-unit>
      <trans-unit id="JsonNetInsecureSettingsTitle">
        <source>Do not use insecure JsonSerializerSettings</source>
        <target state="translated">请勿使用不安全的 JsonSerializerSettings</target>
        <note />
      </trans-unit>
      <trans-unit id="JsonNetMaybeInsecureSerializerMessage">
        <source>When deserializing untrusted input, allowing arbitrary types to be deserialized is insecure. When using deserializing JsonSerializer, use TypeNameHandling.None, or for values other than None, restrict deserialized types with a SerializationBinder.</source>
        <target state="translated">对不信任的输入进行反序列化时，允许反序列化任意类型这一行为是不安全的。使用反序列化 JsonSerializer 时，请使用 TypeNameHandling.None；对于“无”以外的值，请使用 SerializationBinder 限制反序列化的类型。</target>
        <note />
      </trans-unit>
      <trans-unit id="JsonNetMaybeInsecureSerializerTitle">
        <source>Ensure that JsonSerializer has a secure configuration when deserializing</source>
        <target state="translated">请确保在反序列化时 JsonSerializer 具有安全配置</target>
        <note />
      </trans-unit>
      <trans-unit id="JsonNetMaybeInsecureSettingsMessage">
        <source>When deserializing untrusted input, allowing arbitrary types to be deserialized is insecure.  When using JsonSerializerSettings, ensure TypeNameHandling.None is specified, or for values other than None, ensure a SerializationBinder is specified to restrict deserialized types.</source>
        <target state="translated">对不信任的输入进行反序列化时，允许反序列化任意类型这一行为是不安全的。使用 JsonSerializerSettings 时，请确保已指定 TypeNameHandling.None；对于不是“无”的值，请确保指定了 SerializationBinder 来限制反序列化的类型。</target>
        <note />
      </trans-unit>
      <trans-unit id="JsonNetMaybeInsecureSettingsTitle">
        <source>Ensure that JsonSerializerSettings are secure</source>
        <target state="translated">请确保 JsonSerializerSetting 是安全的</target>
        <note />
      </trans-unit>
      <trans-unit id="JsonNetTypeNameHandlingDescription">
        <source>Deserializing JSON when using a TypeNameHandling value other than None can be insecure.  If you need to instead detect Json.NET deserialization when a SerializationBinder isn't specified, then disable rule CA2326, and enable rules CA2327, CA2328, CA2329, and CA2330.</source>
        <target state="translated">使用“无”以外的 TypeNameHandling 值时，进行 JSON 反序列化可能不安全。如需在未指定 SerializationBinder 时检测 Json.NET 反序列化，请禁用规则 CA2326 并启用规则 CA2327、CA2328、CA2329 和 CA2330。</target>
        <note />
      </trans-unit>
      <trans-unit id="JsonNetTypeNameHandlingMessage">
        <source>Deserializing JSON when using a TypeNameHandling value other than None can be insecure.</source>
        <target state="translated">使用“无”以外的 TypeNameHandling 值时，进行 JSON 反序列化可能不安全。</target>
        <note />
      </trans-unit>
      <trans-unit id="JsonNetTypeNameHandlingTitle">
        <source>Do not use TypeNameHandling values other than None</source>
        <target state="translated">请勿使用“无”以外的 TypeNameHandling 值</target>
        <note />
      </trans-unit>
      <trans-unit id="LosFormatterMethodUsedMessage">
        <source>The method '{0}' is insecure when deserializing untrusted data.</source>
        <target state="translated">对不受信任的数据进行反序列化时，方法“{0}”不安全。</target>
        <note />
      </trans-unit>
      <trans-unit id="LosFormatterMethodUsedTitle">
        <source>Do not use insecure deserializer LosFormatter</source>
        <target state="translated">请勿使用不安全的反序列化程序 LosFormatter</target>
        <note />
      </trans-unit>
      <trans-unit id="MakeMethodDeclaredOnImplementationTypeStatic">
        <source>Convert to static method</source>
        <target state="translated">转换为静态方法</target>
        <note />
      </trans-unit>
      <trans-unit id="MakeMethodDeclaredOnImplementationTypeStaticMayProduceInvalidCode">
        <source>Converting an instance method to a static method may produce invalid code</source>
        <target state="translated">将实例方法转换为静态方法可能生成无效的代码</target>
        <note />
      </trans-unit>
      <trans-unit id="MakeParameterlessConstructorPublic">
        <source>Make the constructor that takes zero parameters 'public'</source>
        <target state="translated">使采用零参数的构造函数成为 “public”</target>
        <note />
      </trans-unit>
      <trans-unit id="MarkAllNonSerializableFieldsDescription">
        <source>An instance field of a type that is not serializable is declared in a type that is serializable.</source>
        <target state="translated">不可序列化类型的实例字段在可序列化类型中声明。</target>
        <note />
      </trans-unit>
      <trans-unit id="MarkAllNonSerializableFieldsMessage">
        <source>Field {0} is a member of type {1} which is serializable but is of type {2} which is not serializable</source>
        <target state="translated">字段 {0} 是可序列化类型 {1} 的成员，但该字段是不可序列化的类型 {2}。</target>
        <note />
      </trans-unit>
      <trans-unit id="MarkAllNonSerializableFieldsTitle">
        <source>Mark all non-serializable fields</source>
        <target state="translated">标记所有不可序列化的字段</target>
        <note />
      </trans-unit>
      <trans-unit id="MarkAssembliesWithNeutralResourcesLanguageDescription">
        <source>The NeutralResourcesLanguage attribute informs the ResourceManager of the language that was used to display the resources of a neutral culture for an assembly. This improves lookup performance for the first resource that you load and can reduce your working set.</source>
        <target state="translated">NeutralResourcesLanguage 特性将通知资源管理器用于显示程序集非特定区域性的资源的语言。这样可提高所加载的第一个资源的查找性能，并可减少工作集。</target>
        <note />
      </trans-unit>
      <trans-unit id="MarkAssembliesWithNeutralResourcesLanguageMessage">
        <source>Mark assemblies with NeutralResourcesLanguageAttribute</source>
        <target state="translated">用 NeutralResourcesLanguageAttribute 标记程序集</target>
        <note />
      </trans-unit>
      <trans-unit id="MarkAssembliesWithNeutralResourcesLanguageTitle">
        <source>Mark assemblies with NeutralResourcesLanguageAttribute</source>
        <target state="translated">用 NeutralResourcesLanguageAttribute 标记程序集</target>
        <note />
      </trans-unit>
      <trans-unit id="MarkBooleanPInvokeArgumentsWithMarshalAsDescription">
        <source>The Boolean data type has multiple representations in unmanaged code.</source>
        <target state="translated">布尔数据类型在非托管代码中有多个表示形式。</target>
        <note />
      </trans-unit>
      <trans-unit id="MarkBooleanPInvokeArgumentsWithMarshalAsMessageDefault">
        <source>Add the MarshalAsAttribute to parameter {0} of P/Invoke {1}. If the corresponding unmanaged parameter is a 4-byte Win32 'BOOL', use [MarshalAs(UnmanagedType.Bool)]. For a 1-byte C++ 'bool', use MarshalAs(UnmanagedType.U1).</source>
        <target state="translated">向 P/Invoke {1} 的参数 {0} 添加 MarshalAsAttribute。如果对应的非托管参数为 4 字节的 Win32 "BOOL"，则使用 [MarshalAs(UnmanagedType.Bool)]。对于 1 字节的 C++ "bool"，请使用 MarshalAs(UnmanagedType.U1)。</target>
        <note />
      </trans-unit>
      <trans-unit id="MarkBooleanPInvokeArgumentsWithMarshalAsMessageReturn">
        <source>Add the MarshalAsAttribute to the return type of P/Invoke {0}. If the corresponding unmanaged return type is a 4-byte Win32 'BOOL', use MarshalAs(UnmanagedType.Bool). For a 1-byte C++ 'bool', use MarshalAs(UnmanagedType.U1).</source>
        <target state="translated">向 P/Invoke {0} 的返回类型添加 MarshalAsAttribute。如果对应的非托管返回类型为 4 字节的 Win32 "BOOL"，则使用 MarshalAs(UnmanagedType.Bool)。对于 1 字节的 C++ "bool"，请使用 MarshalAs(UnmanagedType.U1)。</target>
        <note />
      </trans-unit>
      <trans-unit id="MarkBooleanPInvokeArgumentsWithMarshalAsTitle">
        <source>Mark boolean PInvoke arguments with MarshalAs</source>
        <target state="translated">用 MarshalAs 标记布尔型 PInvoke 参数</target>
        <note />
      </trans-unit>
      <trans-unit id="MarkISerializableTypesWithSerializableDescription">
        <source>To be recognized by the common language runtime as serializable, types must be marked by using the SerializableAttribute attribute even when the type uses a custom serialization routine through implementation of the ISerializable interface.</source>
        <target state="translated">要被公共语言运行时识别为可序列化，必须使用 SerializableAttribute 特性标记类型，即使类型通过 ISerializable 接口的实现使用自定义序列化例程时也不例外。</target>
        <note />
      </trans-unit>
      <trans-unit id="MarkISerializableTypesWithSerializableMessage">
        <source>Add [Serializable] to {0} as this type implements ISerializable</source>
        <target state="translated">将 [Serializable] 添加到 {0}，因为此类型实现 ISerializable</target>
        <note />
      </trans-unit>
      <trans-unit id="MarkISerializableTypesWithSerializableTitle">
        <source>Mark ISerializable types with serializable</source>
        <target state="translated">将 ISerializable 类型标记为“可序列化”</target>
        <note />
      </trans-unit>
      <trans-unit id="MaybeDisableHttpClientCRLCheck">
        <source>Ensure HttpClient certificate revocation list check is not disabled</source>
        <target state="translated">确保未禁用 HttpClient 证书吊销列表检查</target>
        <note />
      </trans-unit>
      <trans-unit id="MaybeDisableHttpClientCRLCheckMessage">
        <source>HttpClient may be created without enabling CheckCertificateRevocationList</source>
        <target state="translated">可在不启用 CheckCertificateRevocationList 的情况下创建 HttpClient</target>
        <note />
      </trans-unit>
      <trans-unit id="MaybeInstallRootCert">
        <source>Ensure Certificates Are Not Added To Root Store</source>
        <target state="translated">确保没有将证书添加到根存储</target>
        <note />
      </trans-unit>
      <trans-unit id="MaybeInstallRootCertMessage">
        <source>Adding certificates to the operating system's trusted root certificates is insecure. Ensure that the target store is not root store.</source>
        <target state="translated">将证书添加到操作系统受信任的根证书很不安全。请确保目标存储不是根存储。</target>
        <note />
      </trans-unit>
      <trans-unit id="MaybeUseCreateEncryptorWithNonDefaultIV">
        <source>Use CreateEncryptor with the default IV </source>
        <target state="translated">将 CreateEncryptor 与默认 IV 结合使用</target>
        <note />
      </trans-unit>
      <trans-unit id="MaybeUseCreateEncryptorWithNonDefaultIVMessage">
        <source>The non-default initialization vector, which can be potentially repeatable, is used in the encryption. Ensure use the default one.</source>
        <target state="translated">加密中使用了可能是可重复的非默认初始化向量。请确保使用默认值。</target>
        <note />
      </trans-unit>
      <trans-unit id="MaybeUseSecureCookiesASPNetCore">
        <source>Ensure Use Secure Cookies In ASP.NET Core</source>
        <target state="translated">确保在 ASP.NET Core 中使用安全 Cookie</target>
        <note />
      </trans-unit>
      <trans-unit id="MaybeUseSecureCookiesASPNetCoreMessage">
        <source>Ensure that CookieOptions.Secure = true when setting a cookie</source>
        <target state="translated">请确保设置 Cookie 时 CookieOptions.Secure = true</target>
        <note />
      </trans-unit>
      <trans-unit id="MaybeUseWeakKDFInsufficientIterationCount">
        <source>Ensure Sufficient Iteration Count When Using Weak Key Derivation Function</source>
        <target state="translated">使用弱密钥派生功能时，请确保迭代计数足够大</target>
        <note />
      </trans-unit>
      <trans-unit id="MaybeUseWeakKDFInsufficientIterationCountMessage">
        <source>Ensure that the iteration count is at least {0} when deriving a cryptographic key from a password. By default, Rfc2898DeriveByte's IterationCount is only 1000</source>
        <target state="translated">基于密码派生加密密钥时，请确保迭代计数至少为 {0}。默认情况下，Rfc2898DeriveByte 的 IterationCount 仅为 1000</target>
        <note />
      </trans-unit>
      <trans-unit id="MembersDeclaredOnImplementationTypeMustBeStaticDescription">
        <source>Since a type that implements 'IDynamicInterfaceCastable' may not implement a dynamic interface in metadata, calls to an instance interface member that is not an explicit implementation defined on this type are likely to fail at runtime. Mark new interface members 'static' to avoid runtime errors.</source>
        <target state="translated">由于实现 “IDynamicInterfaceCastable” 的类型可能不会在元数据中实现动态接口，因此对不是针对此类型定义的显式实现的实例接口成员的调用可能会在运行时失败。请将新的接口成员标记为 “static” 以避免运行时错误。</target>
        <note />
      </trans-unit>
      <trans-unit id="MembersDeclaredOnImplementationTypeMustBeStaticMessage">
        <source>The '{0}' member on the '{1}' type should be marked 'static' as '{1}' has the 'DynamicInterfaceImplementationAttribute' applied</source>
        <target state="translated">“{0}”成员(在“{1}”类型上)应标记为 “static”，因为“{1}”应用了 “DaynamicInterfaceImplementationAttribute”</target>
        <note />
      </trans-unit>
      <trans-unit id="MembersDeclaredOnImplementationTypeMustBeStaticTitle">
        <source>Members defined on an interface with the 'DynamicInterfaceCastableImplementationAttribute' should be 'static'</source>
        <target state="translated">在具有 “DynamicInterfaceCastableImplementationAttribute” 的接口上定义的成员应为 “static”</target>
        <note />
      </trans-unit>
      <trans-unit id="MethodReturnsPreviewTypeMessage">
        <source>'{0}' returns the preview type '{1}' and therefore needs to opt into preview features. See {2} for more information.</source>
        <target state="translated">“{0}”返回预览类型“{1}”，因此需要选择加入预览功能。有关详细信息，请参阅 {2}。</target>
        <note />
      </trans-unit>
      <trans-unit id="MethodReturnsPreviewTypeMessageWithCustomMessagePlaceholder">
        <source>{3} '{0}' returns the preview type '{1}' and therefore needs to opt into preview features. See {2} for more information.</source>
        <target state="translated">{3}.“{0}”返回预览类型“{1}”，因此需要选择加入预览功能。有关详细信息，请参阅 {2}。</target>
        <note />
      </trans-unit>
      <trans-unit id="MethodUsesPreviewTypeAsParameterMessage">
        <source>'{0}' takes in a preview parameter of type '{1}' and needs to opt into preview features. See {2} for more information.</source>
        <target state="translated">“{0}”接受类型“{1}”的预览参数，并且需要选择加入预览功能。有关详细信息，请参阅 {2}。</target>
        <note />
      </trans-unit>
      <trans-unit id="MethodUsesPreviewTypeAsParameterMessageWithCustomMessagePlaceholder">
        <source>{3} '{0}' takes in a preview parameter of type '{1}' and needs to opt into preview features. See {2} for more information.</source>
        <target state="translated">{3}.“{0}”接受类型“{1}”的预览参数，并且需要选择加入预览功能。有关详细信息，请参阅 {2}。</target>
        <note />
      </trans-unit>
      <trans-unit id="MethodUsesRuntimeMarshallingEvenWhenMarshallingDisabledDescription">
        <source>This method uses runtime marshalling even when runtime marshalling is disabled, which can cause unexpected behavior differences at runtime due to different expectations of a type's native layout.</source>
        <target state="translated">即使禁用运行时封送，此方法也使用运行时封送，这可能会由于类型的本机布局的不同期望导致在运行时出现意外的行为差异。</target>
        <note />
      </trans-unit>
      <trans-unit id="MethodUsesRuntimeMarshallingEvenWhenMarshallingDisabledMessage">
        <source>'{0}' uses runtime marshalling even when 'DisableRuntimeMarshallingAttribute' is applied. Use features like 'sizeof' and pointers directly to ensure accurate results.</source>
        <target state="translated">即使应用了 “DisableRuntimeMarshallingAttribute”，“{0}”也使用运行时封送。直接使用 “sizeof” 和指针等功能可确保结果准确。</target>
        <note />
      </trans-unit>
      <trans-unit id="MethodUsesRuntimeMarshallingEvenWhenMarshallingDisabledTitle">
        <source>This method uses runtime marshalling even when the 'DisableRuntimeMarshallingAttribute' is applied</source>
        <target state="translated">即使应用了 “DisableRuntimeMarshallingAttribute”，此方法也会使用运行时封送</target>
        <note />
      </trans-unit>
      <trans-unit id="MissHttpVerbAttribute">
        <source>Miss HttpVerb attribute for action methods</source>
        <target state="translated">缺少操作方法的 HttpVerb 属性</target>
        <note />
      </trans-unit>
      <trans-unit id="MissHttpVerbAttributeDescription">
        <source>All the methods that create, edit, delete, or otherwise modify data do so in the [HttpPost] overload of the method, which needs to be protected with the anti forgery attribute from request forgery. Performing a GET operation should be a safe operation that has no side effects and doesn't modify your persisted data.</source>
        <target state="translated">创建、编辑、删除或以其他方式修改数据的所有方法都在方法的 [HttpPost] 重载中执行，这需要使用来自请求伪造的防伪造属性来保护。执行 GET 操作应是不具有任何副作用且不会修改永久性数据的安全操作。</target>
        <note />
      </trans-unit>
      <trans-unit id="MissHttpVerbAttributeMessage">
        <source>Action method {0} needs to specify the HTTP request kind explicitly</source>
        <target state="translated">操作方法 {0} 需要显式指定 HTTP 请求类型</target>
        <note />
      </trans-unit>
      <trans-unit id="ModuleInitializerAttributeShouldNotBeUsedInLibrariesDescription">
        <source>Module initializers are intended to be used by application code to ensure an application's components are initialized before the application code begins executing. If library code declares a 'ModuleInitializer' method, it can interfere with application initialization and also lead to limitations in that application's trimming abilities. Library code should therefore not utilize the 'ModuleInitializer' attribute, but instead expose methods that can be used to initialize any components within the library and allow the application to invoke the method during application initialization.</source>
        <target state="translated">模块初始化表达式旨在由应用程序代码使用，以确保在应用程序代码开始执行之前初始化应用程序的组件。如果库代码声明了 “ModuleInitializer” 方法，则可能干扰应用程序初始化，还会导致限制该应用程序的剪裁功能。因此，库代码不应使用 “ModuleInitializer” 属性，而是公开可用于初始化库中任何组件的方法，并允许应用程序在应用程序初始化期间调用该方法。</target>
        <note />
      </trans-unit>
      <trans-unit id="ModuleInitializerAttributeShouldNotBeUsedInLibrariesMessage">
        <source>The 'ModuleInitializer' attribute is only intended to be used in application code or advanced source generator scenarios</source>
        <target state="translated">“ModuleInitializer” 属性仅用于应用程序代码或高级源生成器方案</target>
        <note />
      </trans-unit>
      <trans-unit id="ModuleInitializerAttributeShouldNotBeUsedInLibrariesTitle">
        <source>The 'ModuleInitializer' attribute should not be used in libraries</source>
        <target state="translated">不应在库中使用 “ModuleInitializer” 属性</target>
        <note />
      </trans-unit>
      <trans-unit id="NetDataContractSerializerDeserializeMaybeWithoutBinderSetMessage">
        <source>The method '{0}' is insecure when deserializing untrusted data without a SerializationBinder to restrict the type of objects in the deserialized object graph.</source>
        <target state="translated">在不使用 SerializationBinder 的情况下对不受信任的数据进行反序列化，以限制反序列化对象图中的对象类型时，方法“{0}”不安全。</target>
        <note />
      </trans-unit>
      <trans-unit id="NetDataContractSerializerDeserializeMaybeWithoutBinderSetTitle">
        <source>Ensure NetDataContractSerializer.Binder is set before deserializing</source>
        <target state="translated">请确保在反序列化之前设置 NetDataContractSerializer.Binder</target>
        <note />
      </trans-unit>
      <trans-unit id="NetDataContractSerializerDeserializeWithoutBinderSetMessage">
        <source>The method '{0}' is insecure when deserializing untrusted data without a SerializationBinder to restrict the type of objects in the deserialized object graph.</source>
        <target state="translated">在不使用 SerializationBinder 的情况下对不受信任的数据进行反序列化，以限制反序列化对象图中的对象类型时，方法“{0}”不安全。</target>
        <note />
      </trans-unit>
      <trans-unit id="NetDataContractSerializerDeserializeWithoutBinderSetTitle">
        <source>Do not deserialize without first setting NetDataContractSerializer.Binder</source>
        <target state="translated">在未设置 NetDataContractSerializer.Binder 的情况下，请不要反序列化</target>
        <note />
      </trans-unit>
      <trans-unit id="NetDataContractSerializerMethodUsedDescription">
        <source>The method '{0}' is insecure when deserializing untrusted data.  If you need to instead detect NetDataContractSerializer deserialization without a SerializationBinder set, then disable rule CA2310, and enable rules CA2311 and CA2312.</source>
        <target state="translated">反序列化不受信任的数据时，方法“{0}”不安全。如果需要在未设置 SerializationBinder 的情况下改为检测 NetDataContractSerializer 反序列化，则请禁用 CA2310 规则，并启用 CA2311 和 CA2312 规则。</target>
        <note />
      </trans-unit>
      <trans-unit id="NetDataContractSerializerMethodUsedMessage">
        <source>The method '{0}' is insecure when deserializing untrusted data.</source>
        <target state="translated">对不受信任的数据进行反序列化时，方法“{0}”不安全。</target>
        <note />
      </trans-unit>
      <trans-unit id="NetDataContractSerializerMethodUsedTitle">
        <source>Do not use insecure deserializer NetDataContractSerializer</source>
        <target state="translated">请勿使用不安全的反序列化程序 NetDataContractSerializer</target>
        <note />
      </trans-unit>
      <trans-unit id="NormalizeStringsToUppercaseDescription">
        <source>Strings should be normalized to uppercase. A small group of characters cannot make a round trip when they are converted to lowercase. To make a round trip means to convert the characters from one locale to another locale that represents character data differently, and then to accurately retrieve the original characters from the converted characters.</source>
        <target state="translated">字符串应规范化为大写。有少量字符在转换为小写后不能转换回来。往返转换是指将字符从一个区域设置转换为按其他方式表示字符数据的另一区域设置，然后准确地从转换后的字符中检索到原始字符。</target>
        <note />
      </trans-unit>
      <trans-unit id="NormalizeStringsToUppercaseMessageToUpper">
        <source>In method '{0}', replace the call to '{1}' with '{2}'</source>
        <target state="translated">在方法“{0}”中，将对“{1}”的调用替换为“{2}”</target>
        <note />
      </trans-unit>
      <trans-unit id="NormalizeStringsToUppercaseTitle">
        <source>Normalize strings to uppercase</source>
        <target state="translated">将字符串规范化为大写</target>
        <note />
      </trans-unit>
      <trans-unit id="ObjectStateFormatterMethodUsedMessage">
        <source>The method '{0}' is insecure when deserializing untrusted data.</source>
        <target state="translated">对不受信任的数据进行反序列化时，方法“{0}”不安全。</target>
        <note />
      </trans-unit>
      <trans-unit id="ObjectStateFormatterMethodUsedTitle">
        <source>Do not use insecure deserializer ObjectStateFormatter</source>
        <target state="translated">请勿使用不安全的反序列化程序 ObjectStateFormatter</target>
        <note />
      </trans-unit>
      <trans-unit id="OverridesPreviewMethodMessage">
        <source>'{0}' overrides the preview method '{1}' and therefore needs to opt into preview features. See {2} for more information.</source>
        <target state="translated">“{0}”覆盖预览方法“{1}”，因此需要选择加入预览功能。有关详细信息，请参阅 {2}。</target>
        <note />
      </trans-unit>
      <trans-unit id="OverridesPreviewMethodMessageWithCustomMessagePlaceholder">
        <source>{3} '{0}' overrides the preview method '{1}' and therefore needs to opt into preview features. See {2} for more information.</source>
        <target state="translated">{3}.“{0}”覆盖预览方法“{1}”，因此需要选择加入预览功能。有关详细信息，请参阅 {2}。</target>
        <note />
      </trans-unit>
      <trans-unit id="PInvokeDeclarationsShouldBePortableDescription">
        <source>This rule evaluates the size of each parameter and the return value of a P/Invoke, and verifies that the size of the parameter is correct when marshaled to unmanaged code on 32-bit and 64-bit operating systems.</source>
        <target state="translated">此规则计算每个参数的大小和 P/Invoke 的返回值，并在封送处理为 32 位和 64 位操作系统上的非托管代码时验证参数大小是否正确。</target>
        <note />
      </trans-unit>
      <trans-unit id="PInvokeDeclarationsShouldBePortableMessageParameter">
        <source>As it is declared in your code, parameter {0} of P/Invoke {1} will be {2} bytes wide on {3} platforms. This is not correct, as the actual native declaration of this API indicates it should be {4} bytes wide on {3} platforms. Consult the MSDN Platform SDK documentation for help determining what data type should be used instead of {5}.</source>
        <target state="translated">如代码中所声明的，P/Invoke {1} 的参数 {0} 在 {3} 平台上的字节宽度将为 {2}。这是不正确的，因为此 API 的实际本机声明表明该参数在 {3} 平台上的字节宽度应为 {4}。请参考 MSDN Platform SDK 文档来获取帮助，确定应使用哪种数据类型来代替 {5}。</target>
        <note />
      </trans-unit>
      <trans-unit id="PInvokeDeclarationsShouldBePortableMessageReturn">
        <source>As it is declared in your code, the return type of P/Invoke {0} will be {1} bytes wide on {2} platforms. This is not correct, as the actual native declaration of this API indicates it should be {3} bytes wide on {2} platforms. Consult the MSDN Platform SDK documentation for help determining what data type should be used instead of {4}.</source>
        <target state="translated">如代码中所声明的，P/Invoke {0} 的返回类型在 {2} 平台上的字节宽度将为 {1}。这是不正确的，因为此 API 的实际本机声明表明该返回类型在 {2} 平台上的字节宽度应为 {3}。请参考 MSDN Platform SDK 文档来获取帮助，确定应使用哪种数据类型来代替 {4}。</target>
        <note />
      </trans-unit>
      <trans-unit id="PInvokeDeclarationsShouldBePortableTitle">
        <source>PInvoke declarations should be portable</source>
        <target state="translated">PInvoke 声明应为可移植声明</target>
        <note />
      </trans-unit>
      <trans-unit id="PInvokesShouldNotBeVisibleDescription">
        <source>A public or protected method in a public type has the System.Runtime.InteropServices.DllImportAttribute attribute (also implemented by the Declare keyword in Visual Basic). Such methods should not be exposed.</source>
        <target state="translated">公共类型中的公共方法或受保护的方法具有 System.Runtime.InteropServices.DllImportAttribute 属性(在 Visual Basic 中也由 Declare 关键字实现)。不应公开此类方法。</target>
        <note />
      </trans-unit>
      <trans-unit id="PInvokesShouldNotBeVisibleMessage">
        <source>P/Invoke method '{0}' should not be visible</source>
        <target state="translated">P/Invoke 方法“{0}”应该是不可见的</target>
        <note />
      </trans-unit>
      <trans-unit id="PInvokesShouldNotBeVisibleTitle">
        <source>P/Invokes should not be visible</source>
        <target state="translated">P/Invokes 应该是不可见的</target>
        <note />
      </trans-unit>
      <trans-unit id="PlatformCompatibilityAllPlatforms">
        <source>and all other platforms</source>
        <target state="translated">和其他所有平台</target>
        <note>This call site is reachable on: 'windows' 10.0.2000 and later, and all other platforms</note>
      </trans-unit>
      <trans-unit id="PlatformCompatibilityAllVersions">
        <source>'{0}' all versions</source>
        <target state="translated">"{0}" 所有版本</target>
        <note>This call site is reachable on: 'Windows' all versions.</note>
      </trans-unit>
      <trans-unit id="PlatformCompatibilityDescription">
        <source>Using platform dependent API on a component makes the code no longer work across all platforms.</source>
        <target state="translated">在组件上使用依赖于平台的 API 会使代码无法用于所有平台。</target>
        <note />
      </trans-unit>
      <trans-unit id="PlatformCompatibilityFromVersionToVersion">
        <source>'{0}' from version {1} to {2}</source>
        <target state="translated">"{0}" 版本 {1} 到 {2}。</target>
        <note>'SupportedOnWindows1903UnsupportedOn2004()' is supported on: 'windows' from version 10.0.1903 to 10.0.2004.</note>
      </trans-unit>
      <trans-unit id="PlatformCompatibilityOnlySupportedCsAllPlatformMessage">
        <source>This call site is reachable on all platforms. '{0}' is only supported on: {1}.</source>
        <target state="translated">可在所有平台上访问此调用站点。"{0}" 仅在 {1} 上受支持。</target>
        <note>This call site is reachable on all platforms. 'SupportedOnWindowsAndBrowser()' is only supported on: 'windows', 'browser' .</note>
      </trans-unit>
      <trans-unit id="PlatformCompatibilityOnlySupportedCsReachableMessage">
        <source>This call site is reachable on: {2}. '{0}' is only supported on: {1}.</source>
        <target state="translated">可在 {2} 上访问此调用站点。"{0}" 仅在 {1} 上受支持。</target>
        <note>This call site is reachable on: 'windows' all versions.'SupportedOnWindowsUnsupportedFromWindows2004()' is only supported on: 'windows' 10.0.2004 and before</note>
      </trans-unit>
      <trans-unit id="PlatformCompatibilityOnlySupportedCsUnreachableMessage">
        <source>This call site is unreachable on: {2}. '{0}' is only supported on: {1}.</source>
        <target state="translated">无法在 {2} 上访问此调用站点。"{0}" 仅在 {1} 上受支持。</target>
        <note>This call site is unreachable on: 'browser'. 'SupportedOnWindowsAndBrowser()' is only supported on: 'browser', 'windows'.</note>
      </trans-unit>
      <trans-unit id="PlatformCompatibilitySupportedCsAllPlatformMessage">
        <source>This call site is reachable on all platforms. '{0}' is supported on: {1}.</source>
        <target state="translated">可在所有平台上访问此调用站点。"{0}" 在 {1} 上受支持。</target>
        <note>This call site is reachable on all platforms. 'SupportedOnWindows1903UnsupportedFrom2004()' is supported on: 'windows' from version 10.0.1903 to 10.0.2004.</note>
      </trans-unit>
      <trans-unit id="PlatformCompatibilitySupportedCsReachableMessage">
        <source>This call site is reachable on: {2}. '{0}' is supported on: {1}.</source>
        <target state="translated">可在 {2} 上访问此调用站点。"{0}" 在 {1} 上受支持。</target>
        <note>This call site is reachable on: 'windows' 10.0.2000 and before. 'UnsupportedOnWindowsSupportedOn1903()' is supported on: 'windows' 10.0.1903 and later.</note>
      </trans-unit>
      <trans-unit id="PlatformCompatibilityTitle">
        <source>Validate platform compatibility</source>
        <target state="translated">验证平台兼容性</target>
        <note />
      </trans-unit>
      <trans-unit id="PlatformCompatibilityUnsupportedCsAllPlatformMessage">
        <source>This call site is reachable on all platforms. '{0}' is unsupported on: {1}.</source>
        <target state="translated">可在所有平台上访问此调用站点。"{0}" 在 {1} 上不受支持。</target>
        <note>This call site is reachable on all platforms. 'UnsupportedOnWindows()' is unsupported on: 'windows'</note>
      </trans-unit>
      <trans-unit id="PlatformCompatibilityUnsupportedCsReachableMessage">
        <source>This call site is reachable on: {2}. '{0}' is unsupported on: {1}.</source>
        <target state="translated">可在 {2} 上访问此调用站点。"{0}" 在 {1} 上不受支持。</target>
        <note>This call site is reachable on: 'windows', 'browser'. 'UnsupportedOnBrowser()' is unsupported on: 'browser'.</note>
      </trans-unit>
      <trans-unit id="PlatformCompatibilityVersionAndBefore">
        <source>'{0}' {1} and before</source>
        <target state="translated">"{0}" {1} 及之前版本</target>
        <note>'SupportedOnWindowsUnsupportedFromWindows2004()' is only supported on: 'windows' 10.0.2004 and before.</note>
      </trans-unit>
      <trans-unit id="PlatformCompatibilityVersionAndLater">
        <source>'{0}' {1} and later</source>
        <target state="translated">"{0}" {1} 及更高版本</target>
        <note>'SupportedOnWindows10()' is only supported on: 'windows' 10.0 and later.</note>
      </trans-unit>
      <trans-unit id="PotentialReferenceCycleInDeserializedObjectGraphDescription">
        <source>Review code that processes untrusted deserialized data for handling of unexpected reference cycles. An unexpected reference cycle should not cause the code to enter an infinite loop. Otherwise, an unexpected reference cycle can allow an attacker to DOS or exhaust the memory of the process when deserializing untrusted data.</source>
        <target state="translated">查看处理不受信任的反序列化数据(为了处理意外引用循环)的代码。意外引用循环不应导致代码进入无限循环。否则，当反序列化不受信任的数据时，意外的引用循环可能导致攻击者 DOS 或耗尽进程的内存。</target>
        <note />
      </trans-unit>
      <trans-unit id="PotentialReferenceCycleInDeserializedObjectGraphMessage">
        <source>{0} participates in a potential reference cycle</source>
        <target state="translated">{0} 参与潜在的引用周期</target>
        <note />
      </trans-unit>
      <trans-unit id="PotentialReferenceCycleInDeserializedObjectGraphTitle">
        <source>Potential reference cycle in deserialized object graph</source>
        <target state="translated">反序列化对象图中的潜在引用循环</target>
        <note />
      </trans-unit>
      <trans-unit id="PreferAsSpanOverSubstringCodefixTitle">
        <source>Replace 'Substring' with 'AsSpan'</source>
        <target state="translated">将 “Substring” 替换为 “AsSpan”</target>
        <note />
      </trans-unit>
      <trans-unit id="PreferAsSpanOverSubstringDescription">
        <source>'AsSpan' is more efficient then 'Substring'. 'Substring' performs an O(n) string copy, while 'AsSpan' does not and has a constant cost.</source>
        <target state="translated">“AsSpan” 比 “Substring” 效率更高。“Substring” 执行 O(n)字符串复制，而 “AsSpan” 不执行且具有固定成本。</target>
        <note />
      </trans-unit>
      <trans-unit id="PreferAsSpanOverSubstringMessage">
        <source>Prefer 'AsSpan' over 'Substring' when span-based overloads are available</source>
        <target state="translated">当基于跨度的重载可用时，首选 “AsSpan” 而不是 “Substring”</target>
        <note />
      </trans-unit>
      <trans-unit id="PreferAsSpanOverSubstringTitle">
        <source>Prefer 'AsSpan' over 'Substring'</source>
        <target state="translated">首选 “AsSpan” 而不是 “Substring”</target>
        <note />
      </trans-unit>
      <trans-unit id="PreferDictionaryContainsKeyCodeFixTitle">
        <source>Use 'ContainsKey'</source>
        <target state="translated">使用 “ContainsKey”</target>
        <note />
      </trans-unit>
      <trans-unit id="PreferDictionaryContainsKeyDescription">
        <source>'ContainsKey' is usually O(1), while 'Keys.Contains' may be O(n) in some cases. Additionally, many dictionary implementations lazily initialize the Keys collection to cut back on allocations.</source>
        <target state="translated">“ContainsKey” 通常是 O(1)，而 “Keys.Contains” 在某些情况下可能是 O(n)。此外，许多字典实现会延迟地初始化 Keys 集合，以减少分配。</target>
        <note />
      </trans-unit>
      <trans-unit id="PreferDictionaryContainsKeyMessage">
        <source>Prefer 'ContainsKey' over 'Keys.Contains' for dictionary type '{0}'</source>
        <target state="translated">对于字典类型“{0}”，首选 “ContainsKey” 而不是 “Keys.Contains”。</target>
        <note />
      </trans-unit>
      <trans-unit id="PreferDictionaryContainsMethodsTitle">
        <source>Prefer Dictionary.Contains methods</source>
        <target state="translated">首选 Dictionary.Contains 方法</target>
        <note />
      </trans-unit>
      <trans-unit id="PreferDictionaryContainsValueCodeFixTitle">
        <source>Use 'ContainsValue'</source>
        <target state="translated">使用 “ContainsValue”</target>
        <note />
      </trans-unit>
      <trans-unit id="PreferDictionaryContainsValueDescription">
        <source>Many dictionary implementations lazily initialize the Values collection. To avoid unnecessary allocations, prefer 'ContainsValue' over 'Values.Contains'.</source>
        <target state="translated">许多字典实现延迟初始化 Values 集合。为了避免不必要的分配，首选 “ContainsValue” 而不是 “Values.Contains”。</target>
        <note />
      </trans-unit>
      <trans-unit id="PreferDictionaryContainsValueMessage">
        <source>Prefer 'ContainsValue' over 'Values.Contains' for dictionary type '{0}'</source>
        <target state="translated">对于字典类型“{0}”，首选 “ContainsValue” 而不是 “Values.Contains”。</target>
        <note />
      </trans-unit>
      <trans-unit id="PreferHashDataCodefixTitle">
        <source>Replace with 'HashData' method</source>
        <target state="translated">替换为“HashData”方法</target>
        <note />
      </trans-unit>
      <trans-unit id="PreferHashDataOverComputeHashAnalyzerDescription">
        <source>It is more efficient to use the static 'HashData' method over creating and managing a HashAlgorithm instance to call 'ComputeHash'.</source>
        <target state="translated">相比创建并管理 HashAlgorithm 实例来调用“ComputeHash”，使用静态“HashData”方法更高效。</target>
        <note />
      </trans-unit>
      <trans-unit id="PreferHashDataOverComputeHashAnalyzerMessage">
        <source>Prefer static '{0}.HashData' method over 'ComputeHash'</source>
        <target state="translated">首选静态“{0}.HashData”而不是的“ComputeHash”</target>
        <note />
      </trans-unit>
      <trans-unit id="PreferHashDataOverComputeHashAnalyzerTitle">
        <source>Prefer static 'HashData' method over 'ComputeHash'</source>
        <target state="translated">首选静态“HashData”而不是的“ComputeHash”</target>
        <note />
      </trans-unit>
      <trans-unit id="PreferStreamAsyncMemoryOverloadsDescription">
        <source>'Stream' has a 'ReadAsync' overload that takes a 'Memory&lt;Byte&gt;' as the first argument, and a 'WriteAsync' overload that takes a 'ReadOnlyMemory&lt;Byte&gt;' as the first argument. Prefer calling the memory based overloads, which are more efficient.</source>
        <target state="translated">"Stream" 有一个将 "Memory&lt;Byte&gt;" 作为第一个参数的 "ReadAsync" 重载和一个将 "Memory&lt;Byte&gt;" 作为第一个参数的 "WriteAsync" 重载。首选调用基于内存的重载，它们的效率更高。</target>
        <note />
      </trans-unit>
      <trans-unit id="PreferIsEmptyOverCountDescription">
        <source>For determining whether the object contains or not any items, prefer using 'IsEmpty' property rather than retrieving the number of items from the 'Count' property and comparing it to 0 or 1.</source>
        <target state="translated">若要确定对象是否包含项，最好使用 "IsEmpty" 属性，而不是从 "Count" 属性检索项的数目并将其与 0 或 1 进行比较。</target>
        <note />
      </trans-unit>
      <trans-unit id="PreferIsEmptyOverCountMessage">
        <source>Prefer 'IsEmpty' over 'Count' to determine whether the object is empty</source>
        <target state="translated">最好使用 "IsEmpty" (而不是 "Count")来确定对象是否为空</target>
        <note />
      </trans-unit>
      <trans-unit id="PreferIsEmptyOverCountTitle">
        <source>Prefer IsEmpty over Count</source>
        <target state="translated">最好使用 "IsEmpty" (而不是 "Count")</target>
        <note />
      </trans-unit>
      <trans-unit id="PreferStreamAsyncMemoryOverloadsMessage">
        <source>Change the '{0}' method call to use the '{1}' overload</source>
        <target state="translated">请将“{0}”方法调用更改为使用“{1}”重载</target>
        <note />
      </trans-unit>
      <trans-unit id="PreferStreamAsyncMemoryOverloadsTitle">
        <source>Prefer the 'Memory'-based overloads for 'ReadAsync' and 'WriteAsync'</source>
        <target state="translated">对于 "ReadAsync" 和 "WriteAsync"，首选基于内存的重载</target>
        <note />
      </trans-unit>
      <trans-unit id="PreferStringContainsOverIndexOfCodeFixTitle">
        <source>Replace with 'string.Contains'</source>
        <target state="translated">替换为 "string.Contains"</target>
        <note />
      </trans-unit>
      <trans-unit id="PreferStringContainsOverIndexOfDescription">
        <source>Calls to 'string.IndexOf' where the result is used to check for the presence/absence of a substring can be replaced by 'string.Contains'.</source>
        <target state="translated">如果结果用于检查是否存在/缺少子字符串，对 "string.IndexOf" 的调用可替换为对 "string.Contains" 的调用。</target>
        <note />
      </trans-unit>
      <trans-unit id="PreferStringContainsOverIndexOfMessage">
        <source>Use 'string.Contains' instead of 'string.IndexOf' to improve readability</source>
        <target state="translated">使用 "string.Contains" 而不是 "string.IndexOf" 来提高可读性</target>
        <note />
      </trans-unit>
      <trans-unit id="PreferStringContainsOverIndexOfTitle">
        <source>Consider using 'string.Contains' instead of 'string.IndexOf'</source>
        <target state="translated">请考虑使用 "string.Contains" 而不是 "string.IndexOf"</target>
        <note />
      </trans-unit>
      <trans-unit id="PreferTypedStringBuilderAppendOverloadsDescription">
        <source>StringBuilder.Append and StringBuilder.Insert provide overloads for multiple types beyond System.String.  When possible, prefer the strongly-typed overloads over using ToString() and the string-based overload.</source>
        <target state="translated">StringBuilder.Append 和 StringBuilder.Insert 为 System.String 之外的多种类型提供重载。在可能情况下，尽量使用强类型重载而非使用 ToString() 和基于字符串的重载。</target>
        <note />
      </trans-unit>
      <trans-unit id="PreferTypedStringBuilderAppendOverloadsMessage">
        <source>Remove the ToString call in order to use a strongly-typed StringBuilder overload</source>
        <target state="translated">删除 ToString 调用以使用强类型 StringBuilder 重载</target>
        <note />
      </trans-unit>
      <trans-unit id="PreferTypedStringBuilderAppendOverloadsRemoveToString">
        <source>Remove the ToString call</source>
        <target state="translated">删除 ToString 调用</target>
        <note />
      </trans-unit>
      <trans-unit id="PreferTypedStringBuilderAppendOverloadsTitle">
        <source>Prefer strongly-typed Append and Insert method overloads on StringBuilder</source>
        <target state="translated">最好使用 StringBuilder 的强类型 Append 和 Insert 方法重载</target>
        <note />
      </trans-unit>
      <trans-unit id="PreferConstCharOverConstUnitStringInStringBuilderDescription">
        <source>'StringBuilder.Append(char)' is more efficient than 'StringBuilder.Append(string)' when the string is a single character. When calling 'Append' with a constant, prefer using a constant char rather than a constant string containing one character.</source>
        <target state="translated">当字符串是单个字符时，"StringBuilder.Append(char)" 比 "StringBuilder.Append(string)" 更高效。使用常量调用 "Append" 时，请首选使用常量字符，而不是包含一个字符的常量字符串。</target>
        <note />
      </trans-unit>
      <trans-unit id="PreferConstCharOverConstUnitStringInStringBuilderMessage">
        <source>Use 'StringBuilder.Append(char)' instead of 'StringBuilder.Append(string)' when the input is a constant unit string</source>
        <target state="translated">当输入是常量单位字符串时，请使用 "StringBuilder.Append(char)" 而不是 "StringBuilder.Append(string)"</target>
        <note />
      </trans-unit>
      <trans-unit id="PreferConstCharOverConstUnitStringInStringBuilderTitle">
        <source>Consider using 'StringBuilder.Append(char)' when applicable</source>
        <target state="translated">若适用，请考虑使用 "StringBuilder.Append(char)"</target>
        <note />
      </trans-unit>
      <trans-unit id="ProvideCorrectArgumentToEnumHasFlagDescription">
        <source>'Enum.HasFlag' method expects the 'enum' argument to be of the same 'enum' type as the instance on which the method is invoked and that this 'enum' is marked with 'System.FlagsAttribute'. If these are different 'enum' types, an unhandled exception will be thrown at runtime. If the 'enum' type is not marked with 'System.FlagsAttribute' the call will always return 'false' at runtime.</source>
        <target state="translated">"Enum.HasFlag" 方法要求 "enum" 参数与调用该方法的实例具有相同的 "enum" 类型，并且此 "enum" 用 "System.FlagsAttribute" 标记。如果它们是不同的 "enum" 类型，则在运行时将引发未经处理的异常。如果 "enum" 类型未使用 "System.FlagsAttribute" 进行标记，则调用在运行时将始终返回 "false"。</target>
        <note />
      </trans-unit>
      <trans-unit id="ProvideCorrectArgumentToEnumHasFlagMessageDifferentType">
        <source>The argument type, '{0}', must be the same as the enum type '{1}'</source>
        <target state="translated">参数类型“{0}”必须与枚举类型“{1}”相同。</target>
        <note />
      </trans-unit>
      <trans-unit id="ProvideCorrectArgumentToEnumHasFlagTitle">
        <source>Provide correct 'enum' argument to 'Enum.HasFlag'</source>
        <target state="translated">向 "Enum.HasFlag" 提供正确的 "enum" 参数</target>
        <note />
      </trans-unit>
      <trans-unit id="ProvideCorrectArgumentsToFormattingMethodsDescription">
        <source>The format argument that is passed to System.String.Format does not contain a format item that corresponds to each object argument, or vice versa.</source>
        <target state="translated">传递到 System.String.Format 的 format 参数不包含与各对象参数相对应的格式项，反之亦然。</target>
        <note />
      </trans-unit>
      <trans-unit id="ProvideCorrectArgumentsToFormattingMethodsMessage">
        <source>Provide correct arguments to formatting methods</source>
        <target state="translated">为格式化方法提供正确的参数</target>
        <note />
      </trans-unit>
      <trans-unit id="ProvideCorrectArgumentsToFormattingMethodsTitle">
        <source>Provide correct arguments to formatting methods</source>
        <target state="translated">为格式化方法提供正确的参数</target>
        <note />
      </trans-unit>
      <trans-unit id="ProvideDeserializationMethodsForOptionalFieldsDescription">
        <source>A type has a field that is marked by using the System.Runtime.Serialization.OptionalFieldAttribute attribute, and the type does not provide deserialization event handling methods.</source>
        <target state="translated">类型具有使用 System.Runtime.Serialization.OptionalFieldAttribute 特性标记的字段，并且该类型不提供反序列化事件处理方法。</target>
        <note />
      </trans-unit>
      <trans-unit id="ProvideDeserializationMethodsForOptionalFieldsMessageOnDeserialized">
        <source>Add a 'private void OnDeserialized(StreamingContext)' method to type {0} and attribute it with the System.Runtime.Serialization.OnDeserializedAttribute</source>
        <target state="translated">向类型 {0} 中添加“private void OnDeserialized(StreamingContext)”方法并使其具有 System.Runtime.Serialization.OnDeserializedAttribute 特性</target>
        <note />
      </trans-unit>
      <trans-unit id="ProvideDeserializationMethodsForOptionalFieldsMessageOnDeserializing">
        <source>Add a 'private void OnDeserializing(StreamingContext)' method to type {0} and attribute it with the System.Runtime.Serialization.OnDeserializingAttribute</source>
        <target state="translated">向类型 {0} 中添加“private void OnDeserializing(StreamingContext)”方法并使其具有 System.Runtime.Serialization.OnDeserializingAttribute 特性</target>
        <note />
      </trans-unit>
      <trans-unit id="ProvideDeserializationMethodsForOptionalFieldsTitle">
        <source>Provide deserialization methods for optional fields</source>
        <target state="translated">为可选字段提供反序列化方法</target>
        <note />
      </trans-unit>
      <trans-unit id="ProvidePublicParameterlessSafeHandleConstructorDescription">
        <source>Providing a parameterless constructor that is as visible as the containing type for a type derived from 'System.Runtime.InteropServices.SafeHandle' enables better performance and usage with source-generated interop solutions.</source>
        <target state="translated">提供与派生自 “System.Runtime.InteropServices.SafeHandle” 的类型的包含类型一样可见的无参数构造函数可改进源生成的互操作解决方案的性能和使用情况。</target>
        <note />
      </trans-unit>
      <trans-unit id="ProvidePublicParameterlessSafeHandleConstructorMessage">
        <source>Provide a parameterless constructor that is as visible as the containing type for the '{0}' type that is derived from 'System.Runtime.InteropServices.SafeHandle'</source>
        <target state="translated">提供与派生自 “System.Runtime.InteropServices.SafeHandle” 的“{0}”类型的包含类型一样可见的无参数构造函数</target>
        <note />
      </trans-unit>
      <trans-unit id="ProvidePublicParameterlessSafeHandleConstructorTitle">
        <source>Provide a parameterless constructor that is as visible as the containing type for concrete types derived from 'System.Runtime.InteropServices.SafeHandle'</source>
        <target state="translated">提供与派生自 “System.Runtime.InteropServices.SafeHandle” 的具体类型的包含类型一样可见的无参数构造函数</target>
        <note />
      </trans-unit>
      <trans-unit id="ProvideStreamMemoryBasedAsyncOverridesDescription">
        <source>To improve performance, override the memory-based async methods when subclassing 'Stream'. Then implement the array-based methods in terms of the memory-based methods.</source>
        <target state="translated">若要提高性能，请在子类化“Stream”时重写基于内存的异步方法。然后，根据基于内存的方法实现基于数组的方法。</target>
        <note />
      </trans-unit>
      <trans-unit id="ProvideStreamMemoryBasedAsyncOverridesMessage">
        <source>'{0}' overrides array-based '{1}' but does not override memory-based '{2}'. Consider overriding memory-based '{2}' to improve performance.</source>
        <target state="translated">“{0}”重写基于数组的“{1}”，但不会重写基于内存的“{2}”，请考虑重写基于内存的“{2}”以提高性能。</target>
        <note>0 = type that subclasses Stream directly, 1 = array-based method, 2 = memory-based method</note>
      </trans-unit>
      <trans-unit id="ProvideStreamMemoryBasedAsyncOverridesTitle">
        <source>Provide memory-based overrides of async methods when subclassing 'Stream'</source>
        <target state="translated">在子类化 “Stream” 时提供异步方法的基于内存的重写</target>
        <note />
      </trans-unit>
      <trans-unit id="RemoveRedundantCall">
        <source>Remove redundant call</source>
        <target state="translated">删除冗余的调用</target>
        <note />
      </trans-unit>
      <trans-unit id="RemoveRedundantGuardCallCodeFixTitle">
        <source>Remove unnecessary call</source>
        <target state="new">Remove unnecessary call</target>
        <note />
      </trans-unit>
      <trans-unit id="ReplaceStringLiteralWithCharLiteralCodeActionTitle">
        <source>Replace string literal with char literal</source>
        <target state="translated">将字符串字面量替换为字符型文本</target>
        <note />
      </trans-unit>
      <trans-unit id="RethrowToPreserveStackDetailsDescription">
        <source>An exception is rethrown and the exception is explicitly specified in the throw statement. If an exception is rethrown by specifying the exception in the throw statement, the list of method calls between the original method that threw the exception and the current method is lost.</source>
        <target state="translated">异常被再次引发并在 throw 语句中显式指定。如果通过在 throw 语句中指定异常来重新引发异常，则引发该异常的原始方法与当前方法之间的方法调用列表将丢失。</target>
        <note />
      </trans-unit>
      <trans-unit id="RethrowToPreserveStackDetailsMessage">
        <source>Rethrow to preserve stack details</source>
        <target state="translated">再次引发以保留堆栈详细信息</target>
        <note />
      </trans-unit>
      <trans-unit id="RethrowToPreserveStackDetailsTitle">
        <source>Rethrow to preserve stack details</source>
        <target state="translated">再次引发以保留堆栈详细信息</target>
        <note />
      </trans-unit>
      <trans-unit id="ReviewCodeForDllInjectionVulnerabilitiesMessage">
        <source>Potential DLL injection vulnerability was found where '{0}' in method '{1}' may be tainted by user-controlled data from '{2}' in method '{3}'.</source>
        <target state="translated">找到了潜在的 DLL 注入漏洞，其中方法“{1}”中的“{0}”可能会受到方法“{3}”中“{2}”的用户控制数据的污染。</target>
        <note />
      </trans-unit>
      <trans-unit id="ReviewCodeForDllInjectionVulnerabilitiesTitle">
        <source>Review code for DLL injection vulnerabilities</source>
        <target state="translated">查看 DLL 注入漏洞的代码</target>
        <note />
      </trans-unit>
      <trans-unit id="ReviewCodeForFilePathInjectionVulnerabilitiesMessage">
        <source>Potential file path injection vulnerability was found where '{0}' in method '{1}' may be tainted by user-controlled data from '{2}' in method '{3}'.</source>
        <target state="translated">找到了潜在的文件路径注入漏洞，其中方法“{1}”中的“{0}”可能会受到方法“{3}”中“{2}”的用户控制数据的污染。</target>
        <note />
      </trans-unit>
      <trans-unit id="ReviewCodeForFilePathInjectionVulnerabilitiesTitle">
        <source>Review code for file path injection vulnerabilities</source>
        <target state="translated">查看文件路径注入漏洞的代码</target>
        <note />
      </trans-unit>
      <trans-unit id="ReviewCodeForInformationDisclosureVulnerabilitiesMessage">
        <source>Potential information disclosure vulnerability was found where '{0}' in method '{1}' may contain unintended information from '{2}' in method '{3}'.</source>
        <target state="translated">找到了潜在信息泄露漏洞，其中方法“{1}”中的“{0}”可能包含方法“{3}”中“{2}”的意外信息。</target>
        <note />
      </trans-unit>
      <trans-unit id="ReviewCodeForInformationDisclosureVulnerabilitiesTitle">
        <source>Review code for information disclosure vulnerabilities</source>
        <target state="translated">查看信息泄露漏洞的代码</target>
        <note />
      </trans-unit>
      <trans-unit id="ReviewCodeForLdapInjectionVulnerabilitiesMessage">
        <source>Potential LDAP injection vulnerability was found where '{0}' in method '{1}' may be tainted by user-controlled data from '{2}' in method '{3}'.</source>
        <target state="translated">找到了潜在 LDAP 注入漏洞，其中方法“{1}”中的“{0}”可能会受到方法“{3}”中“{2}”的用户控制数据的污染。</target>
        <note />
      </trans-unit>
      <trans-unit id="ReviewCodeForLdapInjectionVulnerabilitiesTitle">
        <source>Review code for LDAP injection vulnerabilities</source>
        <target state="translated">查看 LDAP 注入漏洞的代码</target>
        <note />
      </trans-unit>
      <trans-unit id="ReviewCodeForOpenRedirectVulnerabilitiesMessage">
        <source>Potential open redirect vulnerability was found where '{0}' in method '{1}' may be tainted by user-controlled data from '{2}' in method '{3}'.</source>
        <target state="translated">找到了潜在开放重定向漏洞，其中方法“{1}”中的“{0}”可能会受到方法“{3}”中“{2}”的用户控制数据的污染。</target>
        <note />
      </trans-unit>
      <trans-unit id="ReviewCodeForOpenRedirectVulnerabilitiesTitle">
        <source>Review code for open redirect vulnerabilities</source>
        <target state="translated">查看开放重定向漏洞的代码</target>
        <note />
      </trans-unit>
      <trans-unit id="ReviewCodeForProcessCommandInjectionVulnerabilitiesMessage">
        <source>Potential process command injection vulnerability was found where '{0}' in method '{1}' may be tainted by user-controlled data from '{2}' in method '{3}'.</source>
        <target state="translated">找到了潜在进程命令注入漏洞，其中方法“{1}”中的“{0}”可能会受到方法“{3}”中“{2}”的用户控制数据的污染。</target>
        <note />
      </trans-unit>
      <trans-unit id="ReviewCodeForProcessCommandInjectionVulnerabilitiesTitle">
        <source>Review code for process command injection vulnerabilities</source>
        <target state="translated">查看进程命令注入漏洞的代码</target>
        <note />
      </trans-unit>
      <trans-unit id="ReviewCodeForRegexInjectionVulnerabilitiesMessage">
        <source>Potential regex injection vulnerability was found where '{0}' in method '{1}' may be tainted by user-controlled data from '{2}' in method '{3}'.</source>
        <target state="translated">找到了潜在正则表达式注入漏洞，其中方法“{1}”中的“{0}”可能会受到方法“{3}”中“{2}”的用户控制数据的污染。</target>
        <note />
      </trans-unit>
      <trans-unit id="ReviewCodeForRegexInjectionVulnerabilitiesTitle">
        <source>Review code for regex injection vulnerabilities</source>
        <target state="translated">查看正则表达式注入漏洞的代码</target>
        <note />
      </trans-unit>
      <trans-unit id="ReviewCodeForSqlInjectionVulnerabilitiesMessage">
        <source>Potential SQL injection vulnerability was found where '{0}' in method '{1}' may be tainted by user-controlled data from '{2}' in method '{3}'.</source>
        <target state="translated">找到了潜在 SQL 注入漏洞，其中方法“{1}”中的“{0}”可能会受到方法“{3}”中“{2}”的用户控制数据的污染。</target>
        <note />
      </trans-unit>
      <trans-unit id="ReviewCodeForSqlInjectionVulnerabilitiesTitle">
        <source>Review code for SQL injection vulnerabilities</source>
        <target state="translated">检查 SQL 注入漏洞的代码</target>
        <note />
      </trans-unit>
      <trans-unit id="ReviewCodeForXamlInjectionVulnerabilitiesMessage">
        <source>Potential XAML injection vulnerability was found where '{0}' in method '{1}' may be tainted by user-controlled data from '{2}' in method '{3}'.</source>
        <target state="translated">找到了潜在 XAML 注入漏洞，其中方法“{1}”中的“{0}”可能会受到方法“{3}”中“{2}”的用户控制数据的污染。</target>
        <note />
      </trans-unit>
      <trans-unit id="ReviewCodeForXamlInjectionVulnerabilitiesTitle">
        <source>Review code for XAML injection vulnerabilities</source>
        <target state="translated">查看 XAML 注入漏洞的代码</target>
        <note />
      </trans-unit>
      <trans-unit id="ReviewCodeForXmlInjectionVulnerabilitiesMessage">
        <source>Potential XML injection vulnerability was found where '{0}' in method '{1}' may be tainted by user-controlled data from '{2}' in method '{3}'.</source>
        <target state="translated">找到了潜在 XML 注入漏洞，其中方法“{1}”中的“{0}”可能会受到方法“{3}”中“{2}”的用户控制数据的污染。</target>
        <note />
      </trans-unit>
      <trans-unit id="ReviewCodeForXmlInjectionVulnerabilitiesTitle">
        <source>Review code for XML injection vulnerabilities</source>
        <target state="translated">查看 XML 注入漏洞的代码</target>
        <note />
      </trans-unit>
      <trans-unit id="ReviewCodeForXPathInjectionVulnerabilitiesMessage">
        <source>Potential XPath injection vulnerability was found where '{0}' in method '{1}' may be tainted by user-controlled data from '{2}' in method '{3}'.</source>
        <target state="translated">找到了潜在 XPath 注入漏洞，其中方法“{1}”中的“{0}”可能会受到方法“{3}”中“{2}”的用户控制数据的污染。</target>
        <note />
      </trans-unit>
      <trans-unit id="ReviewCodeForXPathInjectionVulnerabilitiesTitle">
        <source>Review code for XPath injection vulnerabilities</source>
        <target state="translated">查看 XPath 注入漏洞的代码</target>
        <note />
      </trans-unit>
      <trans-unit id="ReviewCodeForXssVulnerabilitiesMessage">
        <source>Potential cross-site scripting (XSS) vulnerability was found where '{0}' in method '{1}' may be tainted by user-controlled data from '{2}' in method '{3}'.</source>
        <target state="translated">找到了潜在跨站点脚本(XSS)漏洞，其中方法“{1}”中的“{0}”可能会受到方法“{3}”中“{2}”的用户控制数据的污染。</target>
        <note />
      </trans-unit>
      <trans-unit id="ReviewCodeForXssVulnerabilitiesTitle">
        <source>Review code for XSS vulnerabilities</source>
        <target state="translated">检查 XSS 漏洞的代码</target>
        <note />
      </trans-unit>
      <trans-unit id="ReviewSQLQueriesForSecurityVulnerabilitiesDescription">
        <source>SQL queries that directly use user input can be vulnerable to SQL injection attacks. Review this SQL query for potential vulnerabilities, and consider using a parameterized SQL query.</source>
        <target state="translated">直接使用用户输入的 SQL 查询可能容易受到 SQL 注入攻击。查看此 SQL 查询以查找潜在漏洞，请考虑使用参数化 SQL 查询。</target>
        <note />
      </trans-unit>
      <trans-unit id="ReviewSQLQueriesForSecurityVulnerabilitiesMessageNoNonLiterals">
        <source>Review if the query string passed to '{0}' in '{1}', accepts any user input</source>
        <target state="translated">查看传递给“{1}”中的“{0}”的查询字符串是否接受任何用户输入</target>
        <note />
      </trans-unit>
      <trans-unit id="ReviewSQLQueriesForSecurityVulnerabilitiesTitle">
        <source>Review SQL queries for security vulnerabilities</source>
        <target state="translated">检查 SQL 查询是否存在安全漏洞</target>
        <note />
      </trans-unit>
      <trans-unit id="SealInternalTypesCodeFixTitle">
        <source>Seal class</source>
        <target state="translated">密封类</target>
        <note />
      </trans-unit>
      <trans-unit id="SealInternalTypesDescription">
        <source>When a type is not accessible outside its assembly and has no subtypes within its containing assembly, it can be safely sealed. Sealing types can improve performance.</source>
        <target state="translated">当某类型在其程序集外部不可访问且其包含程序集中没有子类型时，可以安全地密封该类型。密封类型可以提高性能。</target>
        <note />
      </trans-unit>
      <trans-unit id="SealInternalTypesMessage">
        <source>Type '{0}' can be sealed because it has no subtypes in its containing assembly and is not externally visible</source>
        <target state="translated">类型“{0}”可以密封，因为它的包含程序集中没有子类型，并且在外部不可见</target>
        <note />
      </trans-unit>
      <trans-unit id="SealInternalTypesTitle">
        <source>Seal internal types</source>
        <target state="translated">密封内部类型</target>
        <note />
      </trans-unit>
      <trans-unit id="SetHttpOnlyForHttpCookie">
        <source>Set HttpOnly to true for HttpCookie</source>
        <target state="translated">将 HttpCookie 的 HttpOnly 设置为 true</target>
        <note />
      </trans-unit>
      <trans-unit id="SetHttpOnlyForHttpCookieDescription">
        <source>As a defense in depth measure, ensure security sensitive HTTP cookies are marked as HttpOnly. This indicates web browsers should disallow scripts from accessing the cookies. Injected malicious scripts are a common way of stealing cookies.</source>
        <target state="translated">作为深度防御措施，请确保将安全敏感的 HTTP cookie 标记为 HttpOnly。这表示 Web 浏览器应禁止脚本访问 cookie。注入的恶意脚本是窃取 cookie 的常用方法。</target>
        <note />
      </trans-unit>
      <trans-unit id="SetHttpOnlyForHttpCookieMessage">
        <source>HttpCookie.HttpOnly is set to false or not set at all when using an HttpCookie. Ensure security sensitive cookies are marked as HttpOnly to prevent malicious scripts from stealing the cookies</source>
        <target state="translated">使用 HttpCookie 时，HttpCookie.HttpOnly 被设置为 false 或根本不设置。请确保安全敏感的 cookie 标记为 HttpOnly，以防止恶意脚本窃取 cookie</target>
        <note />
      </trans-unit>
      <trans-unit id="SetViewStateUserKey">
        <source>Set ViewStateUserKey For Classes Derived From Page</source>
        <target state="translated">针对派生自 Page 的类设置 ViewStateUserKey</target>
        <note />
      </trans-unit>
      <trans-unit id="SetViewStateUserKeyDescription">
        <source>Setting the ViewStateUserKey property can help you prevent attacks on your application by allowing you to assign an identifier to the view-state variable for individual users so that they cannot use the variable to generate an attack. Otherwise, there will be cross-site request forgery vulnerabilities.</source>
        <target state="translated">设置 ViewStateUserKey 属性可帮助防止对应用程序的攻击，方法是允许为单个用户的视图状态变量分配标识符，使他们不能使用该变量来生成攻击。否则，会出现跨站点请求伪造漏洞。</target>
        <note />
      </trans-unit>
      <trans-unit id="SetViewStateUserKeyMessage">
        <source>The class {0} derived from System.Web.UI.Page does not set the ViewStateUserKey property in the OnInit method or Page_Init method</source>
        <target state="translated">从 ViewStateUserKey 派生的 {0} 类不能在 OnInit 方法或 Page_Init 方法中设置属性</target>
        <note />
      </trans-unit>
      <trans-unit id="SpecifyCultureForToLowerAndToUpperDescription">
        <source>Specify culture to help avoid accidental implicit dependency on current culture. Using an invariant version yields consistent results regardless of the culture of an application.</source>
        <target state="translated">指定区域性以帮助避免对当前区域性的意外隐式依赖。无论应用程序的区域性如何，使用固定版本都会生成一致的结果。</target>
        <note />
      </trans-unit>
      <trans-unit id="SpecifyCultureForToLowerAndToUpperMessage">
        <source>Specify a culture or use an invariant version to avoid implicit dependency on current culture</source>
        <target state="translated">指定区域性或使用固定版本以避免对当前区域性的隐式依赖</target>
        <note />
      </trans-unit>
      <trans-unit id="SpecifyCultureForToLowerAndToUpperTitle">
        <source>Specify a culture or use an invariant version</source>
        <target state="translated">指定区域性或使用固定版本</target>
        <note />
      </trans-unit>
      <trans-unit id="SpecifyCultureInfoDescription">
        <source>A method or constructor calls a member that has an overload that accepts a System.Globalization.CultureInfo parameter, and the method or constructor does not call the overload that takes the CultureInfo parameter. When a CultureInfo or System.IFormatProvider object is not supplied, the default value that is supplied by the overloaded member might not have the effect that you want in all locales. If the result will be displayed to the user, specify 'CultureInfo.CurrentCulture' as the 'CultureInfo' parameter. Otherwise, if the result will be stored and accessed by software, such as when it is persisted to disk or to a database, specify 'CultureInfo.InvariantCulture'.</source>
        <target state="translated">某方法或构造函数调用的成员有一个接受 System.Globalization.CultureInfo 参数的重载，但该方法或构造函数没有调用接受 CultureInfo 参数的重载。如果未提供 CultureInfo 或 System.IFormatProvider 对象，则重载成员提供的默认值可能不会在所有区域设置中产生想要的效果。如果要向用户显示结果，请指定 "CultureInfo.CurrentCulture" 作为 "CultureInfo" 参数。或者，如果软件将存储和访问此结果(例如，当将此结果保留到磁盘或数据库中时)，则指定 "CultureInfo.InvariantCulture"。</target>
        <note />
      </trans-unit>
      <trans-unit id="SpecifyCultureInfoMessage">
        <source>The behavior of '{0}' could vary based on the current user's locale settings. Replace this call in '{1}' with a call to '{2}'.</source>
        <target state="translated">“{0}”的行为可能因当前用户的区域设置而异。请将“{1}”中的此调用替换为对“{2}”的调用。</target>
        <note />
      </trans-unit>
      <trans-unit id="SpecifyCultureInfoTitle">
        <source>Specify CultureInfo</source>
        <target state="translated">指定 CultureInfo</target>
        <note />
      </trans-unit>
      <trans-unit id="SpecifyCurrentCulture">
        <source>Specify current culture</source>
        <target state="translated">指定当前区域性</target>
        <note />
      </trans-unit>
      <trans-unit id="SpecifyIFormatProviderDescription">
        <source>A method or constructor calls one or more members that have overloads that accept a System.IFormatProvider parameter, and the method or constructor does not call the overload that takes the IFormatProvider parameter. When a System.Globalization.CultureInfo or IFormatProvider object is not supplied, the default value that is supplied by the overloaded member might not have the effect that you want in all locales. If the result will be based on the input from/output displayed to the user, specify 'CultureInfo.CurrentCulture' as the 'IFormatProvider'. Otherwise, if the result will be stored and accessed by software, such as when it is loaded from disk/database and when it is persisted to disk/database, specify 'CultureInfo.InvariantCulture'.</source>
        <target state="translated">某方法或构造函数调用的一个或多个成员具有接受 System.IFormatProvider 参数的重载，但该方法或构造函数没有调用接受 IFormatProvider 参数的重载。如果未提供 System.Globalization.CultureInfo 或 System.IFormatProvider 对象，则重载成员提供的默认值可能不会在所有区域设置中产生想要的效果。如果要基于输入/输出向用户显示结果，请指定 "CultureInfo.CurrentCulture" 作为 "IFormatProvider" 参数。或者，如果软件将存储和访问此结果(例如，从磁盘/数据库加载此结果以及将它保留到磁盘/数据库中时)，则指定 "CultureInfo.InvariantCulture"。</target>
        <note />
      </trans-unit>
      <trans-unit id="SpecifyIFormatProviderMessageIFormatProviderAlternate">
        <source>The behavior of '{0}' could vary based on the current user's locale settings. Replace this call in '{1}' with a call to '{2}'.</source>
        <target state="translated">“{0}”的行为可能因当前用户的区域设置而异。请将“{1}”中的此调用替换为对“{2}”的调用。</target>
        <note />
      </trans-unit>
      <trans-unit id="SpecifyIFormatProviderMessageIFormatProviderAlternateString">
        <source>The behavior of '{0}' could vary based on the current user's locale settings. Replace this call in '{1}' with a call to '{2}'.</source>
        <target state="translated">“{0}”的行为可能因当前用户的区域设置而异。请将“{1}”中的此调用替换为对“{2}”的调用。</target>
        <note />
      </trans-unit>
      <trans-unit id="SpecifyIFormatProviderMessageUICulture">
        <source>'{0}' passes '{1}' as the 'IFormatProvider' parameter to '{2}'. This property returns a culture that is inappropriate for formatting methods.</source>
        <target state="translated">“{0}”将“{1}”作为 "IFormatProvider" 参数传递给“{2}”。此属性返回一个区域性，但它不适合格式化方法。</target>
        <note />
      </trans-unit>
      <trans-unit id="SpecifyIFormatProviderMessageUICultureString">
        <source>'{0}' passes '{1}' as the 'IFormatProvider' parameter to '{2}'. This property returns a culture that is inappropriate for formatting methods.</source>
        <target state="translated">“{0}”将“{1}”作为 "IFormatProvider" 参数传递给“{2}”。此属性返回一个区域性，但它不适合格式化方法。</target>
        <note />
      </trans-unit>
      <trans-unit id="SpecifyIFormatProviderTitle">
        <source>Specify IFormatProvider</source>
        <target state="translated">指定 IFormatProvider</target>
        <note />
      </trans-unit>
      <trans-unit id="SpecifyMarshalingForPInvokeStringArgumentsDescription">
        <source>A platform invoke member allows partially trusted callers, has a string parameter, and does not explicitly marshal the string. This can cause a potential security vulnerability.</source>
        <target state="translated">平台调用成员允许部分受信任的调用方，具有字符串参数，且不显式封送字符串。这可能导致潜在的安全漏洞。</target>
        <note />
      </trans-unit>
      <trans-unit id="SpecifyMarshalingForPInvokeStringArgumentsMessageField">
        <source>To reduce security risk, marshal field {0} as Unicode, by setting StructLayout.CharSet on {1} to CharSet.Unicode, or by explicitly marshaling the field as UnmanagedType.LPWStr. If you need to marshal this string as ANSI or system-dependent, use the BestFitMapping attribute to turn best-fit mapping off, and for added security, ensure ThrowOnUnmappableChar is on.</source>
        <target state="translated">为了降低安全风险，请将字段 {0} 封送为 Unicode，方法是将 {1} 上的 StructLayout.CharSet 设置为 CharSet.Unicode，或者将该字段显式封送为 UnmanagedType.LPWStr。如果需要将该字符串封送为 ANSI 或者与系统相关的编码，请使用 BestFitMapping 属性来禁用最佳匹配映射。另外，为了提高安全性，请确保启用 ThrowOnUnmappableChar。</target>
        <note />
      </trans-unit>
      <trans-unit id="SpecifyMarshalingForPInvokeStringArgumentsMessageFieldImplicitAnsi">
        <source>To reduce security risk, marshal field {0} as Unicode, by setting StructLayout.CharSet on {1} to CharSet.Unicode, or by explicitly marshaling the field as UnmanagedType.LPWStr. If you need to marshal this string as ANSI or system-dependent, specify MarshalAs explicitly, use the BestFitMapping attribute to turn best-fit mapping off, and for added security, to turn ThrowOnUnmappableChar on.</source>
        <target state="translated">为了降低安全风险，请将字段 {0} 封送为 Unicode，方法是将 {1} 上的 StructLayout.CharSet 设置为 CharSet.Unicode，或者将该字段显式封送为 UnmanagedType.LPWStr。如果需要将该字符串封送为 ANSI 或者与系统相关的编码，请显式指定 MarshalAs，并使用 BestFitMapping 属性来禁用最佳匹配映射；为了提高安全性，启用 ThrowOnUnmappableChar。</target>
        <note />
      </trans-unit>
      <trans-unit id="SpecifyMarshalingForPInvokeStringArgumentsMessageParameter">
        <source>To reduce security risk, marshal parameter {0} as Unicode, by setting DllImport.CharSet to CharSet.Unicode, or by explicitly marshaling the parameter as UnmanagedType.LPWStr. If you need to marshal this string as ANSI or system-dependent, set BestFitMapping=false; for added security, also set ThrowOnUnmappableChar=true.</source>
        <target state="translated">为了降低安全风险，请将参数 {0} 封送为 Unicode，方法是将 DllImport.CharSet 设置为 CharSet.Unicode 或者将该参数显式封送为 UnmanagedType.LPWStr。如果你需要将该字符串封送为 ANSI 或与系统相关的编码，请设置 BestFitMapping=false；为了提高安全性，还可以设置 ThrowOnUnmappableChar=true。</target>
        <note />
      </trans-unit>
      <trans-unit id="SpecifyMarshalingForPInvokeStringArgumentsMessageParameterImplicitAnsi">
        <source>To reduce security risk, marshal parameter {0} as Unicode, by setting DllImport.CharSet to CharSet.Unicode, or by explicitly marshaling the parameter as UnmanagedType.LPWStr. If you need to marshal this string as ANSI or system-dependent, specify MarshalAs explicitly, and set BestFitMapping=false; for added security, also set ThrowOnUnmappableChar=true.</source>
        <target state="translated">为了降低安全风险，请将参数 {0} 封送为 Unicode，方法是将 DllImport.CharSet 设置为 CharSet.Unicode 或者将该参数显式封送为 UnmanagedType.LPWStr。如果需要将该字符串封送为 ANSI 或者与系统相关的编码，请显式指定 MarshalAs，并设置 BestFitMapping=false；为了提高安全性，还应设置 ThrowOnUnmappableChar=true。</target>
        <note />
      </trans-unit>
      <trans-unit id="SpecifyMarshalingForPInvokeStringArgumentsTitle">
        <source>Specify marshaling for P/Invoke string arguments</source>
        <target state="translated">指定对 P/Invoke 字符串参数进行封送处理</target>
        <note />
      </trans-unit>
      <trans-unit id="SpecifyStringComparisonCA1307Description">
        <source>A string comparison operation uses a method overload that does not set a StringComparison parameter. It is recommended to use the overload with StringComparison parameter for clarity of intent. If the result will be displayed to the user, such as when sorting a list of items for display in a list box, specify 'StringComparison.CurrentCulture' or 'StringComparison.CurrentCultureIgnoreCase' as the 'StringComparison' parameter. If comparing case-insensitive identifiers, such as file paths, environment variables, or registry keys and values, specify 'StringComparison.OrdinalIgnoreCase'. Otherwise, if comparing case-sensitive identifiers, specify 'StringComparison.Ordinal'.</source>
        <target state="translated">字符串比较运算使用不设置 StringComparison 参数的方法重载。为了阐明意图，建议将重载与 StringComparison 参数一起使用。如果要向用户显示结果(例如，在对某个项列表进行排序以便在列表框中显示时)，请指定 "StringComparison.CurrentCulture" 或 "StringComparison.CurrentCultureIgnoreCase" 作为 "StringComparison" 参数。如果比较不区分大小写的标识符(例如文件路径、环境变量或注册表项和值)，则指定 "StringComparison.OrdinalIgnoreCase"。如果比较区分大小写的标识符，则指定 "StringComparison.Ordinal"。</target>
        <note />
      </trans-unit>
      <trans-unit id="SpecifyStringComparisonCA1307Message">
        <source>'{0}' has a method overload that takes a 'StringComparison' parameter. Replace this call in '{1}' with a call to '{2}' for clarity of intent.</source>
        <target state="translated">“{0}”具有采用 "StringComparison" 参数的方法重载。为了阐明意图，请将“{1}”中的此调用替换为对“{2}”的调用。</target>
        <note />
      </trans-unit>
      <trans-unit id="SpecifyStringComparisonCA1307Title">
        <source>Specify StringComparison for clarity</source>
        <target state="translated">为了清晰起见，请指定 StringComparison</target>
        <note />
      </trans-unit>
      <trans-unit id="SpecifyStringComparisonCA1310Description">
        <source>A string comparison operation uses a method overload that does not set a StringComparison parameter, hence its behavior could vary based on the current user's locale settings. It is strongly recommended to use the overload with StringComparison parameter for correctness and clarity of intent. If the result will be displayed to the user, such as when sorting a list of items for display in a list box, specify 'StringComparison.CurrentCulture' or 'StringComparison.CurrentCultureIgnoreCase' as the 'StringComparison' parameter. If comparing case-insensitive identifiers, such as file paths, environment variables, or registry keys and values, specify 'StringComparison.OrdinalIgnoreCase'. Otherwise, if comparing case-sensitive identifiers, specify 'StringComparison.Ordinal'.</source>
        <target state="translated">字符串比较运算使用不设置 StringComparison 参数的方法重载，因此它的行为可能因当前用户的区域设置而异。为了确保正确并阐明意图，强烈建议将重载与 StringComparison 参数一起使用。如果要向用户显示结果(例如，在对某个项列表进行排序以便在列表框中显示时)，请指定 "StringComparison.CurrentCulture" 或 "StringComparison.CurrentCultureIgnoreCase" 作为 "StringComparison" 参数。如果比较不区分大小写的标识符(例如文件路径、环境变量或注册表项和值)，则指定 "StringComparison.OrdinalIgnoreCase"。如果比较区分大小写的标识符，则指定 "StringComparison.Ordinal"。</target>
        <note />
      </trans-unit>
      <trans-unit id="SpecifyStringComparisonCA1310Message">
        <source>The behavior of '{0}' could vary based on the current user's locale settings. Replace this call in '{1}' with a call to '{2}'.</source>
        <target state="translated">“{0}”的行为可能因当前用户的区域设置而异。请将“{1}”中的此调用替换为对“{2}”的调用。</target>
        <note />
      </trans-unit>
      <trans-unit id="SpecifyStringComparisonCA1310Title">
        <source>Specify StringComparison for correctness</source>
        <target state="translated">为了确保正确，请指定 StringComparison</target>
        <note />
      </trans-unit>
      <trans-unit id="StaticAndAbstractRequiresPreviewFeatures">
        <source>Using both 'static' and 'abstract' modifiers requires opting into preview features. See https://aka.ms/dotnet-warnings/preview-features for more information.</source>
        <target state="translated">同时使用 “static” 和 “abstract” 修饰符需要选择加入预览功能。有关详细信息，请参阅 https://aka.ms/dotnet-warnings/preview-features。</target>
        <note />
      </trans-unit>
      <trans-unit id="TestForEmptyStringsUsingStringLengthDescription">
        <source>Comparing strings by using the String.Length property or the String.IsNullOrEmpty method is significantly faster than using Equals.</source>
        <target state="translated">相比于使用 Equals，使用 String.Length 属性或 String.IsNullOrEmpty 方法比较字符串的速度要快得多。</target>
        <note />
      </trans-unit>
      <trans-unit id="TestForEmptyStringsUsingStringLengthMessage">
        <source>Test for empty strings using 'string.Length' property or 'string.IsNullOrEmpty' method instead of an Equality check</source>
        <target state="translated">使用 "string.Length" 属性或 "string.IsNullOrEmpty" 方法而不是 Equality 检查来测试是否有空字符串</target>
        <note />
      </trans-unit>
      <trans-unit id="TestForEmptyStringsUsingStringLengthTitle">
        <source>Test for empty strings using string length</source>
        <target state="translated">使用字符串长度测试是否有空字符串</target>
        <note />
      </trans-unit>
      <trans-unit id="TestForNaNCorrectlyDescription">
        <source>This expression tests a value against Single.Nan or Double.Nan. Use Single.IsNan(Single) or Double.IsNan(Double) to test the value.</source>
        <target state="translated">此表达式针对 Single.Nan 或 Double.Nan 测试某个值。使用 Single.IsNan(Single) 或 Double.IsNan(Double) 来测试值。</target>
        <note />
      </trans-unit>
      <trans-unit id="TestForNaNCorrectlyMessage">
        <source>Test for NaN correctly</source>
        <target state="translated">正确测试 NaN</target>
        <note />
      </trans-unit>
      <trans-unit id="TestForNaNCorrectlyTitle">
        <source>Test for NaN correctly</source>
        <target state="translated">正确测试 NaN</target>
        <note />
      </trans-unit>
      <trans-unit id="ThreadStaticInitializedInlineDescription">
        <source>'ThreadStatic' fields should be initialized lazily on use, not with inline initialization nor explicitly in a static constructor, which would only initialize the field on the thread that runs the type's static constructor.</source>
        <target state="translated">“ThreadStatic” 字段应在使用时延迟初始化，不应使用内联初始化，也不应在静态构造函数中显式初始化，这只会初始化县城上运行该类型的静态构造函数的字段。</target>
        <note />
      </trans-unit>
      <trans-unit id="ThreadStaticInitializedInlineMessage">
        <source>'ThreadStatic' fields should not use inline initialization</source>
        <target state="translated">“ThreadStatic” 字段不应使用内联初始化</target>
        <note />
      </trans-unit>
      <trans-unit id="ThreadStaticInitializedInlineTitle">
        <source>Improper 'ThreadStatic' field initialization</source>
        <target state="translated">“ThreadStatic” 字段初始化不正确</target>
        <note />
      </trans-unit>
      <trans-unit id="ThreadStaticOnNonStaticFieldDescription">
        <source>'ThreadStatic' only affects static fields. When applied to instance fields, it has no impact on behavior.</source>
        <target state="translated">“ThreadStatic” 仅影响静态字段。应用于实例字段时，它不会影响行为。</target>
        <note />
      </trans-unit>
      <trans-unit id="ThreadStaticOnNonStaticFieldMessage">
        <source>Ensure 'ThreadStatic' is only used with static fields</source>
        <target state="translated">确保 “ThreadStatic” 仅用于静态字段</target>
        <note />
      </trans-unit>
      <trans-unit id="ThreadStaticOnNonStaticFieldTitle">
        <source>'ThreadStatic' only affects static fields</source>
        <target state="translated">“ThreadStatic” 仅影响静态字段</target>
        <note />
      </trans-unit>
      <trans-unit id="UseArrayEmpty">
        <source>Use Array.Empty</source>
        <target state="translated">使用 Array.Empty</target>
        <note />
      </trans-unit>
      <trans-unit id="UseAsSpanInsteadOfArrayRangeIndexerDescription">
        <source>The Range-based indexer on array values produces a copy of requested portion of the array. This copy is often unwanted when it is implicitly used as a Span or Memory value. Use the AsSpan method to avoid the copy.</source>
        <target state="translated">数组值的基于范围的索引器生成数组所请求部分的副本。此副本在隐式用作 Span 或 Memory 值时常常是不需要的。使用 AsSpan 方法可避免此副本。</target>
        <note />
      </trans-unit>
      <trans-unit id="UseAsSpanInsteadOfRangeIndexerMessage">
        <source>Use '{0}' instead of the '{1}'-based indexer on '{2}' to avoid creating unnecessary data copies</source>
        <target state="translated">请使用 "{0}" 代替 "{2}" 上的基于 "{1}" 的索引器，以避免创建不必要的数据副本</target>
        <note />
      </trans-unit>
      <trans-unit id="UseAsSpanInsteadOfRangeIndexerOnAStringCodeFixTitle">
        <source>Use `{0}` instead of Range-based indexers on a string</source>
        <target state="translated">对字符串使用“{0}”而不是基于范围的索引器</target>
        <note />
      </trans-unit>
      <trans-unit id="UseAsSpanInsteadOfRangeIndexerOnAnArrayCodeFixTitle">
        <source>Use `{0}` instead of Range-based indexers on an array</source>
        <target state="translated">对数组使用“{0}”而不是基于范围的索引器</target>
        <note />
      </trans-unit>
      <trans-unit id="UseAsSpanInsteadOfRangeIndexerTitle">
        <source>Use AsSpan or AsMemory instead of Range-based indexers when appropriate</source>
        <target state="translated">适当时，使用 AsSpan 或 AsMemory，而不是基于范围的索引器</target>
        <note />
      </trans-unit>
      <trans-unit id="UseAsSpanInsteadOfStringRangeIndexerDescription">
        <source>The Range-based indexer on string values produces a copy of requested portion of the string. This copy is usually unnecessary when it is implicitly used as a ReadOnlySpan or ReadOnlyMemory value. Use the AsSpan method to avoid the unnecessary copy.</source>
        <target state="translated">字符串值基于范围的索引器生成字符串的请求部分的副本。此副本在隐式用作 ReadOnlySpan 或 ReadOnlyMemory 值时常常是不需要的。使用 AsSpan 方法可避免使用不必要的副本。</target>
        <note />
      </trans-unit>
      <trans-unit id="UseAsSpanReadOnlyInsteadOfArrayRangeIndexerDescription">
        <source>The Range-based indexer on array values produces a copy of requested portion of the array. This copy is usually unnecessary when it is implicitly used as a ReadOnlySpan or ReadOnlyMemory value. Use the AsSpan method to avoid the unnecessary copy.</source>
        <target state="translated">数组值的基于范围的索引器生成数组所请求部分的副本。此副本在隐式用作 ReadOnlySpan 或 ReadOnlyMemory 值时常常是不需要的。使用 AsSpan 方法可避免使用不必要的副本。</target>
        <note />
      </trans-unit>
      <trans-unit id="UseAsyncMethodInAsyncContextDescription">
        <source>When inside a Task-returning method, use the async version of methods, if they exist.</source>
        <target state="translated">在返回 Task 的方法中时，使用方法的异步版本(如果存在)。</target>
        <note>{Locked="Task"}</note>
      </trans-unit>
      <trans-unit id="UseAsyncMethodInAsyncContextMessage">
        <source>'{0}' synchronously blocks. Await '{1}' instead.</source>
        <target state="translated">“{0}”同步阻止。改为等待“{1}”。</target>
        <note />
      </trans-unit>
      <trans-unit id="UseAsyncMethodInAsyncContextMessage_NoAlternative">
        <source>'{0}' synchronously blocks. Use await instead.</source>
        <target state="translated">“{0}”同步阻止。请改用 await。</target>
        <note />
      </trans-unit>
      <trans-unit id="UseAsyncMethodInAsyncContextTitle">
        <source>Call async methods when in an async method</source>
        <target state="translated">当在异步方法中时，调用异步方法</target>
        <note />
      </trans-unit>
      <trans-unit id="UseAutoValidateAntiforgeryToken">
        <source>Use antiforgery tokens in ASP.NET Core MVC controllers</source>
        <target state="translated">在 ASP.NET Core MVC 控制器中使用防伪造令牌</target>
        <note />
      </trans-unit>
      <trans-unit id="UseAutoValidateAntiforgeryTokenDescription">
        <source>Handling a POST, PUT, PATCH, or DELETE request without validating an antiforgery token may be vulnerable to cross-site request forgery attacks. A cross-site request forgery attack can send malicious requests from an authenticated user to your ASP.NET Core MVC controller.</source>
        <target state="translated">在未验证防伪造令牌的情况下处理 POST、PUT、PATCH 或 DELETE 请求可能易受跨站点请求伪造攻击。跨站点请求伪造攻击可将来自已通过身份验证的用户的恶意请求发送到 ASP.NET Core MVC 控制器。</target>
        <note />
      </trans-unit>
      <trans-unit id="UseAutoValidateAntiforgeryTokenMessage">
        <source>Method {0} handles a {1} request without performing antiforgery token validation. You also need to ensure that your HTML form sends an antiforgery token.</source>
        <target state="translated">方法 {0} 在不执行防伪造令牌验证的情况下处理 {1} 请求。你还需要确保 HTML 窗体发送防伪造令牌。</target>
        <note />
      </trans-unit>
      <trans-unit id="UseCancellationTokenThrowIfCancellationRequestedCodeFixTitle">
        <source>Replace with 'CancellationToken.ThrowIfCancellationRequested'</source>
        <target state="translated">替换为 “CancellationToken.ThrowIfCancellationRequested”</target>
        <note />
      </trans-unit>
      <trans-unit id="UseCancellationTokenThrowIfCancellationRequestedDescription">
        <source>'ThrowIfCancellationRequested' automatically checks whether the token has been canceled, and throws an 'OperationCanceledException' if it has.</source>
        <target state="translated">“ThrowIfCancellationRequested” 自动检查是否已取消令牌，如果已取消，则引发 “OperationCanceledException”。</target>
        <note />
      </trans-unit>
      <trans-unit id="UseCancellationTokenThrowIfCancellationRequestedMessage">
        <source>Use 'ThrowIfCancellationRequested' instead of checking 'IsCancellationRequested' and throwing 'OperationCanceledException'</source>
        <target state="translated">使用 “ThrowIfCancellationRequested”，而不是检查 “IsCancellationRequested” 并引发 “OperationCanceledException”</target>
        <note />
      </trans-unit>
      <trans-unit id="UseCancellationTokenThrowIfCancellationRequestedTitle">
        <source>Use 'ThrowIfCancellationRequested'</source>
        <target state="translated">使用 “ThrowIfCancellationRequested”</target>
        <note />
      </trans-unit>
      <trans-unit id="UseContainerLevelAccessPolicy">
        <source>Use Container Level Access Policy</source>
        <target state="translated">使用容器级别访问策略</target>
        <note />
      </trans-unit>
      <trans-unit id="UseContainerLevelAccessPolicyDescription">
        <source>No access policy identifier is specified, making tokens non-revocable.</source>
        <target state="translated">未指定访问策略标识符，这使得令牌不可撤消。</target>
        <note />
      </trans-unit>
      <trans-unit id="UseContainerLevelAccessPolicyMessage">
        <source>Consider using Azure's role-based access control instead of a Shared Access Signature (SAS) if possible. If you still need to use a SAS, use a container-level access policy when creating a SAS.</source>
        <target state="translated">如果可能，请考虑使用 Azure 基于角色的访问控制，而不是共享访问签名(SAS)。如果仍需使用 SAS，请在创建 SAS 时使用容器级别访问策略。</target>
        <note />
      </trans-unit>
      <trans-unit id="UseDefaultDllImportSearchPathsAttribute">
        <source>Use DefaultDllImportSearchPaths attribute for P/Invokes</source>
        <target state="translated">对 P/Invoke 使用 DefaultDllImportSearchPaths 属性</target>
        <note />
      </trans-unit>
      <trans-unit id="UseDefaultDllImportSearchPathsAttributeDescription">
        <source>By default, P/Invokes using DllImportAttribute probe a number of directories, including the current working directory for the library to load. This can be a security issue for certain applications, leading to DLL hijacking.</source>
        <target state="translated">默认情况下，使用 DllImportAttribute 探测的 P/Invoke 包含许多目录，包括要加载的库的当前工作目录。对于某些应用程序，这可能是一个安全问题，它会导致 DLL 劫持。</target>
        <note />
      </trans-unit>
      <trans-unit id="UseDefaultDllImportSearchPathsAttributeMessage">
        <source>The method {0} didn't use DefaultDllImportSearchPaths attribute for P/Invokes.</source>
        <target state="translated">方法 {0} 未对 P/Invoke 使用 DefaultDllImportSearchPaths 属性。</target>
        <note />
      </trans-unit>
      <trans-unit id="UseDisabledMarshallingEquivalentCodeFix">
        <source>Use equivalent code that works when marshalling is disabled</source>
        <target state="translated">使用在禁用封送时起作用的等效代码</target>
        <note />
      </trans-unit>
      <trans-unit id="UseEnvironmentCurrentManagedThreadIdDescription">
        <source>'Environment.CurrentManagedThreadId' is simpler and faster than 'Thread.CurrentThread.ManagedThreadId'.</source>
        <target state="translated">“Environment.CurrentManagedThreadId” 比 “Thread.CurrentThread.ManagedThreadId” 更加简单快速。</target>
        <note />
      </trans-unit>
      <trans-unit id="UseEnvironmentCurrentManagedThreadIdFix">
        <source>Use 'Environment.CurrentManagedThreadId'</source>
        <target state="translated">使用 “Environment.CurrentManagedThreadId”</target>
        <note />
      </trans-unit>
      <trans-unit id="UseEnvironmentCurrentManagedThreadIdMessage">
        <source>Use 'Environment.CurrentManagedThreadId' instead of 'Thread.CurrentThread.ManagedThreadId'</source>
        <target state="translated">使用 “Environment.CurrentManagedThreadId” 而不是 “Thread.CurrentThread.ManagedThreadId”</target>
        <note />
      </trans-unit>
      <trans-unit id="UseEnvironmentCurrentManagedThreadIdTitle">
        <source>Use 'Environment.CurrentManagedThreadId'</source>
        <target state="translated">使用 “Environment.CurrentManagedThreadId”</target>
        <note />
      </trans-unit>
      <trans-unit id="UseEnvironmentProcessIdDescription">
        <source>'Environment.ProcessId' is simpler and faster than 'Process.GetCurrentProcess().Id'.</source>
        <target state="translated">"Environment.ProcessId" 比 "Process.GetCurrentProcess().Id" 更简单且速度更快。</target>
        <note />
      </trans-unit>
      <trans-unit id="UseEnvironmentProcessIdFix">
        <source>Use 'Environment.ProcessId'</source>
        <target state="translated">使用 "Environment.ProcessId"</target>
        <note />
      </trans-unit>
      <trans-unit id="UseEnvironmentProcessIdMessage">
        <source>Use 'Environment.ProcessId' instead of 'Process.GetCurrentProcess().Id'</source>
        <target state="translated">使用 "Environment.ProcessId" 而不是 "Process.GetCurrentProcess().Id"</target>
        <note />
      </trans-unit>
      <trans-unit id="UseEnvironmentProcessIdTitle">
        <source>Use 'Environment.ProcessId'</source>
        <target state="translated">使用 "Environment.ProcessId"</target>
        <note />
      </trans-unit>
      <trans-unit id="UseEnvironmentProcessPathDescription">
        <source>'Environment.ProcessPath' is simpler and faster than 'Process.GetCurrentProcess().MainModule.FileName'.</source>
        <target state="translated">“Environment.ProcessPath” 比 “Process.GetCurrentProcess().MainModule.FileName” 更为简单快速。</target>
        <note />
      </trans-unit>
      <trans-unit id="UseEnvironmentProcessPathFix">
        <source>Use 'Environment.ProcessPath'</source>
        <target state="translated">使用 “Environment.ProcessPath”</target>
        <note />
      </trans-unit>
      <trans-unit id="UseEnvironmentProcessPathMessage">
        <source>Use 'Environment.ProcessPath' instead of 'Process.GetCurrentProcess().MainModule.FileName'</source>
        <target state="translated">使用 “Environment.ProcessPath” 而不是 “Process.GetCurrentProcess().MainModule.FileName”</target>
        <note />
      </trans-unit>
      <trans-unit id="UseEnvironmentProcessPathTitle">
        <source>Use 'Environment.ProcessPath'</source>
        <target state="translated">使用 “Environment.ProcessPath”</target>
        <note />
      </trans-unit>
      <trans-unit id="UseIndexer">
        <source>Use indexer</source>
        <target state="translated">使用索引器</target>
        <note />
      </trans-unit>
      <trans-unit id="UseInvariantVersion">
        <source>User an invariant version</source>
        <target state="translated">用户固定版本</target>
        <note />
      </trans-unit>
      <trans-unit id="UseManagedEquivalentsOfWin32ApiDescription">
        <source>An operating system invoke method is defined and a method that has the equivalent functionality is located in the .NET Framework class library.</source>
        <target state="translated">已定义操作系统调用方法，且具有等效功能的方法位于 .NET Framework 类库中。</target>
        <note />
      </trans-unit>
      <trans-unit id="UseManagedEquivalentsOfWin32ApiMessage">
        <source>Use managed equivalents of win32 api</source>
        <target state="translated">使用 Win32 API 的托管等效项</target>
        <note />
      </trans-unit>
      <trans-unit id="UseManagedEquivalentsOfWin32ApiTitle">
        <source>Use managed equivalents of win32 api</source>
        <target state="translated">使用 Win32 API 的托管等效项</target>
        <note />
      </trans-unit>
      <trans-unit id="UseOrdinalStringComparisonDescription">
        <source>A string comparison operation that is nonlinguistic does not set the StringComparison parameter to either Ordinal or OrdinalIgnoreCase. By explicitly setting the parameter to either StringComparison.Ordinal or StringComparison.OrdinalIgnoreCase, your code often gains speed, becomes more correct, and becomes more reliable.</source>
        <target state="translated">非语义的字符串比较运算没有将 StringComparison 参数设置为 Ordinal 或 OrdinalIgnoreCase。通过将参数显式设置为 StringComparison.Ordinal 或 StringComparison.OrdinalIgnoreCase，通常可提高代码的速度、准确率和可靠性。</target>
        <note />
      </trans-unit>
      <trans-unit id="UseOrdinalStringComparisonMessageStringComparer">
        <source>{0} passes '{1}' as the 'StringComparer' parameter to {2}. To perform a non-linguistic comparison, specify 'StringComparer.Ordinal' or 'StringComparer.OrdinalIgnoreCase' instead.</source>
        <target state="translated">{0} 将“{1}”作为 "StringComparer" 参数传递给 {2}。若要执行非语义比较，请改为指定 "StringComparer.Ordinal" 或 "StringComparer.OrdinalIgnoreCase"。</target>
        <note />
      </trans-unit>
      <trans-unit id="UseOrdinalStringComparisonMessageStringComparison">
        <source>{0} passes '{1}' as the 'StringComparison' parameter to {2}. To perform a non-linguistic comparison, specify 'StringComparison.Ordinal' or 'StringComparison.OrdinalIgnoreCase' instead.</source>
        <target state="translated">{0} 将“{1}”作为 "StringComparison" 参数传递给 {2}。若要执行非语义比较，请改为指定 "StringComparison.Ordinal" 或 "StringComparison.OrdinalIgnoreCase"。</target>
        <note />
      </trans-unit>
      <trans-unit id="UseOrdinalStringComparisonTitle">
        <source>Use ordinal string comparison</source>
        <target state="translated">使用序数字符串比较</target>
        <note />
      </trans-unit>
      <trans-unit id="UsePropertyInsteadOfCountMethodWhenAvailableDescription">
        <source>Enumerable.Count() potentially enumerates the sequence while a Length/Count property is a direct access.</source>
        <target state="translated">Enumerable.Count() 可能枚举序列，而 Length/Count 属性是直接访问。</target>
        <note />
      </trans-unit>
      <trans-unit id="UsePropertyInsteadOfCountMethodWhenAvailableMessage">
        <source>Use the "{0}" property instead of Enumerable.Count()</source>
        <target state="translated">请使用 "{0}" 属性而不是 Enumerable.Count()</target>
        <note />
      </trans-unit>
      <trans-unit id="UsePropertyInsteadOfCountMethodWhenAvailableTitle">
        <source>Use Length/Count property instead of Count() when available</source>
        <target state="translated">在可用时使用 Length/Count 属性而不是 Count()</target>
        <note />
      </trans-unit>
      <trans-unit id="UseRSAWithSufficientKeySize">
        <source>Use Rivest–Shamir–Adleman (RSA) Algorithm With Sufficient Key Size</source>
        <target state="translated">设置具有足够密钥大小的 Rivest–Shamir–Adleman (RSA)算法</target>
        <note />
      </trans-unit>
      <trans-unit id="UseRSAWithSufficientKeySizeDescription">
        <source>Encryption algorithms are vulnerable to brute force attacks when too small a key size is used.</source>
        <target state="translated">在使用的密钥大小太小时，加密算法容易遭到暴力破解攻击。</target>
        <note />
      </trans-unit>
      <trans-unit id="UseRSAWithSufficientKeySizeMessage">
        <source>Asymmetric encryption algorithm {0}'s key size is less than 2048. Switch to an RSA with at least 2048 key size, ECDH or ECDSA algorithm instead.</source>
        <target state="translated">非对称加密算法 {0} 的密钥大小小于 2048 位。请转而切换到至少具有 2048 位密钥大小的 RSA、ECDH 或者 ECDSA 算法。</target>
        <note />
      </trans-unit>
      <trans-unit id="UseSecureCookiesASPNetCoreDescription">
        <source>Applications available over HTTPS must use secure cookies.</source>
        <target state="translated">通过 HTTPS 提供的应用程序必须使用安全 Cookie。</target>
        <note />
      </trans-unit>
      <trans-unit id="UseSharedAccessProtocolHttpsOnly">
        <source>Use SharedAccessProtocol HttpsOnly</source>
        <target state="translated">使用 SharedAccessProtocol HttpsOnly</target>
        <note />
      </trans-unit>
      <trans-unit id="UseSharedAccessProtocolHttpsOnlyDescription">
        <source>HTTPS encrypts network traffic. Use HttpsOnly, rather than HttpOrHttps, to ensure network traffic is always encrypted to help prevent disclosure of sensitive data.</source>
        <target state="translated">HTTPS 对网络流量加密。请使用 HttpsOnly (而不是 HttpOrHttps)确保网络流量始终加密，从而帮助防止敏感数据泄露。</target>
        <note />
      </trans-unit>
      <trans-unit id="UseSharedAccessProtocolHttpsOnlyMessage">
        <source>Consider using Azure's role-based access control instead of a Shared Access Signature (SAS) if possible. If you still need to use a SAS, specify SharedAccessProtocol.HttpsOnly.</source>
        <target state="translated">如果可能，请考虑使用 Azure 基于角色的访问控制，而不是共享访问签名(SAS)。如果仍需使用 SAS，请指定 SharedAccessProtocol.HttpsOnly。</target>
        <note />
      </trans-unit>
      <trans-unit id="UseStringEqualsOverStringCompareCodeFixTitle">
        <source>Use 'string.Equals'</source>
        <target state="translated">使用 “string.Equals”</target>
        <note />
      </trans-unit>
      <trans-unit id="UseStringEqualsOverStringCompareDescription">
        <source>It is both clearer and likely faster to use 'string.Equals' instead of comparing the result of 'string.Compare' to zero.</source>
        <target state="translated">使用 “string.Equals” 更清晰还可能更快速，而不是将 “string.Compare” 的结果与零进行比较。</target>
        <note />
      </trans-unit>
      <trans-unit id="UseStringEqualsOverStringCompareMessage">
        <source>Use 'string.Equals' instead of comparing the result of 'string.Compare' to 0</source>
        <target state="translated">使用 “string.Equals”，而不是将 “string.Compare” 的结果与 0 进行比较</target>
        <note />
      </trans-unit>
      <trans-unit id="UseStringEqualsOverStringCompareTitle">
        <source>Use 'string.Equals'</source>
        <target state="translated">使用 “string.Equals”</target>
        <note />
      </trans-unit>
      <trans-unit id="UseSpanBasedStringConcatCodeFixTitle">
        <source>Use 'AsSpan' with 'string.Concat'</source>
        <target state="translated">将 “AsSpan” 与 “string.Concat” 配合使用</target>
        <note />
      </trans-unit>
      <trans-unit id="UseSpanBasedStringConcatDescription">
        <source>It is more efficient to use 'AsSpan' and 'string.Concat', instead of 'Substring' and a concatenation operator.</source>
        <target state="translated">使用 “AsSpan” 和 “string.Concat” 效率高于使用 “Substring” 和串联运算符。</target>
        <note />
      </trans-unit>
      <trans-unit id="UseSpanBasedStringConcatMessage">
        <source>Use span-based 'string.Concat' and 'AsSpan' instead of 'Substring'</source>
        <target state="translated">使用基于跨度的 “string.Concat” 和 “AsSpan” 而不是 “Substring”</target>
        <note />
      </trans-unit>
      <trans-unit id="UseSpanBasedStringConcatTitle">
        <source>Use span-based 'string.Concat'</source>
        <target state="translated">使用基于跨度的 “string.Concat”</target>
        <note />
      </trans-unit>
      <trans-unit id="UseStringContainsCharOverloadWithSingleCharactersDescription">
        <source>'string.Contains(char)' is available as a better performing overload for single char lookup.</source>
        <target state="translated">“string.Contains(char)” 可用作用于单个字符查找的性能更好的重载。</target>
        <note />
      </trans-unit>
      <trans-unit id="UseStringContainsCharOverloadWithSingleCharactersMessage">
        <source>Use 'string.Contains(char)' instead of 'string.Contains(string)' when searching for a single character</source>
        <target state="translated">在搜索单个字符时使用 “string.Contains(char)” 而不是 “string.Contain(string)”</target>
        <note />
      </trans-unit>
      <trans-unit id="UseStringContainsCharOverloadWithSingleCharactersTitle">
        <source>Use char literal for a single character lookup</source>
        <target state="translated">将字符型文本用于单个字符查找</target>
        <note />
      </trans-unit>
      <trans-unit id="UseValidPlatformStringDescription">
        <source>Platform compatibility analyzer requires a valid platform name and version.</source>
        <target state="translated">平台兼容性分析器需要有效的平台名称和版本。</target>
        <note />
      </trans-unit>
      <trans-unit id="UseValidPlatformStringInvalidVersion">
        <source>Version '{0}' is not valid for platform '{1}'. Use a version with 2{2} parts for this platform.</source>
        <target state="translated">版本“{0}”对于平台“{1}”无效。请为此平台使用包含 2{2} 部分的版本。</target>
        <note>Version '7' is not valid for platform 'windows'. Use a version with 2-4 parts for this platform.</note>
      </trans-unit>
      <trans-unit id="UseValidPlatformStringNoVersion">
        <source>Version '{0}' is not valid for platform '{1}'. Do not use versions for this platform.</source>
        <target state="translated">版本“{0}”对于平台“{1}”无效。请勿对此平台使用版本。</target>
        <note />
      </trans-unit>
      <trans-unit id="UseValidPlatformStringTitle">
        <source>Use valid platform string</source>
        <target state="translated">使用有效的平台字符串</target>
        <note />
      </trans-unit>
      <trans-unit id="UseValidPlatformStringUnknownPlatform">
        <source>The platform '{0}' is not a known platform name</source>
        <target state="translated">平台“{0}”不是已知的平台名称</target>
        <note />
      </trans-unit>
      <trans-unit id="UseValueTasksCorrectlyDescription">
        <source>ValueTasks returned from member invocations are intended to be directly awaited.  Attempts to consume a ValueTask multiple times or to directly access one's result before it's known to be completed may result in an exception or corruption.  Ignoring such a ValueTask is likely an indication of a functional bug and may degrade performance.</source>
        <target state="translated">应直接等待从成员调用返回的 ValueTask。尝试多次使用 ValueTask 或在已知完成前直接访问结果可能导致异常或损坏。 忽略此类 ValueTask 很可能表示存在功能 bug，可能会降低性能。</target>
        <note />
      </trans-unit>
      <trans-unit id="UseValueTasksCorrectlyMessage_AccessingIncompleteResult">
        <source>ValueTask instances should not have their result directly accessed unless the instance has already completed. Unlike Tasks, calling Result or GetAwaiter().GetResult() on a ValueTask is not guaranteed to block until the operation completes. If you can't simply await the instance, consider first checking its IsCompleted property (or asserting it's true if you know that to be the case).</source>
        <target state="translated">ValueTask 实例不应让其结果可直接访问，除非该实例已完成。与任务不同，对 ValueTask 调用 Result 或 GetAwaiter().GetResult() 不能保证在操作完成前保持阻止。如果不能仅仅等待该实例，请考虑首先检查其 IsCompleted 属性(如果你知道是这种情况，则断言为 true)。</target>
        <note />
      </trans-unit>
      <trans-unit id="UseValueTasksCorrectlyMessage_DoubleConsumption">
        <source>ValueTask instances should only be consumed once, such as via an await. Consuming the same ValueTask instance multiple times can result in exceptions and data corruption.</source>
        <target state="translated">ValueTask 实例应只使用一次，例如通过 await。多次使用同一个 ValueTask 实例会导致异常和数据损坏。</target>
        <note />
      </trans-unit>
      <trans-unit id="UseValueTasksCorrectlyMessage_General">
        <source>ValueTask instances returned from method calls should be directly awaited, returned, or passed as an argument to another method call. Other usage, such as storing an instance into a local or a field, is likely an indication of a bug, as ValueTask instances must only ever be consumed once.</source>
        <target state="translated">从方法调用返回的 ValueTask 实例应直接等待、返回或作为参数传递给另一个方法调用。其他用法(例如，将实例存储到本地或字段中)可能表示存在 bug，因为 ValueTask 实例必须只使用一次。</target>
        <note />
      </trans-unit>
      <trans-unit id="UseValueTasksCorrectlyMessage_Unconsumed">
        <source>ValueTask instances returned from method calls should always be used, typically awaited. Not doing so often represents a functional bug, but even if it doesn't, it can result in degraded performance if the target method pools objects for use with ValueTasks.</source>
        <target state="translated">从方法调用返回的 ValueTask 实例应始终被使用(通常被等待)。如果不是这样，那么通常表示存在功能性 bug，但即使不存在功能性 bug，如果目标方法池对象与 ValueTask 一起使用，可能导致性能下降。</target>
        <note />
      </trans-unit>
      <trans-unit id="UseValueTasksCorrectlyTitle">
        <source>Use ValueTasks correctly</source>
        <target state="translated">正确使用 ValueTask</target>
        <note />
      </trans-unit>
      <trans-unit id="UseXmlReaderDescription">
        <source>Processing XML from untrusted data may load dangerous external references, which should be restricted by using an XmlReader with a secure resolver or with DTD processing disabled.</source>
        <target state="translated">从不受信任的数据处理 XML 可能会加载危险的外部引用，这应该通过使用带有安全解析程序的 XmlReader 或禁用 DTD 处理来限制。</target>
        <note />
      </trans-unit>
      <trans-unit id="UseXmlReaderForDataSetReadXml">
        <source>Use XmlReader for 'DataSet.ReadXml()'</source>
        <target state="translated">将 XmlReader 用于 "DataSet.ReadXml()"</target>
        <note />
      </trans-unit>
      <trans-unit id="UseXmlReaderForDeserialize">
        <source>Use XmlReader for 'XmlSerializer.Deserialize()'</source>
        <target state="translated">将 XmlReader 用于 "XmlSerializer.Deserialize()"</target>
        <note />
      </trans-unit>
      <trans-unit id="UseXmlReaderForSchemaRead">
        <source>Use XmlReader for 'XmlSchema.Read()'</source>
        <target state="translated">将 XmlReader 用于 "XmlSchema.Read()"</target>
        <note />
      </trans-unit>
      <trans-unit id="UseXmlReaderForValidatingReader">
        <source>Use XmlReader for XmlValidatingReader constructor</source>
        <target state="translated">将 XmlReader 用于 XmlValidatingReader 构造函数</target>
        <note />
      </trans-unit>
      <trans-unit id="UseXmlReaderForXPathDocument">
        <source>Use XmlReader for XPathDocument constructor</source>
        <target state="translated">将 XmlReader 用于 XPathDocument 构造函数</target>
        <note />
      </trans-unit>
      <trans-unit id="UseXmlReaderMessage">
        <source>This overload of the '{0}.{1}' method is potentially unsafe. It may enable Document Type Definition (DTD) which can be vulnerable to denial of service attacks, or might use an XmlResolver which can be vulnerable to information disclosure. Use an overload that takes a XmlReader instance instead, with DTD processing disabled and no XmlResolver.</source>
        <target state="translated">重载“{0}.{1}”方法可能不安全。这样做可能会启用文档类型定义(DTD)，DTD 可能会遭到拒绝服务攻击，这样做也可能会使用 XmlResolver，这可能会导致信息泄露。请改用采用 XmlReader 实例的重载，禁用 DTD 处理且没有 XmlResolver。</target>
        <note />
      </trans-unit>
<<<<<<< HEAD
      <trans-unit id="PreferDictionaryTryGetValueCodeFixTitle">
        <source>Use 'TryGetValue(TKey, out TValue)'</source>
        <target state="new">Use 'TryGetValue(TKey, out TValue)'</target>
        <note />
      </trans-unit>
      <trans-unit id="PreferDictionaryTryGetValueTitle">
        <source>Prefer the Dictionary's TryGetValue method</source>
        <target state="new">Prefer the Dictionary's TryGetValue method</target>
        <note />
      </trans-unit>
      <trans-unit id="PreferDictionaryTryGetValueMessage">
        <source>Prefer a 'TryGetValue' call over a Dictionary indexer access guarded by a 'ContainsKey' check.</source>
        <target state="new">Prefer a 'TryGetValue' call over a Dictionary indexer access guarded by a 'ContainsKey' check.</target>
        <note />
      </trans-unit>
      <trans-unit id="PreferDictionaryTryGetValueDescription">
        <source>Prefer a 'TryGetValue' call over a Dictionary indexer access guarded by a 'ContainsKey' check.</source>
        <target state="new">Prefer a 'TryGetValue' call over a Dictionary indexer access guarded by a 'ContainsKey' check.</target>
=======
      <trans-unit id="UsesPreviewTypeParameterMessage">
        <source>'{0}' uses the preview type '{1}' and needs to opt into preview features. See {2} for more information.</source>
        <target state="translated">“{0}”使用预览类型“{1}”，并且需要选择加入预览功能。有关详细信息，请参阅 {2}。</target>
        <note />
      </trans-unit>
      <trans-unit id="UsesPreviewTypeParameterMessageWithCustomMessagePlaceholder">
        <source>{3} '{0}' uses the preview type '{1}' and needs to opt into preview features. See {2} for more information.</source>
        <target state="translated">{3}.“{0}”使用预览类型“{1}”，并且需要选择加入预览功能。有关详细信息，请参阅 {2}。</target>
>>>>>>> 9de7a452
        <note />
      </trans-unit>
    </body>
  </file>
</xliff><|MERGE_RESOLUTION|>--- conflicted
+++ resolved
@@ -2987,7 +2987,16 @@
         <target state="translated">重载“{0}.{1}”方法可能不安全。这样做可能会启用文档类型定义(DTD)，DTD 可能会遭到拒绝服务攻击，这样做也可能会使用 XmlResolver，这可能会导致信息泄露。请改用采用 XmlReader 实例的重载，禁用 DTD 处理且没有 XmlResolver。</target>
         <note />
       </trans-unit>
-<<<<<<< HEAD
+      <trans-unit id="UsesPreviewTypeParameterMessage">
+        <source>'{0}' uses the preview type '{1}' and needs to opt into preview features. See {2} for more information.</source>
+        <target state="translated">“{0}”使用预览类型“{1}”，并且需要选择加入预览功能。有关详细信息，请参阅 {2}。</target>
+        <note />
+      </trans-unit>
+      <trans-unit id="UsesPreviewTypeParameterMessageWithCustomMessagePlaceholder">
+        <source>{3} '{0}' uses the preview type '{1}' and needs to opt into preview features. See {2} for more information.</source>
+        <target state="translated">{3}.“{0}”使用预览类型“{1}”，并且需要选择加入预览功能。有关详细信息，请参阅 {2}。</target>
+        <note />
+      </trans-unit>
       <trans-unit id="PreferDictionaryTryGetValueCodeFixTitle">
         <source>Use 'TryGetValue(TKey, out TValue)'</source>
         <target state="new">Use 'TryGetValue(TKey, out TValue)'</target>
@@ -3006,16 +3015,6 @@
       <trans-unit id="PreferDictionaryTryGetValueDescription">
         <source>Prefer a 'TryGetValue' call over a Dictionary indexer access guarded by a 'ContainsKey' check.</source>
         <target state="new">Prefer a 'TryGetValue' call over a Dictionary indexer access guarded by a 'ContainsKey' check.</target>
-=======
-      <trans-unit id="UsesPreviewTypeParameterMessage">
-        <source>'{0}' uses the preview type '{1}' and needs to opt into preview features. See {2} for more information.</source>
-        <target state="translated">“{0}”使用预览类型“{1}”，并且需要选择加入预览功能。有关详细信息，请参阅 {2}。</target>
-        <note />
-      </trans-unit>
-      <trans-unit id="UsesPreviewTypeParameterMessageWithCustomMessagePlaceholder">
-        <source>{3} '{0}' uses the preview type '{1}' and needs to opt into preview features. See {2} for more information.</source>
-        <target state="translated">{3}.“{0}”使用预览类型“{1}”，并且需要选择加入预览功能。有关详细信息，请参阅 {2}。</target>
->>>>>>> 9de7a452
         <note />
       </trans-unit>
     </body>

--- conflicted
+++ resolved
@@ -2987,7 +2987,16 @@
         <target state="translated">'{0}.{1}' 方法的此多載可能不安全。其會啟用文件類型定義 (DTD) ，而如此可能會容易受到阻斷服務攻擊，或可能會使用 XmlResolver，而造成資訊洩漏。請改用採用 XmlReader 執行個體的多載，並停用 DTD 處理以及禁用 XmlResolver。</target>
         <note />
       </trans-unit>
-<<<<<<< HEAD
+      <trans-unit id="UsesPreviewTypeParameterMessage">
+        <source>'{0}' uses the preview type '{1}' and needs to opt into preview features. See {2} for more information.</source>
+        <target state="translated">'{0}' 使用預覽類型 '{1}'，因此必須加入預覽功能。如需詳細資訊，請參閱 {2}。</target>
+        <note />
+      </trans-unit>
+      <trans-unit id="UsesPreviewTypeParameterMessageWithCustomMessagePlaceholder">
+        <source>{3} '{0}' uses the preview type '{1}' and needs to opt into preview features. See {2} for more information.</source>
+        <target state="translated">{3} '{0}' 使用預覽類型 '{1}'，因此必須加入預覽功能。如需詳細資訊，請參閱 {2}。</target>
+        <note />
+      </trans-unit>
       <trans-unit id="PreferDictionaryTryGetValueCodeFixTitle">
         <source>Use 'TryGetValue(TKey, out TValue)'</source>
         <target state="new">Use 'TryGetValue(TKey, out TValue)'</target>
@@ -3006,16 +3015,6 @@
       <trans-unit id="PreferDictionaryTryGetValueDescription">
         <source>Prefer a 'TryGetValue' call over a Dictionary indexer access guarded by a 'ContainsKey' check.</source>
         <target state="new">Prefer a 'TryGetValue' call over a Dictionary indexer access guarded by a 'ContainsKey' check.</target>
-=======
-      <trans-unit id="UsesPreviewTypeParameterMessage">
-        <source>'{0}' uses the preview type '{1}' and needs to opt into preview features. See {2} for more information.</source>
-        <target state="translated">'{0}' 使用預覽類型 '{1}'，因此必須加入預覽功能。如需詳細資訊，請參閱 {2}。</target>
-        <note />
-      </trans-unit>
-      <trans-unit id="UsesPreviewTypeParameterMessageWithCustomMessagePlaceholder">
-        <source>{3} '{0}' uses the preview type '{1}' and needs to opt into preview features. See {2} for more information.</source>
-        <target state="translated">{3} '{0}' 使用預覽類型 '{1}'，因此必須加入預覽功能。如需詳細資訊，請參閱 {2}。</target>
->>>>>>> 9de7a452
         <note />
       </trans-unit>
     </body>

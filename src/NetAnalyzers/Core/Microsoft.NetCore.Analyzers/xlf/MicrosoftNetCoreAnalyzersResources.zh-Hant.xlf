﻿<?xml version="1.0" encoding="utf-8"?>
<xliff xmlns="urn:oasis:names:tc:xliff:document:1.2" xmlns:xsi="http://www.w3.org/2001/XMLSchema-instance" version="1.2" xsi:schemaLocation="urn:oasis:names:tc:xliff:document:1.2 xliff-core-1.2-transitional.xsd">
  <file datatype="xml" source-language="en" target-language="zh-Hant" original="../MicrosoftNetCoreAnalyzersResources.resx">
    <body>
      <trans-unit id="AddNonSerializedAttributeCodeActionTitle">
        <source>Add the 'NonSerialized' attribute to this field.</source>
        <target state="translated">將 'NonSerialized' 屬性新增至此欄位。</target>
        <note />
      </trans-unit>
      <trans-unit id="AddSerializableAttributeCodeActionTitle">
        <source>Add Serializable attribute</source>
        <target state="translated">新增可序列化屬性</target>
        <note />
      </trans-unit>
      <trans-unit id="ApprovedCipherMode">
        <source>Review cipher mode usage with cryptography experts</source>
        <target state="translated">與加密專家一同審查 Cipher 模式使用方式</target>
        <note />
      </trans-unit>
      <trans-unit id="ApprovedCipherModeDescription">
        <source>These cipher modes might be vulnerable to attacks. Consider using recommended modes (CBC, CTS).</source>
        <target state="translated">這些 Cipher 模式可能容易遭受攻擊。請考慮使用建議的模式 (CBC、CTS)。</target>
        <note />
      </trans-unit>
      <trans-unit id="ApprovedCipherModeMessage">
        <source>Review the usage of cipher mode '{0}' with cryptography experts. Consider using recommended modes (CBC, CTS).</source>
        <target state="translated">與加密專家一同審查 Cipher 模式 '{0}' 的使用方式。請考慮使用建議的模式 (CBC、CTS)。</target>
        <note />
      </trans-unit>
      <trans-unit id="AttributeStringLiteralsShouldParseCorrectlyDescription">
        <source>The string literal parameter of an attribute does not parse correctly for a URL, a GUID, or a version.</source>
        <target state="translated">屬性的字串常值參數並未正確剖析 URL、GUID 或版本。</target>
        <note />
      </trans-unit>
      <trans-unit id="AttributeStringLiteralsShouldParseCorrectlyMessageDefault">
        <source>In the constructor of '{0}', change the value of argument '{1}', which is currently "{2}", to something that can be correctly parsed as '{3}'</source>
        <target state="translated">在 '{0}' 的建構函式中，將目前為 "{2}" 的引數值 '{1}'，變更為可正確剖析成 '{3}' 的值</target>
        <note />
      </trans-unit>
      <trans-unit id="AttributeStringLiteralsShouldParseCorrectlyMessageEmpty">
        <source>In the constructor of '{0}', change the value of argument '{1}', which is currently an empty string (""), to something that can be correctly parsed as '{2}'</source>
        <target state="translated">在 '{0}' 的建構函式中，將目前為空字串 ("") 的引數值 '{1}'，變更為可正確剖析成 '{2}' 的值</target>
        <note />
      </trans-unit>
      <trans-unit id="AttributeStringLiteralsShouldParseCorrectlyTitle">
        <source>Attribute string literals should parse correctly</source>
        <target state="translated">屬性字串常值應正確剖析</target>
        <note />
      </trans-unit>
      <trans-unit id="AvoidConstArraysCodeFixTitle">
        <source>Extract to static readonly field</source>
        <target state="new">Extract to static readonly field</target>
        <note />
      </trans-unit>
      <trans-unit id="AvoidConstArraysDescription">
        <source>Constant arrays passed as arguments are not reused which implies a performance overhead. Consider extracting them to 'static readonly' fields to improve performance.</source>
        <target state="new">Constant arrays passed as arguments are not reused which implies a performance overhead. Consider extracting them to 'static readonly' fields to improve performance.</target>
        <note>{Locked="static readonly"}</note>
      </trans-unit>
      <trans-unit id="AvoidConstArraysMessage">
        <source>Prefer 'static readonly' fields over local constant array arguments</source>
        <target state="new">Prefer 'static readonly' fields over local constant array arguments</target>
        <note>{Locked="static readonly"}</note>
      </trans-unit>
      <trans-unit id="AvoidConstArraysTitle">
        <source>Avoid constant arrays as arguments</source>
        <target state="new">Avoid constant arrays as arguments</target>
        <note />
      </trans-unit>
      <trans-unit id="AvoidStringBuilderPInvokeParametersDescription">
        <source>Marshalling of 'StringBuilder' always creates a native buffer copy, resulting in multiple allocations for one marshalling operation.</source>
        <target state="translated">封送處理 'StringBuilder' 一律都會建立原生緩衝區複本，因而導致單一封送處理作業出現多重配置。</target>
        <note />
      </trans-unit>
      <trans-unit id="AvoidStringBuilderPInvokeParametersMessage">
        <source>Avoid 'StringBuilder' parameters for P/Invokes. Consider using a character buffer instead.</source>
        <target state="translated">請勿對 P/Invoke 使用 'StringBuilder' 參數。請考慮改用字元緩衝區。</target>
        <note />
      </trans-unit>
      <trans-unit id="AvoidStringBuilderPInvokeParametersTitle">
        <source>Avoid 'StringBuilder' parameters for P/Invokes</source>
        <target state="translated">請勿對 P/Invoke 使用 'StringBuilder' 參數</target>
        <note />
      </trans-unit>
      <trans-unit id="AvoidUnsealedAttributesDescription">
        <source>The .NET Framework class library provides methods for retrieving custom attributes. By default, these methods search the attribute inheritance hierarchy. Sealing the attribute eliminates the search through the inheritance hierarchy and can improve performance.</source>
        <target state="translated">.NET Framework 類別庫可提供擷取自訂屬性的方法。根據預設，這些方法會搜尋屬性繼承階層。使用密封屬性可免於搜尋整個繼承階層，因而能提升效能。</target>
        <note />
      </trans-unit>
      <trans-unit id="AvoidUnsealedAttributesMessage">
        <source>Avoid unsealed attributes</source>
        <target state="translated">避免非密封屬性</target>
        <note />
      </trans-unit>
      <trans-unit id="AvoidUnsealedAttributesTitle">
        <source>Avoid unsealed attributes</source>
        <target state="translated">避免非密封屬性</target>
        <note />
      </trans-unit>
      <trans-unit id="AvoidZeroLengthArrayAllocationsMessage">
        <source>Avoid unnecessary zero-length array allocations.  Use {0} instead.</source>
        <target state="translated">避免非必要長度為零的陣列配置。改為使用 {0}。</target>
        <note />
      </trans-unit>
      <trans-unit id="AvoidZeroLengthArrayAllocationsTitle">
        <source>Avoid zero-length array allocations</source>
        <target state="translated">避免長度為零的陣列配置</target>
        <note />
      </trans-unit>
      <trans-unit id="BinaryFormatterDeserializeMaybeWithoutBinderSetMessage">
        <source>The method '{0}' is insecure when deserializing untrusted data without a SerializationBinder to restrict the type of objects in the deserialized object graph.</source>
        <target state="translated">將未受信任的資料還原序列化時，若沒有使用 SerializationBinder 來限制已還原序列化物件圖中的物件類型，方法 '{0}' 就不安全。</target>
        <note />
      </trans-unit>
      <trans-unit id="BinaryFormatterDeserializeMaybeWithoutBinderSetTitle">
        <source>Ensure BinaryFormatter.Binder is set before calling BinaryFormatter.Deserialize</source>
        <target state="translated">呼叫 BinaryFormatter.Deserialize 之前，請務必先設定 BinaryFormatter.Binder</target>
        <note />
      </trans-unit>
      <trans-unit id="BinaryFormatterDeserializeWithoutBinderSetMessage">
        <source>The method '{0}' is insecure when deserializing untrusted data without a SerializationBinder to restrict the type of objects in the deserialized object graph.</source>
        <target state="translated">將未受信任的資料還原序列化時，若沒有使用 SerializationBinder 來限制已還原序列化物件圖中的物件類型，方法 '{0}' 就不安全。</target>
        <note />
      </trans-unit>
      <trans-unit id="BinaryFormatterDeserializeWithoutBinderSetTitle">
        <source>Do not call BinaryFormatter.Deserialize without first setting BinaryFormatter.Binder</source>
        <target state="translated">未先設定 BinaryFormatter.Binder 之前，請勿呼叫 BinaryFormatter.Deserialize</target>
        <note />
      </trans-unit>
      <trans-unit id="BinaryFormatterMethodUsedDescription">
        <source>The method '{0}' is insecure when deserializing untrusted data.  If you need to instead detect BinaryFormatter deserialization without a SerializationBinder set, then disable rule CA2300, and enable rules CA2301 and CA2302.</source>
        <target state="translated">將不受信任的資料還原序列化時，方法 '{0}' 不安全。如果您需要改為偵測 BinaryFormatter 還原序列化，而不想要設定 SerializationBinder，則請停用規則 CA2300，並啟用規則 CA2301 和 CA2302。</target>
        <note />
      </trans-unit>
      <trans-unit id="BinaryFormatterMethodUsedMessage">
        <source>The method '{0}' is insecure when deserializing untrusted data.</source>
        <target state="translated">將不受信任的資料還原序列化時，方法 '{0}' 不安全。</target>
        <note />
      </trans-unit>
      <trans-unit id="BinaryFormatterMethodUsedTitle">
        <source>Do not use insecure deserializer BinaryFormatter</source>
        <target state="translated">請勿使用不安全的還原序列化程式 BinaryFormatter</target>
        <note />
      </trans-unit>
      <trans-unit id="BufferBlockCopyDescription">
        <source>'Buffer.BlockCopy' expects the number of bytes to be copied for the 'count' argument. Using 'Array.Length' may not match the number of bytes that needs to be copied.</source>
        <target state="translated">'Buffer.BlockCopy' 應該有要針對 'count' 引數複製的位元組數。使用 'Array.Length' 可能不符合需要複製的位元組數。</target>
        <note />
      </trans-unit>
      <trans-unit id="BufferBlockCopyLengthMessage">
        <source>'Buffer.BlockCopy' expects the number of bytes to be copied for the 'count' argument. Using 'Array.Length' may not match the number of bytes that needs to be copied.</source>
        <target state="translated">'Buffer.BlockCopy' 應該有要針對 'count' 引數複製的位元組數。使用 'Array.Length' 可能不符合需要複製的位元組數。</target>
        <note />
      </trans-unit>
      <trans-unit id="BufferBlockCopyLengthTitle">
        <source>'Buffer.BlockCopy' expects the number of bytes to be copied for the 'count' argument</source>
        <target state="translated">'Buffer.BlockCopy' 應該有要針對 'count' 引數複製的位元組數</target>
        <note />
      </trans-unit>
      <trans-unit id="CallGCSuppressFinalizeCorrectlyDescription">
        <source>A method that is an implementation of Dispose does not call GC.SuppressFinalize; or a method that is not an implementation of Dispose calls GC.SuppressFinalize; or a method calls GC.SuppressFinalize and passes something other than this (Me in Visual Basic).</source>
        <target state="translated">實作 Dispose 的方法，不會呼叫 GC.SuppressFinalize; 或未實作的 Dispose，會呼叫 GC.SuppressFinalize; 或方法會呼叫 GC.SuppressFinalize，並傳遞 'this' (Visual Basic 中為 Me) 以外的項目。</target>
        <note />
      </trans-unit>
      <trans-unit id="CallGCSuppressFinalizeCorrectlyMessageNotCalled">
        <source>Change {0} to call {1}. This will prevent derived types that introduce a finalizer from needing to re-implement 'IDisposable' to call it.</source>
        <target state="translated">將 {0} 變更為呼叫 {1}。如此一來，引進完成項的衍生類型即無須重新實作 'IDisposable' 就可呼叫它。</target>
        <note />
      </trans-unit>
      <trans-unit id="CallGCSuppressFinalizeCorrectlyMessageNotCalledWithFinalizer">
        <source>Change {0} to call {1}. This will prevent unnecessary finalization of the object once it has been disposed and it has fallen out of scope.</source>
        <target state="translated">將 {0} 變更為呼叫 {1}。如此一來，可避免在物件處置過後或不在範圍內時，產生不必要的完成項。</target>
        <note />
      </trans-unit>
      <trans-unit id="CallGCSuppressFinalizeCorrectlyMessageNotPassedThis">
        <source>{0} calls {1} on something other than itself. Change the call site to pass 'this' ('Me' in Visual Basic) instead.</source>
        <target state="translated">{0} 於本身以外的其他項目上呼叫了 {1}。變更呼叫位置以傳遞 'this' (在 Visual Basic 中為 'Me')。</target>
        <note />
      </trans-unit>
      <trans-unit id="CallGCSuppressFinalizeCorrectlyMessageOutsideDispose">
        <source>{0} calls {1}, a method that is typically only called within an implementation of 'IDisposable.Dispose'. Refer to the IDisposable pattern for more information.</source>
        <target state="translated">{0} 呼叫了 {1}，但此方法通常只在 'IDisposable.Dispose' 的實作內呼叫。如需詳細資訊，請參閱 IDisposable 模式。</target>
        <note />
      </trans-unit>
      <trans-unit id="CallGCSuppressFinalizeCorrectlyTitle">
        <source>Dispose methods should call SuppressFinalize</source>
        <target state="translated">Dispose 方法應該呼叫 SuppressFinalize</target>
        <note />
      </trans-unit>
      <trans-unit id="CommaSeparator">
        <source>, </source>
        <target state="translated">, </target>
        <note>Separator used for separating list of platform names: {API} is only supported on: {‘windows’, ‘browser’, ‘linux’}</note>
      </trans-unit>
      <trans-unit id="ConstantExpectedApplicationDescription">
        <source>ConstantExpected attribute is not applied correctly on the parameter.</source>
        <target state="translated">未在參數上正確套用 ConstantExpected 屬性。</target>
        <note />
      </trans-unit>
      <trans-unit id="ConstantExpectedApplicationTitle">
        <source>Incorrect usage of ConstantExpected attribute</source>
        <target state="translated">ConstantExpected 屬性的用法不正確</target>
        <note />
      </trans-unit>
      <trans-unit id="ConstantExpectedAttributExpectedMessage">
        <source>The ConstantExpected attribute is required for the parameter due to the parent method annotation</source>
        <target state="translated">由於父方法註釋，參數需要 ConstantExpected 屬性</target>
        <note />
      </trans-unit>
      <trans-unit id="ConstantExpectedIncompatibleConstantTypeMessage">
        <source>The '{0}' value is not compatible with parameter type of '{1}'</source>
        <target state="translated">'{0}' 值與 '{1}' 的參數類型不相容</target>
        <note />
      </trans-unit>
      <trans-unit id="ConstantExpectedInvalidBoundsMessage">
        <source>The '{0}' value does not fit within the parameter value bounds of '{1}' to '{2}'</source>
        <target state="translated">'{0}' 值不符合 '{1}' 到 '{2}' 的參數值範圍</target>
        <note />
      </trans-unit>
      <trans-unit id="ConstantExpectedInvalidMessage">
        <source>The constant is not of the same '{0}' type as the parameter</source>
        <target state="translated">常數不是與參數相同的 '{0}' 類型</target>
        <note />
      </trans-unit>
      <trans-unit id="ConstantExpectedInvertedRangeMessage">
        <source>The Min and Max values are inverted</source>
        <target state="translated">最小值和最大值會反轉</target>
        <note />
      </trans-unit>
      <trans-unit id="ConstantExpectedNotConstantMessage">
        <source>The argument should be a constant for optimal performance</source>
        <target state="translated">引數應為常數，以獲得最佳效能</target>
        <note />
      </trans-unit>
      <trans-unit id="ConstantExpectedNotSupportedMessage">
        <source>The '{0}' type is not supported for ConstantExpected attribute</source>
        <target state="translated">ConstantExpected 屬性不支援 '{0}' 類型</target>
        <note />
      </trans-unit>
      <trans-unit id="ConstantExpectedOutOfBoundsMessage">
        <source>The constant does not fit within the value bounds of '{0}' to '{1}'</source>
        <target state="translated">常數不符合 '{0}' 到 '{1}' 的值範圍</target>
        <note />
      </trans-unit>
      <trans-unit id="ConstantExpectedUsageDescription">
        <source>The parameter expects a constant for optimal performance.</source>
        <target state="translated">參數需要常數，以獲得最佳效能。</target>
        <note />
      </trans-unit>
      <trans-unit id="ConstantExpectedUsageTitle">
        <source>A constant is expected for the parameter</source>
        <target state="translated">預期參數為常數</target>
        <note />
      </trans-unit>
      <trans-unit id="DataSetDataTableInDeserializableObjectGraphMessage">
        <source>When deserializing untrusted input, deserializing a {0} object is insecure. '{1}' either is or derives from {0}</source>
        <target state="translated">還原序列化不受信任的輸入時，將 {0} 物件還原序列化並不安全。'{1}' 屬於或衍生自 {0}</target>
        <note />
      </trans-unit>
      <trans-unit id="DataSetDataTableInDeserializableObjectGraphTitle">
        <source>Unsafe DataSet or DataTable type found in deserializable object graph</source>
        <target state="translated">在可還原序列化的物件圖形中，找到不安全的 DataSet 或 DataTable 類型</target>
        <note />
      </trans-unit>
      <trans-unit id="DataSetDataTableInRceAutogeneratedSerializableTypeMessage">
        <source>When deserializing untrusted input with an IFormatter-based serializer, deserializing a {0} object is insecure. '{1}' either is or derives from {0}. Ensure that the auto-generated type is never deserialized with untrusted data.</source>
        <target state="translated">以 IFormatter 形式的序列化程式，還原序列化不受信任的輸入時，還原序列化 {0} 物件並不安全。'{1}' 屬於或衍生自 {0}。請確認自動產生的類型一律不會還原序列化不受信任的資料。</target>
        <note />
      </trans-unit>
      <trans-unit id="DataSetDataTableInRceAutogeneratedSerializableTypeTitle">
        <source>Unsafe DataSet or DataTable in auto-generated serializable type can be vulnerable to remote code execution attacks</source>
        <target state="translated">自動產生的可序列化類型中，出現的不安全 DataSet 或 DataTable，容易受到遠端程式碼執行攻擊</target>
        <note />
      </trans-unit>
      <trans-unit id="DataSetDataTableInRceDeserializableObjectGraphMessage">
        <source>When deserializing untrusted input, deserializing a {0} object is insecure. '{1}' either is or derives from {0}</source>
        <target state="translated">還原序列化不受信任的輸入時，將 {0} 物件還原序列化並不安全。'{1}' 屬於或衍生自 {0}</target>
        <note />
      </trans-unit>
      <trans-unit id="DataSetDataTableInRceDeserializableObjectGraphTitle">
        <source>Unsafe DataSet or DataTable in deserialized object graph can be vulnerable to remote code execution attacks</source>
        <target state="translated">還原序列化後之物件圖表中的 Unsafe DataSet 或 DataTable 容易受到遠端程式碼執行攻擊</target>
        <note />
      </trans-unit>
      <trans-unit id="DataSetDataTableInRceSerializableTypeMessage">
        <source>When deserializing untrusted input with an IFormatter-based serializer, deserializing a {0} object is insecure. '{1}' either is or derives from {0}.</source>
        <target state="translated">當使用採用 IFormatter 之序列化程式還原序列化不信任的輸入時，將 {0} 物件還原序列化並不安全。'{1}' 屬於或衍生自 {0}。</target>
        <note />
      </trans-unit>
      <trans-unit id="DataSetDataTableInRceSerializableTypeTitle">
        <source>Unsafe DataSet or DataTable in serializable type can be vulnerable to remote code execution attacks</source>
        <target state="translated">可序列化類型中不安全的 DataSet 或 DataTable 容易受到遠端程式碼執行攻擊</target>
        <note />
      </trans-unit>
      <trans-unit id="DataSetDataTableInSerializableTypeMessage">
        <source>When deserializing untrusted input, deserializing a {0} object is insecure. '{1}' either is or derives from {0}</source>
        <target state="translated">還原序列化不受信任的輸入時，將 {0} 物件還原序列化並不安全。'{1}' 屬於或衍生自 {0}</target>
        <note />
      </trans-unit>
      <trans-unit id="DataSetDataTableInSerializableTypeTitle">
        <source>Unsafe DataSet or DataTable in serializable type</source>
        <target state="translated">可序列化類型中不安全的 DataSet 或 DataTable</target>
        <note />
      </trans-unit>
      <trans-unit id="DataSetDataTableInWebDeserializableObjectGraphMessage">
        <source>When deserializing untrusted input, deserializing a {0} object is insecure. '{1}' either is or derives from {0}</source>
        <target state="translated">還原序列化不受信任的輸入時，將 {0} 物件還原序列化並不安全。'{1}' 屬於或衍生自 {0}</target>
        <note />
      </trans-unit>
      <trans-unit id="DataSetDataTableInWebDeserializableObjectGraphTitle">
        <source>Unsafe DataSet or DataTable type in web deserializable object graph</source>
        <target state="translated">可還原序列化之物件圖形中不安全的 DataSet 或 DataTable 類型</target>
        <note />
      </trans-unit>
      <trans-unit id="DataSetReadXmlAutogeneratedMessage">
        <source>The method '{0}' is insecure when deserializing untrusted data. Make sure that auto-generated class containing the '{0}' call is not deserialized with untrusted data.</source>
        <target state="translated">還原序列化不受信任的資料時，方法 '{0}' 並不安全。請確定包含 '{0}' 呼叫的自動產生類別，不會還原序列化不受信任的資料。</target>
        <note />
      </trans-unit>
      <trans-unit id="DataSetReadXmlAutogeneratedTitle">
        <source>Ensure auto-generated class containing DataSet.ReadXml() is not used with untrusted data</source>
        <target state="translated">請確認包含 DataSet.ReadXml() 的自動產生類別，不會與不受信任的資料一起使用</target>
        <note />
      </trans-unit>
      <trans-unit id="DataSetReadXmlMessage">
        <source>The method '{0}' is insecure when deserializing untrusted data</source>
        <target state="translated">還原序列化不受信任的資料時，方法 '{0}' 不安全</target>
        <note />
      </trans-unit>
      <trans-unit id="DataSetReadXmlTitle">
        <source>Do not use DataSet.ReadXml() with untrusted data</source>
        <target state="translated">使用 DataSet.ReadXml() 時請勿附上不受信任的資料</target>
        <note />
      </trans-unit>
      <trans-unit id="DataTableReadXmlMessage">
        <source>The method '{0}' is insecure when deserializing untrusted data</source>
        <target state="translated">還原序列化不受信任的資料時，方法 '{0}' 不安全</target>
        <note />
      </trans-unit>
      <trans-unit id="DataTableReadXmlTitle">
        <source>Do not use DataTable.ReadXml() with untrusted data</source>
        <target state="translated">使用 DataTable.ReadXml() 時請勿附上不受信任的資料</target>
        <note />
      </trans-unit>
      <trans-unit id="DefinitelyDisableHttpClientCRLCheck">
        <source>HttpClients should enable certificate revocation list checks</source>
        <target state="translated">HttpClients 應啟用憑證撤銷清單檢查</target>
        <note />
      </trans-unit>
      <trans-unit id="DefinitelyDisableHttpClientCRLCheckMessage">
        <source>HttpClient is created without enabling CheckCertificateRevocationList</source>
        <target state="translated">已建立 HttpClient，但未啟用 CheckCertificateRevocationList</target>
        <note />
      </trans-unit>
      <trans-unit id="DefinitelyInstallRootCert">
        <source>Do Not Add Certificates To Root Store</source>
        <target state="translated">請勿將憑證新增至根存放區</target>
        <note />
      </trans-unit>
      <trans-unit id="DefinitelyInstallRootCertMessage">
        <source>Adding certificates to the operating system's trusted root certificates increases the risk of incorrectly authenticating an illegitimate certificate</source>
        <target state="translated">將憑證新增至作業系統的受信任根憑證，會增加驗證非法憑證不正確的風險</target>
        <note />
      </trans-unit>
      <trans-unit id="DefinitelyUseCreateEncryptorWithNonDefaultIV">
        <source>Do not use CreateEncryptor with non-default IV</source>
        <target state="translated">請勿使用具有非預設 IV 的 CreateEncryptor</target>
        <note />
      </trans-unit>
      <trans-unit id="DefinitelyUseCreateEncryptorWithNonDefaultIVMessage">
        <source>Symmetric encryption uses non-default initialization vector, which could be potentially repeatable</source>
        <target state="translated">對稱式加密使用可能可重複的非預設初始化向量</target>
        <note />
      </trans-unit>
      <trans-unit id="DefinitelyUseSecureCookiesASPNetCore">
        <source>Use Secure Cookies In ASP.NET Core</source>
        <target state="translated">在 ASP.Net Core 中使用安全 Cookie</target>
        <note />
      </trans-unit>
      <trans-unit id="DefinitelyUseSecureCookiesASPNetCoreMessage">
        <source>Set CookieOptions.Secure = true when setting a cookie</source>
        <target state="translated">在設定 Cookie 時設定 CookieOptions.Secure = true</target>
        <note />
      </trans-unit>
      <trans-unit id="DefinitelyUseWeakKDFInsufficientIterationCount">
        <source>Do Not Use Weak Key Derivation Function With Insufficient Iteration Count</source>
        <target state="translated">不要使用反覆運算計數不足的弱式金鑰衍生函數 (Key Derivation Function)</target>
        <note />
      </trans-unit>
      <trans-unit id="DefinitelyUseWeakKDFInsufficientIterationCountMessage">
        <source>Use at least {0} iterations when deriving a cryptographic key from a password. By default, Rfc2898DeriveByte's IterationCount is only 1000</source>
        <target state="translated">當從密碼衍生密碼編譯金鑰時，請至少使用 {0} 個反覆項目。根據預設，Rfc2898DeriveByte 的 IterationCount 只有 1000</target>
        <note />
      </trans-unit>
      <trans-unit id="DeprecatedSslProtocolsDescription">
        <source>Older protocol versions of Transport Layer Security (TLS) are less secure than TLS 1.2 and TLS 1.3, and are more likely to have new vulnerabilities. Avoid older protocol versions to minimize risk.</source>
        <target state="translated">較舊的通訊協定版本的傳輸層安全性 (TLS) 比 TLS 1.2 和 TLS 1.3 不安全，而且更可能有新的弱點。請避免較舊的通訊協定版本，以將風險降至最低。</target>
        <note />
      </trans-unit>
      <trans-unit id="DeprecatedSslProtocolsMessage">
        <source>Transport Layer Security protocol version '{0}' is deprecated.  Use 'None' to let the Operating System choose a version.</source>
        <target state="translated">傳輸層安全性通訊協定版本 '{0}' 已淘汰。請使用 'None' 讓作業系統選擇版本。</target>
        <note />
      </trans-unit>
      <trans-unit id="DeprecatedSslProtocolsTitle">
        <source>Do not use deprecated SslProtocols values</source>
        <target state="translated">不要使用已淘汰的 SslProtocols 值</target>
        <note />
      </trans-unit>
      <trans-unit id="DerivesFromPreviewClassMessage">
        <source>'{0}' derives from preview class '{1}' and therefore needs to opt into preview features. See {2} for more information.</source>
        <target state="translated">'{0}' 衍生自預覽類別 '{1}'，因此必須加入預覽功能。如需詳細資訊，請參閱 {2}。</target>
        <note />
      </trans-unit>
      <trans-unit id="DerivesFromPreviewClassMessageWithCustomMessagePlaceholder">
        <source>{3} '{0}' derives from preview class '{1}' and therefore needs to opt into preview features. See {2} for more information.</source>
        <target state="translated">{3} '{0}' 衍生自預覽類別 '{1}'，因此必須加入預覽功能。如需詳細資訊，請參閱 {2}。</target>
        <note />
      </trans-unit>
      <trans-unit id="DetectPreviewFeaturesDescription">
        <source>An assembly has to opt into preview features before using them.</source>
        <target state="translated">組合在使用前必須先加入預覽功能。</target>
        <note />
      </trans-unit>
      <trans-unit id="DetectPreviewFeaturesMessage">
        <source>Using '{0}' requires opting into preview features. See {1} for more information.</source>
        <target state="translated">使用 '{0}' 必須加入預覽功能。如需詳細資訊，請參閱 {1}。</target>
        <note />
      </trans-unit>
      <trans-unit id="DetectPreviewFeaturesMessageWithCustomMessagePlaceholder">
        <source>{2} Using '{0}' requires opting into preview features. See {1} for more information.</source>
        <target state="translated">{2} 使用 '{0}' 必須加入預覽功能。如需詳細資訊，請參閱 {1}。</target>
        <note />
      </trans-unit>
      <trans-unit id="DetectPreviewFeaturesTitle">
        <source>This API requires opting into preview features</source>
        <target state="translated">此 API 需要加入預覽功能</target>
        <note />
      </trans-unit>
      <trans-unit id="DisposableFieldsShouldBeDisposedDescription">
        <source>A type that implements System.IDisposable declares fields that are of types that also implement IDisposable. The Dispose method of the field is not called by the Dispose method of the declaring type. To fix a violation of this rule, call Dispose on fields that are of types that implement IDisposable if you are responsible for allocating and releasing the unmanaged resources held by the field.</source>
        <target state="translated">實作 System.IDisposable 的類型，宣告的欄位會是也實作 IDisposable 的類型。該欄位的 Dispose 方法，並非由宣告類型的 Dispose 方法呼叫。若要修正此規則違規，如果由您負責配置及釋放由該欄位所保留的非受控資源，則請在會實作 IDisposable 的欄位類型欄位上，呼叫 Dispose。</target>
        <note />
      </trans-unit>
      <trans-unit id="DisposableFieldsShouldBeDisposedMessage">
        <source>'{0}' contains field '{1}' that is of IDisposable type '{2}', but it is never disposed. Change the Dispose method on '{0}' to call Close or Dispose on this field.</source>
        <target state="translated">'{0}' 包含 IDisposable 類型 '{2}' 的欄位 '{1}'，但從未處置過該欄位。請變更 '{0}' 上的 Dispose 方法，在此欄位上呼叫 Close 或 Dispose。</target>
        <note />
      </trans-unit>
      <trans-unit id="DisposableFieldsShouldBeDisposedTitle">
        <source>Disposable fields should be disposed</source>
        <target state="translated">可處置的欄位應受到處置</target>
        <note />
      </trans-unit>
      <trans-unit id="DisposableTypesShouldDeclareFinalizerDescription">
        <source>A type that implements System.IDisposable and has fields that suggest the use of unmanaged resources does not implement a finalizer, as described by Object.Finalize.</source>
        <target state="translated">實作 System.IDisposable 且有欄位會建議使用非受控資源的類型，不會實作完成項 (如 Object.Finalize 所述)。</target>
        <note />
      </trans-unit>
      <trans-unit id="DisposableTypesShouldDeclareFinalizerMessage">
        <source>Disposable types should declare finalizer</source>
        <target state="translated">可處置的類型應宣告完成項</target>
        <note />
      </trans-unit>
      <trans-unit id="DisposableTypesShouldDeclareFinalizerTitle">
        <source>Disposable types should declare finalizer</source>
        <target state="translated">可處置的類型應宣告完成項</target>
        <note />
      </trans-unit>
      <trans-unit id="DisposeMethodsShouldCallBaseClassDisposeDescription">
        <source>A type that implements System.IDisposable inherits from a type that also implements IDisposable. The Dispose method of the inheriting type does not call the Dispose method of the parent type. To fix a violation of this rule, call base.Dispose in your Dispose method.</source>
        <target state="translated">實作 System.IDisposable 的類型，會繼承自也實作 IDisposable 的類型。但繼承類型的 Dispose 方法，並未呼叫父類型的 Dispose 方法。若要修正此規則違規，請在 Dispose 方法中呼叫 base.Dispose。</target>
        <note />
      </trans-unit>
      <trans-unit id="DisposeMethodsShouldCallBaseClassDisposeMessage">
        <source>Ensure that method '{0}' calls '{1}' in all possible control flow paths</source>
        <target state="translated">確保方法 '{0}' 呼叫了所有可能控制流程路徑中的 '{1}'</target>
        <note />
      </trans-unit>
      <trans-unit id="DisposeMethodsShouldCallBaseClassDisposeTitle">
        <source>Dispose methods should call base class dispose</source>
        <target state="translated">Dispose 方法應該呼叫基底類別處置</target>
        <note />
      </trans-unit>
      <trans-unit id="DisposeObjectsBeforeLosingScopeDescription">
        <source>If a disposable object is not explicitly disposed before all references to it are out of scope, the object will be disposed at some indeterminate time when the garbage collector runs the finalizer of the object. Because an exceptional event might occur that will prevent the finalizer of the object from running, the object should be explicitly disposed instead.</source>
        <target state="translated">如果未在可處置物件的所有參考都超出範圍前明確處置掉該物件，則該物件將在記憶體回收行程執行該物件的完成項時，於某個不定時間被處置掉。因為可能發生例外事件，導致物件的完成項無法執行，所以應改為明確處置掉物件。</target>
        <note />
      </trans-unit>
      <trans-unit id="DisposeObjectsBeforeLosingScopeMayBeDisposedMessage">
        <source>Use recommended dispose pattern to ensure that object created by '{0}' is disposed on all paths. If possible, wrap the creation within a 'using' statement or a 'using' declaration. Otherwise, use a try-finally pattern, with a dedicated local variable declared before the try region and an unconditional Dispose invocation on non-null value in the 'finally' region, say 'x?.Dispose()'. If the object is explicitly disposed within the try region or the dispose ownership is transfered to another object or method, assign 'null' to the local variable just after such an operation to prevent double dispose in 'finally'.</source>
        <target state="translated">請使用建議的處置模式，確認會在所有路徑上，處置由 '{0}' 所建立的物件。在可能的情況下，請將建立包在 'using' 陳述式或 'using' 宣告內。否則，請使用 try-finally 模式，同時在 try 區域之前先宣告專用的區域變數，並在 'finally' 區域中的非 null 值上，設定無條件 Dispose 引動過程，比如 'x?.Dispose()'。如果 try 區域內已明確地處置了該物件，或是處置擁有權已轉移到另一個物件或方法，則請在這類作業之後，對區域變數指派 'null'，以避免在 'finally' 中發生雙重處置。</target>
        <note />
      </trans-unit>
      <trans-unit id="DisposeObjectsBeforeLosingScopeMayBeDisposedOnExceptionPathsMessage">
        <source>Use recommended dispose pattern to ensure that object created by '{0}' is disposed on all exception paths. If possible, wrap the creation within a 'using' statement or a 'using' declaration. Otherwise, use a try-finally pattern, with a dedicated local variable declared before the try region and an unconditional Dispose invocation on non-null value in the 'finally' region, say 'x?.Dispose()'. If the object is explicitly disposed within the try region or the dispose ownership is transfered to another object or method, assign 'null' to the local variable just after such an operation to prevent double dispose in 'finally'.</source>
        <target state="translated">請使用建議的處置模式，確認會在所有例外狀況路徑上，處置由 '{0}' 所建立的物件。在可能的情況下，請將建立包在 'using' 陳述式或 'using' 宣告內。否則，請使用 try-finally 模式，同時在 try 區域之前先宣告專用的區域變數，並在 'finally' 區域中的非 null 值上，設定無條件 Dispose 引動過程，比如 'x?.Dispose()'。如果 try 區域內已明確地處置了該物件，或是處置擁有權已轉移到另一個物件或方法，則請在這類作業之後，對區域變數指派 'null'，以避免在 'finally' 中發生雙重處置。</target>
        <note />
      </trans-unit>
      <trans-unit id="DisposeObjectsBeforeLosingScopeNotDisposedMessage">
        <source>Call System.IDisposable.Dispose on object created by '{0}' before all references to it are out of scope</source>
        <target state="translated">在 '{0}' 所建立的物件上，在所有參考 System.IDisposable.Dispose 的項目超出範圍前，呼叫 System.IDisposable.Dispose</target>
        <note />
      </trans-unit>
      <trans-unit id="DisposeObjectsBeforeLosingScopeNotDisposedOnExceptionPathsMessage">
        <source>Object created by '{0}' is not disposed along all exception paths. Call System.IDisposable.Dispose on the object before all references to it are out of scope.</source>
        <target state="translated">由 {0} 所建立的物件，並非隨著所有例外狀況路徑處置。於物件的所有參考之前呼叫 System.IDisposable.Dispose，超出範圍。</target>
        <note />
      </trans-unit>
      <trans-unit id="DisposeObjectsBeforeLosingScopeTitle">
        <source>Dispose objects before losing scope</source>
        <target state="translated">必須在超出範圍前處置物件</target>
        <note />
      </trans-unit>
      <trans-unit id="DoNotAddArchiveItemPathToTheTargetFileSystemPath">
        <source>Do Not Add Archive Item's Path To The Target File System Path</source>
        <target state="translated">請勿將封存項目的路徑新增到目標檔案系統路徑</target>
        <note />
      </trans-unit>
      <trans-unit id="DoNotAddArchiveItemPathToTheTargetFileSystemPathDescription">
        <source>When extracting files from an archive and using the archive item's path, check if the path is safe. Archive path can be relative and can lead to file system access outside of the expected file system target path, leading to malicious config changes and remote code execution via lay-and-wait technique.</source>
        <target state="translated">從封存擷取檔案並使用封存項目的路徑時，請檢查路徑是否安全。封存路徑可以是相對路徑，可能導致從預期的檔案系統目標路徑外存取檔案系統，從而引發透過偷襲技術進行的惡意組態變更及遠端程式碼執行。</target>
        <note />
      </trans-unit>
      <trans-unit id="DoNotAddArchiveItemPathToTheTargetFileSystemPathMessage">
        <source>When creating path for '{0} in method {1}' from relative archive item path to extract file and the source is an untrusted zip archive, make sure to sanitize relative archive item path '{2} in method {3}'</source>
        <target state="translated">在從相對封存項目路徑建立「方法 {1} 中的 {0}」路徑以擷取檔案，而且來源是未受信任的 ZIP 封存時，請務必處理相對封存項目路徑「方法 {3} 中的 {2}」</target>
        <note />
      </trans-unit>
      <trans-unit id="DoNotAddSchemaByURL">
        <source>Do Not Add Schema By URL</source>
        <target state="translated">請勿利用 URL 新增結構描述</target>
        <note />
      </trans-unit>
      <trans-unit id="DoNotAddSchemaByURLDescription">
        <source>This overload of XmlSchemaCollection.Add method internally enables DTD processing on the XML reader instance used, and uses UrlResolver for resolving external XML entities. The outcome is information disclosure. Content from file system or network shares for the machine processing the XML can be exposed to attacker. In addition, an attacker can use this as a DoS vector.</source>
        <target state="translated">XmlSchemaCollection.Add 方法的此項多載，會在使用的 XML 讀取器執行個體上，從內部啟用 DTD 處理，然後使用 UrlResolver 解析外部 XML 實體。而結果就是會導致資訊外洩。攻擊者有可能會看到來自檔案系統或網路共用要進行機器處理 XML 的內容。此外，攻擊者也可將其用作為 DoS 向量。</target>
        <note />
      </trans-unit>
      <trans-unit id="DoNotAddSchemaByURLMessage">
        <source>This overload of the Add method is potentially unsafe because it may resolve dangerous external references</source>
        <target state="translated">因為 Add 方法的此項多載可能解析了危險的外部參考，而有可能不安全</target>
        <note />
      </trans-unit>
      <trans-unit id="DoNotAlwaysSkipTokenValidationInDelegatesDescription">
        <source>By setting critical TokenValidationParameter validation delegates to true, important authentication safeguards are disabled which can lead to tokens from any issuer or expired tokens being wrongly validated.</source>
        <target state="translated">將重大的 TokenValidationParameter 驗證委派設定為 True 時，會停用重要的驗證保護，這可能會導致來自任何發行者或過期權杖的權杖遭到錯誤驗證。</target>
        <note />
      </trans-unit>
      <trans-unit id="DoNotAlwaysSkipTokenValidationInDelegatesMessage">
        <source>The {0} is set to a function that is always returning true. By setting the validation delegate, you are overriding default validation and by always returning true, this validation is completely disabled.</source>
        <target state="translated">{0} 設定為永遠傳回 True 的函式。設定驗證委派之後，即會覆寫預設驗證，並因為永遠會傳回 True，表示已完全停用此驗證。</target>
        <note />
      </trans-unit>
      <trans-unit id="DoNotAlwaysSkipTokenValidationInDelegatesTitle">
        <source>Do not always skip token validation in delegates</source>
        <target state="translated">永遠不要在委派中略過權杖驗證</target>
        <note />
      </trans-unit>
      <trans-unit id="DoNotCallDangerousMethodsInDeserializationDescription">
        <source>Insecure Deserialization is a vulnerability which occurs when untrusted data is used to abuse the logic of an application, inflict a Denial-of-Service (DoS) attack, or even execute arbitrary code upon it being deserialized. It’s frequently possible for malicious users to abuse these deserialization features when the application is deserializing untrusted data which is under their control. Specifically, invoke dangerous methods in the process of deserialization. Successful insecure deserialization attacks could allow an attacker to carry out attacks such as DoS attacks, authentication bypasses, and remote code execution.</source>
        <target state="translated">不安全的還原序列化是一種弱點，會在有人使用未受信任的資料來不當使用應用程式的邏輯、發動拒絕服務的攻擊 (DoS)，甚至是在任何程式碼的還原序列化期間執行該程式碼時出現。惡意使用者經常會在應用程式將他們控制的未受信任資料還原序列化時，濫用這些還原序列化功能 (基本上就是在還原序列化期間叫用危險的方法)。不安全的還原序列化攻擊一旦成功，攻擊者就有機會發動後續攻擊，例如 DoS 攻擊、驗證略過和遠端程式碼執行。</target>
        <note />
      </trans-unit>
      <trans-unit id="DoNotCallDangerousMethodsInDeserializationMessage">
        <source>When deserializing an instance of class '{0}', method '{1}' can directly or indirectly call dangerous method '{2}'</source>
        <target state="translated">將類別 '{0}' 的執行個體還原序列化時，方法 '{1}' 可以直接或間接呼叫危險的方法 '{2}'</target>
        <note />
      </trans-unit>
      <trans-unit id="DoNotCallDangerousMethodsInDeserializationTitle">
        <source>Do Not Call Dangerous Methods In Deserialization</source>
        <target state="translated">不要在還原序列化期間呼叫危險的方法</target>
        <note />
      </trans-unit>
      <trans-unit id="DoNotCallEnumerableCastOrOfTypeWithIncompatibleTypesDescription">
        <source>Enumerable.Cast&lt;T&gt; and Enumerable.OfType&lt;T&gt; require compatible types to function expectedly.  
The generic cast (IL 'unbox.any') used by the sequence returned by Enumerable.Cast&lt;T&gt; will throw InvalidCastException at runtime on elements of the types specified.  
The generic type check (C# 'is' operator/IL 'isinst') used by Enumerable.OfType&lt;T&gt; will never succeed with elements of types specified, resulting in an empty sequence.  
Widening and user defined conversions are not supported with generic types.</source>
        <target state="translated">Enumerable.Cast&lt;T&gt; 和 Enumerable.OfType&lt;T&gt; 需要相容的型別，以預期運作。  
Enumerable.Cast&lt;T&gt; 返回序列所使用的一般轉換 (IL 'unbox.any') 將在執行階段的指定型別元素上擲回 InvalidCastException。  
Enumerable.OfType&lt;T&gt; 使用的一般型別檢查 (C# 'is' operator/IL 'isinst') 永遠不會與指定的型別元素成功，因而產生空的順序。  
一般型別不支援擴大和使用者定義的轉換。</target>
        <note />
      </trans-unit>
      <trans-unit id="DoNotCallEnumerableCastOrOfTypeWithIncompatibleTypesMessageCast">
        <source>Type '{0}' is incompatible with type '{1}' and cast attempts will throw InvalidCastException at runtime</source>
        <target state="translated">型別 '{0}' 與型別 '{1}' 不相容，轉換嘗試將在執行階段擲出 InvalidCastException</target>
        <note />
      </trans-unit>
      <trans-unit id="DoNotCallEnumerableCastOrOfTypeWithIncompatibleTypesMessageOfType">
        <source>This call will always result in an empty sequence because type '{0}' is incompatible with type '{1}'</source>
        <target state="translated">因為型別 '{0}' 與型別 '{1}' 不相容，所以此呼叫一定會產生空的順序</target>
        <note />
      </trans-unit>
      <trans-unit id="DoNotCallEnumerableCastOrOfTypeWithIncompatibleTypesTitle">
        <source>Do not call Enumerable.Cast&lt;T&gt; or Enumerable.OfType&lt;T&gt; with incompatible types</source>
        <target state="translated">請勿呼叫型別不相容的 Enumerable.Cast&lt;T&gt; 或 Enumerable.OfType&lt;T&gt;</target>
        <note />
      </trans-unit>
      <trans-unit id="DoNotCallToImmutableCollectionOnAnImmutableCollectionValueMessage">
        <source>Do not call {0} on an {1} value</source>
        <target state="translated">請勿對 {1} 值呼叫 {0}</target>
        <note />
      </trans-unit>
      <trans-unit id="DoNotCallToImmutableCollectionOnAnImmutableCollectionValueTitle">
        <source>Do not call ToImmutableCollection on an ImmutableCollection value</source>
        <target state="translated">請勿對 ImmutableCollection 值呼叫 TolmmutableCollection</target>
        <note />
      </trans-unit>
      <trans-unit id="DoNotCreateTaskCompletionSourceWithWrongArgumentsDescription">
        <source>TaskCompletionSource has constructors that take TaskCreationOptions that control the underlying Task, and constructors that take object state that's stored in the task.  Accidentally passing a TaskContinuationOptions instead of a TaskCreationOptions will result in the call treating the options as state.</source>
        <target state="translated">TaskCompletionSource 有建構函式會採用控制基礎工作的 TaskCreationOptions，也有會採用儲存在工作內物件狀態的建構函式。不小心傳遞了 TaskContinuationOptions 而非 TaskCreationOptions 時，會導致呼叫將選項視為狀態。</target>
        <note />
      </trans-unit>
      <trans-unit id="DoNotCreateTaskCompletionSourceWithWrongArgumentsFix">
        <source>Replace TaskContinuationOptions with TaskCreationOptions.</source>
        <target state="translated">以 TaskCreationOptions 取代 TaskContinuationOptions。</target>
        <note />
      </trans-unit>
      <trans-unit id="DoNotCreateTaskCompletionSourceWithWrongArgumentsMessage">
        <source>Argument contains TaskContinuationsOptions enum instead of TaskCreationOptions enum</source>
        <target state="translated">引數內含 TaskContinuationsOptions 列舉，而非 TaskCreationOptions 列舉</target>
        <note />
      </trans-unit>
      <trans-unit id="DoNotCreateTaskCompletionSourceWithWrongArgumentsTitle">
        <source>Argument passed to TaskCompletionSource constructor should be TaskCreationOptions enum instead of TaskContinuationOptions enum</source>
        <target state="translated">傳遞到 TaskCompletionSource 建構函式的引數應為 TaskCreationOptions 列舉，而非 TaskContinuationOptions 列舉</target>
        <note />
      </trans-unit>
      <trans-unit id="DoNotCreateTasksWithoutPassingATaskSchedulerDescription">
        <source>Do not create tasks unless you are using one of the overloads that takes a TaskScheduler. The default is to schedule on TaskScheduler.Current, which would lead to deadlocks. Either use TaskScheduler.Default to schedule on the thread pool, or explicitly pass TaskScheduler.Current to make your intentions clear.</source>
        <target state="translated">建立工作時，請務必使用採用 TaskScheduler 的其中一個多載。預設會在 TaskScheduler.Current 上排程，但如此會造成死結。您可以使用 TaskScheduler.Default 在執行緒集區上進行排程，或明確傳遞 TaskScheduler.Current 以讓目的更加明確。</target>
        <note />
      </trans-unit>
      <trans-unit id="DoNotCreateTasksWithoutPassingATaskSchedulerMessage">
        <source>Do not create tasks without passing a TaskScheduler</source>
        <target state="translated">建立工作時請務必傳遞 TaskScheduler</target>
        <note />
      </trans-unit>
      <trans-unit id="DoNotCreateTasksWithoutPassingATaskSchedulerTitle">
        <source>Do not create tasks without passing a TaskScheduler</source>
        <target state="translated">建立工作時請務必傳遞 TaskScheduler</target>
        <note />
      </trans-unit>
      <trans-unit id="DoNotDefineFinalizersForTypesDerivedFromMemoryManagerDescription">
        <source>Adding a finalizer to a type derived from MemoryManager&lt;T&gt; may permit memory to be freed while it is still in use by a Span&lt;T&gt;.</source>
        <target state="translated">將完成項新增到衍生自 MemoryManager&lt;T&gt; 的類型時，可能會允許在 Span&lt;T&gt; 仍在使用記憶體時，釋出該記憶體。</target>
        <note />
      </trans-unit>
      <trans-unit id="DoNotDefineFinalizersForTypesDerivedFromMemoryManagerMessage">
        <source>Adding a finalizer to a type derived from MemoryManager&lt;T&gt; may permit memory to be freed while it is still in use by a Span&lt;T&gt;</source>
        <target state="translated">將完成項新增到衍生自 MemoryManager&lt;T&gt; 的型別時，可能會在 Span&lt;T&gt; 仍在使用記憶體時，允許釋出該記憶體</target>
        <note />
      </trans-unit>
      <trans-unit id="DoNotDefineFinalizersForTypesDerivedFromMemoryManagerTitle">
        <source>Do not define finalizers for types derived from MemoryManager&lt;T&gt;</source>
        <target state="translated">請勿為衍生自 MemoryManager&lt;T&gt; 的類型定義完成項</target>
        <note />
      </trans-unit>
      <trans-unit id="DoNotDisableCertificateValidation">
        <source>Do Not Disable Certificate Validation</source>
        <target state="translated">請勿停用憑證驗證</target>
        <note />
      </trans-unit>
      <trans-unit id="DoNotDisableCertificateValidationDescription">
        <source>A certificate can help authenticate the identity of the server. Clients should validate the server certificate to ensure requests are sent to the intended server. If the ServerCertificateValidationCallback always returns 'true', any certificate will pass validation.</source>
        <target state="translated">憑證可協助驗證伺服器的身分識別。用戶端應該驗證伺服器憑證來確保要求會傳送到正確的伺服器。如果 ServerCertificateValidationCallback 一律傳回 'true'，則所有憑證都會通過驗證。</target>
        <note />
      </trans-unit>
      <trans-unit id="DoNotDisableCertificateValidationMessage">
        <source>The ServerCertificateValidationCallback is set to a function that accepts any server certificate, by always returning true. Ensure that server certificates are validated to verify the identity of the server receiving requests.</source>
        <target state="translated">ServerCertificateValidationCallback 已設定為會一律傳回 true 來接受所有伺服器憑證的函式。請確保伺服器憑證經過驗證，以驗證收到要求之伺服器的身分識別。</target>
        <note />
      </trans-unit>
      <trans-unit id="DoNotDisableHttpClientCRLCheckDescription">
        <source>Using HttpClient without providing a platform specific handler (WinHttpHandler or CurlHandler or HttpClientHandler) where the CheckCertificateRevocationList property is set to true, will allow revoked certificates to be accepted by the HttpClient as valid.</source>
        <target state="translated">當 CheckCertificateRevocationList 屬性設為 true 時，使用 HttpClient 而不提供平台特定處理常式 (WinHttpHandler 或 CurlHandler 或 HttpClientHandler)，將允許 HttpClient 接受已撤銷的憑證為有效。</target>
        <note />
      </trans-unit>
      <trans-unit id="DoNotDisableHTTPHeaderChecking">
        <source>Do Not Disable HTTP Header Checking</source>
        <target state="translated">請勿停用 HTTP 標頭檢查</target>
        <note />
      </trans-unit>
      <trans-unit id="DoNotDisableHTTPHeaderCheckingDescription">
        <source>HTTP header checking enables encoding of the carriage return and newline characters, \r and \n, that are found in response headers. This encoding can help to avoid injection attacks that exploit an application that echoes untrusted data contained by the header.</source>
        <target state="translated">利用 HTTP 標頭檢查可編碼回應標頭中所發現的歸位字元與換行字元 (\r 與 \n)。此編碼方式有助於避開插入式攻擊，這類攻擊會惡意探索應用程式是否會回應標頭所包含的不受信任資料。</target>
        <note />
      </trans-unit>
      <trans-unit id="DoNotDisableHTTPHeaderCheckingMessage">
        <source>Do not disable HTTP header checking</source>
        <target state="translated">請勿停用 HTTP 標頭檢查</target>
        <note />
      </trans-unit>
      <trans-unit id="DoNotDisableRequestValidation">
        <source>Do Not Disable Request Validation</source>
        <target state="translated">請勿停用要求驗證</target>
        <note />
      </trans-unit>
      <trans-unit id="DoNotDisableRequestValidationDescription">
        <source>Request validation is a feature in ASP.NET that examines HTTP requests and determines whether they contain potentially dangerous content. This check adds protection from markup or code in the URL query string, cookies, or posted form values that might have been added for malicious purposes. So, it is generally desirable and should be left enabled for defense in depth.</source>
        <target state="translated">要求驗證是 ASP.NET 中的功能，其會檢查 HTTP 要求，並會決定其是否包含具潛在危險性的內容。這項檢查對標記或程式碼的 URL 查詢字串、Cookie 或因惡意目的而可能新增的張貼表單值，提供更佳的安全性。因此，一般最好能使用，且應持續啟用以達到全面性防禦。</target>
        <note />
      </trans-unit>
      <trans-unit id="DoNotDisableRequestValidationMessage">
        <source>{0} has request validation disabled</source>
        <target state="translated">{0} 已停用要求驗證</target>
        <note />
      </trans-unit>
      <trans-unit id="DoNotDisableSchUseStrongCrypto">
        <source>Do Not Disable SChannel Use of Strong Crypto</source>
        <target state="translated">請勿停用 SChannel 使用強式加密</target>
        <note />
      </trans-unit>
      <trans-unit id="DoNotDisableSchUseStrongCryptoDescription">
        <source>Starting with the .NET Framework 4.6, the System.Net.ServicePointManager and System.Net.Security.SslStream classes are recommended to use new protocols. The old ones have protocol weaknesses and are not supported. Setting Switch.System.Net.DontEnableSchUseStrongCrypto with true will use the old weak crypto check and opt out of the protocol migration.</source>
        <target state="translated">自 .NET Framework 4.6 起，即建議 System.Net.ServicePointManager 及 System.Net.Security.SslStream 類別使用新的通訊協定。舊款通訊協定中有通訊協定弱點，已不支援。將 Switch.System.Net.DontEnableSchUseStrongCrypto 設定為 true，將會使用舊的弱式密碼編譯檢查，並會選擇退出通訊協定移轉。</target>
        <note />
      </trans-unit>
      <trans-unit id="DoNotDisableSchUseStrongCryptoMessage">
        <source>{0} disables TLS 1.2 and enables SSLv3</source>
        <target state="translated">{0} 停用 TLS 1.2 並啟用 SSLv3</target>
        <note />
      </trans-unit>
      <trans-unit id="DoNotDisableTokenValidationChecksDescription">
        <source>Token validation checks ensure that while validating tokens, all aspects are analyzed and verified. Turning off validation can lead to security holes by allowing untrusted tokens to make it through validation.</source>
        <target state="translated">權杖驗證檢查可確保在驗證權杖時，分析並驗證所有方面。關閉驗證可能會造成安全性漏洞，因為可能會允許未受信任的權杖通過驗證。</target>
        <note />
      </trans-unit>
      <trans-unit id="DoNotDisableTokenValidationChecksMessage">
        <source>TokenValidationParameters.{0} should not be set to false as it disables important validation</source>
        <target state="translated">TokenValidationParameters.{0} 不應設定為 False，因為它會停用重要驗證</target>
        <note />
      </trans-unit>
      <trans-unit id="DoNotDisableTokenValidationChecksTitle">
        <source>Do not disable token validation checks</source>
        <target state="translated">請勿停用權杖驗證檢查</target>
        <note />
      </trans-unit>
      <trans-unit id="DoNotDisableUsingServicePointManagerSecurityProtocolsMessage">
        <source>Do not set Switch.System.ServiceModel.DisableUsingServicePointManagerSecurityProtocols to true.  Setting this switch limits Windows Communication Framework (WCF) to using Transport Layer Security (TLS) 1.0, which is insecure and obsolete.</source>
        <target state="translated">不要將 Switch.System.ServiceModel.DisableUsingServicePointManagerSecurityProtocols 設定為 true。設定此參數會限制 Windows Communication Framework (WCF) 使用不安全且已淘汰的傳輸層安全性 (TLS) 1.0。</target>
        <note />
      </trans-unit>
      <trans-unit id="DoNotDisableUsingServicePointManagerSecurityProtocolsTitle">
        <source>Do not disable ServicePointManagerSecurityProtocols</source>
        <target state="translated">不要停用 ServicePointManagerSecurityProtocols</target>
        <note />
      </trans-unit>
      <trans-unit id="DoNotGuardDictionaryRemoveByContainsKeyDescription">
        <source>Do not guard 'Dictionary.Remove(key)' with 'Dictionary.ContainsKey(key)'. The former already checks whether the key exists, and will not throw if it does not.</source>
        <target state="translated">請勿使用 'Dictionary.ContainsKey(key)' 保護 'Dictionary.Remove(key)'。前者已檢查金鑰是否存在，若沒有，則不會擲回。</target>
        <note />
      </trans-unit>
      <trans-unit id="DoNotGuardDictionaryRemoveByContainsKeyMessage">
        <source>Do not guard 'Dictionary.Remove(key)' with 'Dictionary.ContainsKey(key)'</source>
        <target state="translated">請勿使用 'Dictionary.ContainsKey(key)' 保護 'Dictionary.Remove(key)'</target>
        <note />
      </trans-unit>
      <trans-unit id="DoNotGuardDictionaryRemoveByContainsKeyTitle">
        <source>Unnecessary call to 'Dictionary.ContainsKey(key)'</source>
        <target state="translated">不需要呼叫 'Dictionary.ContainsKey(key)'</target>
        <note />
      </trans-unit>
      <trans-unit id="DoNotHardCodeCertificate">
        <source>Do not hard-code certificate</source>
        <target state="translated">不要硬式編碼憑證</target>
        <note />
      </trans-unit>
      <trans-unit id="DoNotHardCodeCertificateDescription">
        <source>Hard-coded certificates in source code are vulnerable to being exploited.</source>
        <target state="translated">原始程式碼中的硬式編碼憑證容易受到攻擊。</target>
        <note />
      </trans-unit>
      <trans-unit id="DoNotHardCodeCertificateMessage">
        <source>Potential security vulnerability was found where '{0}' in method '{1}' may be tainted by hard-coded certificate from '{2}' in method '{3}'</source>
        <target state="translated">發現潛在的安全性弱點，方法 '{1}' 中的 '{0}' 可能受來自方法 '{3}' 中 '{2}' 由硬式編碼的憑證所感染</target>
        <note />
      </trans-unit>
      <trans-unit id="DoNotHardCodeEncryptionKey">
        <source>Do not hard-code encryption key</source>
        <target state="translated">不要硬式編碼加密金鑰</target>
        <note />
      </trans-unit>
      <trans-unit id="DoNotHardCodeEncryptionKeyDescription">
        <source>SymmetricAlgorithm's .Key property, or a method's rgbKey parameter, should never be a hard-coded value.</source>
        <target state="translated">SymmetricAlgorithm 的 .Key 屬性，或方法的 rgbKey 參數不應為硬式編碼值。</target>
        <note />
      </trans-unit>
      <trans-unit id="DoNotHardCodeEncryptionKeyMessage">
        <source>Potential security vulnerability was found where '{0}' in method '{1}' may be tainted by hard-coded key from '{2}' in method '{3}'</source>
        <target state="translated">發現潛在的安全性弱點，方法 '{1}' 中的 '{0}' 可能受來自方法 '{3}' 中 '{2}' 由硬式編碼的金鑰所感染。</target>
        <note />
      </trans-unit>
      <trans-unit id="DoNotInstallRootCertDescription">
        <source>By default, the Trusted Root Certification Authorities certificate store is configured with a set of public CAs that has met the requirements of the Microsoft Root Certificate Program. Since all trusted root CAs can issue certificates for any domain, an attacker can pick a weak or coercible CA that you install by yourself to target for an attack - and a single vulnerable, malicious or coercible CA undermines the security of the entire system. To make matters worse, these attacks can go unnoticed quite easily.</source>
        <target state="translated">根據預設，信任的根憑證授權單位的憑證存放區，設定有一組符合 Microsoft 根憑證計劃需求的公開 CA。因為所有信任的根 CA，都可以為任何所有發出憑證，所以攻擊者可以挑選一個您自行安裝的弱式 CA 或強迫式 CA 來攻擊，而只要一個弱式、惡意或強迫式 CA，就會侵害整個系統的安全性。而且，這些攻擊還很可能輕易地就被忽略，而讓事情變得更糟。</target>
        <note />
      </trans-unit>
      <trans-unit id="DoNotLockOnObjectsWithWeakIdentityDescription">
        <source>An object is said to have a weak identity when it can be directly accessed across application domain boundaries. A thread that tries to acquire a lock on an object that has a weak identity can be blocked by a second thread in a different application domain that has a lock on the same object.</source>
        <target state="translated">若可以跨應用程式定義域界限直接存取某個物件，該物件即為弱式識別。嘗試取得弱式識別物件的鎖定之執行緒，有可能會被具有相同物件鎖定之不同應用程式定義域中的第二個執行緒封鎖。</target>
        <note />
      </trans-unit>
      <trans-unit id="DoNotLockOnObjectsWithWeakIdentityMessage">
        <source>Do not lock on objects with weak identity</source>
        <target state="translated">請勿鎖定弱式識別的物件</target>
        <note />
      </trans-unit>
      <trans-unit id="DoNotLockOnObjectsWithWeakIdentityTitle">
        <source>Do not lock on objects with weak identity</source>
        <target state="translated">請勿鎖定弱式識別的物件</target>
        <note />
      </trans-unit>
      <trans-unit id="DoNotPassLiteralsAsLocalizedParametersDescription">
        <source>A method passes a string literal as a parameter to a constructor or method in the .NET Framework class library and that string should be localizable. To fix a violation of this rule, replace the string literal with a string retrieved through an instance of the ResourceManager class.</source>
        <target state="translated">方法會將字串常值以參數方式傳遞到 .NET Framework 類別庫中的建構函式或方法，且該字串應當地語系化。若要修正此規則的違規，請以透過 ResourceManager 類別的執行個體所擷取的字串，取代字串常值。</target>
        <note />
      </trans-unit>
      <trans-unit id="DoNotPassLiteralsAsLocalizedParametersMessage">
        <source>Method '{0}' passes a literal string as parameter '{1}' of a call to '{2}'. Retrieve the following string(s) from a resource table instead: "{3}".</source>
        <target state="translated">方法 '{0}' 在呼叫 '{2}' 時傳遞了常值字串做為參數 '{1}'。請改為從資源表格擷取下列字串: "{3}"。</target>
        <note />
      </trans-unit>
      <trans-unit id="DoNotPassLiteralsAsLocalizedParametersTitle">
        <source>Do not pass literals as localized parameters</source>
        <target state="translated">不要將常值當做已當地語系化的參數傳遞</target>
        <note />
      </trans-unit>
      <trans-unit id="DoNotRaiseReservedExceptionTypesDescription">
        <source>An exception of type that is not sufficiently specific or reserved by the runtime should never be raised by user code. This makes the original error difficult to detect and debug. If this exception instance might be thrown, use a different exception type.</source>
        <target state="translated">明確度不足或由執行階段所保留的例外狀況類型，一律不應由使用者程式碼引發。這會讓原始錯誤的偵測與偵錯更加困難。如果可能會擲回此例外狀況執行個體，請使用其他例外狀況類型。</target>
        <note />
      </trans-unit>
      <trans-unit id="DoNotRaiseReservedExceptionTypesMessageReserved">
        <source>Exception type {0} is reserved by the runtime</source>
        <target state="translated">例外狀況型別 {0} 由執行階段所保留</target>
        <note />
      </trans-unit>
      <trans-unit id="DoNotRaiseReservedExceptionTypesMessageTooGeneric">
        <source>Exception type {0} is not sufficiently specific</source>
        <target state="translated">例外狀況型別 {0} 不夠明確</target>
        <note />
      </trans-unit>
      <trans-unit id="DoNotRaiseReservedExceptionTypesTitle">
        <source>Do not raise reserved exception types</source>
        <target state="translated">請勿引發保留的例外狀況類型</target>
        <note />
      </trans-unit>
      <trans-unit id="DoNotSerializeTypesWithPointerFields">
        <source>Do Not Serialize Types With Pointer Fields</source>
        <target state="translated">請勿將類型序列化為指標欄位</target>
        <note />
      </trans-unit>
      <trans-unit id="DoNotSerializeTypesWithPointerFieldsDescription">
        <source>Pointers are not "type safe" in the sense that you cannot guarantee the correctness of the memory they point at. So, serializing types with pointer fields is dangerous, as it may allow an attacker to control the pointer.</source>
        <target state="translated">指標並非「安全類型」意味著您無法保證其所指向的記憶體是否正確。因此，指標欄位若為序列化類型很危險，因為如此可能會讓攻擊者能控制指標。</target>
        <note />
      </trans-unit>
      <trans-unit id="DoNotSerializeTypesWithPointerFieldsMessage">
        <source>Pointer field {0} on serializable type</source>
        <target state="translated">可序列化型別上的指標欄位 {0}</target>
        <note />
      </trans-unit>
      <trans-unit id="DoNotUseAccountSAS">
        <source>Do Not Use Account Shared Access Signature</source>
        <target state="translated">不要使用帳戶共用存取簽章</target>
        <note />
      </trans-unit>
      <trans-unit id="DoNotUseAccountSASDescription">
        <source>Shared Access Signatures(SAS) are a vital part of the security model for any application using Azure Storage, they should provide limited and safe permissions to your storage account to clients that don't have the account key. All of the operations available via a service SAS are also available via an account SAS, that is, account SAS is too powerful. So it is recommended to use Service SAS to delegate access more carefully.</source>
        <target state="translated">共用存取簽章 (SAS) 對於使用 Azure 儲存體的任何應用程式而言，都是資訊安全模型至關重要的一部份，應向不具帳戶金鑰的用戶端提供儲存體帳戶有限且安全的權限。只要是可以透過服務 SAS 提供的作業，就也可以透過帳戶 SAS 提供，這意味著帳戶 SAS 的權限過大。因此建議您使用服務 SAS，更謹慎地委派存取權。</target>
        <note />
      </trans-unit>
      <trans-unit id="DoNotUseAccountSASMessage">
        <source>Use Service SAS instead of Account SAS for fine grained access control and container-level access policy</source>
        <target state="translated">請使用服務 SAS 而非帳戶 SAS，以執行微調的存取控制和容器層級存取原則</target>
        <note />
      </trans-unit>
      <trans-unit id="DoNotUseBrokenCryptographicAlgorithms">
        <source>Do Not Use Broken Cryptographic Algorithms</source>
        <target state="translated">請勿使用損壞的密碼編譯演算法</target>
        <note />
      </trans-unit>
      <trans-unit id="DoNotUseBrokenCryptographicAlgorithmsDescription">
        <source>An attack making it computationally feasible to break this algorithm exists. This allows attackers to break the cryptographic guarantees it is designed to provide. Depending on the type and application of this cryptographic algorithm, this may allow attackers to read enciphered messages, tamper with enciphered  messages, forge digital signatures, tamper with hashed content, or otherwise compromise any cryptosystem based on this algorithm. Replace encryption uses with the AES algorithm (AES-256, AES-192 and AES-128 are acceptable) with a key length greater than or equal to 128 bits. Replace hashing uses with a hashing function in the SHA-2 family, such as SHA512, SHA384, or SHA256. Replace digital signature uses with RSA with a key length greater than or equal to 2048-bits, or ECDSA with a key length greater than or equal to 256 bits.</source>
        <target state="translated">目前出現可用運算方式中斷此演算法的攻擊。如此會讓攻擊者能破壞原設計保證提供的密碼編譯。視此密碼編譯演算法的類型及應用方式之不同，會讓攻擊者能讀取加密的訊息、竄改加密的訊息、偽造數位簽章、竄改雜湊內容，或危害任何以此演算法為基礎的密碼系統。以長度大於或等於 128 位元的金鑰，取代搭配 AES (可接受 AES-256、AES-192 和 AES-128) 演算法的加密。以 SHA512、SHA384 或 SHA256 等 SHA-2 系列中的雜湊函數，取代雜湊用法。以長度大於或等於 2048 位元的金鑰，或金鑰長度大於或等於 256 位元的 ECDSA，取代搭配 RSA 的數位簽章。</target>
        <note />
      </trans-unit>
      <trans-unit id="DoNotUseBrokenCryptographicAlgorithmsMessage">
        <source>{0} uses a broken cryptographic algorithm {1}</source>
        <target state="translated">{0} 使用損壞的密碼編譯演算法 {1}</target>
        <note />
      </trans-unit>
      <trans-unit id="DoNotUseCountAsyncWhenAnyAsyncCanBeUsedDescription">
        <source>For non-empty collections, CountAsync() and LongCountAsync() enumerate the entire sequence, while AnyAsync() stops at the first item or the first item that satisfies a condition.</source>
        <target state="translated">對於非空白集合，CountAsync() 和 LongCountAsync() 會列舉整個序列，而 AnyAsync() 則會停止於第一個項目或第一個符合條件的項目。</target>
        <note />
      </trans-unit>
      <trans-unit id="DoNotUseCountAsyncWhenAnyAsyncCanBeUsedMessage">
        <source>{0}() is used where AnyAsync() could be used instead to improve performance</source>
        <target state="translated">會在可使用 AnyAsync() 的地方改用 {0}() 來提升效能</target>
        <note />
      </trans-unit>
      <trans-unit id="DoNotUseCountAsyncWhenAnyAsyncCanBeUsedTitle">
        <source>Do not use CountAsync() or LongCountAsync() when AnyAsync() can be used</source>
        <target state="translated">不要在可使用 AnyAsync() 時使用 CountAsync() 或 LongCountAsync()</target>
        <note />
      </trans-unit>
      <trans-unit id="DoNotUseCountWhenAnyCanBeUsedDescription">
        <source>For non-empty collections, Count() and LongCount() enumerate the entire sequence, while Any() stops at the first item or the first item that satisfies a condition.</source>
        <target state="translated">對於非空白集合，Count() 和 LongCount() 會列舉整個序列，而 Any() 則會停止於第一個項目或第一個符合條件的項目。</target>
        <note />
      </trans-unit>
      <trans-unit id="DoNotUseCountWhenAnyCanBeUsedMessage">
        <source>{0}() is used where Any() could be used instead to improve performance</source>
        <target state="translated">會在可使用 Any() 的地方改用 {0}() 來提升效能</target>
        <note />
      </trans-unit>
      <trans-unit id="DoNotUseCountWhenAnyCanBeUsedTitle">
        <source>Do not use Count() or LongCount() when Any() can be used</source>
        <target state="translated">不要在可使用 Any() 時使用 Count() 或 LongCount()</target>
        <note />
      </trans-unit>
      <trans-unit id="DoNotUseCreateEncryptorWithNonDefaultIVDescription">
        <source>Symmetric encryption should always use a non-repeatable initialization vector to prevent dictionary attacks.</source>
        <target state="translated">對稱式加密應永遠使用不可重複的初始化向量以防止字典攻擊。</target>
        <note />
      </trans-unit>
      <trans-unit id="DoNotUseDeprecatedSecurityProtocols">
        <source>Do Not Use Deprecated Security Protocols</source>
        <target state="translated">請勿使用已淘汰的安全性通訊協定</target>
        <note />
      </trans-unit>
      <trans-unit id="DoNotUseDeprecatedSecurityProtocolsDescription">
        <source>Using a deprecated security protocol rather than the system default is risky.</source>
        <target state="translated">使用了已淘汰的安全性通訊協定而非系統預設值，相當具風險。</target>
        <note />
      </trans-unit>
      <trans-unit id="DoNotUseDeprecatedSecurityProtocolsMessage">
        <source>Hard-coded use of deprecated security protocol {0}</source>
        <target state="translated">硬式編碼使用了已淘汰的安全性通訊協定 {0}</target>
        <note />
      </trans-unit>
      <trans-unit id="DoNotUseDSA">
        <source>Do Not Use Digital Signature Algorithm (DSA)</source>
        <target state="translated">請勿使用數位簽章演算法 (DSA)</target>
        <note />
      </trans-unit>
      <trans-unit id="DoNotUseDSADescription">
        <source>DSA is too weak to use.</source>
        <target state="translated">DSA 太弱，所以無法使用。</target>
        <note />
      </trans-unit>
      <trans-unit id="DoNotUseDSAMessage">
        <source>Asymmetric encryption algorithm {0} is weak. Switch to an RSA with at least 2048 key size, ECDH or ECDSA algorithm instead.</source>
        <target state="translated">非對稱式加密演算法 {0} 是弱式加密。請改為至少有 2048 金鑰大小的 RSA、ECDH 或 ECDSA 演算法。</target>
        <note />
      </trans-unit>
      <trans-unit id="DoNotUseEnumerableMethodsOnIndexableCollectionsInsteadUseTheCollectionDirectlyDescription">
        <source>This collection is directly indexable. Going through LINQ here causes unnecessary allocations and CPU work.</source>
        <target state="translated">此集合是可直接編製索引的集合。完成此處的 LINQ 會導致不必要的配置與 CPU 工作。</target>
        <note />
      </trans-unit>
      <trans-unit id="DoNotUseEnumerableMethodsOnIndexableCollectionsInsteadUseTheCollectionDirectlyMessage">
        <source>Do not use Enumerable methods on indexable collections. Instead use the collection directly.</source>
        <target state="translated">請勿在可索引的集合上，使用 Enumerable 方法。改為直接使用集合。</target>
        <note />
      </trans-unit>
      <trans-unit id="DoNotUseEnumerableMethodsOnIndexableCollectionsInsteadUseTheCollectionDirectlyTitle">
        <source>Do not use Enumerable methods on indexable collections</source>
        <target state="translated">請勿在可索引的集合上，使用 Enumerable 方法</target>
        <note />
      </trans-unit>
      <trans-unit id="DoNotUseInsecureRandomness">
        <source>Do not use insecure randomness</source>
        <target state="translated">不要使用不安全的隨機性</target>
        <note />
      </trans-unit>
      <trans-unit id="DoNotUseInsecureRandomnessDescription">
        <source>Using a cryptographically weak pseudo-random number generator may allow an attacker to predict what security-sensitive value will be generated. Use a cryptographically strong random number generator if an unpredictable value is required, or ensure that weak pseudo-random numbers aren't used in a security-sensitive manner.</source>
        <target state="translated">使用密碼編譯弱式虛擬亂數產生器可能會讓攻擊者得以預測將要產生的安全性敏感性值。如果需要無法預測的值，或是要確保未以安全性敏感性方式使用弱式虛擬亂數時，請使用密碼編譯強式亂數產生器。</target>
        <note />
      </trans-unit>
      <trans-unit id="DoNotUseInsecureRandomnessMessage">
        <source>{0} is an insecure random number generator. Use cryptographically secure random number generators when randomness is required for security.</source>
        <target state="translated">{0} 是不安全的亂數產生器。當安全性需要隨機性時，請使用密碼編譯安全性亂數產生器。</target>
        <note />
      </trans-unit>
      <trans-unit id="DoNotUseObsoleteKDFAlgorithm">
        <source>Do not use obsolete key derivation function</source>
        <target state="translated">請勿使用已淘汰的金鑰衍生函數</target>
        <note />
      </trans-unit>
      <trans-unit id="DoNotUseObsoleteKDFAlgorithmDescription">
        <source>Password-based key derivation should use PBKDF2 with SHA-2. Avoid using PasswordDeriveBytes since it generates a PBKDF1 key. Avoid using Rfc2898DeriveBytes.CryptDeriveKey since it doesn't use the iteration count or salt.</source>
        <target state="translated">以密碼為基礎的金鑰衍生應搭配 SHA-2 使用 PBKDF2。請避免使用 PasswordDeriveBytes，因為這會產生 PBKDF1 金鑰。請避免使用 Rfc2898DeriveBytes.CryptDeriveKey，因為其未使用反覆運算次數或 Salt。</target>
        <note />
      </trans-unit>
      <trans-unit id="DoNotUseObsoleteKDFAlgorithmMessage">
        <source>Call to obsolete key derivation function {0}.{1}</source>
        <target state="translated">呼叫已淘汰的金鑰衍生函數 {0}.{1}</target>
        <note />
      </trans-unit>
      <trans-unit id="DoNotUseOutAttributeStringPInvokeParametersDescription">
        <source>String parameters passed by value with the 'OutAttribute' can destabilize the runtime if the string is an interned string.</source>
        <target state="translated">如果字串是暫留字串，則使用 'OutAttribute' 以值傳遞的字串參數可能會造成執行階段不穩定。</target>
        <note />
      </trans-unit>
      <trans-unit id="DoNotUseOutAttributeStringPInvokeParametersMessage">
        <source>Do not use the 'OutAttribute' for string parameter '{0}' which is passed by value. If marshalling of modified data back to the caller is required, use the 'out' keyword to pass the string by reference instead.</source>
        <target state="translated">請勿對以值傳遞的字串參數 '{0}' 使用 'OutAttribute'。如果需要將已修改的資料封送處理至呼叫者，請改用 'out' 關鍵字以傳址方式傳遞字串。</target>
        <note />
      </trans-unit>
      <trans-unit id="DoNotUseOutAttributeStringPInvokeParametersTitle">
        <source>Do not use 'OutAttribute' on string parameters for P/Invokes</source>
        <target state="translated">請勿在 P/Invoke 的字串參數上使用 'OutAttribute'</target>
        <note />
      </trans-unit>
      <trans-unit id="DoNotUseReferenceEqualsWithValueTypesComparerMessage">
        <source>Do not pass an argument with value type '{0}' to the 'Equals' method on 'ReferenceEqualityComparer'. Due to value boxing, this call to 'Equals' can return an unexpected result. Consider using 'EqualityComparer' instead, or pass reference type arguments if you intend to use 'ReferenceEqualityComparer'.</source>
        <target state="translated">請勿將數值型別為 '{0}' 的引數傳遞至 'ReferenceEqualityComparer' 上的 'Equals' 方法。由於值 Boxing，這個對 'Equals' 的呼叫可能會返回未預期的結果。如果您想要使用 'ReferenceEqualityComparer'，請考慮改為使用 'EqualityComparer'，或傳遞參考型別引數。</target>
        <note />
      </trans-unit>
      <trans-unit id="DoNotUseReferenceEqualsWithValueTypesDescription">
        <source>Value type typed arguments are uniquely boxed for each call to this method, therefore the result can be unexpected.</source>
        <target state="translated">每次呼叫此方法時，實值型別所輸入的引數，都是經過 Box 的唯一值，因此其結果可以是未預期的。</target>
        <note />
      </trans-unit>
      <trans-unit id="DoNotUseReferenceEqualsWithValueTypesMethodMessage">
        <source>Do not pass an argument with value type '{0}' to 'ReferenceEquals'. Due to value boxing, this call to 'ReferenceEquals' can return an unexpected result. Consider using 'Equals' instead, or pass reference type arguments if you intend to use 'ReferenceEquals'.</source>
        <target state="translated">請勿將數值型別為 '{0}' 的引數傳遞至 'ReferenceEquals'。由於值 Boxing，這個對 'Equals' 的呼叫可能會返回未預期的結果。如果您想要使用 'ReferenceEquals'，請考慮改為使用 'Equals'，或傳遞參考型別引數。</target>
        <note />
      </trans-unit>
      <trans-unit id="DoNotUseReferenceEqualsWithValueTypesTitle">
        <source>Do not use ReferenceEquals with value types</source>
        <target state="translated">請勿使用有實值型別的 ReferenceEquals</target>
        <note />
      </trans-unit>
      <trans-unit id="DoNotUseStackallocInLoopsDescription">
        <source>Stack space allocated by a stackalloc is only released at the end of the current method's invocation.  Using it in a loop can result in unbounded stack growth and eventual stack overflow conditions.</source>
        <target state="translated">stackalloc 配置的堆疊空間只會在目前方法的引動過程結束時釋出。在迴圈中使用該空間可能會造成堆疊無限增長，最終導致堆疊溢位。</target>
        <note />
      </trans-unit>
      <trans-unit id="DoNotUseStackallocInLoopsMessage">
        <source>Potential stack overflow. Move the stackalloc out of the loop.</source>
        <target state="translated">可能發生堆疊溢位。請將 stackalloc 移出迴圈。</target>
        <note />
      </trans-unit>
      <trans-unit id="DoNotUseStackallocInLoopsTitle">
        <source>Do not use stackalloc in loops</source>
        <target state="translated">請勿在迴圈中使用 stackalloc</target>
        <note />
      </trans-unit>
      <trans-unit id="DoNotUseTimersThatPreventPowerStateChangesDescription">
        <source>Higher-frequency periodic activity will keep the CPU busy and interfere with power-saving idle timers that turn off the display and hard disks.</source>
        <target state="translated">更高頻率的週期性活動，會讓 CPU 一直處於忙碌狀態，且會干擾關閉顯示器與硬碟的省電閒置計時器。</target>
        <note />
      </trans-unit>
      <trans-unit id="DoNotUseTimersThatPreventPowerStateChangesMessage">
        <source>Do not use timers that prevent power state changes</source>
        <target state="translated">請勿使用會讓電源狀態無法變更的計時器</target>
        <note />
      </trans-unit>
      <trans-unit id="DoNotUseTimersThatPreventPowerStateChangesTitle">
        <source>Do not use timers that prevent power state changes</source>
        <target state="translated">請勿使用會讓電源狀態無法變更的計時器</target>
        <note />
      </trans-unit>
      <trans-unit id="DoNotUseUnsafeDllImportSearchPath">
        <source>Do not use unsafe DllImportSearchPath value</source>
        <target state="translated">不要使用不安全的 DllImportSearchPath 值</target>
        <note />
      </trans-unit>
      <trans-unit id="DoNotUseUnsafeDllImportSearchPathDescription">
        <source>There could be a malicious DLL in the default DLL search directories. Or, depending on where your application is run from, there could be a malicious DLL in the application's directory. Use a DllImportSearchPath value that specifies an explicit search path instead. The DllImportSearchPath flags that this rule looks for can be configured in .editorconfig.</source>
        <target state="translated">預設 DLL 搜尋目錄中可能有惡意的 DLL。或者，視應用程式的執行位置而定，應用程式的目錄中可能有惡意的 DLL。請改用指定明確搜尋路徑的 DllImportSearchPath 值。此規則尋找的 DllImportSearchPath 旗標可在 .editorconfig 中設定。</target>
        <note />
      </trans-unit>
      <trans-unit id="DoNotUseUnsafeDllImportSearchPathMessage">
        <source>Use of unsafe DllImportSearchPath value {0}</source>
        <target state="translated">使用不安全的 DllImportSearchPath 值 {0}</target>
        <note />
      </trans-unit>
      <trans-unit id="DoNotUseWaitAllWithSingleTaskDescription">
        <source>Using 'WaitAll' with a single task may result in performance loss, await or return the task instead.</source>
        <target state="translated">對單一工作使用 'WaitAll' 可能會造成效能降低，請改為等待或返回工作。</target>
        <note />
      </trans-unit>
      <trans-unit id="DoNotUseWaitAllWithSingleTaskFix">
        <source>Replace 'WaitAll' with single 'Wait'</source>
        <target state="translated">以單一 'Wait' 取代 'WaitAll'</target>
        <note />
      </trans-unit>
      <trans-unit id="DoNotUseWaitAllWithSingleTaskTitle">
        <source>Do not use 'WaitAll' with a single task</source>
        <target state="translated">不要對單一工作使用 'WaitAll'</target>
        <note />
      </trans-unit>
      <trans-unit id="DoNotUseWeakCryptographicAlgorithms">
        <source>Do Not Use Weak Cryptographic Algorithms</source>
        <target state="translated">請勿使用弱式密碼編譯演算法</target>
        <note />
      </trans-unit>
      <trans-unit id="DoNotUseWeakCryptographicAlgorithmsDescription">
        <source>Cryptographic algorithms degrade over time as attacks become for advances to attacker get access to more computation. Depending on the type and application of this cryptographic algorithm, further degradation of the cryptographic strength of it may allow attackers to read enciphered messages, tamper with enciphered  messages, forge digital signatures, tamper with hashed content, or otherwise compromise any cryptosystem based on this algorithm. Replace encryption uses with the AES algorithm (AES-256, AES-192 and AES-128 are acceptable) with a key length greater than or equal to 128 bits. Replace hashing uses with a hashing function in the SHA-2 family, such as SHA-2 512, SHA-2 384, or SHA-2 256.</source>
        <target state="translated">因為攻擊者取得更多的運算存取，讓攻擊升級，以致密碼編譯演算法隨著時間減弱。視此密碼編譯演算法的類型及應用方式之不同，密碼編譯強度日益減弱，會讓攻擊者能讀取加密的訊息、竄改加密的訊息、偽造數位簽章、竄改雜湊內容，或危害任何以此演算法為基礎的密碼系統。以長度大於或等於 128 位元的金鑰，取代搭配 AES (可接受 AES-256、AES-192 和 AES-128) 演算法的加密。以 SHA-2 512、SHA-2 384 或 SHA-2 256 等 SHA-2 系列中的雜湊函數，取代雜湊用途。</target>
        <note />
      </trans-unit>
      <trans-unit id="DoNotUseWeakCryptographicAlgorithmsMessage">
        <source>{0} uses a weak cryptographic algorithm {1}</source>
        <target state="translated">{0} 使用弱式密碼編譯演算法 {1}</target>
        <note />
      </trans-unit>
      <trans-unit id="DoNotUseWeakKDFAlgorithm">
        <source>Ensure Key Derivation Function algorithm is sufficiently strong</source>
        <target state="translated">確認金鑰衍生函數 (Key Derivation Function) 演算法是否夠強</target>
        <note />
      </trans-unit>
      <trans-unit id="DoNotUseWeakKDFAlgorithmDescription">
        <source>Some implementations of the Rfc2898DeriveBytes class allow for a hash algorithm to be specified in a constructor parameter or overwritten in the HashAlgorithm property. If a hash algorithm is specified, then it should be SHA-256 or higher.</source>
        <target state="translated">Rfc2898DeriveBytes 類別的部分實作使雜湊演算法能在建構函式參數中指定，或在 HashAlgorithm 屬性中覆寫。如果指定雜湊演算法，則其應為 SHA-256 以上 (含)。</target>
        <note />
      </trans-unit>
      <trans-unit id="DoNotUseWeakKDFAlgorithmMessage">
        <source>{0} might be using a weak hash algorithm. Use SHA256, SHA384, or SHA512 to create a strong key from a password.</source>
        <target state="translated">{0} 可能使用的是弱式雜湊演算法。請使用 SHA256、SHA384 或 SHA512，從密碼建立增強式金鑰。</target>
        <note />
      </trans-unit>
      <trans-unit id="DoNotUseWeakKDFInsufficientIterationCountDescription">
        <source>When deriving cryptographic keys from user-provided inputs such as password, use sufficient iteration count (at least 100k).</source>
        <target state="translated">當從密碼等使用者提供的輸入衍生密碼編譯金鑰時，請使用足夠的反覆項目計數 (至少 100k)。</target>
        <note />
      </trans-unit>
      <trans-unit id="DoNotUseWhenAllWithSingleTaskDescription">
        <source>Using 'WhenAll' with a single task may result in performance loss, await or return the task instead.</source>
        <target state="translated">對單一工作使用 'WhenAll' 可能會造成效能降低，請改為等待或返回工作。</target>
        <note />
      </trans-unit>
      <trans-unit id="DoNotUseWhenAllWithSingleTaskFix">
        <source>Replace 'WhenAll' call with argument</source>
        <target state="translated">請以引數取代 'WhenAll' 呼叫</target>
        <note />
      </trans-unit>
      <trans-unit id="DoNotUseWhenAllWithSingleTaskTitle">
        <source>Do not use 'WhenAll' with a single task</source>
        <target state="translated">不要對單一工作使用 'WhenAll'</target>
        <note />
      </trans-unit>
      <trans-unit id="DoNotUseXslTransform">
        <source>Do Not Use XslTransform</source>
        <target state="translated">請勿使用 XslTransform</target>
        <note />
      </trans-unit>
      <trans-unit id="DoNotUseXslTransformMessage">
        <source>Do not use XslTransform. It does not restrict potentially dangerous external references.</source>
        <target state="translated">請勿使用 XslTransform。它不會限制可能引發危險的外部參考。</target>
        <note />
      </trans-unit>
      <trans-unit id="DynamicInterfaceCastableImplementationUnsupportedDescription">
        <source>Providing a functional 'DynamicInterfaceCastableImplementationAttribute'-attributed interface requires the Default Interface Members feature, which is unsupported in Visual Basic.</source>
        <target state="translated">提供功能性 'DynamicInterfaceCastableImplementationAttribute' 屬性介面需要預設的介面成員功能，但 Visual Basic 不支援此功能。</target>
        <note />
      </trans-unit>
      <trans-unit id="DynamicInterfaceCastableImplementationUnsupportedMessage">
        <source>Providing a 'DynamicInterfaceCastableImplementation' interface in Visual Basic is unsupported</source>
        <target state="translated">不支援在 Visual Basic 中提供 'DynamicInterfaceCastableImplementation' 介面</target>
        <note />
      </trans-unit>
      <trans-unit id="DynamicInterfaceCastableImplementationUnsupportedTitle">
        <source>Providing a 'DynamicInterfaceCastableImplementation' interface in Visual Basic is unsupported</source>
        <target state="translated">不支援在 Visual Basic 中提供 'DynamicInterfaceCastableImplementation' 介面</target>
        <note />
      </trans-unit>
      <trans-unit id="FeatureUnsupportedWhenRuntimeMarshallingDisabledDescription">
        <source>Using features that require runtime marshalling when runtime marshalling is disabled will result in runtime exceptions.</source>
        <target state="translated">停用執行階段封送處理時，使用需要執行階段封送處理的功能會導致執行階段例外狀況。</target>
        <note />
      </trans-unit>
      <trans-unit id="FeatureUnsupportedWhenRuntimeMarshallingDisabledMessageAutoLayoutTypes">
        <source>Types with '[StructLayout(LayoutKind.Auto)]' require runtime marshalling to be enabled</source>
        <target state="translated">具有 '[StructLayout(LayoutKind.Auto)]' 的類型需要啟用執行階段封送處理</target>
        <note />
      </trans-unit>
      <trans-unit id="FeatureUnsupportedWhenRuntimeMarshallingDisabledMessageByRefParameters">
        <source>By-ref parameters require runtime marshalling to be enabled</source>
        <target state="translated">By-ref 參數需要啟用執行階段封送處理</target>
        <note />
      </trans-unit>
      <trans-unit id="FeatureUnsupportedWhenRuntimeMarshallingDisabledMessageDelegateUsage">
        <source>Delegates with managed types as parameters or the return type require runtime marshalling to be enabled in the assembly where the delegate is defined</source>
        <target state="translated">若委派受管理的類型為參數或傳回型別，則需要在定義委派的組件中啟用執行階段封送處理</target>
        <note />
      </trans-unit>
      <trans-unit id="FeatureUnsupportedWhenRuntimeMarshallingDisabledMessageHResultSwapping">
        <source>HResult-swapping requires runtime marshalling to be enabled</source>
        <target state="translated">HResult-swapping 需要啟用執行階段封送處理</target>
        <note />
      </trans-unit>
      <trans-unit id="FeatureUnsupportedWhenRuntimeMarshallingDisabledMessageLCIDConversionAttribute">
        <source>Using 'LCIDConversionAttribute' requires runtime marshalling to be enabled</source>
        <target state="translated">使用 'LCIDConversionAttribute' 需要啟用執行階段封送處理</target>
        <note />
      </trans-unit>
      <trans-unit id="FeatureUnsupportedWhenRuntimeMarshallingDisabledMessageManagedParameterOrReturnTypes">
        <source>Managed parameter or return types require runtime marshalling to be enabled</source>
        <target state="translated">受控參數或傳回類型需要啟用執行階段封送處理</target>
        <note />
      </trans-unit>
      <trans-unit id="FeatureUnsupportedWhenRuntimeMarshallingDisabledMessageSetLastError">
        <source>Setting SetLastError to 'true' requires runtime marshalling to be enabled</source>
        <target state="translated">將 SetLastError 設定為 'true' 需要啟用執行階段封送處理</target>
        <note />
      </trans-unit>
      <trans-unit id="FeatureUnsupportedWhenRuntimeMarshallingDisabledMessageVarargPInvokes">
        <source>Varadic P/Invoke signatures require runtime marshalling to be enabled</source>
        <target state="translated">Varadic P/Invoke 簽章需要啟用執行階段封送處理</target>
        <note />
      </trans-unit>
      <trans-unit id="FeatureUnsupportedWhenRuntimeMarshallingDisabledTitle">
        <source>Property, type, or attribute requires runtime marshalling</source>
        <target state="translated">屬性、類型或屬性需要執行階段封送處理</target>
        <note />
      </trans-unit>
      <trans-unit id="FieldIsPreviewTypeMessage">
        <source>'{0}''s type contains the preview type '{1}' and requires opting into preview features. See {2} for more information.</source>
        <target state="translated">'{0}' 的類型包含預覽類型 '{1}'，因此必須加入預覽功能。如需詳細資訊，請參閱 {2}。</target>
        <note />
      </trans-unit>
      <trans-unit id="FieldIsPreviewTypeMessageWithCustomMessagePlaceholder">
        <source>{3} '{0}''s type contains the preview type '{1}' and requires opting into preview features. See {2} for more information.</source>
        <target state="translated">{3} '{0}' 的類型包含預覽類型 '{1}'，因此必須加入預覽功能。如需詳細資訊，請參閱 {2}。</target>
        <note />
      </trans-unit>
      <trans-unit id="ForwardCancellationTokenToInvocationsDescription">
        <source>Forward the 'CancellationToken' parameter to methods to ensure the operation cancellation notifications gets properly propagated, or pass in 'CancellationToken.None' explicitly to indicate intentionally not propagating the token.</source>
        <target state="translated">將 'CancellationToken' 參數轉送給方法，以確保作業取消通知能正確地散佈，或明確地傳入 'CancellationToken.None'，以表示刻意不散佈權杖。</target>
        <note />
      </trans-unit>
      <trans-unit id="ForwardCancellationTokenToInvocationsMessage">
        <source>Forward the '{0}' parameter to the '{1}' method or pass in 'CancellationToken.None' explicitly to indicate intentionally not propagating the token</source>
        <target state="translated">將 '{0}' 參數傳遞給 '{1}' 方法，或明確傳遞 'CancellationToken.None'，以表示有意不散佈權杖</target>
        <note />
      </trans-unit>
      <trans-unit id="ForwardCancellationTokenToInvocationsTitle">
        <source>Forward the 'CancellationToken' parameter to methods</source>
        <target state="translated">將 'CancellationToken' 參數轉送給方法</target>
        <note />
      </trans-unit>
      <trans-unit id="HardCodedSecurityProtocolMessage">
        <source>Avoid hardcoding SecurityProtocolType {0}, and instead use SecurityProtocolType.SystemDefault to allow the operating system to choose the best Transport Layer Security protocol to use.</source>
        <target state="translated">請避免對 SecurityProtocolType {0} 進行硬式編碼，並改為使用 SecurityProtocolType.SystemDefault 以便作業系統針對要使用的傳輸層安全性通訊協定進行最佳選擇。</target>
        <note />
      </trans-unit>
      <trans-unit id="HardCodedSecurityProtocolTitle">
        <source>Avoid hardcoding SecurityProtocolType value</source>
        <target state="translated">請避免對 SecurityProtocolType 值進行硬式編碼</target>
        <note />
      </trans-unit>
      <trans-unit id="HardcodedSslProtocolsDescription">
        <source>Current Transport Layer Security protocol versions may become deprecated if vulnerabilities are found. Avoid hardcoding SslProtocols values to keep your application secure. Use 'None' to let the Operating System choose a version.</source>
        <target state="translated">若發現弱點，則目前的傳輸層安全性通訊協定版本可能會受到淘汰。請避免硬式編碼 SslProtocols 值來確保應用程式安全。請使用 'None' 讓作業系統選擇版本。</target>
        <note />
      </trans-unit>
      <trans-unit id="HardcodedSslProtocolsMessage">
        <source>Avoid hardcoding SslProtocols '{0}' to ensure your application remains secure in the future. Use 'None' to let the Operating System choose a version.</source>
        <target state="translated">請避免硬式編碼 SslProtocols '{0}'，以確保應用程式在未來的安全性。請使用 'None' 讓作業系統選擇版本。</target>
        <note />
      </trans-unit>
      <trans-unit id="HardcodedSslProtocolsTitle">
        <source>Avoid hardcoded SslProtocols values</source>
        <target state="translated">避免硬式編碼 SslProtocols 值</target>
        <note />
      </trans-unit>
      <trans-unit id="ImplementGenericMathInterfacesCorrectlyDescription">
        <source>Generic math interfaces require the derived type itself to be used for the self recurring type parameter.</source>
        <target state="translated">泛型數學介面需要衍生型別本身，才能用於自我週期性類型參數。</target>
        <note />
      </trans-unit>
      <trans-unit id="ImplementGenericMathInterfacesCorrectlyMessage">
        <source>The '{0}' requires the '{1}' type parameter to be filled with the derived type '{2}'</source>
        <target state="translated">'{0}' 需要 '{1}' 類型參數，以填入衍生類型 '{2}'</target>
        <note />
      </trans-unit>
      <trans-unit id="ImplementGenericMathInterfacesCorrectlyTitle">
        <source>Use correct type parameter</source>
        <target state="translated">使用正確的類型參數</target>
        <note />
      </trans-unit>
      <trans-unit id="ImplementISerializableCorrectlyDescription">
        <source>To fix a violation of this rule, make the GetObjectData method visible and overridable, and make sure that all instance fields are included in the serialization process or explicitly marked by using the NonSerializedAttribute attribute.</source>
        <target state="translated">若要修正此規則違規，請將 GetObjectData 方法設定為可見且可覆寫，並確定所有執行個體欄位都包含在序列化程序中，或是使用 NonSerializedAttribute 屬性明確地標記。</target>
        <note />
      </trans-unit>
      <trans-unit id="ImplementISerializableCorrectlyMessageDefault">
        <source>Add an implementation of GetObjectData to type {0}</source>
        <target state="translated">將 GetObjectData 的實作加入型別 {0}</target>
        <note />
      </trans-unit>
      <trans-unit id="ImplementISerializableCorrectlyMessageMakeOverridable">
        <source>Make {0}.GetObjectData virtual and overridable</source>
        <target state="translated">請將 {0}.GetObjectData 設定成虛擬和可覆寫</target>
        <note />
      </trans-unit>
      <trans-unit id="ImplementISerializableCorrectlyMessageMakeVisible">
        <source>Increase the accessibility of {0}.GetObjectData so that it is visible to derived types</source>
        <target state="translated">增大 {0}.GetObjectData 的存取範圍，讓它對衍生型別而言為可見的</target>
        <note />
      </trans-unit>
      <trans-unit id="ImplementISerializableCorrectlyTitle">
        <source>Implement ISerializable correctly</source>
        <target state="translated">必須正確實作 ISerializable</target>
        <note />
      </trans-unit>
      <trans-unit id="ImplementInterfacesOnDynamicCastableImplementation">
        <source>Implement inherited interfaces</source>
        <target state="translated">實作繼承的介面</target>
        <note />
      </trans-unit>
      <trans-unit id="ImplementSerializationConstructorsCodeActionTitle">
        <source>Implement Serialization constructor</source>
        <target state="translated">實作序列化建構函式</target>
        <note />
      </trans-unit>
      <trans-unit id="ImplementSerializationConstructorsDescription">
        <source>To fix a violation of this rule, implement the serialization constructor. For a sealed class, make the constructor private; otherwise, make it protected.</source>
        <target state="translated">若要修正此規則違規，請實作序列化建構函式。若是密封類別，請將其設定為私人建構函式; 否則，請將其設定為受保護。</target>
        <note />
      </trans-unit>
      <trans-unit id="ImplementSerializationConstructorsMessageCreateMagicConstructor">
        <source>Add a constructor to {0} with the following signature: 'protected {0}(SerializationInfo info, StreamingContext context)'.</source>
        <target state="translated">使用下列簽章將建構函式加入 {0}: 'protected {0}(SerializationInfo info, StreamingContext context)'。</target>
        <note />
      </trans-unit>
      <trans-unit id="ImplementSerializationConstructorsMessageMakeSealedMagicConstructorPrivate">
        <source>Declare the serialization constructor of {0}, a sealed type, as private.</source>
        <target state="translated">將 {0} 的序列化建構函式 (sealed 類型) 宣告為 private。</target>
        <note />
      </trans-unit>
      <trans-unit id="ImplementSerializationConstructorsMessageMakeUnsealedMagicConstructorFamily">
        <source>Declare the serialization constructor of {0}, an unsealed type, as protected.</source>
        <target state="translated">將 {0} 的序列化建構函式 (unsealed 類型) 宣告為 protected。</target>
        <note />
      </trans-unit>
      <trans-unit id="ImplementSerializationConstructorsTitle">
        <source>Implement serialization constructors</source>
        <target state="translated">必須實作序列化建構函式</target>
        <note />
      </trans-unit>
      <trans-unit id="ImplementSerializationMethodsCorrectlyDescription">
        <source>A method that handles a serialization event does not have the correct signature, return type, or visibility.</source>
        <target state="translated">處理序列化事件的方法，沒有正確的簽章、傳回型別或可見度。</target>
        <note />
      </trans-unit>
      <trans-unit id="ImplementSerializationMethodsCorrectlyMessageGeneric">
        <source>Because {0} is marked with OnSerializing, OnSerialized, OnDeserializing, or OnDeserialized, change its signature so that it is no longer generic</source>
        <target state="translated">因為 {0} 標記著 OnSerializing、OnSerialized、OnDeserializing 或 OnDeserialized，請變更其特徵標記，使其不再是泛型</target>
        <note />
      </trans-unit>
      <trans-unit id="ImplementSerializationMethodsCorrectlyMessageParameters">
        <source>Because {0} is marked with OnSerializing, OnSerialized, OnDeserializing, or OnDeserialized, change its signature so that it takes a single parameter of type 'System.Runtime.Serialization.StreamingContext'</source>
        <target state="translated">因為 {0} 標記著 OnSerializing、OnSerialized、OnDeserializing 或 OnDeserialized，請變更其特徵標記，使其接受 'System.Runtime.Serialization.StreamingContext' 型別的單一參數</target>
        <note />
      </trans-unit>
      <trans-unit id="ImplementSerializationMethodsCorrectlyMessageReturnType">
        <source>Because {0} is marked with OnSerializing, OnSerialized, OnDeserializing, or OnDeserialized, change its return type from {1} to void (Sub in Visual Basic)</source>
        <target state="translated">因為 {0} 標記著 OnSerializing、OnSerialized、OnDeserializing 或 OnDeserialized，請將它的傳回型別從 {1} 變更成 void (Visual Basic 中為 Sub)</target>
        <note />
      </trans-unit>
      <trans-unit id="ImplementSerializationMethodsCorrectlyMessageStatic">
        <source>Because {0} is marked with OnSerializing, OnSerialized, OnDeserializing, or OnDeserialized, change it from static (Shared in Visual Basic) to an instance method</source>
        <target state="translated">因為 {0} 標記著 OnSerializing、OnSerialized、OnDeserializing 或 OnDeserialized，請將它從 static (Visual Basic 中為 Shared) 變更成執行個體方法</target>
        <note />
      </trans-unit>
      <trans-unit id="ImplementSerializationMethodsCorrectlyMessageVisibility">
        <source>Because {0} is marked with OnSerializing, OnSerialized, OnDeserializing, or OnDeserialized, change its accessibility to private</source>
        <target state="translated">因為 {0} 標記著 OnSerializing、OnSerialized、OnDeserializing 或 OnDeserialized，請將其存取範圍變更成 private</target>
        <note />
      </trans-unit>
      <trans-unit id="ImplementSerializationMethodsCorrectlyTitle">
        <source>Implement serialization methods correctly</source>
        <target state="translated">必須正確實作序列化方法</target>
        <note />
      </trans-unit>
      <trans-unit id="ImplementsPreviewInterfaceMessage">
        <source>'{0}' implements the preview interface '{1}' and therefore needs to opt into preview features. See {2} for more information.</source>
        <target state="translated">'{0}' 會實作預覽介面 '{1}'，因此必須加入預覽功能。如需詳細資訊，請參閱 {2}。</target>
        <note />
      </trans-unit>
      <trans-unit id="ImplementsPreviewInterfaceMessageWithCustomMessagePlaceholder">
        <source>{3} '{0}' implements the preview interface '{1}' and therefore needs to opt into preview features. See {2} for more information.</source>
        <target state="translated">{3} '{0}' 會實作預覽介面 '{1}'，因此必須加入預覽功能。如需詳細資訊，請參閱 {2}。</target>
        <note />
      </trans-unit>
      <trans-unit id="ImplementsPreviewMethodMessage">
        <source>'{0}' implements the preview method '{1}' and therefore needs to opt into preview features. See {2} for more information.</source>
        <target state="translated">'{0}' 會實作預覽方法 '{1}'，因此必須加入預覽功能。如需詳細資訊，請參閱 {2}。</target>
        <note />
      </trans-unit>
      <trans-unit id="ImplementsPreviewMethodMessageWithCustomMessagePlaceholder">
        <source>{3} '{0}' implements the preview method '{1}' and therefore needs to opt into preview features. See {2} for more information.</source>
        <target state="translated">{3} '{0}' 會實作預覽方法 '{1}'，因此必須加入預覽功能。如需詳細資訊，請參閱 {2}。</target>
        <note />
      </trans-unit>
      <trans-unit id="InitializeReferenceTypeStaticFieldsInlineDescription">
        <source>A reference type declares an explicit static constructor. To fix a violation of this rule, initialize all static data when it is declared and remove the static constructor.</source>
        <target state="translated">參考型別會宣告明確的靜態建構函式。若要修正此規則的違規，請於宣告所有靜態資料時將其初始化，並移除靜態建構函式。</target>
        <note />
      </trans-unit>
      <trans-unit id="InitializeReferenceTypeStaticFieldsInlineTitle">
        <source>Initialize reference type static fields inline</source>
        <target state="translated">初始化參考型別靜態欄位內嵌</target>
        <note />
      </trans-unit>
      <trans-unit id="InitializeStaticFieldsInlineMessage">
        <source>Initialize all static fields in '{0}' when those fields are declared and remove the explicit static constructor</source>
        <target state="translated">在宣告 {0} 中的所有靜態欄位時，將其初始化，並移除明確的靜態建構函式。</target>
        <note />
      </trans-unit>
      <trans-unit id="InitializeValueTypeStaticFieldsInlineDescription">
        <source>A value type declares an explicit static constructor. To fix a violation of this rule, initialize all static data when it is declared and remove the static constructor.</source>
        <target state="translated">實值型別會宣告明確的靜態建構函式。若要修正此規則的違規，請於宣告所有靜態資料時將其初始化，並移除靜態建構函式。</target>
        <note />
      </trans-unit>
      <trans-unit id="InitializeValueTypeStaticFieldsInlineTitle">
        <source>Initialize value type static fields inline</source>
        <target state="translated">初始化實值型別靜態欄位內嵌</target>
        <note />
      </trans-unit>
      <trans-unit id="InstantiateArgumentExceptionsCorrectlyChangeToTwoArgumentCodeFixTitle">
        <source>Change to call the two argument constructor, pass null for the message.</source>
        <target state="translated">變更為呼叫兩個引數建構函式，針對訊息傳遞 Null。</target>
        <note />
      </trans-unit>
      <trans-unit id="InstantiateArgumentExceptionsCorrectlyDescription">
        <source>A call is made to the default (parameterless) constructor of an exception type that is or derives from ArgumentException, or an incorrect string argument is passed to a parameterized constructor of an exception type that is or derives from ArgumentException.</source>
        <target state="translated">已呼叫例外狀況類型為 ArgumentException 或由其衍生的預設 (無參數) 建構函式; 或將不正確的字串引數傳遞到例外狀況類型為 ArgumentException 或由其衍生的參數化建構函式。</target>
        <note />
      </trans-unit>
      <trans-unit id="InstantiateArgumentExceptionsCorrectlyFlipArgumentOrderCodeFixTitle">
        <source>Swap the arguments order</source>
        <target state="translated">交換引數順序</target>
        <note />
      </trans-unit>
      <trans-unit id="InstantiateArgumentExceptionsCorrectlyMessageIncorrectMessage">
        <source>Method {0} passes parameter name '{1}' as the {2} argument to a {3} constructor. Replace this argument with a descriptive message and pass the parameter name in the correct position.</source>
        <target state="translated">方法 {0} 會將參數名稱 '{1}' 以 {2} 引數傳遞到 {3} 建構函式。請以描述性訊息取代此引數，並將該參數名稱傳遞到正確的位置。</target>
        <note />
      </trans-unit>
      <trans-unit id="InstantiateArgumentExceptionsCorrectlyMessageIncorrectParameterName">
        <source>Method {0} passes '{1}' as the {2} argument to a {3} constructor. Replace this argument with one of the method's parameter names. Note that the provided parameter name should have the exact casing as declared on the method.</source>
        <target state="translated">方法 {0} 會將 '{1}' 以 {2} 引數傳遞到 {3} 建構函式。請以此方法的其中一個參數名稱，取代此引數。請注意，提供的參數名稱大小寫必須和該方法上宣告的大小寫完全一樣。</target>
        <note />
      </trans-unit>
      <trans-unit id="InstantiateArgumentExceptionsCorrectlyMessageNoArguments">
        <source>Call the {0} constructor that contains a message and/or paramName parameter</source>
        <target state="translated">呼叫包含 message 及 (或) paramName 參數的 {0} 建構函式</target>
        <note />
      </trans-unit>
      <trans-unit id="InstantiateArgumentExceptionsCorrectlyTitle">
        <source>Instantiate argument exceptions correctly</source>
        <target state="translated">正確地將引數例外狀況具現化</target>
        <note />
      </trans-unit>
      <trans-unit id="InterfaceMembersMissingImplementationDescription">
        <source>Types attributed with 'DynamicInterfaceCastableImplementationAttribute' act as an interface implementation for a type that implements the 'IDynamicInterfaceCastable' type. As a result, it must provide an implementation of all of the members defined in the inherited interfaces, because the type that implements 'IDynamicInterfaceCastable' will not provide them otherwise.</source>
        <target state="translated">以 'DynamicInterfaceCastableImplementationAttribute' 作為屬性的類型，會當作實作 'IDynamicInterfaceCastable' 類型之類型的介面實作。因此，它必須提供繼承介面中定義之所有成員的實作，因為實作 'IDynamicInterfaceCastable' 的類型不會以其他方式提供它們。</target>
        <note />
      </trans-unit>
      <trans-unit id="InterfaceMembersMissingImplementationMessage">
        <source>Type '{0}' has the 'DynamicInterfaceCastableImplementationAttribute' applied to it but does not provide an implementation of all interface members defined in inherited interfaces</source>
        <target state="translated">類型 '{0}' 已套用 'DynamicInterfaceCastableImplementationAttribute'，但未提供繼承介面中定義之所有介面成員的實作</target>
        <note />
      </trans-unit>
      <trans-unit id="InterfaceMembersMissingImplementationTitle">
        <source>All members declared in parent interfaces must have an implementation in a DynamicInterfaceCastableImplementation-attributed interface</source>
        <target state="translated">在父介面中宣告的所有成員，在 DynamicInterfaceCastableImplementation 屬性介面中都必須有一個實作</target>
        <note />
      </trans-unit>
      <trans-unit id="JavaScriptSerializerMaybeWithSimpleTypeResolverMessage">
        <source>The method '{0}' is insecure when deserializing untrusted data with a JavaScriptSerializer initialized with a SimpleTypeResolver. Ensure that the JavaScriptSerializer is initialized without a JavaScriptTypeResolver specified, or initialized with a JavaScriptTypeResolver that limits the types of objects in the deserialized object graph.</source>
        <target state="translated">若使用以 SimpleTypeResolver 初始化的 JavaScriptSerializer 將未受信任的資料還原序列化，方法 '{0}' 就不安全。請確認將 JavaScriptSerializer 初始化時，未指定 JavaScriptTypeResolver，或使用 JavaScriptTypeResolver 來限制已還原序列化物件圖中的物件類型。</target>
        <note />
      </trans-unit>
      <trans-unit id="JavaScriptSerializerMaybeWithSimpleTypeResolverTitle">
        <source>Ensure JavaScriptSerializer is not initialized with SimpleTypeResolver before deserializing</source>
        <target state="translated">請確認 JavaScriptSerializer 在還原序列化之前未以 SimpleTypeResolver 初始化</target>
        <note />
      </trans-unit>
      <trans-unit id="JavaScriptSerializerWithSimpleTypeResolverMessage">
        <source>The method '{0}' is insecure when deserializing untrusted data with a JavaScriptSerializer initialized with a SimpleTypeResolver. Initialize JavaScriptSerializer without a JavaScriptTypeResolver specified, or initialize with a JavaScriptTypeResolver that limits the types of objects in the deserialized object graph.</source>
        <target state="translated">若使用以 SimpleTypeResolver 初始化的 JavaScriptSerializer 將未受信任的資料還原序列化，方法 '{0}' 就不安全。將 JavaScriptSerializer 初始化時，請不要指定 JavaScriptTypeResolver，或使用 JavaScriptTypeResolver 來限制已還原序列化物件圖中的物件類型。</target>
        <note />
      </trans-unit>
      <trans-unit id="JavaScriptSerializerWithSimpleTypeResolverTitle">
        <source>Do not deserialize with JavaScriptSerializer using a SimpleTypeResolver</source>
        <target state="translated">無法以使用了 SimpleTypeResolver 的 JavaScriptSerializer 還原序列化</target>
        <note />
      </trans-unit>
      <trans-unit id="JsonNetInsecureSerializerMessage">
        <source>When deserializing untrusted input, allowing arbitrary types to be deserialized is insecure. When using deserializing JsonSerializer, use TypeNameHandling.None, or for values other than None, restrict deserialized types with a SerializationBinder.</source>
        <target state="translated">將不信任的輸入還原序列化時，允許將任意類型還原序列化是不安全的。當使用還原序列化 JsonSerializer 時，請使用 TypeNameHandling.None，或對 None 以外的值使用 SerializationBinder 來限制還原序列化類型。</target>
        <note />
      </trans-unit>
      <trans-unit id="JsonNetInsecureSerializerTitle">
        <source>Do not deserialize with JsonSerializer using an insecure configuration</source>
        <target state="translated">不要使用不安全的組態以 JsonSerializer 還原序列化</target>
        <note />
      </trans-unit>
      <trans-unit id="JsonNetInsecureSettingsMessage">
        <source>When deserializing untrusted input, allowing arbitrary types to be deserialized is insecure.  When using JsonSerializerSettings, use TypeNameHandling.None, or for values other than None, restrict deserialized types with a SerializationBinder.</source>
        <target state="translated">將不信任的輸入還原序列化時，允許將任意類型還原序列化是不安全的。當使用 JsonSerializerSettings 時，請使用 TypeNameHandling.None，或對 None 以外的值使用 SerializationBinder 來限制還原序列化類型。</target>
        <note />
      </trans-unit>
      <trans-unit id="JsonNetInsecureSettingsTitle">
        <source>Do not use insecure JsonSerializerSettings</source>
        <target state="translated">請勿使用不安全的 JsonSerializerSettings</target>
        <note />
      </trans-unit>
      <trans-unit id="JsonNetMaybeInsecureSerializerMessage">
        <source>When deserializing untrusted input, allowing arbitrary types to be deserialized is insecure. When using deserializing JsonSerializer, use TypeNameHandling.None, or for values other than None, restrict deserialized types with a SerializationBinder.</source>
        <target state="translated">將不信任的輸入還原序列化時，允許將任意類型還原序列化是不安全的。當使用還原序列化 JsonSerializer 時，請使用 TypeNameHandling.None，或對 None 以外的值使用 SerializationBinder 來限制還原序列化類型。</target>
        <note />
      </trans-unit>
      <trans-unit id="JsonNetMaybeInsecureSerializerTitle">
        <source>Ensure that JsonSerializer has a secure configuration when deserializing</source>
        <target state="translated">還原序列化時，請確認 JsonSerializer 有安全的組態</target>
        <note />
      </trans-unit>
      <trans-unit id="JsonNetMaybeInsecureSettingsMessage">
        <source>When deserializing untrusted input, allowing arbitrary types to be deserialized is insecure.  When using JsonSerializerSettings, ensure TypeNameHandling.None is specified, or for values other than None, ensure a SerializationBinder is specified to restrict deserialized types.</source>
        <target state="translated">將不信任的輸入還原序列化時，允許將任意類型還原序列化是不安全的。當使用 JsonSerializerSettings 時，請確保指定 TypeNameHandling.None，或對 None 以外的值確保指定 SerializationBinder 來限制還原序列化類型。</target>
        <note />
      </trans-unit>
      <trans-unit id="JsonNetMaybeInsecureSettingsTitle">
        <source>Ensure that JsonSerializerSettings are secure</source>
        <target state="translated">確保 JsonSerializerSettings 是安全的</target>
        <note />
      </trans-unit>
      <trans-unit id="JsonNetTypeNameHandlingDescription">
        <source>Deserializing JSON when using a TypeNameHandling value other than None can be insecure.  If you need to instead detect Json.NET deserialization when a SerializationBinder isn't specified, then disable rule CA2326, and enable rules CA2327, CA2328, CA2329, and CA2330.</source>
        <target state="translated">使用非 None 的 TypeNameHandling 值時，將 JSON 還原序列化可能不安全。若您需要在未指定 SerializationBinder 時，偵測 Json.NET 還原序列化，請停用規則 CA2326，並啟用規則 CA2327、CA2328、CA2329 及 CA2330。</target>
        <note />
      </trans-unit>
      <trans-unit id="JsonNetTypeNameHandlingMessage">
        <source>Deserializing JSON when using a TypeNameHandling value other than None can be insecure.</source>
        <target state="translated">使用非 None 的 TypeNameHandling 值時，將 JSON 還原序列化可能不安全。</target>
        <note />
      </trans-unit>
      <trans-unit id="JsonNetTypeNameHandlingTitle">
        <source>Do not use TypeNameHandling values other than None</source>
        <target state="translated">請勿使用非 None 的 TypeNameHandling 值</target>
        <note />
      </trans-unit>
      <trans-unit id="LosFormatterMethodUsedMessage">
        <source>The method '{0}' is insecure when deserializing untrusted data.</source>
        <target state="translated">將不受信任的資料還原序列化時，方法 '{0}' 不安全。</target>
        <note />
      </trans-unit>
      <trans-unit id="LosFormatterMethodUsedTitle">
        <source>Do not use insecure deserializer LosFormatter</source>
        <target state="translated">請勿使用不安全的還原序列化程式 LosFormatter</target>
        <note />
      </trans-unit>
      <trans-unit id="MakeMethodDeclaredOnImplementationTypeStatic">
        <source>Convert to static method</source>
        <target state="translated">轉換成靜態方法</target>
        <note />
      </trans-unit>
      <trans-unit id="MakeMethodDeclaredOnImplementationTypeStaticMayProduceInvalidCode">
        <source>Converting an instance method to a static method may produce invalid code</source>
        <target state="translated">將執行個體方法轉換為靜態方法可能會產生不正確的程式碼</target>
        <note />
      </trans-unit>
      <trans-unit id="MakeParameterlessConstructorPublic">
        <source>Make the constructor that takes zero parameters 'public'</source>
        <target state="translated">將接受零個參數的建構函式設為 'public'</target>
        <note />
      </trans-unit>
      <trans-unit id="MarkAllNonSerializableFieldsDescription">
        <source>An instance field of a type that is not serializable is declared in a type that is serializable.</source>
        <target state="translated">非可序列化類型的執行個體欄位，被宣告為可序列化的類型。</target>
        <note />
      </trans-unit>
      <trans-unit id="MarkAllNonSerializableFieldsMessage">
        <source>Field {0} is a member of type {1} which is serializable but is of type {2} which is not serializable</source>
        <target state="translated">欄位 {0} 是可序列化類型 {1} 的成員，但其所屬類型 {2} 則不可序列化</target>
        <note />
      </trans-unit>
      <trans-unit id="MarkAllNonSerializableFieldsTitle">
        <source>Mark all non-serializable fields</source>
        <target state="translated">必須標記所有不可序列化的欄位</target>
        <note />
      </trans-unit>
      <trans-unit id="MarkAssembliesWithNeutralResourcesLanguageDescription">
        <source>The NeutralResourcesLanguage attribute informs the ResourceManager of the language that was used to display the resources of a neutral culture for an assembly. This improves lookup performance for the first resource that you load and can reduce your working set.</source>
        <target state="translated">NeutralResourcesLanguage 屬性會通知 ResourceManager 用於顯示組件之中性文化特性 (Culture) 資源的語言。如此可改善載入第一項源的查閱效能，且可減少您的工作集。</target>
        <note />
      </trans-unit>
      <trans-unit id="MarkAssembliesWithNeutralResourcesLanguageMessage">
        <source>Mark assemblies with NeutralResourcesLanguageAttribute</source>
        <target state="translated">將組件標記為 NeutralResourcesLanguageAttribute</target>
        <note />
      </trans-unit>
      <trans-unit id="MarkAssembliesWithNeutralResourcesLanguageTitle">
        <source>Mark assemblies with NeutralResourcesLanguageAttribute</source>
        <target state="translated">將組件標記為 NeutralResourcesLanguageAttribute</target>
        <note />
      </trans-unit>
      <trans-unit id="MarkBooleanPInvokeArgumentsWithMarshalAsDescription">
        <source>The Boolean data type has multiple representations in unmanaged code.</source>
        <target state="translated">布林值資料類型在非受控的程式碼中有多種表示法。</target>
        <note />
      </trans-unit>
      <trans-unit id="MarkBooleanPInvokeArgumentsWithMarshalAsMessageDefault">
        <source>Add the MarshalAsAttribute to parameter {0} of P/Invoke {1}. If the corresponding unmanaged parameter is a 4-byte Win32 'BOOL', use [MarshalAs(UnmanagedType.Bool)]. For a 1-byte C++ 'bool', use MarshalAs(UnmanagedType.U1).</source>
        <target state="translated">將 MarshalAsAttribute 新增至 P/Invoke {1} 的參數 {0}。若相對應的非受控參數為 4 位元組的 Win32 'BOOL'，請使用 [MarshalAs(UnmanagedType.Bool)]。若為 1 位元組的 C++ 'bool'，請使用 MarshalAs(UnmanagedType.U1)。</target>
        <note />
      </trans-unit>
      <trans-unit id="MarkBooleanPInvokeArgumentsWithMarshalAsMessageReturn">
        <source>Add the MarshalAsAttribute to the return type of P/Invoke {0}. If the corresponding unmanaged return type is a 4-byte Win32 'BOOL', use MarshalAs(UnmanagedType.Bool). For a 1-byte C++ 'bool', use MarshalAs(UnmanagedType.U1).</source>
        <target state="translated">將 MarshalAsAttribute 新增至 P/Invoke {0} 的傳回型別。若相對應的非受控傳回型別為 4 位元組的 Win32 'BOOL'，請使用 MarshalAs(UnmanagedType.Bool)。若為 1 位元組的 C++ 'bool'，請使用 MarshalAs(UnmanagedType.U1)。</target>
        <note />
      </trans-unit>
      <trans-unit id="MarkBooleanPInvokeArgumentsWithMarshalAsTitle">
        <source>Mark boolean PInvoke arguments with MarshalAs</source>
        <target state="translated">將布林值 PInvoke 引數標記為 MarshalAs</target>
        <note />
      </trans-unit>
      <trans-unit id="MarkISerializableTypesWithSerializableDescription">
        <source>To be recognized by the common language runtime as serializable, types must be marked by using the SerializableAttribute attribute even when the type uses a custom serialization routine through implementation of the ISerializable interface.</source>
        <target state="translated">若要通用語言執行階段將其辨識為可序列化，即使類型透過實作 ISerializable 介面使用自訂序列化常式，也必須使用 SerializableAttribute 屬性來標示類型。</target>
        <note />
      </trans-unit>
      <trans-unit id="MarkISerializableTypesWithSerializableMessage">
        <source>Add [Serializable] to {0} as this type implements ISerializable</source>
        <target state="translated">將 [Serializable] 新增至 {0}，因為這個類型會實作 ISerializable</target>
        <note />
      </trans-unit>
      <trans-unit id="MarkISerializableTypesWithSerializableTitle">
        <source>Mark ISerializable types with serializable</source>
        <target state="translated">將 ISerializable 類型標示為可序列化</target>
        <note />
      </trans-unit>
      <trans-unit id="MaybeDisableHttpClientCRLCheck">
        <source>Ensure HttpClient certificate revocation list check is not disabled</source>
        <target state="translated">確認未停用 HttpClient 憑證撤銷清單檢查</target>
        <note />
      </trans-unit>
      <trans-unit id="MaybeDisableHttpClientCRLCheckMessage">
        <source>HttpClient may be created without enabling CheckCertificateRevocationList</source>
        <target state="translated">可在不啟用 CheckCertificateRevocationList 的情況下建立 HttpClient</target>
        <note />
      </trans-unit>
      <trans-unit id="MaybeInstallRootCert">
        <source>Ensure Certificates Are Not Added To Root Store</source>
        <target state="translated">請確認憑證不會新增至根存放區</target>
        <note />
      </trans-unit>
      <trans-unit id="MaybeInstallRootCertMessage">
        <source>Adding certificates to the operating system's trusted root certificates is insecure. Ensure that the target store is not root store.</source>
        <target state="translated">將憑證新增至作業系統的受信任根憑證並不安全。請確認目標存放區並非根存放區。</target>
        <note />
      </trans-unit>
      <trans-unit id="MaybeUseCreateEncryptorWithNonDefaultIV">
        <source>Use CreateEncryptor with the default IV </source>
        <target state="translated">使用具有預設 IV 的 CreateEncryptor </target>
        <note />
      </trans-unit>
      <trans-unit id="MaybeUseCreateEncryptorWithNonDefaultIVMessage">
        <source>The non-default initialization vector, which can be potentially repeatable, is used in the encryption. Ensure use the default one.</source>
        <target state="translated">加密中使用了可能可以重複的非預設初始化向量。請務必使用預設值。</target>
        <note />
      </trans-unit>
      <trans-unit id="MaybeUseSecureCookiesASPNetCore">
        <source>Ensure Use Secure Cookies In ASP.NET Core</source>
        <target state="translated">請確認在 ASP.Net Core 中使用安全 Cookie</target>
        <note />
      </trans-unit>
      <trans-unit id="MaybeUseSecureCookiesASPNetCoreMessage">
        <source>Ensure that CookieOptions.Secure = true when setting a cookie</source>
        <target state="translated">請確認設定 Cookie 時，CookieOptions.Secure = true</target>
        <note />
      </trans-unit>
      <trans-unit id="MaybeUseWeakKDFInsufficientIterationCount">
        <source>Ensure Sufficient Iteration Count When Using Weak Key Derivation Function</source>
        <target state="translated">使用弱式金鑰衍生函數 (Key Derivation Function) 時，請確保反覆項目計量足夠</target>
        <note />
      </trans-unit>
      <trans-unit id="MaybeUseWeakKDFInsufficientIterationCountMessage">
        <source>Ensure that the iteration count is at least {0} when deriving a cryptographic key from a password. By default, Rfc2898DeriveByte's IterationCount is only 1000</source>
        <target state="translated">當從密碼衍生密碼編譯金鑰時，請確保反覆項目計數至少為 {0}。根據預設，Rfc2898DeriveByte 的 IterationCount 只有 1000</target>
        <note />
      </trans-unit>
      <trans-unit id="MembersDeclaredOnImplementationTypeMustBeStaticDescription">
        <source>Since a type that implements 'IDynamicInterfaceCastable' may not implement a dynamic interface in metadata, calls to an instance interface member that is not an explicit implementation defined on this type are likely to fail at runtime. Mark new interface members 'static' to avoid runtime errors.</source>
        <target state="translated">因為實作 'IDynamicInterfaceCastable' 的類型不會在中繼資料中實作動態介面，所以呼叫在此類型不是明確實作的執行個體介面成員，在執行階段可能會失敗。請標示新的介面成員 'static' 以避免執行階段錯誤。</target>
        <note />
      </trans-unit>
      <trans-unit id="MembersDeclaredOnImplementationTypeMustBeStaticMessage">
        <source>The '{0}' member on the '{1}' type should be marked 'static' as '{1}' has the 'DynamicInterfaceImplementationAttribute' applied</source>
        <target state="translated">'{1}' 類型的 '{0}' 成員應該標記為 'static'，因為 '{1}' 已套用 'DynamicInterfaceImplementationAttribute'</target>
        <note />
      </trans-unit>
      <trans-unit id="MembersDeclaredOnImplementationTypeMustBeStaticTitle">
        <source>Members defined on an interface with the 'DynamicInterfaceCastableImplementationAttribute' should be 'static'</source>
        <target state="translated">在有 'DynamicInterfaceCastableImplementationAttribute' 介面上定義的成員應為 'static'</target>
        <note />
      </trans-unit>
      <trans-unit id="MethodReturnsPreviewTypeMessage">
        <source>'{0}' returns the preview type '{1}' and therefore needs to opt into preview features. See {2} for more information.</source>
        <target state="translated">'{0}' 會傳回預覽類型 '{1}'，因此必須加入預覽功能。如需詳細資訊，請參閱 {2}。</target>
        <note />
      </trans-unit>
      <trans-unit id="MethodReturnsPreviewTypeMessageWithCustomMessagePlaceholder">
        <source>{3} '{0}' returns the preview type '{1}' and therefore needs to opt into preview features. See {2} for more information.</source>
        <target state="translated">{3} '{0}' 會傳回預覽類型 '{1}'，因此必須加入預覽功能。如需詳細資訊，請參閱 {2}。</target>
        <note />
      </trans-unit>
      <trans-unit id="MethodUsesPreviewTypeAsParameterMessage">
        <source>'{0}' takes in a preview parameter of type '{1}' and needs to opt into preview features. See {2} for more information.</source>
        <target state="translated">'{0}' 接受類型 '{1}' 的預覽參數，因此必須加入預覽功能。如需詳細資訊，請參閱 {2}。</target>
        <note />
      </trans-unit>
      <trans-unit id="MethodUsesPreviewTypeAsParameterMessageWithCustomMessagePlaceholder">
        <source>{3} '{0}' takes in a preview parameter of type '{1}' and needs to opt into preview features. See {2} for more information.</source>
        <target state="translated">{3} '{0}' 接受類型 '{1}' 的預覽參數，因此必須加入預覽功能。如需詳細資訊，請參閱 {2}。</target>
        <note />
      </trans-unit>
      <trans-unit id="MethodUsesRuntimeMarshallingEvenWhenMarshallingDisabledDescription">
        <source>This method uses runtime marshalling even when runtime marshalling is disabled, which can cause unexpected behavior differences at runtime due to different expectations of a type's native layout.</source>
        <target state="translated">即使停用執行階段封送處理，此方法也會使用執行階段封送處理，這可能會在執行階段造成未預期的行為差異，因為對類型原生配置有不同的期望。</target>
        <note />
      </trans-unit>
      <trans-unit id="MethodUsesRuntimeMarshallingEvenWhenMarshallingDisabledMessage">
        <source>'{0}' uses runtime marshalling even when 'DisableRuntimeMarshallingAttribute' is applied. Use features like 'sizeof' and pointers directly to ensure accurate results.</source>
        <target state="translated">即使已套用 'DisableRuntimeMarshallingAttribute'，'{0}' 也會使用執行階段封送處理。直接使用 'sizeof' 和指標等功能，以確保結果正確。</target>
        <note />
      </trans-unit>
      <trans-unit id="MethodUsesRuntimeMarshallingEvenWhenMarshallingDisabledTitle">
        <source>This method uses runtime marshalling even when the 'DisableRuntimeMarshallingAttribute' is applied</source>
        <target state="translated">即使已套用 'DisableRuntimeMarshallingAttribute'，此方法也會使用執行階段封送處理</target>
        <note />
      </trans-unit>
      <trans-unit id="MissHttpVerbAttribute">
        <source>Miss HttpVerb attribute for action methods</source>
        <target state="translated">缺少動作方法的 HttpVerb 屬性</target>
        <note />
      </trans-unit>
      <trans-unit id="MissHttpVerbAttributeDescription">
        <source>All the methods that create, edit, delete, or otherwise modify data do so in the [HttpPost] overload of the method, which needs to be protected with the anti forgery attribute from request forgery. Performing a GET operation should be a safe operation that has no side effects and doesn't modify your persisted data.</source>
        <target state="translated">建立、編輯、刪除或修改資料的所有方法，都會在方法的 [HttpPost] 多載中進行，其需要由反偽造屬性保護免受偽造要求侵害。執行 GET 作業是安全的操作，沒有任何副作用且不會修改保存的資料。</target>
        <note />
      </trans-unit>
      <trans-unit id="MissHttpVerbAttributeMessage">
        <source>Action method {0} needs to specify the HTTP request kind explicitly</source>
        <target state="translated">Action 方法 {0} 必須明確地指定 HTTP 要求種類</target>
        <note />
      </trans-unit>
      <trans-unit id="ModuleInitializerAttributeShouldNotBeUsedInLibrariesDescription">
        <source>Module initializers are intended to be used by application code to ensure an application's components are initialized before the application code begins executing. If library code declares a method with the 'ModuleInitializerAttribute', it can interfere with application initialization and also lead to limitations in that application's trimming abilities. Instead of using methods marked with 'ModuleInitializerAttribute', the library should expose methods that can be used to initialize any components within the library and allow the application to invoke the method during application initialization.</source>
        <target state="translated">模組初始設定式供應用程式程式碼使用，以確保應用程式程式碼開始執行前先初始化應用程式的元件。如果程式庫程式碼宣告擁有 'ModuleInitializerAttribute' 的方法，它可能會干擾應用程式初始化，而且也會導致該應用程式的截斷功能遭到限制。不使用標示為 'ModuleInitializerAttribute' 的方法，程式庫應該公開可用於初始化程式庫內任何元件的方法，並允許應用程式在應用程式初始化期間叫用方法。</target>
        <note />
      </trans-unit>
      <trans-unit id="ModuleInitializerAttributeShouldNotBeUsedInLibrariesMessage">
        <source>The 'ModuleInitializer' attribute is only intended to be used in application code or advanced source generator scenarios</source>
        <target state="translated">'ModuleInitializer' 屬性只適用於應用程式程式碼或進階原始檔產生器案例中</target>
        <note />
      </trans-unit>
      <trans-unit id="ModuleInitializerAttributeShouldNotBeUsedInLibrariesTitle">
        <source>The 'ModuleInitializer' attribute should not be used in libraries</source>
        <target state="translated">程式庫中不應使用 'ModuleInitializer' 屬性</target>
        <note />
      </trans-unit>
      <trans-unit id="NetDataContractSerializerDeserializeMaybeWithoutBinderSetMessage">
        <source>The method '{0}' is insecure when deserializing untrusted data without a SerializationBinder to restrict the type of objects in the deserialized object graph.</source>
        <target state="translated">將未受信任的資料還原序列化時，若沒有使用 SerializationBinder 來限制已還原序列化物件圖中的物件類型，方法 '{0}' 就不安全。</target>
        <note />
      </trans-unit>
      <trans-unit id="NetDataContractSerializerDeserializeMaybeWithoutBinderSetTitle">
        <source>Ensure NetDataContractSerializer.Binder is set before deserializing</source>
        <target state="translated">還原序列化之前，請務必先設定 NetDataContractSerializer.Binder</target>
        <note />
      </trans-unit>
      <trans-unit id="NetDataContractSerializerDeserializeWithoutBinderSetMessage">
        <source>The method '{0}' is insecure when deserializing untrusted data without a SerializationBinder to restrict the type of objects in the deserialized object graph.</source>
        <target state="translated">將未受信任的資料還原序列化時，若沒有使用 SerializationBinder 來限制已還原序列化物件圖中的物件類型，方法 '{0}' 就不安全。</target>
        <note />
      </trans-unit>
      <trans-unit id="NetDataContractSerializerDeserializeWithoutBinderSetTitle">
        <source>Do not deserialize without first setting NetDataContractSerializer.Binder</source>
        <target state="translated">未先設定 NetDataContractSerializer.Binder 之前，請勿還原序列化</target>
        <note />
      </trans-unit>
      <trans-unit id="NetDataContractSerializerMethodUsedDescription">
        <source>The method '{0}' is insecure when deserializing untrusted data.  If you need to instead detect NetDataContractSerializer deserialization without a SerializationBinder set, then disable rule CA2310, and enable rules CA2311 and CA2312.</source>
        <target state="translated">將不受信任的資料還原序列化時，方法 '{0}' 不安全。如果您需要改為偵測 NetDataContractSerializer 還原序列化，而不想要設定 SerializationBinder，則請停用規則 CA2310，並啟用規則 CA2311 和 CA2312。</target>
        <note />
      </trans-unit>
      <trans-unit id="NetDataContractSerializerMethodUsedMessage">
        <source>The method '{0}' is insecure when deserializing untrusted data.</source>
        <target state="translated">將不受信任的資料還原序列化時，方法 '{0}' 不安全。</target>
        <note />
      </trans-unit>
      <trans-unit id="NetDataContractSerializerMethodUsedTitle">
        <source>Do not use insecure deserializer NetDataContractSerializer</source>
        <target state="translated">請勿使用不安全的還原序列化程式 NetDataContractSerializer</target>
        <note />
      </trans-unit>
      <trans-unit id="NormalizeStringsToUppercaseDescription">
        <source>Strings should be normalized to uppercase. A small group of characters cannot make a round trip when they are converted to lowercase. To make a round trip means to convert the characters from one locale to another locale that represents character data differently, and then to accurately retrieve the original characters from the converted characters.</source>
        <target state="translated">字串應標準化為大寫。如果有一小組的字元轉換為小寫，這些字元就無法再轉換回來。進行來回行程即表示會將字元從某個地區設定轉換成其他地區設定 (以不同的方式呈現字元資料)，然後精確地擷取來自轉換字元的原始字元。</target>
        <note />
      </trans-unit>
      <trans-unit id="NormalizeStringsToUppercaseMessageToUpper">
        <source>In method '{0}', replace the call to '{1}' with '{2}'</source>
        <target state="translated">在方法 '{0}' 中，以 '{2}' 取代對 '{1}' 的呼叫</target>
        <note />
      </trans-unit>
      <trans-unit id="NormalizeStringsToUppercaseTitle">
        <source>Normalize strings to uppercase</source>
        <target state="translated">將字串標準化為大寫</target>
        <note />
      </trans-unit>
      <trans-unit id="ObjectStateFormatterMethodUsedMessage">
        <source>The method '{0}' is insecure when deserializing untrusted data.</source>
        <target state="translated">將不受信任的資料還原序列化時，方法 '{0}' 不安全。</target>
        <note />
      </trans-unit>
      <trans-unit id="ObjectStateFormatterMethodUsedTitle">
        <source>Do not use insecure deserializer ObjectStateFormatter</source>
        <target state="translated">請勿使用不安全的還原序列化程式 ObjectStateFormatter</target>
        <note />
      </trans-unit>
      <trans-unit id="OverridesPreviewMethodMessage">
        <source>'{0}' overrides the preview method '{1}' and therefore needs to opt into preview features. See {2} for more information.</source>
        <target state="translated">'{0}' 會覆寫預覽方法 '{1}'，因此必須加入預覽功能。如需詳細資訊，請參閱 {2}。</target>
        <note />
      </trans-unit>
      <trans-unit id="OverridesPreviewMethodMessageWithCustomMessagePlaceholder">
        <source>{3} '{0}' overrides the preview method '{1}' and therefore needs to opt into preview features. See {2} for more information.</source>
        <target state="translated">{3} '{0}' 會覆寫預覽方法 '{1}'，因此必須加入預覽功能。如需詳細資訊，請參閱 {2}。</target>
        <note />
      </trans-unit>
      <trans-unit id="PInvokesShouldNotBeVisibleDescription">
        <source>A public or protected method in a public type has the System.Runtime.InteropServices.DllImportAttribute attribute (also implemented by the Declare keyword in Visual Basic). Such methods should not be exposed.</source>
        <target state="translated">公用類型中的公用方法或受保護方法，具有 System.Runtime.InteropServices.DllImportAttribute 屬性 (也由 Visual Basic 中的 Declare 關鍵字實作)。這類方法不應公開。</target>
        <note />
      </trans-unit>
      <trans-unit id="PInvokesShouldNotBeVisibleMessage">
        <source>P/Invoke method '{0}' should not be visible</source>
        <target state="translated">不應看得見 P/Invokes 方法 '{0}'</target>
        <note />
      </trans-unit>
      <trans-unit id="PInvokesShouldNotBeVisibleTitle">
        <source>P/Invokes should not be visible</source>
        <target state="translated">不應看得見 P/Invoke</target>
        <note />
      </trans-unit>
      <trans-unit id="ParenthesisWithPlaceHolder">
        <source> ({0})</source>
        <target state="translated"> ({0})</target>
        <note />
      </trans-unit>
      <trans-unit id="PlatformCompatibilityAllPlatforms">
        <source>and all other platforms</source>
        <target state="translated">及所有其他平台</target>
        <note>This call site is reachable on: 'windows' 10.0.2000 and later, and all other platforms</note>
      </trans-unit>
      <trans-unit id="PlatformCompatibilityAllVersions">
        <source>'{0}' all versions</source>
        <target state="translated">'{0}' 所有版本</target>
        <note>This call site is reachable on: 'Windows' all versions.</note>
      </trans-unit>
      <trans-unit id="PlatformCompatibilityDescription">
        <source>Using platform dependent API on a component makes the code no longer work across all platforms.</source>
        <target state="translated">在元件上使用相依於平台的 API，會使程式碼無法繼續在所有平台上運作。</target>
        <note />
      </trans-unit>
      <trans-unit id="PlatformCompatibilityFromVersionToVersion">
        <source>'{0}' from version {1} to {2}</source>
        <target state="translated">'{0}' 從 {1} 至 {2} 的版本</target>
        <note>'SupportedOnWindows1903UnsupportedOn2004()' is supported on: 'windows' from version 10.0.1903 to 10.0.2004.</note>
      </trans-unit>
      <trans-unit id="PlatformCompatibilityObsoletedCsAllPlatformMessage">
        <source>This call site is reachable on all platforms. '{0}' is obsoleted on: {1}.</source>
        <target state="translated">可在所有平台上連線到此呼叫網站。'{0}' 已在 {1} 上淘汰。</target>
        <note>This call site is reachable on all platforms. 'OboletedOnMacOS()' is obsoleted on: 'macos'.</note>
      </trans-unit>
      <trans-unit id="PlatformCompatibilityObsoletedCsReachableMessage">
        <source>This call site is reachable on: {2}. '{0}' is obsoleted on: {1}.</source>
        <target state="translated">可在 {2} 上連線到此呼叫網站。'{0}' 已在 {1} 上淘汰。</target>
        <note>This call site is reachable on 'macos', 'linux'. 'OboletedOnMacOS()' is obsoleted on: 'macos'.</note>
      </trans-unit>
      <trans-unit id="PlatformCompatibilityOnlySupportedCsAllPlatformMessage">
        <source>This call site is reachable on all platforms. '{0}' is only supported on: {1}.</source>
        <target state="translated">可在所有平台上連線到此呼叫網站。只有 {1} 支援 '{0}'。</target>
        <note>This call site is reachable on all platforms. 'SupportedOnWindowsAndBrowser()' is only supported on: 'windows', 'browser' .</note>
      </trans-unit>
      <trans-unit id="PlatformCompatibilityOnlySupportedCsReachableMessage">
        <source>This call site is reachable on: {2}. '{0}' is only supported on: {1}.</source>
        <target state="translated">可在 {2} 上連線到此呼叫網站。只有 {1} 支援 '{0}'。</target>
        <note>This call site is reachable on: 'windows' all versions.'SupportedOnWindowsUnsupportedFromWindows2004()' is only supported on: 'windows' 10.0.2004 and before</note>
      </trans-unit>
      <trans-unit id="PlatformCompatibilityOnlySupportedCsUnreachableMessage">
        <source>This call site is unreachable on: {2}. '{0}' is only supported on: {1}.</source>
        <target state="translated">無法在下列位置連線到此呼叫網站: {2}。只有 {1} 支援 '{0}'。</target>
        <note>This call site is unreachable on: 'browser'. 'SupportedOnWindowsAndBrowser()' is only supported on: 'browser', 'windows'.</note>
      </trans-unit>
      <trans-unit id="PlatformCompatibilitySupportedCsAllPlatformMessage">
        <source>This call site is reachable on all platforms. '{0}' is supported on: {1}.</source>
        <target state="translated">可在所有平台上連線到此呼叫網站。{1} 支援 '{0}'。</target>
        <note>This call site is reachable on all platforms. 'SupportedOnWindows1903UnsupportedFrom2004()' is supported on: 'windows' from version 10.0.1903 to 10.0.2004.</note>
      </trans-unit>
      <trans-unit id="PlatformCompatibilitySupportedCsReachableMessage">
        <source>This call site is reachable on: {2}. '{0}' is supported on: {1}.</source>
        <target state="translated">可在 {2} 上連線到此呼叫網站。{1} 支援 '{0}'。</target>
        <note>This call site is reachable on: 'windows' 10.0.2000 and before. 'UnsupportedOnWindowsSupportedOn1903()' is supported on: 'windows' 10.0.1903 and later.</note>
      </trans-unit>
      <trans-unit id="PlatformCompatibilityTitle">
        <source>Validate platform compatibility</source>
        <target state="translated">驗證平台相容性</target>
        <note />
      </trans-unit>
      <trans-unit id="PlatformCompatibilityUnsupportedCsAllPlatformMessage">
        <source>This call site is reachable on all platforms. '{0}' is unsupported on: {1}.</source>
        <target state="translated">可在所有平台上連線到此呼叫網站。{1} 不支援 '{0}'。</target>
        <note>This call site is reachable on all platforms. 'UnsupportedOnWindows()' is unsupported on: 'windows'</note>
      </trans-unit>
      <trans-unit id="PlatformCompatibilityUnsupportedCsReachableMessage">
        <source>This call site is reachable on: {2}. '{0}' is unsupported on: {1}.</source>
        <target state="translated">可在 {2} 上連線到此呼叫網站。{1} 不支援 '{0}'。</target>
        <note>This call site is reachable on: 'windows', 'browser'. 'UnsupportedOnBrowser()' is unsupported on: 'browser'.</note>
      </trans-unit>
      <trans-unit id="PlatformCompatibilityVersionAndBefore">
        <source>'{0}' {1} and before</source>
        <target state="translated">'{0}' {1} 及之前的版本</target>
        <note>'SupportedOnWindowsUnsupportedFromWindows2004()' is only supported on: 'windows' 10.0.2004 and before.</note>
      </trans-unit>
      <trans-unit id="PlatformCompatibilityVersionAndLater">
        <source>'{0}' {1} and later</source>
        <target state="translated">'{0}' {1} 及之後的版本</target>
        <note>'SupportedOnWindows10()' is only supported on: 'windows' 10.0 and later.</note>
      </trans-unit>
      <trans-unit id="PotentialReferenceCycleInDeserializedObjectGraphDescription">
        <source>Review code that processes untrusted deserialized data for handling of unexpected reference cycles. An unexpected reference cycle should not cause the code to enter an infinite loop. Otherwise, an unexpected reference cycle can allow an attacker to DOS or exhaust the memory of the process when deserializing untrusted data.</source>
        <target state="translated">檢閱會處理未受信任之還原序列化資料的程式碼，以處理未預期的參考迴圈。未預期的參考迴圈不應導致程式碼進入無限迴圈，否則，未預期的參考週期可能讓攻擊者得以 DOS，或在將未受信任的資料還原序列化時耗盡處理序的記憶體。</target>
        <note />
      </trans-unit>
      <trans-unit id="PotentialReferenceCycleInDeserializedObjectGraphMessage">
        <source>{0} participates in a potential reference cycle</source>
        <target state="translated">{0} 參與了可能的參照循環</target>
        <note />
      </trans-unit>
      <trans-unit id="PotentialReferenceCycleInDeserializedObjectGraphTitle">
        <source>Potential reference cycle in deserialized object graph</source>
        <target state="translated">還原序列化物件圖中的潛在參考迴圈</target>
        <note />
      </trans-unit>
      <trans-unit id="PreferAsSpanOverSubstringCodefixTitle">
        <source>Replace 'Substring' with 'AsSpan'</source>
        <target state="translated">請以 'AsSpan' 取代 'Substring'</target>
        <note />
      </trans-unit>
      <trans-unit id="PreferAsSpanOverSubstringDescription">
        <source>'AsSpan' is more efficient then 'Substring'. 'Substring' performs an O(n) string copy, while 'AsSpan' does not and has a constant cost.</source>
        <target state="translated">'AsSpan' 比 'Substring' 更有效率。'Substring' 會執行 O(n) 字串複製，而 'AsSpan' 不會且有固定成本。</target>
        <note />
      </trans-unit>
      <trans-unit id="PreferAsSpanOverSubstringMessage">
        <source>Prefer 'AsSpan' over 'Substring' when span-based overloads are available</source>
        <target state="translated">當範圍型的多載可用時，建議使用 'AsSpan' 而不是 'Substring'</target>
        <note />
      </trans-unit>
      <trans-unit id="PreferAsSpanOverSubstringTitle">
        <source>Prefer 'AsSpan' over 'Substring'</source>
        <target state="translated">建議使用 'AsSpan' 而不是 'Substring'</target>
        <note />
      </trans-unit>
      <trans-unit id="PreferCountOverAnyCodeFixTitle">
        <source>Use 'Count' check instead of 'Any()'</source>
        <target state="translated">使用 'Count' 檢查而非 'Any()'</target>
        <note />
      </trans-unit>
      <trans-unit id="PreferCountOverAnyMessage">
        <source>Prefer comparing 'Count' to 0 rather than using 'Any()', both for clarity and for performance</source>
        <target state="translated">為了清楚明瞭和為了提升效能，偏好比較 'Count' 與 0，而不是使用 'Any()'</target>
        <note />
      </trans-unit>
      <trans-unit id="PreferDictionaryContainsKeyCodeFixTitle">
        <source>Use 'ContainsKey'</source>
        <target state="translated">請使用 'ContainsKey'</target>
        <note />
      </trans-unit>
      <trans-unit id="PreferDictionaryContainsKeyDescription">
        <source>'ContainsKey' is usually O(1), while 'Keys.Contains' may be O(n) in some cases. Additionally, many dictionary implementations lazily initialize the Keys collection to cut back on allocations.</source>
        <target state="translated">'ContainsKey' 通常為 O(1)，但在某些情況下，'Keys.Contains' 可能為 O(n)。此外，許多字典實作會延遲初始化 Keys 集合以縮減配置。</target>
        <note />
      </trans-unit>
      <trans-unit id="PreferDictionaryContainsKeyMessage">
        <source>Prefer 'ContainsKey' over 'Keys.Contains' for dictionary type '{0}'</source>
        <target state="translated">字典類型 '{0}' 建議使用 'ContainsKey' 而不是 'Keys.Contains'</target>
        <note />
      </trans-unit>
      <trans-unit id="PreferDictionaryContainsMethodsTitle">
        <source>Prefer Dictionary.Contains methods</source>
        <target state="translated">建議使用 Dictionary.Contains 方法</target>
        <note />
      </trans-unit>
      <trans-unit id="PreferDictionaryContainsValueCodeFixTitle">
        <source>Use 'ContainsValue'</source>
        <target state="translated">請使用 'ContainsValue'</target>
        <note />
      </trans-unit>
      <trans-unit id="PreferDictionaryContainsValueDescription">
        <source>Many dictionary implementations lazily initialize the Values collection. To avoid unnecessary allocations, prefer 'ContainsValue' over 'Values.Contains'.</source>
        <target state="translated">許多字典實作會延遲初始化 Values 集合。為避免不必要的配置，建議使用 'ContainsValue' 而不是 'Values.Contains'。</target>
        <note />
      </trans-unit>
      <trans-unit id="PreferDictionaryContainsValueMessage">
        <source>Prefer 'ContainsValue' over 'Values.Contains' for dictionary type '{0}'</source>
        <target state="translated">字典類型 '{0}' 建議使用 'ContainsValue' 而不是 'Values.Contains'</target>
        <note />
      </trans-unit>
<<<<<<< HEAD
      <trans-unit id="PreferReadOnlySpanPropertiesOverReadOnlyArrayFields_CodeFixTitle">
        <source>Use ReadOnlySpan`1 property</source>
        <target state="new">Use ReadOnlySpan`1 property</target>
        <note />
      </trans-unit>
      <trans-unit id="PreferReadOnlySpanPropertiesOverReadOnlyArrayFields_Description">
        <source>If an array field is readonly and the array is never modified, the compiler can emit more efficient code if the readonly field is replaced with a read-only ReadOnlySpan`1 property.</source>
        <target state="new">If an array field is readonly and the array is never modified, the compiler can emit more efficient code if the readonly field is replaced with a read-only ReadOnlySpan`1 property.</target>
        <note />
      </trans-unit>
      <trans-unit id="PreferReadOnlySpanPropertiesOverReadOnlyArrayFields_Message">
        <source>Prefer static ReadOnlySpan&lt;{0}&gt; property over static readonly {0}[] field</source>
        <target state="new">Prefer static ReadOnlySpan&lt;{0}&gt; property over static readonly {0}[] field</target>
        <note />
      </trans-unit>
      <trans-unit id="PreferReadOnlySpanPropertiesOverReadOnlyArrayFields_Title">
        <source>Prefer ReadOnlySpan`1 properties over readonly array fields</source>
        <target state="new">Prefer ReadOnlySpan`1 properties over readonly array fields</target>
=======
      <trans-unit id="PreferHashDataCodefixTitle">
        <source>Replace with 'HashData' method</source>
        <target state="translated">以 'HashData' 方法取代</target>
        <note />
      </trans-unit>
      <trans-unit id="PreferHashDataOverComputeHashAnalyzerDescription">
        <source>It is more efficient to use the static 'HashData' method over creating and managing a HashAlgorithm instance to call 'ComputeHash'.</source>
        <target state="translated">使用靜態 'HashData' 方法比建立和管理 HashAlgorithm 執行個體來呼叫 'ComputeHash' 更有效率。</target>
        <note />
      </trans-unit>
      <trans-unit id="PreferHashDataOverComputeHashAnalyzerMessage">
        <source>Prefer static '{0}.HashData' method over 'ComputeHash'</source>
        <target state="translated">偏好靜態 '{0}.HashData' 方法而非 'ComputeHash'</target>
        <note />
      </trans-unit>
      <trans-unit id="PreferHashDataOverComputeHashAnalyzerTitle">
        <source>Prefer static 'HashData' method over 'ComputeHash'</source>
        <target state="translated">偏好靜態 'HashData' 方法而非 'ComputeHash'</target>
        <note />
      </trans-unit>
      <trans-unit id="PreferIsEmptyOverAnyCodeFixTitle">
        <source>Use 'IsEmpty' check instead of 'Any()'</source>
        <target state="translated">使用 'IsEmpty' 檢查，而不是 'Any()'</target>
        <note />
      </trans-unit>
      <trans-unit id="PreferIsEmptyOverAnyMessage">
        <source>Prefer an 'IsEmpty' check rather than using 'Any()', both for clarity and for performance</source>
        <target state="translated">為了清楚明瞭和為了提升效能，偏好 'IsEmpty' 檢查，而不是使用 'Any()'</target>
        <note />
      </trans-unit>
      <trans-unit id="PreferLengthCountIsEmptyOverAnyDescription">
        <source>Prefer using 'IsEmpty', 'Count' or 'Length' properties whichever available, rather than calling 'Enumerable.Any()'. The intent is clearer and it is more performant than using 'Enumerable.Any()' extension method.</source>
        <target state="translated">偏好使用 'IsEmpty'、'Count' 或 'Length' 屬性 (以可用者為准)，而不是呼叫 'Enumerable.Any()'。意圖更清楚，而且比使用 'Enumerable.Any()' 擴充方法更具效能。</target>
        <note />
      </trans-unit>
      <trans-unit id="PreferLengthCountIsEmptyOverAnyTitle">
        <source>Avoid using 'Enumerable.Any()' extension method</source>
        <target state="translated">避免使用 'Enumerable.Any()' 擴充方法</target>
        <note />
      </trans-unit>
      <trans-unit id="PreferLengthOverAnyCodeFixTitle">
        <source>Use 'Length' check instead of 'Any()'</source>
        <target state="translated">使用 'Length' 檢查而非 'Any()'</target>
        <note />
      </trans-unit>
      <trans-unit id="PreferLengthOverAnyMessage">
        <source>Prefer comparing 'Length' to 0 rather than using 'Any()', both for clarity and for performance</source>
        <target state="translated">為了清楚明瞭和為了提升效能，偏好比較 'Length' 與 0，而不是使用 'Any()'</target>
>>>>>>> 5bfc7d56
        <note />
      </trans-unit>
      <trans-unit id="PreferStreamAsyncMemoryOverloadsDescription">
        <source>'Stream' has a 'ReadAsync' overload that takes a 'Memory&lt;Byte&gt;' as the first argument, and a 'WriteAsync' overload that takes a 'ReadOnlyMemory&lt;Byte&gt;' as the first argument. Prefer calling the memory based overloads, which are more efficient.</source>
        <target state="translated">'Stream' 具有採用 'Memory&lt;Byte&gt;' 作為第一個引數的 'ReadAsync' 多載，以及採用 'ReadOnlyMemory&lt;Byte&gt;' 作為第一個引數的 'WriteAsync' 多載。建議呼叫採用記憶體的多載，較有效率。</target>
        <note />
      </trans-unit>
      <trans-unit id="PreferIsEmptyOverCountDescription">
        <source>For determining whether the object contains or not any items, prefer using 'IsEmpty' property rather than retrieving the number of items from the 'Count' property and comparing it to 0 or 1.</source>
        <target state="translated">若要判斷物件是否包含項目，建議使用 'IsEmpty' 屬性，而不要從 'Count' 屬性中擷取項目數來與 0 或 1 比較。</target>
        <note />
      </trans-unit>
      <trans-unit id="PreferIsEmptyOverCountMessage">
        <source>Prefer 'IsEmpty' over 'Count' to determine whether the object is empty</source>
        <target state="translated">若要判斷物件是否為空，建議使用 'IsEmpty'，而不要使用 'Count'</target>
        <note />
      </trans-unit>
      <trans-unit id="PreferIsEmptyOverCountTitle">
        <source>Prefer IsEmpty over Count</source>
        <target state="translated">建議使用 IsEmpty，而不要使用 Count</target>
        <note />
      </trans-unit>
      <trans-unit id="PreferStreamAsyncMemoryOverloadsMessage">
        <source>Change the '{0}' method call to use the '{1}' overload</source>
        <target state="translated">將 '{0}' 方法呼叫變更為使用 '{1}' 多載</target>
        <note />
      </trans-unit>
      <trans-unit id="PreferStreamAsyncMemoryOverloadsTitle">
        <source>Prefer the 'Memory'-based overloads for 'ReadAsync' and 'WriteAsync'</source>
        <target state="translated">建議針對 'ReadAsync' 和 'WriteAsync' 使用採用 'Memory' 的多載</target>
        <note />
      </trans-unit>
      <trans-unit id="PreferStringContainsOverIndexOfCodeFixTitle">
        <source>Replace with 'string.Contains'</source>
        <target state="translated">以 'string.Contains' 取代</target>
        <note />
      </trans-unit>
      <trans-unit id="PreferStringContainsOverIndexOfDescription">
        <source>Calls to 'string.IndexOf' where the result is used to check for the presence/absence of a substring can be replaced by 'string.Contains'.</source>
        <target state="translated">呼叫 'String.IndexOf' 的結果，將用於確認有無子字串可由 'String.Contains' 取代。</target>
        <note />
      </trans-unit>
      <trans-unit id="PreferStringContainsOverIndexOfMessage">
        <source>Use 'string.Contains' instead of 'string.IndexOf' to improve readability</source>
        <target state="translated">使用 'String.Contains'，而不要使用 'String.IndexOf'，以提高可讀性</target>
        <note />
      </trans-unit>
      <trans-unit id="PreferStringContainsOverIndexOfTitle">
        <source>Consider using 'string.Contains' instead of 'string.IndexOf'</source>
        <target state="translated">請考慮使用 'String.Contains'，而不要使用 'String.IndexOf'</target>
        <note />
      </trans-unit>
      <trans-unit id="PreferTypedStringBuilderAppendOverloadsDescription">
        <source>StringBuilder.Append and StringBuilder.Insert provide overloads for multiple types beyond System.String.  When possible, prefer the strongly-typed overloads over using ToString() and the string-based overload.</source>
        <target state="translated">StringBuilder.Append 與 StringBuilder.Insert 可為 System.String 以外的多種類型提供多載。建議盡可能使用強型別多載，而非 ToString() 與字串式多載。</target>
        <note />
      </trans-unit>
      <trans-unit id="PreferTypedStringBuilderAppendOverloadsMessage">
        <source>Remove the ToString call in order to use a strongly-typed StringBuilder overload</source>
        <target state="translated">移除 ToString 呼叫，以使用強型別 StringBuilder 多載</target>
        <note />
      </trans-unit>
      <trans-unit id="PreferTypedStringBuilderAppendOverloadsRemoveToString">
        <source>Remove the ToString call</source>
        <target state="translated">移除 ToString 呼叫</target>
        <note />
      </trans-unit>
      <trans-unit id="PreferTypedStringBuilderAppendOverloadsTitle">
        <source>Prefer strongly-typed Append and Insert method overloads on StringBuilder</source>
        <target state="translated">建議在 StringBuilder 上使用強型別 Append 及 Insert 方法多載</target>
        <note />
      </trans-unit>
      <trans-unit id="PreferConstCharOverConstUnitStringInStringBuilderDescription">
        <source>'StringBuilder.Append(char)' is more efficient than 'StringBuilder.Append(string)' when the string is a single character. When calling 'Append' with a constant, prefer using a constant char rather than a constant string containing one character.</source>
        <target state="translated">當字串是單一字元時，'StringBuilder.Append(char)' 比 'StringBuilder.Append(string)' 更有效率。當以常數呼叫 'Append' 時，建議使用常數字元，而不要使用包含一個字元的常數字串。</target>
        <note />
      </trans-unit>
      <trans-unit id="PreferConstCharOverConstUnitStringInStringBuilderMessage">
        <source>Use 'StringBuilder.Append(char)' instead of 'StringBuilder.Append(string)' when the input is a constant unit string</source>
        <target state="translated">當輸入為常數單元字串時，請使用 'StringBuilder.Append(char)'，而非 'StringBuilder.Append(string)'</target>
        <note />
      </trans-unit>
      <trans-unit id="PreferConstCharOverConstUnitStringInStringBuilderTitle">
        <source>Consider using 'StringBuilder.Append(char)' when applicable</source>
        <target state="translated">請在適當時考慮使用 'StringBuilder.Append(char)'</target>
        <note />
      </trans-unit>
      <trans-unit id="PreventNumericIntPtrUIntPtrBehavioralChangesConversionNotThrowMessage">
        <source>Starting with .NET 7 the explicit conversion '{0}' will not throw when overflowing in an unchecked context. Wrap the expression with a 'checked' statement to restore the .NET 6 behavior.</source>
        <target state="translated">從 .NET 7 開始，在未選取的內容中溢位時將不會明確轉換 '{0}'。使用 'checked' 陳述式包裝運算式，以還原 .NET 6 行為。</target>
        <note />
      </trans-unit>
      <trans-unit id="PreventNumericIntPtrUIntPtrBehavioralChangesConversionThrowsMessage">
        <source>Starting with .NET 7 the explicit conversion '{0}' will throw when overflowing in a checked context. Wrap the expression with an 'unchecked' statement to restore the .NET 6 behavior.</source>
        <target state="translated">從 .NET 7 開始，在已選取的內容中溢位時將會明確轉換 '{0}'。使用 'unchecked' 陳述式包裝運算式，以還原 .NET 6 行為。</target>
        <note />
      </trans-unit>
      <trans-unit id="PreventNumericIntPtrUIntPtrBehavioralChangesDescription">
        <source>Some built-in operators added in .NET 7 behave differently when overflowing than did the corresponding user-defined operators in .NET 6 and earlier versions. Some operators that previously threw in an unchecked context now don't throw unless wrapped within a checked context. Also, some operators that did not previously throw in a checked context now throw unless wrapped in an unchecked context.</source>
        <target state="translated">在 .NET 7 中新增的某些內建運算子在溢位時的行為不同於 .NET 6 和較舊版本中對應的使用者定義運算子。某些先前擲回未核取內容的運算子現在不會擲回，除非包裝在核取的內容中。此外，某些先前未擲回核取內容的運算子現在會擲回，除非包裝在未選取的內容中。</target>
        <note />
      </trans-unit>
      <trans-unit id="PreventNumericIntPtrUIntPtrBehavioralChangesOperatorThrowsMessage">
        <source>Starting with .NET 7 the operator '{0}' will throw when overflowing in a checked context. Wrap the expression with an 'unchecked' statement to restore the .NET 6 behavior.</source>
        <target state="translated">從 .NET 7 開始，在已選取的內容中溢位時將會擲回運算子 '{0}'。使用 'unchecked' 陳述式包裝運算式，以還原 .NET 6 行為。</target>
        <note />
      </trans-unit>
      <trans-unit id="PreventNumericIntPtrUIntPtrBehavioralChangesTitle">
        <source>Prevent behavioral change</source>
        <target state="translated">防止行為變更</target>
        <note />
      </trans-unit>
      <trans-unit id="ProvideCorrectArgumentToEnumHasFlagDescription">
        <source>'Enum.HasFlag' method expects the 'enum' argument to be of the same 'enum' type as the instance on which the method is invoked and that this 'enum' is marked with 'System.FlagsAttribute'. If these are different 'enum' types, an unhandled exception will be thrown at runtime. If the 'enum' type is not marked with 'System.FlagsAttribute' the call will always return 'false' at runtime.</source>
        <target state="translated">'Enum.HasFlag' 方法需要 'Enum' 引數的類型，與叫用方法之執行個體的類型相同，且此 'enum' 必須標記 'System.FlagsAttribute'。若兩者的 'Enum' 類型不同，將會在執行階段擲回未處理的例外狀況。若 'Enum' 類型未標記 'System.FlagsAttribute'，則此呼叫在執行階段時一律會傳回 'False'。</target>
        <note />
      </trans-unit>
      <trans-unit id="ProvideCorrectArgumentToEnumHasFlagMessageDifferentType">
        <source>The argument type, '{0}', must be the same as the enum type '{1}'</source>
        <target state="translated">引數類型 '{0}' 與列舉類型 '{1}' 必須相同</target>
        <note />
      </trans-unit>
      <trans-unit id="ProvideCorrectArgumentToEnumHasFlagTitle">
        <source>Provide correct 'enum' argument to 'Enum.HasFlag'</source>
        <target state="translated">為 'Enum.HasFlag' 提供正確的 'Enum' 引數</target>
        <note />
      </trans-unit>
      <trans-unit id="ProvideCorrectArgumentsToFormattingMethodsDescription">
        <source>The format argument that is passed to System.String.Format does not contain a format item that corresponds to each object argument, or vice versa.</source>
        <target state="translated">傳遞給 System.String.Format 的格式化引數，並未包含與每個物件引數相對應的格式項目，反之亦然。</target>
        <note />
      </trans-unit>
      <trans-unit id="ProvideCorrectArgumentsToFormattingMethodsMessage">
        <source>Provide correct arguments to formatting methods</source>
        <target state="translated">為格式化方法提供正確的引數</target>
        <note />
      </trans-unit>
      <trans-unit id="ProvideCorrectArgumentsToFormattingMethodsTitle">
        <source>Provide correct arguments to formatting methods</source>
        <target state="translated">為格式化方法提供正確的引數</target>
        <note />
      </trans-unit>
      <trans-unit id="ProvideDeserializationMethodsForOptionalFieldsDescription">
        <source>A type has a field that is marked by using the System.Runtime.Serialization.OptionalFieldAttribute attribute, and the type does not provide deserialization event handling methods.</source>
        <target state="translated">類型的欄位已使用 System.Runtime.Serialization.OptionalFieldAttribute 屬性進行標記，但該類型不提供還原序列化事件處理方法。</target>
        <note />
      </trans-unit>
      <trans-unit id="ProvideDeserializationMethodsForOptionalFieldsMessageOnDeserialized">
        <source>Add a 'private void OnDeserialized(StreamingContext)' method to type {0} and attribute it with the System.Runtime.Serialization.OnDeserializedAttribute</source>
        <target state="translated">將 'private void OnDeserialized(StreamingContext)' 方法加入類型 {0}，並為其加上 System.Runtime.Serialization.OnDeserializedAttribute 屬性</target>
        <note />
      </trans-unit>
      <trans-unit id="ProvideDeserializationMethodsForOptionalFieldsMessageOnDeserializing">
        <source>Add a 'private void OnDeserializing(StreamingContext)' method to type {0} and attribute it with the System.Runtime.Serialization.OnDeserializingAttribute</source>
        <target state="translated">將 'private void OnDeserializing(StreamingContext)' 方法加入型別 {0}，並為其加上 System.Runtime.Serialization.OnDeserializingAttribute 屬性</target>
        <note />
      </trans-unit>
      <trans-unit id="ProvideDeserializationMethodsForOptionalFieldsTitle">
        <source>Provide deserialization methods for optional fields</source>
        <target state="translated">必須為選擇性欄位提供還原序列化方法</target>
        <note />
      </trans-unit>
      <trans-unit id="ProvidePublicParameterlessSafeHandleConstructorDescription">
        <source>Providing a parameterless constructor that is as visible as the containing type for a type derived from 'System.Runtime.InteropServices.SafeHandle' enables better performance and usage with source-generated interop solutions.</source>
        <target state="translated">提供一種無參數的建構函式，與衍生自 'System.Runtime.InteropServices.SafeHandle' 之類型的包含類型一樣可見，使用原始檔產生的 interop 解決方案可提高效能及使用量。</target>
        <note />
      </trans-unit>
      <trans-unit id="ProvidePublicParameterlessSafeHandleConstructorMessage">
        <source>Provide a parameterless constructor that is as visible as the containing type for the '{0}' type that is derived from 'System.Runtime.InteropServices.SafeHandle'</source>
        <target state="translated">提供一種無參數的建構函式，與衍生自 'System.Runtime.InteropServices.SafeHandle' 之 '{0}' 類型的包含類型一樣可見</target>
        <note />
      </trans-unit>
      <trans-unit id="ProvidePublicParameterlessSafeHandleConstructorTitle">
        <source>Provide a parameterless constructor that is as visible as the containing type for concrete types derived from 'System.Runtime.InteropServices.SafeHandle'</source>
        <target state="translated">提供一種無參數的建構函式，與衍生自 'System.Runtime.InteropServices.SafeHandle' 之具體類型的包含類型一樣可見</target>
        <note />
      </trans-unit>
      <trans-unit id="ProvideStreamMemoryBasedAsyncOverridesDescription">
        <source>To improve performance, override the memory-based async methods when subclassing 'Stream'. Then implement the array-based methods in terms of the memory-based methods.</source>
        <target state="translated">若要提升效能，請在加入子類別 'Stream' 時，覆寫記憶體型的非同步方法，然後以記憶體型方法的方式實作陣列型的方法。</target>
        <note />
      </trans-unit>
      <trans-unit id="ProvideStreamMemoryBasedAsyncOverridesMessage">
        <source>'{0}' overrides array-based '{1}' but does not override memory-based '{2}'. Consider overriding memory-based '{2}' to improve performance.</source>
        <target state="translated">'{0}' 會覆寫陣列型的 '{1}'，但不會覆寫記憶體型的 '{2}'。請考慮覆寫記憶體型的 '{2}' 以提升效能。</target>
        <note>0 = type that subclasses Stream directly, 1 = array-based method, 2 = memory-based method</note>
      </trans-unit>
      <trans-unit id="ProvideStreamMemoryBasedAsyncOverridesTitle">
        <source>Provide memory-based overrides of async methods when subclassing 'Stream'</source>
        <target state="translated">加入子類別 'Stream' 時，提供非同步方法的記憶體型覆寫</target>
        <note />
      </trans-unit>
      <trans-unit id="RemoveRedundantCall">
        <source>Remove redundant call</source>
        <target state="translated">移除冗餘的呼叫</target>
        <note />
      </trans-unit>
      <trans-unit id="RemoveRedundantGuardCallCodeFixTitle">
        <source>Remove unnecessary call</source>
        <target state="translated">移除不必要的呼叫</target>
        <note />
      </trans-unit>
      <trans-unit id="ReplaceStringLiteralWithCharLiteralCodeActionTitle">
        <source>Replace string literal with char literal</source>
        <target state="translated">以字元常值取代字串常值</target>
        <note />
      </trans-unit>
      <trans-unit id="ReviewCodeForDllInjectionVulnerabilitiesMessage">
        <source>Potential DLL injection vulnerability was found where '{0}' in method '{1}' may be tainted by user-controlled data from '{2}' in method '{3}'.</source>
        <target state="translated">發現潛在的插入 DLL 弱點，方法 '{1}' 中的 '{0}' 可能被來自方法 '{3}' 中 '{2}' 由使用者控制的資料所感染。</target>
        <note />
      </trans-unit>
      <trans-unit id="ReviewCodeForDllInjectionVulnerabilitiesTitle">
        <source>Review code for DLL injection vulnerabilities</source>
        <target state="translated">檢閱程式碼以了解是否有 DLL 插入弱點</target>
        <note />
      </trans-unit>
      <trans-unit id="ReviewCodeForFilePathInjectionVulnerabilitiesMessage">
        <source>Potential file path injection vulnerability was found where '{0}' in method '{1}' may be tainted by user-controlled data from '{2}' in method '{3}'.</source>
        <target state="translated">發現潛在的插入檔案路徑弱點，方法 '{1}' 中的 '{0}' 可能被來自方法 '{3}' 中 '{2}' 由使用者控制的資料所感染。</target>
        <note />
      </trans-unit>
      <trans-unit id="ReviewCodeForFilePathInjectionVulnerabilitiesTitle">
        <source>Review code for file path injection vulnerabilities</source>
        <target state="translated">檢閱程式碼以了解是否有插入檔案路徑弱點</target>
        <note />
      </trans-unit>
      <trans-unit id="ReviewCodeForInformationDisclosureVulnerabilitiesMessage">
        <source>Potential information disclosure vulnerability was found where '{0}' in method '{1}' may contain unintended information from '{2}' in method '{3}'.</source>
        <target state="translated">發現潛在的資訊洩漏弱點，方法 '{1}' 中的 '{0}' 可能包含來自方法 '{3}' 中 '{2}' 誤用的資訊</target>
        <note />
      </trans-unit>
      <trans-unit id="ReviewCodeForInformationDisclosureVulnerabilitiesTitle">
        <source>Review code for information disclosure vulnerabilities</source>
        <target state="translated">檢閱程式碼以了解是否有資訊洩漏弱點</target>
        <note />
      </trans-unit>
      <trans-unit id="ReviewCodeForLdapInjectionVulnerabilitiesMessage">
        <source>Potential LDAP injection vulnerability was found where '{0}' in method '{1}' may be tainted by user-controlled data from '{2}' in method '{3}'.</source>
        <target state="translated">發現潛在的插入 LDAP 弱點，方法 '{1}' 中的 '{0}' 可能被來自方法 '{3}' 中 '{2}' 由使用者控制的資料所感染。</target>
        <note />
      </trans-unit>
      <trans-unit id="ReviewCodeForLdapInjectionVulnerabilitiesTitle">
        <source>Review code for LDAP injection vulnerabilities</source>
        <target state="translated">檢閱程式碼以了解是否有插入 LDAP 弱點</target>
        <note />
      </trans-unit>
      <trans-unit id="ReviewCodeForOpenRedirectVulnerabilitiesMessage">
        <source>Potential open redirect vulnerability was found where '{0}' in method '{1}' may be tainted by user-controlled data from '{2}' in method '{3}'.</source>
        <target state="translated">發現潛在的開啟重新導向弱點，方法 '{1}' 中的 '{0}' 可能被來自方法 '{3}' 中 '{2}' 由使用者控制的資料所感染。</target>
        <note />
      </trans-unit>
      <trans-unit id="ReviewCodeForOpenRedirectVulnerabilitiesTitle">
        <source>Review code for open redirect vulnerabilities</source>
        <target state="translated">檢閱程式碼以了解是否有開啟重新導向弱點</target>
        <note />
      </trans-unit>
      <trans-unit id="ReviewCodeForProcessCommandInjectionVulnerabilitiesMessage">
        <source>Potential process command injection vulnerability was found where '{0}' in method '{1}' may be tainted by user-controlled data from '{2}' in method '{3}'.</source>
        <target state="translated">發現潛在的插入處理序命令弱點，方法 '{1}' 中的 '{0}' 可能被來自方法 '{3}' 中 '{2}' 由使用者控制的資料所感染。</target>
        <note />
      </trans-unit>
      <trans-unit id="ReviewCodeForProcessCommandInjectionVulnerabilitiesTitle">
        <source>Review code for process command injection vulnerabilities</source>
        <target state="translated">檢閱程式碼以了解是否有插入處理序命令弱點</target>
        <note />
      </trans-unit>
      <trans-unit id="ReviewCodeForRegexInjectionVulnerabilitiesMessage">
        <source>Potential regex injection vulnerability was found where '{0}' in method '{1}' may be tainted by user-controlled data from '{2}' in method '{3}'.</source>
        <target state="translated">發現潛在的插入 regex 弱點，方法 '{1}' 中的 '{0}' 可能被來自方法 '{3}' 中 '{2}' 由使用者控制的資料所感染。</target>
        <note />
      </trans-unit>
      <trans-unit id="ReviewCodeForRegexInjectionVulnerabilitiesTitle">
        <source>Review code for regex injection vulnerabilities</source>
        <target state="translated">檢閱程式碼以了解是否有插入 regex 弱點</target>
        <note />
      </trans-unit>
      <trans-unit id="ReviewCodeForSqlInjectionVulnerabilitiesMessage">
        <source>Potential SQL injection vulnerability was found where '{0}' in method '{1}' may be tainted by user-controlled data from '{2}' in method '{3}'.</source>
        <target state="translated">發現潛在的插入 SQL 弱點，方法 '{1}' 中的 '{0}' 可能被來自方法 '{3}' 中 '{2}' 由使用者控制的資料所感染。</target>
        <note />
      </trans-unit>
      <trans-unit id="ReviewCodeForSqlInjectionVulnerabilitiesTitle">
        <source>Review code for SQL injection vulnerabilities</source>
        <target state="translated">檢閱程式碼以了解是否有插入 SQL 弱點</target>
        <note />
      </trans-unit>
      <trans-unit id="ReviewCodeForXamlInjectionVulnerabilitiesMessage">
        <source>Potential XAML injection vulnerability was found where '{0}' in method '{1}' may be tainted by user-controlled data from '{2}' in method '{3}'.</source>
        <target state="translated">發現潛在的插入 XAML 弱點，方法 '{1}' 中的 '{0}' 可能被來自方法 '{3}' 中 '{2}' 由使用者控制的資料所感染。</target>
        <note />
      </trans-unit>
      <trans-unit id="ReviewCodeForXamlInjectionVulnerabilitiesTitle">
        <source>Review code for XAML injection vulnerabilities</source>
        <target state="translated">檢閱程式碼以了解是否有插入 XAML 弱點</target>
        <note />
      </trans-unit>
      <trans-unit id="ReviewCodeForXmlInjectionVulnerabilitiesMessage">
        <source>Potential XML injection vulnerability was found where '{0}' in method '{1}' may be tainted by user-controlled data from '{2}' in method '{3}'.</source>
        <target state="translated">發現潛在的插入 XML 弱點，方法 '{1}' 中的 '{0}' 可能被來自方法 '{3}' 中 '{2}' 由使用者控制的資料所感染。</target>
        <note />
      </trans-unit>
      <trans-unit id="ReviewCodeForXmlInjectionVulnerabilitiesTitle">
        <source>Review code for XML injection vulnerabilities</source>
        <target state="translated">檢閱程式碼以了解是否有插入 XML 弱點</target>
        <note />
      </trans-unit>
      <trans-unit id="ReviewCodeForXPathInjectionVulnerabilitiesMessage">
        <source>Potential XPath injection vulnerability was found where '{0}' in method '{1}' may be tainted by user-controlled data from '{2}' in method '{3}'.</source>
        <target state="translated">發現潛在的插入 XPath 弱點，方法 '{1}' 中的 '{0}' 可能被來自方法 '{3}' 中 '{2}' 由使用者控制的資料所感染。</target>
        <note />
      </trans-unit>
      <trans-unit id="ReviewCodeForXPathInjectionVulnerabilitiesTitle">
        <source>Review code for XPath injection vulnerabilities</source>
        <target state="translated">檢閱程式碼以了解是否有插入 XPath 弱點</target>
        <note />
      </trans-unit>
      <trans-unit id="ReviewCodeForXssVulnerabilitiesMessage">
        <source>Potential cross-site scripting (XSS) vulnerability was found where '{0}' in method '{1}' may be tainted by user-controlled data from '{2}' in method '{3}'.</source>
        <target state="translated">發現潛在的跨網站指令碼 (XSS) 弱點，方法 '{1}' 中的 '{0}' 可能被來自方法 '{3}' 中 '{2}' 由使用者控制的資料所感染。</target>
        <note />
      </trans-unit>
      <trans-unit id="ReviewCodeForXssVulnerabilitiesTitle">
        <source>Review code for XSS vulnerabilities</source>
        <target state="translated">檢閱程式碼以了解是否有 XSS 弱點</target>
        <note />
      </trans-unit>
      <trans-unit id="ReviewSQLQueriesForSecurityVulnerabilitiesDescription">
        <source>SQL queries that directly use user input can be vulnerable to SQL injection attacks. Review this SQL query for potential vulnerabilities, and consider using a parameterized SQL query.</source>
        <target state="translated">直接利用使用者輸入的 SQL 查詢，有可能會受到插入 SQL 的攻擊。請檢閱此 SQL 查詢是否有潛在的弱點，並請考慮使用參數化的 SQL 查詢。</target>
        <note />
      </trans-unit>
      <trans-unit id="ReviewSQLQueriesForSecurityVulnerabilitiesMessageNoNonLiterals">
        <source>Review if the query string passed to '{0}' in '{1}', accepts any user input</source>
        <target state="translated">檢閱查詢字串是否已傳遞到 '{1}' 中的 '{0}'，接受所有使用者輸入</target>
        <note />
      </trans-unit>
      <trans-unit id="ReviewSQLQueriesForSecurityVulnerabilitiesTitle">
        <source>Review SQL queries for security vulnerabilities</source>
        <target state="translated">必須檢閱 SQL 查詢中是否有安全性弱點</target>
        <note />
      </trans-unit>
      <trans-unit id="SealInternalTypesCodeFixTitle">
        <source>Seal class</source>
        <target state="translated">密封類別</target>
        <note />
      </trans-unit>
      <trans-unit id="SealInternalTypesDescription">
        <source>When a type is not accessible outside its assembly and has no subtypes within its containing assembly, it can be safely sealed. Sealing types can improve performance.</source>
        <target state="translated">當一個類型無法在其組建外部進行存取，且其包含元件內沒有子類型時，可以安全地密封該類型。密封類型可以改善效能。</target>
        <note />
      </trans-unit>
      <trans-unit id="SealInternalTypesMessage">
        <source>Type '{0}' can be sealed because it has no subtypes in its containing assembly and is not externally visible</source>
        <target state="translated">類型 '{0}' 可以被密封，因為它包含的組建中沒有任何子類型，而且無法從外部所見</target>
        <note />
      </trans-unit>
      <trans-unit id="SealInternalTypesTitle">
        <source>Seal internal types</source>
        <target state="translated">密封內部類型</target>
        <note />
      </trans-unit>
      <trans-unit id="SetHttpOnlyForHttpCookie">
        <source>Set HttpOnly to true for HttpCookie</source>
        <target state="translated">針對 HttpCookie 將 HttpOnly 設為 true</target>
        <note />
      </trans-unit>
      <trans-unit id="SetHttpOnlyForHttpCookieDescription">
        <source>As a defense in depth measure, ensure security sensitive HTTP cookies are marked as HttpOnly. This indicates web browsers should disallow scripts from accessing the cookies. Injected malicious scripts are a common way of stealing cookies.</source>
        <target state="translated">請確保安全性敏感性 HTTP Cookie 已標記為 HttpOnly，以防止全面性的測量。這代表 Web 瀏覽器應禁止指令碼存取 Cookie。插入的惡意指令碼是竊取 Cookie 的常見方式。</target>
        <note />
      </trans-unit>
      <trans-unit id="SetHttpOnlyForHttpCookieMessage">
        <source>HttpCookie.HttpOnly is set to false or not set at all when using an HttpCookie. Ensure security sensitive cookies are marked as HttpOnly to prevent malicious scripts from stealing the cookies</source>
        <target state="translated">使用 HttpCookie 時，HttpCookie.HttpOnly 設為 false 或完全未設定。請確保安全性敏感性 Cookie 已標記為 HttpOnly，以避免惡意指令碼竊取 Cookie。</target>
        <note />
      </trans-unit>
      <trans-unit id="SetViewStateUserKey">
        <source>Set ViewStateUserKey For Classes Derived From Page</source>
        <target state="translated">設定頁面衍生類別的 ViewStateUserKey</target>
        <note />
      </trans-unit>
      <trans-unit id="SetViewStateUserKeyDescription">
        <source>Setting the ViewStateUserKey property can help you prevent attacks on your application by allowing you to assign an identifier to the view-state variable for individual users so that they cannot use the variable to generate an attack. Otherwise, there will be cross-site request forgery vulnerabilities.</source>
        <target state="translated">設定 ViewStateUserKey 屬性可藉由讓您能為各個使用者的檢視狀態變數，指派識別碼，使其無法使用變數來產生攻擊，因而有助於避免應用程式受到攻擊。否則，將會出現跨網站偽造要求弱點。</target>
        <note />
      </trans-unit>
      <trans-unit id="SetViewStateUserKeyMessage">
        <source>The class {0} derived from System.Web.UI.Page does not set the ViewStateUserKey property in the OnInit method or Page_Init method</source>
        <target state="translated">衍生自 System.Web.UI.Page 的 {0} 類別未在 OnInit 方法或 Page_Init 方法中設定 ViewStateUserKey 屬性</target>
        <note />
      </trans-unit>
      <trans-unit id="SpecifyCultureForToLowerAndToUpperDescription">
        <source>Specify culture to help avoid accidental implicit dependency on current culture. Using an invariant version yields consistent results regardless of the culture of an application.</source>
        <target state="translated">指定文化，以避免意外隱含相依於目前的文化。無論應用程式的文化如何，使用固定版本會產生一致的結果。</target>
        <note />
      </trans-unit>
      <trans-unit id="SpecifyCultureForToLowerAndToUpperMessage">
        <source>Specify a culture or use an invariant version to avoid implicit dependency on current culture</source>
        <target state="translated">指定文化或使用固定版本，以避免目前文化上的隱含相依性</target>
        <note />
      </trans-unit>
      <trans-unit id="SpecifyCultureForToLowerAndToUpperTitle">
        <source>Specify a culture or use an invariant version</source>
        <target state="translated">指定文化或使用固定版本</target>
        <note />
      </trans-unit>
      <trans-unit id="SpecifyCultureInfoDescription">
        <source>A method or constructor calls a member that has an overload that accepts a System.Globalization.CultureInfo parameter, and the method or constructor does not call the overload that takes the CultureInfo parameter. When a CultureInfo or System.IFormatProvider object is not supplied, the default value that is supplied by the overloaded member might not have the effect that you want in all locales. If the result will be displayed to the user, specify 'CultureInfo.CurrentCulture' as the 'CultureInfo' parameter. Otherwise, if the result will be stored and accessed by software, such as when it is persisted to disk or to a database, specify 'CultureInfo.InvariantCulture'.</source>
        <target state="translated">方法或建構函式會呼叫其多載接受 System.Globalization.CultureInfo 參數的成員，但方法或建構函式不會呼叫接受 CultureInfo 參數的多載。未提供 CultureInfo 或 System.IFormatProvider 物件時，多載成員提供的預設值可能無法在所有地區設定中呈現您想要的效果。如果要對使用者顯示此結果，請將 'CultureInfo.CurrentCulture' 指定為 'CultureInfo' 參數。否則，若將由軟體儲存結果及進行存取 (例如，要保存到磁碟或資料庫時)，請指定 'CultureInfo.InvariantCulture'</target>
        <note />
      </trans-unit>
      <trans-unit id="SpecifyCultureInfoMessage">
        <source>The behavior of '{0}' could vary based on the current user's locale settings. Replace this call in '{1}' with a call to '{2}'.</source>
        <target state="translated">'{0}' 的行為可能會因目前使用者的地區設定而異。以呼叫 '{2}' 來取代 '{1}' 中的此呼叫。</target>
        <note />
      </trans-unit>
      <trans-unit id="SpecifyCultureInfoTitle">
        <source>Specify CultureInfo</source>
        <target state="translated">指定 CultureInfo</target>
        <note />
      </trans-unit>
      <trans-unit id="SpecifyCurrentCulture">
        <source>Specify current culture</source>
        <target state="translated">指定目前的文化</target>
        <note />
      </trans-unit>
      <trans-unit id="SpecifyIFormatProviderDescription">
        <source>A method or constructor calls one or more members that have overloads that accept a System.IFormatProvider parameter, and the method or constructor does not call the overload that takes the IFormatProvider parameter. When a System.Globalization.CultureInfo or IFormatProvider object is not supplied, the default value that is supplied by the overloaded member might not have the effect that you want in all locales. If the result will be based on the input from/output displayed to the user, specify 'CultureInfo.CurrentCulture' as the 'IFormatProvider'. Otherwise, if the result will be stored and accessed by software, such as when it is loaded from disk/database and when it is persisted to disk/database, specify 'CultureInfo.InvariantCulture'.</source>
        <target state="translated">方法或建構函式會呼叫一或多個其多載接受 System.IFormatProvider 參數的成員，但方法或建構函式不會呼叫接受 IFormatProvider 參數的多載。未提供 System.Globalization.CultureInfo 或 IFormatProvider 物件時，多載成員提供的預設值可能無法在所有地區設定中呈現您想要的效果。如果結果將取決於輸入來源/對使用者顯示的輸出，請將 'CultureInfo.CurrentCulture' 指定為 'IFormatProvider'。否則，若將由軟體儲存結果及進行存取 (例如，從磁碟/資料庫載入時，以及要保存到磁碟/資料庫時)，請指定 'CultureInfo.InvariantCulture'。</target>
        <note />
      </trans-unit>
      <trans-unit id="SpecifyIFormatProviderMessageIFormatProviderAlternate">
        <source>The behavior of '{0}' could vary based on the current user's locale settings. Replace this call in '{1}' with a call to '{2}'.</source>
        <target state="translated">'{0}' 的行為可能會因目前使用者的地區設定而異。以呼叫 '{2}' 來取代 '{1}' 中的此呼叫。</target>
        <note />
      </trans-unit>
      <trans-unit id="SpecifyIFormatProviderMessageIFormatProviderAlternateString">
        <source>The behavior of '{0}' could vary based on the current user's locale settings. Replace this call in '{1}' with a call to '{2}'.</source>
        <target state="translated">'{0}' 的行為可能會因目前使用者的地區設定而異。以呼叫 '{2}' 來取代 '{1}' 中的此呼叫。</target>
        <note />
      </trans-unit>
      <trans-unit id="SpecifyIFormatProviderMessageIFormatProviderOptional">
        <source>The behavior of '{0}' could vary based on the current user's locale settings. Provide a value for the 'IFormatProvider' argument.</source>
        <target state="translated">'{0}' 的行為可能會依據目前使用者之地區設定的不同而異。提供 'IFormatProvider' 引數的值。</target>
        <note />
      </trans-unit>
      <trans-unit id="SpecifyIFormatProviderMessageUICulture">
        <source>'{0}' passes '{1}' as the 'IFormatProvider' parameter to '{2}'. This property returns a culture that is inappropriate for formatting methods.</source>
        <target state="translated">'{0}' 會將 '{1}' 以 'IFormatProvider' 參數的形式傳遞給 '{2}'。此屬性會傳回不適合格式化方法的文化特性 (Culture)。</target>
        <note />
      </trans-unit>
      <trans-unit id="SpecifyIFormatProviderMessageUICultureString">
        <source>'{0}' passes '{1}' as the 'IFormatProvider' parameter to '{2}'. This property returns a culture that is inappropriate for formatting methods.</source>
        <target state="translated">'{0}' 會將 '{1}' 以 'IFormatProvider' 參數的形式傳遞給 '{2}'。此屬性會傳回不適合格式化方法的文化特性 (Culture)。</target>
        <note />
      </trans-unit>
      <trans-unit id="SpecifyIFormatProviderTitle">
        <source>Specify IFormatProvider</source>
        <target state="translated">指定 IFormatProvider</target>
        <note />
      </trans-unit>
      <trans-unit id="SpecifyMarshalingForPInvokeStringArgumentsDescription">
        <source>A platform invoke member allows partially trusted callers, has a string parameter, and does not explicitly marshal the string. This can cause a potential security vulnerability.</source>
        <target state="translated">平台叫用成員允許部分信任的呼叫端、具有字串參數，且不會明確地封送處理字串。如此可能會造成資訊安全漏洞。</target>
        <note />
      </trans-unit>
      <trans-unit id="SpecifyMarshalingForPInvokeStringArgumentsTitle">
        <source>Specify marshaling for P/Invoke string arguments</source>
        <target state="translated">指定 P/Invoke 字串引數的封送處理</target>
        <note />
      </trans-unit>
      <trans-unit id="SpecifyStringComparisonCA1307Description">
        <source>A string comparison operation uses a method overload that does not set a StringComparison parameter. It is recommended to use the overload with StringComparison parameter for clarity of intent. If the result will be displayed to the user, such as when sorting a list of items for display in a list box, specify 'StringComparison.CurrentCulture' or 'StringComparison.CurrentCultureIgnoreCase' as the 'StringComparison' parameter. If comparing case-insensitive identifiers, such as file paths, environment variables, or registry keys and values, specify 'StringComparison.OrdinalIgnoreCase'. Otherwise, if comparing case-sensitive identifiers, specify 'StringComparison.Ordinal'.</source>
        <target state="translated">字串比較作業使用不設定 StringComparison 參數的方法多載。建議您使用會採用 StringComparison 參數的多載，使意圖更清楚。若要對使用者顯示此結果 (例如，排序項目清單以顯示於清單方塊中)，請將 'StringComparison.CurrentCulture' 或 'StringComparison.CurrentCultureIgnoreCase' 指定為 'StringComparison' 參數。若要比較不區分大小寫的識別碼 (例如檔案路徑、環境變數或登錄機碼與值)，請指定 'StringComparison.OrdinalIgnoreCase'。而若要比較區分大小寫的識別碼，請指定 'StringComparison.Ordinal'。</target>
        <note />
      </trans-unit>
      <trans-unit id="SpecifyStringComparisonCA1307Message">
        <source>'{0}' has a method overload that takes a 'StringComparison' parameter. Replace this call in '{1}' with a call to '{2}' for clarity of intent.</source>
        <target state="translated">'{0}' 具有採用 'StringComparison' 參數的方法多載。請以對 '{2}' 的呼叫取代 '{1}' 中的此呼叫，使意圖更清楚。</target>
        <note />
      </trans-unit>
      <trans-unit id="SpecifyStringComparisonCA1307Title">
        <source>Specify StringComparison for clarity</source>
        <target state="translated">指定 StringComparison 以提升明確性</target>
        <note />
      </trans-unit>
      <trans-unit id="SpecifyStringComparisonCA1310Description">
        <source>A string comparison operation uses a method overload that does not set a StringComparison parameter, hence its behavior could vary based on the current user's locale settings. It is strongly recommended to use the overload with StringComparison parameter for correctness and clarity of intent. If the result will be displayed to the user, such as when sorting a list of items for display in a list box, specify 'StringComparison.CurrentCulture' or 'StringComparison.CurrentCultureIgnoreCase' as the 'StringComparison' parameter. If comparing case-insensitive identifiers, such as file paths, environment variables, or registry keys and values, specify 'StringComparison.OrdinalIgnoreCase'. Otherwise, if comparing case-sensitive identifiers, specify 'StringComparison.Ordinal'.</source>
        <target state="translated">字串比較作業使用不設定 StringComparison 參數的方法多載，因此，根據目前使用者的地區設定，其行為可能不同。強烈建議您使用會採用 StringComparison 參數的多載，以提升意圖的正確性及明確性。若要對使用者顯示此結果 (例如，排序項目清單以顯示於清單方塊中)，請將 'StringComparison.CurrentCulture' 或 'StringComparison.CurrentCultureIgnoreCase' 指定為 'StringComparison' 參數。若要比較不區分大小寫的識別項碼 (例如檔案路徑、環境變數或登錄機碼與值)，請指定 'StringComparison.OrdinalIgnoreCase'。而若要比較區分大小寫的識別碼，請指定 'StringComparison.Ordinal'。</target>
        <note />
      </trans-unit>
      <trans-unit id="SpecifyStringComparisonCA1310Message">
        <source>The behavior of '{0}' could vary based on the current user's locale settings. Replace this call in '{1}' with a call to '{2}'.</source>
        <target state="translated">'{0}' 的行為可能會因目前使用者的地區設定而異。以呼叫 '{2}' 來取代 '{1}' 中的此呼叫。</target>
        <note />
      </trans-unit>
      <trans-unit id="SpecifyStringComparisonCA1310Title">
        <source>Specify StringComparison for correctness</source>
        <target state="translated">指定 StringComparison 以提升正確性</target>
        <note />
      </trans-unit>
      <trans-unit id="StaticAndAbstractRequiresPreviewFeatures">
        <source>Using both 'static' and 'abstract' modifiers requires opting into preview features. See https://aka.ms/dotnet-warnings/preview-features for more information.</source>
        <target state="translated">同時使用 'static' 和 'abstract' 修飾元必須加入預覽功能。如需詳細資訊，請參閱 https://aka.ms/dotnet-warnings/preview-features。</target>
        <note />
      </trans-unit>
      <trans-unit id="TestForEmptyStringsUsingStringLengthDescription">
        <source>Comparing strings by using the String.Length property or the String.IsNullOrEmpty method is significantly faster than using Equals.</source>
        <target state="translated">使用 String.Length 屬性或 String.IsNullOrEmpty 方法來比較字串的速度，大幅快過於使用 Equals。</target>
        <note />
      </trans-unit>
      <trans-unit id="TestForEmptyStringsUsingStringLengthMessage">
        <source>Test for empty strings using 'string.Length' property or 'string.IsNullOrEmpty' method instead of an Equality check</source>
        <target state="translated">請使用 'string.Length' 屬性或 'string.IsNullOrEmpty' 方法測試空白字串，而非使用相等檢查</target>
        <note />
      </trans-unit>
      <trans-unit id="TestForEmptyStringsUsingStringLengthTitle">
        <source>Test for empty strings using string length</source>
        <target state="translated">使用字串長度測試空白字串</target>
        <note />
      </trans-unit>
      <trans-unit id="TestForNaNCorrectlyDescription">
        <source>This expression tests a value against Single.Nan or Double.Nan. Use Single.IsNan(Single) or Double.IsNan(Double) to test the value.</source>
        <target state="translated">此運算式會對 Single.Nan 或 Double.Nan 測試值。使用 Single.IsNan(Single) 或 Double.IsNan(Double) 來測試該值。</target>
        <note />
      </trans-unit>
      <trans-unit id="TestForNaNCorrectlyMessage">
        <source>Test for NaN correctly</source>
        <target state="translated">正確地測試 NaN</target>
        <note />
      </trans-unit>
      <trans-unit id="TestForNaNCorrectlyTitle">
        <source>Test for NaN correctly</source>
        <target state="translated">正確地測試 NaN</target>
        <note />
      </trans-unit>
      <trans-unit id="ThreadStaticInitializedInlineDescription">
        <source>'ThreadStatic' fields should be initialized lazily on use, not with inline initialization nor explicitly in a static constructor, which would only initialize the field on the thread that runs the type's static constructor.</source>
        <target state="translated">'ThreadStatic' 欄位應該在使用時初始化，而非使用內嵌初始化，也不應該明確初始化在靜態建構函式中，而此建構函式只會初始化執行該類型之靜態建構函式之執行緒上的欄位。</target>
        <note />
      </trans-unit>
      <trans-unit id="ThreadStaticInitializedInlineMessage">
        <source>'ThreadStatic' fields should not use inline initialization</source>
        <target state="translated">'ThreadStatic' 欄位不應該使用內嵌初始化</target>
        <note />
      </trans-unit>
      <trans-unit id="ThreadStaticInitializedInlineTitle">
        <source>Improper 'ThreadStatic' field initialization</source>
        <target state="translated">不正確的 'ThreadStatic' 欄位初始化</target>
        <note />
      </trans-unit>
      <trans-unit id="ThreadStaticOnNonStaticFieldDescription">
        <source>'ThreadStatic' only affects static fields. When applied to instance fields, it has no impact on behavior.</source>
        <target state="translated">'ThreadStatic' 只會影響靜態欄位。套用到執行個體欄位時，不會影響行為。</target>
        <note />
      </trans-unit>
      <trans-unit id="ThreadStaticOnNonStaticFieldMessage">
        <source>Ensure 'ThreadStatic' is only used with static fields</source>
        <target state="translated">確保 'ThreadStatic' 只用於靜態欄位</target>
        <note />
      </trans-unit>
      <trans-unit id="ThreadStaticOnNonStaticFieldTitle">
        <source>'ThreadStatic' only affects static fields</source>
        <target state="translated">'ThreadStatic' 只會影響靜態欄位</target>
        <note />
      </trans-unit>
      <trans-unit id="UseArgumentExceptionThrowHelperTitle">
        <source>Use ArgumentException throw helper</source>
        <target state="translated">使用 ArgumentException 擲回協助程式</target>
        <note />
      </trans-unit>
      <trans-unit id="UseArgumentNullExceptionThrowHelperTitle">
        <source>Use ArgumentNullException throw helper</source>
        <target state="translated">使用 ArgumentNullException 擲回協助程式</target>
        <note />
      </trans-unit>
      <trans-unit id="UseArgumentOutOfRangeExceptionThrowHelperTitle">
        <source>Use ArgumentOutOfRangeException throw helper</source>
        <target state="translated">使用 ArgumentOutOfRangeException 擲回協助程式</target>
        <note />
      </trans-unit>
      <trans-unit id="UseArrayEmpty">
        <source>Use Array.Empty</source>
        <target state="translated">使用 Array.Empty</target>
        <note />
      </trans-unit>
      <trans-unit id="UseAsSpanInsteadOfArrayRangeIndexerDescription">
        <source>The Range-based indexer on array values produces a copy of requested portion of the array. This copy is often unwanted when it is implicitly used as a Span or Memory value. Use the AsSpan method to avoid the copy.</source>
        <target state="translated">陣列值中以 Range 為基礎的索引子會產生陣列中要求部分的複本。隱含使用此複本作為 Span 或 Memory 值時，通常不需此複本。請使用 AsSpan 方法來避免使用此複本。</target>
        <note />
      </trans-unit>
      <trans-unit id="UseAsSpanInsteadOfRangeIndexerMessage">
        <source>Use '{0}' instead of the '{1}'-based indexer on '{2}' to avoid creating unnecessary data copies</source>
        <target state="translated">在 '{2}' 上使用 '{0}' 代替以 '{1}' 為基礎的索引子，以避免建立不必要的資料複本</target>
        <note />
      </trans-unit>
      <trans-unit id="UseAsSpanInsteadOfRangeIndexerOnAStringCodeFixTitle">
        <source>Use `{0}` instead of Range-based indexers on a string</source>
        <target state="translated">請對字串使用 '{0}'，而不要使用範圍索引子</target>
        <note />
      </trans-unit>
      <trans-unit id="UseAsSpanInsteadOfRangeIndexerOnAnArrayCodeFixTitle">
        <source>Use `{0}` instead of Range-based indexers on an array</source>
        <target state="translated">請對陣列使用 '{0}'，而不要使用範圍索引子</target>
        <note />
      </trans-unit>
      <trans-unit id="UseAsSpanInsteadOfRangeIndexerTitle">
        <source>Use AsSpan or AsMemory instead of Range-based indexers when appropriate</source>
        <target state="translated">在適當情況下使用 AsSpan 或 AsMemory 取代以 Range 為基礎的索引子</target>
        <note />
      </trans-unit>
      <trans-unit id="UseAsSpanInsteadOfStringRangeIndexerDescription">
        <source>The Range-based indexer on string values produces a copy of requested portion of the string. This copy is usually unnecessary when it is implicitly used as a ReadOnlySpan or ReadOnlyMemory value. Use the AsSpan method to avoid the unnecessary copy.</source>
        <target state="translated">字串值中以 Range 為基礎的索引子會產生字串中要求部分的複本。隱含使用此複本作為 ReadOnlySpan 或 ReadOnlyMemory 值時，通常不需此複本。請使用 AsSpan 方法來避免使用不必要的複本。</target>
        <note />
      </trans-unit>
      <trans-unit id="UseAsSpanReadOnlyInsteadOfArrayRangeIndexerDescription">
        <source>The Range-based indexer on array values produces a copy of requested portion of the array. This copy is usually unnecessary when it is implicitly used as a ReadOnlySpan or ReadOnlyMemory value. Use the AsSpan method to avoid the unnecessary copy.</source>
        <target state="translated">陣列值中以 Range 為基礎的索引子會產生陣列中要求部分的複本。隱含使用此複本作為 ReadOnlySpan 或 ReadOnlyMemory 值時，通常不需此複本。請使用 AsSpan 方法來避免使用不必要的複本。</target>
        <note />
      </trans-unit>
      <trans-unit id="UseAsyncMethodInAsyncContextDescription">
        <source>When inside a Task-returning method, use the async version of methods, if they exist.</source>
        <target state="translated">在　Task-returning　方法內時，請使用方法的非同步版本 (如果存在)。</target>
        <note>{Locked="Task"}</note>
      </trans-unit>
      <trans-unit id="UseAsyncMethodInAsyncContextMessage">
        <source>'{0}' synchronously blocks. Await '{1}' instead.</source>
        <target state="translated">'{0}' 會同步封鎖。請改用 Await '{1}'。</target>
        <note />
      </trans-unit>
      <trans-unit id="UseAsyncMethodInAsyncContextMessage_NoAlternative">
        <source>'{0}' synchronously blocks. Use await instead.</source>
        <target state="translated">'{0}' 會同步封鎖。請改用 await。</target>
        <note />
      </trans-unit>
      <trans-unit id="UseAsyncMethodInAsyncContextTitle">
        <source>Call async methods when in an async method</source>
        <target state="translated">在使用非同步方法時呼叫非同步方法</target>
        <note />
      </trans-unit>
      <trans-unit id="UseAutoValidateAntiforgeryToken">
        <source>Use antiforgery tokens in ASP.NET Core MVC controllers</source>
        <target state="translated">使用 ASP.NET Core MVC 控制器中的 antiforgery 權杖</target>
        <note />
      </trans-unit>
      <trans-unit id="UseAutoValidateAntiforgeryTokenDescription">
        <source>Handling a POST, PUT, PATCH, or DELETE request without validating an antiforgery token may be vulnerable to cross-site request forgery attacks. A cross-site request forgery attack can send malicious requests from an authenticated user to your ASP.NET Core MVC controller.</source>
        <target state="translated">在不驗證 antiforgery 權杖的情況下處理 POST、PUT、PATCH 或 DELETE 要求，可能會容易受到跨站台偽造要求攻擊。跨站台偽造要求攻擊可將惡意要求從已驗證的使用者傳送到 ASP.NET Core MVC 控制器。</target>
        <note />
      </trans-unit>
      <trans-unit id="UseAutoValidateAntiforgeryTokenMessage">
        <source>Method {0} handles a {1} request without performing antiforgery token validation. You also need to ensure that your HTML form sends an antiforgery token.</source>
        <target state="translated">方法 {0} 會在不驗證 antiforgery 權杖的情況下處理 {1} 要求。您也必須確保 HTML 表單傳送 antiforgery 權杖。</target>
        <note />
      </trans-unit>
      <trans-unit id="UseCancellationTokenThrowIfCancellationRequestedCodeFixTitle">
        <source>Replace with 'CancellationToken.ThrowIfCancellationRequested'</source>
        <target state="translated">請以 'CancellationToken.ThrowIfCancellationRequested' 取代</target>
        <note />
      </trans-unit>
      <trans-unit id="UseCancellationTokenThrowIfCancellationRequestedDescription">
        <source>'ThrowIfCancellationRequested' automatically checks whether the token has been canceled, and throws an 'OperationCanceledException' if it has.</source>
        <target state="translated">'ThrowIfCancellationRequested' 會自動檢查是否已取消權杖，如果是，則會擲回 'OperationCanceledException'。</target>
        <note />
      </trans-unit>
      <trans-unit id="UseCancellationTokenThrowIfCancellationRequestedMessage">
        <source>Use 'ThrowIfCancellationRequested' instead of checking 'IsCancellationRequested' and throwing 'OperationCanceledException'</source>
        <target state="translated">請使用 'ThrowIfCancellationRequested'，而不是檢查 'IsCancellationRequested' 並擲回 'OperationCanceledException'</target>
        <note />
      </trans-unit>
      <trans-unit id="UseCancellationTokenThrowIfCancellationRequestedTitle">
        <source>Use 'ThrowIfCancellationRequested'</source>
        <target state="translated">請使用 'ThrowIfCancellationRequested'</target>
        <note />
      </trans-unit>
      <trans-unit id="UseConcreteTypeDescription">
        <source>Using concrete types avoids virtual or interface call overhead and enables inlining.</source>
        <target state="translated">使用具象類型可以避免虛擬或介面呼叫額外負荷，並啟用內嵌。</target>
        <note />
      </trans-unit>
      <trans-unit id="UseConcreteTypeForFieldMessage">
        <source>Change type of field '{0}' from '{1}' to '{2}' for improved performance</source>
        <target state="translated">將欄位 '{0}' 的類型從 '{1}' 變更為 '{2}' 以提高效能</target>
        <note />
      </trans-unit>
      <trans-unit id="UseConcreteTypeForLocalMessage">
        <source>Change type of variable '{0}' from '{1}' to '{2}' for improved performance</source>
        <target state="translated">將變數 '{0}' 的類型從 '{1}' 變更為 '{2}' 以提高效能</target>
        <note />
      </trans-unit>
      <trans-unit id="UseConcreteTypeForMethodReturnMessage">
        <source>Change return type of method '{0}' from '{1}' to '{2}' for improved performance</source>
        <target state="translated">將方法 '{0}' 的傳回型別從 '{1}' 變更為 '{2}' 以提高效能</target>
        <note />
      </trans-unit>
      <trans-unit id="UseConcreteTypeForParameterMessage">
        <source>Change type of parameter '{0}' from '{1}' to '{2}' for improved performance</source>
        <target state="translated">將參數 '{0}' 的類型從 '{1}' 變更為 '{2}' 以提高效能</target>
        <note />
      </trans-unit>
      <trans-unit id="UseConcreteTypeForPropertyMessage">
        <source>Change type of property '{0}' from '{1}' to '{2}' for improved performance</source>
        <target state="translated">將屬性 '{0}' 的型別從 '{1}' 變更為 '{2}' 以提高效能</target>
        <note />
      </trans-unit>
      <trans-unit id="UseConcreteTypeTitle">
        <source>Use concrete types when possible for improved performance</source>
        <target state="translated">盡可能使用具象類型以提高效能</target>
        <note />
      </trans-unit>
      <trans-unit id="UseContainerLevelAccessPolicy">
        <source>Use Container Level Access Policy</source>
        <target state="translated">使用容器層級存取原則</target>
        <note />
      </trans-unit>
      <trans-unit id="UseContainerLevelAccessPolicyDescription">
        <source>No access policy identifier is specified, making tokens non-revocable.</source>
        <target state="translated">因為未指定任何存取原則識別碼，所以使權杖無法撤銷。</target>
        <note />
      </trans-unit>
      <trans-unit id="UseContainerLevelAccessPolicyMessage">
        <source>Consider using Azure's role-based access control instead of a Shared Access Signature (SAS) if possible. If you still need to use a SAS, use a container-level access policy when creating a SAS.</source>
        <target state="translated">如果可行的話，請考慮從共用存取簽章 (SAS) 改為使用 Azure 的角色型存取控制。如果您仍需要使用 SAS，請於建立 SAS 時使用容器層級存取原則。</target>
        <note />
      </trans-unit>
      <trans-unit id="UseDefaultDllImportSearchPathsAttribute">
        <source>Use DefaultDllImportSearchPaths attribute for P/Invokes</source>
        <target state="translated">針對 P/Invoke 使用 DefaultDllImportSearchPaths 屬性</target>
        <note />
      </trans-unit>
      <trans-unit id="UseDefaultDllImportSearchPathsAttributeDescription">
        <source>By default, P/Invokes using DllImportAttribute probe a number of directories, including the current working directory for the library to load. This can be a security issue for certain applications, leading to DLL hijacking.</source>
        <target state="translated">根據預設，使用 DllImportAttribute 的 P/Invoke 會探查許多目錄，包括目前正在運作的目錄以供程式庫載入。這可能成為部分應用程式的安全性問題，導致 DLL 劫持。</target>
        <note />
      </trans-unit>
      <trans-unit id="UseDefaultDllImportSearchPathsAttributeMessage">
        <source>The method {0} didn't use DefaultDllImportSearchPaths attribute for P/Invokes.</source>
        <target state="translated">方法 {0} 未針對 P/Invoke 使用 DefaultDllImportSearchPaths 屬性。</target>
        <note />
      </trans-unit>
      <trans-unit id="UseDisabledMarshallingEquivalentCodeFix">
        <source>Use equivalent code that works when marshalling is disabled</source>
        <target state="translated">使用停用封送處理時可運作的對等程式碼</target>
        <note />
      </trans-unit>
      <trans-unit id="UseEnvironmentCurrentManagedThreadIdDescription">
        <source>'Environment.CurrentManagedThreadId' is simpler and faster than 'Thread.CurrentThread.ManagedThreadId'.</source>
        <target state="translated">'Environment.CurrentManagedThreadId' 比 'Thread.CurrentThread.ManagedThreadId' 更簡單快速。</target>
        <note />
      </trans-unit>
      <trans-unit id="UseEnvironmentCurrentManagedThreadIdFix">
        <source>Use 'Environment.CurrentManagedThreadId'</source>
        <target state="translated">請使用 'Environment.CurrentManagedThreadId'</target>
        <note />
      </trans-unit>
      <trans-unit id="UseEnvironmentCurrentManagedThreadIdMessage">
        <source>Use 'Environment.CurrentManagedThreadId' instead of 'Thread.CurrentThread.ManagedThreadId'</source>
        <target state="translated">請使用 'Environment.CurrentManagedThreadId' 而非 'Thread.CurrentThread.ManagedThreadId'</target>
        <note />
      </trans-unit>
      <trans-unit id="UseEnvironmentCurrentManagedThreadIdTitle">
        <source>Use 'Environment.CurrentManagedThreadId'</source>
        <target state="translated">請使用 'Environment.CurrentManagedThreadId'</target>
        <note />
      </trans-unit>
      <trans-unit id="UseEnvironmentProcessIdDescription">
        <source>'Environment.ProcessId' is simpler and faster than 'Process.GetCurrentProcess().Id'.</source>
        <target state="translated">'Environment.ProcessId' 比 'Process.GetCurrentProcess().Id' 更簡單快速。</target>
        <note />
      </trans-unit>
      <trans-unit id="UseEnvironmentProcessIdFix">
        <source>Use 'Environment.ProcessId'</source>
        <target state="translated">請使用 'Environment.ProcessId'</target>
        <note />
      </trans-unit>
      <trans-unit id="UseEnvironmentProcessIdMessage">
        <source>Use 'Environment.ProcessId' instead of 'Process.GetCurrentProcess().Id'</source>
        <target state="translated">請使用 'Environment.ProcessId' 而非 'Process.GetCurrentProcess().Id'</target>
        <note />
      </trans-unit>
      <trans-unit id="UseEnvironmentProcessIdTitle">
        <source>Use 'Environment.ProcessId'</source>
        <target state="translated">請使用 'Environment.ProcessId'</target>
        <note />
      </trans-unit>
      <trans-unit id="UseEnvironmentProcessPathDescription">
        <source>'Environment.ProcessPath' is simpler and faster than 'Process.GetCurrentProcess().MainModule.FileName'.</source>
        <target state="translated">'Environment.ProcessPath' 比 'Process.GetCurrentProcess().MainModule.FileName' 更簡單快速。</target>
        <note />
      </trans-unit>
      <trans-unit id="UseEnvironmentProcessPathFix">
        <source>Use 'Environment.ProcessPath'</source>
        <target state="translated">請使用 'Environment.ProcessPath'</target>
        <note />
      </trans-unit>
      <trans-unit id="UseEnvironmentProcessPathMessage">
        <source>Use 'Environment.ProcessPath' instead of 'Process.GetCurrentProcess().MainModule.FileName'</source>
        <target state="translated">請使用 'Environment.ProcessPath' 而非 'Process.GetCurrentProcess().MainModule.FileName'</target>
        <note />
      </trans-unit>
      <trans-unit id="UseEnvironmentProcessPathTitle">
        <source>Use 'Environment.ProcessPath'</source>
        <target state="translated">請使用 'Environment.ProcessPath'</target>
        <note />
      </trans-unit>
      <trans-unit id="UseIndexer">
        <source>Use indexer</source>
        <target state="translated">使用索引子</target>
        <note />
      </trans-unit>
      <trans-unit id="UseInvariantVersion">
        <source>Use an invariant version</source>
        <target state="translated">使用固定版本</target>
        <note />
      </trans-unit>
      <trans-unit id="UseManagedEquivalentsOfWin32ApiDescription">
        <source>An operating system invoke method is defined and a method that has the equivalent functionality is located in the .NET Framework class library.</source>
        <target state="translated">定義有作業系統叫用方法，且在 .NET Framework 類別庫中具有對等的功能。</target>
        <note />
      </trans-unit>
      <trans-unit id="UseManagedEquivalentsOfWin32ApiMessage">
        <source>Use managed equivalents of win32 api</source>
        <target state="translated">使用 Win32 API 的受控對等項</target>
        <note />
      </trans-unit>
      <trans-unit id="UseManagedEquivalentsOfWin32ApiTitle">
        <source>Use managed equivalents of win32 api</source>
        <target state="translated">使用 Win32 API 的受控對等項</target>
        <note />
      </trans-unit>
      <trans-unit id="UseObjectDisposedExceptionThrowHelperTitle">
        <source>Use ObjectDisposedException throw helper</source>
        <target state="translated">使用 ObjectDisposedException 擲回協助程式</target>
        <note />
      </trans-unit>
      <trans-unit id="UseOrdinalStringComparisonDescription">
        <source>A string comparison operation that is nonlinguistic does not set the StringComparison parameter to either Ordinal or OrdinalIgnoreCase. By explicitly setting the parameter to either StringComparison.Ordinal or StringComparison.OrdinalIgnoreCase, your code often gains speed, becomes more correct, and becomes more reliable.</source>
        <target state="translated">非語言的字串比較作業不會將 StringComparison 參數設為 Ordinal 或 OrdinalIgnoreCase。將參數明確設定為 StringComparison.Ordinal 或 StringComparison.OrdinalIgnoreCase 時，程式碼通常會更快速、精確且更可靠。</target>
        <note />
      </trans-unit>
      <trans-unit id="UseOrdinalStringComparisonTitle">
        <source>Use ordinal string comparison</source>
        <target state="translated">使用序數字串比較</target>
        <note />
      </trans-unit>
      <trans-unit id="UsePropertyInsteadOfCountMethodWhenAvailableDescription">
        <source>Enumerable.Count() potentially enumerates the sequence while a Length/Count property is a direct access.</source>
        <target state="translated">當長度/計數屬性為直接存取時，Enumerable.Count() 可能會列舉序列。</target>
        <note />
      </trans-unit>
      <trans-unit id="UsePropertyInsteadOfCountMethodWhenAvailableMessage">
        <source>Use the "{0}" property instead of Enumerable.Count()</source>
        <target state="translated">使用 "{0}" 屬性而非 Enumerable.Count()</target>
        <note />
      </trans-unit>
      <trans-unit id="UsePropertyInsteadOfCountMethodWhenAvailableTitle">
        <source>Use Length/Count property instead of Count() when available</source>
        <target state="translated">可行時，使用長度/計數屬性而非 Count()</target>
        <note />
      </trans-unit>
      <trans-unit id="UseRSAWithSufficientKeySize">
        <source>Use Rivest-Shamir-Adleman (RSA) Algorithm With Sufficient Key Size</source>
        <target state="translated">使用有足夠金鑰大小的 Rivest-Shamir-Adleman (RSA) 加密演算法</target>
        <note />
      </trans-unit>
      <trans-unit id="UseRSAWithSufficientKeySizeDescription">
        <source>Encryption algorithms are vulnerable to brute force attacks when too small a key size is used.</source>
        <target state="translated">當使用的金鑰大小太小時，加密演算法易面臨暴力密碼破解攻擊。</target>
        <note />
      </trans-unit>
      <trans-unit id="UseRSAWithSufficientKeySizeMessage">
        <source>Asymmetric encryption algorithm {0}'s key size is less than 2048. Switch to an RSA with at least 2048 key size, ECDH or ECDSA algorithm instead.</source>
        <target state="translated">非對稱式加密演算法 {0} 的金鑰大小小於 2048。請改為切換成至少有 2048 金鑰大小的 RSA、ECDH 或 ECDSA 演算法。</target>
        <note />
      </trans-unit>
      <trans-unit id="UseSecureCookiesASPNetCoreDescription">
        <source>Applications available over HTTPS must use secure cookies.</source>
        <target state="translated">透過 HTTPS 使用的應用程式必須使用安全 Cookie。</target>
        <note />
      </trans-unit>
      <trans-unit id="UseSharedAccessProtocolHttpsOnly">
        <source>Use SharedAccessProtocol HttpsOnly</source>
        <target state="translated">使用 SharedAccessProtocol HttpsOnly</target>
        <note />
      </trans-unit>
      <trans-unit id="UseSharedAccessProtocolHttpsOnlyDescription">
        <source>HTTPS encrypts network traffic. Use HttpsOnly, rather than HttpOrHttps, to ensure network traffic is always encrypted to help prevent disclosure of sensitive data.</source>
        <target state="translated">HTTPS 會加密網路流量。請使用 HttpsOnly 而非 HttpOrHttps，以確保網路流量一律會經過加密來避免敏感性資料洩漏。</target>
        <note />
      </trans-unit>
      <trans-unit id="UseSharedAccessProtocolHttpsOnlyMessage">
        <source>Consider using Azure's role-based access control instead of a Shared Access Signature (SAS) if possible. If you still need to use a SAS, specify SharedAccessProtocol.HttpsOnly.</source>
        <target state="translated">如果可行的話，請考慮從共用存取簽章 (SAS) 改為使用 Azure 的角色型存取控制。如果您仍需要使用 SAS，請指定 SharedAccessProtocol.HttpsOnly。</target>
        <note />
      </trans-unit>
      <trans-unit id="UseSpanClearInsteadOfFillCodeFixTitle">
        <source>Use 'Clear()'</source>
        <target state="translated">使用 'Clear()'</target>
        <note />
      </trans-unit>
      <trans-unit id="UseSpanClearInsteadOfFillDescription">
        <source>It is more efficient to use 'Clear', instead of 'Fill' with default value.</source>
        <target state="translated">使用 'Clear' 比使用預設值的 'Fill' 更有效率。</target>
        <note />
      </trans-unit>
      <trans-unit id="UseSpanClearInsteadOfFillMessage">
        <source>Prefer 'Span&lt;T&gt;.Clear()' instead of 'Span&lt;T&gt;.Fill(default)'</source>
        <target state="translated">優先使用 'Span&lt;T&gt;.Clear()'，而不是 'Span&lt;T&gt;.Fill(default)'</target>
        <note />
      </trans-unit>
      <trans-unit id="UseSpanClearInsteadOfFillTitle">
        <source>Prefer 'Clear' over 'Fill'</source>
        <target state="translated">優先使用 'Clear' 而不是 'Fill'</target>
        <note />
      </trans-unit>
      <trans-unit id="UseStartsWithInsteadOfIndexOfComparisonWithZeroCodeFixTitle">
        <source>Use 'StartsWith'</source>
        <target state="translated">使用 'StartsWith'</target>
        <note />
      </trans-unit>
      <trans-unit id="UseStartsWithInsteadOfIndexOfComparisonWithZeroDescription">
        <source>It is both clearer and faster to use 'StartsWith' instead of comparing the result of 'IndexOf' to zero.</source>
        <target state="translated">使用 'StartsWith' 更清楚且更快速，而不是將 'IndexOf' 的結果與 0 比較。</target>
        <note />
      </trans-unit>
      <trans-unit id="UseStartsWithInsteadOfIndexOfComparisonWithZeroMessage">
        <source>Use 'StartsWith' instead of comparing the result of 'IndexOf' to 0</source>
        <target state="translated">使用 'StartsWith' 而不是將 'IndexOf' 的結果與 0 比較</target>
        <note />
      </trans-unit>
      <trans-unit id="UseStartsWithInsteadOfIndexOfComparisonWithZeroTitle">
        <source>Use 'StartsWith' instead of 'IndexOf'</source>
        <target state="translated">使用 'StartsWith' 代替 'IndexOf'</target>
        <note />
      </trans-unit>
      <trans-unit id="UseStringEqualsOverStringCompareCodeFixTitle">
        <source>Use 'string.Equals'</source>
        <target state="translated">請使用 'string.Equals'</target>
        <note />
      </trans-unit>
      <trans-unit id="UseStringEqualsOverStringCompareDescription">
        <source>It is both clearer and likely faster to use 'string.Equals' instead of comparing the result of 'string.Compare' to zero.</source>
        <target state="translated">使用 'string.Equals' 更清楚也更快，而不是將 'string.Compare' 的結果與 0 比較。</target>
        <note />
      </trans-unit>
      <trans-unit id="UseStringEqualsOverStringCompareMessage">
        <source>Use 'string.Equals' instead of comparing the result of 'string.Compare' to 0</source>
        <target state="translated">請使用 'string.Equals' 而不是將 'string.Compare' 的結果與 0 比較</target>
        <note />
      </trans-unit>
      <trans-unit id="UseStringEqualsOverStringCompareTitle">
        <source>Use 'string.Equals'</source>
        <target state="translated">請使用 'string.Equals'</target>
        <note />
      </trans-unit>
      <trans-unit id="UseSpanBasedStringConcatCodeFixTitle">
        <source>Use 'AsSpan' with 'string.Concat'</source>
        <target state="translated">請將 'AsSpan' 與 'string.Concat' 一起使用</target>
        <note />
      </trans-unit>
      <trans-unit id="UseSpanBasedStringConcatDescription">
        <source>It is more efficient to use 'AsSpan' and 'string.Concat', instead of 'Substring' and a concatenation operator.</source>
        <target state="translated">使用 'AsSpan' 和 'string.Concat' 比 'Substring' 和串連運算子更有效率。</target>
        <note />
      </trans-unit>
      <trans-unit id="UseSpanBasedStringConcatMessage">
        <source>Use span-based 'string.Concat' and 'AsSpan' instead of 'Substring'</source>
        <target state="translated">請使用範圍型的 'string.Concat' 和 'AsSpan'，而非 'Substring'</target>
        <note />
      </trans-unit>
      <trans-unit id="UseSpanBasedStringConcatTitle">
        <source>Use span-based 'string.Concat'</source>
        <target state="translated">請使用範圍型的 'string.Concat'</target>
        <note />
      </trans-unit>
      <trans-unit id="UseStringContainsCharOverloadWithSingleCharactersDescription">
        <source>'string.Contains(char)' is available as a better performing overload for single char lookup.</source>
        <target state="translated">'string.Contains(char)' 對單一字元查閱而言可做為更佳的執行多載。</target>
        <note />
      </trans-unit>
      <trans-unit id="UseStringContainsCharOverloadWithSingleCharactersMessage">
        <source>Use 'string.Contains(char)' instead of 'string.Contains(string)' when searching for a single character</source>
        <target state="translated">請在搜尋單一字元時使用 'string.Contains(char)' 而非 'string.Contains(string)'</target>
        <note />
      </trans-unit>
      <trans-unit id="UseStringContainsCharOverloadWithSingleCharactersTitle">
        <source>Use char literal for a single character lookup</source>
        <target state="translated">請為單一字元查閱使用字元常值</target>
        <note />
      </trans-unit>
      <trans-unit id="UseThrowHelperDescription">
        <source>Throw helpers are simpler and more efficient than an if block constructing a new exception instance.</source>
        <target state="translated">擲回協助程式比建構新例外狀況執行個體的 if 區塊更簡單且更有效率。</target>
        <note />
      </trans-unit>
      <trans-unit id="UseThrowHelperFix">
        <source>Use '{0}.{1}'</source>
        <target state="translated">使用 '{0}.{1}'</target>
        <note />
      </trans-unit>
      <trans-unit id="UseThrowHelperMessage">
        <source>Use '{0}.{1}' instead of explicitly throwing a new exception instance</source>
        <target state="translated">使用 '{0}.{1}'，而不是明確擲回新的例外狀況執行個體</target>
        <note />
      </trans-unit>
      <trans-unit id="UseValidPlatformStringDescription">
        <source>Platform compatibility analyzer requires a valid platform name and version.</source>
        <target state="translated">平台相容性分析器需要有效的平台名稱和版本。</target>
        <note />
      </trans-unit>
      <trans-unit id="UseValidPlatformStringInvalidVersion">
        <source>Version '{0}' is not valid for platform '{1}'. Use a version with 2{2} parts for this platform.</source>
        <target state="translated">版本 '{0}' 對平台 '{1}' 而言無效。請為此平台使用 2{2} 部分的版本。</target>
        <note>Version '7' is not valid for platform 'windows'. Use a version with 2-4 parts for this platform.</note>
      </trans-unit>
      <trans-unit id="UseValidPlatformStringNoVersion">
        <source>Version '{0}' is not valid for platform '{1}'. Do not use versions for this platform.</source>
        <target state="translated">版本 '{0}' 對平台 '{1}' 而言無效。請不要為此平台使用版本。</target>
        <note />
      </trans-unit>
      <trans-unit id="UseValidPlatformStringTitle">
        <source>Use valid platform string</source>
        <target state="translated">請使用有效的平台字串</target>
        <note />
      </trans-unit>
      <trans-unit id="UseValidPlatformStringUnknownPlatform">
        <source>The platform '{0}' is not a known platform name</source>
        <target state="translated">平台 '{0}' 不是已知的平台名稱</target>
        <note />
      </trans-unit>
      <trans-unit id="UseValueTasksCorrectlyDescription">
        <source>ValueTasks returned from member invocations are intended to be directly awaited.  Attempts to consume a ValueTask multiple times or to directly access one's result before it's known to be completed may result in an exception or corruption.  Ignoring such a ValueTask is likely an indication of a functional bug and may degrade performance.</source>
        <target state="translated">應直接等候從成員引動過程傳回的 ValueTask。若在已得知完成 ValueTask 之前，嘗試多次使用 ValueTask 或直接存取其結果，可能會導致發生例外狀況或損毀。忽略這類 ValueTask 可能表示發生功能性 Bug，而且可能會降低效能。</target>
        <note />
      </trans-unit>
      <trans-unit id="UseValueTasksCorrectlyMessage_AccessingIncompleteResult">
        <source>ValueTask instances should not have their result directly accessed unless the instance has already completed. Unlike Tasks, calling Result or GetAwaiter().GetResult() on a ValueTask is not guaranteed to block until the operation completes. If you can't simply await the instance, consider first checking its IsCompleted property (or asserting it's true if you know that to be the case).</source>
        <target state="translated">除非 ValueTask 執行個體已經完成，否則不應直接存取其結果。與 Tasks 不同，在 ValueTask 上呼叫 Result 或 GetAwaiter().GetResult() 無法保證會封鎖到作業完成為止。如果您無法耐心等候該執行個體，請考慮先檢查其 IsCompleted 屬性 (或如果您知道確實為 true，則可判斷其為 true)。</target>
        <note />
      </trans-unit>
      <trans-unit id="UseValueTasksCorrectlyMessage_DoubleConsumption">
        <source>ValueTask instances should only be consumed once, such as via an await. Consuming the same ValueTask instance multiple times can result in exceptions and data corruption.</source>
        <target state="translated">ValueTask 執行個體應只能使用一次，例如透過 await。多次使用同一個 ValueTask 執行個體可能會導致發生例外狀況及資料損毀。</target>
        <note />
      </trans-unit>
      <trans-unit id="UseValueTasksCorrectlyMessage_General">
        <source>ValueTask instances returned from method calls should be directly awaited, returned, or passed as an argument to another method call. Other usage, such as storing an instance into a local or a field, is likely an indication of a bug, as ValueTask instances must only ever be consumed once.</source>
        <target state="translated">從方法呼叫傳回的 ValueTask 執行個體應直接等候、傳回，或作為引數傳遞給另一個方法呼叫。其他使用方式，例如將執行個體儲存到本機或欄位，則可能表示發生 Bug，原因是 ValueTask 執行個體一律只能使用一次。</target>
        <note />
      </trans-unit>
      <trans-unit id="UseValueTasksCorrectlyMessage_Unconsumed">
        <source>ValueTask instances returned from method calls should always be used, typically awaited. Not doing so often represents a functional bug, but even if it doesn't, it can result in degraded performance if the target method pools objects for use with ValueTasks.</source>
        <target state="translated">應一律使用 (通常為等候) 從方法呼叫傳回的 ValueTask 執行個體。未使用通常表示發生功能性 Bug，但即便不是這種情況，如果目標方法集區物件搭配 ValueTasks 使用，也可能會造成效能下降。</target>
        <note />
      </trans-unit>
      <trans-unit id="UseValueTasksCorrectlyTitle">
        <source>Use ValueTasks correctly</source>
        <target state="translated">正確使用 ValueTasks</target>
        <note />
      </trans-unit>
      <trans-unit id="UseXmlReaderDescription">
        <source>Processing XML from untrusted data may load dangerous external references, which should be restricted by using an XmlReader with a secure resolver or with DTD processing disabled.</source>
        <target state="translated">處理不受信任資料的 XML，可能會載入危險的外部參考，應使用具有安全解析程式或已停用 DTD 處理的 XmlReader，加以限制。</target>
        <note />
      </trans-unit>
      <trans-unit id="UseXmlReaderForDataSetReadXml">
        <source>Use XmlReader for 'DataSet.ReadXml()'</source>
        <target state="translated">將 XmlReader 用於 'DataSet.ReadXml()'</target>
        <note />
      </trans-unit>
      <trans-unit id="UseXmlReaderForDeserialize">
        <source>Use XmlReader for 'XmlSerializer.Deserialize()'</source>
        <target state="translated">將 XmlReader 用於 'XmlSerializer.Deserialize()'</target>
        <note />
      </trans-unit>
      <trans-unit id="UseXmlReaderForSchemaRead">
        <source>Use XmlReader for 'XmlSchema.Read()'</source>
        <target state="translated">將 XmlReader 用於 'XmlSchema.Read()'</target>
        <note />
      </trans-unit>
      <trans-unit id="UseXmlReaderForValidatingReader">
        <source>Use XmlReader for XmlValidatingReader constructor</source>
        <target state="translated">將 XmlReader 用於 XmlValidatingReader 建構函式</target>
        <note />
      </trans-unit>
      <trans-unit id="UseXmlReaderForXPathDocument">
        <source>Use XmlReader for XPathDocument constructor</source>
        <target state="translated">將 XmlReader 用於 XPathDocument 建構函式</target>
        <note />
      </trans-unit>
      <trans-unit id="UseXmlReaderMessage">
        <source>This overload of the '{0}.{1}' method is potentially unsafe. It may enable Document Type Definition (DTD) which can be vulnerable to denial of service attacks, or might use an XmlResolver which can be vulnerable to information disclosure. Use an overload that takes a XmlReader instance instead, with DTD processing disabled and no XmlResolver.</source>
        <target state="translated">'{0}.{1}' 方法的此多載可能不安全。其會啟用文件類型定義 (DTD) ，而如此可能會容易受到阻斷服務攻擊，或可能會使用 XmlResolver，而造成資訊洩漏。請改用採用 XmlReader 執行個體的多載，並停用 DTD 處理以及禁用 XmlResolver。</target>
        <note />
      </trans-unit>
      <trans-unit id="UsesPreviewTypeParameterMessage">
        <source>'{0}' uses the preview type '{1}' and needs to opt into preview features. See {2} for more information.</source>
        <target state="translated">'{0}' 使用預覽類型 '{1}'，因此必須加入預覽功能。如需詳細資訊，請參閱 {2}。</target>
        <note />
      </trans-unit>
      <trans-unit id="UsesPreviewTypeParameterMessageWithCustomMessagePlaceholder">
        <source>{3} '{0}' uses the preview type '{1}' and needs to opt into preview features. See {2} for more information.</source>
        <target state="translated">{3} '{0}' 使用預覽類型 '{1}'，因此必須加入預覽功能。如需詳細資訊，請參閱 {2}。</target>
        <note />
      </trans-unit>
      <trans-unit id="PreferDictionaryTryGetValueCodeFixTitle">
        <source>Use 'TryGetValue(TKey, out TValue)'</source>
        <target state="translated">使用 'TryGetValue(TKey，out TValue)'</target>
        <note />
      </trans-unit>
      <trans-unit id="PreferDictionaryTryGetValueTitle">
        <source>Prefer the 'IDictionary.TryGetValue(TKey, out TValue)' method</source>
        <target state="translated">建議使用 'IDictionary.TryGetValue(TKey，out TValue)' 方法</target>
        <note />
      </trans-unit>
      <trans-unit id="PreferDictionaryTryGetValueMessage">
        <source>Prefer a 'TryGetValue' call over a Dictionary indexer access guarded by a 'ContainsKey' check to avoid double lookup</source>
        <target state="translated">建議使用 'TryGetValue' 呼叫，而不是使用 'ContainsKey' 檢查所防護的字典索引子存取權，以避免再次查閱</target>
        <note />
      </trans-unit>
      <trans-unit id="PreferDictionaryTryGetValueDescription">
        <source>Prefer a 'TryGetValue' call over a Dictionary indexer access guarded by a 'ContainsKey' check. 'ContainsKey' and the indexer both would lookup the key under the hood, so using 'TryGetValue' removes the extra lookup.</source>
        <target state="translated">建議使用 'TryGetValue' 呼叫，而不是由 'ContainsKey' 檢查所防護的字典索引子存取權。'ContainsKey' 和索引子會在罩下查閱索引鍵，因此使用 'TryGetValue' 會移除額外的查閱。</target>
        <note />
      </trans-unit>
    </body>
  </file>
</xliff><|MERGE_RESOLUTION|>--- conflicted
+++ resolved
@@ -1,4 +1,4 @@
-﻿<?xml version="1.0" encoding="utf-8"?>
+<?xml version="1.0" encoding="utf-8"?>
 <xliff xmlns="urn:oasis:names:tc:xliff:document:1.2" xmlns:xsi="http://www.w3.org/2001/XMLSchema-instance" version="1.2" xsi:schemaLocation="urn:oasis:names:tc:xliff:document:1.2 xliff-core-1.2-transitional.xsd">
   <file datatype="xml" source-language="en" target-language="zh-Hant" original="../MicrosoftNetCoreAnalyzersResources.resx">
     <body>
@@ -2023,7 +2023,56 @@
         <target state="translated">字典類型 '{0}' 建議使用 'ContainsValue' 而不是 'Values.Contains'</target>
         <note />
       </trans-unit>
-<<<<<<< HEAD
+      <trans-unit id="PreferHashDataCodefixTitle">
+        <source>Replace with 'HashData' method</source>
+        <target state="translated">以 'HashData' 方法取代</target>
+        <note />
+      </trans-unit>
+      <trans-unit id="PreferHashDataOverComputeHashAnalyzerDescription">
+        <source>It is more efficient to use the static 'HashData' method over creating and managing a HashAlgorithm instance to call 'ComputeHash'.</source>
+        <target state="translated">使用靜態 'HashData' 方法比建立和管理 HashAlgorithm 執行個體來呼叫 'ComputeHash' 更有效率。</target>
+        <note />
+      </trans-unit>
+      <trans-unit id="PreferHashDataOverComputeHashAnalyzerMessage">
+        <source>Prefer static '{0}.HashData' method over 'ComputeHash'</source>
+        <target state="translated">偏好靜態 '{0}.HashData' 方法而非 'ComputeHash'</target>
+        <note />
+      </trans-unit>
+      <trans-unit id="PreferHashDataOverComputeHashAnalyzerTitle">
+        <source>Prefer static 'HashData' method over 'ComputeHash'</source>
+        <target state="translated">偏好靜態 'HashData' 方法而非 'ComputeHash'</target>
+        <note />
+      </trans-unit>
+      <trans-unit id="PreferIsEmptyOverAnyCodeFixTitle">
+        <source>Use 'IsEmpty' check instead of 'Any()'</source>
+        <target state="translated">使用 'IsEmpty' 檢查，而不是 'Any()'</target>
+        <note />
+      </trans-unit>
+      <trans-unit id="PreferIsEmptyOverAnyMessage">
+        <source>Prefer an 'IsEmpty' check rather than using 'Any()', both for clarity and for performance</source>
+        <target state="translated">為了清楚明瞭和為了提升效能，偏好 'IsEmpty' 檢查，而不是使用 'Any()'</target>
+        <note />
+      </trans-unit>
+      <trans-unit id="PreferLengthCountIsEmptyOverAnyDescription">
+        <source>Prefer using 'IsEmpty', 'Count' or 'Length' properties whichever available, rather than calling 'Enumerable.Any()'. The intent is clearer and it is more performant than using 'Enumerable.Any()' extension method.</source>
+        <target state="translated">偏好使用 'IsEmpty'、'Count' 或 'Length' 屬性 (以可用者為准)，而不是呼叫 'Enumerable.Any()'。意圖更清楚，而且比使用 'Enumerable.Any()' 擴充方法更具效能。</target>
+        <note />
+      </trans-unit>
+      <trans-unit id="PreferLengthCountIsEmptyOverAnyTitle">
+        <source>Avoid using 'Enumerable.Any()' extension method</source>
+        <target state="translated">避免使用 'Enumerable.Any()' 擴充方法</target>
+        <note />
+      </trans-unit>
+      <trans-unit id="PreferLengthOverAnyCodeFixTitle">
+        <source>Use 'Length' check instead of 'Any()'</source>
+        <target state="translated">使用 'Length' 檢查而非 'Any()'</target>
+        <note />
+      </trans-unit>
+      <trans-unit id="PreferLengthOverAnyMessage">
+        <source>Prefer comparing 'Length' to 0 rather than using 'Any()', both for clarity and for performance</source>
+        <target state="translated">為了清楚明瞭和為了提升效能，偏好比較 'Length' 與 0，而不是使用 'Any()'</target>
+        <note />
+      </trans-unit>
       <trans-unit id="PreferReadOnlySpanPropertiesOverReadOnlyArrayFields_CodeFixTitle">
         <source>Use ReadOnlySpan`1 property</source>
         <target state="new">Use ReadOnlySpan`1 property</target>
@@ -2042,56 +2091,6 @@
       <trans-unit id="PreferReadOnlySpanPropertiesOverReadOnlyArrayFields_Title">
         <source>Prefer ReadOnlySpan`1 properties over readonly array fields</source>
         <target state="new">Prefer ReadOnlySpan`1 properties over readonly array fields</target>
-=======
-      <trans-unit id="PreferHashDataCodefixTitle">
-        <source>Replace with 'HashData' method</source>
-        <target state="translated">以 'HashData' 方法取代</target>
-        <note />
-      </trans-unit>
-      <trans-unit id="PreferHashDataOverComputeHashAnalyzerDescription">
-        <source>It is more efficient to use the static 'HashData' method over creating and managing a HashAlgorithm instance to call 'ComputeHash'.</source>
-        <target state="translated">使用靜態 'HashData' 方法比建立和管理 HashAlgorithm 執行個體來呼叫 'ComputeHash' 更有效率。</target>
-        <note />
-      </trans-unit>
-      <trans-unit id="PreferHashDataOverComputeHashAnalyzerMessage">
-        <source>Prefer static '{0}.HashData' method over 'ComputeHash'</source>
-        <target state="translated">偏好靜態 '{0}.HashData' 方法而非 'ComputeHash'</target>
-        <note />
-      </trans-unit>
-      <trans-unit id="PreferHashDataOverComputeHashAnalyzerTitle">
-        <source>Prefer static 'HashData' method over 'ComputeHash'</source>
-        <target state="translated">偏好靜態 'HashData' 方法而非 'ComputeHash'</target>
-        <note />
-      </trans-unit>
-      <trans-unit id="PreferIsEmptyOverAnyCodeFixTitle">
-        <source>Use 'IsEmpty' check instead of 'Any()'</source>
-        <target state="translated">使用 'IsEmpty' 檢查，而不是 'Any()'</target>
-        <note />
-      </trans-unit>
-      <trans-unit id="PreferIsEmptyOverAnyMessage">
-        <source>Prefer an 'IsEmpty' check rather than using 'Any()', both for clarity and for performance</source>
-        <target state="translated">為了清楚明瞭和為了提升效能，偏好 'IsEmpty' 檢查，而不是使用 'Any()'</target>
-        <note />
-      </trans-unit>
-      <trans-unit id="PreferLengthCountIsEmptyOverAnyDescription">
-        <source>Prefer using 'IsEmpty', 'Count' or 'Length' properties whichever available, rather than calling 'Enumerable.Any()'. The intent is clearer and it is more performant than using 'Enumerable.Any()' extension method.</source>
-        <target state="translated">偏好使用 'IsEmpty'、'Count' 或 'Length' 屬性 (以可用者為准)，而不是呼叫 'Enumerable.Any()'。意圖更清楚，而且比使用 'Enumerable.Any()' 擴充方法更具效能。</target>
-        <note />
-      </trans-unit>
-      <trans-unit id="PreferLengthCountIsEmptyOverAnyTitle">
-        <source>Avoid using 'Enumerable.Any()' extension method</source>
-        <target state="translated">避免使用 'Enumerable.Any()' 擴充方法</target>
-        <note />
-      </trans-unit>
-      <trans-unit id="PreferLengthOverAnyCodeFixTitle">
-        <source>Use 'Length' check instead of 'Any()'</source>
-        <target state="translated">使用 'Length' 檢查而非 'Any()'</target>
-        <note />
-      </trans-unit>
-      <trans-unit id="PreferLengthOverAnyMessage">
-        <source>Prefer comparing 'Length' to 0 rather than using 'Any()', both for clarity and for performance</source>
-        <target state="translated">為了清楚明瞭和為了提升效能，偏好比較 'Length' 與 0，而不是使用 'Any()'</target>
->>>>>>> 5bfc7d56
         <note />
       </trans-unit>
       <trans-unit id="PreferStreamAsyncMemoryOverloadsDescription">

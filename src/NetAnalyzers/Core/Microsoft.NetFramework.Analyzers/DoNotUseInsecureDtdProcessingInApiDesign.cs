﻿// Copyright (c) Microsoft.  All Rights Reserved.  Licensed under the Apache License, Version 2.0.  See License.txt in the project root for license information.

// TODO(dotpaul): Enable nullable analysis when rewriting this to use DFA.
#nullable disable

using System;
using System.Collections.Concurrent;
using System.Collections.Generic;
using System.Collections.Immutable;
using System.Linq;
using Analyzer.Utilities;
using Analyzer.Utilities.Extensions;
using Microsoft.NetFramework.Analyzers.Helpers;
using Microsoft.CodeAnalysis;
using Microsoft.CodeAnalysis.Diagnostics;

namespace Microsoft.NetFramework.Analyzers
{
    public abstract class DoNotUseInsecureDtdProcessingInApiDesignAnalyzer : DiagnosticAnalyzer
    {
        internal const string RuleId = "CA3077";

        internal static DiagnosticDescriptor RuleDoNotUseInsecureDtdProcessingInApiDesign = DiagnosticDescriptorHelper.Create(RuleId,
            SecurityDiagnosticHelpers.GetLocalizableResourceString(nameof(MicrosoftNetFrameworkAnalyzersResources.InsecureDtdProcessingInApiDesign)),
            SecurityDiagnosticHelpers.GetLocalizableResourceString(nameof(MicrosoftNetFrameworkAnalyzersResources.DoNotUseInsecureDtdProcessingGenericMessage)),
            DiagnosticCategory.Security,
            RuleLevel.IdeHidden_BulkConfigurable,
            SecurityDiagnosticHelpers.GetLocalizableResourceString(nameof(MicrosoftNetFrameworkAnalyzersResources.DoNotUseInsecureDtdProcessingInApiDesignDescription)),
            isPortedFxCopRule: false,
            isDataflowRule: false);

        public override ImmutableArray<DiagnosticDescriptor> SupportedDiagnostics => ImmutableArray.Create(RuleDoNotUseInsecureDtdProcessingInApiDesign);

#pragma warning disable RS1026 // Enable concurrent execution
        public override void Initialize(AnalysisContext analysisContext)
#pragma warning restore RS1026 // Enable concurrent execution
        {
            // TODO: Make analyzer thread-safe.
            //analysisContext.EnableConcurrentExecution();

            // Security analyzer - analyze and report diagnostics in generated code.
            analysisContext.ConfigureGeneratedCodeAnalysis(GeneratedCodeAnalysisFlags.Analyze | GeneratedCodeAnalysisFlags.ReportDiagnostics);

            analysisContext.RegisterCompilationStartAction(
                (context) =>
                {
                    Compilation compilation = context.Compilation;
                    var xmlTypes = new CompilationSecurityTypes(compilation);
                    if (ReferencesAnyTargetType(xmlTypes))
                    {
                        Version version = SecurityDiagnosticHelpers.GetDotNetFrameworkVersion(compilation);

                        // bail if we are not analyzing project targeting .NET Framework
                        // TODO: should we throw an exception to notify user?
                        if (version != null)
                        {
                            SymbolAndNodeAnalyzer analyzer = GetAnalyzer(context, xmlTypes, version);
                            context.RegisterSymbolAction(analyzer.AnalyzeSymbol, SymbolKind.NamedType);
                        }
                    }
                });
        }

        private static bool ReferencesAnyTargetType(CompilationSecurityTypes types)
        {
            return types.XmlDocument != null
                || types.XmlTextReader != null;
        }

        protected abstract SymbolAndNodeAnalyzer GetAnalyzer(CompilationStartAnalysisContext context, CompilationSecurityTypes types, Version targetFrameworkVersion);

        protected sealed class SymbolAndNodeAnalyzer
        {
            // .NET frameworks >= 4.5.2 have secure default settings for XmlTextReader:
            //      DtdProcessing is enabled with null resolver
            private static readonly Version s_minSecureFxVersion = new(4, 5, 2);

            private readonly CompilationSecurityTypes _xmlTypes;
            private readonly SyntaxNodeHelper _syntaxNodeHelper;
            private readonly bool _isFrameworkSecure;

            // key: symbol for type derived from XmlDocument/XmlTextReader (exclude base type itself)
            // value: if it has explicitly defined constructor
            private readonly ConcurrentDictionary<INamedTypeSymbol, bool> _xmlDocumentDerivedTypes = new();
            private readonly ConcurrentDictionary<INamedTypeSymbol, bool> _xmlTextReaderDerivedTypes = new();

            public SymbolAndNodeAnalyzer(CompilationSecurityTypes xmlTypes, SyntaxNodeHelper helper, Version targetFrameworkVersion)
            {
                _xmlTypes = xmlTypes;
                _syntaxNodeHelper = helper;
                _isFrameworkSecure = targetFrameworkVersion != null && targetFrameworkVersion >= SymbolAndNodeAnalyzer.s_minSecureFxVersion;
            }

            public void AnalyzeNode(SyntaxNodeAnalysisContext context)
            {
                // an alternative is to do syntax analysis during the symbol analysis, which might cause AST construction on the fly
                AnalyzeNodeForXmlDocumentDerivedTypeConstructorDecl(context);
                AnalyzeNodeForXmlDocumentDerivedTypeMethodDecl(context);
                if (!_isFrameworkSecure)
                {
                    AnalyzeNodeForXmlTextReaderDerivedTypeConstructorDecl(context);
                }
                AnalyzeNodeForXmlTextReaderDerivedTypeMethodDecl(context);
            }

            public void AnalyzeSymbol(SymbolAnalysisContext context)
            {
                AnalyzeSymbolForXmlDocumentDerivedType(context);
                AnalyzeSymbolForXmlTextReaderDerivedType(context);
            }

            private void AnalyzeNodeForXmlDocumentDerivedTypeConstructorDecl(SyntaxNodeAnalysisContext context)
            {
                SyntaxNode node = context.Node;
                SemanticModel model = context.SemanticModel;

<<<<<<< HEAD
=======

>>>>>>> f3131c9a
                if (SyntaxNodeHelper.GetDeclaredSymbol(node, model) is not IMethodSymbol methodSymbol ||
                    methodSymbol.MethodKind != MethodKind.Constructor ||
                    !((!Equals(methodSymbol.ContainingType, _xmlTypes.XmlDocument)) && methodSymbol.ContainingType.DerivesFrom(_xmlTypes.XmlDocument, baseTypesOnly: true)))
                {
                    return;
                }

                bool hasSetSecureXmlResolver = false;

                IEnumerable<SyntaxNode> assignments = _syntaxNodeHelper.GetDescendantAssignmentExpressionNodes(node);
                foreach (SyntaxNode a in assignments)
                {
                    // this is intended to be an assignment, not a bug
                    if (hasSetSecureXmlResolver = IsAssigningIntendedValueToPropertyDerivedFromType(a,
                            model,
                            (s) =>
                            {
                                return SecurityDiagnosticHelpers.IsXmlDocumentXmlResolverProperty(s, _xmlTypes);
                            },
                            (n) =>
                            {
                                return SyntaxNodeHelper.NodeHasConstantValueNull(n, model) ||
                                    SecurityDiagnosticHelpers.IsXmlSecureResolverType(model.GetTypeInfo(n).Type, _xmlTypes);
                            },
                            out bool isTargetProperty))
                    {
                        break;
                    }
                }

                if (!hasSetSecureXmlResolver)
                {
                    DiagnosticDescriptor rule = RuleDoNotUseInsecureDtdProcessingInApiDesign;
                    context.ReportDiagnostic(
                        CreateDiagnostic(
                            methodSymbol.Locations,
                            rule,
                            SecurityDiagnosticHelpers.GetLocalizableResourceString(
                                nameof(MicrosoftNetFrameworkAnalyzersResources.XmlDocumentDerivedClassConstructorNoSecureXmlResolverMessage),
                                SecurityDiagnosticHelpers.GetNonEmptyParentName(node, model, context.CancellationToken)
                            )
                        )
                    );
                }
            }

            // Trying to find every "this.XmlResolver = [Insecure Resolve];" in methods of types derived from XmlDocment and generate a warning for each
            private void AnalyzeNodeForXmlDocumentDerivedTypeMethodDecl(SyntaxNodeAnalysisContext context)
            {
                SyntaxNode node = context.Node;
                SemanticModel model = context.SemanticModel;

<<<<<<< HEAD
=======

>>>>>>> f3131c9a
                if (SyntaxNodeHelper.GetDeclaredSymbol(node, model) is not IMethodSymbol methodSymbol ||
                    // skip constructors since we report on the absence of secure assignment in AnalyzeNodeForXmlDocumentDerivedTypeConstructorDecl
                    methodSymbol.MethodKind == MethodKind.Constructor ||
                    !((!Equals(methodSymbol.ContainingType, _xmlTypes.XmlDocument)) && methodSymbol.ContainingType.DerivesFrom(_xmlTypes.XmlDocument, baseTypesOnly: true)))
                {
                    return;
                }

                IEnumerable<SyntaxNode> assignments = _syntaxNodeHelper.GetDescendantAssignmentExpressionNodes(node);
                foreach (SyntaxNode assignment in assignments)
                {
                    // this is intended to be an assignment, not a bug
                    if (IsAssigningIntendedValueToPropertyDerivedFromType(assignment,
                            model,
                            (s) =>
                            {
                                return SecurityDiagnosticHelpers.IsXmlDocumentXmlResolverProperty(s, _xmlTypes);
                            },
                            (n) =>
                            {
                                return !(SyntaxNodeHelper.NodeHasConstantValueNull(n, model) ||
                                         SecurityDiagnosticHelpers.IsXmlSecureResolverType(model.GetTypeInfo(n).Type, _xmlTypes));
                            },
                            out bool isTargetProperty)
                        )
                    {
                        DiagnosticDescriptor rule = RuleDoNotUseInsecureDtdProcessingInApiDesign;
                        context.ReportDiagnostic(
                            CreateDiagnostic(
                                assignment.GetLocation(),
                                rule,
                                SecurityDiagnosticHelpers.GetLocalizableResourceString(
                                    nameof(MicrosoftNetFrameworkAnalyzersResources.XmlDocumentDerivedClassSetInsecureXmlResolverInMethodMessage),
                                    methodSymbol.Name
                                )
                            )
                        );
                    }
                }
            }

            private void AnalyzeNodeForXmlTextReaderDerivedTypeConstructorDecl(SyntaxNodeAnalysisContext context)
            {
                SyntaxNode node = context.Node;
                SemanticModel model = context.SemanticModel;

<<<<<<< HEAD
=======

>>>>>>> f3131c9a
                if (SyntaxNodeHelper.GetDeclaredSymbol(node, model) is not IMethodSymbol methodSymbol ||
                    methodSymbol.MethodKind != MethodKind.Constructor ||
                    !((!Equals(methodSymbol.ContainingType, _xmlTypes.XmlTextReader)) && methodSymbol.ContainingType.DerivesFrom(_xmlTypes.XmlTextReader, baseTypesOnly: true)))
                {
                    return;
                }

                bool hasSetSecureXmlResolver = false;
                bool isDtdProcessingDisabled = false;

                IEnumerable<SyntaxNode> assignments = _syntaxNodeHelper.GetDescendantAssignmentExpressionNodes(node);
                foreach (SyntaxNode assignment in assignments)
                {
                    bool isTargetProperty = false;

                    hasSetSecureXmlResolver = hasSetSecureXmlResolver || IsAssigningIntendedValueToPropertyDerivedFromType(assignment,
                            model,
                            (s) =>
                            {
                                return SecurityDiagnosticHelpers.IsXmlTextReaderXmlResolverProperty(s, _xmlTypes);
                            },
                            (n) =>
                            {
                                return SyntaxNodeHelper.NodeHasConstantValueNull(n, model) ||
                                       SecurityDiagnosticHelpers.IsXmlSecureResolverType(model.GetTypeInfo(n).Type, _xmlTypes);
                            },
                            out isTargetProperty);

                    if (isTargetProperty)
                    {
                        continue;
                    }

                    isDtdProcessingDisabled = isDtdProcessingDisabled || IsAssigningIntendedValueToPropertyDerivedFromType(assignment,
                            model,
                            (s) =>
                            {
                                return SecurityDiagnosticHelpers.IsXmlTextReaderDtdProcessingProperty(s, _xmlTypes);
                            },
                            (n) =>
                            {
                                return !SyntaxNodeHelper.GetSymbol(n, model).MatchFieldByName(_xmlTypes.DtdProcessing, SecurityMemberNames.Parse);
                            },
                            out isTargetProperty);

                    if (hasSetSecureXmlResolver && isDtdProcessingDisabled)
                    {
                        return;
                    }
                }

                DiagnosticDescriptor rule = RuleDoNotUseInsecureDtdProcessingInApiDesign;
                context.ReportDiagnostic(
                    CreateDiagnostic(
                        methodSymbol.Locations,
                        rule,
                        SecurityDiagnosticHelpers.GetLocalizableResourceString(
                            nameof(MicrosoftNetFrameworkAnalyzersResources.XmlTextReaderDerivedClassConstructorNoSecureSettingsMessage),
                            SecurityDiagnosticHelpers.GetNonEmptyParentName(node, model, context.CancellationToken)
                        )
                    )
                );
            }

            private void AnalyzeNodeForXmlTextReaderDerivedTypeMethodDecl(SyntaxNodeAnalysisContext context)
            {
                SyntaxNode node = context.Node;
                SemanticModel model = context.SemanticModel;

<<<<<<< HEAD
=======

>>>>>>> f3131c9a
                if (SyntaxNodeHelper.GetDeclaredSymbol(node, model) is not IMethodSymbol methodSymbol ||
                   !((!Equals(methodSymbol.ContainingType, _xmlTypes.XmlTextReader)) && methodSymbol.ContainingType.DerivesFrom(_xmlTypes.XmlTextReader, baseTypesOnly: true)))
                {
                    return;
                }

                // If the default value are not secure, the AnalyzeNodeForXmlTextReaderDerivedTypeConstructorDecl would be skipped,
                // therefoer we need to check constructor for any insecure settings.
                // Otherwise, we skip checking constructors
                if (_isFrameworkSecure && methodSymbol.MethodKind == MethodKind.Constructor)
                {
                    return;
                }

                bool hasSetXmlResolver = false;
                bool hasSetInsecureXmlResolver = true;
                bool isDtdProcessingSet = false;
                bool isDtdProcessingEnabled = true;

                List<Location> locs = null;

                IEnumerable<SyntaxNode> assignments = _syntaxNodeHelper.GetDescendantAssignmentExpressionNodes(node);
                foreach (SyntaxNode assignment in assignments)
                {
                    bool ret;

                    ret = IsAssigningIntendedValueToPropertyDerivedFromType(assignment,
                            model,
                            (s) =>
                            {
                                return SecurityDiagnosticHelpers.IsXmlTextReaderXmlResolverProperty(s, _xmlTypes);
                            },
                            (n) =>
                            {
                                return !(SyntaxNodeHelper.NodeHasConstantValueNull(n, model) ||
                                        SecurityDiagnosticHelpers.IsXmlSecureResolverType(model.GetTypeInfo(n).Type, _xmlTypes));
                            },
                            out bool isTargetProperty
                            );

                    if (isTargetProperty)
                    {
                        hasSetXmlResolver = true;
                        hasSetInsecureXmlResolver &= ret; // use 'AND' to avoid false positives (but imcrease false negative rate)
                        if (ret)
                        {
                            if (locs == null)
                            {
                                locs = new List<Location>();
                            }
                            locs.Add(assignment.GetLocation());
                        }
                        continue;
                    }

                    ret = IsAssigningIntendedValueToPropertyDerivedFromType(assignment,
                            model,
                            (s) =>
                            {
                                return SecurityDiagnosticHelpers.IsXmlTextReaderDtdProcessingProperty(s, _xmlTypes);
                            },
                            (n) =>
                            {
                                return SyntaxNodeHelper.GetSymbol(n, model).MatchFieldByName(_xmlTypes.DtdProcessing, SecurityMemberNames.Parse);
                            },
                            out isTargetProperty);

                    if (isTargetProperty)
                    {
                        isDtdProcessingSet = true;
                        isDtdProcessingEnabled &= ret; // use 'AND' to avoid false positives (but imcrease false negative rate)
                        if (ret)
                        {
                            if (locs == null)
                            {
                                locs = new List<Location>();
                            }
                            locs.Add(assignment.GetLocation());
                        }
                    }
                }

                // neither XmlResolver nor DtdProcessing is explicitly set
                if (!(hasSetXmlResolver || isDtdProcessingSet))
                {
                    return;
                }
                // explicitly set XmlResolver and/or DtdProcessing to secure value
                else if (!hasSetInsecureXmlResolver || !isDtdProcessingEnabled)
                {
                    return;
                }
                // didn't explicitly set either one of XmlResolver and DtdProcessing to secure value
                // but explicitly set XmlResolver and/or DtdProcessing to insecure value
                else
                {
                    DiagnosticDescriptor rule = RuleDoNotUseInsecureDtdProcessingInApiDesign;
                    // TODO: Only first location is shown in error, maybe we want to report on method instead?
                    //       Or on each insecure assignment?
                    context.ReportDiagnostic(
                        CreateDiagnostic(
                            locs,
                            rule,
                            SecurityDiagnosticHelpers.GetLocalizableResourceString(
                                nameof(MicrosoftNetFrameworkAnalyzersResources.XmlTextReaderDerivedClassSetInsecureSettingsInMethodMessage),
                                methodSymbol.Name
                            )
                        )
                    );
                }
            }

            // report warning if no explicit definition of contrsuctor in XmlDocument derived types
            private void AnalyzeSymbolForXmlDocumentDerivedType(SymbolAnalysisContext context)
            {
                ISymbol symbol = context.Symbol;
                if (symbol.Kind != SymbolKind.NamedType)
                {
                    return;
                }
                var typeSymbol = (INamedTypeSymbol)symbol;
                INamedTypeSymbol xmlDocumentSym = _xmlTypes.XmlDocument;
                if ((!Equals(typeSymbol, xmlDocumentSym)) && typeSymbol.DerivesFrom(xmlDocumentSym, baseTypesOnly: true))
                {
                    bool explicitlyDeclared = true;

                    if (typeSymbol.Constructors.Length == 1)
                    {
                        IMethodSymbol constructor = typeSymbol.Constructors[0];
                        explicitlyDeclared = !constructor.IsImplicitlyDeclared;

                        if (!explicitlyDeclared)
                        {
                            DiagnosticDescriptor rule = RuleDoNotUseInsecureDtdProcessingInApiDesign;
                            context.ReportDiagnostic(
                                CreateDiagnostic(
                                    typeSymbol.Locations,
                                    rule,
                                    SecurityDiagnosticHelpers.GetLocalizableResourceString(
                                        nameof(MicrosoftNetFrameworkAnalyzersResources.XmlDocumentDerivedClassNoConstructorMessage),
                                        typeSymbol.Name
                                    )
                                )
                            );
                        }
                    }

                    _xmlDocumentDerivedTypes.AddOrUpdate(typeSymbol, explicitlyDeclared, (k, v) => explicitlyDeclared);
                }
            }

            // report warning if no explicit definition of contrsuctor in XmlTextReader derived types
            private void AnalyzeSymbolForXmlTextReaderDerivedType(SymbolAnalysisContext context)
            {
                ISymbol symbol = context.Symbol;
                if (symbol.Kind != SymbolKind.NamedType)
                {
                    return;
                }
                var typeSymbol = (INamedTypeSymbol)symbol;
                INamedTypeSymbol xmlTextReaderSym = _xmlTypes.XmlTextReader;
                if ((!Equals(typeSymbol, xmlTextReaderSym)) && typeSymbol.DerivesFrom(xmlTextReaderSym, baseTypesOnly: true))
                {
                    bool explicitlyDeclared = true;

                    if (typeSymbol.Constructors.Length == 1)
                    {
                        IMethodSymbol constructor = typeSymbol.Constructors[0];
                        explicitlyDeclared = !constructor.IsImplicitlyDeclared;

                        if (!explicitlyDeclared && !_isFrameworkSecure)
                        {
                            DiagnosticDescriptor rule = RuleDoNotUseInsecureDtdProcessingInApiDesign;
                            context.ReportDiagnostic(
                                CreateDiagnostic(
                                    typeSymbol.Locations,
                                    rule,
                                    SecurityDiagnosticHelpers.GetLocalizableResourceString(
                                        nameof(MicrosoftNetFrameworkAnalyzersResources.XmlTextReaderDerivedClassNoConstructorMessage),
                                        symbol.Name
                                    )
                                )
                            );
                        }
                    }

                    _xmlTextReaderDerivedTypes.AddOrUpdate(typeSymbol, explicitlyDeclared, (k, v) => explicitlyDeclared);
                }
            }

            private bool IsAssigningIntendedValueToPropertyDerivedFromType(SyntaxNode assignment,
                SemanticModel model,
                Func<IPropertySymbol, bool> isTargetPropertyFunc,
                Func<SyntaxNode, bool> isIntendedValueFunc,
                out bool isTargetProperty)
            {
                bool isIntendedValue;

                SyntaxNode left = _syntaxNodeHelper.GetAssignmentLeftNode(assignment);
                SyntaxNode right = _syntaxNodeHelper.GetAssignmentRightNode(assignment);

                IPropertySymbol leftSymbol = SyntaxNodeHelper.GetCalleePropertySymbol(left, model);

                isTargetProperty = isTargetPropertyFunc(leftSymbol);

                if (!isTargetProperty)
                {
                    return false;
                }

                // call to isIntendedValueFunc must be after checking isTargetProperty
                // since the logic of isIntendedValueFunc relies on corresponding SyntaxNode
                isIntendedValue = isIntendedValueFunc(right);

                // Here's an example that needs some extra check:
                //
                //    class TestClass : XmlDocument
                //    {
                //        private XmlDocument doc = new XmlDocument();
                //        public TestClass(XmlDocument doc)
                //        {
                //            this.doc.XmlResolver = null;
                //        }
                //    }
                //
                // Even though the assignment would return true for both isTargetPropertyFunc and isIntendedValueFunc,
                // it is not setting the actual property for this class.

                // The goal is to find all assignment like in the example above, "this.xxx.xxx.Property = ...;".
                // For simplicity, here we adopt a simple but inaccurate logic:
                //   If the target is a member access node, then the only pattern we are looking for is "this.Property"
                SyntaxNode memberAccessNode = _syntaxNodeHelper.GetDescendantMemberAccessExpressionNodes(left).FirstOrDefault();

                // if assignment target doesn't have any member access node,
                // then we treat it as an instance property access without explicit 'this' ('Me' in VB)
                if (memberAccessNode == null)
                {
                    //stop here, to avoid false positive, as long as there's one setting <Property> to secure value, we are happy
                    return isIntendedValue;
                }

                SyntaxNode exp = _syntaxNodeHelper.GetMemberAccessExpressionNode(memberAccessNode);
                ISymbol expSymbol = SyntaxNodeHelper.GetSymbol(exp, model);

                isTargetProperty = expSymbol.Kind == SymbolKind.Parameter && ((IParameterSymbol)expSymbol).IsThis;
                if (!isTargetProperty)
                {
                    return false;
                }

                SyntaxNode name = _syntaxNodeHelper.GetMemberAccessNameNode(memberAccessNode);
                ISymbol nameSymbol = SyntaxNodeHelper.GetSymbol(name, model);

                isTargetProperty = isTargetPropertyFunc(nameSymbol as IPropertySymbol);
                if (!isTargetProperty)
                {
                    return false;
                }

                // stop here, same reason as stated above
                return isIntendedValue;
            }

            public static Diagnostic CreateDiagnostic(
                Location location,
                DiagnosticDescriptor rule,
                params object[] args)
            {
                return CreateDiagnostic(new[] { location }, rule, args);
            }

            public static Diagnostic CreateDiagnostic(
                IEnumerable<Location> locations,
                DiagnosticDescriptor rule,
                params object[] args)
            {
                Location location = locations.First(l => l.IsInSource);
                IEnumerable<Location> additionalLocations = locations.Where(l => l.IsInSource).Skip(1);
                return Diagnostic.Create(rule,
                         location: location,
                         additionalLocations: additionalLocations,
                         messageArgs: args);
            }
        }
    }
}<|MERGE_RESOLUTION|>--- conflicted
+++ resolved
@@ -114,10 +114,6 @@
                 SyntaxNode node = context.Node;
                 SemanticModel model = context.SemanticModel;
 
-<<<<<<< HEAD
-=======
-
->>>>>>> f3131c9a
                 if (SyntaxNodeHelper.GetDeclaredSymbol(node, model) is not IMethodSymbol methodSymbol ||
                     methodSymbol.MethodKind != MethodKind.Constructor ||
                     !((!Equals(methodSymbol.ContainingType, _xmlTypes.XmlDocument)) && methodSymbol.ContainingType.DerivesFrom(_xmlTypes.XmlDocument, baseTypesOnly: true)))
@@ -170,10 +166,6 @@
                 SyntaxNode node = context.Node;
                 SemanticModel model = context.SemanticModel;
 
-<<<<<<< HEAD
-=======
-
->>>>>>> f3131c9a
                 if (SyntaxNodeHelper.GetDeclaredSymbol(node, model) is not IMethodSymbol methodSymbol ||
                     // skip constructors since we report on the absence of secure assignment in AnalyzeNodeForXmlDocumentDerivedTypeConstructorDecl
                     methodSymbol.MethodKind == MethodKind.Constructor ||
@@ -220,10 +212,6 @@
                 SyntaxNode node = context.Node;
                 SemanticModel model = context.SemanticModel;
 
-<<<<<<< HEAD
-=======
-
->>>>>>> f3131c9a
                 if (SyntaxNodeHelper.GetDeclaredSymbol(node, model) is not IMethodSymbol methodSymbol ||
                     methodSymbol.MethodKind != MethodKind.Constructor ||
                     !((!Equals(methodSymbol.ContainingType, _xmlTypes.XmlTextReader)) && methodSymbol.ContainingType.DerivesFrom(_xmlTypes.XmlTextReader, baseTypesOnly: true)))
@@ -293,10 +281,6 @@
                 SyntaxNode node = context.Node;
                 SemanticModel model = context.SemanticModel;
 
-<<<<<<< HEAD
-=======
-
->>>>>>> f3131c9a
                 if (SyntaxNodeHelper.GetDeclaredSymbol(node, model) is not IMethodSymbol methodSymbol ||
                    !((!Equals(methodSymbol.ContainingType, _xmlTypes.XmlTextReader)) && methodSymbol.ContainingType.DerivesFrom(_xmlTypes.XmlTextReader, baseTypesOnly: true)))
                 {

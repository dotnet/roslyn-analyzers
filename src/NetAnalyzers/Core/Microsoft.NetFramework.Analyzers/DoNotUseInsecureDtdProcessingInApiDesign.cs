--- conflicted
+++ resolved
@@ -33,32 +33,19 @@
         public override ImmutableArray<DiagnosticDescriptor> SupportedDiagnostics
             => ImmutableArray.Create(RuleDoNotUseInsecureDtdProcessingInApiDesign);
 
-<<<<<<< HEAD
-#pragma warning disable RS1026 // Enable concurrent execution
         public override void Initialize(AnalysisContext context)
-#pragma warning restore RS1026 // Enable concurrent execution
-=======
-        public override void Initialize(AnalysisContext analysisContext)
->>>>>>> d1ea22a9
         {
-            analysisContext.EnableConcurrentExecution();
+            context.EnableConcurrentExecution();
 
             // Security analyzer - analyze and report diagnostics in generated code.
-<<<<<<< HEAD
-            context.ConfigureGeneratedCodeAnalysis(GeneratedCodeAnalysisFlags.Analyze | GeneratedCodeAnalysisFlags.ReportDiagnostics);
-
-            context.RegisterCompilationStartAction(
-                (context) =>
-=======
-            analysisContext.ConfigureGeneratedCodeAnalysis(
+            context.ConfigureGeneratedCodeAnalysis(
                 GeneratedCodeAnalysisFlags.Analyze | GeneratedCodeAnalysisFlags.ReportDiagnostics);
 
-            analysisContext.RegisterCompilationStartAction(context =>
+            context.RegisterCompilationStartAction(context =>
             {
                 Compilation compilation = context.Compilation;
                 var xmlTypes = new CompilationSecurityTypes(compilation);
                 if (ReferencesAnyTargetType(xmlTypes))
->>>>>>> d1ea22a9
                 {
                     var version = SecurityDiagnosticHelpers.GetDotNetFrameworkVersion(compilation);
 

--- conflicted
+++ resolved
@@ -35,15 +35,9 @@
 
         public override ImmutableArray<DiagnosticDescriptor> SupportedDiagnostics { get; } = ImmutableArray.Create(RuleDoNotUseInsecureXSLTScriptExecution);
 
-<<<<<<< HEAD
-        public override void Initialize(AnalysisContext analysisContext)
-=======
-#pragma warning disable RS1026 // Enable concurrent execution
         public override void Initialize(AnalysisContext context)
-#pragma warning restore RS1026 // Enable concurrent execution
->>>>>>> 5a425e76
         {
-            analysisContext.EnableConcurrentExecution();
+            context.EnableConcurrentExecution();
 
             // Security analyzer - analyze and report diagnostics in generated code.
             context.ConfigureGeneratedCodeAnalysis(GeneratedCodeAnalysisFlags.Analyze | GeneratedCodeAnalysisFlags.ReportDiagnostics);

--- conflicted
+++ resolved
@@ -1464,15 +1464,21 @@
 |CodeFix|False|
 ---
 
-<<<<<<< HEAD
+## [CA1850](https://docs.microsoft.com/dotnet/fundamentals/code-analysis/quality-rules/ca1850): Prefer static 'HashData' method over 'ComputeHash'
+
+It is more efficient to use the static 'HashData' method over creating and managing a HashAlgorithm instance to call 'ComputeHash'.
+
+|Item|Value|
+|-|-|
+|Category|Performance|
+|Enabled|True|
+|Severity|Info|
+|CodeFix|True|
+---
+
 ## [CA1851](https://docs.microsoft.com/dotnet/fundamentals/code-analysis/quality-rules/ca1851): Use 'Clear' instead of 'Fill' with default value
 
 It is more efficient to use 'Clear', instead of 'Fill' with default value.
-=======
-## [CA1850](https://docs.microsoft.com/dotnet/fundamentals/code-analysis/quality-rules/ca1850): Prefer static 'HashData' method over 'ComputeHash'
-
-It is more efficient to use the static 'HashData' method over creating and managing a HashAlgorithm instance to call 'ComputeHash'.
->>>>>>> 1155f090
 
 |Item|Value|
 |-|-|

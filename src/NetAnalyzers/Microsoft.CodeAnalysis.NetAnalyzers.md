--- conflicted
+++ resolved
@@ -1524,11 +1524,6 @@
 |CodeFix|True|
 ---
 
-<<<<<<< HEAD
-## [CA1851](https://docs.microsoft.com/dotnet/fundamentals/code-analysis/quality-rules/ca1851): Use 'Clear' instead of 'Fill' with default value
-
-It is more efficient to use 'Clear', instead of 'Fill' with default value.
-=======
 ## [CA1851](https://docs.microsoft.com/dotnet/fundamentals/code-analysis/quality-rules/ca1851): Possible multiple enumerations of 'IEnumerable' collection
 
 Possible multiple enumerations of 'IEnumerable' collection. Consider using an implementation that avoids multiple enumerations.
@@ -1568,7 +1563,6 @@
 ## [CA1854](https://docs.microsoft.com/dotnet/fundamentals/code-analysis/quality-rules/ca1854): Prefer the 'IDictionary.TryGetValue(TKey, out TValue)' method
 
 Prefer a 'TryGetValue' call over a Dictionary indexer access guarded by a 'ContainsKey' check. 'ContainsKey' and the indexer both would lookup the key under the hood, so using 'TryGetValue' removes the extra lookup.
->>>>>>> 793113a4
 
 |Item|Value|
 |-|-|

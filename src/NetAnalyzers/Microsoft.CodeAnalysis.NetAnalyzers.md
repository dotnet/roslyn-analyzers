# Microsoft.CodeAnalysis.NetAnalyzers

## [CA1000](https://docs.microsoft.com/dotnet/fundamentals/code-analysis/quality-rules/ca1000): Do not declare static members on generic types

When a static member of a generic type is called, the type argument must be specified for the type. When a generic instance member that does not support inference is called, the type argument must be specified for the member. In these two cases, the syntax for specifying the type argument is different and easily confused.

|Item|Value|
|-|-|
|Category|Design|
|Enabled|True|
|Severity|Hidden|
|CodeFix|False|
---

## [CA1001](https://docs.microsoft.com/dotnet/fundamentals/code-analysis/quality-rules/ca1001): Types that own disposable fields should be disposable

A class declares and implements an instance field that is a System.IDisposable type, and the class does not implement IDisposable. A class that declares an IDisposable field indirectly owns an unmanaged resource and should implement the IDisposable interface.

|Item|Value|
|-|-|
|Category|Design|
|Enabled|True|
|Severity|Hidden|
|CodeFix|True|
---

## [CA1002](https://docs.microsoft.com/dotnet/fundamentals/code-analysis/quality-rules/ca1002): Do not expose generic lists

System.Collections.Generic.List\<T> is a generic collection that's designed for performance and not inheritance. List\<T> does not contain virtual members that make it easier to change the behavior of an inherited class.

|Item|Value|
|-|-|
|Category|Design|
|Enabled|False|
|Severity|Warning|
|CodeFix|False|
---

## [CA1003](https://docs.microsoft.com/dotnet/fundamentals/code-analysis/quality-rules/ca1003): Use generic event handler instances

A type contains an event that declares an EventHandler delegate that returns void, whose signature contains two parameters (the first an object and the second a type that is assignable to EventArgs), and the containing assembly targets Microsoft .NET Framework?2.0.

|Item|Value|
|-|-|
|Category|Design|
|Enabled|False|
|Severity|Warning|
|CodeFix|False|
---

## [CA1005](https://docs.microsoft.com/dotnet/fundamentals/code-analysis/quality-rules/ca1005): Avoid excessive parameters on generic types

The more type parameters a generic type contains, the more difficult it is to know and remember what each type parameter represents.

|Item|Value|
|-|-|
|Category|Design|
|Enabled|False|
|Severity|Warning|
|CodeFix|False|
---

## [CA1008](https://docs.microsoft.com/dotnet/fundamentals/code-analysis/quality-rules/ca1008): Enums should have zero value

The default value of an uninitialized enumeration, just as other value types, is zero. A nonflags-attributed enumeration should define a member by using the value of zero so that the default value is a valid value of the enumeration. If an enumeration that has the FlagsAttribute attribute applied defines a zero-valued member, its name should be ""None"" to indicate that no values have been set in the enumeration.

|Item|Value|
|-|-|
|Category|Design|
|Enabled|False|
|Severity|Warning|
|CodeFix|True|
---

## [CA1010](https://docs.microsoft.com/dotnet/fundamentals/code-analysis/quality-rules/ca1010): Generic interface should also be implemented

To broaden the usability of a type, implement one of the generic interfaces. This is especially true for collections as they can then be used to populate generic collection types.

|Item|Value|
|-|-|
|Category|Design|
|Enabled|True|
|Severity|Hidden|
|CodeFix|False|
---

## [CA1012](https://docs.microsoft.com/dotnet/fundamentals/code-analysis/quality-rules/ca1012): Abstract types should not have public constructors

Constructors on abstract types can be called only by derived types. Because public constructors create instances of a type, and you cannot create instances of an abstract type, an abstract type that has a public constructor is incorrectly designed.

|Item|Value|
|-|-|
|Category|Design|
|Enabled|False|
|Severity|Warning|
|CodeFix|True|
---

## [CA1014](https://docs.microsoft.com/dotnet/fundamentals/code-analysis/quality-rules/ca1014): Mark assemblies with CLSCompliant

The Common Language Specification (CLS) defines naming restrictions, data types, and rules to which assemblies must conform if they will be used across programming languages. Good design dictates that all assemblies explicitly indicate CLS compliance by using CLSCompliantAttribute . If this attribute is not present on an assembly, the assembly is not compliant.

|Item|Value|
|-|-|
|Category|Design|
|Enabled|False|
|Severity|Warning|
|CodeFix|False|
---

## [CA1016](https://docs.microsoft.com/dotnet/fundamentals/code-analysis/quality-rules/ca1016): Mark assemblies with assembly version

The .NET Framework uses the version number to uniquely identify an assembly, and to bind to types in strongly named assemblies. The version number is used together with version and publisher policy. By default, applications run only with the assembly version with which they were built.

|Item|Value|
|-|-|
|Category|Design|
|Enabled|True|
|Severity|Info|
|CodeFix|False|
---

## [CA1017](https://docs.microsoft.com/dotnet/fundamentals/code-analysis/quality-rules/ca1017): Mark assemblies with ComVisible

ComVisibleAttribute determines how COM clients access managed code. Good design dictates that assemblies explicitly indicate COM visibility. COM visibility can be set for the whole assembly and then overridden for individual types and type members. If this attribute is not present, the contents of the assembly are visible to COM clients.

|Item|Value|
|-|-|
|Category|Design|
|Enabled|False|
|Severity|Warning|
|CodeFix|False|
---

## [CA1018](https://docs.microsoft.com/dotnet/fundamentals/code-analysis/quality-rules/ca1018): Mark attributes with AttributeUsageAttribute

Specify AttributeUsage on {0}

|Item|Value|
|-|-|
|Category|Design|
|Enabled|True|
|Severity|Info|
|CodeFix|True|
---

## [CA1019](https://docs.microsoft.com/dotnet/fundamentals/code-analysis/quality-rules/ca1019): Define accessors for attribute arguments

Remove the property setter from {0} or reduce its accessibility because it corresponds to positional argument {1}

|Item|Value|
|-|-|
|Category|Design|
|Enabled|False|
|Severity|Warning|
|CodeFix|True|
---

## [CA1021](https://docs.microsoft.com/dotnet/fundamentals/code-analysis/quality-rules/ca1021): Avoid out parameters

Passing types by reference (using 'out' or 'ref') requires experience with pointers, understanding how value types and reference types differ, and handling methods with multiple return values. Also, the difference between 'out' and 'ref' parameters is not widely understood.

|Item|Value|
|-|-|
|Category|Design|
|Enabled|False|
|Severity|Warning|
|CodeFix|False|
---

## [CA1024](https://docs.microsoft.com/dotnet/fundamentals/code-analysis/quality-rules/ca1024): Use properties where appropriate

A public or protected method has a name that starts with ""Get"", takes no parameters, and returns a value that is not an array. The method might be a good candidate to become a property.

|Item|Value|
|-|-|
|Category|Design|
|Enabled|False|
|Severity|Warning|
|CodeFix|False|
---

## [CA1027](https://docs.microsoft.com/dotnet/fundamentals/code-analysis/quality-rules/ca1027): Mark enums with FlagsAttribute

An enumeration is a value type that defines a set of related named constants. Apply FlagsAttribute to an enumeration when its named constants can be meaningfully combined.

|Item|Value|
|-|-|
|Category|Design|
|Enabled|False|
|Severity|Warning|
|CodeFix|True|
---

## [CA1028](https://docs.microsoft.com/dotnet/fundamentals/code-analysis/quality-rules/ca1028): Enum Storage should be Int32

An enumeration is a value type that defines a set of related named constants. By default, the System.Int32 data type is used to store the constant value. Although you can change this underlying type, it is not required or recommended for most scenarios.

|Item|Value|
|-|-|
|Category|Design|
|Enabled|False|
|Severity|Warning|
|CodeFix|True|
---

## [CA1030](https://docs.microsoft.com/dotnet/fundamentals/code-analysis/quality-rules/ca1030): Use events where appropriate

This rule detects methods that have names that ordinarily would be used for events. If a method is called in response to a clearly defined state change, the method should be invoked by an event handler. Objects that call the method should raise events instead of calling the method directly.

|Item|Value|
|-|-|
|Category|Design|
|Enabled|False|
|Severity|Warning|
|CodeFix|False|
---

## [CA1031](https://docs.microsoft.com/dotnet/fundamentals/code-analysis/quality-rules/ca1031): Do not catch general exception types

A general exception such as System.Exception or System.SystemException or a disallowed exception type is caught in a catch statement, or a general catch clause is used. General and disallowed exceptions should not be caught.

|Item|Value|
|-|-|
|Category|Design|
|Enabled|False|
|Severity|Warning|
|CodeFix|False|
---

## [CA1032](https://docs.microsoft.com/dotnet/fundamentals/code-analysis/quality-rules/ca1032): Implement standard exception constructors

Failure to provide the full set of constructors can make it difficult to correctly handle exceptions.

|Item|Value|
|-|-|
|Category|Design|
|Enabled|False|
|Severity|Warning|
|CodeFix|True|
---

## [CA1033](https://docs.microsoft.com/dotnet/fundamentals/code-analysis/quality-rules/ca1033): Interface methods should be callable by child types

An unsealed externally visible type provides an explicit method implementation of a public interface and does not provide an alternative externally visible method that has the same name.

|Item|Value|
|-|-|
|Category|Design|
|Enabled|False|
|Severity|Warning|
|CodeFix|True|
---

## [CA1034](https://docs.microsoft.com/dotnet/fundamentals/code-analysis/quality-rules/ca1034): Nested types should not be visible

A nested type is a type that is declared in the scope of another type. Nested types are useful to encapsulate private implementation details of the containing type. Used for this purpose, nested types should not be externally visible.

|Item|Value|
|-|-|
|Category|Design|
|Enabled|False|
|Severity|Warning|
|CodeFix|False|
---

## [CA1036](https://docs.microsoft.com/dotnet/fundamentals/code-analysis/quality-rules/ca1036): Override methods on comparable types

A public or protected type implements the System.IComparable interface. It does not override Object.Equals nor does it overload the language-specific operator for equality, inequality, less than, less than or equal, greater than or greater than or equal.

|Item|Value|
|-|-|
|Category|Design|
|Enabled|True|
|Severity|Hidden|
|CodeFix|True|
---

## [CA1040](https://docs.microsoft.com/dotnet/fundamentals/code-analysis/quality-rules/ca1040): Avoid empty interfaces

Interfaces define members that provide a behavior or usage contract. The functionality that is described by the interface can be adopted by any type, regardless of where the type appears in the inheritance hierarchy. A type implements an interface by providing implementations for the members of the interface. An empty interface does not define any members; therefore, it does not define a contract that can be implemented.

|Item|Value|
|-|-|
|Category|Design|
|Enabled|False|
|Severity|Warning|
|CodeFix|False|
---

## [CA1041](https://docs.microsoft.com/dotnet/fundamentals/code-analysis/quality-rules/ca1041): Provide ObsoleteAttribute message

A type or member is marked by using a System.ObsoleteAttribute attribute that does not have its ObsoleteAttribute.Message property specified. When a type or member that is marked by using ObsoleteAttribute is compiled, the Message property of the attribute is displayed. This gives the user information about the obsolete type or member.

|Item|Value|
|-|-|
|Category|Design|
|Enabled|True|
|Severity|Info|
|CodeFix|False|
---

## [CA1043](https://docs.microsoft.com/dotnet/fundamentals/code-analysis/quality-rules/ca1043): Use Integral Or String Argument For Indexers

Indexers, that is, indexed properties, should use integer or string types for the index. These types are typically used for indexing data structures and increase the usability of the library. Use of the Object type should be restricted to those cases where the specific integer or string type cannot be specified at design time. If the design requires other types for the index, reconsider whether the type represents a logical data store. If it does not represent a logical data store, use a method.

|Item|Value|
|-|-|
|Category|Design|
|Enabled|False|
|Severity|Warning|
|CodeFix|False|
---

## [CA1044](https://docs.microsoft.com/dotnet/fundamentals/code-analysis/quality-rules/ca1044): Properties should not be write only

Although it is acceptable and often necessary to have a read-only property, the design guidelines prohibit the use of write-only properties. This is because letting a user set a value, and then preventing the user from viewing that value, does not provide any security. Also, without read access, the state of shared objects cannot be viewed, which limits their usefulness.

|Item|Value|
|-|-|
|Category|Design|
|Enabled|False|
|Severity|Warning|
|CodeFix|False|
---

## [CA1045](https://docs.microsoft.com/dotnet/fundamentals/code-analysis/quality-rules/ca1045): Do not pass types by reference

Passing types by reference (using out or ref) requires experience with pointers, understanding how value types and reference types differ, and handling methods that have multiple return values. Also, the difference between out and ref parameters is not widely understood.

|Item|Value|
|-|-|
|Category|Design|
|Enabled|False|
|Severity|Warning|
|CodeFix|False|
---

## [CA1046](https://docs.microsoft.com/dotnet/fundamentals/code-analysis/quality-rules/ca1046): Do not overload equality operator on reference types

For reference types, the default implementation of the equality operator is almost always correct. By default, two references are equal only if they point to the same object. If the operator is providing meaningful value equality, the type should implement the generic 'System.IEquatable' interface.

|Item|Value|
|-|-|
|Category|Design|
|Enabled|False|
|Severity|Warning|
|CodeFix|False|
---

## [CA1047](https://docs.microsoft.com/dotnet/fundamentals/code-analysis/quality-rules/ca1047): Do not declare protected member in sealed type

Types declare protected members so that inheriting types can access or override the member. By definition, you cannot inherit from a sealed type, which means that protected methods on sealed types cannot be called.

|Item|Value|
|-|-|
|Category|Design|
|Enabled|True|
|Severity|Info|
|CodeFix|False|
---

## [CA1050](https://docs.microsoft.com/dotnet/fundamentals/code-analysis/quality-rules/ca1050): Declare types in namespaces

Types are declared in namespaces to prevent name collisions and as a way to organize related types in an object hierarchy.

|Item|Value|
|-|-|
|Category|Design|
|Enabled|True|
|Severity|Info|
|CodeFix|False|
---

## [CA1051](https://docs.microsoft.com/dotnet/fundamentals/code-analysis/quality-rules/ca1051): Do not declare visible instance fields

The primary use of a field should be as an implementation detail. Fields should be private or internal and should be exposed by using properties.

|Item|Value|
|-|-|
|Category|Design|
|Enabled|True|
|Severity|Hidden|
|CodeFix|False|
---

## [CA1052](https://docs.microsoft.com/dotnet/fundamentals/code-analysis/quality-rules/ca1052): Static holder types should be Static or NotInheritable

Type '{0}' is a static holder type but is neither static nor NotInheritable

|Item|Value|
|-|-|
|Category|Design|
|Enabled|False|
|Severity|Warning|
|CodeFix|True|
---

## [CA1054](https://docs.microsoft.com/dotnet/fundamentals/code-analysis/quality-rules/ca1054): URI-like parameters should not be strings

This rule assumes that the parameter represents a Uniform Resource Identifier (URI). A string representation or a URI is prone to parsing and encoding errors, and can lead to security vulnerabilities. 'System.Uri' class provides these services in a safe and secure manner.

|Item|Value|
|-|-|
|Category|Design|
|Enabled|False|
|Severity|Warning|
|CodeFix|True|
---

## [CA1055](https://docs.microsoft.com/dotnet/fundamentals/code-analysis/quality-rules/ca1055): URI-like return values should not be strings

This rule assumes that the method returns a URI. A string representation of a URI is prone to parsing and encoding errors, and can lead to security vulnerabilities. The System.Uri class provides these services in a safe and secure manner.

|Item|Value|
|-|-|
|Category|Design|
|Enabled|False|
|Severity|Warning|
|CodeFix|False|
---

## [CA1056](https://docs.microsoft.com/dotnet/fundamentals/code-analysis/quality-rules/ca1056): URI-like properties should not be strings

This rule assumes that the property represents a Uniform Resource Identifier (URI). A string representation of a URI is prone to parsing and encoding errors, and can lead to security vulnerabilities. The System.Uri class provides these services in a safe and secure manner.

|Item|Value|
|-|-|
|Category|Design|
|Enabled|False|
|Severity|Warning|
|CodeFix|False|
---

## [CA1058](https://docs.microsoft.com/dotnet/fundamentals/code-analysis/quality-rules/ca1058): Types should not extend certain base types

An externally visible type extends certain base types. Use one of the alternatives.

|Item|Value|
|-|-|
|Category|Design|
|Enabled|False|
|Severity|Warning|
|CodeFix|False|
---

## [CA1060](https://docs.microsoft.com/dotnet/fundamentals/code-analysis/quality-rules/ca1060): Move pinvokes to native methods class

Platform Invocation methods, such as those that are marked by using the System.Runtime.InteropServices.DllImportAttribute attribute, or methods that are defined by using the Declare keyword in Visual Basic, access unmanaged code. These methods should be of the NativeMethods, SafeNativeMethods, or UnsafeNativeMethods class.

|Item|Value|
|-|-|
|Category|Design|
|Enabled|False|
|Severity|Warning|
|CodeFix|False|
---

## [CA1061](https://docs.microsoft.com/dotnet/fundamentals/code-analysis/quality-rules/ca1061): Do not hide base class methods

A method in a base type is hidden by an identically named method in a derived type when the parameter signature of the derived method differs only by types that are more weakly derived than the corresponding types in the parameter signature of the base method.

|Item|Value|
|-|-|
|Category|Design|
|Enabled|True|
|Severity|Info|
|CodeFix|False|
---

## [CA1062](https://docs.microsoft.com/dotnet/fundamentals/code-analysis/quality-rules/ca1062): Validate arguments of public methods

An externally visible method dereferences one of its reference arguments without verifying whether that argument is null (Nothing in Visual Basic). All reference arguments that are passed to externally visible methods should be checked against null. If appropriate, throw an ArgumentNullException when the argument is null or add a Code Contract precondition asserting non-null argument. If the method is designed to be called only by known assemblies, you should make the method internal.

|Item|Value|
|-|-|
|Category|Design|
|Enabled|False|
|Severity|Warning|
|CodeFix|False|
---

## [CA1063](https://docs.microsoft.com/dotnet/fundamentals/code-analysis/quality-rules/ca1063): Implement IDisposable Correctly

All IDisposable types should implement the Dispose pattern correctly.

|Item|Value|
|-|-|
|Category|Design|
|Enabled|False|
|Severity|Warning|
|CodeFix|False|
---

## [CA1064](https://docs.microsoft.com/dotnet/fundamentals/code-analysis/quality-rules/ca1064): Exceptions should be public

An internal exception is visible only inside its own internal scope. After the exception falls outside the internal scope, only the base exception can be used to catch the exception. If the internal exception is inherited from T:System.Exception, T:System.SystemException, or T:System.ApplicationException, the external code will not have sufficient information to know what to do with the exception.

|Item|Value|
|-|-|
|Category|Design|
|Enabled|False|
|Severity|Warning|
|CodeFix|True|
---

## [CA1065](https://docs.microsoft.com/dotnet/fundamentals/code-analysis/quality-rules/ca1065): Do not raise exceptions in unexpected locations

A method that is not expected to throw exceptions throws an exception.

|Item|Value|
|-|-|
|Category|Design|
|Enabled|False|
|Severity|Warning|
|CodeFix|False|
---

## [CA1066](https://docs.microsoft.com/dotnet/fundamentals/code-analysis/quality-rules/ca1066): Implement IEquatable when overriding Object.Equals

When a type T overrides Object.Equals(object), the implementation must cast the object argument to the correct type T before performing the comparison. If the type implements IEquatable\<T>, and therefore offers the method T.Equals(T), and if the argument is known at compile time to be of type T, then the compiler can call IEquatable\<T>.Equals(T) instead of Object.Equals(object), and no cast is necessary, improving performance.

|Item|Value|
|-|-|
|Category|Design|
|Enabled|False|
|Severity|Warning|
|CodeFix|True|
---

## [CA1067](https://docs.microsoft.com/dotnet/fundamentals/code-analysis/quality-rules/ca1067): Override Object.Equals(object) when implementing IEquatable\<T>

When a type T implements the interface IEquatable\<T>, it suggests to a user who sees a call to the Equals method in source code that an instance of the type can be equated with an instance of any other type. The user might be confused if their attempt to equate the type with an instance of another type fails to compile. This violates the "principle of least surprise".

|Item|Value|
|-|-|
|Category|Design|
|Enabled|True|
|Severity|Info|
|CodeFix|True|
---

## [CA1068](https://docs.microsoft.com/dotnet/fundamentals/code-analysis/quality-rules/ca1068): CancellationToken parameters must come last

Method '{0}' should take CancellationToken as the last parameter

|Item|Value|
|-|-|
|Category|Design|
|Enabled|True|
|Severity|Info|
|CodeFix|False|
---

## [CA1069](https://docs.microsoft.com/dotnet/fundamentals/code-analysis/quality-rules/ca1069): Enums values should not be duplicated

The field reference '{0}' is duplicated in this bitwise initialization

|Item|Value|
|-|-|
|Category|Design|
|Enabled|True|
|Severity|Info|
|CodeFix|False|
---

## [CA1070](https://docs.microsoft.com/dotnet/fundamentals/code-analysis/quality-rules/ca1070): Do not declare event fields as virtual

Do not declare virtual events in a base class. Overridden events in a derived class have undefined behavior. The C# compiler does not handle this correctly and it is unpredictable whether a subscriber to the derived event will actually be subscribing to the base class event.

|Item|Value|
|-|-|
|Category|Design|
|Enabled|True|
|Severity|Info|
|CodeFix|False|
---

## [CA1200](https://docs.microsoft.com/dotnet/fundamentals/code-analysis/quality-rules/ca1200): Avoid using cref tags with a prefix

Use of cref tags with prefixes should be avoided, since it prevents the compiler from verifying references and the IDE from updating references during refactorings. It is permissible to suppress this error at a single documentation site if the cref must use a prefix because the type being mentioned is not findable by the compiler. For example, if a cref is mentioning a special attribute in the full framework but you're in a file that compiles against the portable framework, or if you want to reference a type at higher layer of Roslyn, you should suppress the error. You should not suppress the error just because you want to take a shortcut and avoid using the full syntax.

|Item|Value|
|-|-|
|Category|Documentation|
|Enabled|True|
|Severity|Hidden|
|CodeFix|False|
---

## [CA1303](https://docs.microsoft.com/dotnet/fundamentals/code-analysis/quality-rules/ca1303): Do not pass literals as localized parameters

A method passes a string literal as a parameter to a constructor or method in the .NET Framework class library and that string should be localizable. To fix a violation of this rule, replace the string literal with a string retrieved through an instance of the ResourceManager class.

|Item|Value|
|-|-|
|Category|Globalization|
|Enabled|False|
|Severity|Warning|
|CodeFix|False|
---

## [CA1304](https://docs.microsoft.com/dotnet/fundamentals/code-analysis/quality-rules/ca1304): Specify CultureInfo

A method or constructor calls a member that has an overload that accepts a System.Globalization.CultureInfo parameter, and the method or constructor does not call the overload that takes the CultureInfo parameter. When a CultureInfo or System.IFormatProvider object is not supplied, the default value that is supplied by the overloaded member might not have the effect that you want in all locales. If the result will be displayed to the user, specify 'CultureInfo.CurrentCulture' as the 'CultureInfo' parameter. Otherwise, if the result will be stored and accessed by software, such as when it is persisted to disk or to a database, specify 'CultureInfo.InvariantCulture'.

|Item|Value|
|-|-|
|Category|Globalization|
|Enabled|True|
|Severity|Hidden|
|CodeFix|False|
---

## [CA1305](https://docs.microsoft.com/dotnet/fundamentals/code-analysis/quality-rules/ca1305): Specify IFormatProvider

A method or constructor calls one or more members that have overloads that accept a System.IFormatProvider parameter, and the method or constructor does not call the overload that takes the IFormatProvider parameter. When a System.Globalization.CultureInfo or IFormatProvider object is not supplied, the default value that is supplied by the overloaded member might not have the effect that you want in all locales. If the result will be based on the input from/output displayed to the user, specify 'CultureInfo.CurrentCulture' as the 'IFormatProvider'. Otherwise, if the result will be stored and accessed by software, such as when it is loaded from disk/database and when it is persisted to disk/database, specify 'CultureInfo.InvariantCulture'.

|Item|Value|
|-|-|
|Category|Globalization|
|Enabled|True|
|Severity|Hidden|
|CodeFix|False|
---

## [CA1307](https://docs.microsoft.com/dotnet/fundamentals/code-analysis/quality-rules/ca1307): Specify StringComparison for clarity

A string comparison operation uses a method overload that does not set a StringComparison parameter. It is recommended to use the overload with StringComparison parameter for clarity of intent. If the result will be displayed to the user, such as when sorting a list of items for display in a list box, specify 'StringComparison.CurrentCulture' or 'StringComparison.CurrentCultureIgnoreCase' as the 'StringComparison' parameter. If comparing case-insensitive identifiers, such as file paths, environment variables, or registry keys and values, specify 'StringComparison.OrdinalIgnoreCase'. Otherwise, if comparing case-sensitive identifiers, specify 'StringComparison.Ordinal'.

|Item|Value|
|-|-|
|Category|Globalization|
|Enabled|False|
|Severity|Warning|
|CodeFix|False|
---

## [CA1308](https://docs.microsoft.com/dotnet/fundamentals/code-analysis/quality-rules/ca1308): Normalize strings to uppercase

Strings should be normalized to uppercase. A small group of characters cannot make a round trip when they are converted to lowercase. To make a round trip means to convert the characters from one locale to another locale that represents character data differently, and then to accurately retrieve the original characters from the converted characters.

|Item|Value|
|-|-|
|Category|Globalization|
|Enabled|False|
|Severity|Warning|
|CodeFix|False|
---

## [CA1309](https://docs.microsoft.com/dotnet/fundamentals/code-analysis/quality-rules/ca1309): Use ordinal string comparison

A string comparison operation that is nonlinguistic does not set the StringComparison parameter to either Ordinal or OrdinalIgnoreCase. By explicitly setting the parameter to either StringComparison.Ordinal or StringComparison.OrdinalIgnoreCase, your code often gains speed, becomes more correct, and becomes more reliable.

|Item|Value|
|-|-|
|Category|Globalization|
|Enabled|True|
|Severity|Hidden|
|CodeFix|True|
---

## [CA1310](https://docs.microsoft.com/dotnet/fundamentals/code-analysis/quality-rules/ca1310): Specify StringComparison for correctness

A string comparison operation uses a method overload that does not set a StringComparison parameter, hence its behavior could vary based on the current user's locale settings. It is strongly recommended to use the overload with StringComparison parameter for correctness and clarity of intent. If the result will be displayed to the user, such as when sorting a list of items for display in a list box, specify 'StringComparison.CurrentCulture' or 'StringComparison.CurrentCultureIgnoreCase' as the 'StringComparison' parameter. If comparing case-insensitive identifiers, such as file paths, environment variables, or registry keys and values, specify 'StringComparison.OrdinalIgnoreCase'. Otherwise, if comparing case-sensitive identifiers, specify 'StringComparison.Ordinal'.

|Item|Value|
|-|-|
|Category|Globalization|
|Enabled|True|
|Severity|Hidden|
|CodeFix|False|
---

## [CA1311](https://docs.microsoft.com/dotnet/fundamentals/code-analysis/quality-rules/ca1311): Specify a culture or use an invariant version

Specify culture to help avoid accidental implicit dependency on current culture. Using an invariant version yields consistent results regardless of the culture of an application.

|Item|Value|
|-|-|
|Category|Globalization|
|Enabled|True|
|Severity|Hidden|
|CodeFix|True|
---

## [CA1401](https://docs.microsoft.com/dotnet/fundamentals/code-analysis/quality-rules/ca1401): P/Invokes should not be visible

A public or protected method in a public type has the System.Runtime.InteropServices.DllImportAttribute attribute (also implemented by the Declare keyword in Visual Basic). Such methods should not be exposed.

|Item|Value|
|-|-|
|Category|Interoperability|
|Enabled|True|
|Severity|Info|
|CodeFix|False|
---

## [CA1416](https://docs.microsoft.com/dotnet/fundamentals/code-analysis/quality-rules/ca1416): Validate platform compatibility

Using platform dependent API on a component makes the code no longer work across all platforms.

|Item|Value|
|-|-|
|Category|Interoperability|
|Enabled|True|
|Severity|Warning|
|CodeFix|False|
---

## [CA1417](https://docs.microsoft.com/dotnet/fundamentals/code-analysis/quality-rules/ca1417): Do not use 'OutAttribute' on string parameters for P/Invokes

String parameters passed by value with the 'OutAttribute' can destabilize the runtime if the string is an interned string.

|Item|Value|
|-|-|
|Category|Interoperability|
|Enabled|True|
|Severity|Warning|
|CodeFix|False|
---

## [CA1418](https://docs.microsoft.com/dotnet/fundamentals/code-analysis/quality-rules/ca1418): Use valid platform string

Platform compatibility analyzer requires a valid platform name and version.

|Item|Value|
|-|-|
|Category|Interoperability|
|Enabled|True|
|Severity|Warning|
|CodeFix|False|
---

## [CA1419](https://docs.microsoft.com/dotnet/fundamentals/code-analysis/quality-rules/ca1419): Provide a parameterless constructor that is as visible as the containing type for concrete types derived from 'System.Runtime.InteropServices.SafeHandle'

Providing a parameterless constructor that is as visible as the containing type for a type derived from 'System.Runtime.InteropServices.SafeHandle' enables better performance and usage with source-generated interop solutions.

|Item|Value|
|-|-|
|Category|Interoperability|
|Enabled|True|
|Severity|Info|
|CodeFix|True|
---

## [CA1420](https://docs.microsoft.com/dotnet/fundamentals/code-analysis/quality-rules/ca1420): Property, type, or attribute requires runtime marshalling

Using features that require runtime marshalling when runtime marshalling is disabled will result in runtime exceptions.

|Item|Value|
|-|-|
|Category|Interoperability|
|Enabled|True|
|Severity|Warning|
|CodeFix|False|
---

## [CA1421](https://docs.microsoft.com/dotnet/fundamentals/code-analysis/quality-rules/ca1421): This method uses runtime marshalling even when the 'DisableRuntimeMarshallingAttribute' is applied

This method uses runtime marshalling even when runtime marshalling is disabled, which can cause unexpected behavior differences at runtime due to different expectations of a type's native layout.

|Item|Value|
|-|-|
|Category|Interoperability|
|Enabled|True|
|Severity|Info|
|CodeFix|True|
---

## [CA1501](https://docs.microsoft.com/dotnet/fundamentals/code-analysis/quality-rules/ca1501): Avoid excessive inheritance

Deeply nested type hierarchies can be difficult to follow, understand, and maintain. This rule limits analysis to hierarchies in the same module. To fix a violation of this rule, derive the type from a base type that is less deep in the inheritance hierarchy or eliminate some of the intermediate base types.

|Item|Value|
|-|-|
|Category|Maintainability|
|Enabled|False|
|Severity|Warning|
|CodeFix|False|
---

## [CA1502](https://docs.microsoft.com/dotnet/fundamentals/code-analysis/quality-rules/ca1502): Avoid excessive complexity

Cyclomatic complexity measures the number of linearly independent paths through the method, which is determined by the number and complexity of conditional branches. A low cyclomatic complexity generally indicates a method that is easy to understand, test, and maintain. The cyclomatic complexity is calculated from a control flow graph of the method and is given as follows: `cyclomatic complexity = the number of edges - the number of nodes + 1`, where a node represents a logic branch point and an edge represents a line between nodes.

|Item|Value|
|-|-|
|Category|Maintainability|
|Enabled|False|
|Severity|Warning|
|CodeFix|False|
---

## [CA1505](https://docs.microsoft.com/dotnet/fundamentals/code-analysis/quality-rules/ca1505): Avoid unmaintainable code

The maintainability index is calculated by using the following metrics: lines of code, program volume, and cyclomatic complexity. Program volume is a measure of the difficulty of understanding of a symbol that is based on the number of operators and operands in the code. Cyclomatic complexity is a measure of the structural complexity of the type or method. A low maintainability index indicates that code is probably difficult to maintain and would be a good candidate to redesign.

|Item|Value|
|-|-|
|Category|Maintainability|
|Enabled|False|
|Severity|Warning|
|CodeFix|False|
---

## [CA1506](https://docs.microsoft.com/dotnet/fundamentals/code-analysis/quality-rules/ca1506): Avoid excessive class coupling

This rule measures class coupling by counting the number of unique type references that a symbol contains. Symbols that have a high degree of class coupling can be difficult to maintain. It is a good practice to have types and methods that exhibit low coupling and high cohesion. To fix this violation, try to redesign the code to reduce the number of types to which it is coupled.

|Item|Value|
|-|-|
|Category|Maintainability|
|Enabled|False|
|Severity|Warning|
|CodeFix|False|
---

## [CA1507](https://docs.microsoft.com/dotnet/fundamentals/code-analysis/quality-rules/ca1507): Use nameof to express symbol names

Using nameof helps keep your code valid when refactoring.

|Item|Value|
|-|-|
|Category|Maintainability|
|Enabled|True|
|Severity|Info|
|CodeFix|True|
---

## [CA1508](https://docs.microsoft.com/dotnet/fundamentals/code-analysis/quality-rules/ca1508): Avoid dead conditional code

'{0}' is never '{1}'. Remove or refactor the condition(s) to avoid dead code.

|Item|Value|
|-|-|
|Category|Maintainability|
|Enabled|False|
|Severity|Warning|
|CodeFix|False|
---

## [CA1509](https://docs.microsoft.com/dotnet/fundamentals/code-analysis/quality-rules/ca1509): Invalid entry in code metrics rule specification file

Invalid entry in code metrics rule specification file.

|Item|Value|
|-|-|
|Category|Maintainability|
|Enabled|False|
|Severity|Warning|
|CodeFix|False|
---

## [CA1700](https://docs.microsoft.com/dotnet/fundamentals/code-analysis/quality-rules/ca1700): Do not name enum values 'Reserved'

This rule assumes that an enumeration member that has a name that contains "reserved" is not currently used but is a placeholder to be renamed or removed in a future version. Renaming or removing a member is a breaking change.

|Item|Value|
|-|-|
|Category|Naming|
|Enabled|False|
|Severity|Warning|
|CodeFix|False|
---

## [CA1707](https://docs.microsoft.com/dotnet/fundamentals/code-analysis/quality-rules/ca1707): Identifiers should not contain underscores

By convention, identifier names do not contain the underscore (_) character. This rule checks namespaces, types, members, and parameters.

|Item|Value|
|-|-|
|Category|Naming|
|Enabled|True|
|Severity|Hidden|
|CodeFix|True|
---

## [CA1708](https://docs.microsoft.com/dotnet/fundamentals/code-analysis/quality-rules/ca1708): Identifiers should differ by more than case

Identifiers for namespaces, types, members, and parameters cannot differ only by case because languages that target the common language runtime are not required to be case-sensitive.

|Item|Value|
|-|-|
|Category|Naming|
|Enabled|True|
|Severity|Hidden|
|CodeFix|False|
---

## [CA1710](https://docs.microsoft.com/dotnet/fundamentals/code-analysis/quality-rules/ca1710): Identifiers should have correct suffix

By convention, the names of types that extend certain base types or that implement certain interfaces, or types that are derived from these types, have a suffix that is associated with the base type or interface.

|Item|Value|
|-|-|
|Category|Naming|
|Enabled|True|
|Severity|Hidden|
|CodeFix|False|
---

## [CA1711](https://docs.microsoft.com/dotnet/fundamentals/code-analysis/quality-rules/ca1711): Identifiers should not have incorrect suffix

By convention, only the names of types that extend certain base types or that implement certain interfaces, or types that are derived from these types, should end with specific reserved suffixes. Other type names should not use these reserved suffixes.

|Item|Value|
|-|-|
|Category|Naming|
|Enabled|True|
|Severity|Hidden|
|CodeFix|False|
---

## [CA1712](https://docs.microsoft.com/dotnet/fundamentals/code-analysis/quality-rules/ca1712): Do not prefix enum values with type name

An enumeration's values should not start with the type name of the enumeration.

|Item|Value|
|-|-|
|Category|Naming|
|Enabled|True|
|Severity|Hidden|
|CodeFix|False|
---

## [CA1713](https://docs.microsoft.com/dotnet/fundamentals/code-analysis/quality-rules/ca1713): Events should not have 'Before' or 'After' prefix

Event names should describe the action that raises the event. To name related events that are raised in a specific sequence, use the present or past tense to indicate the relative position in the sequence of actions. For example, when naming a pair of events that is raised when closing a resource, you might name it 'Closing' and 'Closed', instead of 'BeforeClose' and 'AfterClose'.

|Item|Value|
|-|-|
|Category|Naming|
|Enabled|False|
|Severity|Warning|
|CodeFix|False|
---

## [CA1715](https://docs.microsoft.com/dotnet/fundamentals/code-analysis/quality-rules/ca1715): Identifiers should have correct prefix

The name of an externally visible interface does not start with an uppercase ""I"". The name of a generic type parameter on an externally visible type or method does not start with an uppercase ""T"".

|Item|Value|
|-|-|
|Category|Naming|
|Enabled|True|
|Severity|Hidden|
|CodeFix|False|
---

## [CA1716](https://docs.microsoft.com/dotnet/fundamentals/code-analysis/quality-rules/ca1716): Identifiers should not match keywords

A namespace name or a type name matches a reserved keyword in a programming language. Identifiers for namespaces and types should not match keywords that are defined by languages that target the common language runtime.

|Item|Value|
|-|-|
|Category|Naming|
|Enabled|True|
|Severity|Hidden|
|CodeFix|False|
---

## [CA1720](https://docs.microsoft.com/dotnet/fundamentals/code-analysis/quality-rules/ca1720): Identifier contains type name

Names of parameters and members are better used to communicate their meaning than to describe their type, which is expected to be provided by development tools. For names of members, if a data type name must be used, use a language-independent name instead of a language-specific one.

|Item|Value|
|-|-|
|Category|Naming|
|Enabled|True|
|Severity|Hidden|
|CodeFix|False|
---

## [CA1721](https://docs.microsoft.com/dotnet/fundamentals/code-analysis/quality-rules/ca1721): Property names should not match get methods

The name of a public or protected member starts with ""Get"" and otherwise matches the name of a public or protected property. ""Get"" methods and properties should have names that clearly distinguish their function.

|Item|Value|
|-|-|
|Category|Naming|
|Enabled|False|
|Severity|Warning|
|CodeFix|False|
---

## [CA1724](https://docs.microsoft.com/dotnet/fundamentals/code-analysis/quality-rules/ca1724): Type names should not match namespaces

Type names should not match the names of namespaces that are defined in the .NET Framework class library. Violating this rule can reduce the usability of the library.

|Item|Value|
|-|-|
|Category|Naming|
|Enabled|False|
|Severity|Warning|
|CodeFix|False|
---

## [CA1725](https://docs.microsoft.com/dotnet/fundamentals/code-analysis/quality-rules/ca1725): Parameter names should match base declaration

Consistent naming of parameters in an override hierarchy increases the usability of the method overrides. A parameter name in a derived method that differs from the name in the base declaration can cause confusion about whether the method is an override of the base method or a new overload of the method.

|Item|Value|
|-|-|
|Category|Naming|
|Enabled|True|
|Severity|Hidden|
|CodeFix|True|
---

## [CA1727](https://docs.microsoft.com/dotnet/fundamentals/code-analysis/quality-rules/ca1727): Use PascalCase for named placeholders

Use PascalCase for named placeholders in the logging message template.

|Item|Value|
|-|-|
|Category|Naming|
|Enabled|True|
|Severity|Hidden|
|CodeFix|False|
---

## [CA1802](https://docs.microsoft.com/dotnet/fundamentals/code-analysis/quality-rules/ca1802): Use literals where appropriate

A field is declared static and read-only (Shared and ReadOnly in Visual Basic), and is initialized by using a value that is computable at compile time. Because the value that is assigned to the targeted field is computable at compile time, change the declaration to a const (Const in Visual Basic) field so that the value is computed at compile time instead of at run?time.

|Item|Value|
|-|-|
|Category|Performance|
|Enabled|False|
|Severity|Warning|
|CodeFix|True|
---

## [CA1805](https://docs.microsoft.com/dotnet/fundamentals/code-analysis/quality-rules/ca1805): Do not initialize unnecessarily

The .NET runtime initializes all fields of reference types to their default values before running the constructor. In most cases, explicitly initializing a field to its default value in a constructor is redundant, adding maintenance costs and potentially degrading performance (such as with increased assembly size), and the explicit initialization can be removed.  In some cases, such as with static readonly fields that permanently retain their default value, consider instead changing them to be constants or properties.

|Item|Value|
|-|-|
|Category|Performance|
|Enabled|True|
|Severity|Hidden|
|CodeFix|True|
---

## [CA1806](https://docs.microsoft.com/dotnet/fundamentals/code-analysis/quality-rules/ca1806): Do not ignore method results

A new object is created but never used; or a method that creates and returns a new string is called and the new string is never used; or a COM or P/Invoke method returns an HRESULT or error code that is never used.

|Item|Value|
|-|-|
|Category|Performance|
|Enabled|True|
|Severity|Info|
|CodeFix|False|
---

## [CA1810](https://docs.microsoft.com/dotnet/fundamentals/code-analysis/quality-rules/ca1810): Initialize reference type static fields inline

A reference type declares an explicit static constructor. To fix a violation of this rule, initialize all static data when it is declared and remove the static constructor.

|Item|Value|
|-|-|
|Category|Performance|
|Enabled|False|
|Severity|Warning|
|CodeFix|False|
---

## [CA1812](https://docs.microsoft.com/dotnet/fundamentals/code-analysis/quality-rules/ca1812): Avoid uninstantiated internal classes

An instance of an assembly-level type is not created by code in the assembly.

|Item|Value|
|-|-|
|Category|Performance|
|Enabled|False|
|Severity|Warning|
|CodeFix|False|
---

## [CA1813](https://docs.microsoft.com/dotnet/fundamentals/code-analysis/quality-rules/ca1813): Avoid unsealed attributes

The .NET Framework class library provides methods for retrieving custom attributes. By default, these methods search the attribute inheritance hierarchy. Sealing the attribute eliminates the search through the inheritance hierarchy and can improve performance.

|Item|Value|
|-|-|
|Category|Performance|
|Enabled|False|
|Severity|Warning|
|CodeFix|True|
---

## [CA1814](https://docs.microsoft.com/dotnet/fundamentals/code-analysis/quality-rules/ca1814): Prefer jagged arrays over multidimensional

A jagged array is an array whose elements are arrays. The arrays that make up the elements can be of different sizes, leading to less wasted space for some sets of data.

|Item|Value|
|-|-|
|Category|Performance|
|Enabled|False|
|Severity|Warning|
|CodeFix|False|
---

## [CA1815](https://docs.microsoft.com/dotnet/fundamentals/code-analysis/quality-rules/ca1815): Override equals and operator equals on value types

For value types, the inherited implementation of Equals uses the Reflection library and compares the contents of all fields. Reflection is computationally expensive, and comparing every field for equality might be unnecessary. If you expect users to compare or sort instances, or to use instances as hash table keys, your value type should implement Equals.

|Item|Value|
|-|-|
|Category|Performance|
|Enabled|False|
|Severity|Warning|
|CodeFix|True|
---

## [CA1816](https://docs.microsoft.com/dotnet/fundamentals/code-analysis/quality-rules/ca1816): Dispose methods should call SuppressFinalize

A method that is an implementation of Dispose does not call GC.SuppressFinalize; or a method that is not an implementation of Dispose calls GC.SuppressFinalize; or a method calls GC.SuppressFinalize and passes something other than this (Me in Visual Basic).

|Item|Value|
|-|-|
|Category|Usage|
|Enabled|True|
|Severity|Info|
|CodeFix|False|
---

## [CA1819](https://docs.microsoft.com/dotnet/fundamentals/code-analysis/quality-rules/ca1819): Properties should not return arrays

Arrays that are returned by properties are not write-protected, even when the property is read-only. To keep the array tamper-proof, the property must return a copy of the array. Typically, users will not understand the adverse performance implications of calling such a property.

|Item|Value|
|-|-|
|Category|Performance|
|Enabled|False|
|Severity|Warning|
|CodeFix|False|
---

## [CA1820](https://docs.microsoft.com/dotnet/fundamentals/code-analysis/quality-rules/ca1820): Test for empty strings using string length

Comparing strings by using the String.Length property or the String.IsNullOrEmpty method is significantly faster than using Equals.

|Item|Value|
|-|-|
|Category|Performance|
|Enabled|False|
|Severity|Warning|
|CodeFix|True|
---

## [CA1821](https://docs.microsoft.com/dotnet/fundamentals/code-analysis/quality-rules/ca1821): Remove empty Finalizers

Finalizers should be avoided where possible, to avoid the additional performance overhead involved in tracking object lifetime.

|Item|Value|
|-|-|
|Category|Performance|
|Enabled|True|
|Severity|Info|
|CodeFix|True|
---

## [CA1822](https://docs.microsoft.com/dotnet/fundamentals/code-analysis/quality-rules/ca1822): Mark members as static

Members that do not access instance data or call instance methods can be marked as static. After you mark the methods as static, the compiler will emit nonvirtual call sites to these members. This can give you a measurable performance gain for performance-sensitive code.

|Item|Value|
|-|-|
|Category|Performance|
|Enabled|True|
|Severity|Info|
|CodeFix|True|
---

## [CA1823](https://docs.microsoft.com/dotnet/fundamentals/code-analysis/quality-rules/ca1823): Avoid unused private fields

Private fields were detected that do not appear to be accessed in the assembly.

|Item|Value|
|-|-|
|Category|Performance|
|Enabled|False|
|Severity|Warning|
|CodeFix|True|
---

## [CA1824](https://docs.microsoft.com/dotnet/fundamentals/code-analysis/quality-rules/ca1824): Mark assemblies with NeutralResourcesLanguageAttribute

The NeutralResourcesLanguage attribute informs the ResourceManager of the language that was used to display the resources of a neutral culture for an assembly. This improves lookup performance for the first resource that you load and can reduce your working set.

|Item|Value|
|-|-|
|Category|Performance|
|Enabled|True|
|Severity|Info|
|CodeFix|False|
---

## [CA1825](https://docs.microsoft.com/dotnet/fundamentals/code-analysis/quality-rules/ca1825): Avoid zero-length array allocations

Avoid unnecessary zero-length array allocations.  Use {0} instead.

|Item|Value|
|-|-|
|Category|Performance|
|Enabled|True|
|Severity|Info|
|CodeFix|True|
---

## [CA1826](https://docs.microsoft.com/dotnet/fundamentals/code-analysis/quality-rules/ca1826): Do not use Enumerable methods on indexable collections

This collection is directly indexable. Going through LINQ here causes unnecessary allocations and CPU work.

|Item|Value|
|-|-|
|Category|Performance|
|Enabled|True|
|Severity|Info|
|CodeFix|True|
---

## [CA1827](https://docs.microsoft.com/dotnet/fundamentals/code-analysis/quality-rules/ca1827): Do not use Count() or LongCount() when Any() can be used

For non-empty collections, Count() and LongCount() enumerate the entire sequence, while Any() stops at the first item or the first item that satisfies a condition.

|Item|Value|
|-|-|
|Category|Performance|
|Enabled|True|
|Severity|Info|
|CodeFix|True|
---

## [CA1828](https://docs.microsoft.com/dotnet/fundamentals/code-analysis/quality-rules/ca1828): Do not use CountAsync() or LongCountAsync() when AnyAsync() can be used

For non-empty collections, CountAsync() and LongCountAsync() enumerate the entire sequence, while AnyAsync() stops at the first item or the first item that satisfies a condition.

|Item|Value|
|-|-|
|Category|Performance|
|Enabled|True|
|Severity|Info|
|CodeFix|True|
---

## [CA1829](https://docs.microsoft.com/dotnet/fundamentals/code-analysis/quality-rules/ca1829): Use Length/Count property instead of Count() when available

Enumerable.Count() potentially enumerates the sequence while a Length/Count property is a direct access.

|Item|Value|
|-|-|
|Category|Performance|
|Enabled|True|
|Severity|Info|
|CodeFix|True|
---

## [CA1830](https://docs.microsoft.com/dotnet/fundamentals/code-analysis/quality-rules/ca1830): Prefer strongly-typed Append and Insert method overloads on StringBuilder

StringBuilder.Append and StringBuilder.Insert provide overloads for multiple types beyond System.String.  When possible, prefer the strongly-typed overloads over using ToString() and the string-based overload.

|Item|Value|
|-|-|
|Category|Performance|
|Enabled|True|
|Severity|Info|
|CodeFix|True|
---

## [CA1831](https://docs.microsoft.com/dotnet/fundamentals/code-analysis/quality-rules/ca1831): Use AsSpan or AsMemory instead of Range-based indexers when appropriate

The Range-based indexer on string values produces a copy of requested portion of the string. This copy is usually unnecessary when it is implicitly used as a ReadOnlySpan or ReadOnlyMemory value. Use the AsSpan method to avoid the unnecessary copy.

|Item|Value|
|-|-|
|Category|Performance|
|Enabled|True|
|Severity|Warning|
|CodeFix|True|
---

## [CA1832](https://docs.microsoft.com/dotnet/fundamentals/code-analysis/quality-rules/ca1832): Use AsSpan or AsMemory instead of Range-based indexers when appropriate

The Range-based indexer on array values produces a copy of requested portion of the array. This copy is usually unnecessary when it is implicitly used as a ReadOnlySpan or ReadOnlyMemory value. Use the AsSpan method to avoid the unnecessary copy.

|Item|Value|
|-|-|
|Category|Performance|
|Enabled|True|
|Severity|Info|
|CodeFix|True|
---

## [CA1833](https://docs.microsoft.com/dotnet/fundamentals/code-analysis/quality-rules/ca1833): Use AsSpan or AsMemory instead of Range-based indexers when appropriate

The Range-based indexer on array values produces a copy of requested portion of the array. This copy is often unwanted when it is implicitly used as a Span or Memory value. Use the AsSpan method to avoid the copy.

|Item|Value|
|-|-|
|Category|Performance|
|Enabled|True|
|Severity|Info|
|CodeFix|True|
---

## [CA1834](https://docs.microsoft.com/dotnet/fundamentals/code-analysis/quality-rules/ca1834): Consider using 'StringBuilder.Append(char)' when applicable

'StringBuilder.Append(char)' is more efficient than 'StringBuilder.Append(string)' when the string is a single character. When calling 'Append' with a constant, prefer using a constant char rather than a constant string containing one character.

|Item|Value|
|-|-|
|Category|Performance|
|Enabled|True|
|Severity|Info|
|CodeFix|True|
---

## [CA1835](https://docs.microsoft.com/dotnet/fundamentals/code-analysis/quality-rules/ca1835): Prefer the 'Memory'-based overloads for 'ReadAsync' and 'WriteAsync'

'Stream' has a 'ReadAsync' overload that takes a 'Memory\<Byte>' as the first argument, and a 'WriteAsync' overload that takes a 'ReadOnlyMemory\<Byte>' as the first argument. Prefer calling the memory based overloads, which are more efficient.

|Item|Value|
|-|-|
|Category|Performance|
|Enabled|True|
|Severity|Info|
|CodeFix|True|
---

## [CA1836](https://docs.microsoft.com/dotnet/fundamentals/code-analysis/quality-rules/ca1836): Prefer IsEmpty over Count

For determining whether the object contains or not any items, prefer using 'IsEmpty' property rather than retrieving the number of items from the 'Count' property and comparing it to 0 or 1.

|Item|Value|
|-|-|
|Category|Performance|
|Enabled|True|
|Severity|Info|
|CodeFix|True|
---

## [CA1837](https://docs.microsoft.com/dotnet/fundamentals/code-analysis/quality-rules/ca1837): Use 'Environment.ProcessId'

'Environment.ProcessId' is simpler and faster than 'Process.GetCurrentProcess().Id'.

|Item|Value|
|-|-|
|Category|Performance|
|Enabled|True|
|Severity|Info|
|CodeFix|True|
---

## [CA1838](https://docs.microsoft.com/dotnet/fundamentals/code-analysis/quality-rules/ca1838): Avoid 'StringBuilder' parameters for P/Invokes

Marshalling of 'StringBuilder' always creates a native buffer copy, resulting in multiple allocations for one marshalling operation.

|Item|Value|
|-|-|
|Category|Performance|
|Enabled|True|
|Severity|Hidden|
|CodeFix|False|
---

## [CA1839](https://docs.microsoft.com/dotnet/fundamentals/code-analysis/quality-rules/ca1839): Use 'Environment.ProcessPath'

'Environment.ProcessPath' is simpler and faster than 'Process.GetCurrentProcess().MainModule.FileName'.

|Item|Value|
|-|-|
|Category|Performance|
|Enabled|True|
|Severity|Info|
|CodeFix|True|
---

## [CA1840](https://docs.microsoft.com/dotnet/fundamentals/code-analysis/quality-rules/ca1840): Use 'Environment.CurrentManagedThreadId'

'Environment.CurrentManagedThreadId' is simpler and faster than 'Thread.CurrentThread.ManagedThreadId'.

|Item|Value|
|-|-|
|Category|Performance|
|Enabled|True|
|Severity|Info|
|CodeFix|True|
---

## [CA1841](https://docs.microsoft.com/dotnet/fundamentals/code-analysis/quality-rules/ca1841): Prefer Dictionary.Contains methods

Many dictionary implementations lazily initialize the Values collection. To avoid unnecessary allocations, prefer 'ContainsValue' over 'Values.Contains'.

|Item|Value|
|-|-|
|Category|Performance|
|Enabled|True|
|Severity|Info|
|CodeFix|True|
---

## [CA1842](https://docs.microsoft.com/dotnet/fundamentals/code-analysis/quality-rules/ca1842): Do not use 'WhenAll' with a single task

Using 'WhenAll' with a single task may result in performance loss, await or return the task instead.

|Item|Value|
|-|-|
|Category|Performance|
|Enabled|True|
|Severity|Info|
|CodeFix|True|
---

## [CA1843](https://docs.microsoft.com/dotnet/fundamentals/code-analysis/quality-rules/ca1843): Do not use 'WaitAll' with a single task

Using 'WaitAll' with a single task may result in performance loss, await or return the task instead.

|Item|Value|
|-|-|
|Category|Performance|
|Enabled|True|
|Severity|Info|
|CodeFix|True|
---

## [CA1844](https://docs.microsoft.com/dotnet/fundamentals/code-analysis/quality-rules/ca1844): Provide memory-based overrides of async methods when subclassing 'Stream'

To improve performance, override the memory-based async methods when subclassing 'Stream'. Then implement the array-based methods in terms of the memory-based methods.

|Item|Value|
|-|-|
|Category|Performance|
|Enabled|True|
|Severity|Info|
|CodeFix|False|
---

## [CA1845](https://docs.microsoft.com/dotnet/fundamentals/code-analysis/quality-rules/ca1845): Use span-based 'string.Concat'

It is more efficient to use 'AsSpan' and 'string.Concat', instead of 'Substring' and a concatenation operator.

|Item|Value|
|-|-|
|Category|Performance|
|Enabled|True|
|Severity|Info|
|CodeFix|True|
---

## [CA1846](https://docs.microsoft.com/dotnet/fundamentals/code-analysis/quality-rules/ca1846): Prefer 'AsSpan' over 'Substring'

'AsSpan' is more efficient then 'Substring'. 'Substring' performs an O(n) string copy, while 'AsSpan' does not and has a constant cost.

|Item|Value|
|-|-|
|Category|Performance|
|Enabled|True|
|Severity|Info|
|CodeFix|True|
---

## [CA1847](https://docs.microsoft.com/dotnet/fundamentals/code-analysis/quality-rules/ca1847): Use char literal for a single character lookup

'string.Contains(char)' is available as a better performing overload for single char lookup.

|Item|Value|
|-|-|
|Category|Performance|
|Enabled|True|
|Severity|Info|
|CodeFix|True|
---

## [CA1848](https://docs.microsoft.com/dotnet/fundamentals/code-analysis/quality-rules/ca1848): Use the LoggerMessage delegates

For improved performance, use the LoggerMessage delegates.

|Item|Value|
|-|-|
|Category|Performance|
|Enabled|True|
|Severity|Hidden|
|CodeFix|False|
---

## [CA1849](https://docs.microsoft.com/dotnet/fundamentals/code-analysis/quality-rules/ca1849): Call async methods when in an async method

When inside a Task-returning method, use the async version of methods, if they exist.

|Item|Value|
|-|-|
|Category|Performance|
|Enabled|False|
|Severity|Warning|
|CodeFix|False|
---

## [CA1850](https://docs.microsoft.com/dotnet/fundamentals/code-analysis/quality-rules/ca1850): Prefer static 'HashData' method over 'ComputeHash'

It is more efficient to use the static 'HashData' method over creating and managing a HashAlgorithm instance to call 'ComputeHash'.

|Item|Value|
|-|-|
|Category|Performance|
|Enabled|True|
|Severity|Info|
|CodeFix|True|
---

## [CA1851](https://docs.microsoft.com/dotnet/fundamentals/code-analysis/quality-rules/ca1851): Possible multiple enumerations of 'IEnumerable' collection

Possible multiple enumerations of 'IEnumerable' collection. Consider using an implementation that avoids multiple enumerations.

|Item|Value|
|-|-|
|Category|Performance|
|Enabled|False|
|Severity|Warning|
|CodeFix|False|
---

<<<<<<< HEAD
## [CA1852](https://docs.microsoft.com/dotnet/fundamentals/code-analysis/quality-rules/ca1852): Do not guard 'Dictionary.Remove(key)' with 'Dictionary.ContainsKey(key)'

Do not guard 'Dictionary.Remove(key)' with 'Dictionary.ContainsKey(key)'. The former already checks whether the key exists, and will not throw if it does not.
=======
## [CA1852](https://docs.microsoft.com/dotnet/fundamentals/code-analysis/quality-rules/ca1852): Seal internal types

When a type is not accessible outside its assembly and has no subtypes within its containing assembly, it can be safely sealed. Sealing types can improve performance.
>>>>>>> 28135459

|Item|Value|
|-|-|
|Category|Performance|
|Enabled|True|
<<<<<<< HEAD
|Severity|Info|
=======
|Severity|Hidden|
>>>>>>> 28135459
|CodeFix|True|
---

## [CA2000](https://docs.microsoft.com/dotnet/fundamentals/code-analysis/quality-rules/ca2000): Dispose objects before losing scope

If a disposable object is not explicitly disposed before all references to it are out of scope, the object will be disposed at some indeterminate time when the garbage collector runs the finalizer of the object. Because an exceptional event might occur that will prevent the finalizer of the object from running, the object should be explicitly disposed instead.

|Item|Value|
|-|-|
|Category|Reliability|
|Enabled|False|
|Severity|Warning|
|CodeFix|False|
---

## [CA2002](https://docs.microsoft.com/dotnet/fundamentals/code-analysis/quality-rules/ca2002): Do not lock on objects with weak identity

An object is said to have a weak identity when it can be directly accessed across application domain boundaries. A thread that tries to acquire a lock on an object that has a weak identity can be blocked by a second thread in a different application domain that has a lock on the same object.

|Item|Value|
|-|-|
|Category|Reliability|
|Enabled|False|
|Severity|Warning|
|CodeFix|False|
---

## [CA2007](https://docs.microsoft.com/dotnet/fundamentals/code-analysis/quality-rules/ca2007): Consider calling ConfigureAwait on the awaited task

When an asynchronous method awaits a Task directly, continuation occurs in the same thread that created the task. Consider calling Task.ConfigureAwait(Boolean) to signal your intention for continuation. Call ConfigureAwait(false) on the task to schedule continuations to the thread pool, thereby avoiding a deadlock on the UI thread. Passing false is a good option for app-independent libraries. Calling ConfigureAwait(true) on the task has the same behavior as not explicitly calling ConfigureAwait. By explicitly calling this method, you're letting readers know you intentionally want to perform the continuation on the original synchronization context.

|Item|Value|
|-|-|
|Category|Reliability|
|Enabled|False|
|Severity|Warning|
|CodeFix|True|
---

## [CA2008](https://docs.microsoft.com/dotnet/fundamentals/code-analysis/quality-rules/ca2008): Do not create tasks without passing a TaskScheduler

Do not create tasks unless you are using one of the overloads that takes a TaskScheduler. The default is to schedule on TaskScheduler.Current, which would lead to deadlocks. Either use TaskScheduler.Default to schedule on the thread pool, or explicitly pass TaskScheduler.Current to make your intentions clear.

|Item|Value|
|-|-|
|Category|Reliability|
|Enabled|False|
|Severity|Warning|
|CodeFix|False|
---

## [CA2009](https://docs.microsoft.com/dotnet/fundamentals/code-analysis/quality-rules/ca2009): Do not call ToImmutableCollection on an ImmutableCollection value

Do not call {0} on an {1} value

|Item|Value|
|-|-|
|Category|Reliability|
|Enabled|True|
|Severity|Info|
|CodeFix|True|
---

## [CA2011](https://docs.microsoft.com/dotnet/fundamentals/code-analysis/quality-rules/ca2011): Avoid infinite recursion

Do not assign the property within its setter. This call might result in an infinite recursion.

|Item|Value|
|-|-|
|Category|Reliability|
|Enabled|True|
|Severity|Info|
|CodeFix|False|
---

## [CA2012](https://docs.microsoft.com/dotnet/fundamentals/code-analysis/quality-rules/ca2012): Use ValueTasks correctly

ValueTasks returned from member invocations are intended to be directly awaited.  Attempts to consume a ValueTask multiple times or to directly access one's result before it's known to be completed may result in an exception or corruption.  Ignoring such a ValueTask is likely an indication of a functional bug and may degrade performance.

|Item|Value|
|-|-|
|Category|Reliability|
|Enabled|True|
|Severity|Info|
|CodeFix|False|
---

## [CA2013](https://docs.microsoft.com/dotnet/fundamentals/code-analysis/quality-rules/ca2013): Do not use ReferenceEquals with value types

Value type typed arguments are uniquely boxed for each call to this method, therefore the result is always false.

|Item|Value|
|-|-|
|Category|Reliability|
|Enabled|True|
|Severity|Warning|
|CodeFix|False|
---

## [CA2014](https://docs.microsoft.com/dotnet/fundamentals/code-analysis/quality-rules/ca2014): Do not use stackalloc in loops

Stack space allocated by a stackalloc is only released at the end of the current method's invocation.  Using it in a loop can result in unbounded stack growth and eventual stack overflow conditions.

|Item|Value|
|-|-|
|Category|Reliability|
|Enabled|True|
|Severity|Warning|
|CodeFix|False|
---

## [CA2015](https://docs.microsoft.com/dotnet/fundamentals/code-analysis/quality-rules/ca2015): Do not define finalizers for types derived from MemoryManager\<T>

Adding a finalizer to a type derived from MemoryManager\<T> may permit memory to be freed while it is still in use by a Span\<T>.

|Item|Value|
|-|-|
|Category|Reliability|
|Enabled|True|
|Severity|Warning|
|CodeFix|False|
---

## [CA2016](https://docs.microsoft.com/dotnet/fundamentals/code-analysis/quality-rules/ca2016): Forward the 'CancellationToken' parameter to methods

Forward the 'CancellationToken' parameter to methods to ensure the operation cancellation notifications gets properly propagated, or pass in 'CancellationToken.None' explicitly to indicate intentionally not propagating the token.

|Item|Value|
|-|-|
|Category|Reliability|
|Enabled|True|
|Severity|Info|
|CodeFix|True|
---

## [CA2017](https://docs.microsoft.com/dotnet/fundamentals/code-analysis/quality-rules/ca2017): Parameter count mismatch

Number of parameters supplied in the logging message template do not match the number of named placeholders.

|Item|Value|
|-|-|
|Category|Reliability|
|Enabled|True|
|Severity|Warning|
|CodeFix|False|
---

## [CA2018](https://docs.microsoft.com/dotnet/fundamentals/code-analysis/quality-rules/ca2018): 'Buffer.BlockCopy' expects the number of bytes to be copied for the 'count' argument

'Buffer.BlockCopy' expects the number of bytes to be copied for the 'count' argument. Using 'Array.Length' may not match the number of bytes that needs to be copied.

|Item|Value|
|-|-|
|Category|Reliability|
|Enabled|True|
|Severity|Warning|
|CodeFix|False|
---

## [CA2019](https://docs.microsoft.com/dotnet/fundamentals/code-analysis/quality-rules/ca2019): Improper 'ThreadStatic' field initialization

'ThreadStatic' fields should be initialized lazily on use, not with inline initialization nor explicitly in a static constructor, which would only initialize the field on the thread that runs the type's static constructor.

|Item|Value|
|-|-|
|Category|Reliability|
|Enabled|True|
|Severity|Info|
|CodeFix|False|
---

## [CA2100](https://docs.microsoft.com/dotnet/fundamentals/code-analysis/quality-rules/ca2100): Review SQL queries for security vulnerabilities

SQL queries that directly use user input can be vulnerable to SQL injection attacks. Review this SQL query for potential vulnerabilities, and consider using a parameterized SQL query.

|Item|Value|
|-|-|
|Category|Security|
|Enabled|False|
|Severity|Warning|
|CodeFix|False|
---

## [CA2101](https://docs.microsoft.com/dotnet/fundamentals/code-analysis/quality-rules/ca2101): Specify marshaling for P/Invoke string arguments

A platform invoke member allows partially trusted callers, has a string parameter, and does not explicitly marshal the string. This can cause a potential security vulnerability.

|Item|Value|
|-|-|
|Category|Globalization|
|Enabled|True|
|Severity|Info|
|CodeFix|True|
---

## [CA2109](https://docs.microsoft.com/dotnet/fundamentals/code-analysis/quality-rules/ca2109): Review visible event handlers

A public or protected event-handling method was detected. Event-handling methods should not be exposed unless absolutely necessary.

|Item|Value|
|-|-|
|Category|Security|
|Enabled|False|
|Severity|Warning|
|CodeFix|False|
---

## [CA2119](https://docs.microsoft.com/dotnet/fundamentals/code-analysis/quality-rules/ca2119): Seal methods that satisfy private interfaces

An inheritable public type provides an overridable method implementation of an internal (Friend in Visual Basic) interface. To fix a violation of this rule, prevent the method from being overridden outside the assembly.

|Item|Value|
|-|-|
|Category|Security|
|Enabled|False|
|Severity|Warning|
|CodeFix|True|
---

## [CA2153](https://docs.microsoft.com/dotnet/fundamentals/code-analysis/quality-rules/ca2153): Do Not Catch Corrupted State Exceptions

Catching corrupted state exceptions could mask errors (such as access violations), resulting in inconsistent state of execution or making it easier for attackers to compromise system. Instead, catch and handle a more specific set of exception type(s) or re-throw the exception.

|Item|Value|
|-|-|
|Category|Security|
|Enabled|False|
|Severity|Warning|
|CodeFix|False|
---

## [CA2200](https://docs.microsoft.com/dotnet/fundamentals/code-analysis/quality-rules/ca2200): Rethrow to preserve stack details

Re-throwing caught exception changes stack information

|Item|Value|
|-|-|
|Category|Usage|
|Enabled|True|
|Severity|Warning|
|CodeFix|True|
---

## [CA2201](https://docs.microsoft.com/dotnet/fundamentals/code-analysis/quality-rules/ca2201): Do not raise reserved exception types

An exception of type that is not sufficiently specific or reserved by the runtime should never be raised by user code. This makes the original error difficult to detect and debug. If this exception instance might be thrown, use a different exception type.

|Item|Value|
|-|-|
|Category|Usage|
|Enabled|True|
|Severity|Hidden|
|CodeFix|False|
---

## [CA2207](https://docs.microsoft.com/dotnet/fundamentals/code-analysis/quality-rules/ca2207): Initialize value type static fields inline

A value type declares an explicit static constructor. To fix a violation of this rule, initialize all static data when it is declared and remove the static constructor.

|Item|Value|
|-|-|
|Category|Usage|
|Enabled|False|
|Severity|Warning|
|CodeFix|False|
---

## [CA2208](https://docs.microsoft.com/dotnet/fundamentals/code-analysis/quality-rules/ca2208): Instantiate argument exceptions correctly

A call is made to the default (parameterless) constructor of an exception type that is or derives from ArgumentException, or an incorrect string argument is passed to a parameterized constructor of an exception type that is or derives from ArgumentException.

|Item|Value|
|-|-|
|Category|Usage|
|Enabled|True|
|Severity|Info|
|CodeFix|True|
---

## [CA2211](https://docs.microsoft.com/dotnet/fundamentals/code-analysis/quality-rules/ca2211): Non-constant fields should not be visible

Static fields that are neither constants nor read-only are not thread-safe. Access to such a field must be carefully controlled and requires advanced programming techniques to synchronize access to the class object.

|Item|Value|
|-|-|
|Category|Usage|
|Enabled|True|
|Severity|Info|
|CodeFix|False|
---

## [CA2213](https://docs.microsoft.com/dotnet/fundamentals/code-analysis/quality-rules/ca2213): Disposable fields should be disposed

A type that implements System.IDisposable declares fields that are of types that also implement IDisposable. The Dispose method of the field is not called by the Dispose method of the declaring type. To fix a violation of this rule, call Dispose on fields that are of types that implement IDisposable if you are responsible for allocating and releasing the unmanaged resources held by the field.

|Item|Value|
|-|-|
|Category|Usage|
|Enabled|False|
|Severity|Warning|
|CodeFix|False|
---

## [CA2214](https://docs.microsoft.com/dotnet/fundamentals/code-analysis/quality-rules/ca2214): Do not call overridable methods in constructors

Virtual methods defined on the class should not be called from constructors. If a derived class has overridden the method, the derived class version will be called (before the derived class constructor is called).

|Item|Value|
|-|-|
|Category|Usage|
|Enabled|False|
|Severity|Warning|
|CodeFix|False|
---

## [CA2215](https://docs.microsoft.com/dotnet/fundamentals/code-analysis/quality-rules/ca2215): Dispose methods should call base class dispose

A type that implements System.IDisposable inherits from a type that also implements IDisposable. The Dispose method of the inheriting type does not call the Dispose method of the parent type. To fix a violation of this rule, call base.Dispose in your Dispose method.

|Item|Value|
|-|-|
|Category|Usage|
|Enabled|True|
|Severity|Hidden|
|CodeFix|True|
---

## [CA2216](https://docs.microsoft.com/dotnet/fundamentals/code-analysis/quality-rules/ca2216): Disposable types should declare finalizer

A type that implements System.IDisposable and has fields that suggest the use of unmanaged resources does not implement a finalizer, as described by Object.Finalize.

|Item|Value|
|-|-|
|Category|Usage|
|Enabled|False|
|Severity|Warning|
|CodeFix|False|
---

## [CA2217](https://docs.microsoft.com/dotnet/fundamentals/code-analysis/quality-rules/ca2217): Do not mark enums with FlagsAttribute

An externally visible enumeration is marked by using FlagsAttribute, and it has one or more values that are not powers of two or a combination of the other defined values on the enumeration.

|Item|Value|
|-|-|
|Category|Usage|
|Enabled|False|
|Severity|Warning|
|CodeFix|True|
---

## [CA2218](https://docs.microsoft.com/dotnet/fundamentals/code-analysis/quality-rules/ca2218): Override GetHashCode on overriding Equals

GetHashCode returns a value, based on the current instance, that is suited for hashing algorithms and data structures such as a hash table. Two objects that are the same type and are equal must return the same hash code.

|Item|Value|
|-|-|
|Category|Usage|
|Enabled|True|
|Severity|Info|
|CodeFix|True|
---

## [CA2219](https://docs.microsoft.com/dotnet/fundamentals/code-analysis/quality-rules/ca2219): Do not raise exceptions in finally clauses

When an exception is raised in a finally clause, the new exception hides the active exception. This makes the original error difficult to detect and debug.

|Item|Value|
|-|-|
|Category|Usage|
|Enabled|True|
|Severity|Info|
|CodeFix|False|
---

## [CA2224](https://docs.microsoft.com/dotnet/fundamentals/code-analysis/quality-rules/ca2224): Override Equals on overloading operator equals

A public type implements the equality operator but does not override Object.Equals.

|Item|Value|
|-|-|
|Category|Usage|
|Enabled|True|
|Severity|Info|
|CodeFix|True|
---

## [CA2225](https://docs.microsoft.com/dotnet/fundamentals/code-analysis/quality-rules/ca2225): Operator overloads have named alternates

An operator overload was detected, and the expected named alternative method was not found. The named alternative member provides access to the same functionality as the operator and is provided for developers who program in languages that do not support overloaded operators.

|Item|Value|
|-|-|
|Category|Usage|
|Enabled|False|
|Severity|Warning|
|CodeFix|True|
---

## [CA2226](https://docs.microsoft.com/dotnet/fundamentals/code-analysis/quality-rules/ca2226): Operators should have symmetrical overloads

A type implements the equality or inequality operator and does not implement the opposite operator.

|Item|Value|
|-|-|
|Category|Usage|
|Enabled|False|
|Severity|Warning|
|CodeFix|True|
---

## [CA2227](https://docs.microsoft.com/dotnet/fundamentals/code-analysis/quality-rules/ca2227): Collection properties should be read only

A writable collection property allows a user to replace the collection with a different collection. A read-only property stops the collection from being replaced but still allows the individual members to be set.

|Item|Value|
|-|-|
|Category|Usage|
|Enabled|False|
|Severity|Warning|
|CodeFix|False|
---

## [CA2229](https://docs.microsoft.com/dotnet/fundamentals/code-analysis/quality-rules/ca2229): Implement serialization constructors

To fix a violation of this rule, implement the serialization constructor. For a sealed class, make the constructor private; otherwise, make it protected.

|Item|Value|
|-|-|
|Category|Usage|
|Enabled|True|
|Severity|Hidden|
|CodeFix|True|
---

## [CA2231](https://docs.microsoft.com/dotnet/fundamentals/code-analysis/quality-rules/ca2231): Overload operator equals on overriding value type Equals

In most programming languages there is no default implementation of the equality operator (==) for value types. If your programming language supports operator overloads, you should consider implementing the equality operator. Its behavior should be identical to that of Equals.

|Item|Value|
|-|-|
|Category|Usage|
|Enabled|True|
|Severity|Info|
|CodeFix|True|
---

## [CA2234](https://docs.microsoft.com/dotnet/fundamentals/code-analysis/quality-rules/ca2234): Pass system uri objects instead of strings

A call is made to a method that has a string parameter whose name contains "uri", "URI", "urn", "URN", "url", or "URL". The declaring type of the method contains a corresponding method overload that has a System.Uri parameter.

|Item|Value|
|-|-|
|Category|Usage|
|Enabled|False|
|Severity|Warning|
|CodeFix|False|
---

## [CA2235](https://docs.microsoft.com/dotnet/fundamentals/code-analysis/quality-rules/ca2235): Mark all non-serializable fields

An instance field of a type that is not serializable is declared in a type that is serializable.

|Item|Value|
|-|-|
|Category|Usage|
|Enabled|False|
|Severity|Warning|
|CodeFix|True|
---

## [CA2237](https://docs.microsoft.com/dotnet/fundamentals/code-analysis/quality-rules/ca2237): Mark ISerializable types with serializable

To be recognized by the common language runtime as serializable, types must be marked by using the SerializableAttribute attribute even when the type uses a custom serialization routine through implementation of the ISerializable interface.

|Item|Value|
|-|-|
|Category|Usage|
|Enabled|False|
|Severity|Warning|
|CodeFix|True|
---

## [CA2241](https://docs.microsoft.com/dotnet/fundamentals/code-analysis/quality-rules/ca2241): Provide correct arguments to formatting methods

The format argument that is passed to System.String.Format does not contain a format item that corresponds to each object argument, or vice versa.

|Item|Value|
|-|-|
|Category|Usage|
|Enabled|True|
|Severity|Info|
|CodeFix|False|
---

## [CA2242](https://docs.microsoft.com/dotnet/fundamentals/code-analysis/quality-rules/ca2242): Test for NaN correctly

This expression tests a value against Single.Nan or Double.Nan. Use Single.IsNan(Single) or Double.IsNan(Double) to test the value.

|Item|Value|
|-|-|
|Category|Usage|
|Enabled|True|
|Severity|Info|
|CodeFix|True|
---

## [CA2243](https://docs.microsoft.com/dotnet/fundamentals/code-analysis/quality-rules/ca2243): Attribute string literals should parse correctly

The string literal parameter of an attribute does not parse correctly for a URL, a GUID, or a version.

|Item|Value|
|-|-|
|Category|Usage|
|Enabled|False|
|Severity|Warning|
|CodeFix|False|
---

## [CA2244](https://docs.microsoft.com/dotnet/fundamentals/code-analysis/quality-rules/ca2244): Do not duplicate indexed element initializations

Indexed elements in objects initializers must initialize unique elements. A duplicate index might overwrite a previous element initialization.

|Item|Value|
|-|-|
|Category|Usage|
|Enabled|True|
|Severity|Info|
|CodeFix|True|
---

## [CA2245](https://docs.microsoft.com/dotnet/fundamentals/code-analysis/quality-rules/ca2245): Do not assign a property to itself

The property {0} should not be assigned to itself

|Item|Value|
|-|-|
|Category|Usage|
|Enabled|True|
|Severity|Info|
|CodeFix|False|
---

## [CA2246](https://docs.microsoft.com/dotnet/fundamentals/code-analysis/quality-rules/ca2246): Assigning symbol and its member in the same statement

Assigning to a symbol and its member (field/property) in the same statement is not recommended. It is not clear if the member access was intended to use symbol's old value prior to the assignment or new value from the assignment in this statement. For clarity, consider splitting the assignments into separate statements.

|Item|Value|
|-|-|
|Category|Usage|
|Enabled|True|
|Severity|Info|
|CodeFix|False|
---

## [CA2247](https://docs.microsoft.com/dotnet/fundamentals/code-analysis/quality-rules/ca2247): Argument passed to TaskCompletionSource constructor should be TaskCreationOptions enum instead of TaskContinuationOptions enum

TaskCompletionSource has constructors that take TaskCreationOptions that control the underlying Task, and constructors that take object state that's stored in the task.  Accidentally passing a TaskContinuationOptions instead of a TaskCreationOptions will result in the call treating the options as state.

|Item|Value|
|-|-|
|Category|Usage|
|Enabled|True|
|Severity|Warning|
|CodeFix|True|
---

## [CA2248](https://docs.microsoft.com/dotnet/fundamentals/code-analysis/quality-rules/ca2248): Provide correct 'enum' argument to 'Enum.HasFlag'

'Enum.HasFlag' method expects the 'enum' argument to be of the same 'enum' type as the instance on which the method is invoked and that this 'enum' is marked with 'System.FlagsAttribute'. If these are different 'enum' types, an unhandled exception will be thrown at runtime. If the 'enum' type is not marked with 'System.FlagsAttribute' the call will always return 'false' at runtime.

|Item|Value|
|-|-|
|Category|Usage|
|Enabled|True|
|Severity|Info|
|CodeFix|False|
---

## [CA2249](https://docs.microsoft.com/dotnet/fundamentals/code-analysis/quality-rules/ca2249): Consider using 'string.Contains' instead of 'string.IndexOf'

Calls to 'string.IndexOf' where the result is used to check for the presence/absence of a substring can be replaced by 'string.Contains'.

|Item|Value|
|-|-|
|Category|Usage|
|Enabled|True|
|Severity|Info|
|CodeFix|True|
---

## [CA2250](https://docs.microsoft.com/dotnet/fundamentals/code-analysis/quality-rules/ca2250): Use 'ThrowIfCancellationRequested'

'ThrowIfCancellationRequested' automatically checks whether the token has been canceled, and throws an 'OperationCanceledException' if it has.

|Item|Value|
|-|-|
|Category|Usage|
|Enabled|True|
|Severity|Info|
|CodeFix|True|
---

## [CA2251](https://docs.microsoft.com/dotnet/fundamentals/code-analysis/quality-rules/ca2251): Use 'string.Equals'

It is both clearer and likely faster to use 'string.Equals' instead of comparing the result of 'string.Compare' to zero.

|Item|Value|
|-|-|
|Category|Usage|
|Enabled|True|
|Severity|Hidden|
|CodeFix|True|
---

## [CA2252](https://docs.microsoft.com/dotnet/fundamentals/code-analysis/quality-rules/ca2252): This API requires opting into preview features

An assembly has to opt into preview features before using them.

|Item|Value|
|-|-|
|Category|Usage|
|Enabled|True|
|Severity|Error|
|CodeFix|False|
---

## [CA2253](https://docs.microsoft.com/dotnet/fundamentals/code-analysis/quality-rules/ca2253): Named placeholders should not be numeric values

Named placeholders in the logging message template should not be comprised of only numeric characters.

|Item|Value|
|-|-|
|Category|Usage|
|Enabled|True|
|Severity|Info|
|CodeFix|False|
---

## [CA2254](https://docs.microsoft.com/dotnet/fundamentals/code-analysis/quality-rules/ca2254): Template should be a static expression

The logging message template should not vary between calls.

|Item|Value|
|-|-|
|Category|Usage|
|Enabled|True|
|Severity|Info|
|CodeFix|False|
---

## [CA2255](https://docs.microsoft.com/dotnet/fundamentals/code-analysis/quality-rules/ca2255): The 'ModuleInitializer' attribute should not be used in libraries

Module initializers are intended to be used by application code to ensure an application's components are initialized before the application code begins executing. If library code declares a 'ModuleInitializer' method, it can interfere with application initialization and also lead to limitations in that application's trimming abilities. Library code should therefore not utilize the 'ModuleInitializer' attribute, but instead expose methods that can be used to initialize any components within the library and allow the application to invoke the method during application initialization.

|Item|Value|
|-|-|
|Category|Usage|
|Enabled|True|
|Severity|Warning|
|CodeFix|False|
---

## [CA2256](https://docs.microsoft.com/dotnet/fundamentals/code-analysis/quality-rules/ca2256): All members declared in parent interfaces must have an implementation in a DynamicInterfaceCastableImplementation-attributed interface

Types attributed with 'DynamicInterfaceCastableImplementationAttribute' act as an interface implementation for a type that implements the 'IDynamicInterfaceCastable' type. As a result, it must provide an implementation of all of the members defined in the inherited interfaces, because the type that implements 'IDynamicInterfaceCastable' will not provide them otherwise.

|Item|Value|
|-|-|
|Category|Usage|
|Enabled|True|
|Severity|Warning|
|CodeFix|True|
---

## [CA2257](https://docs.microsoft.com/dotnet/fundamentals/code-analysis/quality-rules/ca2257): Members defined on an interface with the 'DynamicInterfaceCastableImplementationAttribute' should be 'static'

Since a type that implements 'IDynamicInterfaceCastable' may not implement a dynamic interface in metadata, calls to an instance interface member that is not an explicit implementation defined on this type are likely to fail at runtime. Mark new interface members 'static' to avoid runtime errors.

|Item|Value|
|-|-|
|Category|Usage|
|Enabled|True|
|Severity|Warning|
|CodeFix|True|
---

## [CA2258](https://docs.microsoft.com/dotnet/fundamentals/code-analysis/quality-rules/ca2258): Providing a 'DynamicInterfaceCastableImplementation' interface in Visual Basic is unsupported

Providing a functional 'DynamicInterfaceCastableImplementationAttribute'-attributed interface requires the Default Interface Members feature, which is unsupported in Visual Basic.

|Item|Value|
|-|-|
|Category|Usage|
|Enabled|True|
|Severity|Warning|
|CodeFix|False|
---

## [CA2259](https://docs.microsoft.com/dotnet/fundamentals/code-analysis/quality-rules/ca2259): 'ThreadStatic' only affects static fields

'ThreadStatic' only affects static fields. When applied to instance fields, it has no impact on behavior.

|Item|Value|
|-|-|
|Category|Usage|
|Enabled|True|
|Severity|Warning|
|CodeFix|False|
---

## [CA2300](https://docs.microsoft.com/dotnet/fundamentals/code-analysis/quality-rules/ca2300): Do not use insecure deserializer BinaryFormatter

The method '{0}' is insecure when deserializing untrusted data.  If you need to instead detect BinaryFormatter deserialization without a SerializationBinder set, then disable rule CA2300, and enable rules CA2301 and CA2302.

|Item|Value|
|-|-|
|Category|Security|
|Enabled|False|
|Severity|Warning|
|CodeFix|False|
---

## [CA2301](https://docs.microsoft.com/dotnet/fundamentals/code-analysis/quality-rules/ca2301): Do not call BinaryFormatter.Deserialize without first setting BinaryFormatter.Binder

The method '{0}' is insecure when deserializing untrusted data without a SerializationBinder to restrict the type of objects in the deserialized object graph.

|Item|Value|
|-|-|
|Category|Security|
|Enabled|False|
|Severity|Warning|
|CodeFix|False|
---

## [CA2302](https://docs.microsoft.com/dotnet/fundamentals/code-analysis/quality-rules/ca2302): Ensure BinaryFormatter.Binder is set before calling BinaryFormatter.Deserialize

The method '{0}' is insecure when deserializing untrusted data without a SerializationBinder to restrict the type of objects in the deserialized object graph.

|Item|Value|
|-|-|
|Category|Security|
|Enabled|False|
|Severity|Warning|
|CodeFix|False|
---

## [CA2305](https://docs.microsoft.com/dotnet/fundamentals/code-analysis/quality-rules/ca2305): Do not use insecure deserializer LosFormatter

The method '{0}' is insecure when deserializing untrusted data.

|Item|Value|
|-|-|
|Category|Security|
|Enabled|False|
|Severity|Warning|
|CodeFix|False|
---

## [CA2310](https://docs.microsoft.com/dotnet/fundamentals/code-analysis/quality-rules/ca2310): Do not use insecure deserializer NetDataContractSerializer

The method '{0}' is insecure when deserializing untrusted data.  If you need to instead detect NetDataContractSerializer deserialization without a SerializationBinder set, then disable rule CA2310, and enable rules CA2311 and CA2312.

|Item|Value|
|-|-|
|Category|Security|
|Enabled|False|
|Severity|Warning|
|CodeFix|False|
---

## [CA2311](https://docs.microsoft.com/dotnet/fundamentals/code-analysis/quality-rules/ca2311): Do not deserialize without first setting NetDataContractSerializer.Binder

The method '{0}' is insecure when deserializing untrusted data without a SerializationBinder to restrict the type of objects in the deserialized object graph.

|Item|Value|
|-|-|
|Category|Security|
|Enabled|False|
|Severity|Warning|
|CodeFix|False|
---

## [CA2312](https://docs.microsoft.com/dotnet/fundamentals/code-analysis/quality-rules/ca2312): Ensure NetDataContractSerializer.Binder is set before deserializing

The method '{0}' is insecure when deserializing untrusted data without a SerializationBinder to restrict the type of objects in the deserialized object graph.

|Item|Value|
|-|-|
|Category|Security|
|Enabled|False|
|Severity|Warning|
|CodeFix|False|
---

## [CA2315](https://docs.microsoft.com/dotnet/fundamentals/code-analysis/quality-rules/ca2315): Do not use insecure deserializer ObjectStateFormatter

The method '{0}' is insecure when deserializing untrusted data.

|Item|Value|
|-|-|
|Category|Security|
|Enabled|False|
|Severity|Warning|
|CodeFix|False|
---

## [CA2321](https://docs.microsoft.com/dotnet/fundamentals/code-analysis/quality-rules/ca2321): Do not deserialize with JavaScriptSerializer using a SimpleTypeResolver

The method '{0}' is insecure when deserializing untrusted data with a JavaScriptSerializer initialized with a SimpleTypeResolver. Initialize JavaScriptSerializer without a JavaScriptTypeResolver specified, or initialize with a JavaScriptTypeResolver that limits the types of objects in the deserialized object graph.

|Item|Value|
|-|-|
|Category|Security|
|Enabled|False|
|Severity|Warning|
|CodeFix|False|
---

## [CA2322](https://docs.microsoft.com/dotnet/fundamentals/code-analysis/quality-rules/ca2322): Ensure JavaScriptSerializer is not initialized with SimpleTypeResolver before deserializing

The method '{0}' is insecure when deserializing untrusted data with a JavaScriptSerializer initialized with a SimpleTypeResolver. Ensure that the JavaScriptSerializer is initialized without a JavaScriptTypeResolver specified, or initialized with a JavaScriptTypeResolver that limits the types of objects in the deserialized object graph.

|Item|Value|
|-|-|
|Category|Security|
|Enabled|False|
|Severity|Warning|
|CodeFix|False|
---

## [CA2326](https://docs.microsoft.com/dotnet/fundamentals/code-analysis/quality-rules/ca2326): Do not use TypeNameHandling values other than None

Deserializing JSON when using a TypeNameHandling value other than None can be insecure.  If you need to instead detect Json.NET deserialization when a SerializationBinder isn't specified, then disable rule CA2326, and enable rules CA2327, CA2328, CA2329, and CA2330.

|Item|Value|
|-|-|
|Category|Security|
|Enabled|False|
|Severity|Warning|
|CodeFix|False|
---

## [CA2327](https://docs.microsoft.com/dotnet/fundamentals/code-analysis/quality-rules/ca2327): Do not use insecure JsonSerializerSettings

When deserializing untrusted input, allowing arbitrary types to be deserialized is insecure.  When using JsonSerializerSettings, use TypeNameHandling.None, or for values other than None, restrict deserialized types with a SerializationBinder.

|Item|Value|
|-|-|
|Category|Security|
|Enabled|False|
|Severity|Warning|
|CodeFix|False|
---

## [CA2328](https://docs.microsoft.com/dotnet/fundamentals/code-analysis/quality-rules/ca2328): Ensure that JsonSerializerSettings are secure

When deserializing untrusted input, allowing arbitrary types to be deserialized is insecure.  When using JsonSerializerSettings, ensure TypeNameHandling.None is specified, or for values other than None, ensure a SerializationBinder is specified to restrict deserialized types.

|Item|Value|
|-|-|
|Category|Security|
|Enabled|False|
|Severity|Warning|
|CodeFix|False|
---

## [CA2329](https://docs.microsoft.com/dotnet/fundamentals/code-analysis/quality-rules/ca2329): Do not deserialize with JsonSerializer using an insecure configuration

When deserializing untrusted input, allowing arbitrary types to be deserialized is insecure. When using deserializing JsonSerializer, use TypeNameHandling.None, or for values other than None, restrict deserialized types with a SerializationBinder.

|Item|Value|
|-|-|
|Category|Security|
|Enabled|False|
|Severity|Warning|
|CodeFix|False|
---

## [CA2330](https://docs.microsoft.com/dotnet/fundamentals/code-analysis/quality-rules/ca2330): Ensure that JsonSerializer has a secure configuration when deserializing

When deserializing untrusted input, allowing arbitrary types to be deserialized is insecure. When using deserializing JsonSerializer, use TypeNameHandling.None, or for values other than None, restrict deserialized types with a SerializationBinder.

|Item|Value|
|-|-|
|Category|Security|
|Enabled|False|
|Severity|Warning|
|CodeFix|False|
---

## [CA2350](https://docs.microsoft.com/dotnet/fundamentals/code-analysis/quality-rules/ca2350): Do not use DataTable.ReadXml() with untrusted data

The method '{0}' is insecure when deserializing untrusted data

|Item|Value|
|-|-|
|Category|Security|
|Enabled|False|
|Severity|Warning|
|CodeFix|False|
---

## [CA2351](https://docs.microsoft.com/dotnet/fundamentals/code-analysis/quality-rules/ca2351): Do not use DataSet.ReadXml() with untrusted data

The method '{0}' is insecure when deserializing untrusted data

|Item|Value|
|-|-|
|Category|Security|
|Enabled|False|
|Severity|Warning|
|CodeFix|False|
---

## [CA2352](https://docs.microsoft.com/dotnet/fundamentals/code-analysis/quality-rules/ca2352): Unsafe DataSet or DataTable in serializable type can be vulnerable to remote code execution attacks

When deserializing untrusted input with an IFormatter-based serializer, deserializing a {0} object is insecure. '{1}' either is or derives from {0}.

|Item|Value|
|-|-|
|Category|Security|
|Enabled|False|
|Severity|Warning|
|CodeFix|False|
---

## [CA2353](https://docs.microsoft.com/dotnet/fundamentals/code-analysis/quality-rules/ca2353): Unsafe DataSet or DataTable in serializable type

When deserializing untrusted input, deserializing a {0} object is insecure. '{1}' either is or derives from {0}

|Item|Value|
|-|-|
|Category|Security|
|Enabled|False|
|Severity|Warning|
|CodeFix|False|
---

## [CA2354](https://docs.microsoft.com/dotnet/fundamentals/code-analysis/quality-rules/ca2354): Unsafe DataSet or DataTable in deserialized object graph can be vulnerable to remote code execution attacks

When deserializing untrusted input, deserializing a {0} object is insecure. '{1}' either is or derives from {0}

|Item|Value|
|-|-|
|Category|Security|
|Enabled|False|
|Severity|Warning|
|CodeFix|False|
---

## [CA2355](https://docs.microsoft.com/dotnet/fundamentals/code-analysis/quality-rules/ca2355): Unsafe DataSet or DataTable type found in deserializable object graph

When deserializing untrusted input, deserializing a {0} object is insecure. '{1}' either is or derives from {0}

|Item|Value|
|-|-|
|Category|Security|
|Enabled|False|
|Severity|Warning|
|CodeFix|False|
---

## [CA2356](https://docs.microsoft.com/dotnet/fundamentals/code-analysis/quality-rules/ca2356): Unsafe DataSet or DataTable type in web deserializable object graph

When deserializing untrusted input, deserializing a {0} object is insecure. '{1}' either is or derives from {0}

|Item|Value|
|-|-|
|Category|Security|
|Enabled|False|
|Severity|Warning|
|CodeFix|False|
---

## [CA2361](https://docs.microsoft.com/dotnet/fundamentals/code-analysis/quality-rules/ca2361): Ensure auto-generated class containing DataSet.ReadXml() is not used with untrusted data

The method '{0}' is insecure when deserializing untrusted data. Make sure that auto-generated class containing the '{0}' call is not deserialized with untrusted data.

|Item|Value|
|-|-|
|Category|Security|
|Enabled|False|
|Severity|Warning|
|CodeFix|False|
---

## [CA2362](https://docs.microsoft.com/dotnet/fundamentals/code-analysis/quality-rules/ca2362): Unsafe DataSet or DataTable in auto-generated serializable type can be vulnerable to remote code execution attacks

When deserializing untrusted input with an IFormatter-based serializer, deserializing a {0} object is insecure. '{1}' either is or derives from {0}. Ensure that the auto-generated type is never deserialized with untrusted data.

|Item|Value|
|-|-|
|Category|Security|
|Enabled|False|
|Severity|Warning|
|CodeFix|False|
---

## [CA3001](https://docs.microsoft.com/dotnet/fundamentals/code-analysis/quality-rules/ca3001): Review code for SQL injection vulnerabilities

Potential SQL injection vulnerability was found where '{0}' in method '{1}' may be tainted by user-controlled data from '{2}' in method '{3}'.

|Item|Value|
|-|-|
|Category|Security|
|Enabled|False|
|Severity|Warning|
|CodeFix|False|
---

## [CA3002](https://docs.microsoft.com/dotnet/fundamentals/code-analysis/quality-rules/ca3002): Review code for XSS vulnerabilities

Potential cross-site scripting (XSS) vulnerability was found where '{0}' in method '{1}' may be tainted by user-controlled data from '{2}' in method '{3}'.

|Item|Value|
|-|-|
|Category|Security|
|Enabled|False|
|Severity|Warning|
|CodeFix|False|
---

## [CA3003](https://docs.microsoft.com/dotnet/fundamentals/code-analysis/quality-rules/ca3003): Review code for file path injection vulnerabilities

Potential file path injection vulnerability was found where '{0}' in method '{1}' may be tainted by user-controlled data from '{2}' in method '{3}'.

|Item|Value|
|-|-|
|Category|Security|
|Enabled|False|
|Severity|Warning|
|CodeFix|False|
---

## [CA3004](https://docs.microsoft.com/dotnet/fundamentals/code-analysis/quality-rules/ca3004): Review code for information disclosure vulnerabilities

Potential information disclosure vulnerability was found where '{0}' in method '{1}' may contain unintended information from '{2}' in method '{3}'.

|Item|Value|
|-|-|
|Category|Security|
|Enabled|False|
|Severity|Warning|
|CodeFix|False|
---

## [CA3005](https://docs.microsoft.com/dotnet/fundamentals/code-analysis/quality-rules/ca3005): Review code for LDAP injection vulnerabilities

Potential LDAP injection vulnerability was found where '{0}' in method '{1}' may be tainted by user-controlled data from '{2}' in method '{3}'.

|Item|Value|
|-|-|
|Category|Security|
|Enabled|False|
|Severity|Warning|
|CodeFix|False|
---

## [CA3006](https://docs.microsoft.com/dotnet/fundamentals/code-analysis/quality-rules/ca3006): Review code for process command injection vulnerabilities

Potential process command injection vulnerability was found where '{0}' in method '{1}' may be tainted by user-controlled data from '{2}' in method '{3}'.

|Item|Value|
|-|-|
|Category|Security|
|Enabled|False|
|Severity|Warning|
|CodeFix|False|
---

## [CA3007](https://docs.microsoft.com/dotnet/fundamentals/code-analysis/quality-rules/ca3007): Review code for open redirect vulnerabilities

Potential open redirect vulnerability was found where '{0}' in method '{1}' may be tainted by user-controlled data from '{2}' in method '{3}'.

|Item|Value|
|-|-|
|Category|Security|
|Enabled|False|
|Severity|Warning|
|CodeFix|False|
---

## [CA3008](https://docs.microsoft.com/dotnet/fundamentals/code-analysis/quality-rules/ca3008): Review code for XPath injection vulnerabilities

Potential XPath injection vulnerability was found where '{0}' in method '{1}' may be tainted by user-controlled data from '{2}' in method '{3}'.

|Item|Value|
|-|-|
|Category|Security|
|Enabled|False|
|Severity|Warning|
|CodeFix|False|
---

## [CA3009](https://docs.microsoft.com/dotnet/fundamentals/code-analysis/quality-rules/ca3009): Review code for XML injection vulnerabilities

Potential XML injection vulnerability was found where '{0}' in method '{1}' may be tainted by user-controlled data from '{2}' in method '{3}'.

|Item|Value|
|-|-|
|Category|Security|
|Enabled|False|
|Severity|Warning|
|CodeFix|False|
---

## [CA3010](https://docs.microsoft.com/dotnet/fundamentals/code-analysis/quality-rules/ca3010): Review code for XAML injection vulnerabilities

Potential XAML injection vulnerability was found where '{0}' in method '{1}' may be tainted by user-controlled data from '{2}' in method '{3}'.

|Item|Value|
|-|-|
|Category|Security|
|Enabled|False|
|Severity|Warning|
|CodeFix|False|
---

## [CA3011](https://docs.microsoft.com/dotnet/fundamentals/code-analysis/quality-rules/ca3011): Review code for DLL injection vulnerabilities

Potential DLL injection vulnerability was found where '{0}' in method '{1}' may be tainted by user-controlled data from '{2}' in method '{3}'.

|Item|Value|
|-|-|
|Category|Security|
|Enabled|False|
|Severity|Warning|
|CodeFix|False|
---

## [CA3012](https://docs.microsoft.com/dotnet/fundamentals/code-analysis/quality-rules/ca3012): Review code for regex injection vulnerabilities

Potential regex injection vulnerability was found where '{0}' in method '{1}' may be tainted by user-controlled data from '{2}' in method '{3}'.

|Item|Value|
|-|-|
|Category|Security|
|Enabled|False|
|Severity|Warning|
|CodeFix|False|
---

## [CA3061](https://docs.microsoft.com/dotnet/fundamentals/code-analysis/quality-rules/ca3061): Do Not Add Schema By URL

This overload of XmlSchemaCollection.Add method internally enables DTD processing on the XML reader instance used, and uses UrlResolver for resolving external XML entities. The outcome is information disclosure. Content from file system or network shares for the machine processing the XML can be exposed to attacker. In addition, an attacker can use this as a DoS vector.

|Item|Value|
|-|-|
|Category|Security|
|Enabled|True|
|Severity|Hidden|
|CodeFix|False|
---

## [CA3075](https://docs.microsoft.com/dotnet/fundamentals/code-analysis/quality-rules/ca3075): Insecure DTD processing in XML

Using XmlTextReader.Load(), creating an insecure XmlReaderSettings instance when invoking XmlReader.Create(), setting the InnerXml property of the XmlDocument and enabling DTD processing using XmlUrlResolver insecurely can lead to information disclosure. Replace it with a call to the Load() method overload that takes an XmlReader instance, use XmlReader.Create() to accept XmlReaderSettings arguments or consider explicitly setting secure values. The DataViewSettingCollectionString property of DataViewManager should always be assigned from a trusted source, the DtdProcessing property should be set to false, and the XmlResolver property should be changed to XmlSecureResolver or null.

|Item|Value|
|-|-|
|Category|Security|
|Enabled|True|
|Severity|Hidden|
|CodeFix|False|
---

## [CA3076](https://docs.microsoft.com/dotnet/fundamentals/code-analysis/quality-rules/ca3076): Insecure XSLT script processing.

Providing an insecure XsltSettings instance and an insecure XmlResolver instance to XslCompiledTransform.Load method is potentially unsafe as it allows processing script within XSL, which on an untrusted XSL input may lead to malicious code execution. Either replace the insecure XsltSettings argument with XsltSettings.Default or an instance that has disabled document function and script execution, or replace the XmlResolver argument with null or an XmlSecureResolver instance. This message may be suppressed if the input is known to be from a trusted source and external resource resolution from locations that are not known in advance must be supported.

|Item|Value|
|-|-|
|Category|Security|
|Enabled|True|
|Severity|Hidden|
|CodeFix|False|
---

## [CA3077](https://docs.microsoft.com/dotnet/fundamentals/code-analysis/quality-rules/ca3077): Insecure Processing in API Design, XmlDocument and XmlTextReader

Enabling DTD processing on all instances derived from XmlTextReader or  XmlDocument and using XmlUrlResolver for resolving external XML entities may lead to information disclosure. Ensure to set the XmlResolver property to null, create an instance of XmlSecureResolver when processing untrusted input, or use XmlReader.Create method with a secure XmlReaderSettings argument. Unless you need to enable it, ensure the DtdProcessing property is set to false.

|Item|Value|
|-|-|
|Category|Security|
|Enabled|True|
|Severity|Hidden|
|CodeFix|False|
---

## [CA3147](https://docs.microsoft.com/dotnet/fundamentals/code-analysis/quality-rules/ca3147): Mark Verb Handlers With Validate Antiforgery Token

Missing ValidateAntiForgeryTokenAttribute on controller action {0}

|Item|Value|
|-|-|
|Category|Security|
|Enabled|True|
|Severity|Hidden|
|CodeFix|False|
---

## [CA5350](https://docs.microsoft.com/dotnet/fundamentals/code-analysis/quality-rules/ca5350): Do Not Use Weak Cryptographic Algorithms

Cryptographic algorithms degrade over time as attacks become for advances to attacker get access to more computation. Depending on the type and application of this cryptographic algorithm, further degradation of the cryptographic strength of it may allow attackers to read enciphered messages, tamper with enciphered  messages, forge digital signatures, tamper with hashed content, or otherwise compromise any cryptosystem based on this algorithm. Replace encryption uses with the AES algorithm (AES-256, AES-192 and AES-128 are acceptable) with a key length greater than or equal to 128 bits. Replace hashing uses with a hashing function in the SHA-2 family, such as SHA-2 512, SHA-2 384, or SHA-2 256.

|Item|Value|
|-|-|
|Category|Security|
|Enabled|True|
|Severity|Hidden|
|CodeFix|False|
---

## [CA5351](https://docs.microsoft.com/dotnet/fundamentals/code-analysis/quality-rules/ca5351): Do Not Use Broken Cryptographic Algorithms

An attack making it computationally feasible to break this algorithm exists. This allows attackers to break the cryptographic guarantees it is designed to provide. Depending on the type and application of this cryptographic algorithm, this may allow attackers to read enciphered messages, tamper with enciphered  messages, forge digital signatures, tamper with hashed content, or otherwise compromise any cryptosystem based on this algorithm. Replace encryption uses with the AES algorithm (AES-256, AES-192 and AES-128 are acceptable) with a key length greater than or equal to 128 bits. Replace hashing uses with a hashing function in the SHA-2 family, such as SHA512, SHA384, or SHA256. Replace digital signature uses with RSA with a key length greater than or equal to 2048-bits, or ECDSA with a key length greater than or equal to 256 bits.

|Item|Value|
|-|-|
|Category|Security|
|Enabled|True|
|Severity|Hidden|
|CodeFix|False|
---

## [CA5358](https://docs.microsoft.com/dotnet/fundamentals/code-analysis/quality-rules/ca5358): Review cipher mode usage with cryptography experts

These cipher modes might be vulnerable to attacks. Consider using recommended modes (CBC, CTS).

|Item|Value|
|-|-|
|Category|Security|
|Enabled|False|
|Severity|Warning|
|CodeFix|False|
---

## [CA5359](https://docs.microsoft.com/dotnet/fundamentals/code-analysis/quality-rules/ca5359): Do Not Disable Certificate Validation

A certificate can help authenticate the identity of the server. Clients should validate the server certificate to ensure requests are sent to the intended server. If the ServerCertificateValidationCallback always returns 'true', any certificate will pass validation.

|Item|Value|
|-|-|
|Category|Security|
|Enabled|True|
|Severity|Hidden|
|CodeFix|False|
---

## [CA5360](https://docs.microsoft.com/dotnet/fundamentals/code-analysis/quality-rules/ca5360): Do Not Call Dangerous Methods In Deserialization

Insecure Deserialization is a vulnerability which occurs when untrusted data is used to abuse the logic of an application, inflict a Denial-of-Service (DoS) attack, or even execute arbitrary code upon it being deserialized. It’s frequently possible for malicious users to abuse these deserialization features when the application is deserializing untrusted data which is under their control. Specifically, invoke dangerous methods in the process of deserialization. Successful insecure deserialization attacks could allow an attacker to carry out attacks such as DoS attacks, authentication bypasses, and remote code execution.

|Item|Value|
|-|-|
|Category|Security|
|Enabled|True|
|Severity|Hidden|
|CodeFix|False|
---

## [CA5361](https://docs.microsoft.com/dotnet/fundamentals/code-analysis/quality-rules/ca5361): Do Not Disable SChannel Use of Strong Crypto

Starting with the .NET Framework 4.6, the System.Net.ServicePointManager and System.Net.Security.SslStream classes are recommended to use new protocols. The old ones have protocol weaknesses and are not supported. Setting Switch.System.Net.DontEnableSchUseStrongCrypto with true will use the old weak crypto check and opt out of the protocol migration.

|Item|Value|
|-|-|
|Category|Security|
|Enabled|False|
|Severity|Warning|
|CodeFix|False|
---

## [CA5362](https://docs.microsoft.com/dotnet/fundamentals/code-analysis/quality-rules/ca5362): Potential reference cycle in deserialized object graph

Review code that processes untrusted deserialized data for handling of unexpected reference cycles. An unexpected reference cycle should not cause the code to enter an infinite loop. Otherwise, an unexpected reference cycle can allow an attacker to DOS or exhaust the memory of the process when deserializing untrusted data.

|Item|Value|
|-|-|
|Category|Security|
|Enabled|False|
|Severity|Warning|
|CodeFix|False|
---

## [CA5363](https://docs.microsoft.com/dotnet/fundamentals/code-analysis/quality-rules/ca5363): Do Not Disable Request Validation

Request validation is a feature in ASP.NET that examines HTTP requests and determines whether they contain potentially dangerous content. This check adds protection from markup or code in the URL query string, cookies, or posted form values that might have been added for malicious purposes. So, it is generally desirable and should be left enabled for defense in depth.

|Item|Value|
|-|-|
|Category|Security|
|Enabled|True|
|Severity|Hidden|
|CodeFix|False|
---

## [CA5364](https://docs.microsoft.com/dotnet/fundamentals/code-analysis/quality-rules/ca5364): Do Not Use Deprecated Security Protocols

Using a deprecated security protocol rather than the system default is risky.

|Item|Value|
|-|-|
|Category|Security|
|Enabled|True|
|Severity|Hidden|
|CodeFix|False|
---

## [CA5365](https://docs.microsoft.com/dotnet/fundamentals/code-analysis/quality-rules/ca5365): Do Not Disable HTTP Header Checking

HTTP header checking enables encoding of the carriage return and newline characters, \r and \n, that are found in response headers. This encoding can help to avoid injection attacks that exploit an application that echoes untrusted data contained by the header.

|Item|Value|
|-|-|
|Category|Security|
|Enabled|True|
|Severity|Hidden|
|CodeFix|False|
---

## [CA5366](https://docs.microsoft.com/dotnet/fundamentals/code-analysis/quality-rules/ca5366): Use XmlReader for 'DataSet.ReadXml()'

Processing XML from untrusted data may load dangerous external references, which should be restricted by using an XmlReader with a secure resolver or with DTD processing disabled.

|Item|Value|
|-|-|
|Category|Security|
|Enabled|True|
|Severity|Hidden|
|CodeFix|False|
---

## [CA5367](https://docs.microsoft.com/dotnet/fundamentals/code-analysis/quality-rules/ca5367): Do Not Serialize Types With Pointer Fields

Pointers are not "type safe" in the sense that you cannot guarantee the correctness of the memory they point at. So, serializing types with pointer fields is dangerous, as it may allow an attacker to control the pointer.

|Item|Value|
|-|-|
|Category|Security|
|Enabled|False|
|Severity|Warning|
|CodeFix|False|
---

## [CA5368](https://docs.microsoft.com/dotnet/fundamentals/code-analysis/quality-rules/ca5368): Set ViewStateUserKey For Classes Derived From Page

Setting the ViewStateUserKey property can help you prevent attacks on your application by allowing you to assign an identifier to the view-state variable for individual users so that they cannot use the variable to generate an attack. Otherwise, there will be cross-site request forgery vulnerabilities.

|Item|Value|
|-|-|
|Category|Security|
|Enabled|True|
|Severity|Hidden|
|CodeFix|False|
---

## [CA5369](https://docs.microsoft.com/dotnet/fundamentals/code-analysis/quality-rules/ca5369): Use XmlReader for 'XmlSerializer.Deserialize()'

Processing XML from untrusted data may load dangerous external references, which should be restricted by using an XmlReader with a secure resolver or with DTD processing disabled.

|Item|Value|
|-|-|
|Category|Security|
|Enabled|True|
|Severity|Hidden|
|CodeFix|False|
---

## [CA5370](https://docs.microsoft.com/dotnet/fundamentals/code-analysis/quality-rules/ca5370): Use XmlReader for XmlValidatingReader constructor

Processing XML from untrusted data may load dangerous external references, which should be restricted by using an XmlReader with a secure resolver or with DTD processing disabled.

|Item|Value|
|-|-|
|Category|Security|
|Enabled|True|
|Severity|Hidden|
|CodeFix|False|
---

## [CA5371](https://docs.microsoft.com/dotnet/fundamentals/code-analysis/quality-rules/ca5371): Use XmlReader for 'XmlSchema.Read()'

Processing XML from untrusted data may load dangerous external references, which should be restricted by using an XmlReader with a secure resolver or with DTD processing disabled.

|Item|Value|
|-|-|
|Category|Security|
|Enabled|True|
|Severity|Hidden|
|CodeFix|False|
---

## [CA5372](https://docs.microsoft.com/dotnet/fundamentals/code-analysis/quality-rules/ca5372): Use XmlReader for XPathDocument constructor

Processing XML from untrusted data may load dangerous external references, which should be restricted by using an XmlReader with a secure resolver or with DTD processing disabled.

|Item|Value|
|-|-|
|Category|Security|
|Enabled|True|
|Severity|Hidden|
|CodeFix|False|
---

## [CA5373](https://docs.microsoft.com/dotnet/fundamentals/code-analysis/quality-rules/ca5373): Do not use obsolete key derivation function

Password-based key derivation should use PBKDF2 with SHA-2. Avoid using PasswordDeriveBytes since it generates a PBKDF1 key. Avoid using Rfc2898DeriveBytes.CryptDeriveKey since it doesn't use the iteration count or salt.

|Item|Value|
|-|-|
|Category|Security|
|Enabled|True|
|Severity|Hidden|
|CodeFix|False|
---

## [CA5374](https://docs.microsoft.com/dotnet/fundamentals/code-analysis/quality-rules/ca5374): Do Not Use XslTransform

Do not use XslTransform. It does not restrict potentially dangerous external references.

|Item|Value|
|-|-|
|Category|Security|
|Enabled|True|
|Severity|Hidden|
|CodeFix|False|
---

## [CA5375](https://docs.microsoft.com/dotnet/fundamentals/code-analysis/quality-rules/ca5375): Do Not Use Account Shared Access Signature

Shared Access Signatures(SAS) are a vital part of the security model for any application using Azure Storage, they should provide limited and safe permissions to your storage account to clients that don't have the account key. All of the operations available via a service SAS are also available via an account SAS, that is, account SAS is too powerful. So it is recommended to use Service SAS to delegate access more carefully.

|Item|Value|
|-|-|
|Category|Security|
|Enabled|False|
|Severity|Warning|
|CodeFix|False|
---

## [CA5376](https://docs.microsoft.com/dotnet/fundamentals/code-analysis/quality-rules/ca5376): Use SharedAccessProtocol HttpsOnly

HTTPS encrypts network traffic. Use HttpsOnly, rather than HttpOrHttps, to ensure network traffic is always encrypted to help prevent disclosure of sensitive data.

|Item|Value|
|-|-|
|Category|Security|
|Enabled|False|
|Severity|Warning|
|CodeFix|False|
---

## [CA5377](https://docs.microsoft.com/dotnet/fundamentals/code-analysis/quality-rules/ca5377): Use Container Level Access Policy

No access policy identifier is specified, making tokens non-revocable.

|Item|Value|
|-|-|
|Category|Security|
|Enabled|False|
|Severity|Warning|
|CodeFix|False|
---

## [CA5378](https://docs.microsoft.com/dotnet/fundamentals/code-analysis/quality-rules/ca5378): Do not disable ServicePointManagerSecurityProtocols

Do not set Switch.System.ServiceModel.DisableUsingServicePointManagerSecurityProtocols to true.  Setting this switch limits Windows Communication Framework (WCF) to using Transport Layer Security (TLS) 1.0, which is insecure and obsolete.

|Item|Value|
|-|-|
|Category|Security|
|Enabled|False|
|Severity|Warning|
|CodeFix|False|
---

## [CA5379](https://docs.microsoft.com/dotnet/fundamentals/code-analysis/quality-rules/ca5379): Ensure Key Derivation Function algorithm is sufficiently strong

Some implementations of the Rfc2898DeriveBytes class allow for a hash algorithm to be specified in a constructor parameter or overwritten in the HashAlgorithm property. If a hash algorithm is specified, then it should be SHA-256 or higher.

|Item|Value|
|-|-|
|Category|Security|
|Enabled|True|
|Severity|Hidden|
|CodeFix|False|
---

## [CA5380](https://docs.microsoft.com/dotnet/fundamentals/code-analysis/quality-rules/ca5380): Do Not Add Certificates To Root Store

By default, the Trusted Root Certification Authorities certificate store is configured with a set of public CAs that has met the requirements of the Microsoft Root Certificate Program. Since all trusted root CAs can issue certificates for any domain, an attacker can pick a weak or coercible CA that you install by yourself to target for an attack – and a single vulnerable, malicious or coercible CA undermines the security of the entire system. To make matters worse, these attacks can go unnoticed quite easily.

|Item|Value|
|-|-|
|Category|Security|
|Enabled|False|
|Severity|Warning|
|CodeFix|False|
---

## [CA5381](https://docs.microsoft.com/dotnet/fundamentals/code-analysis/quality-rules/ca5381): Ensure Certificates Are Not Added To Root Store

By default, the Trusted Root Certification Authorities certificate store is configured with a set of public CAs that has met the requirements of the Microsoft Root Certificate Program. Since all trusted root CAs can issue certificates for any domain, an attacker can pick a weak or coercible CA that you install by yourself to target for an attack – and a single vulnerable, malicious or coercible CA undermines the security of the entire system. To make matters worse, these attacks can go unnoticed quite easily.

|Item|Value|
|-|-|
|Category|Security|
|Enabled|False|
|Severity|Warning|
|CodeFix|False|
---

## [CA5382](https://docs.microsoft.com/dotnet/fundamentals/code-analysis/quality-rules/ca5382): Use Secure Cookies In ASP.NET Core

Applications available over HTTPS must use secure cookies.

|Item|Value|
|-|-|
|Category|Security|
|Enabled|False|
|Severity|Warning|
|CodeFix|False|
---

## [CA5383](https://docs.microsoft.com/dotnet/fundamentals/code-analysis/quality-rules/ca5383): Ensure Use Secure Cookies In ASP.NET Core

Applications available over HTTPS must use secure cookies.

|Item|Value|
|-|-|
|Category|Security|
|Enabled|False|
|Severity|Warning|
|CodeFix|False|
---

## [CA5384](https://docs.microsoft.com/dotnet/fundamentals/code-analysis/quality-rules/ca5384): Do Not Use Digital Signature Algorithm (DSA)

DSA is too weak to use.

|Item|Value|
|-|-|
|Category|Security|
|Enabled|True|
|Severity|Hidden|
|CodeFix|False|
---

## [CA5385](https://docs.microsoft.com/dotnet/fundamentals/code-analysis/quality-rules/ca5385): Use Rivest–Shamir–Adleman (RSA) Algorithm With Sufficient Key Size

Encryption algorithms are vulnerable to brute force attacks when too small a key size is used.

|Item|Value|
|-|-|
|Category|Security|
|Enabled|True|
|Severity|Hidden|
|CodeFix|False|
---

## [CA5386](https://docs.microsoft.com/dotnet/fundamentals/code-analysis/quality-rules/ca5386): Avoid hardcoding SecurityProtocolType value

Avoid hardcoding SecurityProtocolType {0}, and instead use SecurityProtocolType.SystemDefault to allow the operating system to choose the best Transport Layer Security protocol to use.

|Item|Value|
|-|-|
|Category|Security|
|Enabled|False|
|Severity|Warning|
|CodeFix|False|
---

## [CA5387](https://docs.microsoft.com/dotnet/fundamentals/code-analysis/quality-rules/ca5387): Do Not Use Weak Key Derivation Function With Insufficient Iteration Count

When deriving cryptographic keys from user-provided inputs such as password, use sufficient iteration count (at least 100k).

|Item|Value|
|-|-|
|Category|Security|
|Enabled|False|
|Severity|Warning|
|CodeFix|False|
---

## [CA5388](https://docs.microsoft.com/dotnet/fundamentals/code-analysis/quality-rules/ca5388): Ensure Sufficient Iteration Count When Using Weak Key Derivation Function

When deriving cryptographic keys from user-provided inputs such as password, use sufficient iteration count (at least 100k).

|Item|Value|
|-|-|
|Category|Security|
|Enabled|False|
|Severity|Warning|
|CodeFix|False|
---

## [CA5389](https://docs.microsoft.com/dotnet/fundamentals/code-analysis/quality-rules/ca5389): Do Not Add Archive Item's Path To The Target File System Path

When extracting files from an archive and using the archive item's path, check if the path is safe. Archive path can be relative and can lead to file system access outside of the expected file system target path, leading to malicious config changes and remote code execution via lay-and-wait technique.

|Item|Value|
|-|-|
|Category|Security|
|Enabled|False|
|Severity|Warning|
|CodeFix|False|
---

## [CA5390](https://docs.microsoft.com/dotnet/fundamentals/code-analysis/quality-rules/ca5390): Do not hard-code encryption key

SymmetricAlgorithm's .Key property, or a method's rgbKey parameter, should never be a hard-coded value.

|Item|Value|
|-|-|
|Category|Security|
|Enabled|False|
|Severity|Warning|
|CodeFix|False|
---

## [CA5391](https://docs.microsoft.com/dotnet/fundamentals/code-analysis/quality-rules/ca5391): Use antiforgery tokens in ASP.NET Core MVC controllers

Handling a POST, PUT, PATCH, or DELETE request without validating an antiforgery token may be vulnerable to cross-site request forgery attacks. A cross-site request forgery attack can send malicious requests from an authenticated user to your ASP.NET Core MVC controller.

|Item|Value|
|-|-|
|Category|Security|
|Enabled|False|
|Severity|Warning|
|CodeFix|False|
---

## [CA5392](https://docs.microsoft.com/dotnet/fundamentals/code-analysis/quality-rules/ca5392): Use DefaultDllImportSearchPaths attribute for P/Invokes

By default, P/Invokes using DllImportAttribute probe a number of directories, including the current working directory for the library to load. This can be a security issue for certain applications, leading to DLL hijacking.

|Item|Value|
|-|-|
|Category|Security|
|Enabled|False|
|Severity|Warning|
|CodeFix|False|
---

## [CA5393](https://docs.microsoft.com/dotnet/fundamentals/code-analysis/quality-rules/ca5393): Do not use unsafe DllImportSearchPath value

There could be a malicious DLL in the default DLL search directories. Or, depending on where your application is run from, there could be a malicious DLL in the application's directory. Use a DllImportSearchPath value that specifies an explicit search path instead. The DllImportSearchPath flags that this rule looks for can be configured in .editorconfig.

|Item|Value|
|-|-|
|Category|Security|
|Enabled|False|
|Severity|Warning|
|CodeFix|False|
---

## [CA5394](https://docs.microsoft.com/dotnet/fundamentals/code-analysis/quality-rules/ca5394): Do not use insecure randomness

Using a cryptographically weak pseudo-random number generator may allow an attacker to predict what security-sensitive value will be generated. Use a cryptographically strong random number generator if an unpredictable value is required, or ensure that weak pseudo-random numbers aren't used in a security-sensitive manner.

|Item|Value|
|-|-|
|Category|Security|
|Enabled|False|
|Severity|Warning|
|CodeFix|False|
---

## [CA5395](https://docs.microsoft.com/dotnet/fundamentals/code-analysis/quality-rules/ca5395): Miss HttpVerb attribute for action methods

All the methods that create, edit, delete, or otherwise modify data do so in the [HttpPost] overload of the method, which needs to be protected with the anti forgery attribute from request forgery. Performing a GET operation should be a safe operation that has no side effects and doesn't modify your persisted data.

|Item|Value|
|-|-|
|Category|Security|
|Enabled|False|
|Severity|Warning|
|CodeFix|False|
---

## [CA5396](https://docs.microsoft.com/dotnet/fundamentals/code-analysis/quality-rules/ca5396): Set HttpOnly to true for HttpCookie

As a defense in depth measure, ensure security sensitive HTTP cookies are marked as HttpOnly. This indicates web browsers should disallow scripts from accessing the cookies. Injected malicious scripts are a common way of stealing cookies.

|Item|Value|
|-|-|
|Category|Security|
|Enabled|False|
|Severity|Warning|
|CodeFix|False|
---

## [CA5397](https://docs.microsoft.com/dotnet/fundamentals/code-analysis/quality-rules/ca5397): Do not use deprecated SslProtocols values

Older protocol versions of Transport Layer Security (TLS) are less secure than TLS 1.2 and TLS 1.3, and are more likely to have new vulnerabilities. Avoid older protocol versions to minimize risk.

|Item|Value|
|-|-|
|Category|Security|
|Enabled|True|
|Severity|Hidden|
|CodeFix|False|
---

## [CA5398](https://docs.microsoft.com/dotnet/fundamentals/code-analysis/quality-rules/ca5398): Avoid hardcoded SslProtocols values

Current Transport Layer Security protocol versions may become deprecated if vulnerabilities are found. Avoid hardcoding SslProtocols values to keep your application secure. Use 'None' to let the Operating System choose a version.

|Item|Value|
|-|-|
|Category|Security|
|Enabled|False|
|Severity|Warning|
|CodeFix|False|
---

## [CA5399](https://docs.microsoft.com/dotnet/fundamentals/code-analysis/quality-rules/ca5399): HttpClients should enable certificate revocation list checks

Using HttpClient without providing a platform specific handler (WinHttpHandler or CurlHandler or HttpClientHandler) where the CheckCertificateRevocationList property is set to true, will allow revoked certificates to be accepted by the HttpClient as valid.

|Item|Value|
|-|-|
|Category|Security|
|Enabled|False|
|Severity|Warning|
|CodeFix|False|
---

## [CA5400](https://docs.microsoft.com/dotnet/fundamentals/code-analysis/quality-rules/ca5400): Ensure HttpClient certificate revocation list check is not disabled

Using HttpClient without providing a platform specific handler (WinHttpHandler or CurlHandler or HttpClientHandler) where the CheckCertificateRevocationList property is set to true, will allow revoked certificates to be accepted by the HttpClient as valid.

|Item|Value|
|-|-|
|Category|Security|
|Enabled|False|
|Severity|Warning|
|CodeFix|False|
---

## [CA5401](https://docs.microsoft.com/dotnet/fundamentals/code-analysis/quality-rules/ca5401): Do not use CreateEncryptor with non-default IV

Symmetric encryption should always use a non-repeatable initialization vector to prevent dictionary attacks.

|Item|Value|
|-|-|
|Category|Security|
|Enabled|False|
|Severity|Warning|
|CodeFix|False|
---

## [CA5402](https://docs.microsoft.com/dotnet/fundamentals/code-analysis/quality-rules/ca5402): Use CreateEncryptor with the default IV

Symmetric encryption should always use a non-repeatable initialization vector to prevent dictionary attacks.

|Item|Value|
|-|-|
|Category|Security|
|Enabled|False|
|Severity|Warning|
|CodeFix|False|
---

## [CA5403](https://docs.microsoft.com/dotnet/fundamentals/code-analysis/quality-rules/ca5403): Do not hard-code certificate

Hard-coded certificates in source code are vulnerable to being exploited.

|Item|Value|
|-|-|
|Category|Security|
|Enabled|False|
|Severity|Warning|
|CodeFix|False|
---

## [CA5404](https://docs.microsoft.com/dotnet/fundamentals/code-analysis/quality-rules/ca5404): Do not disable token validation checks

Token validation checks ensure that while validating tokens, all aspects are analyzed and verified. Turning off validation can lead to security holes by allowing untrusted tokens to make it through validation.

|Item|Value|
|-|-|
|Category|Security|
|Enabled|False|
|Severity|Warning|
|CodeFix|False|
---

## [CA5405](https://docs.microsoft.com/dotnet/fundamentals/code-analysis/quality-rules/ca5405): Do not always skip token validation in delegates

By setting critical TokenValidationParameter validation delegates to true, important authentication safeguards are disabled which can lead to tokens from any issuer or expired tokens being wrongly validated.

|Item|Value|
|-|-|
|Category|Security|
|Enabled|False|
|Severity|Warning|
|CodeFix|False|
---<|MERGE_RESOLUTION|>--- conflicted
+++ resolved
@@ -1524,25 +1524,15 @@
 |CodeFix|False|
 ---
 
-<<<<<<< HEAD
-## [CA1852](https://docs.microsoft.com/dotnet/fundamentals/code-analysis/quality-rules/ca1852): Do not guard 'Dictionary.Remove(key)' with 'Dictionary.ContainsKey(key)'
-
-Do not guard 'Dictionary.Remove(key)' with 'Dictionary.ContainsKey(key)'. The former already checks whether the key exists, and will not throw if it does not.
-=======
 ## [CA1852](https://docs.microsoft.com/dotnet/fundamentals/code-analysis/quality-rules/ca1852): Seal internal types
 
 When a type is not accessible outside its assembly and has no subtypes within its containing assembly, it can be safely sealed. Sealing types can improve performance.
->>>>>>> 28135459
-
-|Item|Value|
-|-|-|
-|Category|Performance|
-|Enabled|True|
-<<<<<<< HEAD
-|Severity|Info|
-=======
-|Severity|Hidden|
->>>>>>> 28135459
+
+|Item|Value|
+|-|-|
+|Category|Performance|
+|Enabled|True|
+|Severity|Hidden|
 |CodeFix|True|
 ---
 

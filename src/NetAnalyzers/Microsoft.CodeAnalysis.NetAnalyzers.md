--- conflicted
+++ resolved
@@ -1584,7 +1584,6 @@
 |CodeFix|True|
 ---
 
-<<<<<<< HEAD
 ## [CA1856](https://docs.microsoft.com/dotnet/fundamentals/code-analysis/quality-rules/ca1856): Incorrect usage of ConstantExpected attribute
 
 ConstantExpectedAttribute is not applied correctly on the parameter.
@@ -1609,10 +1608,7 @@
 |CodeFix|False|
 ---
 
-## [CA2000](https://docs.microsoft.com/dotnet/fundamentals/code-analysis/quality-rules/ca2000): Dispose objects before losing scope
-=======
 ## [CA2000](https://learn.microsoft.com/dotnet/fundamentals/code-analysis/quality-rules/ca2000): Dispose objects before losing scope
->>>>>>> 31373ce8
 
 If a disposable object is not explicitly disposed before all references to it are out of scope, the object will be disposed at some indeterminate time when the garbage collector runs the finalizer of the object. Because an exceptional event might occur that will prevent the finalizer of the object from running, the object should be explicitly disposed instead.
 

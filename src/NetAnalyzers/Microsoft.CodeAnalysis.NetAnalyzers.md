# Microsoft.CodeAnalysis.NetAnalyzers

## [CA1000](https://learn.microsoft.com/dotnet/fundamentals/code-analysis/quality-rules/ca1000): Do not declare static members on generic types

When a static member of a generic type is called, the type argument must be specified for the type. When a generic instance member that does not support inference is called, the type argument must be specified for the member. In these two cases, the syntax for specifying the type argument is different and easily confused.

|Item|Value|
|-|-|
|Category|Design|
|Enabled|True|
|Severity|Hidden|
|CodeFix|False|
---

## [CA1001](https://learn.microsoft.com/dotnet/fundamentals/code-analysis/quality-rules/ca1001): Types that own disposable fields should be disposable

A class declares and implements an instance field that is a System.IDisposable type, and the class does not implement IDisposable. A class that declares an IDisposable field indirectly owns an unmanaged resource and should implement the IDisposable interface.

|Item|Value|
|-|-|
|Category|Design|
|Enabled|True|
|Severity|Hidden|
|CodeFix|True|
---

## [CA1002](https://learn.microsoft.com/dotnet/fundamentals/code-analysis/quality-rules/ca1002): Do not expose generic lists

System.Collections.Generic.List\<T> is a generic collection that's designed for performance and not inheritance. List\<T> does not contain virtual members that make it easier to change the behavior of an inherited class.

|Item|Value|
|-|-|
|Category|Design|
|Enabled|False|
|Severity|Warning|
|CodeFix|False|
---

## [CA1003](https://learn.microsoft.com/dotnet/fundamentals/code-analysis/quality-rules/ca1003): Use generic event handler instances

A type contains an event that declares an EventHandler delegate that returns void, whose signature contains two parameters (the first an object and the second a type that is assignable to EventArgs), and the containing assembly targets Microsoft .NET Framework?2.0.

|Item|Value|
|-|-|
|Category|Design|
|Enabled|False|
|Severity|Warning|
|CodeFix|False|
---

## [CA1005](https://learn.microsoft.com/dotnet/fundamentals/code-analysis/quality-rules/ca1005): Avoid excessive parameters on generic types

The more type parameters a generic type contains, the more difficult it is to know and remember what each type parameter represents.

|Item|Value|
|-|-|
|Category|Design|
|Enabled|False|
|Severity|Warning|
|CodeFix|False|
---

## [CA1008](https://learn.microsoft.com/dotnet/fundamentals/code-analysis/quality-rules/ca1008): Enums should have zero value

The default value of an uninitialized enumeration, just as other value types, is zero. A nonflags-attributed enumeration should define a member by using the value of zero so that the default value is a valid value of the enumeration. If an enumeration that has the FlagsAttribute attribute applied defines a zero-valued member, its name should be ""None"" to indicate that no values have been set in the enumeration.

|Item|Value|
|-|-|
|Category|Design|
|Enabled|False|
|Severity|Warning|
|CodeFix|True|
---

## [CA1010](https://learn.microsoft.com/dotnet/fundamentals/code-analysis/quality-rules/ca1010): Generic interface should also be implemented

To broaden the usability of a type, implement one of the generic interfaces. This is especially true for collections as they can then be used to populate generic collection types.

|Item|Value|
|-|-|
|Category|Design|
|Enabled|True|
|Severity|Hidden|
|CodeFix|False|
---

## [CA1012](https://learn.microsoft.com/dotnet/fundamentals/code-analysis/quality-rules/ca1012): Abstract types should not have public constructors

Constructors on abstract types can be called only by derived types. Because public constructors create instances of a type, and you cannot create instances of an abstract type, an abstract type that has a public constructor is incorrectly designed.

|Item|Value|
|-|-|
|Category|Design|
|Enabled|False|
|Severity|Warning|
|CodeFix|True|
---

## [CA1014](https://learn.microsoft.com/dotnet/fundamentals/code-analysis/quality-rules/ca1014): Mark assemblies with CLSCompliant

The Common Language Specification (CLS) defines naming restrictions, data types, and rules to which assemblies must conform if they will be used across programming languages. Good design dictates that all assemblies explicitly indicate CLS compliance by using CLSCompliantAttribute . If this attribute is not present on an assembly, the assembly is not compliant.

|Item|Value|
|-|-|
|Category|Design|
|Enabled|False|
|Severity|Warning|
|CodeFix|False|
---

## [CA1016](https://learn.microsoft.com/dotnet/fundamentals/code-analysis/quality-rules/ca1016): Mark assemblies with assembly version

The .NET Framework uses the version number to uniquely identify an assembly, and to bind to types in strongly named assemblies. The version number is used together with version and publisher policy. By default, applications run only with the assembly version with which they were built.

|Item|Value|
|-|-|
|Category|Design|
|Enabled|True|
|Severity|Info|
|CodeFix|False|
---

## [CA1017](https://learn.microsoft.com/dotnet/fundamentals/code-analysis/quality-rules/ca1017): Mark assemblies with ComVisible

ComVisibleAttribute determines how COM clients access managed code. Good design dictates that assemblies explicitly indicate COM visibility. COM visibility can be set for the whole assembly and then overridden for individual types and type members. If this attribute is not present, the contents of the assembly are visible to COM clients.

|Item|Value|
|-|-|
|Category|Design|
|Enabled|False|
|Severity|Warning|
|CodeFix|False|
---

## [CA1018](https://learn.microsoft.com/dotnet/fundamentals/code-analysis/quality-rules/ca1018): Mark attributes with AttributeUsageAttribute

Specify AttributeUsage on {0}

|Item|Value|
|-|-|
|Category|Design|
|Enabled|True|
|Severity|Info|
|CodeFix|True|
---

## [CA1019](https://learn.microsoft.com/dotnet/fundamentals/code-analysis/quality-rules/ca1019): Define accessors for attribute arguments

Remove the property setter from {0} or reduce its accessibility because it corresponds to positional argument {1}

|Item|Value|
|-|-|
|Category|Design|
|Enabled|False|
|Severity|Warning|
|CodeFix|True|
---

## [CA1021](https://learn.microsoft.com/dotnet/fundamentals/code-analysis/quality-rules/ca1021): Avoid out parameters

Passing types by reference (using 'out' or 'ref') requires experience with pointers, understanding how value types and reference types differ, and handling methods with multiple return values. Also, the difference between 'out' and 'ref' parameters is not widely understood.

|Item|Value|
|-|-|
|Category|Design|
|Enabled|False|
|Severity|Warning|
|CodeFix|False|
---

## [CA1024](https://learn.microsoft.com/dotnet/fundamentals/code-analysis/quality-rules/ca1024): Use properties where appropriate

A public or protected method has a name that starts with ""Get"", takes no parameters, and returns a value that is not an array. The method might be a good candidate to become a property.

|Item|Value|
|-|-|
|Category|Design|
|Enabled|False|
|Severity|Warning|
|CodeFix|False|
---

## [CA1027](https://learn.microsoft.com/dotnet/fundamentals/code-analysis/quality-rules/ca1027): Mark enums with FlagsAttribute

An enumeration is a value type that defines a set of related named constants. Apply FlagsAttribute to an enumeration when its named constants can be meaningfully combined.

|Item|Value|
|-|-|
|Category|Design|
|Enabled|False|
|Severity|Warning|
|CodeFix|True|
---

## [CA1028](https://learn.microsoft.com/dotnet/fundamentals/code-analysis/quality-rules/ca1028): Enum Storage should be Int32

An enumeration is a value type that defines a set of related named constants. By default, the System.Int32 data type is used to store the constant value. Although you can change this underlying type, it is not required or recommended for most scenarios.

|Item|Value|
|-|-|
|Category|Design|
|Enabled|False|
|Severity|Warning|
|CodeFix|True|
---

## [CA1030](https://learn.microsoft.com/dotnet/fundamentals/code-analysis/quality-rules/ca1030): Use events where appropriate

This rule detects methods that have names that ordinarily would be used for events. If a method is called in response to a clearly defined state change, the method should be invoked by an event handler. Objects that call the method should raise events instead of calling the method directly.

|Item|Value|
|-|-|
|Category|Design|
|Enabled|False|
|Severity|Warning|
|CodeFix|False|
---

## [CA1031](https://learn.microsoft.com/dotnet/fundamentals/code-analysis/quality-rules/ca1031): Do not catch general exception types

A general exception such as System.Exception or System.SystemException or a disallowed exception type is caught in a catch statement, or a general catch clause is used. General and disallowed exceptions should not be caught.

|Item|Value|
|-|-|
|Category|Design|
|Enabled|False|
|Severity|Warning|
|CodeFix|False|
---

## [CA1032](https://learn.microsoft.com/dotnet/fundamentals/code-analysis/quality-rules/ca1032): Implement standard exception constructors

Failure to provide the full set of constructors can make it difficult to correctly handle exceptions.

|Item|Value|
|-|-|
|Category|Design|
|Enabled|False|
|Severity|Warning|
|CodeFix|True|
---

## [CA1033](https://learn.microsoft.com/dotnet/fundamentals/code-analysis/quality-rules/ca1033): Interface methods should be callable by child types

An unsealed externally visible type provides an explicit method implementation of a public interface and does not provide an alternative externally visible method that has the same name.

|Item|Value|
|-|-|
|Category|Design|
|Enabled|False|
|Severity|Warning|
|CodeFix|True|
---

## [CA1034](https://learn.microsoft.com/dotnet/fundamentals/code-analysis/quality-rules/ca1034): Nested types should not be visible

A nested type is a type that is declared in the scope of another type. Nested types are useful to encapsulate private implementation details of the containing type. Used for this purpose, nested types should not be externally visible.

|Item|Value|
|-|-|
|Category|Design|
|Enabled|False|
|Severity|Warning|
|CodeFix|False|
---

## [CA1036](https://learn.microsoft.com/dotnet/fundamentals/code-analysis/quality-rules/ca1036): Override methods on comparable types

A public or protected type implements the System.IComparable interface. It does not override Object.Equals nor does it overload the language-specific operator for equality, inequality, less than, less than or equal, greater than or greater than or equal.

|Item|Value|
|-|-|
|Category|Design|
|Enabled|True|
|Severity|Hidden|
|CodeFix|True|
---

## [CA1040](https://learn.microsoft.com/dotnet/fundamentals/code-analysis/quality-rules/ca1040): Avoid empty interfaces

Interfaces define members that provide a behavior or usage contract. The functionality that is described by the interface can be adopted by any type, regardless of where the type appears in the inheritance hierarchy. A type implements an interface by providing implementations for the members of the interface. An empty interface does not define any members; therefore, it does not define a contract that can be implemented.

|Item|Value|
|-|-|
|Category|Design|
|Enabled|False|
|Severity|Warning|
|CodeFix|False|
---

## [CA1041](https://learn.microsoft.com/dotnet/fundamentals/code-analysis/quality-rules/ca1041): Provide ObsoleteAttribute message

A type or member is marked by using a System.ObsoleteAttribute attribute that does not have its ObsoleteAttribute.Message property specified. When a type or member that is marked by using ObsoleteAttribute is compiled, the Message property of the attribute is displayed. This gives the user information about the obsolete type or member.

|Item|Value|
|-|-|
|Category|Design|
|Enabled|True|
|Severity|Info|
|CodeFix|False|
---

## [CA1043](https://learn.microsoft.com/dotnet/fundamentals/code-analysis/quality-rules/ca1043): Use Integral Or String Argument For Indexers

Indexers, that is, indexed properties, should use integer or string types for the index. These types are typically used for indexing data structures and increase the usability of the library. Use of the Object type should be restricted to those cases where the specific integer or string type cannot be specified at design time. If the design requires other types for the index, reconsider whether the type represents a logical data store. If it does not represent a logical data store, use a method.

|Item|Value|
|-|-|
|Category|Design|
|Enabled|False|
|Severity|Warning|
|CodeFix|False|
---

## [CA1044](https://learn.microsoft.com/dotnet/fundamentals/code-analysis/quality-rules/ca1044): Properties should not be write only

Although it is acceptable and often necessary to have a read-only property, the design guidelines prohibit the use of write-only properties. This is because letting a user set a value, and then preventing the user from viewing that value, does not provide any security. Also, without read access, the state of shared objects cannot be viewed, which limits their usefulness.

|Item|Value|
|-|-|
|Category|Design|
|Enabled|False|
|Severity|Warning|
|CodeFix|False|
---

## [CA1045](https://learn.microsoft.com/dotnet/fundamentals/code-analysis/quality-rules/ca1045): Do not pass types by reference

Passing types by reference (using out or ref) requires experience with pointers, understanding how value types and reference types differ, and handling methods that have multiple return values. Also, the difference between out and ref parameters is not widely understood.

|Item|Value|
|-|-|
|Category|Design|
|Enabled|False|
|Severity|Warning|
|CodeFix|False|
---

## [CA1046](https://learn.microsoft.com/dotnet/fundamentals/code-analysis/quality-rules/ca1046): Do not overload equality operator on reference types

For reference types, the default implementation of the equality operator is almost always correct. By default, two references are equal only if they point to the same object. If the operator is providing meaningful value equality, the type should implement the generic 'System.IEquatable' interface.

|Item|Value|
|-|-|
|Category|Design|
|Enabled|False|
|Severity|Warning|
|CodeFix|False|
---

## [CA1047](https://learn.microsoft.com/dotnet/fundamentals/code-analysis/quality-rules/ca1047): Do not declare protected member in sealed type

Types declare protected members so that inheriting types can access or override the member. By definition, you cannot inherit from a sealed type, which means that protected methods on sealed types cannot be called.

|Item|Value|
|-|-|
|Category|Design|
|Enabled|True|
|Severity|Info|
|CodeFix|False|
---

## [CA1050](https://learn.microsoft.com/dotnet/fundamentals/code-analysis/quality-rules/ca1050): Declare types in namespaces

Types are declared in namespaces to prevent name collisions and as a way to organize related types in an object hierarchy.

|Item|Value|
|-|-|
|Category|Design|
|Enabled|True|
|Severity|Info|
|CodeFix|False|
---

## [CA1051](https://learn.microsoft.com/dotnet/fundamentals/code-analysis/quality-rules/ca1051): Do not declare visible instance fields

The primary use of a field should be as an implementation detail. Fields should be private or internal and should be exposed by using properties.

|Item|Value|
|-|-|
|Category|Design|
|Enabled|True|
|Severity|Hidden|
|CodeFix|False|
---

## [CA1052](https://learn.microsoft.com/dotnet/fundamentals/code-analysis/quality-rules/ca1052): Static holder types should be Static or NotInheritable

Type '{0}' is a static holder type but is neither static nor NotInheritable

|Item|Value|
|-|-|
|Category|Design|
|Enabled|False|
|Severity|Warning|
|CodeFix|True|
---

## [CA1054](https://learn.microsoft.com/dotnet/fundamentals/code-analysis/quality-rules/ca1054): URI-like parameters should not be strings

This rule assumes that the parameter represents a Uniform Resource Identifier (URI). A string representation or a URI is prone to parsing and encoding errors, and can lead to security vulnerabilities. 'System.Uri' class provides these services in a safe and secure manner.

|Item|Value|
|-|-|
|Category|Design|
|Enabled|False|
|Severity|Warning|
|CodeFix|True|
---

## [CA1055](https://learn.microsoft.com/dotnet/fundamentals/code-analysis/quality-rules/ca1055): URI-like return values should not be strings

This rule assumes that the method returns a URI. A string representation of a URI is prone to parsing and encoding errors, and can lead to security vulnerabilities. The System.Uri class provides these services in a safe and secure manner.

|Item|Value|
|-|-|
|Category|Design|
|Enabled|False|
|Severity|Warning|
|CodeFix|False|
---

## [CA1056](https://learn.microsoft.com/dotnet/fundamentals/code-analysis/quality-rules/ca1056): URI-like properties should not be strings

This rule assumes that the property represents a Uniform Resource Identifier (URI). A string representation of a URI is prone to parsing and encoding errors, and can lead to security vulnerabilities. The System.Uri class provides these services in a safe and secure manner.

|Item|Value|
|-|-|
|Category|Design|
|Enabled|False|
|Severity|Warning|
|CodeFix|False|
---

## [CA1058](https://learn.microsoft.com/dotnet/fundamentals/code-analysis/quality-rules/ca1058): Types should not extend certain base types

An externally visible type extends certain base types. Use one of the alternatives.

|Item|Value|
|-|-|
|Category|Design|
|Enabled|False|
|Severity|Warning|
|CodeFix|False|
---

## [CA1060](https://learn.microsoft.com/dotnet/fundamentals/code-analysis/quality-rules/ca1060): Move pinvokes to native methods class

Platform Invocation methods, such as those that are marked by using the System.Runtime.InteropServices.DllImportAttribute attribute, or methods that are defined by using the Declare keyword in Visual Basic, access unmanaged code. These methods should be of the NativeMethods, SafeNativeMethods, or UnsafeNativeMethods class.

|Item|Value|
|-|-|
|Category|Design|
|Enabled|False|
|Severity|Warning|
|CodeFix|False|
---

## [CA1061](https://learn.microsoft.com/dotnet/fundamentals/code-analysis/quality-rules/ca1061): Do not hide base class methods

A method in a base type is hidden by an identically named method in a derived type when the parameter signature of the derived method differs only by types that are more weakly derived than the corresponding types in the parameter signature of the base method.

|Item|Value|
|-|-|
|Category|Design|
|Enabled|True|
|Severity|Info|
|CodeFix|False|
---

## [CA1062](https://learn.microsoft.com/dotnet/fundamentals/code-analysis/quality-rules/ca1062): Validate arguments of public methods

An externally visible method dereferences one of its reference arguments without verifying whether that argument is 'null' ('Nothing' in Visual Basic). All reference arguments that are passed to externally visible methods should be checked against 'null'. If appropriate, throw an 'ArgumentNullException' when the argument is 'null'. If the method is designed to be called only by known assemblies, you should make the method internal.

|Item|Value|
|-|-|
|Category|Design|
|Enabled|False|
|Severity|Warning|
|CodeFix|False|
---

## [CA1063](https://learn.microsoft.com/dotnet/fundamentals/code-analysis/quality-rules/ca1063): Implement IDisposable Correctly

All IDisposable types should implement the Dispose pattern correctly.

|Item|Value|
|-|-|
|Category|Design|
|Enabled|False|
|Severity|Warning|
|CodeFix|False|
---

## [CA1064](https://learn.microsoft.com/dotnet/fundamentals/code-analysis/quality-rules/ca1064): Exceptions should be public

An internal exception is visible only inside its own internal scope. After the exception falls outside the internal scope, only the base exception can be used to catch the exception. If the internal exception is inherited from T:System.Exception, T:System.SystemException, or T:System.ApplicationException, the external code will not have sufficient information to know what to do with the exception.

|Item|Value|
|-|-|
|Category|Design|
|Enabled|False|
|Severity|Warning|
|CodeFix|True|
---

## [CA1065](https://learn.microsoft.com/dotnet/fundamentals/code-analysis/quality-rules/ca1065): Do not raise exceptions in unexpected locations

A method that is not expected to throw exceptions throws an exception.

|Item|Value|
|-|-|
|Category|Design|
|Enabled|False|
|Severity|Warning|
|CodeFix|False|
---

## [CA1066](https://learn.microsoft.com/dotnet/fundamentals/code-analysis/quality-rules/ca1066): Implement IEquatable when overriding Object.Equals

When a type T overrides Object.Equals(object), the implementation must cast the object argument to the correct type T before performing the comparison. If the type implements IEquatable\<T>, and therefore offers the method T.Equals(T), and if the argument is known at compile time to be of type T, then the compiler can call IEquatable\<T>.Equals(T) instead of Object.Equals(object), and no cast is necessary, improving performance.

|Item|Value|
|-|-|
|Category|Design|
|Enabled|False|
|Severity|Warning|
|CodeFix|True|
---

## [CA1067](https://learn.microsoft.com/dotnet/fundamentals/code-analysis/quality-rules/ca1067): Override Object.Equals(object) when implementing IEquatable\<T>

When a type T implements the interface IEquatable\<T>, it suggests to a user who sees a call to the Equals method in source code that an instance of the type can be equated with an instance of any other type. The user might be confused if their attempt to equate the type with an instance of another type fails to compile. This violates the "principle of least surprise".

|Item|Value|
|-|-|
|Category|Design|
|Enabled|True|
|Severity|Info|
|CodeFix|True|
---

## [CA1068](https://learn.microsoft.com/dotnet/fundamentals/code-analysis/quality-rules/ca1068): CancellationToken parameters must come last

Method '{0}' should take CancellationToken as the last parameter

|Item|Value|
|-|-|
|Category|Design|
|Enabled|True|
|Severity|Info|
|CodeFix|False|
---

## [CA1069](https://learn.microsoft.com/dotnet/fundamentals/code-analysis/quality-rules/ca1069): Enums values should not be duplicated

The field reference '{0}' is duplicated in this bitwise initialization

|Item|Value|
|-|-|
|Category|Design|
|Enabled|True|
|Severity|Info|
|CodeFix|False|
---

## [CA1070](https://learn.microsoft.com/dotnet/fundamentals/code-analysis/quality-rules/ca1070): Do not declare event fields as virtual

Do not declare virtual events in a base class. Overridden events in a derived class have undefined behavior. The C# compiler does not handle this correctly and it is unpredictable whether a subscriber to the derived event will actually be subscribing to the base class event.

|Item|Value|
|-|-|
|Category|Design|
|Enabled|True|
|Severity|Info|
|CodeFix|False|
---

## [CA1200](https://learn.microsoft.com/dotnet/fundamentals/code-analysis/quality-rules/ca1200): Avoid using cref tags with a prefix

Use of cref tags with prefixes should be avoided, since it prevents the compiler from verifying references and the IDE from updating references during refactorings. It is permissible to suppress this error at a single documentation site if the cref must use a prefix because the type being mentioned is not findable by the compiler. For example, if a cref is mentioning a special attribute in the full framework but you're in a file that compiles against the portable framework, or if you want to reference a type at higher layer of Roslyn, you should suppress the error. You should not suppress the error just because you want to take a shortcut and avoid using the full syntax.

|Item|Value|
|-|-|
|Category|Documentation|
|Enabled|True|
|Severity|Hidden|
|CodeFix|False|
---

## [CA1303](https://learn.microsoft.com/dotnet/fundamentals/code-analysis/quality-rules/ca1303): Do not pass literals as localized parameters

A method passes a string literal as a parameter to a constructor or method in the .NET Framework class library and that string should be localizable. To fix a violation of this rule, replace the string literal with a string retrieved through an instance of the ResourceManager class.

|Item|Value|
|-|-|
|Category|Globalization|
|Enabled|False|
|Severity|Warning|
|CodeFix|False|
---

## [CA1304](https://learn.microsoft.com/dotnet/fundamentals/code-analysis/quality-rules/ca1304): Specify CultureInfo

A method or constructor calls a member that has an overload that accepts a System.Globalization.CultureInfo parameter, and the method or constructor does not call the overload that takes the CultureInfo parameter. When a CultureInfo or System.IFormatProvider object is not supplied, the default value that is supplied by the overloaded member might not have the effect that you want in all locales. If the result will be displayed to the user, specify 'CultureInfo.CurrentCulture' as the 'CultureInfo' parameter. Otherwise, if the result will be stored and accessed by software, such as when it is persisted to disk or to a database, specify 'CultureInfo.InvariantCulture'.

|Item|Value|
|-|-|
|Category|Globalization|
|Enabled|True|
|Severity|Hidden|
|CodeFix|False|
---

## [CA1305](https://learn.microsoft.com/dotnet/fundamentals/code-analysis/quality-rules/ca1305): Specify IFormatProvider

A method or constructor calls one or more members that have overloads that accept a System.IFormatProvider parameter, and the method or constructor does not call the overload that takes the IFormatProvider parameter. When a System.Globalization.CultureInfo or IFormatProvider object is not supplied, the default value that is supplied by the overloaded member might not have the effect that you want in all locales. If the result will be based on the input from/output displayed to the user, specify 'CultureInfo.CurrentCulture' as the 'IFormatProvider'. Otherwise, if the result will be stored and accessed by software, such as when it is loaded from disk/database and when it is persisted to disk/database, specify 'CultureInfo.InvariantCulture'.

|Item|Value|
|-|-|
|Category|Globalization|
|Enabled|True|
|Severity|Hidden|
|CodeFix|False|
---

## [CA1307](https://learn.microsoft.com/dotnet/fundamentals/code-analysis/quality-rules/ca1307): Specify StringComparison for clarity

A string comparison operation uses a method overload that does not set a StringComparison parameter. It is recommended to use the overload with StringComparison parameter for clarity of intent. If the result will be displayed to the user, such as when sorting a list of items for display in a list box, specify 'StringComparison.CurrentCulture' or 'StringComparison.CurrentCultureIgnoreCase' as the 'StringComparison' parameter. If comparing case-insensitive identifiers, such as file paths, environment variables, or registry keys and values, specify 'StringComparison.OrdinalIgnoreCase'. Otherwise, if comparing case-sensitive identifiers, specify 'StringComparison.Ordinal'.

|Item|Value|
|-|-|
|Category|Globalization|
|Enabled|False|
|Severity|Warning|
|CodeFix|False|
---

## [CA1308](https://learn.microsoft.com/dotnet/fundamentals/code-analysis/quality-rules/ca1308): Normalize strings to uppercase

Strings should be normalized to uppercase. A small group of characters cannot make a round trip when they are converted to lowercase. To make a round trip means to convert the characters from one locale to another locale that represents character data differently, and then to accurately retrieve the original characters from the converted characters.

|Item|Value|
|-|-|
|Category|Globalization|
|Enabled|False|
|Severity|Warning|
|CodeFix|False|
---

## [CA1309](https://learn.microsoft.com/dotnet/fundamentals/code-analysis/quality-rules/ca1309): Use ordinal string comparison

A string comparison operation that is nonlinguistic does not set the StringComparison parameter to either Ordinal or OrdinalIgnoreCase. By explicitly setting the parameter to either StringComparison.Ordinal or StringComparison.OrdinalIgnoreCase, your code often gains speed, becomes more correct, and becomes more reliable.

|Item|Value|
|-|-|
|Category|Globalization|
|Enabled|True|
|Severity|Hidden|
|CodeFix|True|
---

## [CA1310](https://learn.microsoft.com/dotnet/fundamentals/code-analysis/quality-rules/ca1310): Specify StringComparison for correctness

A string comparison operation uses a method overload that does not set a StringComparison parameter, hence its behavior could vary based on the current user's locale settings. It is strongly recommended to use the overload with StringComparison parameter for correctness and clarity of intent. If the result will be displayed to the user, such as when sorting a list of items for display in a list box, specify 'StringComparison.CurrentCulture' or 'StringComparison.CurrentCultureIgnoreCase' as the 'StringComparison' parameter. If comparing case-insensitive identifiers, such as file paths, environment variables, or registry keys and values, specify 'StringComparison.OrdinalIgnoreCase'. Otherwise, if comparing case-sensitive identifiers, specify 'StringComparison.Ordinal'.

|Item|Value|
|-|-|
|Category|Globalization|
|Enabled|True|
|Severity|Hidden|
|CodeFix|False|
---

## [CA1311](https://learn.microsoft.com/dotnet/fundamentals/code-analysis/quality-rules/ca1311): Specify a culture or use an invariant version

Specify culture to help avoid accidental implicit dependency on current culture. Using an invariant version yields consistent results regardless of the culture of an application.

|Item|Value|
|-|-|
|Category|Globalization|
|Enabled|True|
|Severity|Hidden|
|CodeFix|True|
---

## [CA1401](https://learn.microsoft.com/dotnet/fundamentals/code-analysis/quality-rules/ca1401): P/Invokes should not be visible

A public or protected method in a public type has the System.Runtime.InteropServices.DllImportAttribute attribute (also implemented by the Declare keyword in Visual Basic). Such methods should not be exposed.

|Item|Value|
|-|-|
|Category|Interoperability|
|Enabled|True|
|Severity|Info|
|CodeFix|False|
---

## [CA1416](https://learn.microsoft.com/dotnet/fundamentals/code-analysis/quality-rules/ca1416): Validate platform compatibility

Using platform dependent API on a component makes the code no longer work across all platforms.

|Item|Value|
|-|-|
|Category|Interoperability|
|Enabled|True|
|Severity|Warning|
|CodeFix|False|
---

## [CA1417](https://learn.microsoft.com/dotnet/fundamentals/code-analysis/quality-rules/ca1417): Do not use 'OutAttribute' on string parameters for P/Invokes

String parameters passed by value with the 'OutAttribute' can destabilize the runtime if the string is an interned string.

|Item|Value|
|-|-|
|Category|Interoperability|
|Enabled|True|
|Severity|Warning|
|CodeFix|False|
---

## [CA1418](https://learn.microsoft.com/dotnet/fundamentals/code-analysis/quality-rules/ca1418): Use valid platform string

Platform compatibility analyzer requires a valid platform name and version.

|Item|Value|
|-|-|
|Category|Interoperability|
|Enabled|True|
|Severity|Warning|
|CodeFix|False|
---

## [CA1419](https://learn.microsoft.com/dotnet/fundamentals/code-analysis/quality-rules/ca1419): Provide a parameterless constructor that is as visible as the containing type for concrete types derived from 'System.Runtime.InteropServices.SafeHandle'

Providing a parameterless constructor that is as visible as the containing type for a type derived from 'System.Runtime.InteropServices.SafeHandle' enables better performance and usage with source-generated interop solutions.

|Item|Value|
|-|-|
|Category|Interoperability|
|Enabled|True|
|Severity|Info|
|CodeFix|True|
---

## [CA1420](https://learn.microsoft.com/dotnet/fundamentals/code-analysis/quality-rules/ca1420): Property, type, or attribute requires runtime marshalling

Using features that require runtime marshalling when runtime marshalling is disabled will result in runtime exceptions.

|Item|Value|
|-|-|
|Category|Interoperability|
|Enabled|True|
|Severity|Warning|
|CodeFix|False|
---

## [CA1421](https://learn.microsoft.com/dotnet/fundamentals/code-analysis/quality-rules/ca1421): This method uses runtime marshalling even when the 'DisableRuntimeMarshallingAttribute' is applied

This method uses runtime marshalling even when runtime marshalling is disabled, which can cause unexpected behavior differences at runtime due to different expectations of a type's native layout.

|Item|Value|
|-|-|
|Category|Interoperability|
|Enabled|True|
|Severity|Info|
|CodeFix|True|
---

## [CA1422](https://learn.microsoft.com/dotnet/fundamentals/code-analysis/quality-rules/ca1422): Validate platform compatibility

Using platform dependent API on a component makes the code no longer work across all platforms.

|Item|Value|
|-|-|
|Category|Interoperability|
|Enabled|True|
|Severity|Warning|
|CodeFix|False|
---

## [CA1501](https://learn.microsoft.com/dotnet/fundamentals/code-analysis/quality-rules/ca1501): Avoid excessive inheritance

Deeply nested type hierarchies can be difficult to follow, understand, and maintain. This rule limits analysis to hierarchies in the same module. To fix a violation of this rule, derive the type from a base type that is less deep in the inheritance hierarchy or eliminate some of the intermediate base types.

|Item|Value|
|-|-|
|Category|Maintainability|
|Enabled|False|
|Severity|Warning|
|CodeFix|False|
---

## [CA1502](https://learn.microsoft.com/dotnet/fundamentals/code-analysis/quality-rules/ca1502): Avoid excessive complexity

Cyclomatic complexity measures the number of linearly independent paths through the method, which is determined by the number and complexity of conditional branches. A low cyclomatic complexity generally indicates a method that is easy to understand, test, and maintain. The cyclomatic complexity is calculated from a control flow graph of the method and is given as follows: `cyclomatic complexity = the number of edges - the number of nodes + 1`, where a node represents a logic branch point and an edge represents a line between nodes.

|Item|Value|
|-|-|
|Category|Maintainability|
|Enabled|False|
|Severity|Warning|
|CodeFix|False|
---

## [CA1505](https://learn.microsoft.com/dotnet/fundamentals/code-analysis/quality-rules/ca1505): Avoid unmaintainable code

The maintainability index is calculated by using the following metrics: lines of code, program volume, and cyclomatic complexity. Program volume is a measure of the difficulty of understanding of a symbol that is based on the number of operators and operands in the code. Cyclomatic complexity is a measure of the structural complexity of the type or method. A low maintainability index indicates that code is probably difficult to maintain and would be a good candidate to redesign.

|Item|Value|
|-|-|
|Category|Maintainability|
|Enabled|False|
|Severity|Warning|
|CodeFix|False|
---

## [CA1506](https://learn.microsoft.com/dotnet/fundamentals/code-analysis/quality-rules/ca1506): Avoid excessive class coupling

This rule measures class coupling by counting the number of unique type references that a symbol contains. Symbols that have a high degree of class coupling can be difficult to maintain. It is a good practice to have types and methods that exhibit low coupling and high cohesion. To fix this violation, try to redesign the code to reduce the number of types to which it is coupled.

|Item|Value|
|-|-|
|Category|Maintainability|
|Enabled|False|
|Severity|Warning|
|CodeFix|False|
---

## [CA1507](https://learn.microsoft.com/dotnet/fundamentals/code-analysis/quality-rules/ca1507): Use nameof to express symbol names

Using nameof helps keep your code valid when refactoring.

|Item|Value|
|-|-|
|Category|Maintainability|
|Enabled|True|
|Severity|Info|
|CodeFix|True|
---

## [CA1508](https://learn.microsoft.com/dotnet/fundamentals/code-analysis/quality-rules/ca1508): Avoid dead conditional code

'{0}' is never '{1}'. Remove or refactor the condition(s) to avoid dead code.

|Item|Value|
|-|-|
|Category|Maintainability|
|Enabled|False|
|Severity|Warning|
|CodeFix|False|
---

## [CA1509](https://learn.microsoft.com/dotnet/fundamentals/code-analysis/quality-rules/ca1509): Invalid entry in code metrics rule specification file

Invalid entry in code metrics rule specification file.

|Item|Value|
|-|-|
|Category|Maintainability|
|Enabled|False|
|Severity|Warning|
|CodeFix|False|
---

## [CA1510](https://learn.microsoft.com/dotnet/fundamentals/code-analysis/quality-rules/ca1510): Use ArgumentNullException throw helper

Throw helpers are simpler and more efficient than an if block constructing a new exception instance.

|Item|Value|
|-|-|
|Category|Maintainability|
|Enabled|True|
|Severity|Info|
|CodeFix|True|
---

## [CA1511](https://learn.microsoft.com/dotnet/fundamentals/code-analysis/quality-rules/ca1511): Use ArgumentException throw helper

Throw helpers are simpler and more efficient than an if block constructing a new exception instance.

|Item|Value|
|-|-|
|Category|Maintainability|
|Enabled|True|
|Severity|Info|
|CodeFix|True|
---

## [CA1512](https://learn.microsoft.com/dotnet/fundamentals/code-analysis/quality-rules/ca1512): Use ArgumentOutOfRangeException throw helper

Throw helpers are simpler and more efficient than an if block constructing a new exception instance.

|Item|Value|
|-|-|
|Category|Maintainability|
|Enabled|True|
|Severity|Info|
|CodeFix|True|
---

## [CA1513](https://learn.microsoft.com/dotnet/fundamentals/code-analysis/quality-rules/ca1513): Use ObjectDisposedException throw helper

Throw helpers are simpler and more efficient than an if block constructing a new exception instance.

|Item|Value|
|-|-|
|Category|Maintainability|
|Enabled|True|
|Severity|Info|
|CodeFix|True|
---

## [CA1700](https://learn.microsoft.com/dotnet/fundamentals/code-analysis/quality-rules/ca1700): Do not name enum values 'Reserved'

This rule assumes that an enumeration member that has a name that contains "reserved" is not currently used but is a placeholder to be renamed or removed in a future version. Renaming or removing a member is a breaking change.

|Item|Value|
|-|-|
|Category|Naming|
|Enabled|False|
|Severity|Warning|
|CodeFix|False|
---

## [CA1707](https://learn.microsoft.com/dotnet/fundamentals/code-analysis/quality-rules/ca1707): Identifiers should not contain underscores

By convention, identifier names do not contain the underscore (_) character. This rule checks namespaces, types, members, and parameters.

|Item|Value|
|-|-|
|Category|Naming|
|Enabled|True|
|Severity|Hidden|
|CodeFix|True|
---

## [CA1708](https://learn.microsoft.com/dotnet/fundamentals/code-analysis/quality-rules/ca1708): Identifiers should differ by more than case

Identifiers for namespaces, types, members, and parameters cannot differ only by case because languages that target the common language runtime are not required to be case-sensitive.

|Item|Value|
|-|-|
|Category|Naming|
|Enabled|True|
|Severity|Hidden|
|CodeFix|False|
---

## [CA1710](https://learn.microsoft.com/dotnet/fundamentals/code-analysis/quality-rules/ca1710): Identifiers should have correct suffix

By convention, the names of types that extend certain base types or that implement certain interfaces, or types that are derived from these types, have a suffix that is associated with the base type or interface.

|Item|Value|
|-|-|
|Category|Naming|
|Enabled|True|
|Severity|Hidden|
|CodeFix|False|
---

## [CA1711](https://learn.microsoft.com/dotnet/fundamentals/code-analysis/quality-rules/ca1711): Identifiers should not have incorrect suffix

By convention, only the names of types that extend certain base types or that implement certain interfaces, or types that are derived from these types, should end with specific reserved suffixes. Other type names should not use these reserved suffixes.

|Item|Value|
|-|-|
|Category|Naming|
|Enabled|True|
|Severity|Hidden|
|CodeFix|False|
---

## [CA1712](https://learn.microsoft.com/dotnet/fundamentals/code-analysis/quality-rules/ca1712): Do not prefix enum values with type name

An enumeration's values should not start with the type name of the enumeration.

|Item|Value|
|-|-|
|Category|Naming|
|Enabled|True|
|Severity|Hidden|
|CodeFix|False|
---

## [CA1713](https://learn.microsoft.com/dotnet/fundamentals/code-analysis/quality-rules/ca1713): Events should not have 'Before' or 'After' prefix

Event names should describe the action that raises the event. To name related events that are raised in a specific sequence, use the present or past tense to indicate the relative position in the sequence of actions. For example, when naming a pair of events that is raised when closing a resource, you might name it 'Closing' and 'Closed', instead of 'BeforeClose' and 'AfterClose'.

|Item|Value|
|-|-|
|Category|Naming|
|Enabled|False|
|Severity|Warning|
|CodeFix|False|
---

## [CA1715](https://learn.microsoft.com/dotnet/fundamentals/code-analysis/quality-rules/ca1715): Identifiers should have correct prefix

The name of an externally visible interface does not start with an uppercase ""I"". The name of a generic type parameter on an externally visible type or method does not start with an uppercase ""T"".

|Item|Value|
|-|-|
|Category|Naming|
|Enabled|True|
|Severity|Hidden|
|CodeFix|False|
---

## [CA1716](https://learn.microsoft.com/dotnet/fundamentals/code-analysis/quality-rules/ca1716): Identifiers should not match keywords

A namespace name or a type name matches a reserved keyword in a programming language. Identifiers for namespaces and types should not match keywords that are defined by languages that target the common language runtime.

|Item|Value|
|-|-|
|Category|Naming|
|Enabled|True|
|Severity|Hidden|
|CodeFix|False|
---

## [CA1720](https://learn.microsoft.com/dotnet/fundamentals/code-analysis/quality-rules/ca1720): Identifier contains type name

Names of parameters and members are better used to communicate their meaning than to describe their type, which is expected to be provided by development tools. For names of members, if a data type name must be used, use a language-independent name instead of a language-specific one.

|Item|Value|
|-|-|
|Category|Naming|
|Enabled|True|
|Severity|Hidden|
|CodeFix|False|
---

## [CA1721](https://learn.microsoft.com/dotnet/fundamentals/code-analysis/quality-rules/ca1721): Property names should not match get methods

The name of a public or protected member starts with ""Get"" and otherwise matches the name of a public or protected property. ""Get"" methods and properties should have names that clearly distinguish their function.

|Item|Value|
|-|-|
|Category|Naming|
|Enabled|False|
|Severity|Warning|
|CodeFix|False|
---

## [CA1724](https://learn.microsoft.com/dotnet/fundamentals/code-analysis/quality-rules/ca1724): Type names should not match namespaces

Type names should not match the names of namespaces that are defined in the .NET Framework class library. Violating this rule can reduce the usability of the library.

|Item|Value|
|-|-|
|Category|Naming|
|Enabled|False|
|Severity|Warning|
|CodeFix|False|
---

## [CA1725](https://learn.microsoft.com/dotnet/fundamentals/code-analysis/quality-rules/ca1725): Parameter names should match base declaration

Consistent naming of parameters in an override hierarchy increases the usability of the method overrides. A parameter name in a derived method that differs from the name in the base declaration can cause confusion about whether the method is an override of the base method or a new overload of the method.

|Item|Value|
|-|-|
|Category|Naming|
|Enabled|True|
|Severity|Hidden|
|CodeFix|True|
---

## [CA1727](https://learn.microsoft.com/dotnet/fundamentals/code-analysis/quality-rules/ca1727): Use PascalCase for named placeholders

Use PascalCase for named placeholders in the logging message template.

|Item|Value|
|-|-|
|Category|Naming|
|Enabled|True|
|Severity|Hidden|
|CodeFix|False|
---

## [CA1802](https://learn.microsoft.com/dotnet/fundamentals/code-analysis/quality-rules/ca1802): Use literals where appropriate

A field is declared static and read-only (Shared and ReadOnly in Visual Basic), and is initialized by using a value that is computable at compile time. Because the value that is assigned to the targeted field is computable at compile time, change the declaration to a const (Const in Visual Basic) field so that the value is computed at compile time instead of at runtime.

|Item|Value|
|-|-|
|Category|Performance|
|Enabled|False|
|Severity|Warning|
|CodeFix|True|
---

## [CA1805](https://learn.microsoft.com/dotnet/fundamentals/code-analysis/quality-rules/ca1805): Do not initialize unnecessarily

The .NET runtime initializes all fields of reference types to their default values before running the constructor. In most cases, explicitly initializing a field to its default value in a constructor is redundant, adding maintenance costs and potentially degrading performance (such as with increased assembly size), and the explicit initialization can be removed.  In some cases, such as with static readonly fields that permanently retain their default value, consider instead changing them to be constants or properties.

|Item|Value|
|-|-|
|Category|Performance|
|Enabled|True|
|Severity|Hidden|
|CodeFix|True|
---

## [CA1806](https://learn.microsoft.com/dotnet/fundamentals/code-analysis/quality-rules/ca1806): Do not ignore method results

A new object is created but never used; or a method that creates and returns a new string is called and the new string is never used; or a COM or P/Invoke method returns an HRESULT or error code that is never used.

|Item|Value|
|-|-|
|Category|Performance|
|Enabled|True|
|Severity|Info|
|CodeFix|False|
---

## [CA1810](https://learn.microsoft.com/dotnet/fundamentals/code-analysis/quality-rules/ca1810): Initialize reference type static fields inline

A reference type declares an explicit static constructor. To fix a violation of this rule, initialize all static data when it is declared and remove the static constructor.

|Item|Value|
|-|-|
|Category|Performance|
|Enabled|False|
|Severity|Warning|
|CodeFix|False|
---

## [CA1812](https://learn.microsoft.com/dotnet/fundamentals/code-analysis/quality-rules/ca1812): Avoid uninstantiated internal classes

An instance of an assembly-level type is not created by code in the assembly.

|Item|Value|
|-|-|
|Category|Performance|
|Enabled|False|
|Severity|Warning|
|CodeFix|False|
---

## [CA1813](https://learn.microsoft.com/dotnet/fundamentals/code-analysis/quality-rules/ca1813): Avoid unsealed attributes

The .NET Framework class library provides methods for retrieving custom attributes. By default, these methods search the attribute inheritance hierarchy. Sealing the attribute eliminates the search through the inheritance hierarchy and can improve performance.

|Item|Value|
|-|-|
|Category|Performance|
|Enabled|False|
|Severity|Warning|
|CodeFix|True|
---

## [CA1814](https://learn.microsoft.com/dotnet/fundamentals/code-analysis/quality-rules/ca1814): Prefer jagged arrays over multidimensional

A jagged array is an array whose elements are arrays. The arrays that make up the elements can be of different sizes, leading to less wasted space for some sets of data.

|Item|Value|
|-|-|
|Category|Performance|
|Enabled|False|
|Severity|Warning|
|CodeFix|False|
---

## [CA1815](https://learn.microsoft.com/dotnet/fundamentals/code-analysis/quality-rules/ca1815): Override equals and operator equals on value types

For value types, the inherited implementation of Equals uses the Reflection library and compares the contents of all fields. Reflection is computationally expensive, and comparing every field for equality might be unnecessary. If you expect users to compare or sort instances, or to use instances as hash table keys, your value type should implement Equals.

|Item|Value|
|-|-|
|Category|Performance|
|Enabled|False|
|Severity|Warning|
|CodeFix|True|
---

## [CA1816](https://learn.microsoft.com/dotnet/fundamentals/code-analysis/quality-rules/ca1816): Dispose methods should call SuppressFinalize

A method that is an implementation of Dispose does not call GC.SuppressFinalize; or a method that is not an implementation of Dispose calls GC.SuppressFinalize; or a method calls GC.SuppressFinalize and passes something other than this (Me in Visual Basic).

|Item|Value|
|-|-|
|Category|Usage|
|Enabled|True|
|Severity|Info|
|CodeFix|False|
---

## [CA1819](https://learn.microsoft.com/dotnet/fundamentals/code-analysis/quality-rules/ca1819): Properties should not return arrays

Arrays that are returned by properties are not write-protected, even when the property is read-only. To keep the array tamper-proof, the property must return a copy of the array. Typically, users will not understand the adverse performance implications of calling such a property.

|Item|Value|
|-|-|
|Category|Performance|
|Enabled|False|
|Severity|Warning|
|CodeFix|False|
---

## [CA1820](https://learn.microsoft.com/dotnet/fundamentals/code-analysis/quality-rules/ca1820): Test for empty strings using string length

Comparing strings by using the String.Length property or the String.IsNullOrEmpty method is significantly faster than using Equals.

|Item|Value|
|-|-|
|Category|Performance|
|Enabled|False|
|Severity|Warning|
|CodeFix|True|
---

## [CA1821](https://learn.microsoft.com/dotnet/fundamentals/code-analysis/quality-rules/ca1821): Remove empty Finalizers

Finalizers should be avoided where possible, to avoid the additional performance overhead involved in tracking object lifetime.

|Item|Value|
|-|-|
|Category|Performance|
|Enabled|True|
|Severity|Info|
|CodeFix|True|
---

## [CA1822](https://learn.microsoft.com/dotnet/fundamentals/code-analysis/quality-rules/ca1822): Mark members as static

Members that do not access instance data or call instance methods can be marked as static. After you mark the methods as static, the compiler will emit nonvirtual call sites to these members. This can give you a measurable performance gain for performance-sensitive code.

|Item|Value|
|-|-|
|Category|Performance|
|Enabled|True|
|Severity|Info|
|CodeFix|True|
---

## [CA1823](https://learn.microsoft.com/dotnet/fundamentals/code-analysis/quality-rules/ca1823): Avoid unused private fields

Private fields were detected that do not appear to be accessed in the assembly.

|Item|Value|
|-|-|
|Category|Performance|
|Enabled|False|
|Severity|Warning|
|CodeFix|True|
---

## [CA1824](https://learn.microsoft.com/dotnet/fundamentals/code-analysis/quality-rules/ca1824): Mark assemblies with NeutralResourcesLanguageAttribute

The NeutralResourcesLanguage attribute informs the ResourceManager of the language that was used to display the resources of a neutral culture for an assembly. This improves lookup performance for the first resource that you load and can reduce your working set.

|Item|Value|
|-|-|
|Category|Performance|
|Enabled|True|
|Severity|Info|
|CodeFix|False|
---

## [CA1825](https://learn.microsoft.com/dotnet/fundamentals/code-analysis/quality-rules/ca1825): Avoid zero-length array allocations

Avoid unnecessary zero-length array allocations.  Use {0} instead.

|Item|Value|
|-|-|
|Category|Performance|
|Enabled|True|
|Severity|Info|
|CodeFix|True|
---

## [CA1826](https://learn.microsoft.com/dotnet/fundamentals/code-analysis/quality-rules/ca1826): Do not use Enumerable methods on indexable collections

This collection is directly indexable. Going through LINQ here causes unnecessary allocations and CPU work.

|Item|Value|
|-|-|
|Category|Performance|
|Enabled|True|
|Severity|Info|
|CodeFix|True|
---

## [CA1827](https://learn.microsoft.com/dotnet/fundamentals/code-analysis/quality-rules/ca1827): Do not use Count() or LongCount() when Any() can be used

For non-empty collections, Count() and LongCount() enumerate the entire sequence, while Any() stops at the first item or the first item that satisfies a condition.

|Item|Value|
|-|-|
|Category|Performance|
|Enabled|True|
|Severity|Info|
|CodeFix|True|
---

## [CA1828](https://learn.microsoft.com/dotnet/fundamentals/code-analysis/quality-rules/ca1828): Do not use CountAsync() or LongCountAsync() when AnyAsync() can be used

For non-empty collections, CountAsync() and LongCountAsync() enumerate the entire sequence, while AnyAsync() stops at the first item or the first item that satisfies a condition.

|Item|Value|
|-|-|
|Category|Performance|
|Enabled|True|
|Severity|Info|
|CodeFix|True|
---

## [CA1829](https://learn.microsoft.com/dotnet/fundamentals/code-analysis/quality-rules/ca1829): Use Length/Count property instead of Count() when available

Enumerable.Count() potentially enumerates the sequence while a Length/Count property is a direct access.

|Item|Value|
|-|-|
|Category|Performance|
|Enabled|True|
|Severity|Info|
|CodeFix|True|
---

## [CA1830](https://learn.microsoft.com/dotnet/fundamentals/code-analysis/quality-rules/ca1830): Prefer strongly-typed Append and Insert method overloads on StringBuilder

StringBuilder.Append and StringBuilder.Insert provide overloads for multiple types beyond System.String.  When possible, prefer the strongly-typed overloads over using ToString() and the string-based overload.

|Item|Value|
|-|-|
|Category|Performance|
|Enabled|True|
|Severity|Info|
|CodeFix|True|
---

## [CA1831](https://learn.microsoft.com/dotnet/fundamentals/code-analysis/quality-rules/ca1831): Use AsSpan or AsMemory instead of Range-based indexers when appropriate

The Range-based indexer on string values produces a copy of requested portion of the string. This copy is usually unnecessary when it is implicitly used as a ReadOnlySpan or ReadOnlyMemory value. Use the AsSpan method to avoid the unnecessary copy.

|Item|Value|
|-|-|
|Category|Performance|
|Enabled|True|
|Severity|Warning|
|CodeFix|True|
---

## [CA1832](https://learn.microsoft.com/dotnet/fundamentals/code-analysis/quality-rules/ca1832): Use AsSpan or AsMemory instead of Range-based indexers when appropriate

The Range-based indexer on array values produces a copy of requested portion of the array. This copy is usually unnecessary when it is implicitly used as a ReadOnlySpan or ReadOnlyMemory value. Use the AsSpan method to avoid the unnecessary copy.

|Item|Value|
|-|-|
|Category|Performance|
|Enabled|True|
|Severity|Info|
|CodeFix|True|
---

## [CA1833](https://learn.microsoft.com/dotnet/fundamentals/code-analysis/quality-rules/ca1833): Use AsSpan or AsMemory instead of Range-based indexers when appropriate

The Range-based indexer on array values produces a copy of requested portion of the array. This copy is often unwanted when it is implicitly used as a Span or Memory value. Use the AsSpan method to avoid the copy.

|Item|Value|
|-|-|
|Category|Performance|
|Enabled|True|
|Severity|Info|
|CodeFix|True|
---

## [CA1834](https://learn.microsoft.com/dotnet/fundamentals/code-analysis/quality-rules/ca1834): Consider using 'StringBuilder.Append(char)' when applicable

'StringBuilder.Append(char)' is more efficient than 'StringBuilder.Append(string)' when the string is a single character. When calling 'Append' with a constant, prefer using a constant char rather than a constant string containing one character.

|Item|Value|
|-|-|
|Category|Performance|
|Enabled|True|
|Severity|Info|
|CodeFix|True|
---

## [CA1835](https://learn.microsoft.com/dotnet/fundamentals/code-analysis/quality-rules/ca1835): Prefer the 'Memory'-based overloads for 'ReadAsync' and 'WriteAsync'

'Stream' has a 'ReadAsync' overload that takes a 'Memory\<Byte>' as the first argument, and a 'WriteAsync' overload that takes a 'ReadOnlyMemory\<Byte>' as the first argument. Prefer calling the memory based overloads, which are more efficient.

|Item|Value|
|-|-|
|Category|Performance|
|Enabled|True|
|Severity|Info|
|CodeFix|True|
---

## [CA1836](https://learn.microsoft.com/dotnet/fundamentals/code-analysis/quality-rules/ca1836): Prefer IsEmpty over Count

For determining whether the object contains or not any items, prefer using 'IsEmpty' property rather than retrieving the number of items from the 'Count' property and comparing it to 0 or 1.

|Item|Value|
|-|-|
|Category|Performance|
|Enabled|True|
|Severity|Info|
|CodeFix|True|
---

## [CA1837](https://learn.microsoft.com/dotnet/fundamentals/code-analysis/quality-rules/ca1837): Use 'Environment.ProcessId'

'Environment.ProcessId' is simpler and faster than 'Process.GetCurrentProcess().Id'.

|Item|Value|
|-|-|
|Category|Performance|
|Enabled|True|
|Severity|Info|
|CodeFix|True|
---

## [CA1838](https://learn.microsoft.com/dotnet/fundamentals/code-analysis/quality-rules/ca1838): Avoid 'StringBuilder' parameters for P/Invokes

Marshalling of 'StringBuilder' always creates a native buffer copy, resulting in multiple allocations for one marshalling operation.

|Item|Value|
|-|-|
|Category|Performance|
|Enabled|True|
|Severity|Hidden|
|CodeFix|False|
---

## [CA1839](https://learn.microsoft.com/dotnet/fundamentals/code-analysis/quality-rules/ca1839): Use 'Environment.ProcessPath'

'Environment.ProcessPath' is simpler and faster than 'Process.GetCurrentProcess().MainModule.FileName'.

|Item|Value|
|-|-|
|Category|Performance|
|Enabled|True|
|Severity|Info|
|CodeFix|True|
---

## [CA1840](https://learn.microsoft.com/dotnet/fundamentals/code-analysis/quality-rules/ca1840): Use 'Environment.CurrentManagedThreadId'

'Environment.CurrentManagedThreadId' is simpler and faster than 'Thread.CurrentThread.ManagedThreadId'.

|Item|Value|
|-|-|
|Category|Performance|
|Enabled|True|
|Severity|Info|
|CodeFix|True|
---

## [CA1841](https://learn.microsoft.com/dotnet/fundamentals/code-analysis/quality-rules/ca1841): Prefer Dictionary.Contains methods

Many dictionary implementations lazily initialize the Values collection. To avoid unnecessary allocations, prefer 'ContainsValue' over 'Values.Contains'.

|Item|Value|
|-|-|
|Category|Performance|
|Enabled|True|
|Severity|Info|
|CodeFix|True|
---

## [CA1842](https://learn.microsoft.com/dotnet/fundamentals/code-analysis/quality-rules/ca1842): Do not use 'WhenAll' with a single task

Using 'WhenAll' with a single task may result in performance loss, await or return the task instead.

|Item|Value|
|-|-|
|Category|Performance|
|Enabled|True|
|Severity|Info|
|CodeFix|True|
---

## [CA1843](https://learn.microsoft.com/dotnet/fundamentals/code-analysis/quality-rules/ca1843): Do not use 'WaitAll' with a single task

Using 'WaitAll' with a single task may result in performance loss, await or return the task instead.

|Item|Value|
|-|-|
|Category|Performance|
|Enabled|True|
|Severity|Info|
|CodeFix|True|
---

## [CA1844](https://learn.microsoft.com/dotnet/fundamentals/code-analysis/quality-rules/ca1844): Provide memory-based overrides of async methods when subclassing 'Stream'

To improve performance, override the memory-based async methods when subclassing 'Stream'. Then implement the array-based methods in terms of the memory-based methods.

|Item|Value|
|-|-|
|Category|Performance|
|Enabled|True|
|Severity|Info|
|CodeFix|False|
---

## [CA1845](https://learn.microsoft.com/dotnet/fundamentals/code-analysis/quality-rules/ca1845): Use span-based 'string.Concat'

It is more efficient to use 'AsSpan' and 'string.Concat', instead of 'Substring' and a concatenation operator.

|Item|Value|
|-|-|
|Category|Performance|
|Enabled|True|
|Severity|Info|
|CodeFix|True|
---

## [CA1846](https://learn.microsoft.com/dotnet/fundamentals/code-analysis/quality-rules/ca1846): Prefer 'AsSpan' over 'Substring'

'AsSpan' is more efficient then 'Substring'. 'Substring' performs an O(n) string copy, while 'AsSpan' does not and has a constant cost.

|Item|Value|
|-|-|
|Category|Performance|
|Enabled|True|
|Severity|Info|
|CodeFix|True|
---

## [CA1847](https://learn.microsoft.com/dotnet/fundamentals/code-analysis/quality-rules/ca1847): Use char literal for a single character lookup

'string.Contains(char)' is available as a better performing overload for single char lookup.

|Item|Value|
|-|-|
|Category|Performance|
|Enabled|True|
|Severity|Info|
|CodeFix|True|
---

## [CA1848](https://learn.microsoft.com/dotnet/fundamentals/code-analysis/quality-rules/ca1848): Use the LoggerMessage delegates

For improved performance, use the LoggerMessage delegates.

|Item|Value|
|-|-|
|Category|Performance|
|Enabled|True|
|Severity|Hidden|
|CodeFix|False|
---

## [CA1849](https://learn.microsoft.com/dotnet/fundamentals/code-analysis/quality-rules/ca1849): Call async methods when in an async method

When inside a Task-returning method, use the async version of methods, if they exist.

|Item|Value|
|-|-|
|Category|Performance|
|Enabled|False|
|Severity|Warning|
|CodeFix|False|
---

## [CA1850](https://learn.microsoft.com/dotnet/fundamentals/code-analysis/quality-rules/ca1850): Prefer static 'HashData' method over 'ComputeHash'

It is more efficient to use the static 'HashData' method over creating and managing a HashAlgorithm instance to call 'ComputeHash'.

|Item|Value|
|-|-|
|Category|Performance|
|Enabled|True|
|Severity|Info|
|CodeFix|True|
---

## [CA1851](https://learn.microsoft.com/dotnet/fundamentals/code-analysis/quality-rules/ca1851): Possible multiple enumerations of 'IEnumerable' collection

Possible multiple enumerations of 'IEnumerable' collection. Consider using an implementation that avoids multiple enumerations.

|Item|Value|
|-|-|
|Category|Performance|
|Enabled|False|
|Severity|Warning|
|CodeFix|False|
---

## [CA1852](https://learn.microsoft.com/dotnet/fundamentals/code-analysis/quality-rules/ca1852): Seal internal types

When a type is not accessible outside its assembly and has no subtypes within its containing assembly, it can be safely sealed. Sealing types can improve performance.

|Item|Value|
|-|-|
|Category|Performance|
|Enabled|True|
|Severity|Hidden|
|CodeFix|True|
---

## [CA1853](https://learn.microsoft.com/dotnet/fundamentals/code-analysis/quality-rules/ca1853): Unnecessary call to 'Dictionary.ContainsKey(key)'

Do not guard 'Dictionary.Remove(key)' with 'Dictionary.ContainsKey(key)'. The former already checks whether the key exists, and will not throw if it does not.

|Item|Value|
|-|-|
|Category|Performance|
|Enabled|True|
|Severity|Info|
|CodeFix|True|
---

## [CA1854](https://learn.microsoft.com/dotnet/fundamentals/code-analysis/quality-rules/ca1854): Prefer the 'IDictionary.TryGetValue(TKey, out TValue)' method

Prefer a 'TryGetValue' call over a Dictionary indexer access guarded by a 'ContainsKey' check. 'ContainsKey' and the indexer both would lookup the key under the hood, so using 'TryGetValue' removes the extra lookup.

|Item|Value|
|-|-|
|Category|Performance|
|Enabled|True|
|Severity|Info|
|CodeFix|True|
---

## [CA1855](https://learn.microsoft.com/dotnet/fundamentals/code-analysis/quality-rules/ca1855): Prefer 'Clear' over 'Fill'

It is more efficient to use 'Clear', instead of 'Fill' with default value.

|Item|Value|
|-|-|
|Category|Performance|
|Enabled|True|
|Severity|Info|
|CodeFix|True|
---

## [CA1856](https://learn.microsoft.com/dotnet/fundamentals/code-analysis/quality-rules/ca1856): Incorrect usage of ConstantExpected attribute

ConstantExpected attribute is not applied correctly on the parameter.

|Item|Value|
|-|-|
|Category|Performance|
|Enabled|True|
|Severity|Error|
|CodeFix|False|
---

## [CA1857](https://learn.microsoft.com/dotnet/fundamentals/code-analysis/quality-rules/ca1857): A constant is expected for the parameter

The parameter expects a constant for optimal performance.

|Item|Value|
|-|-|
|Category|Performance|
|Enabled|True|
|Severity|Warning|
|CodeFix|False|
---

## [CA1858](https://learn.microsoft.com/dotnet/fundamentals/code-analysis/quality-rules/ca1858): Use 'StartsWith' instead of 'IndexOf'

It is both clearer and faster to use 'StartsWith' instead of comparing the result of 'IndexOf' to zero.

|Item|Value|
|-|-|
|Category|Performance|
|Enabled|True|
|Severity|Info|
|CodeFix|True|
---

## [CA1859](https://learn.microsoft.com/dotnet/fundamentals/code-analysis/quality-rules/ca1859): Use concrete types when possible for improved performance

Using concrete types avoids virtual or interface call overhead and enables inlining.

|Item|Value|
|-|-|
|Category|Performance|
|Enabled|True|
|Severity|Info|
|CodeFix|False|
---

## [CA1860](https://learn.microsoft.com/dotnet/fundamentals/code-analysis/quality-rules/ca1860): Avoid using 'Enumerable.Any()' extension method

Prefer using 'IsEmpty', 'Count' or 'Length' properties whichever available, rather than calling 'Enumerable.Any()'. The intent is clearer and it is more performant than using 'Enumerable.Any()' extension method.

|Item|Value|
|-|-|
|Category|Performance|
|Enabled|True|
|Severity|Info|
|CodeFix|True|
---

## [CA1861](https://learn.microsoft.com/dotnet/fundamentals/code-analysis/quality-rules/ca1861): Avoid constant arrays as arguments

Constant arrays passed as arguments are not reused when called repeatedly, which implies a new array is created each time. Consider extracting them to 'static readonly' fields to improve performance if the passed array is not mutated within the called method.

|Item|Value|
|-|-|
|Category|Performance|
|Enabled|True|
|Severity|Info|
|CodeFix|True|
---

## [CA1862](https://learn.microsoft.com/dotnet/fundamentals/code-analysis/quality-rules/ca1862): Prefer the 'StringComparison' method overloads to perform case-insensitive string comparisons

Avoid calling 'ToLower', 'ToUpper', 'ToLowerInvariant' and 'ToUpperInvariant' to perform case-insensitive string comparisons, as in 'string.ToLower() == string.ToLower()', because they lead to an allocation. Instead, use 'string.Equals(string, StringComparison)' to perform case-insensitive comparisons.

|Item|Value|
|-|-|
|Category|Performance|
|Enabled|True|
|Severity|Info|
|CodeFix|True|
---

## [CA1863](https://learn.microsoft.com/dotnet/fundamentals/code-analysis/quality-rules/ca1863): Use 'CompositeFormat'

Cache and use a 'CompositeFormat' instance as the argument to this formatting operation, rather than passing in the original format string. This reduces the cost of the formatting operation.

|Item|Value|
|-|-|
|Category|Performance|
|Enabled|True|
|Severity|Hidden|
|CodeFix|False|
---

## [CA1864](https://learn.microsoft.com/dotnet/fundamentals/code-analysis/quality-rules/ca1864): Prefer the 'IDictionary.TryAdd(TKey, TValue)' method

Prefer a 'TryAdd' call over an 'Add' call guarded by a 'ContainsKey' check. 'TryAdd' behaves the same as 'Add', except that when the specified key already exists, it returns 'false' instead of throwing an exception.

|Item|Value|
|-|-|
|Category|Performance|
|Enabled|True|
|Severity|Info|
|CodeFix|True|
---

<<<<<<< HEAD
## [CA1868](https://learn.microsoft.com/dotnet/fundamentals/code-analysis/quality-rules/ca1868): Unnecessary call to 'Contains(item)'

Do not guard 'Add(item)' or 'Remove(item)' with 'Contains(item)' for the set. The former two already check whether the item exists and will return if it was added or removed.
=======
## [CA1865](https://learn.microsoft.com/dotnet/fundamentals/code-analysis/quality-rules/ca1865): Use char overload

The char overload is a better performing overload than a string with a single char.
>>>>>>> 7fcfa198

|Item|Value|
|-|-|
|Category|Performance|
|Enabled|True|
|Severity|Info|
|CodeFix|True|
---

<<<<<<< HEAD
=======
## [CA1866](https://learn.microsoft.com/dotnet/fundamentals/code-analysis/quality-rules/ca1866): Use char overload

The char overload is a better performing overload than a string with a single char.

|Item|Value|
|-|-|
|Category|Performance|
|Enabled|True|
|Severity|Info|
|CodeFix|False|
---

## [CA1867](https://learn.microsoft.com/dotnet/fundamentals/code-analysis/quality-rules/ca1867): Use char overload

The char overload is a better performing overload than a string with a single char.

|Item|Value|
|-|-|
|Category|Performance|
|Enabled|False|
|Severity|Warning|
|CodeFix|False|
---

>>>>>>> 7fcfa198
## [CA2000](https://learn.microsoft.com/dotnet/fundamentals/code-analysis/quality-rules/ca2000): Dispose objects before losing scope

If a disposable object is not explicitly disposed before all references to it are out of scope, the object will be disposed at some indeterminate time when the garbage collector runs the finalizer of the object. Because an exceptional event might occur that will prevent the finalizer of the object from running, the object should be explicitly disposed instead.

|Item|Value|
|-|-|
|Category|Reliability|
|Enabled|False|
|Severity|Warning|
|CodeFix|False|
---

## [CA2002](https://learn.microsoft.com/dotnet/fundamentals/code-analysis/quality-rules/ca2002): Do not lock on objects with weak identity

An object is said to have a weak identity when it can be directly accessed across application domain boundaries. A thread that tries to acquire a lock on an object that has a weak identity can be blocked by a second thread in a different application domain that has a lock on the same object.

|Item|Value|
|-|-|
|Category|Reliability|
|Enabled|False|
|Severity|Warning|
|CodeFix|False|
---

## [CA2007](https://learn.microsoft.com/dotnet/fundamentals/code-analysis/quality-rules/ca2007): Consider calling ConfigureAwait on the awaited task

When an asynchronous method awaits a Task directly, continuation occurs in the same thread that created the task. Consider calling Task.ConfigureAwait(Boolean) to signal your intention for continuation. Call ConfigureAwait(false) on the task to schedule continuations to the thread pool, thereby avoiding a deadlock on the UI thread. Passing false is a good option for app-independent libraries. Calling ConfigureAwait(true) on the task has the same behavior as not explicitly calling ConfigureAwait. By explicitly calling this method, you're letting readers know you intentionally want to perform the continuation on the original synchronization context.

|Item|Value|
|-|-|
|Category|Reliability|
|Enabled|False|
|Severity|Warning|
|CodeFix|True|
---

## [CA2008](https://learn.microsoft.com/dotnet/fundamentals/code-analysis/quality-rules/ca2008): Do not create tasks without passing a TaskScheduler

Do not create tasks unless you are using one of the overloads that takes a TaskScheduler. The default is to schedule on TaskScheduler.Current, which would lead to deadlocks. Either use TaskScheduler.Default to schedule on the thread pool, or explicitly pass TaskScheduler.Current to make your intentions clear.

|Item|Value|
|-|-|
|Category|Reliability|
|Enabled|False|
|Severity|Warning|
|CodeFix|False|
---

## [CA2009](https://learn.microsoft.com/dotnet/fundamentals/code-analysis/quality-rules/ca2009): Do not call ToImmutableCollection on an ImmutableCollection value

Do not call {0} on an {1} value

|Item|Value|
|-|-|
|Category|Reliability|
|Enabled|True|
|Severity|Info|
|CodeFix|True|
---

## [CA2011](https://learn.microsoft.com/dotnet/fundamentals/code-analysis/quality-rules/ca2011): Avoid infinite recursion

Do not assign the property within its setter. This call might result in an infinite recursion.

|Item|Value|
|-|-|
|Category|Reliability|
|Enabled|True|
|Severity|Info|
|CodeFix|False|
---

## [CA2012](https://learn.microsoft.com/dotnet/fundamentals/code-analysis/quality-rules/ca2012): Use ValueTasks correctly

ValueTasks returned from member invocations are intended to be directly awaited.  Attempts to consume a ValueTask multiple times or to directly access one's result before it's known to be completed may result in an exception or corruption.  Ignoring such a ValueTask is likely an indication of a functional bug and may degrade performance.

|Item|Value|
|-|-|
|Category|Reliability|
|Enabled|True|
|Severity|Info|
|CodeFix|False|
---

## [CA2013](https://learn.microsoft.com/dotnet/fundamentals/code-analysis/quality-rules/ca2013): Do not use ReferenceEquals with value types

Value type typed arguments are uniquely boxed for each call to this method, therefore the result can be unexpected.

|Item|Value|
|-|-|
|Category|Reliability|
|Enabled|True|
|Severity|Warning|
|CodeFix|False|
---

## [CA2014](https://learn.microsoft.com/dotnet/fundamentals/code-analysis/quality-rules/ca2014): Do not use stackalloc in loops

Stack space allocated by a stackalloc is only released at the end of the current method's invocation.  Using it in a loop can result in unbounded stack growth and eventual stack overflow conditions.

|Item|Value|
|-|-|
|Category|Reliability|
|Enabled|True|
|Severity|Warning|
|CodeFix|False|
---

## [CA2015](https://learn.microsoft.com/dotnet/fundamentals/code-analysis/quality-rules/ca2015): Do not define finalizers for types derived from MemoryManager\<T>

Adding a finalizer to a type derived from MemoryManager\<T> may permit memory to be freed while it is still in use by a Span\<T>.

|Item|Value|
|-|-|
|Category|Reliability|
|Enabled|True|
|Severity|Warning|
|CodeFix|False|
---

## [CA2016](https://learn.microsoft.com/dotnet/fundamentals/code-analysis/quality-rules/ca2016): Forward the 'CancellationToken' parameter to methods

Forward the 'CancellationToken' parameter to methods to ensure the operation cancellation notifications gets properly propagated, or pass in 'CancellationToken.None' explicitly to indicate intentionally not propagating the token.

|Item|Value|
|-|-|
|Category|Reliability|
|Enabled|True|
|Severity|Info|
|CodeFix|True|
---

## [CA2017](https://learn.microsoft.com/dotnet/fundamentals/code-analysis/quality-rules/ca2017): Parameter count mismatch

Number of parameters supplied in the logging message template do not match the number of named placeholders.

|Item|Value|
|-|-|
|Category|Reliability|
|Enabled|True|
|Severity|Warning|
|CodeFix|False|
---

## [CA2018](https://learn.microsoft.com/dotnet/fundamentals/code-analysis/quality-rules/ca2018): 'Buffer.BlockCopy' expects the number of bytes to be copied for the 'count' argument

'Buffer.BlockCopy' expects the number of bytes to be copied for the 'count' argument. Using 'Array.Length' may not match the number of bytes that needs to be copied.

|Item|Value|
|-|-|
|Category|Reliability|
|Enabled|True|
|Severity|Warning|
|CodeFix|False|
---

## [CA2019](https://learn.microsoft.com/dotnet/fundamentals/code-analysis/quality-rules/ca2019): Improper 'ThreadStatic' field initialization

'ThreadStatic' fields should be initialized lazily on use, not with inline initialization nor explicitly in a static constructor, which would only initialize the field on the thread that runs the type's static constructor.

|Item|Value|
|-|-|
|Category|Reliability|
|Enabled|True|
|Severity|Info|
|CodeFix|False|
---

## [CA2020](https://learn.microsoft.com/dotnet/fundamentals/code-analysis/quality-rules/ca2020): Prevent behavioral change

Some built-in operators added in .NET 7 behave differently when overflowing than did the corresponding user-defined operators in .NET 6 and earlier versions. Some operators that previously threw in an unchecked context now don't throw unless wrapped within a checked context. Also, some operators that did not previously throw in a checked context now throw unless wrapped in an unchecked context.

|Item|Value|
|-|-|
|Category|Reliability|
|Enabled|True|
|Severity|Info|
|CodeFix|False|
---

## [CA2021](https://learn.microsoft.com/dotnet/fundamentals/code-analysis/quality-rules/ca2021): Do not call Enumerable.Cast\<T> or Enumerable.OfType\<T> with incompatible types

Enumerable.Cast\<T> and Enumerable.OfType\<T> require compatible types to function expectedly.  

The generic cast (IL 'unbox.any') used by the sequence returned by Enumerable.Cast\<T> will throw InvalidCastException at runtime on elements of the types specified.  

The generic type check (C# 'is' operator/IL 'isinst') used by Enumerable.OfType\<T> will never succeed with elements of types specified, resulting in an empty sequence.  

Widening and user defined conversions are not supported with generic types.

|Item|Value|
|-|-|
|Category|Reliability|
|Enabled|True|
|Severity|Warning|
|CodeFix|False|
---

## [CA2100](https://learn.microsoft.com/dotnet/fundamentals/code-analysis/quality-rules/ca2100): Review SQL queries for security vulnerabilities

SQL queries that directly use user input can be vulnerable to SQL injection attacks. Review this SQL query for potential vulnerabilities, and consider using a parameterized SQL query.

|Item|Value|
|-|-|
|Category|Security|
|Enabled|False|
|Severity|Warning|
|CodeFix|False|
---

## [CA2101](https://learn.microsoft.com/dotnet/fundamentals/code-analysis/quality-rules/ca2101): Specify marshaling for P/Invoke string arguments

A platform invoke member allows partially trusted callers, has a string parameter, and does not explicitly marshal the string. This can cause a potential security vulnerability.

|Item|Value|
|-|-|
|Category|Globalization|
|Enabled|True|
|Severity|Info|
|CodeFix|True|
---

## [CA2119](https://learn.microsoft.com/dotnet/fundamentals/code-analysis/quality-rules/ca2119): Seal methods that satisfy private interfaces

An inheritable public type provides an overridable method implementation of an internal (Friend in Visual Basic) interface. To fix a violation of this rule, prevent the method from being overridden outside the assembly.

|Item|Value|
|-|-|
|Category|Security|
|Enabled|False|
|Severity|Warning|
|CodeFix|True|
---

## [CA2153](https://learn.microsoft.com/dotnet/fundamentals/code-analysis/quality-rules/ca2153): Do Not Catch Corrupted State Exceptions

Catching corrupted state exceptions could mask errors (such as access violations), resulting in inconsistent state of execution or making it easier for attackers to compromise system. Instead, catch and handle a more specific set of exception type(s) or re-throw the exception.

|Item|Value|
|-|-|
|Category|Security|
|Enabled|False|
|Severity|Warning|
|CodeFix|False|
---

## [CA2200](https://learn.microsoft.com/dotnet/fundamentals/code-analysis/quality-rules/ca2200): Rethrow to preserve stack details

Re-throwing caught exception changes stack information

|Item|Value|
|-|-|
|Category|Usage|
|Enabled|True|
|Severity|Warning|
|CodeFix|True|
---

## [CA2201](https://learn.microsoft.com/dotnet/fundamentals/code-analysis/quality-rules/ca2201): Do not raise reserved exception types

An exception of type that is not sufficiently specific or reserved by the runtime should never be raised by user code. This makes the original error difficult to detect and debug. If this exception instance might be thrown, use a different exception type.

|Item|Value|
|-|-|
|Category|Usage|
|Enabled|True|
|Severity|Hidden|
|CodeFix|False|
---

## [CA2207](https://learn.microsoft.com/dotnet/fundamentals/code-analysis/quality-rules/ca2207): Initialize value type static fields inline

A value type declares an explicit static constructor. To fix a violation of this rule, initialize all static data when it is declared and remove the static constructor.

|Item|Value|
|-|-|
|Category|Usage|
|Enabled|False|
|Severity|Warning|
|CodeFix|False|
---

## [CA2208](https://learn.microsoft.com/dotnet/fundamentals/code-analysis/quality-rules/ca2208): Instantiate argument exceptions correctly

A call is made to the default (parameterless) constructor of an exception type that is or derives from ArgumentException, or an incorrect string argument is passed to a parameterized constructor of an exception type that is or derives from ArgumentException.

|Item|Value|
|-|-|
|Category|Usage|
|Enabled|True|
|Severity|Info|
|CodeFix|True|
---

## [CA2211](https://learn.microsoft.com/dotnet/fundamentals/code-analysis/quality-rules/ca2211): Non-constant fields should not be visible

Static fields that are neither constants nor read-only are not thread-safe. Access to such a field must be carefully controlled and requires advanced programming techniques to synchronize access to the class object.

|Item|Value|
|-|-|
|Category|Usage|
|Enabled|True|
|Severity|Info|
|CodeFix|False|
---

## [CA2213](https://learn.microsoft.com/dotnet/fundamentals/code-analysis/quality-rules/ca2213): Disposable fields should be disposed

A type that implements System.IDisposable declares fields that are of types that also implement IDisposable. The Dispose method of the field is not called by the Dispose method of the declaring type. To fix a violation of this rule, call Dispose on fields that are of types that implement IDisposable if you are responsible for allocating and releasing the unmanaged resources held by the field.

|Item|Value|
|-|-|
|Category|Usage|
|Enabled|False|
|Severity|Warning|
|CodeFix|False|
---

## [CA2214](https://learn.microsoft.com/dotnet/fundamentals/code-analysis/quality-rules/ca2214): Do not call overridable methods in constructors

Virtual methods defined on the class should not be called from constructors. If a derived class has overridden the method, the derived class version will be called (before the derived class constructor is called).

|Item|Value|
|-|-|
|Category|Usage|
|Enabled|False|
|Severity|Warning|
|CodeFix|False|
---

## [CA2215](https://learn.microsoft.com/dotnet/fundamentals/code-analysis/quality-rules/ca2215): Dispose methods should call base class dispose

A type that implements System.IDisposable inherits from a type that also implements IDisposable. The Dispose method of the inheriting type does not call the Dispose method of the parent type. To fix a violation of this rule, call base.Dispose in your Dispose method.

|Item|Value|
|-|-|
|Category|Usage|
|Enabled|True|
|Severity|Hidden|
|CodeFix|True|
---

## [CA2216](https://learn.microsoft.com/dotnet/fundamentals/code-analysis/quality-rules/ca2216): Disposable types should declare finalizer

A type that implements System.IDisposable and has fields that suggest the use of unmanaged resources does not implement a finalizer, as described by Object.Finalize.

|Item|Value|
|-|-|
|Category|Usage|
|Enabled|False|
|Severity|Warning|
|CodeFix|False|
---

## [CA2217](https://learn.microsoft.com/dotnet/fundamentals/code-analysis/quality-rules/ca2217): Do not mark enums with FlagsAttribute

An externally visible enumeration is marked by using FlagsAttribute, and it has one or more values that are not powers of two or a combination of the other defined values on the enumeration.

|Item|Value|
|-|-|
|Category|Usage|
|Enabled|False|
|Severity|Warning|
|CodeFix|True|
---

## [CA2218](https://learn.microsoft.com/dotnet/fundamentals/code-analysis/quality-rules/ca2218): Override GetHashCode on overriding Equals

GetHashCode returns a value, based on the current instance, that is suited for hashing algorithms and data structures such as a hash table. Two objects that are the same type and are equal must return the same hash code.

|Item|Value|
|-|-|
|Category|Usage|
|Enabled|True|
|Severity|Info|
|CodeFix|True|
---

## [CA2219](https://learn.microsoft.com/dotnet/fundamentals/code-analysis/quality-rules/ca2219): Do not raise exceptions in finally clauses

When an exception is raised in a finally clause, the new exception hides the active exception. This makes the original error difficult to detect and debug.

|Item|Value|
|-|-|
|Category|Usage|
|Enabled|True|
|Severity|Info|
|CodeFix|False|
---

## [CA2224](https://learn.microsoft.com/dotnet/fundamentals/code-analysis/quality-rules/ca2224): Override Equals on overloading operator equals

A public type implements the equality operator but does not override Object.Equals.

|Item|Value|
|-|-|
|Category|Usage|
|Enabled|True|
|Severity|Info|
|CodeFix|True|
---

## [CA2225](https://learn.microsoft.com/dotnet/fundamentals/code-analysis/quality-rules/ca2225): Operator overloads have named alternates

An operator overload was detected, and the expected named alternative method was not found. The named alternative member provides access to the same functionality as the operator and is provided for developers who program in languages that do not support overloaded operators.

|Item|Value|
|-|-|
|Category|Usage|
|Enabled|False|
|Severity|Warning|
|CodeFix|True|
---

## [CA2226](https://learn.microsoft.com/dotnet/fundamentals/code-analysis/quality-rules/ca2226): Operators should have symmetrical overloads

A type implements the equality or inequality operator and does not implement the opposite operator.

|Item|Value|
|-|-|
|Category|Usage|
|Enabled|False|
|Severity|Warning|
|CodeFix|True|
---

## [CA2227](https://learn.microsoft.com/dotnet/fundamentals/code-analysis/quality-rules/ca2227): Collection properties should be read only

A writable collection property allows a user to replace the collection with a different collection. A read-only property stops the collection from being replaced but still allows the individual members to be set.

|Item|Value|
|-|-|
|Category|Usage|
|Enabled|False|
|Severity|Warning|
|CodeFix|False|
---

## [CA2229](https://learn.microsoft.com/dotnet/fundamentals/code-analysis/quality-rules/ca2229): Implement serialization constructors

To fix a violation of this rule, implement the serialization constructor. For a sealed class, make the constructor private; otherwise, make it protected.

|Item|Value|
|-|-|
|Category|Usage|
|Enabled|True|
|Severity|Hidden|
|CodeFix|True|
---

## [CA2231](https://learn.microsoft.com/dotnet/fundamentals/code-analysis/quality-rules/ca2231): Overload operator equals on overriding value type Equals

In most programming languages there is no default implementation of the equality operator (==) for value types. If your programming language supports operator overloads, you should consider implementing the equality operator. Its behavior should be identical to that of Equals.

|Item|Value|
|-|-|
|Category|Usage|
|Enabled|True|
|Severity|Info|
|CodeFix|True|
---

## [CA2234](https://learn.microsoft.com/dotnet/fundamentals/code-analysis/quality-rules/ca2234): Pass system uri objects instead of strings

A call is made to a method that has a string parameter whose name contains "uri", "URI", "urn", "URN", "url", or "URL". The declaring type of the method contains a corresponding method overload that has a System.Uri parameter.

|Item|Value|
|-|-|
|Category|Usage|
|Enabled|False|
|Severity|Warning|
|CodeFix|False|
---

## [CA2235](https://learn.microsoft.com/dotnet/fundamentals/code-analysis/quality-rules/ca2235): Mark all non-serializable fields

An instance field of a type that is not serializable is declared in a type that is serializable.

|Item|Value|
|-|-|
|Category|Usage|
|Enabled|False|
|Severity|Warning|
|CodeFix|True|
---

## [CA2237](https://learn.microsoft.com/dotnet/fundamentals/code-analysis/quality-rules/ca2237): Mark ISerializable types with serializable

To be recognized by the common language runtime as serializable, types must be marked by using the SerializableAttribute attribute even when the type uses a custom serialization routine through implementation of the ISerializable interface.

|Item|Value|
|-|-|
|Category|Usage|
|Enabled|False|
|Severity|Warning|
|CodeFix|True|
---

## [CA2241](https://learn.microsoft.com/dotnet/fundamentals/code-analysis/quality-rules/ca2241): Provide correct arguments to formatting methods

The format argument that is passed to System.String.Format does not contain a format item that corresponds to each object argument, or vice versa.

|Item|Value|
|-|-|
|Category|Usage|
|Enabled|True|
|Severity|Info|
|CodeFix|False|
---

## [CA2242](https://learn.microsoft.com/dotnet/fundamentals/code-analysis/quality-rules/ca2242): Test for NaN correctly

This expression tests a value against Single.Nan or Double.Nan. Use Single.IsNan(Single) or Double.IsNan(Double) to test the value.

|Item|Value|
|-|-|
|Category|Usage|
|Enabled|True|
|Severity|Info|
|CodeFix|True|
---

## [CA2243](https://learn.microsoft.com/dotnet/fundamentals/code-analysis/quality-rules/ca2243): Attribute string literals should parse correctly

The string literal parameter of an attribute does not parse correctly for a URL, a GUID, or a version.

|Item|Value|
|-|-|
|Category|Usage|
|Enabled|False|
|Severity|Warning|
|CodeFix|False|
---

## [CA2244](https://learn.microsoft.com/dotnet/fundamentals/code-analysis/quality-rules/ca2244): Do not duplicate indexed element initializations

Indexed elements in objects initializers must initialize unique elements. A duplicate index might overwrite a previous element initialization.

|Item|Value|
|-|-|
|Category|Usage|
|Enabled|True|
|Severity|Info|
|CodeFix|True|
---

## [CA2245](https://learn.microsoft.com/dotnet/fundamentals/code-analysis/quality-rules/ca2245): Do not assign a property to itself

The property {0} should not be assigned to itself

|Item|Value|
|-|-|
|Category|Usage|
|Enabled|True|
|Severity|Info|
|CodeFix|False|
---

## [CA2246](https://learn.microsoft.com/dotnet/fundamentals/code-analysis/quality-rules/ca2246): Assigning symbol and its member in the same statement

Assigning to a symbol and its member (field/property) in the same statement is not recommended. It is not clear if the member access was intended to use symbol's old value prior to the assignment or new value from the assignment in this statement. For clarity, consider splitting the assignments into separate statements.

|Item|Value|
|-|-|
|Category|Usage|
|Enabled|True|
|Severity|Info|
|CodeFix|False|
---

## [CA2247](https://learn.microsoft.com/dotnet/fundamentals/code-analysis/quality-rules/ca2247): Argument passed to TaskCompletionSource constructor should be TaskCreationOptions enum instead of TaskContinuationOptions enum

TaskCompletionSource has constructors that take TaskCreationOptions that control the underlying Task, and constructors that take object state that's stored in the task.  Accidentally passing a TaskContinuationOptions instead of a TaskCreationOptions will result in the call treating the options as state.

|Item|Value|
|-|-|
|Category|Usage|
|Enabled|True|
|Severity|Warning|
|CodeFix|True|
---

## [CA2248](https://learn.microsoft.com/dotnet/fundamentals/code-analysis/quality-rules/ca2248): Provide correct 'enum' argument to 'Enum.HasFlag'

'Enum.HasFlag' method expects the 'enum' argument to be of the same 'enum' type as the instance on which the method is invoked and that this 'enum' is marked with 'System.FlagsAttribute'. If these are different 'enum' types, an unhandled exception will be thrown at runtime. If the 'enum' type is not marked with 'System.FlagsAttribute' the call will always return 'false' at runtime.

|Item|Value|
|-|-|
|Category|Usage|
|Enabled|True|
|Severity|Info|
|CodeFix|False|
---

## [CA2249](https://learn.microsoft.com/dotnet/fundamentals/code-analysis/quality-rules/ca2249): Consider using 'string.Contains' instead of 'string.IndexOf'

Calls to 'string.IndexOf' where the result is used to check for the presence/absence of a substring can be replaced by 'string.Contains'.

|Item|Value|
|-|-|
|Category|Usage|
|Enabled|True|
|Severity|Info|
|CodeFix|True|
---

## [CA2250](https://learn.microsoft.com/dotnet/fundamentals/code-analysis/quality-rules/ca2250): Use 'ThrowIfCancellationRequested'

'ThrowIfCancellationRequested' automatically checks whether the token has been canceled, and throws an 'OperationCanceledException' if it has.

|Item|Value|
|-|-|
|Category|Usage|
|Enabled|True|
|Severity|Info|
|CodeFix|True|
---

## [CA2251](https://learn.microsoft.com/dotnet/fundamentals/code-analysis/quality-rules/ca2251): Use 'string.Equals'

It is both clearer and likely faster to use 'string.Equals' instead of comparing the result of 'string.Compare' to zero.

|Item|Value|
|-|-|
|Category|Usage|
|Enabled|True|
|Severity|Hidden|
|CodeFix|True|
---

## [CA2252](https://learn.microsoft.com/dotnet/fundamentals/code-analysis/quality-rules/ca2252): This API requires opting into preview features

An assembly has to opt into preview features before using them.

|Item|Value|
|-|-|
|Category|Usage|
|Enabled|True|
|Severity|Error|
|CodeFix|False|
---

## [CA2253](https://learn.microsoft.com/dotnet/fundamentals/code-analysis/quality-rules/ca2253): Named placeholders should not be numeric values

Named placeholders in the logging message template should not be comprised of only numeric characters.

|Item|Value|
|-|-|
|Category|Usage|
|Enabled|True|
|Severity|Info|
|CodeFix|False|
---

## [CA2254](https://learn.microsoft.com/dotnet/fundamentals/code-analysis/quality-rules/ca2254): Template should be a static expression

The logging message template should not vary between calls.

|Item|Value|
|-|-|
|Category|Usage|
|Enabled|True|
|Severity|Info|
|CodeFix|False|
---

## [CA2255](https://learn.microsoft.com/dotnet/fundamentals/code-analysis/quality-rules/ca2255): The 'ModuleInitializer' attribute should not be used in libraries

Module initializers are intended to be used by application code to ensure an application's components are initialized before the application code begins executing. If library code declares a method with the 'ModuleInitializerAttribute', it can interfere with application initialization and also lead to limitations in that application's trimming abilities. Instead of using methods marked with 'ModuleInitializerAttribute', the library should expose methods that can be used to initialize any components within the library and allow the application to invoke the method during application initialization.

|Item|Value|
|-|-|
|Category|Usage|
|Enabled|True|
|Severity|Warning|
|CodeFix|False|
---

## [CA2256](https://learn.microsoft.com/dotnet/fundamentals/code-analysis/quality-rules/ca2256): All members declared in parent interfaces must have an implementation in a DynamicInterfaceCastableImplementation-attributed interface

Types attributed with 'DynamicInterfaceCastableImplementationAttribute' act as an interface implementation for a type that implements the 'IDynamicInterfaceCastable' type. As a result, it must provide an implementation of all of the members defined in the inherited interfaces, because the type that implements 'IDynamicInterfaceCastable' will not provide them otherwise.

|Item|Value|
|-|-|
|Category|Usage|
|Enabled|True|
|Severity|Warning|
|CodeFix|True|
---

## [CA2257](https://learn.microsoft.com/dotnet/fundamentals/code-analysis/quality-rules/ca2257): Members defined on an interface with the 'DynamicInterfaceCastableImplementationAttribute' should be 'static'

Since a type that implements 'IDynamicInterfaceCastable' may not implement a dynamic interface in metadata, calls to an instance interface member that is not an explicit implementation defined on this type are likely to fail at runtime. Mark new interface members 'static' to avoid runtime errors.

|Item|Value|
|-|-|
|Category|Usage|
|Enabled|True|
|Severity|Warning|
|CodeFix|True|
---

## [CA2258](https://learn.microsoft.com/dotnet/fundamentals/code-analysis/quality-rules/ca2258): Providing a 'DynamicInterfaceCastableImplementation' interface in Visual Basic is unsupported

Providing a functional 'DynamicInterfaceCastableImplementationAttribute'-attributed interface requires the Default Interface Members feature, which is unsupported in Visual Basic.

|Item|Value|
|-|-|
|Category|Usage|
|Enabled|True|
|Severity|Warning|
|CodeFix|False|
---

## [CA2259](https://learn.microsoft.com/dotnet/fundamentals/code-analysis/quality-rules/ca2259): 'ThreadStatic' only affects static fields

'ThreadStatic' only affects static fields. When applied to instance fields, it has no impact on behavior.

|Item|Value|
|-|-|
|Category|Usage|
|Enabled|True|
|Severity|Warning|
|CodeFix|False|
---

## [CA2260](https://learn.microsoft.com/dotnet/fundamentals/code-analysis/quality-rules/ca2260): Use correct type parameter

Generic math interfaces require the derived type itself to be used for the self recurring type parameter.

|Item|Value|
|-|-|
|Category|Usage|
|Enabled|True|
|Severity|Warning|
|CodeFix|False|
---

## [CA2261](https://learn.microsoft.com/dotnet/fundamentals/code-analysis/quality-rules/ca2261): Do not use ConfigureAwaitOptions.SuppressThrowing with Task\<TResult>

The ConfigureAwaitOptions.SuppressThrowing is only supported with the non-generic Task, not a Task\<TResult>.  To use it with a Task\<TResult>, first cast to the base Task.

|Item|Value|
|-|-|
|Category|Usage|
|Enabled|True|
|Severity|Warning|
|CodeFix|False|
---

## [CA2300](https://learn.microsoft.com/dotnet/fundamentals/code-analysis/quality-rules/ca2300): Do not use insecure deserializer BinaryFormatter

The method '{0}' is insecure when deserializing untrusted data.  If you need to instead detect BinaryFormatter deserialization without a SerializationBinder set, then disable rule CA2300, and enable rules CA2301 and CA2302.

|Item|Value|
|-|-|
|Category|Security|
|Enabled|False|
|Severity|Warning|
|CodeFix|False|
---

## [CA2301](https://learn.microsoft.com/dotnet/fundamentals/code-analysis/quality-rules/ca2301): Do not call BinaryFormatter.Deserialize without first setting BinaryFormatter.Binder

The method '{0}' is insecure when deserializing untrusted data without a SerializationBinder to restrict the type of objects in the deserialized object graph.

|Item|Value|
|-|-|
|Category|Security|
|Enabled|False|
|Severity|Warning|
|CodeFix|False|
---

## [CA2302](https://learn.microsoft.com/dotnet/fundamentals/code-analysis/quality-rules/ca2302): Ensure BinaryFormatter.Binder is set before calling BinaryFormatter.Deserialize

The method '{0}' is insecure when deserializing untrusted data without a SerializationBinder to restrict the type of objects in the deserialized object graph.

|Item|Value|
|-|-|
|Category|Security|
|Enabled|False|
|Severity|Warning|
|CodeFix|False|
---

## [CA2305](https://learn.microsoft.com/dotnet/fundamentals/code-analysis/quality-rules/ca2305): Do not use insecure deserializer LosFormatter

The method '{0}' is insecure when deserializing untrusted data.

|Item|Value|
|-|-|
|Category|Security|
|Enabled|False|
|Severity|Warning|
|CodeFix|False|
---

## [CA2310](https://learn.microsoft.com/dotnet/fundamentals/code-analysis/quality-rules/ca2310): Do not use insecure deserializer NetDataContractSerializer

The method '{0}' is insecure when deserializing untrusted data.  If you need to instead detect NetDataContractSerializer deserialization without a SerializationBinder set, then disable rule CA2310, and enable rules CA2311 and CA2312.

|Item|Value|
|-|-|
|Category|Security|
|Enabled|False|
|Severity|Warning|
|CodeFix|False|
---

## [CA2311](https://learn.microsoft.com/dotnet/fundamentals/code-analysis/quality-rules/ca2311): Do not deserialize without first setting NetDataContractSerializer.Binder

The method '{0}' is insecure when deserializing untrusted data without a SerializationBinder to restrict the type of objects in the deserialized object graph.

|Item|Value|
|-|-|
|Category|Security|
|Enabled|False|
|Severity|Warning|
|CodeFix|False|
---

## [CA2312](https://learn.microsoft.com/dotnet/fundamentals/code-analysis/quality-rules/ca2312): Ensure NetDataContractSerializer.Binder is set before deserializing

The method '{0}' is insecure when deserializing untrusted data without a SerializationBinder to restrict the type of objects in the deserialized object graph.

|Item|Value|
|-|-|
|Category|Security|
|Enabled|False|
|Severity|Warning|
|CodeFix|False|
---

## [CA2315](https://learn.microsoft.com/dotnet/fundamentals/code-analysis/quality-rules/ca2315): Do not use insecure deserializer ObjectStateFormatter

The method '{0}' is insecure when deserializing untrusted data.

|Item|Value|
|-|-|
|Category|Security|
|Enabled|False|
|Severity|Warning|
|CodeFix|False|
---

## [CA2321](https://learn.microsoft.com/dotnet/fundamentals/code-analysis/quality-rules/ca2321): Do not deserialize with JavaScriptSerializer using a SimpleTypeResolver

The method '{0}' is insecure when deserializing untrusted data with a JavaScriptSerializer initialized with a SimpleTypeResolver. Initialize JavaScriptSerializer without a JavaScriptTypeResolver specified, or initialize with a JavaScriptTypeResolver that limits the types of objects in the deserialized object graph.

|Item|Value|
|-|-|
|Category|Security|
|Enabled|False|
|Severity|Warning|
|CodeFix|False|
---

## [CA2322](https://learn.microsoft.com/dotnet/fundamentals/code-analysis/quality-rules/ca2322): Ensure JavaScriptSerializer is not initialized with SimpleTypeResolver before deserializing

The method '{0}' is insecure when deserializing untrusted data with a JavaScriptSerializer initialized with a SimpleTypeResolver. Ensure that the JavaScriptSerializer is initialized without a JavaScriptTypeResolver specified, or initialized with a JavaScriptTypeResolver that limits the types of objects in the deserialized object graph.

|Item|Value|
|-|-|
|Category|Security|
|Enabled|False|
|Severity|Warning|
|CodeFix|False|
---

## [CA2326](https://learn.microsoft.com/dotnet/fundamentals/code-analysis/quality-rules/ca2326): Do not use TypeNameHandling values other than None

Deserializing JSON when using a TypeNameHandling value other than None can be insecure.  If you need to instead detect Json.NET deserialization when a SerializationBinder isn't specified, then disable rule CA2326, and enable rules CA2327, CA2328, CA2329, and CA2330.

|Item|Value|
|-|-|
|Category|Security|
|Enabled|False|
|Severity|Warning|
|CodeFix|False|
---

## [CA2327](https://learn.microsoft.com/dotnet/fundamentals/code-analysis/quality-rules/ca2327): Do not use insecure JsonSerializerSettings

When deserializing untrusted input, allowing arbitrary types to be deserialized is insecure.  When using JsonSerializerSettings, use TypeNameHandling.None, or for values other than None, restrict deserialized types with a SerializationBinder.

|Item|Value|
|-|-|
|Category|Security|
|Enabled|False|
|Severity|Warning|
|CodeFix|False|
---

## [CA2328](https://learn.microsoft.com/dotnet/fundamentals/code-analysis/quality-rules/ca2328): Ensure that JsonSerializerSettings are secure

When deserializing untrusted input, allowing arbitrary types to be deserialized is insecure.  When using JsonSerializerSettings, ensure TypeNameHandling.None is specified, or for values other than None, ensure a SerializationBinder is specified to restrict deserialized types.

|Item|Value|
|-|-|
|Category|Security|
|Enabled|False|
|Severity|Warning|
|CodeFix|False|
---

## [CA2329](https://learn.microsoft.com/dotnet/fundamentals/code-analysis/quality-rules/ca2329): Do not deserialize with JsonSerializer using an insecure configuration

When deserializing untrusted input, allowing arbitrary types to be deserialized is insecure. When using deserializing JsonSerializer, use TypeNameHandling.None, or for values other than None, restrict deserialized types with a SerializationBinder.

|Item|Value|
|-|-|
|Category|Security|
|Enabled|False|
|Severity|Warning|
|CodeFix|False|
---

## [CA2330](https://learn.microsoft.com/dotnet/fundamentals/code-analysis/quality-rules/ca2330): Ensure that JsonSerializer has a secure configuration when deserializing

When deserializing untrusted input, allowing arbitrary types to be deserialized is insecure. When using deserializing JsonSerializer, use TypeNameHandling.None, or for values other than None, restrict deserialized types with a SerializationBinder.

|Item|Value|
|-|-|
|Category|Security|
|Enabled|False|
|Severity|Warning|
|CodeFix|False|
---

## [CA2350](https://learn.microsoft.com/dotnet/fundamentals/code-analysis/quality-rules/ca2350): Do not use DataTable.ReadXml() with untrusted data

The method '{0}' is insecure when deserializing untrusted data

|Item|Value|
|-|-|
|Category|Security|
|Enabled|False|
|Severity|Warning|
|CodeFix|False|
---

## [CA2351](https://learn.microsoft.com/dotnet/fundamentals/code-analysis/quality-rules/ca2351): Do not use DataSet.ReadXml() with untrusted data

The method '{0}' is insecure when deserializing untrusted data

|Item|Value|
|-|-|
|Category|Security|
|Enabled|False|
|Severity|Warning|
|CodeFix|False|
---

## [CA2352](https://learn.microsoft.com/dotnet/fundamentals/code-analysis/quality-rules/ca2352): Unsafe DataSet or DataTable in serializable type can be vulnerable to remote code execution attacks

When deserializing untrusted input with an IFormatter-based serializer, deserializing a {0} object is insecure. '{1}' either is or derives from {0}.

|Item|Value|
|-|-|
|Category|Security|
|Enabled|False|
|Severity|Warning|
|CodeFix|False|
---

## [CA2353](https://learn.microsoft.com/dotnet/fundamentals/code-analysis/quality-rules/ca2353): Unsafe DataSet or DataTable in serializable type

When deserializing untrusted input, deserializing a {0} object is insecure. '{1}' either is or derives from {0}

|Item|Value|
|-|-|
|Category|Security|
|Enabled|False|
|Severity|Warning|
|CodeFix|False|
---

## [CA2354](https://learn.microsoft.com/dotnet/fundamentals/code-analysis/quality-rules/ca2354): Unsafe DataSet or DataTable in deserialized object graph can be vulnerable to remote code execution attacks

When deserializing untrusted input, deserializing a {0} object is insecure. '{1}' either is or derives from {0}

|Item|Value|
|-|-|
|Category|Security|
|Enabled|False|
|Severity|Warning|
|CodeFix|False|
---

## [CA2355](https://learn.microsoft.com/dotnet/fundamentals/code-analysis/quality-rules/ca2355): Unsafe DataSet or DataTable type found in deserializable object graph

When deserializing untrusted input, deserializing a {0} object is insecure. '{1}' either is or derives from {0}

|Item|Value|
|-|-|
|Category|Security|
|Enabled|False|
|Severity|Warning|
|CodeFix|False|
---

## [CA2356](https://learn.microsoft.com/dotnet/fundamentals/code-analysis/quality-rules/ca2356): Unsafe DataSet or DataTable type in web deserializable object graph

When deserializing untrusted input, deserializing a {0} object is insecure. '{1}' either is or derives from {0}

|Item|Value|
|-|-|
|Category|Security|
|Enabled|False|
|Severity|Warning|
|CodeFix|False|
---

## [CA2361](https://learn.microsoft.com/dotnet/fundamentals/code-analysis/quality-rules/ca2361): Ensure auto-generated class containing DataSet.ReadXml() is not used with untrusted data

The method '{0}' is insecure when deserializing untrusted data. Make sure that auto-generated class containing the '{0}' call is not deserialized with untrusted data.

|Item|Value|
|-|-|
|Category|Security|
|Enabled|False|
|Severity|Warning|
|CodeFix|False|
---

## [CA2362](https://learn.microsoft.com/dotnet/fundamentals/code-analysis/quality-rules/ca2362): Unsafe DataSet or DataTable in auto-generated serializable type can be vulnerable to remote code execution attacks

When deserializing untrusted input with an IFormatter-based serializer, deserializing a {0} object is insecure. '{1}' either is or derives from {0}. Ensure that the auto-generated type is never deserialized with untrusted data.

|Item|Value|
|-|-|
|Category|Security|
|Enabled|False|
|Severity|Warning|
|CodeFix|False|
---

## [CA3001](https://learn.microsoft.com/dotnet/fundamentals/code-analysis/quality-rules/ca3001): Review code for SQL injection vulnerabilities

Potential SQL injection vulnerability was found where '{0}' in method '{1}' may be tainted by user-controlled data from '{2}' in method '{3}'.

|Item|Value|
|-|-|
|Category|Security|
|Enabled|False|
|Severity|Warning|
|CodeFix|False|
---

## [CA3002](https://learn.microsoft.com/dotnet/fundamentals/code-analysis/quality-rules/ca3002): Review code for XSS vulnerabilities

Potential cross-site scripting (XSS) vulnerability was found where '{0}' in method '{1}' may be tainted by user-controlled data from '{2}' in method '{3}'.

|Item|Value|
|-|-|
|Category|Security|
|Enabled|False|
|Severity|Warning|
|CodeFix|False|
---

## [CA3003](https://learn.microsoft.com/dotnet/fundamentals/code-analysis/quality-rules/ca3003): Review code for file path injection vulnerabilities

Potential file path injection vulnerability was found where '{0}' in method '{1}' may be tainted by user-controlled data from '{2}' in method '{3}'.

|Item|Value|
|-|-|
|Category|Security|
|Enabled|False|
|Severity|Warning|
|CodeFix|False|
---

## [CA3004](https://learn.microsoft.com/dotnet/fundamentals/code-analysis/quality-rules/ca3004): Review code for information disclosure vulnerabilities

Potential information disclosure vulnerability was found where '{0}' in method '{1}' may contain unintended information from '{2}' in method '{3}'.

|Item|Value|
|-|-|
|Category|Security|
|Enabled|False|
|Severity|Warning|
|CodeFix|False|
---

## [CA3005](https://learn.microsoft.com/dotnet/fundamentals/code-analysis/quality-rules/ca3005): Review code for LDAP injection vulnerabilities

Potential LDAP injection vulnerability was found where '{0}' in method '{1}' may be tainted by user-controlled data from '{2}' in method '{3}'.

|Item|Value|
|-|-|
|Category|Security|
|Enabled|False|
|Severity|Warning|
|CodeFix|False|
---

## [CA3006](https://learn.microsoft.com/dotnet/fundamentals/code-analysis/quality-rules/ca3006): Review code for process command injection vulnerabilities

Potential process command injection vulnerability was found where '{0}' in method '{1}' may be tainted by user-controlled data from '{2}' in method '{3}'.

|Item|Value|
|-|-|
|Category|Security|
|Enabled|False|
|Severity|Warning|
|CodeFix|False|
---

## [CA3007](https://learn.microsoft.com/dotnet/fundamentals/code-analysis/quality-rules/ca3007): Review code for open redirect vulnerabilities

Potential open redirect vulnerability was found where '{0}' in method '{1}' may be tainted by user-controlled data from '{2}' in method '{3}'.

|Item|Value|
|-|-|
|Category|Security|
|Enabled|False|
|Severity|Warning|
|CodeFix|False|
---

## [CA3008](https://learn.microsoft.com/dotnet/fundamentals/code-analysis/quality-rules/ca3008): Review code for XPath injection vulnerabilities

Potential XPath injection vulnerability was found where '{0}' in method '{1}' may be tainted by user-controlled data from '{2}' in method '{3}'.

|Item|Value|
|-|-|
|Category|Security|
|Enabled|False|
|Severity|Warning|
|CodeFix|False|
---

## [CA3009](https://learn.microsoft.com/dotnet/fundamentals/code-analysis/quality-rules/ca3009): Review code for XML injection vulnerabilities

Potential XML injection vulnerability was found where '{0}' in method '{1}' may be tainted by user-controlled data from '{2}' in method '{3}'.

|Item|Value|
|-|-|
|Category|Security|
|Enabled|False|
|Severity|Warning|
|CodeFix|False|
---

## [CA3010](https://learn.microsoft.com/dotnet/fundamentals/code-analysis/quality-rules/ca3010): Review code for XAML injection vulnerabilities

Potential XAML injection vulnerability was found where '{0}' in method '{1}' may be tainted by user-controlled data from '{2}' in method '{3}'.

|Item|Value|
|-|-|
|Category|Security|
|Enabled|False|
|Severity|Warning|
|CodeFix|False|
---

## [CA3011](https://learn.microsoft.com/dotnet/fundamentals/code-analysis/quality-rules/ca3011): Review code for DLL injection vulnerabilities

Potential DLL injection vulnerability was found where '{0}' in method '{1}' may be tainted by user-controlled data from '{2}' in method '{3}'.

|Item|Value|
|-|-|
|Category|Security|
|Enabled|False|
|Severity|Warning|
|CodeFix|False|
---

## [CA3012](https://learn.microsoft.com/dotnet/fundamentals/code-analysis/quality-rules/ca3012): Review code for regex injection vulnerabilities

Potential regex injection vulnerability was found where '{0}' in method '{1}' may be tainted by user-controlled data from '{2}' in method '{3}'.

|Item|Value|
|-|-|
|Category|Security|
|Enabled|False|
|Severity|Warning|
|CodeFix|False|
---

## [CA3061](https://learn.microsoft.com/dotnet/fundamentals/code-analysis/quality-rules/ca3061): Do Not Add Schema By URL

This overload of XmlSchemaCollection.Add method internally enables DTD processing on the XML reader instance used, and uses UrlResolver for resolving external XML entities. The outcome is information disclosure. Content from file system or network shares for the machine processing the XML can be exposed to attacker. In addition, an attacker can use this as a DoS vector.

|Item|Value|
|-|-|
|Category|Security|
|Enabled|True|
|Severity|Hidden|
|CodeFix|False|
---

## [CA3075](https://learn.microsoft.com/dotnet/fundamentals/code-analysis/quality-rules/ca3075): Insecure DTD processing in XML

Using XmlTextReader.Load(), creating an insecure XmlReaderSettings instance when invoking XmlReader.Create(), setting the InnerXml property of the XmlDocument and enabling DTD processing using XmlUrlResolver insecurely can lead to information disclosure. Replace it with a call to the Load() method overload that takes an XmlReader instance, use XmlReader.Create() to accept XmlReaderSettings arguments or consider explicitly setting secure values. The DataViewSettingCollectionString property of DataViewManager should always be assigned from a trusted source, the DtdProcessing property should be set to false, and the XmlResolver property should be changed to XmlSecureResolver or null.

|Item|Value|
|-|-|
|Category|Security|
|Enabled|True|
|Severity|Hidden|
|CodeFix|False|
---

## [CA3076](https://learn.microsoft.com/dotnet/fundamentals/code-analysis/quality-rules/ca3076): Insecure XSLT script processing

Providing an insecure XsltSettings instance and an insecure XmlResolver instance to XslCompiledTransform.Load method is potentially unsafe as it allows processing script within XSL, which on an untrusted XSL input may lead to malicious code execution. Either replace the insecure XsltSettings argument with XsltSettings.Default or an instance that has disabled document function and script execution, or replace the XmlResolver argument with null or an XmlSecureResolver instance. This message may be suppressed if the input is known to be from a trusted source and external resource resolution from locations that are not known in advance must be supported.

|Item|Value|
|-|-|
|Category|Security|
|Enabled|True|
|Severity|Hidden|
|CodeFix|False|
---

## [CA3077](https://learn.microsoft.com/dotnet/fundamentals/code-analysis/quality-rules/ca3077): Insecure Processing in API Design, XmlDocument and XmlTextReader

Enabling DTD processing on all instances derived from XmlTextReader or  XmlDocument and using XmlUrlResolver for resolving external XML entities may lead to information disclosure. Ensure to set the XmlResolver property to null, create an instance of XmlSecureResolver when processing untrusted input, or use XmlReader.Create method with a secure XmlReaderSettings argument. Unless you need to enable it, ensure the DtdProcessing property is set to false.

|Item|Value|
|-|-|
|Category|Security|
|Enabled|True|
|Severity|Hidden|
|CodeFix|False|
---

## [CA3147](https://learn.microsoft.com/dotnet/fundamentals/code-analysis/quality-rules/ca3147): Mark Verb Handlers With Validate Antiforgery Token

Missing ValidateAntiForgeryTokenAttribute on controller action {0}

|Item|Value|
|-|-|
|Category|Security|
|Enabled|True|
|Severity|Hidden|
|CodeFix|False|
---

## [CA5350](https://learn.microsoft.com/dotnet/fundamentals/code-analysis/quality-rules/ca5350): Do Not Use Weak Cryptographic Algorithms

Cryptographic algorithms degrade over time as attacks become for advances to attacker get access to more computation. Depending on the type and application of this cryptographic algorithm, further degradation of the cryptographic strength of it may allow attackers to read enciphered messages, tamper with enciphered  messages, forge digital signatures, tamper with hashed content, or otherwise compromise any cryptosystem based on this algorithm. Replace encryption uses with the AES algorithm (AES-256, AES-192 and AES-128 are acceptable) with a key length greater than or equal to 128 bits. Replace hashing uses with a hashing function in the SHA-2 family, such as SHA-2 512, SHA-2 384, or SHA-2 256.

|Item|Value|
|-|-|
|Category|Security|
|Enabled|True|
|Severity|Hidden|
|CodeFix|False|
---

## [CA5351](https://learn.microsoft.com/dotnet/fundamentals/code-analysis/quality-rules/ca5351): Do Not Use Broken Cryptographic Algorithms

An attack making it computationally feasible to break this algorithm exists. This allows attackers to break the cryptographic guarantees it is designed to provide. Depending on the type and application of this cryptographic algorithm, this may allow attackers to read enciphered messages, tamper with enciphered  messages, forge digital signatures, tamper with hashed content, or otherwise compromise any cryptosystem based on this algorithm. Replace encryption uses with the AES algorithm (AES-256, AES-192 and AES-128 are acceptable) with a key length greater than or equal to 128 bits. Replace hashing uses with a hashing function in the SHA-2 family, such as SHA512, SHA384, or SHA256. Replace digital signature uses with RSA with a key length greater than or equal to 2048-bits, or ECDSA with a key length greater than or equal to 256 bits.

|Item|Value|
|-|-|
|Category|Security|
|Enabled|True|
|Severity|Hidden|
|CodeFix|False|
---

## [CA5358](https://learn.microsoft.com/dotnet/fundamentals/code-analysis/quality-rules/ca5358): Review cipher mode usage with cryptography experts

These cipher modes might be vulnerable to attacks. Consider using recommended modes (CBC, CTS).

|Item|Value|
|-|-|
|Category|Security|
|Enabled|False|
|Severity|Warning|
|CodeFix|False|
---

## [CA5359](https://learn.microsoft.com/dotnet/fundamentals/code-analysis/quality-rules/ca5359): Do Not Disable Certificate Validation

A certificate can help authenticate the identity of the server. Clients should validate the server certificate to ensure requests are sent to the intended server. If the ServerCertificateValidationCallback always returns 'true', any certificate will pass validation.

|Item|Value|
|-|-|
|Category|Security|
|Enabled|True|
|Severity|Hidden|
|CodeFix|False|
---

## [CA5360](https://learn.microsoft.com/dotnet/fundamentals/code-analysis/quality-rules/ca5360): Do Not Call Dangerous Methods In Deserialization

Insecure Deserialization is a vulnerability which occurs when untrusted data is used to abuse the logic of an application, inflict a Denial-of-Service (DoS) attack, or even execute arbitrary code upon it being deserialized. It’s frequently possible for malicious users to abuse these deserialization features when the application is deserializing untrusted data which is under their control. Specifically, invoke dangerous methods in the process of deserialization. Successful insecure deserialization attacks could allow an attacker to carry out attacks such as DoS attacks, authentication bypasses, and remote code execution.

|Item|Value|
|-|-|
|Category|Security|
|Enabled|True|
|Severity|Hidden|
|CodeFix|False|
---

## [CA5361](https://learn.microsoft.com/dotnet/fundamentals/code-analysis/quality-rules/ca5361): Do Not Disable SChannel Use of Strong Crypto

Starting with the .NET Framework 4.6, the System.Net.ServicePointManager and System.Net.Security.SslStream classes are recommended to use new protocols. The old ones have protocol weaknesses and are not supported. Setting Switch.System.Net.DontEnableSchUseStrongCrypto with true will use the old weak crypto check and opt out of the protocol migration.

|Item|Value|
|-|-|
|Category|Security|
|Enabled|False|
|Severity|Warning|
|CodeFix|False|
---

## [CA5362](https://learn.microsoft.com/dotnet/fundamentals/code-analysis/quality-rules/ca5362): Potential reference cycle in deserialized object graph

Review code that processes untrusted deserialized data for handling of unexpected reference cycles. An unexpected reference cycle should not cause the code to enter an infinite loop. Otherwise, an unexpected reference cycle can allow an attacker to DOS or exhaust the memory of the process when deserializing untrusted data.

|Item|Value|
|-|-|
|Category|Security|
|Enabled|False|
|Severity|Warning|
|CodeFix|False|
---

## [CA5363](https://learn.microsoft.com/dotnet/fundamentals/code-analysis/quality-rules/ca5363): Do Not Disable Request Validation

Request validation is a feature in ASP.NET that examines HTTP requests and determines whether they contain potentially dangerous content. This check adds protection from markup or code in the URL query string, cookies, or posted form values that might have been added for malicious purposes. So, it is generally desirable and should be left enabled for defense in depth.

|Item|Value|
|-|-|
|Category|Security|
|Enabled|True|
|Severity|Hidden|
|CodeFix|False|
---

## [CA5364](https://learn.microsoft.com/dotnet/fundamentals/code-analysis/quality-rules/ca5364): Do Not Use Deprecated Security Protocols

Using a deprecated security protocol rather than the system default is risky.

|Item|Value|
|-|-|
|Category|Security|
|Enabled|True|
|Severity|Hidden|
|CodeFix|False|
---

## [CA5365](https://learn.microsoft.com/dotnet/fundamentals/code-analysis/quality-rules/ca5365): Do Not Disable HTTP Header Checking

HTTP header checking enables encoding of the carriage return and newline characters, \r and \n, that are found in response headers. This encoding can help to avoid injection attacks that exploit an application that echoes untrusted data contained by the header.

|Item|Value|
|-|-|
|Category|Security|
|Enabled|True|
|Severity|Hidden|
|CodeFix|False|
---

## [CA5366](https://learn.microsoft.com/dotnet/fundamentals/code-analysis/quality-rules/ca5366): Use XmlReader for 'DataSet.ReadXml()'

Processing XML from untrusted data may load dangerous external references, which should be restricted by using an XmlReader with a secure resolver or with DTD processing disabled.

|Item|Value|
|-|-|
|Category|Security|
|Enabled|True|
|Severity|Hidden|
|CodeFix|False|
---

## [CA5367](https://learn.microsoft.com/dotnet/fundamentals/code-analysis/quality-rules/ca5367): Do Not Serialize Types With Pointer Fields

Pointers are not "type safe" in the sense that you cannot guarantee the correctness of the memory they point at. So, serializing types with pointer fields is dangerous, as it may allow an attacker to control the pointer.

|Item|Value|
|-|-|
|Category|Security|
|Enabled|False|
|Severity|Warning|
|CodeFix|False|
---

## [CA5368](https://learn.microsoft.com/dotnet/fundamentals/code-analysis/quality-rules/ca5368): Set ViewStateUserKey For Classes Derived From Page

Setting the ViewStateUserKey property can help you prevent attacks on your application by allowing you to assign an identifier to the view-state variable for individual users so that they cannot use the variable to generate an attack. Otherwise, there will be cross-site request forgery vulnerabilities.

|Item|Value|
|-|-|
|Category|Security|
|Enabled|True|
|Severity|Hidden|
|CodeFix|False|
---

## [CA5369](https://learn.microsoft.com/dotnet/fundamentals/code-analysis/quality-rules/ca5369): Use XmlReader for 'XmlSerializer.Deserialize()'

Processing XML from untrusted data may load dangerous external references, which should be restricted by using an XmlReader with a secure resolver or with DTD processing disabled.

|Item|Value|
|-|-|
|Category|Security|
|Enabled|True|
|Severity|Hidden|
|CodeFix|False|
---

## [CA5370](https://learn.microsoft.com/dotnet/fundamentals/code-analysis/quality-rules/ca5370): Use XmlReader for XmlValidatingReader constructor

Processing XML from untrusted data may load dangerous external references, which should be restricted by using an XmlReader with a secure resolver or with DTD processing disabled.

|Item|Value|
|-|-|
|Category|Security|
|Enabled|True|
|Severity|Hidden|
|CodeFix|False|
---

## [CA5371](https://learn.microsoft.com/dotnet/fundamentals/code-analysis/quality-rules/ca5371): Use XmlReader for 'XmlSchema.Read()'

Processing XML from untrusted data may load dangerous external references, which should be restricted by using an XmlReader with a secure resolver or with DTD processing disabled.

|Item|Value|
|-|-|
|Category|Security|
|Enabled|True|
|Severity|Hidden|
|CodeFix|False|
---

## [CA5372](https://learn.microsoft.com/dotnet/fundamentals/code-analysis/quality-rules/ca5372): Use XmlReader for XPathDocument constructor

Processing XML from untrusted data may load dangerous external references, which should be restricted by using an XmlReader with a secure resolver or with DTD processing disabled.

|Item|Value|
|-|-|
|Category|Security|
|Enabled|True|
|Severity|Hidden|
|CodeFix|False|
---

## [CA5373](https://learn.microsoft.com/dotnet/fundamentals/code-analysis/quality-rules/ca5373): Do not use obsolete key derivation function

Password-based key derivation should use PBKDF2 with SHA-2. Avoid using PasswordDeriveBytes since it generates a PBKDF1 key. Avoid using Rfc2898DeriveBytes.CryptDeriveKey since it doesn't use the iteration count or salt.

|Item|Value|
|-|-|
|Category|Security|
|Enabled|True|
|Severity|Hidden|
|CodeFix|False|
---

## [CA5374](https://learn.microsoft.com/dotnet/fundamentals/code-analysis/quality-rules/ca5374): Do Not Use XslTransform

Do not use XslTransform. It does not restrict potentially dangerous external references.

|Item|Value|
|-|-|
|Category|Security|
|Enabled|True|
|Severity|Hidden|
|CodeFix|False|
---

## [CA5375](https://learn.microsoft.com/dotnet/fundamentals/code-analysis/quality-rules/ca5375): Do Not Use Account Shared Access Signature

Shared Access Signatures(SAS) are a vital part of the security model for any application using Azure Storage, they should provide limited and safe permissions to your storage account to clients that don't have the account key. All of the operations available via a service SAS are also available via an account SAS, that is, account SAS is too powerful. So it is recommended to use Service SAS to delegate access more carefully.

|Item|Value|
|-|-|
|Category|Security|
|Enabled|False|
|Severity|Warning|
|CodeFix|False|
---

## [CA5376](https://learn.microsoft.com/dotnet/fundamentals/code-analysis/quality-rules/ca5376): Use SharedAccessProtocol HttpsOnly

HTTPS encrypts network traffic. Use HttpsOnly, rather than HttpOrHttps, to ensure network traffic is always encrypted to help prevent disclosure of sensitive data.

|Item|Value|
|-|-|
|Category|Security|
|Enabled|False|
|Severity|Warning|
|CodeFix|False|
---

## [CA5377](https://learn.microsoft.com/dotnet/fundamentals/code-analysis/quality-rules/ca5377): Use Container Level Access Policy

No access policy identifier is specified, making tokens non-revocable.

|Item|Value|
|-|-|
|Category|Security|
|Enabled|False|
|Severity|Warning|
|CodeFix|False|
---

## [CA5378](https://learn.microsoft.com/dotnet/fundamentals/code-analysis/quality-rules/ca5378): Do not disable ServicePointManagerSecurityProtocols

Do not set Switch.System.ServiceModel.DisableUsingServicePointManagerSecurityProtocols to true.  Setting this switch limits Windows Communication Framework (WCF) to using Transport Layer Security (TLS) 1.0, which is insecure and obsolete.

|Item|Value|
|-|-|
|Category|Security|
|Enabled|False|
|Severity|Warning|
|CodeFix|False|
---

## [CA5379](https://learn.microsoft.com/dotnet/fundamentals/code-analysis/quality-rules/ca5379): Ensure Key Derivation Function algorithm is sufficiently strong

Some implementations of the Rfc2898DeriveBytes class allow for a hash algorithm to be specified in a constructor parameter or overwritten in the HashAlgorithm property. If a hash algorithm is specified, then it should be SHA-256 or higher.

|Item|Value|
|-|-|
|Category|Security|
|Enabled|True|
|Severity|Hidden|
|CodeFix|False|
---

## [CA5380](https://learn.microsoft.com/dotnet/fundamentals/code-analysis/quality-rules/ca5380): Do Not Add Certificates To Root Store

By default, the Trusted Root Certification Authorities certificate store is configured with a set of public CAs that has met the requirements of the Microsoft Root Certificate Program. Since all trusted root CAs can issue certificates for any domain, an attacker can pick a weak or coercible CA that you install by yourself to target for an attack - and a single vulnerable, malicious or coercible CA undermines the security of the entire system. To make matters worse, these attacks can go unnoticed quite easily.

|Item|Value|
|-|-|
|Category|Security|
|Enabled|False|
|Severity|Warning|
|CodeFix|False|
---

## [CA5381](https://learn.microsoft.com/dotnet/fundamentals/code-analysis/quality-rules/ca5381): Ensure Certificates Are Not Added To Root Store

By default, the Trusted Root Certification Authorities certificate store is configured with a set of public CAs that has met the requirements of the Microsoft Root Certificate Program. Since all trusted root CAs can issue certificates for any domain, an attacker can pick a weak or coercible CA that you install by yourself to target for an attack - and a single vulnerable, malicious or coercible CA undermines the security of the entire system. To make matters worse, these attacks can go unnoticed quite easily.

|Item|Value|
|-|-|
|Category|Security|
|Enabled|False|
|Severity|Warning|
|CodeFix|False|
---

## [CA5382](https://learn.microsoft.com/dotnet/fundamentals/code-analysis/quality-rules/ca5382): Use Secure Cookies In ASP.NET Core

Applications available over HTTPS must use secure cookies.

|Item|Value|
|-|-|
|Category|Security|
|Enabled|False|
|Severity|Warning|
|CodeFix|False|
---

## [CA5383](https://learn.microsoft.com/dotnet/fundamentals/code-analysis/quality-rules/ca5383): Ensure Use Secure Cookies In ASP.NET Core

Applications available over HTTPS must use secure cookies.

|Item|Value|
|-|-|
|Category|Security|
|Enabled|False|
|Severity|Warning|
|CodeFix|False|
---

## [CA5384](https://learn.microsoft.com/dotnet/fundamentals/code-analysis/quality-rules/ca5384): Do Not Use Digital Signature Algorithm (DSA)

DSA is too weak to use.

|Item|Value|
|-|-|
|Category|Security|
|Enabled|True|
|Severity|Hidden|
|CodeFix|False|
---

## [CA5385](https://learn.microsoft.com/dotnet/fundamentals/code-analysis/quality-rules/ca5385): Use Rivest-Shamir-Adleman (RSA) Algorithm With Sufficient Key Size

Encryption algorithms are vulnerable to brute force attacks when too small a key size is used.

|Item|Value|
|-|-|
|Category|Security|
|Enabled|True|
|Severity|Hidden|
|CodeFix|False|
---

## [CA5386](https://learn.microsoft.com/dotnet/fundamentals/code-analysis/quality-rules/ca5386): Avoid hardcoding SecurityProtocolType value

Avoid hardcoding SecurityProtocolType {0}, and instead use SecurityProtocolType.SystemDefault to allow the operating system to choose the best Transport Layer Security protocol to use.

|Item|Value|
|-|-|
|Category|Security|
|Enabled|False|
|Severity|Warning|
|CodeFix|False|
---

## [CA5387](https://learn.microsoft.com/dotnet/fundamentals/code-analysis/quality-rules/ca5387): Do Not Use Weak Key Derivation Function With Insufficient Iteration Count

When deriving cryptographic keys from user-provided inputs such as password, use sufficient iteration count (at least 100k).

|Item|Value|
|-|-|
|Category|Security|
|Enabled|False|
|Severity|Warning|
|CodeFix|False|
---

## [CA5388](https://learn.microsoft.com/dotnet/fundamentals/code-analysis/quality-rules/ca5388): Ensure Sufficient Iteration Count When Using Weak Key Derivation Function

When deriving cryptographic keys from user-provided inputs such as password, use sufficient iteration count (at least 100k).

|Item|Value|
|-|-|
|Category|Security|
|Enabled|False|
|Severity|Warning|
|CodeFix|False|
---

## [CA5389](https://learn.microsoft.com/dotnet/fundamentals/code-analysis/quality-rules/ca5389): Do Not Add Archive Item's Path To The Target File System Path

When extracting files from an archive and using the archive item's path, check if the path is safe. Archive path can be relative and can lead to file system access outside of the expected file system target path, leading to malicious config changes and remote code execution via lay-and-wait technique.

|Item|Value|
|-|-|
|Category|Security|
|Enabled|False|
|Severity|Warning|
|CodeFix|False|
---

## [CA5390](https://learn.microsoft.com/dotnet/fundamentals/code-analysis/quality-rules/ca5390): Do not hard-code encryption key

SymmetricAlgorithm's .Key property, or a method's rgbKey parameter, should never be a hard-coded value.

|Item|Value|
|-|-|
|Category|Security|
|Enabled|False|
|Severity|Warning|
|CodeFix|False|
---

## [CA5391](https://learn.microsoft.com/dotnet/fundamentals/code-analysis/quality-rules/ca5391): Use antiforgery tokens in ASP.NET Core MVC controllers

Handling a POST, PUT, PATCH, or DELETE request without validating an antiforgery token may be vulnerable to cross-site request forgery attacks. A cross-site request forgery attack can send malicious requests from an authenticated user to your ASP.NET Core MVC controller.

|Item|Value|
|-|-|
|Category|Security|
|Enabled|False|
|Severity|Warning|
|CodeFix|False|
---

## [CA5392](https://learn.microsoft.com/dotnet/fundamentals/code-analysis/quality-rules/ca5392): Use DefaultDllImportSearchPaths attribute for P/Invokes

By default, P/Invokes using DllImportAttribute probe a number of directories, including the current working directory for the library to load. This can be a security issue for certain applications, leading to DLL hijacking.

|Item|Value|
|-|-|
|Category|Security|
|Enabled|False|
|Severity|Warning|
|CodeFix|False|
---

## [CA5393](https://learn.microsoft.com/dotnet/fundamentals/code-analysis/quality-rules/ca5393): Do not use unsafe DllImportSearchPath value

There could be a malicious DLL in the default DLL search directories. Or, depending on where your application is run from, there could be a malicious DLL in the application's directory. Use a DllImportSearchPath value that specifies an explicit search path instead. The DllImportSearchPath flags that this rule looks for can be configured in .editorconfig.

|Item|Value|
|-|-|
|Category|Security|
|Enabled|False|
|Severity|Warning|
|CodeFix|False|
---

## [CA5394](https://learn.microsoft.com/dotnet/fundamentals/code-analysis/quality-rules/ca5394): Do not use insecure randomness

Using a cryptographically weak pseudo-random number generator may allow an attacker to predict what security-sensitive value will be generated. Use a cryptographically strong random number generator if an unpredictable value is required, or ensure that weak pseudo-random numbers aren't used in a security-sensitive manner.

|Item|Value|
|-|-|
|Category|Security|
|Enabled|False|
|Severity|Warning|
|CodeFix|False|
---

## [CA5395](https://learn.microsoft.com/dotnet/fundamentals/code-analysis/quality-rules/ca5395): Miss HttpVerb attribute for action methods

All the methods that create, edit, delete, or otherwise modify data do so in the [HttpPost] overload of the method, which needs to be protected with the anti forgery attribute from request forgery. Performing a GET operation should be a safe operation that has no side effects and doesn't modify your persisted data.

|Item|Value|
|-|-|
|Category|Security|
|Enabled|False|
|Severity|Warning|
|CodeFix|False|
---

## [CA5396](https://learn.microsoft.com/dotnet/fundamentals/code-analysis/quality-rules/ca5396): Set HttpOnly to true for HttpCookie

As a defense in depth measure, ensure security sensitive HTTP cookies are marked as HttpOnly. This indicates web browsers should disallow scripts from accessing the cookies. Injected malicious scripts are a common way of stealing cookies.

|Item|Value|
|-|-|
|Category|Security|
|Enabled|False|
|Severity|Warning|
|CodeFix|False|
---

## [CA5397](https://learn.microsoft.com/dotnet/fundamentals/code-analysis/quality-rules/ca5397): Do not use deprecated SslProtocols values

Older protocol versions of Transport Layer Security (TLS) are less secure than TLS 1.2 and TLS 1.3, and are more likely to have new vulnerabilities. Avoid older protocol versions to minimize risk.

|Item|Value|
|-|-|
|Category|Security|
|Enabled|True|
|Severity|Hidden|
|CodeFix|False|
---

## [CA5398](https://learn.microsoft.com/dotnet/fundamentals/code-analysis/quality-rules/ca5398): Avoid hardcoded SslProtocols values

Current Transport Layer Security protocol versions may become deprecated if vulnerabilities are found. Avoid hardcoding SslProtocols values to keep your application secure. Use 'None' to let the Operating System choose a version.

|Item|Value|
|-|-|
|Category|Security|
|Enabled|False|
|Severity|Warning|
|CodeFix|False|
---

## [CA5399](https://learn.microsoft.com/dotnet/fundamentals/code-analysis/quality-rules/ca5399): HttpClients should enable certificate revocation list checks

Using HttpClient without providing a platform specific handler (WinHttpHandler or CurlHandler or HttpClientHandler) where the CheckCertificateRevocationList property is set to true, will allow revoked certificates to be accepted by the HttpClient as valid.

|Item|Value|
|-|-|
|Category|Security|
|Enabled|False|
|Severity|Warning|
|CodeFix|False|
---

## [CA5400](https://learn.microsoft.com/dotnet/fundamentals/code-analysis/quality-rules/ca5400): Ensure HttpClient certificate revocation list check is not disabled

Using HttpClient without providing a platform specific handler (WinHttpHandler or CurlHandler or HttpClientHandler) where the CheckCertificateRevocationList property is set to true, will allow revoked certificates to be accepted by the HttpClient as valid.

|Item|Value|
|-|-|
|Category|Security|
|Enabled|False|
|Severity|Warning|
|CodeFix|False|
---

## [CA5401](https://learn.microsoft.com/dotnet/fundamentals/code-analysis/quality-rules/ca5401): Do not use CreateEncryptor with non-default IV

Symmetric encryption should always use a non-repeatable initialization vector to prevent dictionary attacks.

|Item|Value|
|-|-|
|Category|Security|
|Enabled|False|
|Severity|Warning|
|CodeFix|False|
---

## [CA5402](https://learn.microsoft.com/dotnet/fundamentals/code-analysis/quality-rules/ca5402): Use CreateEncryptor with the default IV

Symmetric encryption should always use a non-repeatable initialization vector to prevent dictionary attacks.

|Item|Value|
|-|-|
|Category|Security|
|Enabled|False|
|Severity|Warning|
|CodeFix|False|
---

## [CA5403](https://learn.microsoft.com/dotnet/fundamentals/code-analysis/quality-rules/ca5403): Do not hard-code certificate

Hard-coded certificates in source code are vulnerable to being exploited.

|Item|Value|
|-|-|
|Category|Security|
|Enabled|False|
|Severity|Warning|
|CodeFix|False|
---

## [CA5404](https://learn.microsoft.com/dotnet/fundamentals/code-analysis/quality-rules/ca5404): Do not disable token validation checks

Token validation checks ensure that while validating tokens, all aspects are analyzed and verified. Turning off validation can lead to security holes by allowing untrusted tokens to make it through validation.

|Item|Value|
|-|-|
|Category|Security|
|Enabled|False|
|Severity|Warning|
|CodeFix|False|
---

## [CA5405](https://learn.microsoft.com/dotnet/fundamentals/code-analysis/quality-rules/ca5405): Do not always skip token validation in delegates

By setting critical TokenValidationParameter validation delegates to true, important authentication safeguards are disabled which can lead to tokens from any issuer or expired tokens being wrongly validated.

|Item|Value|
|-|-|
|Category|Security|
|Enabled|False|
|Severity|Warning|
|CodeFix|False|
---<|MERGE_RESOLUTION|>--- conflicted
+++ resolved
@@ -1740,51 +1740,54 @@
 |CodeFix|True|
 ---
 
-<<<<<<< HEAD
+## [CA1865](https://learn.microsoft.com/dotnet/fundamentals/code-analysis/quality-rules/ca1865): Use char overload
+
+The char overload is a better performing overload than a string with a single char.
+
+|Item|Value|
+|-|-|
+|Category|Performance|
+|Enabled|True|
+|Severity|Info|
+|CodeFix|True|
+---
+
+## [CA1866](https://learn.microsoft.com/dotnet/fundamentals/code-analysis/quality-rules/ca1866): Use char overload
+
+The char overload is a better performing overload than a string with a single char.
+
+|Item|Value|
+|-|-|
+|Category|Performance|
+|Enabled|True|
+|Severity|Info|
+|CodeFix|False|
+---
+
+## [CA1867](https://learn.microsoft.com/dotnet/fundamentals/code-analysis/quality-rules/ca1867): Use char overload
+
+The char overload is a better performing overload than a string with a single char.
+
+|Item|Value|
+|-|-|
+|Category|Performance|
+|Enabled|False|
+|Severity|Warning|
+|CodeFix|False|
+---
+
 ## [CA1868](https://learn.microsoft.com/dotnet/fundamentals/code-analysis/quality-rules/ca1868): Unnecessary call to 'Contains(item)'
 
 Do not guard 'Add(item)' or 'Remove(item)' with 'Contains(item)' for the set. The former two already check whether the item exists and will return if it was added or removed.
-=======
-## [CA1865](https://learn.microsoft.com/dotnet/fundamentals/code-analysis/quality-rules/ca1865): Use char overload
-
-The char overload is a better performing overload than a string with a single char.
->>>>>>> 7fcfa198
-
-|Item|Value|
-|-|-|
-|Category|Performance|
-|Enabled|True|
-|Severity|Info|
-|CodeFix|True|
----
-
-<<<<<<< HEAD
-=======
-## [CA1866](https://learn.microsoft.com/dotnet/fundamentals/code-analysis/quality-rules/ca1866): Use char overload
-
-The char overload is a better performing overload than a string with a single char.
-
-|Item|Value|
-|-|-|
-|Category|Performance|
-|Enabled|True|
-|Severity|Info|
-|CodeFix|False|
----
-
-## [CA1867](https://learn.microsoft.com/dotnet/fundamentals/code-analysis/quality-rules/ca1867): Use char overload
-
-The char overload is a better performing overload than a string with a single char.
-
-|Item|Value|
-|-|-|
-|Category|Performance|
-|Enabled|False|
-|Severity|Warning|
-|CodeFix|False|
----
-
->>>>>>> 7fcfa198
+
+|Item|Value|
+|-|-|
+|Category|Performance|
+|Enabled|True|
+|Severity|Info|
+|CodeFix|True|
+---
+
 ## [CA2000](https://learn.microsoft.com/dotnet/fundamentals/code-analysis/quality-rules/ca2000): Dispose objects before losing scope
 
 If a disposable object is not explicitly disposed before all references to it are out of scope, the object will be disposed at some indeterminate time when the garbage collector runs the finalizer of the object. Because an exceptional event might occur that will prevent the finalizer of the object from running, the object should be explicitly disposed instead.

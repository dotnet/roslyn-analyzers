--- conflicted
+++ resolved
@@ -2198,11 +2198,7 @@
 
 ## [CA2255](https://docs.microsoft.com/dotnet/fundamentals/code-analysis/quality-rules/ca2255): The 'ModuleInitializer' attribute should not be used in libraries
 
-<<<<<<< HEAD
-Module initializers are intended to be used by application code to ensure an application's components are initialized before the application code begins executing. If library code declares a method with the 'ModuleInitializerAttribute', it can interfere with application initialization and also lead to limitations in that application's trimming abilities. Library code should therefore not utilize the 'ModuleInitializerAttribute'. Instead of using `ModuleInitializerAttribute` methods, the library should expose methods that can be used to initialize any components within the library and allow the application to invoke the method during application initialization.
-=======
 Module initializers are intended to be used by application code to ensure an application's components are initialized before the application code begins executing. If library code declares a method with the 'ModuleInitializerAttribute', it can interfere with application initialization and also lead to limitations in that application's trimming abilities. Library code should therefore not utilize the 'ModuleInitializerAttribute'. Instead of using 'ModuleInitializerAttribute' methods, the library should expose methods that can be used to initialize any components within the library and allow the application to invoke the method during application initialization.
->>>>>>> 9e1ce28d
 
 |Item|Value|
 |-|-|

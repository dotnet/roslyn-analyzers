--- conflicted
+++ resolved
@@ -1752,11 +1752,7 @@
 |CodeFix|False|
 ---
 
-<<<<<<< HEAD
-## [CA2020](https://docs.microsoft.com/dotnet/fundamentals/code-analysis/quality-rules/ca2020): Prevent behavioral change
-=======
-## [CA2020](https://learn.microsoft.com/dotnet/fundamentals/code-analysis/quality-rules/ca2020): Prevent from behavioral change
->>>>>>> f54c092f
+## [CA2020](https://learn.microsoft.com/dotnet/fundamentals/code-analysis/quality-rules/ca2020): Prevent behavioral change
 
 Some built-in operators added in .NET 7 behave differently when overflowing than did the corresponding user-defined operators in .NET 6 and earlier versions. Some operators that previously threw in an unchecked context now don't throw unless wrapped within a checked context. Also, some operators that did not previously throw in a checked context now throw unless wrapped in an unchecked context.
 

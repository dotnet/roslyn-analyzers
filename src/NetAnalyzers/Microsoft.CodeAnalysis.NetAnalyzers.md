# Microsoft.CodeAnalysis.NetAnalyzers

## [CA1000](https://docs.microsoft.com/dotnet/fundamentals/code-analysis/quality-rules/ca1000): Do not declare static members on generic types

When a static member of a generic type is called, the type argument must be specified for the type. When a generic instance member that does not support inference is called, the type argument must be specified for the member. In these two cases, the syntax for specifying the type argument is different and easily confused.

|Item|Value|
|-|-|
|Category|Design|
|Enabled|True|
|Severity|Hidden|
|CodeFix|False|
---

## [CA1001](https://docs.microsoft.com/dotnet/fundamentals/code-analysis/quality-rules/ca1001): Types that own disposable fields should be disposable

A class declares and implements an instance field that is a System.IDisposable type, and the class does not implement IDisposable. A class that declares an IDisposable field indirectly owns an unmanaged resource and should implement the IDisposable interface.

|Item|Value|
|-|-|
|Category|Design|
|Enabled|True|
|Severity|Hidden|
|CodeFix|True|
---

## [CA1002](https://docs.microsoft.com/dotnet/fundamentals/code-analysis/quality-rules/ca1002): Do not expose generic lists

System.Collections.Generic.List\<T> is a generic collection that's designed for performance and not inheritance. List\<T> does not contain virtual members that make it easier to change the behavior of an inherited class.

|Item|Value|
|-|-|
|Category|Design|
|Enabled|False|
|Severity|Warning|
|CodeFix|False|
---

## [CA1003](https://docs.microsoft.com/dotnet/fundamentals/code-analysis/quality-rules/ca1003): Use generic event handler instances

A type contains an event that declares an EventHandler delegate that returns void, whose signature contains two parameters (the first an object and the second a type that is assignable to EventArgs), and the containing assembly targets Microsoft .NET Framework?2.0.

|Item|Value|
|-|-|
|Category|Design|
|Enabled|False|
|Severity|Warning|
|CodeFix|False|
---

## [CA1005](https://docs.microsoft.com/dotnet/fundamentals/code-analysis/quality-rules/ca1005): Avoid excessive parameters on generic types

The more type parameters a generic type contains, the more difficult it is to know and remember what each type parameter represents.

|Item|Value|
|-|-|
|Category|Design|
|Enabled|False|
|Severity|Warning|
|CodeFix|False|
---

## [CA1008](https://docs.microsoft.com/dotnet/fundamentals/code-analysis/quality-rules/ca1008): Enums should have zero value

The default value of an uninitialized enumeration, just as other value types, is zero. A nonflags-attributed enumeration should define a member by using the value of zero so that the default value is a valid value of the enumeration. If an enumeration that has the FlagsAttribute attribute applied defines a zero-valued member, its name should be ""None"" to indicate that no values have been set in the enumeration.

|Item|Value|
|-|-|
|Category|Design|
|Enabled|False|
|Severity|Warning|
|CodeFix|True|
---

## [CA1010](https://docs.microsoft.com/dotnet/fundamentals/code-analysis/quality-rules/ca1010): Generic interface should also be implemented

To broaden the usability of a type, implement one of the generic interfaces. This is especially true for collections as they can then be used to populate generic collection types.

|Item|Value|
|-|-|
|Category|Design|
|Enabled|True|
|Severity|Hidden|
|CodeFix|False|
---

## [CA1012](https://docs.microsoft.com/dotnet/fundamentals/code-analysis/quality-rules/ca1012): Abstract types should not have public constructors

Constructors on abstract types can be called only by derived types. Because public constructors create instances of a type, and you cannot create instances of an abstract type, an abstract type that has a public constructor is incorrectly designed.

|Item|Value|
|-|-|
|Category|Design|
|Enabled|False|
|Severity|Warning|
|CodeFix|True|
---

## [CA1014](https://docs.microsoft.com/dotnet/fundamentals/code-analysis/quality-rules/ca1014): Mark assemblies with CLSCompliant

The Common Language Specification (CLS) defines naming restrictions, data types, and rules to which assemblies must conform if they will be used across programming languages. Good design dictates that all assemblies explicitly indicate CLS compliance by using CLSCompliantAttribute . If this attribute is not present on an assembly, the assembly is not compliant.

|Item|Value|
|-|-|
|Category|Design|
|Enabled|False|
|Severity|Warning|
|CodeFix|False|
---

## [CA1016](https://docs.microsoft.com/dotnet/fundamentals/code-analysis/quality-rules/ca1016): Mark assemblies with assembly version

The .NET Framework uses the version number to uniquely identify an assembly, and to bind to types in strongly named assemblies. The version number is used together with version and publisher policy. By default, applications run only with the assembly version with which they were built.

|Item|Value|
|-|-|
|Category|Design|
|Enabled|True|
|Severity|Info|
|CodeFix|False|
---

## [CA1017](https://docs.microsoft.com/dotnet/fundamentals/code-analysis/quality-rules/ca1017): Mark assemblies with ComVisible

ComVisibleAttribute determines how COM clients access managed code. Good design dictates that assemblies explicitly indicate COM visibility. COM visibility can be set for the whole assembly and then overridden for individual types and type members. If this attribute is not present, the contents of the assembly are visible to COM clients.

|Item|Value|
|-|-|
|Category|Design|
|Enabled|False|
|Severity|Warning|
|CodeFix|False|
---

## [CA1018](https://docs.microsoft.com/dotnet/fundamentals/code-analysis/quality-rules/ca1018): Mark attributes with AttributeUsageAttribute

Specify AttributeUsage on {0}

|Item|Value|
|-|-|
|Category|Design|
|Enabled|True|
|Severity|Info|
|CodeFix|True|
---

## [CA1019](https://docs.microsoft.com/dotnet/fundamentals/code-analysis/quality-rules/ca1019): Define accessors for attribute arguments

Remove the property setter from {0} or reduce its accessibility because it corresponds to positional argument {1}

|Item|Value|
|-|-|
|Category|Design|
|Enabled|False|
|Severity|Warning|
|CodeFix|True|
---

## [CA1021](https://docs.microsoft.com/dotnet/fundamentals/code-analysis/quality-rules/ca1021): Avoid out parameters

Passing types by reference (using 'out' or 'ref') requires experience with pointers, understanding how value types and reference types differ, and handling methods with multiple return values. Also, the difference between 'out' and 'ref' parameters is not widely understood.

|Item|Value|
|-|-|
|Category|Design|
|Enabled|False|
|Severity|Warning|
|CodeFix|False|
---

## [CA1024](https://docs.microsoft.com/dotnet/fundamentals/code-analysis/quality-rules/ca1024): Use properties where appropriate

A public or protected method has a name that starts with ""Get"", takes no parameters, and returns a value that is not an array. The method might be a good candidate to become a property.

|Item|Value|
|-|-|
|Category|Design|
|Enabled|False|
|Severity|Warning|
|CodeFix|False|
---

## [CA1027](https://docs.microsoft.com/dotnet/fundamentals/code-analysis/quality-rules/ca1027): Mark enums with FlagsAttribute

An enumeration is a value type that defines a set of related named constants. Apply FlagsAttribute to an enumeration when its named constants can be meaningfully combined.

|Item|Value|
|-|-|
|Category|Design|
|Enabled|False|
|Severity|Warning|
|CodeFix|True|
---

## [CA1028](https://docs.microsoft.com/dotnet/fundamentals/code-analysis/quality-rules/ca1028): Enum Storage should be Int32

An enumeration is a value type that defines a set of related named constants. By default, the System.Int32 data type is used to store the constant value. Although you can change this underlying type, it is not required or recommended for most scenarios.

|Item|Value|
|-|-|
|Category|Design|
|Enabled|False|
|Severity|Warning|
|CodeFix|True|
---

## [CA1030](https://docs.microsoft.com/dotnet/fundamentals/code-analysis/quality-rules/ca1030): Use events where appropriate

This rule detects methods that have names that ordinarily would be used for events. If a method is called in response to a clearly defined state change, the method should be invoked by an event handler. Objects that call the method should raise events instead of calling the method directly.

|Item|Value|
|-|-|
|Category|Design|
|Enabled|False|
|Severity|Warning|
|CodeFix|False|
---

## [CA1031](https://docs.microsoft.com/dotnet/fundamentals/code-analysis/quality-rules/ca1031): Do not catch general exception types

A general exception such as System.Exception or System.SystemException or a disallowed exception type is caught in a catch statement, or a general catch clause is used. General and disallowed exceptions should not be caught.

|Item|Value|
|-|-|
|Category|Design|
|Enabled|False|
|Severity|Warning|
|CodeFix|False|
---

## [CA1032](https://docs.microsoft.com/dotnet/fundamentals/code-analysis/quality-rules/ca1032): Implement standard exception constructors

Failure to provide the full set of constructors can make it difficult to correctly handle exceptions.

|Item|Value|
|-|-|
|Category|Design|
|Enabled|False|
|Severity|Warning|
|CodeFix|True|
---

## [CA1033](https://docs.microsoft.com/dotnet/fundamentals/code-analysis/quality-rules/ca1033): Interface methods should be callable by child types

An unsealed externally visible type provides an explicit method implementation of a public interface and does not provide an alternative externally visible method that has the same name.

|Item|Value|
|-|-|
|Category|Design|
|Enabled|False|
|Severity|Warning|
|CodeFix|True|
---

## [CA1034](https://docs.microsoft.com/dotnet/fundamentals/code-analysis/quality-rules/ca1034): Nested types should not be visible

A nested type is a type that is declared in the scope of another type. Nested types are useful to encapsulate private implementation details of the containing type. Used for this purpose, nested types should not be externally visible.

|Item|Value|
|-|-|
|Category|Design|
|Enabled|False|
|Severity|Warning|
|CodeFix|False|
---

## [CA1036](https://docs.microsoft.com/dotnet/fundamentals/code-analysis/quality-rules/ca1036): Override methods on comparable types

A public or protected type implements the System.IComparable interface. It does not override Object.Equals nor does it overload the language-specific operator for equality, inequality, less than, less than or equal, greater than or greater than or equal.

|Item|Value|
|-|-|
|Category|Design|
|Enabled|True|
|Severity|Hidden|
|CodeFix|True|
---

## [CA1040](https://docs.microsoft.com/dotnet/fundamentals/code-analysis/quality-rules/ca1040): Avoid empty interfaces

Interfaces define members that provide a behavior or usage contract. The functionality that is described by the interface can be adopted by any type, regardless of where the type appears in the inheritance hierarchy. A type implements an interface by providing implementations for the members of the interface. An empty interface does not define any members; therefore, it does not define a contract that can be implemented.

|Item|Value|
|-|-|
|Category|Design|
|Enabled|False|
|Severity|Warning|
|CodeFix|False|
---

## [CA1041](https://docs.microsoft.com/dotnet/fundamentals/code-analysis/quality-rules/ca1041): Provide ObsoleteAttribute message

A type or member is marked by using a System.ObsoleteAttribute attribute that does not have its ObsoleteAttribute.Message property specified. When a type or member that is marked by using ObsoleteAttribute is compiled, the Message property of the attribute is displayed. This gives the user information about the obsolete type or member.

|Item|Value|
|-|-|
|Category|Design|
|Enabled|True|
|Severity|Info|
|CodeFix|False|
---

## [CA1043](https://docs.microsoft.com/dotnet/fundamentals/code-analysis/quality-rules/ca1043): Use Integral Or String Argument For Indexers

Indexers, that is, indexed properties, should use integer or string types for the index. These types are typically used for indexing data structures and increase the usability of the library. Use of the Object type should be restricted to those cases where the specific integer or string type cannot be specified at design time. If the design requires other types for the index, reconsider whether the type represents a logical data store. If it does not represent a logical data store, use a method.

|Item|Value|
|-|-|
|Category|Design|
|Enabled|False|
|Severity|Warning|
|CodeFix|False|
---

## [CA1044](https://docs.microsoft.com/dotnet/fundamentals/code-analysis/quality-rules/ca1044): Properties should not be write only

Although it is acceptable and often necessary to have a read-only property, the design guidelines prohibit the use of write-only properties. This is because letting a user set a value, and then preventing the user from viewing that value, does not provide any security. Also, without read access, the state of shared objects cannot be viewed, which limits their usefulness.

|Item|Value|
|-|-|
|Category|Design|
|Enabled|False|
|Severity|Warning|
|CodeFix|False|
---

## [CA1045](https://docs.microsoft.com/dotnet/fundamentals/code-analysis/quality-rules/ca1045): Do not pass types by reference

Passing types by reference (using out or ref) requires experience with pointers, understanding how value types and reference types differ, and handling methods that have multiple return values. Also, the difference between out and ref parameters is not widely understood.

|Item|Value|
|-|-|
|Category|Design|
|Enabled|False|
|Severity|Warning|
|CodeFix|False|
---

## [CA1046](https://docs.microsoft.com/dotnet/fundamentals/code-analysis/quality-rules/ca1046): Do not overload equality operator on reference types

For reference types, the default implementation of the equality operator is almost always correct. By default, two references are equal only if they point to the same object. If the operator is providing meaningful value equality, the type should implement the generic 'System.IEquatable' interface.

|Item|Value|
|-|-|
|Category|Design|
|Enabled|False|
|Severity|Warning|
|CodeFix|False|
---

## [CA1047](https://docs.microsoft.com/dotnet/fundamentals/code-analysis/quality-rules/ca1047): Do not declare protected member in sealed type

Types declare protected members so that inheriting types can access or override the member. By definition, you cannot inherit from a sealed type, which means that protected methods on sealed types cannot be called.

|Item|Value|
|-|-|
|Category|Design|
|Enabled|True|
|Severity|Info|
|CodeFix|False|
---

## [CA1050](https://docs.microsoft.com/dotnet/fundamentals/code-analysis/quality-rules/ca1050): Declare types in namespaces

Types are declared in namespaces to prevent name collisions and as a way to organize related types in an object hierarchy.

|Item|Value|
|-|-|
|Category|Design|
|Enabled|True|
|Severity|Info|
|CodeFix|False|
---

## [CA1051](https://docs.microsoft.com/dotnet/fundamentals/code-analysis/quality-rules/ca1051): Do not declare visible instance fields

The primary use of a field should be as an implementation detail. Fields should be private or internal and should be exposed by using properties.

|Item|Value|
|-|-|
|Category|Design|
|Enabled|True|
|Severity|Hidden|
|CodeFix|False|
---

## [CA1052](https://docs.microsoft.com/dotnet/fundamentals/code-analysis/quality-rules/ca1052): Static holder types should be Static or NotInheritable

Type '{0}' is a static holder type but is neither static nor NotInheritable

|Item|Value|
|-|-|
|Category|Design|
|Enabled|False|
|Severity|Warning|
|CodeFix|True|
---

## [CA1054](https://docs.microsoft.com/dotnet/fundamentals/code-analysis/quality-rules/ca1054): URI-like parameters should not be strings

This rule assumes that the parameter represents a Uniform Resource Identifier (URI). A string representation or a URI is prone to parsing and encoding errors, and can lead to security vulnerabilities. 'System.Uri' class provides these services in a safe and secure manner.

|Item|Value|
|-|-|
|Category|Design|
|Enabled|False|
|Severity|Warning|
|CodeFix|True|
---

## [CA1055](https://docs.microsoft.com/dotnet/fundamentals/code-analysis/quality-rules/ca1055): URI-like return values should not be strings

This rule assumes that the method returns a URI. A string representation of a URI is prone to parsing and encoding errors, and can lead to security vulnerabilities. The System.Uri class provides these services in a safe and secure manner.

|Item|Value|
|-|-|
|Category|Design|
|Enabled|False|
|Severity|Warning|
|CodeFix|False|
---

## [CA1056](https://docs.microsoft.com/dotnet/fundamentals/code-analysis/quality-rules/ca1056): URI-like properties should not be strings

This rule assumes that the property represents a Uniform Resource Identifier (URI). A string representation of a URI is prone to parsing and encoding errors, and can lead to security vulnerabilities. The System.Uri class provides these services in a safe and secure manner.

|Item|Value|
|-|-|
|Category|Design|
|Enabled|False|
|Severity|Warning|
|CodeFix|False|
---

## [CA1058](https://docs.microsoft.com/dotnet/fundamentals/code-analysis/quality-rules/ca1058): Types should not extend certain base types

An externally visible type extends certain base types. Use one of the alternatives.

|Item|Value|
|-|-|
|Category|Design|
|Enabled|False|
|Severity|Warning|
|CodeFix|False|
---

## [CA1060](https://docs.microsoft.com/dotnet/fundamentals/code-analysis/quality-rules/ca1060): Move pinvokes to native methods class

Platform Invocation methods, such as those that are marked by using the System.Runtime.InteropServices.DllImportAttribute attribute, or methods that are defined by using the Declare keyword in Visual Basic, access unmanaged code. These methods should be of the NativeMethods, SafeNativeMethods, or UnsafeNativeMethods class.

|Item|Value|
|-|-|
|Category|Design|
|Enabled|False|
|Severity|Warning|
|CodeFix|False|
---

## [CA1061](https://docs.microsoft.com/dotnet/fundamentals/code-analysis/quality-rules/ca1061): Do not hide base class methods

A method in a base type is hidden by an identically named method in a derived type when the parameter signature of the derived method differs only by types that are more weakly derived than the corresponding types in the parameter signature of the base method.

|Item|Value|
|-|-|
|Category|Design|
|Enabled|True|
|Severity|Info|
|CodeFix|False|
---

## [CA1062](https://docs.microsoft.com/dotnet/fundamentals/code-analysis/quality-rules/ca1062): Validate arguments of public methods

An externally visible method dereferences one of its reference arguments without verifying whether that argument is null (Nothing in Visual Basic). All reference arguments that are passed to externally visible methods should be checked against null. If appropriate, throw an ArgumentNullException when the argument is null or add a Code Contract precondition asserting non-null argument. If the method is designed to be called only by known assemblies, you should make the method internal.

|Item|Value|
|-|-|
|Category|Design|
|Enabled|False|
|Severity|Warning|
|CodeFix|False|
---

## [CA1063](https://docs.microsoft.com/dotnet/fundamentals/code-analysis/quality-rules/ca1063): Implement IDisposable Correctly

All IDisposable types should implement the Dispose pattern correctly.

|Item|Value|
|-|-|
|Category|Design|
|Enabled|False|
|Severity|Warning|
|CodeFix|False|
---

## [CA1064](https://docs.microsoft.com/dotnet/fundamentals/code-analysis/quality-rules/ca1064): Exceptions should be public

An internal exception is visible only inside its own internal scope. After the exception falls outside the internal scope, only the base exception can be used to catch the exception. If the internal exception is inherited from T:System.Exception, T:System.SystemException, or T:System.ApplicationException, the external code will not have sufficient information to know what to do with the exception.

|Item|Value|
|-|-|
|Category|Design|
|Enabled|False|
|Severity|Warning|
|CodeFix|True|
---

## [CA1065](https://docs.microsoft.com/dotnet/fundamentals/code-analysis/quality-rules/ca1065): Do not raise exceptions in unexpected locations

A method that is not expected to throw exceptions throws an exception.

|Item|Value|
|-|-|
|Category|Design|
|Enabled|False|
|Severity|Warning|
|CodeFix|False|
---

## [CA1066](https://docs.microsoft.com/dotnet/fundamentals/code-analysis/quality-rules/ca1066): Implement IEquatable when overriding Object.Equals

When a type T overrides Object.Equals(object), the implementation must cast the object argument to the correct type T before performing the comparison. If the type implements IEquatable\<T>, and therefore offers the method T.Equals(T), and if the argument is known at compile time to be of type T, then the compiler can call IEquatable\<T>.Equals(T) instead of Object.Equals(object), and no cast is necessary, improving performance.

|Item|Value|
|-|-|
|Category|Design|
|Enabled|False|
|Severity|Warning|
|CodeFix|True|
---

## [CA1067](https://docs.microsoft.com/dotnet/fundamentals/code-analysis/quality-rules/ca1067): Override Object.Equals(object) when implementing IEquatable\<T>

When a type T implements the interface IEquatable\<T>, it suggests to a user who sees a call to the Equals method in source code that an instance of the type can be equated with an instance of any other type. The user might be confused if their attempt to equate the type with an instance of another type fails to compile. This violates the "principle of least surprise".

|Item|Value|
|-|-|
|Category|Design|
|Enabled|True|
|Severity|Info|
|CodeFix|True|
---

## [CA1068](https://docs.microsoft.com/dotnet/fundamentals/code-analysis/quality-rules/ca1068): CancellationToken parameters must come last

Method '{0}' should take CancellationToken as the last parameter

|Item|Value|
|-|-|
|Category|Design|
|Enabled|True|
|Severity|Info|
|CodeFix|False|
---

## [CA1069](https://docs.microsoft.com/dotnet/fundamentals/code-analysis/quality-rules/ca1069): Enums values should not be duplicated

The field reference '{0}' is duplicated in this bitwise initialization

|Item|Value|
|-|-|
|Category|Design|
|Enabled|True|
|Severity|Info|
|CodeFix|False|
---

## [CA1070](https://docs.microsoft.com/dotnet/fundamentals/code-analysis/quality-rules/ca1070): Do not declare event fields as virtual

Do not declare virtual events in a base class. Overridden events in a derived class have undefined behavior. The C# compiler does not handle this correctly and it is unpredictable whether a subscriber to the derived event will actually be subscribing to the base class event.

|Item|Value|
|-|-|
|Category|Design|
|Enabled|True|
|Severity|Info|
|CodeFix|False|
---

## [CA1200](https://docs.microsoft.com/dotnet/fundamentals/code-analysis/quality-rules/ca1200): Avoid using cref tags with a prefix

Use of cref tags with prefixes should be avoided, since it prevents the compiler from verifying references and the IDE from updating references during refactorings. It is permissible to suppress this error at a single documentation site if the cref must use a prefix because the type being mentioned is not findable by the compiler. For example, if a cref is mentioning a special attribute in the full framework but you're in a file that compiles against the portable framework, or if you want to reference a type at higher layer of Roslyn, you should suppress the error. You should not suppress the error just because you want to take a shortcut and avoid using the full syntax.

|Item|Value|
|-|-|
|Category|Documentation|
|Enabled|True|
|Severity|Hidden|
|CodeFix|False|
---

## [CA1303](https://docs.microsoft.com/dotnet/fundamentals/code-analysis/quality-rules/ca1303): Do not pass literals as localized parameters

A method passes a string literal as a parameter to a constructor or method in the .NET Framework class library and that string should be localizable. To fix a violation of this rule, replace the string literal with a string retrieved through an instance of the ResourceManager class.

|Item|Value|
|-|-|
|Category|Globalization|
|Enabled|False|
|Severity|Warning|
|CodeFix|False|
---

## [CA1304](https://docs.microsoft.com/dotnet/fundamentals/code-analysis/quality-rules/ca1304): Specify CultureInfo

A method or constructor calls a member that has an overload that accepts a System.Globalization.CultureInfo parameter, and the method or constructor does not call the overload that takes the CultureInfo parameter. When a CultureInfo or System.IFormatProvider object is not supplied, the default value that is supplied by the overloaded member might not have the effect that you want in all locales. If the result will be displayed to the user, specify 'CultureInfo.CurrentCulture' as the 'CultureInfo' parameter. Otherwise, if the result will be stored and accessed by software, such as when it is persisted to disk or to a database, specify 'CultureInfo.InvariantCulture'.

|Item|Value|
|-|-|
|Category|Globalization|
|Enabled|True|
|Severity|Hidden|
|CodeFix|False|
---

## [CA1305](https://docs.microsoft.com/dotnet/fundamentals/code-analysis/quality-rules/ca1305): Specify IFormatProvider

A method or constructor calls one or more members that have overloads that accept a System.IFormatProvider parameter, and the method or constructor does not call the overload that takes the IFormatProvider parameter. When a System.Globalization.CultureInfo or IFormatProvider object is not supplied, the default value that is supplied by the overloaded member might not have the effect that you want in all locales. If the result will be based on the input from/output displayed to the user, specify 'CultureInfo.CurrentCulture' as the 'IFormatProvider'. Otherwise, if the result will be stored and accessed by software, such as when it is loaded from disk/database and when it is persisted to disk/database, specify 'CultureInfo.InvariantCulture'.

|Item|Value|
|-|-|
|Category|Globalization|
|Enabled|True|
|Severity|Hidden|
|CodeFix|False|
---

## [CA1307](https://docs.microsoft.com/dotnet/fundamentals/code-analysis/quality-rules/ca1307): Specify StringComparison for clarity

A string comparison operation uses a method overload that does not set a StringComparison parameter. It is recommended to use the overload with StringComparison parameter for clarity of intent. If the result will be displayed to the user, such as when sorting a list of items for display in a list box, specify 'StringComparison.CurrentCulture' or 'StringComparison.CurrentCultureIgnoreCase' as the 'StringComparison' parameter. If comparing case-insensitive identifiers, such as file paths, environment variables, or registry keys and values, specify 'StringComparison.OrdinalIgnoreCase'. Otherwise, if comparing case-sensitive identifiers, specify 'StringComparison.Ordinal'.

|Item|Value|
|-|-|
|Category|Globalization|
|Enabled|False|
|Severity|Warning|
|CodeFix|False|
---

## [CA1308](https://docs.microsoft.com/dotnet/fundamentals/code-analysis/quality-rules/ca1308): Normalize strings to uppercase

Strings should be normalized to uppercase. A small group of characters cannot make a round trip when they are converted to lowercase. To make a round trip means to convert the characters from one locale to another locale that represents character data differently, and then to accurately retrieve the original characters from the converted characters.

|Item|Value|
|-|-|
|Category|Globalization|
|Enabled|False|
|Severity|Warning|
|CodeFix|False|
---

## [CA1309](https://docs.microsoft.com/dotnet/fundamentals/code-analysis/quality-rules/ca1309): Use ordinal string comparison

A string comparison operation that is nonlinguistic does not set the StringComparison parameter to either Ordinal or OrdinalIgnoreCase. By explicitly setting the parameter to either StringComparison.Ordinal or StringComparison.OrdinalIgnoreCase, your code often gains speed, becomes more correct, and becomes more reliable.

|Item|Value|
|-|-|
|Category|Globalization|
|Enabled|True|
|Severity|Hidden|
|CodeFix|True|
---

## [CA1310](https://docs.microsoft.com/dotnet/fundamentals/code-analysis/quality-rules/ca1310): Specify StringComparison for correctness

A string comparison operation uses a method overload that does not set a StringComparison parameter, hence its behavior could vary based on the current user's locale settings. It is strongly recommended to use the overload with StringComparison parameter for correctness and clarity of intent. If the result will be displayed to the user, such as when sorting a list of items for display in a list box, specify 'StringComparison.CurrentCulture' or 'StringComparison.CurrentCultureIgnoreCase' as the 'StringComparison' parameter. If comparing case-insensitive identifiers, such as file paths, environment variables, or registry keys and values, specify 'StringComparison.OrdinalIgnoreCase'. Otherwise, if comparing case-sensitive identifiers, specify 'StringComparison.Ordinal'.

|Item|Value|
|-|-|
|Category|Globalization|
|Enabled|True|
|Severity|Hidden|
|CodeFix|False|
---

## [CA1401](https://docs.microsoft.com/dotnet/fundamentals/code-analysis/quality-rules/ca1401): P/Invokes should not be visible

A public or protected method in a public type has the System.Runtime.InteropServices.DllImportAttribute attribute (also implemented by the Declare keyword in Visual Basic). Such methods should not be exposed.

|Item|Value|
|-|-|
|Category|Interoperability|
|Enabled|True|
|Severity|Info|
|CodeFix|False|
---

## [CA1416](https://docs.microsoft.com/dotnet/fundamentals/code-analysis/quality-rules/ca1416): Validate platform compatibility

Using platform dependent API on a component makes the code no longer work across all platforms.

|Item|Value|
|-|-|
|Category|Interoperability|
|Enabled|True|
|Severity|Warning|
|CodeFix|False|
---

## [CA1417](https://docs.microsoft.com/dotnet/fundamentals/code-analysis/quality-rules/ca1417): Do not use 'OutAttribute' on string parameters for P/Invokes

String parameters passed by value with the 'OutAttribute' can destabilize the runtime if the string is an interned string.

|Item|Value|
|-|-|
|Category|Interoperability|
|Enabled|True|
|Severity|Warning|
|CodeFix|False|
---

## [CA1418](https://docs.microsoft.com/dotnet/fundamentals/code-analysis/quality-rules/ca1418): Use valid platform string

Platform compatibility analyzer requires a valid platform name and version.

|Item|Value|
|-|-|
|Category|Interoperability|
|Enabled|True|
|Severity|Warning|
|CodeFix|False|
---

## [CA1419](https://docs.microsoft.com/dotnet/fundamentals/code-analysis/quality-rules/ca1419): Provide a parameterless constructor that is as visible as the containing type for concrete types derived from 'System.Runtime.InteropServices.SafeHandle'

Providing a parameterless constructor that is as visible as the containing type for a type derived from 'System.Runtime.InteropServices.SafeHandle' enables better performance and usage with source-generated interop solutions.

|Item|Value|
|-|-|
|Category|Interoperability|
|Enabled|True|
|Severity|Info|
|CodeFix|True|
---

## [CA1501](https://docs.microsoft.com/dotnet/fundamentals/code-analysis/quality-rules/ca1501): Avoid excessive inheritance

Deeply nested type hierarchies can be difficult to follow, understand, and maintain. This rule limits analysis to hierarchies in the same module. To fix a violation of this rule, derive the type from a base type that is less deep in the inheritance hierarchy or eliminate some of the intermediate base types.

|Item|Value|
|-|-|
|Category|Maintainability|
|Enabled|False|
|Severity|Warning|
|CodeFix|False|
---

## [CA1502](https://docs.microsoft.com/dotnet/fundamentals/code-analysis/quality-rules/ca1502): Avoid excessive complexity

Cyclomatic complexity measures the number of linearly independent paths through the method, which is determined by the number and complexity of conditional branches. A low cyclomatic complexity generally indicates a method that is easy to understand, test, and maintain. The cyclomatic complexity is calculated from a control flow graph of the method and is given as follows: `cyclomatic complexity = the number of edges - the number of nodes + 1`, where a node represents a logic branch point and an edge represents a line between nodes.

|Item|Value|
|-|-|
|Category|Maintainability|
|Enabled|False|
|Severity|Warning|
|CodeFix|False|
---

## [CA1505](https://docs.microsoft.com/dotnet/fundamentals/code-analysis/quality-rules/ca1505): Avoid unmaintainable code

The maintainability index is calculated by using the following metrics: lines of code, program volume, and cyclomatic complexity. Program volume is a measure of the difficulty of understanding of a symbol that is based on the number of operators and operands in the code. Cyclomatic complexity is a measure of the structural complexity of the type or method. A low maintainability index indicates that code is probably difficult to maintain and would be a good candidate to redesign.

|Item|Value|
|-|-|
|Category|Maintainability|
|Enabled|False|
|Severity|Warning|
|CodeFix|False|
---

## [CA1506](https://docs.microsoft.com/dotnet/fundamentals/code-analysis/quality-rules/ca1506): Avoid excessive class coupling

This rule measures class coupling by counting the number of unique type references that a symbol contains. Symbols that have a high degree of class coupling can be difficult to maintain. It is a good practice to have types and methods that exhibit low coupling and high cohesion. To fix this violation, try to redesign the code to reduce the number of types to which it is coupled.

|Item|Value|
|-|-|
|Category|Maintainability|
|Enabled|False|
|Severity|Warning|
|CodeFix|False|
---

## [CA1507](https://docs.microsoft.com/dotnet/fundamentals/code-analysis/quality-rules/ca1507): Use nameof to express symbol names

Using nameof helps keep your code valid when refactoring.

|Item|Value|
|-|-|
|Category|Maintainability|
|Enabled|True|
|Severity|Info|
|CodeFix|True|
---

## [CA1508](https://docs.microsoft.com/dotnet/fundamentals/code-analysis/quality-rules/ca1508): Avoid dead conditional code

'{0}' is never '{1}'. Remove or refactor the condition(s) to avoid dead code.

|Item|Value|
|-|-|
|Category|Maintainability|
|Enabled|False|
|Severity|Warning|
|CodeFix|False|
---

## [CA1509](https://docs.microsoft.com/dotnet/fundamentals/code-analysis/quality-rules/ca1509): Invalid entry in code metrics rule specification file

Invalid entry in code metrics rule specification file.

|Item|Value|
|-|-|
|Category|Maintainability|
|Enabled|False|
|Severity|Warning|
|CodeFix|False|
---

## [CA1700](https://docs.microsoft.com/dotnet/fundamentals/code-analysis/quality-rules/ca1700): Do not name enum values 'Reserved'

This rule assumes that an enumeration member that has a name that contains "reserved" is not currently used but is a placeholder to be renamed or removed in a future version. Renaming or removing a member is a breaking change.

|Item|Value|
|-|-|
|Category|Naming|
|Enabled|False|
|Severity|Warning|
|CodeFix|False|
---

## [CA1707](https://docs.microsoft.com/dotnet/fundamentals/code-analysis/quality-rules/ca1707): Identifiers should not contain underscores

By convention, identifier names do not contain the underscore (_) character. This rule checks namespaces, types, members, and parameters.

|Item|Value|
|-|-|
|Category|Naming|
|Enabled|True|
|Severity|Hidden|
|CodeFix|True|
---

## [CA1708](https://docs.microsoft.com/dotnet/fundamentals/code-analysis/quality-rules/ca1708): Identifiers should differ by more than case

Identifiers for namespaces, types, members, and parameters cannot differ only by case because languages that target the common language runtime are not required to be case-sensitive.

|Item|Value|
|-|-|
|Category|Naming|
|Enabled|True|
|Severity|Hidden|
|CodeFix|False|
---

## [CA1710](https://docs.microsoft.com/dotnet/fundamentals/code-analysis/quality-rules/ca1710): Identifiers should have correct suffix

By convention, the names of types that extend certain base types or that implement certain interfaces, or types that are derived from these types, have a suffix that is associated with the base type or interface.

|Item|Value|
|-|-|
|Category|Naming|
|Enabled|True|
|Severity|Hidden|
|CodeFix|False|
---

## [CA1711](https://docs.microsoft.com/dotnet/fundamentals/code-analysis/quality-rules/ca1711): Identifiers should not have incorrect suffix

By convention, only the names of types that extend certain base types or that implement certain interfaces, or types that are derived from these types, should end with specific reserved suffixes. Other type names should not use these reserved suffixes.

|Item|Value|
|-|-|
|Category|Naming|
|Enabled|True|
|Severity|Hidden|
|CodeFix|False|
---

## [CA1712](https://docs.microsoft.com/dotnet/fundamentals/code-analysis/quality-rules/ca1712): Do not prefix enum values with type name

An enumeration's values should not start with the type name of the enumeration.

|Item|Value|
|-|-|
|Category|Naming|
|Enabled|True|
|Severity|Hidden|
|CodeFix|False|
---

## [CA1713](https://docs.microsoft.com/dotnet/fundamentals/code-analysis/quality-rules/ca1713): Events should not have 'Before' or 'After' prefix

Event names should describe the action that raises the event. To name related events that are raised in a specific sequence, use the present or past tense to indicate the relative position in the sequence of actions. For example, when naming a pair of events that is raised when closing a resource, you might name it 'Closing' and 'Closed', instead of 'BeforeClose' and 'AfterClose'.

|Item|Value|
|-|-|
|Category|Naming|
|Enabled|False|
|Severity|Warning|
|CodeFix|False|
---

## [CA1715](https://docs.microsoft.com/dotnet/fundamentals/code-analysis/quality-rules/ca1715): Identifiers should have correct prefix

The name of an externally visible interface does not start with an uppercase ""I"". The name of a generic type parameter on an externally visible type or method does not start with an uppercase ""T"".

|Item|Value|
|-|-|
|Category|Naming|
|Enabled|True|
|Severity|Hidden|
|CodeFix|False|
---

## [CA1716](https://docs.microsoft.com/dotnet/fundamentals/code-analysis/quality-rules/ca1716): Identifiers should not match keywords

A namespace name or a type name matches a reserved keyword in a programming language. Identifiers for namespaces and types should not match keywords that are defined by languages that target the common language runtime.

|Item|Value|
|-|-|
|Category|Naming|
|Enabled|True|
|Severity|Hidden|
|CodeFix|False|
---

## [CA1720](https://docs.microsoft.com/dotnet/fundamentals/code-analysis/quality-rules/ca1720): Identifier contains type name

Names of parameters and members are better used to communicate their meaning than to describe their type, which is expected to be provided by development tools. For names of members, if a data type name must be used, use a language-independent name instead of a language-specific one.

|Item|Value|
|-|-|
|Category|Naming|
|Enabled|True|
|Severity|Hidden|
|CodeFix|False|
---

## [CA1721](https://docs.microsoft.com/dotnet/fundamentals/code-analysis/quality-rules/ca1721): Property names should not match get methods

The name of a public or protected member starts with ""Get"" and otherwise matches the name of a public or protected property. ""Get"" methods and properties should have names that clearly distinguish their function.

|Item|Value|
|-|-|
|Category|Naming|
|Enabled|False|
|Severity|Warning|
|CodeFix|False|
---

## [CA1724](https://docs.microsoft.com/dotnet/fundamentals/code-analysis/quality-rules/ca1724): Type names should not match namespaces

Type names should not match the names of namespaces that are defined in the .NET Framework class library. Violating this rule can reduce the usability of the library.

|Item|Value|
|-|-|
|Category|Naming|
|Enabled|False|
|Severity|Warning|
|CodeFix|False|
---

## [CA1725](https://docs.microsoft.com/dotnet/fundamentals/code-analysis/quality-rules/ca1725): Parameter names should match base declaration

Consistent naming of parameters in an override hierarchy increases the usability of the method overrides. A parameter name in a derived method that differs from the name in the base declaration can cause confusion about whether the method is an override of the base method or a new overload of the method.

|Item|Value|
|-|-|
|Category|Naming|
|Enabled|True|
|Severity|Hidden|
|CodeFix|True|
---

## [CA1727](https://docs.microsoft.com/dotnet/fundamentals/code-analysis/quality-rules/ca1727): Use PascalCase for named placeholders

Use PascalCase for named placeholders in the logging message template.

|Item|Value|
|-|-|
|Category|Naming|
|Enabled|True|
|Severity|Hidden|
|CodeFix|False|
---

## [CA1802](https://docs.microsoft.com/dotnet/fundamentals/code-analysis/quality-rules/ca1802): Use literals where appropriate

A field is declared static and read-only (Shared and ReadOnly in Visual Basic), and is initialized by using a value that is computable at compile time. Because the value that is assigned to the targeted field is computable at compile time, change the declaration to a const (Const in Visual Basic) field so that the value is computed at compile time instead of at run?time.

|Item|Value|
|-|-|
|Category|Performance|
|Enabled|False|
|Severity|Warning|
|CodeFix|True|
---

## [CA1805](https://docs.microsoft.com/dotnet/fundamentals/code-analysis/quality-rules/ca1805): Do not initialize unnecessarily

The .NET runtime initializes all fields of reference types to their default values before running the constructor. In most cases, explicitly initializing a field to its default value in a constructor is redundant, adding maintenance costs and potentially degrading performance (such as with increased assembly size), and the explicit initialization can be removed.  In some cases, such as with static readonly fields that permanently retain their default value, consider instead changing them to be constants or properties.

|Item|Value|
|-|-|
|Category|Performance|
|Enabled|True|
|Severity|Hidden|
|CodeFix|True|
---

## [CA1806](https://docs.microsoft.com/dotnet/fundamentals/code-analysis/quality-rules/ca1806): Do not ignore method results

A new object is created but never used; or a method that creates and returns a new string is called and the new string is never used; or a COM or P/Invoke method returns an HRESULT or error code that is never used.

|Item|Value|
|-|-|
|Category|Performance|
|Enabled|True|
|Severity|Info|
|CodeFix|False|
---

## [CA1810](https://docs.microsoft.com/dotnet/fundamentals/code-analysis/quality-rules/ca1810): Initialize reference type static fields inline

A reference type declares an explicit static constructor. To fix a violation of this rule, initialize all static data when it is declared and remove the static constructor.

|Item|Value|
|-|-|
|Category|Performance|
|Enabled|False|
|Severity|Warning|
|CodeFix|False|
---

## [CA1812](https://docs.microsoft.com/dotnet/fundamentals/code-analysis/quality-rules/ca1812): Avoid uninstantiated internal classes

An instance of an assembly-level type is not created by code in the assembly.

|Item|Value|
|-|-|
|Category|Performance|
|Enabled|False|
|Severity|Warning|
|CodeFix|False|
---

## [CA1813](https://docs.microsoft.com/dotnet/fundamentals/code-analysis/quality-rules/ca1813): Avoid unsealed attributes

The .NET Framework class library provides methods for retrieving custom attributes. By default, these methods search the attribute inheritance hierarchy. Sealing the attribute eliminates the search through the inheritance hierarchy and can improve performance.

|Item|Value|
|-|-|
|Category|Performance|
|Enabled|False|
|Severity|Warning|
|CodeFix|True|
---

## [CA1814](https://docs.microsoft.com/dotnet/fundamentals/code-analysis/quality-rules/ca1814): Prefer jagged arrays over multidimensional

A jagged array is an array whose elements are arrays. The arrays that make up the elements can be of different sizes, leading to less wasted space for some sets of data.

|Item|Value|
|-|-|
|Category|Performance|
|Enabled|False|
|Severity|Warning|
|CodeFix|False|
---

## [CA1815](https://docs.microsoft.com/dotnet/fundamentals/code-analysis/quality-rules/ca1815): Override equals and operator equals on value types

For value types, the inherited implementation of Equals uses the Reflection library and compares the contents of all fields. Reflection is computationally expensive, and comparing every field for equality might be unnecessary. If you expect users to compare or sort instances, or to use instances as hash table keys, your value type should implement Equals.

|Item|Value|
|-|-|
|Category|Performance|
|Enabled|False|
|Severity|Warning|
|CodeFix|True|
---

## [CA1816](https://docs.microsoft.com/dotnet/fundamentals/code-analysis/quality-rules/ca1816): Dispose methods should call SuppressFinalize

A method that is an implementation of Dispose does not call GC.SuppressFinalize; or a method that is not an implementation of Dispose calls GC.SuppressFinalize; or a method calls GC.SuppressFinalize and passes something other than this (Me in Visual Basic).

|Item|Value|
|-|-|
|Category|Usage|
|Enabled|True|
|Severity|Info|
|CodeFix|False|
---

## [CA1819](https://docs.microsoft.com/dotnet/fundamentals/code-analysis/quality-rules/ca1819): Properties should not return arrays

Arrays that are returned by properties are not write-protected, even when the property is read-only. To keep the array tamper-proof, the property must return a copy of the array. Typically, users will not understand the adverse performance implications of calling such a property.

|Item|Value|
|-|-|
|Category|Performance|
|Enabled|False|
|Severity|Warning|
|CodeFix|False|
---

## [CA1820](https://docs.microsoft.com/dotnet/fundamentals/code-analysis/quality-rules/ca1820): Test for empty strings using string length

Comparing strings by using the String.Length property or the String.IsNullOrEmpty method is significantly faster than using Equals.

|Item|Value|
|-|-|
|Category|Performance|
|Enabled|False|
|Severity|Warning|
|CodeFix|True|
---

## [CA1821](https://docs.microsoft.com/dotnet/fundamentals/code-analysis/quality-rules/ca1821): Remove empty Finalizers

Finalizers should be avoided where possible, to avoid the additional performance overhead involved in tracking object lifetime.

|Item|Value|
|-|-|
|Category|Performance|
|Enabled|True|
|Severity|Info|
|CodeFix|True|
---

## [CA1822](https://docs.microsoft.com/dotnet/fundamentals/code-analysis/quality-rules/ca1822): Mark members as static

Members that do not access instance data or call instance methods can be marked as static. After you mark the methods as static, the compiler will emit nonvirtual call sites to these members. This can give you a measurable performance gain for performance-sensitive code.

|Item|Value|
|-|-|
|Category|Performance|
|Enabled|True|
|Severity|Info|
|CodeFix|True|
---

## [CA1823](https://docs.microsoft.com/dotnet/fundamentals/code-analysis/quality-rules/ca1823): Avoid unused private fields

Private fields were detected that do not appear to be accessed in the assembly.

|Item|Value|
|-|-|
|Category|Performance|
|Enabled|False|
|Severity|Warning|
|CodeFix|True|
---

## [CA1824](https://docs.microsoft.com/dotnet/fundamentals/code-analysis/quality-rules/ca1824): Mark assemblies with NeutralResourcesLanguageAttribute

The NeutralResourcesLanguage attribute informs the ResourceManager of the language that was used to display the resources of a neutral culture for an assembly. This improves lookup performance for the first resource that you load and can reduce your working set.

|Item|Value|
|-|-|
|Category|Performance|
|Enabled|True|
|Severity|Info|
|CodeFix|False|
---

## [CA1825](https://docs.microsoft.com/dotnet/fundamentals/code-analysis/quality-rules/ca1825): Avoid zero-length array allocations

Avoid unnecessary zero-length array allocations.  Use {0} instead.

|Item|Value|
|-|-|
|Category|Performance|
|Enabled|True|
|Severity|Info|
|CodeFix|True|
---

## [CA1826](https://docs.microsoft.com/dotnet/fundamentals/code-analysis/quality-rules/ca1826): Do not use Enumerable methods on indexable collections

This collection is directly indexable. Going through LINQ here causes unnecessary allocations and CPU work.

|Item|Value|
|-|-|
|Category|Performance|
|Enabled|True|
|Severity|Info|
|CodeFix|True|
---

## [CA1827](https://docs.microsoft.com/dotnet/fundamentals/code-analysis/quality-rules/ca1827): Do not use Count() or LongCount() when Any() can be used

For non-empty collections, Count() and LongCount() enumerate the entire sequence, while Any() stops at the first item or the first item that satisfies a condition.

|Item|Value|
|-|-|
|Category|Performance|
|Enabled|True|
|Severity|Info|
|CodeFix|True|
---

## [CA1828](https://docs.microsoft.com/dotnet/fundamentals/code-analysis/quality-rules/ca1828): Do not use CountAsync() or LongCountAsync() when AnyAsync() can be used

For non-empty collections, CountAsync() and LongCountAsync() enumerate the entire sequence, while AnyAsync() stops at the first item or the first item that satisfies a condition.

|Item|Value|
|-|-|
|Category|Performance|
|Enabled|True|
|Severity|Info|
|CodeFix|True|
---

## [CA1829](https://docs.microsoft.com/dotnet/fundamentals/code-analysis/quality-rules/ca1829): Use Length/Count property instead of Count() when available

Enumerable.Count() potentially enumerates the sequence while a Length/Count property is a direct access.

|Item|Value|
|-|-|
|Category|Performance|
|Enabled|True|
|Severity|Info|
|CodeFix|True|
---

## [CA1830](https://docs.microsoft.com/dotnet/fundamentals/code-analysis/quality-rules/ca1830): Prefer strongly-typed Append and Insert method overloads on StringBuilder

StringBuilder.Append and StringBuilder.Insert provide overloads for multiple types beyond System.String.  When possible, prefer the strongly-typed overloads over using ToString() and the string-based overload.

|Item|Value|
|-|-|
|Category|Performance|
|Enabled|True|
|Severity|Info|
|CodeFix|True|
---

## [CA1831](https://docs.microsoft.com/dotnet/fundamentals/code-analysis/quality-rules/ca1831): Use AsSpan or AsMemory instead of Range-based indexers when appropriate

The Range-based indexer on string values produces a copy of requested portion of the string. This copy is usually unnecessary when it is implicitly used as a ReadOnlySpan or ReadOnlyMemory value. Use the AsSpan method to avoid the unnecessary copy.

|Item|Value|
|-|-|
|Category|Performance|
|Enabled|True|
|Severity|Warning|
|CodeFix|True|
---

## [CA1832](https://docs.microsoft.com/dotnet/fundamentals/code-analysis/quality-rules/ca1832): Use AsSpan or AsMemory instead of Range-based indexers when appropriate

The Range-based indexer on array values produces a copy of requested portion of the array. This copy is usually unnecessary when it is implicitly used as a ReadOnlySpan or ReadOnlyMemory value. Use the AsSpan method to avoid the unnecessary copy.

|Item|Value|
|-|-|
|Category|Performance|
|Enabled|True|
|Severity|Info|
|CodeFix|True|
---

## [CA1833](https://docs.microsoft.com/dotnet/fundamentals/code-analysis/quality-rules/ca1833): Use AsSpan or AsMemory instead of Range-based indexers when appropriate

The Range-based indexer on array values produces a copy of requested portion of the array. This copy is often unwanted when it is implicitly used as a Span or Memory value. Use the AsSpan method to avoid the copy.

|Item|Value|
|-|-|
|Category|Performance|
|Enabled|True|
|Severity|Info|
|CodeFix|True|
---

## [CA1834](https://docs.microsoft.com/dotnet/fundamentals/code-analysis/quality-rules/ca1834): Consider using 'StringBuilder.Append(char)' when applicable

'StringBuilder.Append(char)' is more efficient than 'StringBuilder.Append(string)' when the string is a single character. When calling 'Append' with a constant, prefer using a constant char rather than a constant string containing one character.

|Item|Value|
|-|-|
|Category|Performance|
|Enabled|True|
|Severity|Info|
|CodeFix|True|
---

## [CA1835](https://docs.microsoft.com/dotnet/fundamentals/code-analysis/quality-rules/ca1835): Prefer the 'Memory'-based overloads for 'ReadAsync' and 'WriteAsync'

'Stream' has a 'ReadAsync' overload that takes a 'Memory\<Byte>' as the first argument, and a 'WriteAsync' overload that takes a 'ReadOnlyMemory\<Byte>' as the first argument. Prefer calling the memory based overloads, which are more efficient.

|Item|Value|
|-|-|
|Category|Performance|
|Enabled|True|
|Severity|Info|
|CodeFix|True|
---

## [CA1836](https://docs.microsoft.com/dotnet/fundamentals/code-analysis/quality-rules/ca1836): Prefer IsEmpty over Count

For determining whether the object contains or not any items, prefer using 'IsEmpty' property rather than retrieving the number of items from the 'Count' property and comparing it to 0 or 1.

|Item|Value|
|-|-|
|Category|Performance|
|Enabled|True|
|Severity|Info|
|CodeFix|True|
---

## [CA1837](https://docs.microsoft.com/dotnet/fundamentals/code-analysis/quality-rules/ca1837): Use 'Environment.ProcessId'

'Environment.ProcessId' is simpler and faster than 'Process.GetCurrentProcess().Id'.

|Item|Value|
|-|-|
|Category|Performance|
|Enabled|True|
|Severity|Info|
|CodeFix|True|
---

## [CA1838](https://docs.microsoft.com/dotnet/fundamentals/code-analysis/quality-rules/ca1838): Avoid 'StringBuilder' parameters for P/Invokes

Marshalling of 'StringBuilder' always creates a native buffer copy, resulting in multiple allocations for one marshalling operation.

|Item|Value|
|-|-|
|Category|Performance|
|Enabled|True|
|Severity|Hidden|
|CodeFix|False|
---

## [CA1839](https://docs.microsoft.com/dotnet/fundamentals/code-analysis/quality-rules/ca1839): Use 'Environment.ProcessPath'

'Environment.ProcessPath' is simpler and faster than 'Process.GetCurrentProcess().MainModule.FileName'.

|Item|Value|
|-|-|
|Category|Performance|
|Enabled|True|
|Severity|Info|
|CodeFix|True|
---

## [CA1840](https://docs.microsoft.com/dotnet/fundamentals/code-analysis/quality-rules/ca1840): Use 'Environment.CurrentManagedThreadId'

'Environment.CurrentManagedThreadId' is simpler and faster than 'Thread.CurrentThread.ManagedThreadId'.

|Item|Value|
|-|-|
|Category|Performance|
|Enabled|True|
|Severity|Info|
|CodeFix|True|
---

## [CA1841](https://docs.microsoft.com/dotnet/fundamentals/code-analysis/quality-rules/ca1841): Prefer Dictionary.Contains methods

Many dictionary implementations lazily initialize the Values collection. To avoid unnecessary allocations, prefer 'ContainsValue' over 'Values.Contains'.

|Item|Value|
|-|-|
|Category|Performance|
|Enabled|True|
|Severity|Info|
|CodeFix|True|
---

## [CA1842](https://docs.microsoft.com/dotnet/fundamentals/code-analysis/quality-rules/ca1842): Do not use 'WhenAll' with a single task

Using 'WhenAll' with a single task may result in performance loss, await or return the task instead.

|Item|Value|
|-|-|
|Category|Performance|
|Enabled|True|
|Severity|Info|
|CodeFix|True|
---

## [CA1843](https://docs.microsoft.com/dotnet/fundamentals/code-analysis/quality-rules/ca1843): Do not use 'WaitAll' with a single task

Using 'WaitAll' with a single task may result in performance loss, await or return the task instead.

|Item|Value|
|-|-|
|Category|Performance|
|Enabled|True|
|Severity|Info|
|CodeFix|True|
---

## [CA1844](https://docs.microsoft.com/dotnet/fundamentals/code-analysis/quality-rules/ca1844): Provide memory-based overrides of async methods when subclassing 'Stream'

To improve performance, override the memory-based async methods when subclassing 'Stream'. Then implement the array-based methods in terms of the memory-based methods.

|Item|Value|
|-|-|
|Category|Performance|
|Enabled|True|
|Severity|Info|
|CodeFix|False|
---

## [CA1845](https://docs.microsoft.com/dotnet/fundamentals/code-analysis/quality-rules/ca1845): Use span-based 'string.Concat'

It is more efficient to use 'AsSpan' and 'string.Concat', instead of 'Substring' and a concatenation operator.

|Item|Value|
|-|-|
|Category|Performance|
|Enabled|True|
|Severity|Info|
|CodeFix|True|
---

## [CA1846](https://docs.microsoft.com/dotnet/fundamentals/code-analysis/quality-rules/ca1846): Prefer 'AsSpan' over 'Substring'

'AsSpan' is more efficient then 'Substring'. 'Substring' performs an O(n) string copy, while 'AsSpan' does not and has a constant cost.

|Item|Value|
|-|-|
|Category|Performance|
|Enabled|True|
|Severity|Info|
|CodeFix|True|
---

## [CA1847](https://docs.microsoft.com/dotnet/fundamentals/code-analysis/quality-rules/ca1847): Use char literal for a single character lookup

'string.Contains(char)' is available as a better performing overload for single char lookup.

|Item|Value|
|-|-|
|Category|Performance|
|Enabled|True|
|Severity|Info|
|CodeFix|True|
---

## [CA1848](https://docs.microsoft.com/dotnet/fundamentals/code-analysis/quality-rules/ca1848): Use the LoggerMessage delegates

For improved performance, use the LoggerMessage delegates.

|Item|Value|
|-|-|
|Category|Performance|
|Enabled|True|
|Severity|Hidden|
|CodeFix|False|
---

## [CA1849](https://docs.microsoft.com/dotnet/fundamentals/code-analysis/quality-rules/ca1849): Call async methods when in an async method

When inside a Task-returning method, use the async version of methods, if they exist.

|Item|Value|
|-|-|
|Category|Performance|
|Enabled|False|
|Severity|Warning|
|CodeFix|False|
---

## [CA1850](https://docs.microsoft.com/dotnet/fundamentals/code-analysis/quality-rules/ca1850): Prefer static 'HashData' method over 'ComputeHash'

It is more efficient to use the static 'HashData' method over creating and managing a HashAlgorithm instance to call 'ComputeHash'.

|Item|Value|
|-|-|
|Category|Performance|
|Enabled|True|
|Severity|Info|
|CodeFix|True|
---

## [CA2000](https://docs.microsoft.com/dotnet/fundamentals/code-analysis/quality-rules/ca2000): Dispose objects before losing scope

If a disposable object is not explicitly disposed before all references to it are out of scope, the object will be disposed at some indeterminate time when the garbage collector runs the finalizer of the object. Because an exceptional event might occur that will prevent the finalizer of the object from running, the object should be explicitly disposed instead.

|Item|Value|
|-|-|
|Category|Reliability|
|Enabled|False|
|Severity|Warning|
|CodeFix|False|
---

## [CA2002](https://docs.microsoft.com/dotnet/fundamentals/code-analysis/quality-rules/ca2002): Do not lock on objects with weak identity

An object is said to have a weak identity when it can be directly accessed across application domain boundaries. A thread that tries to acquire a lock on an object that has a weak identity can be blocked by a second thread in a different application domain that has a lock on the same object.

|Item|Value|
|-|-|
|Category|Reliability|
|Enabled|False|
|Severity|Warning|
|CodeFix|False|
---

## [CA2007](https://docs.microsoft.com/dotnet/fundamentals/code-analysis/quality-rules/ca2007): Consider calling ConfigureAwait on the awaited task

When an asynchronous method awaits a Task directly, continuation occurs in the same thread that created the task. Consider calling Task.ConfigureAwait(Boolean) to signal your intention for continuation. Call ConfigureAwait(false) on the task to schedule continuations to the thread pool, thereby avoiding a deadlock on the UI thread. Passing false is a good option for app-independent libraries. Calling ConfigureAwait(true) on the task has the same behavior as not explicitly calling ConfigureAwait. By explicitly calling this method, you're letting readers know you intentionally want to perform the continuation on the original synchronization context.

|Item|Value|
|-|-|
|Category|Reliability|
|Enabled|False|
|Severity|Warning|
|CodeFix|True|
---

## [CA2008](https://docs.microsoft.com/dotnet/fundamentals/code-analysis/quality-rules/ca2008): Do not create tasks without passing a TaskScheduler

Do not create tasks unless you are using one of the overloads that takes a TaskScheduler. The default is to schedule on TaskScheduler.Current, which would lead to deadlocks. Either use TaskScheduler.Default to schedule on the thread pool, or explicitly pass TaskScheduler.Current to make your intentions clear.

|Item|Value|
|-|-|
|Category|Reliability|
|Enabled|False|
|Severity|Warning|
|CodeFix|False|
---

## [CA2009](https://docs.microsoft.com/dotnet/fundamentals/code-analysis/quality-rules/ca2009): Do not call ToImmutableCollection on an ImmutableCollection value

Do not call {0} on an {1} value

|Item|Value|
|-|-|
|Category|Reliability|
|Enabled|True|
|Severity|Info|
|CodeFix|True|
---

## [CA2011](https://docs.microsoft.com/dotnet/fundamentals/code-analysis/quality-rules/ca2011): Avoid infinite recursion

Do not assign the property within its setter. This call might result in an infinite recursion.

|Item|Value|
|-|-|
|Category|Reliability|
|Enabled|True|
|Severity|Info|
|CodeFix|False|
---

## [CA2012](https://docs.microsoft.com/dotnet/fundamentals/code-analysis/quality-rules/ca2012): Use ValueTasks correctly

ValueTasks returned from member invocations are intended to be directly awaited.  Attempts to consume a ValueTask multiple times or to directly access one's result before it's known to be completed may result in an exception or corruption.  Ignoring such a ValueTask is likely an indication of a functional bug and may degrade performance.

|Item|Value|
|-|-|
|Category|Reliability|
|Enabled|True|
|Severity|Info|
|CodeFix|False|
---

## [CA2013](https://docs.microsoft.com/dotnet/fundamentals/code-analysis/quality-rules/ca2013): Do not use ReferenceEquals with value types

Value type typed arguments are uniquely boxed for each call to this method, therefore the result is always false.

|Item|Value|
|-|-|
|Category|Reliability|
|Enabled|True|
|Severity|Warning|
|CodeFix|False|
---

## [CA2014](https://docs.microsoft.com/dotnet/fundamentals/code-analysis/quality-rules/ca2014): Do not use stackalloc in loops

Stack space allocated by a stackalloc is only released at the end of the current method's invocation.  Using it in a loop can result in unbounded stack growth and eventual stack overflow conditions.

|Item|Value|
|-|-|
|Category|Reliability|
|Enabled|True|
|Severity|Warning|
|CodeFix|False|
---

## [CA2015](https://docs.microsoft.com/dotnet/fundamentals/code-analysis/quality-rules/ca2015): Do not define finalizers for types derived from MemoryManager\<T>

Adding a finalizer to a type derived from MemoryManager\<T> may permit memory to be freed while it is still in use by a Span\<T>.

|Item|Value|
|-|-|
|Category|Reliability|
|Enabled|True|
|Severity|Warning|
|CodeFix|False|
---

## [CA2016](https://docs.microsoft.com/dotnet/fundamentals/code-analysis/quality-rules/ca2016): Forward the 'CancellationToken' parameter to methods

Forward the 'CancellationToken' parameter to methods to ensure the operation cancellation notifications gets properly propagated, or pass in 'CancellationToken.None' explicitly to indicate intentionally not propagating the token.

|Item|Value|
|-|-|
|Category|Reliability|
|Enabled|True|
|Severity|Info|
|CodeFix|True|
---

## [CA2017](https://docs.microsoft.com/dotnet/fundamentals/code-analysis/quality-rules/ca2017): Parameter count mismatch

Number of parameters supplied in the logging message template do not match the number of named placeholders.

|Item|Value|
|-|-|
|Category|Reliability|
|Enabled|True|
|Severity|Warning|
|CodeFix|False|
---

## [CA2018](https://docs.microsoft.com/dotnet/fundamentals/code-analysis/quality-rules/ca2018): 'Buffer.BlockCopy' expects the number of bytes to be copied for the 'count' argument

'Buffer.BlockCopy' expects the number of bytes to be copied for the 'count' argument. Using 'Array.Length' may not match the number of bytes that needs to be copied.

|Item|Value|
|-|-|
|Category|Reliability|
|Enabled|True|
|Severity|Warning|
|CodeFix|False|
---

## [CA2100](https://docs.microsoft.com/dotnet/fundamentals/code-analysis/quality-rules/ca2100): Review SQL queries for security vulnerabilities

SQL queries that directly use user input can be vulnerable to SQL injection attacks. Review this SQL query for potential vulnerabilities, and consider using a parameterized SQL query.

|Item|Value|
|-|-|
|Category|Security|
|Enabled|False|
|Severity|Warning|
|CodeFix|False|
---

## [CA2101](https://docs.microsoft.com/dotnet/fundamentals/code-analysis/quality-rules/ca2101): Specify marshaling for P/Invoke string arguments

A platform invoke member allows partially trusted callers, has a string parameter, and does not explicitly marshal the string. This can cause a potential security vulnerability.

|Item|Value|
|-|-|
|Category|Globalization|
|Enabled|True|
|Severity|Info|
|CodeFix|True|
---

## [CA2109](https://docs.microsoft.com/dotnet/fundamentals/code-analysis/quality-rules/ca2109): Review visible event handlers

A public or protected event-handling method was detected. Event-handling methods should not be exposed unless absolutely necessary.

|Item|Value|
|-|-|
|Category|Security|
|Enabled|False|
|Severity|Warning|
|CodeFix|False|
---

## [CA2119](https://docs.microsoft.com/dotnet/fundamentals/code-analysis/quality-rules/ca2119): Seal methods that satisfy private interfaces

An inheritable public type provides an overridable method implementation of an internal (Friend in Visual Basic) interface. To fix a violation of this rule, prevent the method from being overridden outside the assembly.

|Item|Value|
|-|-|
|Category|Security|
|Enabled|False|
|Severity|Warning|
|CodeFix|True|
---

## [CA2153](https://docs.microsoft.com/dotnet/fundamentals/code-analysis/quality-rules/ca2153): Do Not Catch Corrupted State Exceptions

Catching corrupted state exceptions could mask errors (such as access violations), resulting in inconsistent state of execution or making it easier for attackers to compromise system. Instead, catch and handle a more specific set of exception type(s) or re-throw the exception.

|Item|Value|
|-|-|
|Category|Security|
|Enabled|False|
|Severity|Warning|
|CodeFix|False|
---

## [CA2200](https://docs.microsoft.com/dotnet/fundamentals/code-analysis/quality-rules/ca2200): Rethrow to preserve stack details

Re-throwing caught exception changes stack information

|Item|Value|
|-|-|
|Category|Usage|
|Enabled|True|
|Severity|Warning|
|CodeFix|True|
---

## [CA2201](https://docs.microsoft.com/dotnet/fundamentals/code-analysis/quality-rules/ca2201): Do not raise reserved exception types

An exception of type that is not sufficiently specific or reserved by the runtime should never be raised by user code. This makes the original error difficult to detect and debug. If this exception instance might be thrown, use a different exception type.

|Item|Value|
|-|-|
|Category|Usage|
|Enabled|True|
|Severity|Hidden|
|CodeFix|False|
---

## [CA2207](https://docs.microsoft.com/dotnet/fundamentals/code-analysis/quality-rules/ca2207): Initialize value type static fields inline

A value type declares an explicit static constructor. To fix a violation of this rule, initialize all static data when it is declared and remove the static constructor.

|Item|Value|
|-|-|
|Category|Usage|
|Enabled|False|
|Severity|Warning|
|CodeFix|False|
---

## [CA2208](https://docs.microsoft.com/dotnet/fundamentals/code-analysis/quality-rules/ca2208): Instantiate argument exceptions correctly

A call is made to the default (parameterless) constructor of an exception type that is or derives from ArgumentException, or an incorrect string argument is passed to a parameterized constructor of an exception type that is or derives from ArgumentException.

|Item|Value|
|-|-|
|Category|Usage|
|Enabled|True|
|Severity|Info|
|CodeFix|True|
---

## [CA2211](https://docs.microsoft.com/dotnet/fundamentals/code-analysis/quality-rules/ca2211): Non-constant fields should not be visible

Static fields that are neither constants nor read-only are not thread-safe. Access to such a field must be carefully controlled and requires advanced programming techniques to synchronize access to the class object.

|Item|Value|
|-|-|
|Category|Usage|
|Enabled|True|
|Severity|Info|
|CodeFix|False|
---

## [CA2213](https://docs.microsoft.com/dotnet/fundamentals/code-analysis/quality-rules/ca2213): Disposable fields should be disposed

A type that implements System.IDisposable declares fields that are of types that also implement IDisposable. The Dispose method of the field is not called by the Dispose method of the declaring type. To fix a violation of this rule, call Dispose on fields that are of types that implement IDisposable if you are responsible for allocating and releasing the unmanaged resources held by the field.

|Item|Value|
|-|-|
|Category|Usage|
|Enabled|False|
|Severity|Warning|
|CodeFix|False|
---

## [CA2214](https://docs.microsoft.com/dotnet/fundamentals/code-analysis/quality-rules/ca2214): Do not call overridable methods in constructors

Virtual methods defined on the class should not be called from constructors. If a derived class has overridden the method, the derived class version will be called (before the derived class constructor is called).

|Item|Value|
|-|-|
|Category|Usage|
|Enabled|False|
|Severity|Warning|
|CodeFix|False|
---

## [CA2215](https://docs.microsoft.com/dotnet/fundamentals/code-analysis/quality-rules/ca2215): Dispose methods should call base class dispose

A type that implements System.IDisposable inherits from a type that also implements IDisposable. The Dispose method of the inheriting type does not call the Dispose method of the parent type. To fix a violation of this rule, call base.Dispose in your Dispose method.

|Item|Value|
|-|-|
|Category|Usage|
|Enabled|True|
|Severity|Hidden|
|CodeFix|True|
---

## [CA2216](https://docs.microsoft.com/dotnet/fundamentals/code-analysis/quality-rules/ca2216): Disposable types should declare finalizer

A type that implements System.IDisposable and has fields that suggest the use of unmanaged resources does not implement a finalizer, as described by Object.Finalize.

|Item|Value|
|-|-|
|Category|Usage|
|Enabled|False|
|Severity|Warning|
|CodeFix|False|
---

## [CA2217](https://docs.microsoft.com/dotnet/fundamentals/code-analysis/quality-rules/ca2217): Do not mark enums with FlagsAttribute

An externally visible enumeration is marked by using FlagsAttribute, and it has one or more values that are not powers of two or a combination of the other defined values on the enumeration.

|Item|Value|
|-|-|
|Category|Usage|
|Enabled|False|
|Severity|Warning|
|CodeFix|True|
---

## [CA2218](https://docs.microsoft.com/dotnet/fundamentals/code-analysis/quality-rules/ca2218): Override GetHashCode on overriding Equals

GetHashCode returns a value, based on the current instance, that is suited for hashing algorithms and data structures such as a hash table. Two objects that are the same type and are equal must return the same hash code.

|Item|Value|
|-|-|
|Category|Usage|
|Enabled|True|
|Severity|Info|
|CodeFix|True|
---

## [CA2219](https://docs.microsoft.com/dotnet/fundamentals/code-analysis/quality-rules/ca2219): Do not raise exceptions in finally clauses

When an exception is raised in a finally clause, the new exception hides the active exception. This makes the original error difficult to detect and debug.

|Item|Value|
|-|-|
|Category|Usage|
|Enabled|True|
|Severity|Info|
|CodeFix|False|
---

## [CA2224](https://docs.microsoft.com/dotnet/fundamentals/code-analysis/quality-rules/ca2224): Override Equals on overloading operator equals

A public type implements the equality operator but does not override Object.Equals.

|Item|Value|
|-|-|
|Category|Usage|
|Enabled|True|
|Severity|Info|
|CodeFix|True|
---

## [CA2225](https://docs.microsoft.com/dotnet/fundamentals/code-analysis/quality-rules/ca2225): Operator overloads have named alternates

An operator overload was detected, and the expected named alternative method was not found. The named alternative member provides access to the same functionality as the operator and is provided for developers who program in languages that do not support overloaded operators.

|Item|Value|
|-|-|
|Category|Usage|
|Enabled|False|
|Severity|Warning|
|CodeFix|True|
---

## [CA2226](https://docs.microsoft.com/dotnet/fundamentals/code-analysis/quality-rules/ca2226): Operators should have symmetrical overloads

A type implements the equality or inequality operator and does not implement the opposite operator.

|Item|Value|
|-|-|
|Category|Usage|
|Enabled|False|
|Severity|Warning|
|CodeFix|True|
---

## [CA2227](https://docs.microsoft.com/dotnet/fundamentals/code-analysis/quality-rules/ca2227): Collection properties should be read only

A writable collection property allows a user to replace the collection with a different collection. A read-only property stops the collection from being replaced but still allows the individual members to be set.

|Item|Value|
|-|-|
|Category|Usage|
|Enabled|False|
|Severity|Warning|
|CodeFix|False|
---

## [CA2229](https://docs.microsoft.com/dotnet/fundamentals/code-analysis/quality-rules/ca2229): Implement serialization constructors

To fix a violation of this rule, implement the serialization constructor. For a sealed class, make the constructor private; otherwise, make it protected.

|Item|Value|
|-|-|
|Category|Usage|
|Enabled|True|
|Severity|Hidden|
|CodeFix|True|
---

## [CA2231](https://docs.microsoft.com/dotnet/fundamentals/code-analysis/quality-rules/ca2231): Overload operator equals on overriding value type Equals

In most programming languages there is no default implementation of the equality operator (==) for value types. If your programming language supports operator overloads, you should consider implementing the equality operator. Its behavior should be identical to that of Equals.

|Item|Value|
|-|-|
|Category|Usage|
|Enabled|True|
|Severity|Info|
|CodeFix|True|
---

## [CA2234](https://docs.microsoft.com/dotnet/fundamentals/code-analysis/quality-rules/ca2234): Pass system uri objects instead of strings

A call is made to a method that has a string parameter whose name contains "uri", "URI", "urn", "URN", "url", or "URL". The declaring type of the method contains a corresponding method overload that has a System.Uri parameter.

|Item|Value|
|-|-|
|Category|Usage|
|Enabled|False|
|Severity|Warning|
|CodeFix|False|
---

## [CA2235](https://docs.microsoft.com/dotnet/fundamentals/code-analysis/quality-rules/ca2235): Mark all non-serializable fields

An instance field of a type that is not serializable is declared in a type that is serializable.

|Item|Value|
|-|-|
|Category|Usage|
|Enabled|False|
|Severity|Warning|
|CodeFix|True|
---

## [CA2237](https://docs.microsoft.com/dotnet/fundamentals/code-analysis/quality-rules/ca2237): Mark ISerializable types with serializable

To be recognized by the common language runtime as serializable, types must be marked by using the SerializableAttribute attribute even when the type uses a custom serialization routine through implementation of the ISerializable interface.

|Item|Value|
|-|-|
|Category|Usage|
|Enabled|False|
|Severity|Warning|
|CodeFix|True|
---

## [CA2241](https://docs.microsoft.com/dotnet/fundamentals/code-analysis/quality-rules/ca2241): Provide correct arguments to formatting methods

The format argument that is passed to System.String.Format does not contain a format item that corresponds to each object argument, or vice versa.

|Item|Value|
|-|-|
|Category|Usage|
|Enabled|True|
|Severity|Info|
|CodeFix|False|
---

## [CA2242](https://docs.microsoft.com/dotnet/fundamentals/code-analysis/quality-rules/ca2242): Test for NaN correctly

This expression tests a value against Single.Nan or Double.Nan. Use Single.IsNan(Single) or Double.IsNan(Double) to test the value.

|Item|Value|
|-|-|
|Category|Usage|
|Enabled|True|
|Severity|Info|
|CodeFix|True|
---

## [CA2243](https://docs.microsoft.com/dotnet/fundamentals/code-analysis/quality-rules/ca2243): Attribute string literals should parse correctly

The string literal parameter of an attribute does not parse correctly for a URL, a GUID, or a version.

|Item|Value|
|-|-|
|Category|Usage|
|Enabled|False|
|Severity|Warning|
|CodeFix|False|
---

## [CA2244](https://docs.microsoft.com/dotnet/fundamentals/code-analysis/quality-rules/ca2244): Do not duplicate indexed element initializations

Indexed elements in objects initializers must initialize unique elements. A duplicate index might overwrite a previous element initialization.

|Item|Value|
|-|-|
|Category|Usage|
|Enabled|True|
|Severity|Info|
|CodeFix|True|
---

## [CA2245](https://docs.microsoft.com/dotnet/fundamentals/code-analysis/quality-rules/ca2245): Do not assign a property to itself

The property {0} should not be assigned to itself

|Item|Value|
|-|-|
|Category|Usage|
|Enabled|True|
|Severity|Info|
|CodeFix|False|
---

## [CA2246](https://docs.microsoft.com/dotnet/fundamentals/code-analysis/quality-rules/ca2246): Assigning symbol and its member in the same statement

Assigning to a symbol and its member (field/property) in the same statement is not recommended. It is not clear if the member access was intended to use symbol's old value prior to the assignment or new value from the assignment in this statement. For clarity, consider splitting the assignments into separate statements.

|Item|Value|
|-|-|
|Category|Usage|
|Enabled|True|
|Severity|Info|
|CodeFix|False|
---

## [CA2247](https://docs.microsoft.com/dotnet/fundamentals/code-analysis/quality-rules/ca2247): Argument passed to TaskCompletionSource constructor should be TaskCreationOptions enum instead of TaskContinuationOptions enum

TaskCompletionSource has constructors that take TaskCreationOptions that control the underlying Task, and constructors that take object state that's stored in the task.  Accidentally passing a TaskContinuationOptions instead of a TaskCreationOptions will result in the call treating the options as state.

|Item|Value|
|-|-|
|Category|Usage|
|Enabled|True|
|Severity|Warning|
|CodeFix|True|
---

## [CA2248](https://docs.microsoft.com/dotnet/fundamentals/code-analysis/quality-rules/ca2248): Provide correct 'enum' argument to 'Enum.HasFlag'

'Enum.HasFlag' method expects the 'enum' argument to be of the same 'enum' type as the instance on which the method is invoked and that this 'enum' is marked with 'System.FlagsAttribute'. If these are different 'enum' types, an unhandled exception will be thrown at runtime. If the 'enum' type is not marked with 'System.FlagsAttribute' the call will always return 'false' at runtime.

|Item|Value|
|-|-|
|Category|Usage|
|Enabled|True|
|Severity|Info|
|CodeFix|False|
---

## [CA2249](https://docs.microsoft.com/dotnet/fundamentals/code-analysis/quality-rules/ca2249): Consider using 'string.Contains' instead of 'string.IndexOf'

Calls to 'string.IndexOf' where the result is used to check for the presence/absence of a substring can be replaced by 'string.Contains'.

|Item|Value|
|-|-|
|Category|Usage|
|Enabled|True|
|Severity|Info|
|CodeFix|True|
---

<<<<<<< HEAD
## [CA2250](https://docs.microsoft.com/dotnet/fundamentals/code-analysis/quality-rules/ca2250): Use implicitly assignable foreach variable type

There is no implicit conversion between collection element and iterator variable, this can result in runtime exception.
=======
## [CA2250](https://docs.microsoft.com/dotnet/fundamentals/code-analysis/quality-rules/ca2250): Use 'ThrowIfCancellationRequested'

'ThrowIfCancellationRequested' automatically checks whether the token has been canceled, and throws an 'OperationCanceledException' if it has.
>>>>>>> 729bd06a

|Item|Value|
|-|-|
|Category|Usage|
|Enabled|True|
|Severity|Info|
<<<<<<< HEAD
=======
|CodeFix|True|
---

## [CA2251](https://docs.microsoft.com/dotnet/fundamentals/code-analysis/quality-rules/ca2251): Use 'string.Equals'

It is both clearer and likely faster to use 'string.Equals' instead of comparing the result of 'string.Compare' to zero.

|Item|Value|
|-|-|
|Category|Usage|
|Enabled|True|
|Severity|Hidden|
|CodeFix|True|
---

## [CA2252](https://docs.microsoft.com/dotnet/fundamentals/code-analysis/quality-rules/ca2252): This API requires opting into preview features

An assembly has to opt into preview features before using them.

|Item|Value|
|-|-|
|Category|Usage|
|Enabled|True|
|Severity|Error|
|CodeFix|False|
---

## [CA2253](https://docs.microsoft.com/dotnet/fundamentals/code-analysis/quality-rules/ca2253): Named placeholders should not be numeric values

Named placeholders in the logging message template should not be comprised of only numeric characters.

|Item|Value|
|-|-|
|Category|Usage|
|Enabled|True|
|Severity|Info|
|CodeFix|False|
---

## [CA2254](https://docs.microsoft.com/dotnet/fundamentals/code-analysis/quality-rules/ca2254): Template should be a static expression

The logging message template should not vary between calls.

|Item|Value|
|-|-|
|Category|Usage|
|Enabled|True|
|Severity|Info|
|CodeFix|False|
---

## [CA2255](https://docs.microsoft.com/dotnet/fundamentals/code-analysis/quality-rules/ca2255): The 'ModuleInitializer' attribute should not be used in libraries

Module initializers are intended to be used by application code to ensure an application's components are initialized before the application code begins executing. If library code declares a 'ModuleInitializer' method, it can interfere with application initialization and also lead to limitations in that application's trimming abilities. Library code should therefore not utilize the 'ModuleInitializer' attribute, but instead expose methods that can be used to initialize any components within the library and allow the application to invoke the method during application initialization.

|Item|Value|
|-|-|
|Category|Usage|
|Enabled|True|
|Severity|Warning|
|CodeFix|False|
---

## [CA2256](https://docs.microsoft.com/dotnet/fundamentals/code-analysis/quality-rules/ca2256): All members declared in parent interfaces must have an implementation in a DynamicInterfaceCastableImplementation-attributed interface

Types attributed with 'DynamicInterfaceCastableImplementationAttribute' act as an interface implementation for a type that implements the 'IDynamicInterfaceCastable' type. As a result, it must provide an implementation of all of the members defined in the inherited interfaces, because the type that implements 'IDynamicInterfaceCastable' will not provide them otherwise.

|Item|Value|
|-|-|
|Category|Usage|
|Enabled|True|
|Severity|Warning|
|CodeFix|True|
---

## [CA2257](https://docs.microsoft.com/dotnet/fundamentals/code-analysis/quality-rules/ca2257): Members defined on an interface with the 'DynamicInterfaceCastableImplementationAttribute' should be 'static'

Since a type that implements 'IDynamicInterfaceCastable' may not implement a dynamic interface in metadata, calls to an instance interface member that is not an explicit implementation defined on this type are likely to fail at runtime. Mark new interface members 'static' to avoid runtime errors.

|Item|Value|
|-|-|
|Category|Usage|
|Enabled|True|
|Severity|Warning|
|CodeFix|True|
---

## [CA2258](https://docs.microsoft.com/dotnet/fundamentals/code-analysis/quality-rules/ca2258): Providing a 'DynamicInterfaceCastableImplementation' interface in Visual Basic is unsupported

Providing a functional 'DynamicInterfaceCastableImplementationAttribute'-attributed interface requires the Default Interface Members feature, which is unsupported in Visual Basic.

|Item|Value|
|-|-|
|Category|Usage|
|Enabled|True|
|Severity|Warning|
>>>>>>> 729bd06a
|CodeFix|False|
---

## [CA2300](https://docs.microsoft.com/dotnet/fundamentals/code-analysis/quality-rules/ca2300): Do not use insecure deserializer BinaryFormatter

The method '{0}' is insecure when deserializing untrusted data.  If you need to instead detect BinaryFormatter deserialization without a SerializationBinder set, then disable rule CA2300, and enable rules CA2301 and CA2302.

|Item|Value|
|-|-|
|Category|Security|
|Enabled|False|
|Severity|Warning|
|CodeFix|False|
---

## [CA2301](https://docs.microsoft.com/dotnet/fundamentals/code-analysis/quality-rules/ca2301): Do not call BinaryFormatter.Deserialize without first setting BinaryFormatter.Binder

The method '{0}' is insecure when deserializing untrusted data without a SerializationBinder to restrict the type of objects in the deserialized object graph.

|Item|Value|
|-|-|
|Category|Security|
|Enabled|False|
|Severity|Warning|
|CodeFix|False|
---

## [CA2302](https://docs.microsoft.com/dotnet/fundamentals/code-analysis/quality-rules/ca2302): Ensure BinaryFormatter.Binder is set before calling BinaryFormatter.Deserialize

The method '{0}' is insecure when deserializing untrusted data without a SerializationBinder to restrict the type of objects in the deserialized object graph.

|Item|Value|
|-|-|
|Category|Security|
|Enabled|False|
|Severity|Warning|
|CodeFix|False|
---

## [CA2305](https://docs.microsoft.com/dotnet/fundamentals/code-analysis/quality-rules/ca2305): Do not use insecure deserializer LosFormatter

The method '{0}' is insecure when deserializing untrusted data.

|Item|Value|
|-|-|
|Category|Security|
|Enabled|False|
|Severity|Warning|
|CodeFix|False|
---

## [CA2310](https://docs.microsoft.com/dotnet/fundamentals/code-analysis/quality-rules/ca2310): Do not use insecure deserializer NetDataContractSerializer

The method '{0}' is insecure when deserializing untrusted data.  If you need to instead detect NetDataContractSerializer deserialization without a SerializationBinder set, then disable rule CA2310, and enable rules CA2311 and CA2312.

|Item|Value|
|-|-|
|Category|Security|
|Enabled|False|
|Severity|Warning|
|CodeFix|False|
---

## [CA2311](https://docs.microsoft.com/dotnet/fundamentals/code-analysis/quality-rules/ca2311): Do not deserialize without first setting NetDataContractSerializer.Binder

The method '{0}' is insecure when deserializing untrusted data without a SerializationBinder to restrict the type of objects in the deserialized object graph.

|Item|Value|
|-|-|
|Category|Security|
|Enabled|False|
|Severity|Warning|
|CodeFix|False|
---

## [CA2312](https://docs.microsoft.com/dotnet/fundamentals/code-analysis/quality-rules/ca2312): Ensure NetDataContractSerializer.Binder is set before deserializing

The method '{0}' is insecure when deserializing untrusted data without a SerializationBinder to restrict the type of objects in the deserialized object graph.

|Item|Value|
|-|-|
|Category|Security|
|Enabled|False|
|Severity|Warning|
|CodeFix|False|
---

## [CA2315](https://docs.microsoft.com/dotnet/fundamentals/code-analysis/quality-rules/ca2315): Do not use insecure deserializer ObjectStateFormatter

The method '{0}' is insecure when deserializing untrusted data.

|Item|Value|
|-|-|
|Category|Security|
|Enabled|False|
|Severity|Warning|
|CodeFix|False|
---

## [CA2321](https://docs.microsoft.com/dotnet/fundamentals/code-analysis/quality-rules/ca2321): Do not deserialize with JavaScriptSerializer using a SimpleTypeResolver

The method '{0}' is insecure when deserializing untrusted data with a JavaScriptSerializer initialized with a SimpleTypeResolver. Initialize JavaScriptSerializer without a JavaScriptTypeResolver specified, or initialize with a JavaScriptTypeResolver that limits the types of objects in the deserialized object graph.

|Item|Value|
|-|-|
|Category|Security|
|Enabled|False|
|Severity|Warning|
|CodeFix|False|
---

## [CA2322](https://docs.microsoft.com/dotnet/fundamentals/code-analysis/quality-rules/ca2322): Ensure JavaScriptSerializer is not initialized with SimpleTypeResolver before deserializing

The method '{0}' is insecure when deserializing untrusted data with a JavaScriptSerializer initialized with a SimpleTypeResolver. Ensure that the JavaScriptSerializer is initialized without a JavaScriptTypeResolver specified, or initialized with a JavaScriptTypeResolver that limits the types of objects in the deserialized object graph.

|Item|Value|
|-|-|
|Category|Security|
|Enabled|False|
|Severity|Warning|
|CodeFix|False|
---

## [CA2326](https://docs.microsoft.com/dotnet/fundamentals/code-analysis/quality-rules/ca2326): Do not use TypeNameHandling values other than None

Deserializing JSON when using a TypeNameHandling value other than None can be insecure.  If you need to instead detect Json.NET deserialization when a SerializationBinder isn't specified, then disable rule CA2326, and enable rules CA2327, CA2328, CA2329, and CA2330.

|Item|Value|
|-|-|
|Category|Security|
|Enabled|False|
|Severity|Warning|
|CodeFix|False|
---

## [CA2327](https://docs.microsoft.com/dotnet/fundamentals/code-analysis/quality-rules/ca2327): Do not use insecure JsonSerializerSettings

When deserializing untrusted input, allowing arbitrary types to be deserialized is insecure.  When using JsonSerializerSettings, use TypeNameHandling.None, or for values other than None, restrict deserialized types with a SerializationBinder.

|Item|Value|
|-|-|
|Category|Security|
|Enabled|False|
|Severity|Warning|
|CodeFix|False|
---

## [CA2328](https://docs.microsoft.com/dotnet/fundamentals/code-analysis/quality-rules/ca2328): Ensure that JsonSerializerSettings are secure

When deserializing untrusted input, allowing arbitrary types to be deserialized is insecure.  When using JsonSerializerSettings, ensure TypeNameHandling.None is specified, or for values other than None, ensure a SerializationBinder is specified to restrict deserialized types.

|Item|Value|
|-|-|
|Category|Security|
|Enabled|False|
|Severity|Warning|
|CodeFix|False|
---

## [CA2329](https://docs.microsoft.com/dotnet/fundamentals/code-analysis/quality-rules/ca2329): Do not deserialize with JsonSerializer using an insecure configuration

When deserializing untrusted input, allowing arbitrary types to be deserialized is insecure. When using deserializing JsonSerializer, use TypeNameHandling.None, or for values other than None, restrict deserialized types with a SerializationBinder.

|Item|Value|
|-|-|
|Category|Security|
|Enabled|False|
|Severity|Warning|
|CodeFix|False|
---

## [CA2330](https://docs.microsoft.com/dotnet/fundamentals/code-analysis/quality-rules/ca2330): Ensure that JsonSerializer has a secure configuration when deserializing

When deserializing untrusted input, allowing arbitrary types to be deserialized is insecure. When using deserializing JsonSerializer, use TypeNameHandling.None, or for values other than None, restrict deserialized types with a SerializationBinder.

|Item|Value|
|-|-|
|Category|Security|
|Enabled|False|
|Severity|Warning|
|CodeFix|False|
---

## [CA2350](https://docs.microsoft.com/dotnet/fundamentals/code-analysis/quality-rules/ca2350): Do not use DataTable.ReadXml() with untrusted data

The method '{0}' is insecure when deserializing untrusted data

|Item|Value|
|-|-|
|Category|Security|
|Enabled|False|
|Severity|Warning|
|CodeFix|False|
---

## [CA2351](https://docs.microsoft.com/dotnet/fundamentals/code-analysis/quality-rules/ca2351): Do not use DataSet.ReadXml() with untrusted data

The method '{0}' is insecure when deserializing untrusted data

|Item|Value|
|-|-|
|Category|Security|
|Enabled|False|
|Severity|Warning|
|CodeFix|False|
---

## [CA2352](https://docs.microsoft.com/dotnet/fundamentals/code-analysis/quality-rules/ca2352): Unsafe DataSet or DataTable in serializable type can be vulnerable to remote code execution attacks

When deserializing untrusted input with an IFormatter-based serializer, deserializing a {0} object is insecure. '{1}' either is or derives from {0}.

|Item|Value|
|-|-|
|Category|Security|
|Enabled|False|
|Severity|Warning|
|CodeFix|False|
---

## [CA2353](https://docs.microsoft.com/dotnet/fundamentals/code-analysis/quality-rules/ca2353): Unsafe DataSet or DataTable in serializable type

When deserializing untrusted input, deserializing a {0} object is insecure. '{1}' either is or derives from {0}

|Item|Value|
|-|-|
|Category|Security|
|Enabled|False|
|Severity|Warning|
|CodeFix|False|
---

## [CA2354](https://docs.microsoft.com/dotnet/fundamentals/code-analysis/quality-rules/ca2354): Unsafe DataSet or DataTable in deserialized object graph can be vulnerable to remote code execution attacks

When deserializing untrusted input, deserializing a {0} object is insecure. '{1}' either is or derives from {0}

|Item|Value|
|-|-|
|Category|Security|
|Enabled|False|
|Severity|Warning|
|CodeFix|False|
---

## [CA2355](https://docs.microsoft.com/dotnet/fundamentals/code-analysis/quality-rules/ca2355): Unsafe DataSet or DataTable type found in deserializable object graph

When deserializing untrusted input, deserializing a {0} object is insecure. '{1}' either is or derives from {0}

|Item|Value|
|-|-|
|Category|Security|
|Enabled|False|
|Severity|Warning|
|CodeFix|False|
---

## [CA2356](https://docs.microsoft.com/dotnet/fundamentals/code-analysis/quality-rules/ca2356): Unsafe DataSet or DataTable type in web deserializable object graph

When deserializing untrusted input, deserializing a {0} object is insecure. '{1}' either is or derives from {0}

|Item|Value|
|-|-|
|Category|Security|
|Enabled|False|
|Severity|Warning|
|CodeFix|False|
---

## [CA2361](https://docs.microsoft.com/dotnet/fundamentals/code-analysis/quality-rules/ca2361): Ensure auto-generated class containing DataSet.ReadXml() is not used with untrusted data

The method '{0}' is insecure when deserializing untrusted data. Make sure that auto-generated class containing the '{0}' call is not deserialized with untrusted data.

|Item|Value|
|-|-|
|Category|Security|
|Enabled|False|
|Severity|Warning|
|CodeFix|False|
---

## [CA2362](https://docs.microsoft.com/dotnet/fundamentals/code-analysis/quality-rules/ca2362): Unsafe DataSet or DataTable in auto-generated serializable type can be vulnerable to remote code execution attacks

When deserializing untrusted input with an IFormatter-based serializer, deserializing a {0} object is insecure. '{1}' either is or derives from {0}. Ensure that the auto-generated type is never deserialized with untrusted data.

|Item|Value|
|-|-|
|Category|Security|
|Enabled|False|
|Severity|Warning|
|CodeFix|False|
---

## [CA3001](https://docs.microsoft.com/dotnet/fundamentals/code-analysis/quality-rules/ca3001): Review code for SQL injection vulnerabilities

Potential SQL injection vulnerability was found where '{0}' in method '{1}' may be tainted by user-controlled data from '{2}' in method '{3}'.

|Item|Value|
|-|-|
|Category|Security|
|Enabled|False|
|Severity|Warning|
|CodeFix|False|
---

## [CA3002](https://docs.microsoft.com/dotnet/fundamentals/code-analysis/quality-rules/ca3002): Review code for XSS vulnerabilities

Potential cross-site scripting (XSS) vulnerability was found where '{0}' in method '{1}' may be tainted by user-controlled data from '{2}' in method '{3}'.

|Item|Value|
|-|-|
|Category|Security|
|Enabled|False|
|Severity|Warning|
|CodeFix|False|
---

## [CA3003](https://docs.microsoft.com/dotnet/fundamentals/code-analysis/quality-rules/ca3003): Review code for file path injection vulnerabilities

Potential file path injection vulnerability was found where '{0}' in method '{1}' may be tainted by user-controlled data from '{2}' in method '{3}'.

|Item|Value|
|-|-|
|Category|Security|
|Enabled|False|
|Severity|Warning|
|CodeFix|False|
---

## [CA3004](https://docs.microsoft.com/dotnet/fundamentals/code-analysis/quality-rules/ca3004): Review code for information disclosure vulnerabilities

Potential information disclosure vulnerability was found where '{0}' in method '{1}' may contain unintended information from '{2}' in method '{3}'.

|Item|Value|
|-|-|
|Category|Security|
|Enabled|False|
|Severity|Warning|
|CodeFix|False|
---

## [CA3005](https://docs.microsoft.com/dotnet/fundamentals/code-analysis/quality-rules/ca3005): Review code for LDAP injection vulnerabilities

Potential LDAP injection vulnerability was found where '{0}' in method '{1}' may be tainted by user-controlled data from '{2}' in method '{3}'.

|Item|Value|
|-|-|
|Category|Security|
|Enabled|False|
|Severity|Warning|
|CodeFix|False|
---

## [CA3006](https://docs.microsoft.com/dotnet/fundamentals/code-analysis/quality-rules/ca3006): Review code for process command injection vulnerabilities

Potential process command injection vulnerability was found where '{0}' in method '{1}' may be tainted by user-controlled data from '{2}' in method '{3}'.

|Item|Value|
|-|-|
|Category|Security|
|Enabled|False|
|Severity|Warning|
|CodeFix|False|
---

## [CA3007](https://docs.microsoft.com/dotnet/fundamentals/code-analysis/quality-rules/ca3007): Review code for open redirect vulnerabilities

Potential open redirect vulnerability was found where '{0}' in method '{1}' may be tainted by user-controlled data from '{2}' in method '{3}'.

|Item|Value|
|-|-|
|Category|Security|
|Enabled|False|
|Severity|Warning|
|CodeFix|False|
---

## [CA3008](https://docs.microsoft.com/dotnet/fundamentals/code-analysis/quality-rules/ca3008): Review code for XPath injection vulnerabilities

Potential XPath injection vulnerability was found where '{0}' in method '{1}' may be tainted by user-controlled data from '{2}' in method '{3}'.

|Item|Value|
|-|-|
|Category|Security|
|Enabled|False|
|Severity|Warning|
|CodeFix|False|
---

## [CA3009](https://docs.microsoft.com/dotnet/fundamentals/code-analysis/quality-rules/ca3009): Review code for XML injection vulnerabilities

Potential XML injection vulnerability was found where '{0}' in method '{1}' may be tainted by user-controlled data from '{2}' in method '{3}'.

|Item|Value|
|-|-|
|Category|Security|
|Enabled|False|
|Severity|Warning|
|CodeFix|False|
---

## [CA3010](https://docs.microsoft.com/dotnet/fundamentals/code-analysis/quality-rules/ca3010): Review code for XAML injection vulnerabilities

Potential XAML injection vulnerability was found where '{0}' in method '{1}' may be tainted by user-controlled data from '{2}' in method '{3}'.

|Item|Value|
|-|-|
|Category|Security|
|Enabled|False|
|Severity|Warning|
|CodeFix|False|
---

## [CA3011](https://docs.microsoft.com/dotnet/fundamentals/code-analysis/quality-rules/ca3011): Review code for DLL injection vulnerabilities

Potential DLL injection vulnerability was found where '{0}' in method '{1}' may be tainted by user-controlled data from '{2}' in method '{3}'.

|Item|Value|
|-|-|
|Category|Security|
|Enabled|False|
|Severity|Warning|
|CodeFix|False|
---

## [CA3012](https://docs.microsoft.com/dotnet/fundamentals/code-analysis/quality-rules/ca3012): Review code for regex injection vulnerabilities

Potential regex injection vulnerability was found where '{0}' in method '{1}' may be tainted by user-controlled data from '{2}' in method '{3}'.

|Item|Value|
|-|-|
|Category|Security|
|Enabled|False|
|Severity|Warning|
|CodeFix|False|
---

## [CA3061](https://docs.microsoft.com/dotnet/fundamentals/code-analysis/quality-rules/ca3061): Do Not Add Schema By URL

This overload of XmlSchemaCollection.Add method internally enables DTD processing on the XML reader instance used, and uses UrlResolver for resolving external XML entities. The outcome is information disclosure. Content from file system or network shares for the machine processing the XML can be exposed to attacker. In addition, an attacker can use this as a DoS vector.

|Item|Value|
|-|-|
|Category|Security|
|Enabled|True|
|Severity|Hidden|
|CodeFix|False|
---

## [CA3075](https://docs.microsoft.com/dotnet/fundamentals/code-analysis/quality-rules/ca3075): Insecure DTD processing in XML

Using XmlTextReader.Load(), creating an insecure XmlReaderSettings instance when invoking XmlReader.Create(), setting the InnerXml property of the XmlDocument and enabling DTD processing using XmlUrlResolver insecurely can lead to information disclosure. Replace it with a call to the Load() method overload that takes an XmlReader instance, use XmlReader.Create() to accept XmlReaderSettings arguments or consider explicitly setting secure values. The DataViewSettingCollectionString property of DataViewManager should always be assigned from a trusted source, the DtdProcessing property should be set to false, and the XmlResolver property should be changed to XmlSecureResolver or null.

|Item|Value|
|-|-|
|Category|Security|
|Enabled|True|
|Severity|Hidden|
|CodeFix|False|
---

## [CA3076](https://docs.microsoft.com/dotnet/fundamentals/code-analysis/quality-rules/ca3076): Insecure XSLT script processing.

Providing an insecure XsltSettings instance and an insecure XmlResolver instance to XslCompiledTransform.Load method is potentially unsafe as it allows processing script within XSL, which on an untrusted XSL input may lead to malicious code execution. Either replace the insecure XsltSettings argument with XsltSettings.Default or an instance that has disabled document function and script execution, or replace the XmlResolver argument with null or an XmlSecureResolver instance. This message may be suppressed if the input is known to be from a trusted source and external resource resolution from locations that are not known in advance must be supported.

|Item|Value|
|-|-|
|Category|Security|
|Enabled|True|
|Severity|Hidden|
|CodeFix|False|
---

## [CA3077](https://docs.microsoft.com/dotnet/fundamentals/code-analysis/quality-rules/ca3077): Insecure Processing in API Design, XmlDocument and XmlTextReader

Enabling DTD processing on all instances derived from XmlTextReader or  XmlDocument and using XmlUrlResolver for resolving external XML entities may lead to information disclosure. Ensure to set the XmlResolver property to null, create an instance of XmlSecureResolver when processing untrusted input, or use XmlReader.Create method with a secure XmlReaderSettings argument. Unless you need to enable it, ensure the DtdProcessing property is set to false.

|Item|Value|
|-|-|
|Category|Security|
|Enabled|True|
|Severity|Hidden|
|CodeFix|False|
---

## [CA3147](https://docs.microsoft.com/dotnet/fundamentals/code-analysis/quality-rules/ca3147): Mark Verb Handlers With Validate Antiforgery Token

Missing ValidateAntiForgeryTokenAttribute on controller action {0}

|Item|Value|
|-|-|
|Category|Security|
|Enabled|True|
|Severity|Hidden|
|CodeFix|False|
---

## [CA5350](https://docs.microsoft.com/dotnet/fundamentals/code-analysis/quality-rules/ca5350): Do Not Use Weak Cryptographic Algorithms

Cryptographic algorithms degrade over time as attacks become for advances to attacker get access to more computation. Depending on the type and application of this cryptographic algorithm, further degradation of the cryptographic strength of it may allow attackers to read enciphered messages, tamper with enciphered  messages, forge digital signatures, tamper with hashed content, or otherwise compromise any cryptosystem based on this algorithm. Replace encryption uses with the AES algorithm (AES-256, AES-192 and AES-128 are acceptable) with a key length greater than or equal to 128 bits. Replace hashing uses with a hashing function in the SHA-2 family, such as SHA-2 512, SHA-2 384, or SHA-2 256.

|Item|Value|
|-|-|
|Category|Security|
|Enabled|True|
|Severity|Hidden|
|CodeFix|False|
---

## [CA5351](https://docs.microsoft.com/dotnet/fundamentals/code-analysis/quality-rules/ca5351): Do Not Use Broken Cryptographic Algorithms

An attack making it computationally feasible to break this algorithm exists. This allows attackers to break the cryptographic guarantees it is designed to provide. Depending on the type and application of this cryptographic algorithm, this may allow attackers to read enciphered messages, tamper with enciphered  messages, forge digital signatures, tamper with hashed content, or otherwise compromise any cryptosystem based on this algorithm. Replace encryption uses with the AES algorithm (AES-256, AES-192 and AES-128 are acceptable) with a key length greater than or equal to 128 bits. Replace hashing uses with a hashing function in the SHA-2 family, such as SHA512, SHA384, or SHA256. Replace digital signature uses with RSA with a key length greater than or equal to 2048-bits, or ECDSA with a key length greater than or equal to 256 bits.

|Item|Value|
|-|-|
|Category|Security|
|Enabled|True|
|Severity|Hidden|
|CodeFix|False|
---

## [CA5358](https://docs.microsoft.com/dotnet/fundamentals/code-analysis/quality-rules/ca5358): Review cipher mode usage with cryptography experts

These cipher modes might be vulnerable to attacks. Consider using recommended modes (CBC, CTS).

|Item|Value|
|-|-|
|Category|Security|
|Enabled|False|
|Severity|Warning|
|CodeFix|False|
---

## [CA5359](https://docs.microsoft.com/dotnet/fundamentals/code-analysis/quality-rules/ca5359): Do Not Disable Certificate Validation

A certificate can help authenticate the identity of the server. Clients should validate the server certificate to ensure requests are sent to the intended server. If the ServerCertificateValidationCallback always returns 'true', any certificate will pass validation.

|Item|Value|
|-|-|
|Category|Security|
|Enabled|True|
|Severity|Hidden|
|CodeFix|False|
---

## [CA5360](https://docs.microsoft.com/dotnet/fundamentals/code-analysis/quality-rules/ca5360): Do Not Call Dangerous Methods In Deserialization

Insecure Deserialization is a vulnerability which occurs when untrusted data is used to abuse the logic of an application, inflict a Denial-of-Service (DoS) attack, or even execute arbitrary code upon it being deserialized. It’s frequently possible for malicious users to abuse these deserialization features when the application is deserializing untrusted data which is under their control. Specifically, invoke dangerous methods in the process of deserialization. Successful insecure deserialization attacks could allow an attacker to carry out attacks such as DoS attacks, authentication bypasses, and remote code execution.

|Item|Value|
|-|-|
|Category|Security|
|Enabled|True|
|Severity|Hidden|
|CodeFix|False|
---

## [CA5361](https://docs.microsoft.com/dotnet/fundamentals/code-analysis/quality-rules/ca5361): Do Not Disable SChannel Use of Strong Crypto

Starting with the .NET Framework 4.6, the System.Net.ServicePointManager and System.Net.Security.SslStream classes are recommended to use new protocols. The old ones have protocol weaknesses and are not supported. Setting Switch.System.Net.DontEnableSchUseStrongCrypto with true will use the old weak crypto check and opt out of the protocol migration.

|Item|Value|
|-|-|
|Category|Security|
|Enabled|False|
|Severity|Warning|
|CodeFix|False|
---

## [CA5362](https://docs.microsoft.com/dotnet/fundamentals/code-analysis/quality-rules/ca5362): Potential reference cycle in deserialized object graph

Review code that processes untrusted deserialized data for handling of unexpected reference cycles. An unexpected reference cycle should not cause the code to enter an infinite loop. Otherwise, an unexpected reference cycle can allow an attacker to DOS or exhaust the memory of the process when deserializing untrusted data.

|Item|Value|
|-|-|
|Category|Security|
|Enabled|False|
|Severity|Warning|
|CodeFix|False|
---

## [CA5363](https://docs.microsoft.com/dotnet/fundamentals/code-analysis/quality-rules/ca5363): Do Not Disable Request Validation

Request validation is a feature in ASP.NET that examines HTTP requests and determines whether they contain potentially dangerous content. This check adds protection from markup or code in the URL query string, cookies, or posted form values that might have been added for malicious purposes. So, it is generally desirable and should be left enabled for defense in depth.

|Item|Value|
|-|-|
|Category|Security|
|Enabled|True|
|Severity|Hidden|
|CodeFix|False|
---

## [CA5364](https://docs.microsoft.com/dotnet/fundamentals/code-analysis/quality-rules/ca5364): Do Not Use Deprecated Security Protocols

Using a deprecated security protocol rather than the system default is risky.

|Item|Value|
|-|-|
|Category|Security|
|Enabled|True|
|Severity|Hidden|
|CodeFix|False|
---

## [CA5365](https://docs.microsoft.com/dotnet/fundamentals/code-analysis/quality-rules/ca5365): Do Not Disable HTTP Header Checking

HTTP header checking enables encoding of the carriage return and newline characters, \r and \n, that are found in response headers. This encoding can help to avoid injection attacks that exploit an application that echoes untrusted data contained by the header.

|Item|Value|
|-|-|
|Category|Security|
|Enabled|True|
|Severity|Hidden|
|CodeFix|False|
---

## [CA5366](https://docs.microsoft.com/dotnet/fundamentals/code-analysis/quality-rules/ca5366): Use XmlReader for 'DataSet.ReadXml()'

Processing XML from untrusted data may load dangerous external references, which should be restricted by using an XmlReader with a secure resolver or with DTD processing disabled.

|Item|Value|
|-|-|
|Category|Security|
|Enabled|True|
|Severity|Hidden|
|CodeFix|False|
---

## [CA5367](https://docs.microsoft.com/dotnet/fundamentals/code-analysis/quality-rules/ca5367): Do Not Serialize Types With Pointer Fields

Pointers are not "type safe" in the sense that you cannot guarantee the correctness of the memory they point at. So, serializing types with pointer fields is dangerous, as it may allow an attacker to control the pointer.

|Item|Value|
|-|-|
|Category|Security|
|Enabled|False|
|Severity|Warning|
|CodeFix|False|
---

## [CA5368](https://docs.microsoft.com/dotnet/fundamentals/code-analysis/quality-rules/ca5368): Set ViewStateUserKey For Classes Derived From Page

Setting the ViewStateUserKey property can help you prevent attacks on your application by allowing you to assign an identifier to the view-state variable for individual users so that they cannot use the variable to generate an attack. Otherwise, there will be cross-site request forgery vulnerabilities.

|Item|Value|
|-|-|
|Category|Security|
|Enabled|True|
|Severity|Hidden|
|CodeFix|False|
---

## [CA5369](https://docs.microsoft.com/dotnet/fundamentals/code-analysis/quality-rules/ca5369): Use XmlReader for 'XmlSerializer.Deserialize()'

Processing XML from untrusted data may load dangerous external references, which should be restricted by using an XmlReader with a secure resolver or with DTD processing disabled.

|Item|Value|
|-|-|
|Category|Security|
|Enabled|True|
|Severity|Hidden|
|CodeFix|False|
---

## [CA5370](https://docs.microsoft.com/dotnet/fundamentals/code-analysis/quality-rules/ca5370): Use XmlReader for XmlValidatingReader constructor

Processing XML from untrusted data may load dangerous external references, which should be restricted by using an XmlReader with a secure resolver or with DTD processing disabled.

|Item|Value|
|-|-|
|Category|Security|
|Enabled|True|
|Severity|Hidden|
|CodeFix|False|
---

## [CA5371](https://docs.microsoft.com/dotnet/fundamentals/code-analysis/quality-rules/ca5371): Use XmlReader for 'XmlSchema.Read()'

Processing XML from untrusted data may load dangerous external references, which should be restricted by using an XmlReader with a secure resolver or with DTD processing disabled.

|Item|Value|
|-|-|
|Category|Security|
|Enabled|True|
|Severity|Hidden|
|CodeFix|False|
---

## [CA5372](https://docs.microsoft.com/dotnet/fundamentals/code-analysis/quality-rules/ca5372): Use XmlReader for XPathDocument constructor

Processing XML from untrusted data may load dangerous external references, which should be restricted by using an XmlReader with a secure resolver or with DTD processing disabled.

|Item|Value|
|-|-|
|Category|Security|
|Enabled|True|
|Severity|Hidden|
|CodeFix|False|
---

## [CA5373](https://docs.microsoft.com/dotnet/fundamentals/code-analysis/quality-rules/ca5373): Do not use obsolete key derivation function

Password-based key derivation should use PBKDF2 with SHA-2. Avoid using PasswordDeriveBytes since it generates a PBKDF1 key. Avoid using Rfc2898DeriveBytes.CryptDeriveKey since it doesn't use the iteration count or salt.

|Item|Value|
|-|-|
|Category|Security|
|Enabled|True|
|Severity|Hidden|
|CodeFix|False|
---

## [CA5374](https://docs.microsoft.com/dotnet/fundamentals/code-analysis/quality-rules/ca5374): Do Not Use XslTransform

Do not use XslTransform. It does not restrict potentially dangerous external references.

|Item|Value|
|-|-|
|Category|Security|
|Enabled|True|
|Severity|Hidden|
|CodeFix|False|
---

## [CA5375](https://docs.microsoft.com/dotnet/fundamentals/code-analysis/quality-rules/ca5375): Do Not Use Account Shared Access Signature

Shared Access Signatures(SAS) are a vital part of the security model for any application using Azure Storage, they should provide limited and safe permissions to your storage account to clients that don't have the account key. All of the operations available via a service SAS are also available via an account SAS, that is, account SAS is too powerful. So it is recommended to use Service SAS to delegate access more carefully.

|Item|Value|
|-|-|
|Category|Security|
|Enabled|False|
|Severity|Warning|
|CodeFix|False|
---

## [CA5376](https://docs.microsoft.com/dotnet/fundamentals/code-analysis/quality-rules/ca5376): Use SharedAccessProtocol HttpsOnly

HTTPS encrypts network traffic. Use HttpsOnly, rather than HttpOrHttps, to ensure network traffic is always encrypted to help prevent disclosure of sensitive data.

|Item|Value|
|-|-|
|Category|Security|
|Enabled|False|
|Severity|Warning|
|CodeFix|False|
---

## [CA5377](https://docs.microsoft.com/dotnet/fundamentals/code-analysis/quality-rules/ca5377): Use Container Level Access Policy

No access policy identifier is specified, making tokens non-revocable.

|Item|Value|
|-|-|
|Category|Security|
|Enabled|False|
|Severity|Warning|
|CodeFix|False|
---

## [CA5378](https://docs.microsoft.com/dotnet/fundamentals/code-analysis/quality-rules/ca5378): Do not disable ServicePointManagerSecurityProtocols

Do not set Switch.System.ServiceModel.DisableUsingServicePointManagerSecurityProtocols to true.  Setting this switch limits Windows Communication Framework (WCF) to using Transport Layer Security (TLS) 1.0, which is insecure and obsolete.

|Item|Value|
|-|-|
|Category|Security|
|Enabled|False|
|Severity|Warning|
|CodeFix|False|
---

## [CA5379](https://docs.microsoft.com/dotnet/fundamentals/code-analysis/quality-rules/ca5379): Ensure Key Derivation Function algorithm is sufficiently strong

Some implementations of the Rfc2898DeriveBytes class allow for a hash algorithm to be specified in a constructor parameter or overwritten in the HashAlgorithm property. If a hash algorithm is specified, then it should be SHA-256 or higher.

|Item|Value|
|-|-|
|Category|Security|
|Enabled|True|
|Severity|Hidden|
|CodeFix|False|
---

## [CA5380](https://docs.microsoft.com/dotnet/fundamentals/code-analysis/quality-rules/ca5380): Do Not Add Certificates To Root Store

By default, the Trusted Root Certification Authorities certificate store is configured with a set of public CAs that has met the requirements of the Microsoft Root Certificate Program. Since all trusted root CAs can issue certificates for any domain, an attacker can pick a weak or coercible CA that you install by yourself to target for an attack – and a single vulnerable, malicious or coercible CA undermines the security of the entire system. To make matters worse, these attacks can go unnoticed quite easily.

|Item|Value|
|-|-|
|Category|Security|
|Enabled|False|
|Severity|Warning|
|CodeFix|False|
---

## [CA5381](https://docs.microsoft.com/dotnet/fundamentals/code-analysis/quality-rules/ca5381): Ensure Certificates Are Not Added To Root Store

By default, the Trusted Root Certification Authorities certificate store is configured with a set of public CAs that has met the requirements of the Microsoft Root Certificate Program. Since all trusted root CAs can issue certificates for any domain, an attacker can pick a weak or coercible CA that you install by yourself to target for an attack – and a single vulnerable, malicious or coercible CA undermines the security of the entire system. To make matters worse, these attacks can go unnoticed quite easily.

|Item|Value|
|-|-|
|Category|Security|
|Enabled|False|
|Severity|Warning|
|CodeFix|False|
---

## [CA5382](https://docs.microsoft.com/dotnet/fundamentals/code-analysis/quality-rules/ca5382): Use Secure Cookies In ASP.NET Core

Applications available over HTTPS must use secure cookies.

|Item|Value|
|-|-|
|Category|Security|
|Enabled|False|
|Severity|Warning|
|CodeFix|False|
---

## [CA5383](https://docs.microsoft.com/dotnet/fundamentals/code-analysis/quality-rules/ca5383): Ensure Use Secure Cookies In ASP.NET Core

Applications available over HTTPS must use secure cookies.

|Item|Value|
|-|-|
|Category|Security|
|Enabled|False|
|Severity|Warning|
|CodeFix|False|
---

## [CA5384](https://docs.microsoft.com/dotnet/fundamentals/code-analysis/quality-rules/ca5384): Do Not Use Digital Signature Algorithm (DSA)

DSA is too weak to use.

|Item|Value|
|-|-|
|Category|Security|
|Enabled|True|
|Severity|Hidden|
|CodeFix|False|
---

## [CA5385](https://docs.microsoft.com/dotnet/fundamentals/code-analysis/quality-rules/ca5385): Use Rivest–Shamir–Adleman (RSA) Algorithm With Sufficient Key Size

Encryption algorithms are vulnerable to brute force attacks when too small a key size is used.

|Item|Value|
|-|-|
|Category|Security|
|Enabled|True|
|Severity|Hidden|
|CodeFix|False|
---

## [CA5386](https://docs.microsoft.com/dotnet/fundamentals/code-analysis/quality-rules/ca5386): Avoid hardcoding SecurityProtocolType value

Avoid hardcoding SecurityProtocolType {0}, and instead use SecurityProtocolType.SystemDefault to allow the operating system to choose the best Transport Layer Security protocol to use.

|Item|Value|
|-|-|
|Category|Security|
|Enabled|False|
|Severity|Warning|
|CodeFix|False|
---

## [CA5387](https://docs.microsoft.com/dotnet/fundamentals/code-analysis/quality-rules/ca5387): Do Not Use Weak Key Derivation Function With Insufficient Iteration Count

When deriving cryptographic keys from user-provided inputs such as password, use sufficient iteration count (at least 100k).

|Item|Value|
|-|-|
|Category|Security|
|Enabled|False|
|Severity|Warning|
|CodeFix|False|
---

## [CA5388](https://docs.microsoft.com/dotnet/fundamentals/code-analysis/quality-rules/ca5388): Ensure Sufficient Iteration Count When Using Weak Key Derivation Function

When deriving cryptographic keys from user-provided inputs such as password, use sufficient iteration count (at least 100k).

|Item|Value|
|-|-|
|Category|Security|
|Enabled|False|
|Severity|Warning|
|CodeFix|False|
---

## [CA5389](https://docs.microsoft.com/dotnet/fundamentals/code-analysis/quality-rules/ca5389): Do Not Add Archive Item's Path To The Target File System Path

When extracting files from an archive and using the archive item's path, check if the path is safe. Archive path can be relative and can lead to file system access outside of the expected file system target path, leading to malicious config changes and remote code execution via lay-and-wait technique.

|Item|Value|
|-|-|
|Category|Security|
|Enabled|False|
|Severity|Warning|
|CodeFix|False|
---

## [CA5390](https://docs.microsoft.com/dotnet/fundamentals/code-analysis/quality-rules/ca5390): Do not hard-code encryption key

SymmetricAlgorithm's .Key property, or a method's rgbKey parameter, should never be a hard-coded value.

|Item|Value|
|-|-|
|Category|Security|
|Enabled|False|
|Severity|Warning|
|CodeFix|False|
---

## [CA5391](https://docs.microsoft.com/dotnet/fundamentals/code-analysis/quality-rules/ca5391): Use antiforgery tokens in ASP.NET Core MVC controllers

Handling a POST, PUT, PATCH, or DELETE request without validating an antiforgery token may be vulnerable to cross-site request forgery attacks. A cross-site request forgery attack can send malicious requests from an authenticated user to your ASP.NET Core MVC controller.

|Item|Value|
|-|-|
|Category|Security|
|Enabled|False|
|Severity|Warning|
|CodeFix|False|
---

## [CA5392](https://docs.microsoft.com/dotnet/fundamentals/code-analysis/quality-rules/ca5392): Use DefaultDllImportSearchPaths attribute for P/Invokes

By default, P/Invokes using DllImportAttribute probe a number of directories, including the current working directory for the library to load. This can be a security issue for certain applications, leading to DLL hijacking.

|Item|Value|
|-|-|
|Category|Security|
|Enabled|False|
|Severity|Warning|
|CodeFix|False|
---

## [CA5393](https://docs.microsoft.com/dotnet/fundamentals/code-analysis/quality-rules/ca5393): Do not use unsafe DllImportSearchPath value

There could be a malicious DLL in the default DLL search directories. Or, depending on where your application is run from, there could be a malicious DLL in the application's directory. Use a DllImportSearchPath value that specifies an explicit search path instead. The DllImportSearchPath flags that this rule looks for can be configured in .editorconfig.

|Item|Value|
|-|-|
|Category|Security|
|Enabled|False|
|Severity|Warning|
|CodeFix|False|
---

## [CA5394](https://docs.microsoft.com/dotnet/fundamentals/code-analysis/quality-rules/ca5394): Do not use insecure randomness

Using a cryptographically weak pseudo-random number generator may allow an attacker to predict what security-sensitive value will be generated. Use a cryptographically strong random number generator if an unpredictable value is required, or ensure that weak pseudo-random numbers aren't used in a security-sensitive manner.

|Item|Value|
|-|-|
|Category|Security|
|Enabled|False|
|Severity|Warning|
|CodeFix|False|
---

## [CA5395](https://docs.microsoft.com/dotnet/fundamentals/code-analysis/quality-rules/ca5395): Miss HttpVerb attribute for action methods

All the methods that create, edit, delete, or otherwise modify data do so in the [HttpPost] overload of the method, which needs to be protected with the anti forgery attribute from request forgery. Performing a GET operation should be a safe operation that has no side effects and doesn't modify your persisted data.

|Item|Value|
|-|-|
|Category|Security|
|Enabled|False|
|Severity|Warning|
|CodeFix|False|
---

## [CA5396](https://docs.microsoft.com/dotnet/fundamentals/code-analysis/quality-rules/ca5396): Set HttpOnly to true for HttpCookie

As a defense in depth measure, ensure security sensitive HTTP cookies are marked as HttpOnly. This indicates web browsers should disallow scripts from accessing the cookies. Injected malicious scripts are a common way of stealing cookies.

|Item|Value|
|-|-|
|Category|Security|
|Enabled|False|
|Severity|Warning|
|CodeFix|False|
---

## [CA5397](https://docs.microsoft.com/dotnet/fundamentals/code-analysis/quality-rules/ca5397): Do not use deprecated SslProtocols values

Older protocol versions of Transport Layer Security (TLS) are less secure than TLS 1.2 and TLS 1.3, and are more likely to have new vulnerabilities. Avoid older protocol versions to minimize risk.

|Item|Value|
|-|-|
|Category|Security|
|Enabled|True|
|Severity|Hidden|
|CodeFix|False|
---

## [CA5398](https://docs.microsoft.com/dotnet/fundamentals/code-analysis/quality-rules/ca5398): Avoid hardcoded SslProtocols values

Current Transport Layer Security protocol versions may become deprecated if vulnerabilities are found. Avoid hardcoding SslProtocols values to keep your application secure. Use 'None' to let the Operating System choose a version.

|Item|Value|
|-|-|
|Category|Security|
|Enabled|False|
|Severity|Warning|
|CodeFix|False|
---

## [CA5399](https://docs.microsoft.com/dotnet/fundamentals/code-analysis/quality-rules/ca5399): HttpClients should enable certificate revocation list checks

Using HttpClient without providing a platform specific handler (WinHttpHandler or CurlHandler or HttpClientHandler) where the CheckCertificateRevocationList property is set to true, will allow revoked certificates to be accepted by the HttpClient as valid.

|Item|Value|
|-|-|
|Category|Security|
|Enabled|False|
|Severity|Warning|
|CodeFix|False|
---

## [CA5400](https://docs.microsoft.com/dotnet/fundamentals/code-analysis/quality-rules/ca5400): Ensure HttpClient certificate revocation list check is not disabled

Using HttpClient without providing a platform specific handler (WinHttpHandler or CurlHandler or HttpClientHandler) where the CheckCertificateRevocationList property is set to true, will allow revoked certificates to be accepted by the HttpClient as valid.

|Item|Value|
|-|-|
|Category|Security|
|Enabled|False|
|Severity|Warning|
|CodeFix|False|
---

## [CA5401](https://docs.microsoft.com/dotnet/fundamentals/code-analysis/quality-rules/ca5401): Do not use CreateEncryptor with non-default IV

Symmetric encryption should always use a non-repeatable initialization vector to prevent dictionary attacks.

|Item|Value|
|-|-|
|Category|Security|
|Enabled|False|
|Severity|Warning|
|CodeFix|False|
---

## [CA5402](https://docs.microsoft.com/dotnet/fundamentals/code-analysis/quality-rules/ca5402): Use CreateEncryptor with the default IV

Symmetric encryption should always use a non-repeatable initialization vector to prevent dictionary attacks.

|Item|Value|
|-|-|
|Category|Security|
|Enabled|False|
|Severity|Warning|
|CodeFix|False|
---

## [CA5403](https://docs.microsoft.com/dotnet/fundamentals/code-analysis/quality-rules/ca5403): Do not hard-code certificate

Hard-coded certificates in source code are vulnerable to being exploited.

|Item|Value|
|-|-|
|Category|Security|
|Enabled|False|
|Severity|Warning|
|CodeFix|False|
---

## [CA5404](https://docs.microsoft.com/dotnet/fundamentals/code-analysis/quality-rules/ca5404): Do not disable token validation checks

Token validation checks ensure that while validating tokens, all aspects are analyzed and verified. Turning off validation can lead to security holes by allowing untrusted tokens to make it through validation.

|Item|Value|
|-|-|
|Category|Security|
|Enabled|False|
|Severity|Warning|
|CodeFix|False|
---

## [CA5405](https://docs.microsoft.com/dotnet/fundamentals/code-analysis/quality-rules/ca5405): Do not always skip token validation in delegates

By setting critical TokenValidationParameter validation delegates to true, important authentication safeguards are disabled which can lead to tokens from any issuer or expired tokens being wrongly validated.

|Item|Value|
|-|-|
|Category|Security|
|Enabled|False|
|Severity|Warning|
|CodeFix|False|
---<|MERGE_RESOLUTION|>--- conflicted
+++ resolved
@@ -2052,120 +2052,123 @@
 |CodeFix|True|
 ---
 
-<<<<<<< HEAD
-## [CA2250](https://docs.microsoft.com/dotnet/fundamentals/code-analysis/quality-rules/ca2250): Use implicitly assignable foreach variable type
+## [CA2250](https://docs.microsoft.com/dotnet/fundamentals/code-analysis/quality-rules/ca2250): Use 'ThrowIfCancellationRequested'
+
+'ThrowIfCancellationRequested' automatically checks whether the token has been canceled, and throws an 'OperationCanceledException' if it has.
+
+|Item|Value|
+|-|-|
+|Category|Usage|
+|Enabled|True|
+|Severity|Info|
+|CodeFix|True|
+---
+
+## [CA2251](https://docs.microsoft.com/dotnet/fundamentals/code-analysis/quality-rules/ca2251): Use 'string.Equals'
+
+It is both clearer and likely faster to use 'string.Equals' instead of comparing the result of 'string.Compare' to zero.
+
+|Item|Value|
+|-|-|
+|Category|Usage|
+|Enabled|True|
+|Severity|Hidden|
+|CodeFix|True|
+---
+
+## [CA2252](https://docs.microsoft.com/dotnet/fundamentals/code-analysis/quality-rules/ca2252): This API requires opting into preview features
+
+An assembly has to opt into preview features before using them.
+
+|Item|Value|
+|-|-|
+|Category|Usage|
+|Enabled|True|
+|Severity|Error|
+|CodeFix|False|
+---
+
+## [CA2253](https://docs.microsoft.com/dotnet/fundamentals/code-analysis/quality-rules/ca2253): Named placeholders should not be numeric values
+
+Named placeholders in the logging message template should not be comprised of only numeric characters.
+
+|Item|Value|
+|-|-|
+|Category|Usage|
+|Enabled|True|
+|Severity|Info|
+|CodeFix|False|
+---
+
+## [CA2254](https://docs.microsoft.com/dotnet/fundamentals/code-analysis/quality-rules/ca2254): Template should be a static expression
+
+The logging message template should not vary between calls.
+
+|Item|Value|
+|-|-|
+|Category|Usage|
+|Enabled|True|
+|Severity|Info|
+|CodeFix|False|
+---
+
+## [CA2255](https://docs.microsoft.com/dotnet/fundamentals/code-analysis/quality-rules/ca2255): The 'ModuleInitializer' attribute should not be used in libraries
+
+Module initializers are intended to be used by application code to ensure an application's components are initialized before the application code begins executing. If library code declares a 'ModuleInitializer' method, it can interfere with application initialization and also lead to limitations in that application's trimming abilities. Library code should therefore not utilize the 'ModuleInitializer' attribute, but instead expose methods that can be used to initialize any components within the library and allow the application to invoke the method during application initialization.
+
+|Item|Value|
+|-|-|
+|Category|Usage|
+|Enabled|True|
+|Severity|Warning|
+|CodeFix|False|
+---
+
+## [CA2256](https://docs.microsoft.com/dotnet/fundamentals/code-analysis/quality-rules/ca2256): All members declared in parent interfaces must have an implementation in a DynamicInterfaceCastableImplementation-attributed interface
+
+Types attributed with 'DynamicInterfaceCastableImplementationAttribute' act as an interface implementation for a type that implements the 'IDynamicInterfaceCastable' type. As a result, it must provide an implementation of all of the members defined in the inherited interfaces, because the type that implements 'IDynamicInterfaceCastable' will not provide them otherwise.
+
+|Item|Value|
+|-|-|
+|Category|Usage|
+|Enabled|True|
+|Severity|Warning|
+|CodeFix|True|
+---
+
+## [CA2257](https://docs.microsoft.com/dotnet/fundamentals/code-analysis/quality-rules/ca2257): Members defined on an interface with the 'DynamicInterfaceCastableImplementationAttribute' should be 'static'
+
+Since a type that implements 'IDynamicInterfaceCastable' may not implement a dynamic interface in metadata, calls to an instance interface member that is not an explicit implementation defined on this type are likely to fail at runtime. Mark new interface members 'static' to avoid runtime errors.
+
+|Item|Value|
+|-|-|
+|Category|Usage|
+|Enabled|True|
+|Severity|Warning|
+|CodeFix|True|
+---
+
+## [CA2258](https://docs.microsoft.com/dotnet/fundamentals/code-analysis/quality-rules/ca2258): Providing a 'DynamicInterfaceCastableImplementation' interface in Visual Basic is unsupported
+
+Providing a functional 'DynamicInterfaceCastableImplementationAttribute'-attributed interface requires the Default Interface Members feature, which is unsupported in Visual Basic.
+
+|Item|Value|
+|-|-|
+|Category|Usage|
+|Enabled|True|
+|Severity|Warning|
+|CodeFix|False|
+---
+
+## [CA2259](https://docs.microsoft.com/dotnet/fundamentals/code-analysis/quality-rules/ca2259): Use implicitly assignable foreach variable type
 
 There is no implicit conversion between collection element and iterator variable, this can result in runtime exception.
-=======
-## [CA2250](https://docs.microsoft.com/dotnet/fundamentals/code-analysis/quality-rules/ca2250): Use 'ThrowIfCancellationRequested'
-
-'ThrowIfCancellationRequested' automatically checks whether the token has been canceled, and throws an 'OperationCanceledException' if it has.
->>>>>>> 729bd06a
-
-|Item|Value|
-|-|-|
-|Category|Usage|
-|Enabled|True|
-|Severity|Info|
-<<<<<<< HEAD
-=======
-|CodeFix|True|
----
-
-## [CA2251](https://docs.microsoft.com/dotnet/fundamentals/code-analysis/quality-rules/ca2251): Use 'string.Equals'
-
-It is both clearer and likely faster to use 'string.Equals' instead of comparing the result of 'string.Compare' to zero.
-
-|Item|Value|
-|-|-|
-|Category|Usage|
-|Enabled|True|
-|Severity|Hidden|
-|CodeFix|True|
----
-
-## [CA2252](https://docs.microsoft.com/dotnet/fundamentals/code-analysis/quality-rules/ca2252): This API requires opting into preview features
-
-An assembly has to opt into preview features before using them.
-
-|Item|Value|
-|-|-|
-|Category|Usage|
-|Enabled|True|
-|Severity|Error|
-|CodeFix|False|
----
-
-## [CA2253](https://docs.microsoft.com/dotnet/fundamentals/code-analysis/quality-rules/ca2253): Named placeholders should not be numeric values
-
-Named placeholders in the logging message template should not be comprised of only numeric characters.
-
-|Item|Value|
-|-|-|
-|Category|Usage|
-|Enabled|True|
-|Severity|Info|
-|CodeFix|False|
----
-
-## [CA2254](https://docs.microsoft.com/dotnet/fundamentals/code-analysis/quality-rules/ca2254): Template should be a static expression
-
-The logging message template should not vary between calls.
-
-|Item|Value|
-|-|-|
-|Category|Usage|
-|Enabled|True|
-|Severity|Info|
-|CodeFix|False|
----
-
-## [CA2255](https://docs.microsoft.com/dotnet/fundamentals/code-analysis/quality-rules/ca2255): The 'ModuleInitializer' attribute should not be used in libraries
-
-Module initializers are intended to be used by application code to ensure an application's components are initialized before the application code begins executing. If library code declares a 'ModuleInitializer' method, it can interfere with application initialization and also lead to limitations in that application's trimming abilities. Library code should therefore not utilize the 'ModuleInitializer' attribute, but instead expose methods that can be used to initialize any components within the library and allow the application to invoke the method during application initialization.
-
-|Item|Value|
-|-|-|
-|Category|Usage|
-|Enabled|True|
-|Severity|Warning|
-|CodeFix|False|
----
-
-## [CA2256](https://docs.microsoft.com/dotnet/fundamentals/code-analysis/quality-rules/ca2256): All members declared in parent interfaces must have an implementation in a DynamicInterfaceCastableImplementation-attributed interface
-
-Types attributed with 'DynamicInterfaceCastableImplementationAttribute' act as an interface implementation for a type that implements the 'IDynamicInterfaceCastable' type. As a result, it must provide an implementation of all of the members defined in the inherited interfaces, because the type that implements 'IDynamicInterfaceCastable' will not provide them otherwise.
-
-|Item|Value|
-|-|-|
-|Category|Usage|
-|Enabled|True|
-|Severity|Warning|
-|CodeFix|True|
----
-
-## [CA2257](https://docs.microsoft.com/dotnet/fundamentals/code-analysis/quality-rules/ca2257): Members defined on an interface with the 'DynamicInterfaceCastableImplementationAttribute' should be 'static'
-
-Since a type that implements 'IDynamicInterfaceCastable' may not implement a dynamic interface in metadata, calls to an instance interface member that is not an explicit implementation defined on this type are likely to fail at runtime. Mark new interface members 'static' to avoid runtime errors.
-
-|Item|Value|
-|-|-|
-|Category|Usage|
-|Enabled|True|
-|Severity|Warning|
-|CodeFix|True|
----
-
-## [CA2258](https://docs.microsoft.com/dotnet/fundamentals/code-analysis/quality-rules/ca2258): Providing a 'DynamicInterfaceCastableImplementation' interface in Visual Basic is unsupported
-
-Providing a functional 'DynamicInterfaceCastableImplementationAttribute'-attributed interface requires the Default Interface Members feature, which is unsupported in Visual Basic.
-
-|Item|Value|
-|-|-|
-|Category|Usage|
-|Enabled|True|
-|Severity|Warning|
->>>>>>> 729bd06a
+
+|Item|Value|
+|-|-|
+|Category|Usage|
+|Enabled|True|
+|Severity|Info|
 |CodeFix|False|
 ---
 

# Microsoft.CodeAnalysis.NetAnalyzers

## [CA1000](https://docs.microsoft.com/dotnet/fundamentals/code-analysis/quality-rules/ca1000): Do not declare static members on generic types

When a static member of a generic type is called, the type argument must be specified for the type. When a generic instance member that does not support inference is called, the type argument must be specified for the member. In these two cases, the syntax for specifying the type argument is different and easily confused.

|Item|Value|
|-|-|
|Category|Design|
|Enabled|True|
|Severity|Hidden|
|CodeFix|False|
---

## [CA1001](https://docs.microsoft.com/dotnet/fundamentals/code-analysis/quality-rules/ca1001): Types that own disposable fields should be disposable

A class declares and implements an instance field that is a System.IDisposable type, and the class does not implement IDisposable. A class that declares an IDisposable field indirectly owns an unmanaged resource and should implement the IDisposable interface.

|Item|Value|
|-|-|
|Category|Design|
|Enabled|True|
|Severity|Hidden|
|CodeFix|True|
---

## [CA1002](https://docs.microsoft.com/dotnet/fundamentals/code-analysis/quality-rules/ca1002): Do not expose generic lists

System.Collections.Generic.List\<T> is a generic collection that's designed for performance and not inheritance. List\<T> does not contain virtual members that make it easier to change the behavior of an inherited class.

|Item|Value|
|-|-|
|Category|Design|
|Enabled|False|
|Severity|Warning|
|CodeFix|False|
---

## [CA1003](https://docs.microsoft.com/dotnet/fundamentals/code-analysis/quality-rules/ca1003): Use generic event handler instances

A type contains an event that declares an EventHandler delegate that returns void, whose signature contains two parameters (the first an object and the second a type that is assignable to EventArgs), and the containing assembly targets Microsoft .NET Framework?2.0.

|Item|Value|
|-|-|
|Category|Design|
|Enabled|False|
|Severity|Warning|
|CodeFix|False|
---

## [CA1005](https://docs.microsoft.com/dotnet/fundamentals/code-analysis/quality-rules/ca1005): Avoid excessive parameters on generic types

The more type parameters a generic type contains, the more difficult it is to know and remember what each type parameter represents.

|Item|Value|
|-|-|
|Category|Design|
|Enabled|False|
|Severity|Warning|
|CodeFix|False|
---

## [CA1008](https://docs.microsoft.com/dotnet/fundamentals/code-analysis/quality-rules/ca1008): Enums should have zero value

The default value of an uninitialized enumeration, just as other value types, is zero. A nonflags-attributed enumeration should define a member by using the value of zero so that the default value is a valid value of the enumeration. If an enumeration that has the FlagsAttribute attribute applied defines a zero-valued member, its name should be ""None"" to indicate that no values have been set in the enumeration.

|Item|Value|
|-|-|
|Category|Design|
|Enabled|False|
|Severity|Warning|
|CodeFix|True|
---

## [CA1010](https://docs.microsoft.com/dotnet/fundamentals/code-analysis/quality-rules/ca1010): Generic interface should also be implemented

To broaden the usability of a type, implement one of the generic interfaces. This is especially true for collections as they can then be used to populate generic collection types.

|Item|Value|
|-|-|
|Category|Design|
|Enabled|True|
|Severity|Hidden|
|CodeFix|False|
---

## [CA1012](https://docs.microsoft.com/dotnet/fundamentals/code-analysis/quality-rules/ca1012): Abstract types should not have public constructors

Constructors on abstract types can be called only by derived types. Because public constructors create instances of a type, and you cannot create instances of an abstract type, an abstract type that has a public constructor is incorrectly designed.

|Item|Value|
|-|-|
|Category|Design|
|Enabled|False|
|Severity|Warning|
|CodeFix|True|
---

## [CA1014](https://docs.microsoft.com/dotnet/fundamentals/code-analysis/quality-rules/ca1014): Mark assemblies with CLSCompliant

The Common Language Specification (CLS) defines naming restrictions, data types, and rules to which assemblies must conform if they will be used across programming languages. Good design dictates that all assemblies explicitly indicate CLS compliance by using CLSCompliantAttribute . If this attribute is not present on an assembly, the assembly is not compliant.

|Item|Value|
|-|-|
|Category|Design|
|Enabled|False|
|Severity|Warning|
|CodeFix|False|
---

## [CA1016](https://docs.microsoft.com/dotnet/fundamentals/code-analysis/quality-rules/ca1016): Mark assemblies with assembly version

The .NET Framework uses the version number to uniquely identify an assembly, and to bind to types in strongly named assemblies. The version number is used together with version and publisher policy. By default, applications run only with the assembly version with which they were built.

|Item|Value|
|-|-|
|Category|Design|
|Enabled|True|
|Severity|Info|
|CodeFix|False|
---

## [CA1017](https://docs.microsoft.com/dotnet/fundamentals/code-analysis/quality-rules/ca1017): Mark assemblies with ComVisible

ComVisibleAttribute determines how COM clients access managed code. Good design dictates that assemblies explicitly indicate COM visibility. COM visibility can be set for the whole assembly and then overridden for individual types and type members. If this attribute is not present, the contents of the assembly are visible to COM clients.

|Item|Value|
|-|-|
|Category|Design|
|Enabled|False|
|Severity|Warning|
|CodeFix|False|
---

## [CA1018](https://docs.microsoft.com/dotnet/fundamentals/code-analysis/quality-rules/ca1018): Mark attributes with AttributeUsageAttribute

Specify AttributeUsage on {0}

|Item|Value|
|-|-|
|Category|Design|
|Enabled|True|
|Severity|Info|
|CodeFix|True|
---

## [CA1019](https://docs.microsoft.com/dotnet/fundamentals/code-analysis/quality-rules/ca1019): Define accessors for attribute arguments

Remove the property setter from {0} or reduce its accessibility because it corresponds to positional argument {1}

|Item|Value|
|-|-|
|Category|Design|
|Enabled|False|
|Severity|Warning|
|CodeFix|True|
---

## [CA1021](https://docs.microsoft.com/dotnet/fundamentals/code-analysis/quality-rules/ca1021): Avoid out parameters

Passing types by reference (using 'out' or 'ref') requires experience with pointers, understanding how value types and reference types differ, and handling methods with multiple return values. Also, the difference between 'out' and 'ref' parameters is not widely understood.

|Item|Value|
|-|-|
|Category|Design|
|Enabled|False|
|Severity|Warning|
|CodeFix|False|
---

## [CA1024](https://docs.microsoft.com/dotnet/fundamentals/code-analysis/quality-rules/ca1024): Use properties where appropriate

A public or protected method has a name that starts with ""Get"", takes no parameters, and returns a value that is not an array. The method might be a good candidate to become a property.

|Item|Value|
|-|-|
|Category|Design|
|Enabled|False|
|Severity|Warning|
|CodeFix|False|
---

## [CA1027](https://docs.microsoft.com/dotnet/fundamentals/code-analysis/quality-rules/ca1027): Mark enums with FlagsAttribute

An enumeration is a value type that defines a set of related named constants. Apply FlagsAttribute to an enumeration when its named constants can be meaningfully combined.

|Item|Value|
|-|-|
|Category|Design|
|Enabled|False|
|Severity|Warning|
|CodeFix|True|
---

## [CA1028](https://docs.microsoft.com/dotnet/fundamentals/code-analysis/quality-rules/ca1028): Enum Storage should be Int32

An enumeration is a value type that defines a set of related named constants. By default, the System.Int32 data type is used to store the constant value. Although you can change this underlying type, it is not required or recommended for most scenarios.

|Item|Value|
|-|-|
|Category|Design|
|Enabled|False|
|Severity|Warning|
|CodeFix|True|
---

## [CA1030](https://docs.microsoft.com/dotnet/fundamentals/code-analysis/quality-rules/ca1030): Use events where appropriate

This rule detects methods that have names that ordinarily would be used for events. If a method is called in response to a clearly defined state change, the method should be invoked by an event handler. Objects that call the method should raise events instead of calling the method directly.

|Item|Value|
|-|-|
|Category|Design|
|Enabled|False|
|Severity|Warning|
|CodeFix|False|
---

## [CA1031](https://docs.microsoft.com/dotnet/fundamentals/code-analysis/quality-rules/ca1031): Do not catch general exception types

A general exception such as System.Exception or System.SystemException or a disallowed exception type is caught in a catch statement, or a general catch clause is used. General and disallowed exceptions should not be caught.

|Item|Value|
|-|-|
|Category|Design|
|Enabled|False|
|Severity|Warning|
|CodeFix|False|
---

## [CA1032](https://docs.microsoft.com/dotnet/fundamentals/code-analysis/quality-rules/ca1032): Implement standard exception constructors

Failure to provide the full set of constructors can make it difficult to correctly handle exceptions.

|Item|Value|
|-|-|
|Category|Design|
|Enabled|False|
|Severity|Warning|
|CodeFix|True|
---

## [CA1033](https://docs.microsoft.com/dotnet/fundamentals/code-analysis/quality-rules/ca1033): Interface methods should be callable by child types

An unsealed externally visible type provides an explicit method implementation of a public interface and does not provide an alternative externally visible method that has the same name.

|Item|Value|
|-|-|
|Category|Design|
|Enabled|False|
|Severity|Warning|
|CodeFix|True|
---

## [CA1034](https://docs.microsoft.com/dotnet/fundamentals/code-analysis/quality-rules/ca1034): Nested types should not be visible

A nested type is a type that is declared in the scope of another type. Nested types are useful to encapsulate private implementation details of the containing type. Used for this purpose, nested types should not be externally visible.

|Item|Value|
|-|-|
|Category|Design|
|Enabled|False|
|Severity|Warning|
|CodeFix|False|
---

## [CA1036](https://docs.microsoft.com/dotnet/fundamentals/code-analysis/quality-rules/ca1036): Override methods on comparable types

A public or protected type implements the System.IComparable interface. It does not override Object.Equals nor does it overload the language-specific operator for equality, inequality, less than, less than or equal, greater than or greater than or equal.

|Item|Value|
|-|-|
|Category|Design|
|Enabled|True|
|Severity|Hidden|
|CodeFix|True|
---

## [CA1040](https://docs.microsoft.com/dotnet/fundamentals/code-analysis/quality-rules/ca1040): Avoid empty interfaces

Interfaces define members that provide a behavior or usage contract. The functionality that is described by the interface can be adopted by any type, regardless of where the type appears in the inheritance hierarchy. A type implements an interface by providing implementations for the members of the interface. An empty interface does not define any members; therefore, it does not define a contract that can be implemented.

|Item|Value|
|-|-|
|Category|Design|
|Enabled|False|
|Severity|Warning|
|CodeFix|False|
---

## [CA1041](https://docs.microsoft.com/dotnet/fundamentals/code-analysis/quality-rules/ca1041): Provide ObsoleteAttribute message

A type or member is marked by using a System.ObsoleteAttribute attribute that does not have its ObsoleteAttribute.Message property specified. When a type or member that is marked by using ObsoleteAttribute is compiled, the Message property of the attribute is displayed. This gives the user information about the obsolete type or member.

|Item|Value|
|-|-|
|Category|Design|
|Enabled|True|
|Severity|Info|
|CodeFix|False|
---

## [CA1043](https://docs.microsoft.com/dotnet/fundamentals/code-analysis/quality-rules/ca1043): Use Integral Or String Argument For Indexers

Indexers, that is, indexed properties, should use integer or string types for the index. These types are typically used for indexing data structures and increase the usability of the library. Use of the Object type should be restricted to those cases where the specific integer or string type cannot be specified at design time. If the design requires other types for the index, reconsider whether the type represents a logical data store. If it does not represent a logical data store, use a method.

|Item|Value|
|-|-|
|Category|Design|
|Enabled|False|
|Severity|Warning|
|CodeFix|False|
---

## [CA1044](https://docs.microsoft.com/dotnet/fundamentals/code-analysis/quality-rules/ca1044): Properties should not be write only

Although it is acceptable and often necessary to have a read-only property, the design guidelines prohibit the use of write-only properties. This is because letting a user set a value, and then preventing the user from viewing that value, does not provide any security. Also, without read access, the state of shared objects cannot be viewed, which limits their usefulness.

|Item|Value|
|-|-|
|Category|Design|
|Enabled|False|
|Severity|Warning|
|CodeFix|False|
---

## [CA1045](https://docs.microsoft.com/dotnet/fundamentals/code-analysis/quality-rules/ca1045): Do not pass types by reference

Passing types by reference (using out or ref) requires experience with pointers, understanding how value types and reference types differ, and handling methods that have multiple return values. Also, the difference between out and ref parameters is not widely understood.

|Item|Value|
|-|-|
|Category|Design|
|Enabled|False|
|Severity|Warning|
|CodeFix|False|
---

## [CA1046](https://docs.microsoft.com/dotnet/fundamentals/code-analysis/quality-rules/ca1046): Do not overload equality operator on reference types

For reference types, the default implementation of the equality operator is almost always correct. By default, two references are equal only if they point to the same object. If the operator is providing meaningful value equality, the type should implement the generic 'System.IEquatable' interface.

|Item|Value|
|-|-|
|Category|Design|
|Enabled|False|
|Severity|Warning|
|CodeFix|False|
---

## [CA1047](https://docs.microsoft.com/dotnet/fundamentals/code-analysis/quality-rules/ca1047): Do not declare protected member in sealed type

Types declare protected members so that inheriting types can access or override the member. By definition, you cannot inherit from a sealed type, which means that protected methods on sealed types cannot be called.

|Item|Value|
|-|-|
|Category|Design|
|Enabled|True|
|Severity|Info|
|CodeFix|False|
---

## [CA1050](https://docs.microsoft.com/dotnet/fundamentals/code-analysis/quality-rules/ca1050): Declare types in namespaces

Types are declared in namespaces to prevent name collisions and as a way to organize related types in an object hierarchy.

|Item|Value|
|-|-|
|Category|Design|
|Enabled|True|
|Severity|Info|
|CodeFix|False|
---

## [CA1051](https://docs.microsoft.com/dotnet/fundamentals/code-analysis/quality-rules/ca1051): Do not declare visible instance fields

The primary use of a field should be as an implementation detail. Fields should be private or internal and should be exposed by using properties.

|Item|Value|
|-|-|
|Category|Design|
|Enabled|True|
|Severity|Hidden|
|CodeFix|False|
---

## [CA1052](https://docs.microsoft.com/dotnet/fundamentals/code-analysis/quality-rules/ca1052): Static holder types should be Static or NotInheritable

Type '{0}' is a static holder type but is neither static nor NotInheritable

|Item|Value|
|-|-|
|Category|Design|
|Enabled|False|
|Severity|Warning|
|CodeFix|True|
---

## [CA1054](https://docs.microsoft.com/dotnet/fundamentals/code-analysis/quality-rules/ca1054): URI-like parameters should not be strings

This rule assumes that the parameter represents a Uniform Resource Identifier (URI). A string representation or a URI is prone to parsing and encoding errors, and can lead to security vulnerabilities. 'System.Uri' class provides these services in a safe and secure manner.

|Item|Value|
|-|-|
|Category|Design|
|Enabled|False|
|Severity|Warning|
|CodeFix|True|
---

## [CA1055](https://docs.microsoft.com/dotnet/fundamentals/code-analysis/quality-rules/ca1055): URI-like return values should not be strings

This rule assumes that the method returns a URI. A string representation of a URI is prone to parsing and encoding errors, and can lead to security vulnerabilities. The System.Uri class provides these services in a safe and secure manner.

|Item|Value|
|-|-|
|Category|Design|
|Enabled|False|
|Severity|Warning|
|CodeFix|False|
---

## [CA1056](https://docs.microsoft.com/dotnet/fundamentals/code-analysis/quality-rules/ca1056): URI-like properties should not be strings

This rule assumes that the property represents a Uniform Resource Identifier (URI). A string representation of a URI is prone to parsing and encoding errors, and can lead to security vulnerabilities. The System.Uri class provides these services in a safe and secure manner.

|Item|Value|
|-|-|
|Category|Design|
|Enabled|False|
|Severity|Warning|
|CodeFix|False|
---

## [CA1058](https://docs.microsoft.com/dotnet/fundamentals/code-analysis/quality-rules/ca1058): Types should not extend certain base types

An externally visible type extends certain base types. Use one of the alternatives.

|Item|Value|
|-|-|
|Category|Design|
|Enabled|False|
|Severity|Warning|
|CodeFix|False|
---

## [CA1060](https://docs.microsoft.com/dotnet/fundamentals/code-analysis/quality-rules/ca1060): Move pinvokes to native methods class

Platform Invocation methods, such as those that are marked by using the System.Runtime.InteropServices.DllImportAttribute attribute, or methods that are defined by using the Declare keyword in Visual Basic, access unmanaged code. These methods should be of the NativeMethods, SafeNativeMethods, or UnsafeNativeMethods class.

|Item|Value|
|-|-|
|Category|Design|
|Enabled|False|
|Severity|Warning|
|CodeFix|False|
---

## [CA1061](https://docs.microsoft.com/dotnet/fundamentals/code-analysis/quality-rules/ca1061): Do not hide base class methods

A method in a base type is hidden by an identically named method in a derived type when the parameter signature of the derived method differs only by types that are more weakly derived than the corresponding types in the parameter signature of the base method.

|Item|Value|
|-|-|
|Category|Design|
|Enabled|True|
|Severity|Info|
|CodeFix|False|
---

## [CA1062](https://docs.microsoft.com/dotnet/fundamentals/code-analysis/quality-rules/ca1062): Validate arguments of public methods

An externally visible method dereferences one of its reference arguments without verifying whether that argument is null (Nothing in Visual Basic). All reference arguments that are passed to externally visible methods should be checked against null. If appropriate, throw an ArgumentNullException when the argument is null or add a Code Contract precondition asserting non-null argument. If the method is designed to be called only by known assemblies, you should make the method internal.

|Item|Value|
|-|-|
|Category|Design|
|Enabled|False|
|Severity|Warning|
|CodeFix|False|
---

## [CA1063](https://docs.microsoft.com/dotnet/fundamentals/code-analysis/quality-rules/ca1063): Implement IDisposable Correctly

All IDisposable types should implement the Dispose pattern correctly.

|Item|Value|
|-|-|
|Category|Design|
|Enabled|False|
|Severity|Warning|
|CodeFix|False|
---

## [CA1064](https://docs.microsoft.com/dotnet/fundamentals/code-analysis/quality-rules/ca1064): Exceptions should be public

An internal exception is visible only inside its own internal scope. After the exception falls outside the internal scope, only the base exception can be used to catch the exception. If the internal exception is inherited from T:System.Exception, T:System.SystemException, or T:System.ApplicationException, the external code will not have sufficient information to know what to do with the exception.

|Item|Value|
|-|-|
|Category|Design|
|Enabled|False|
|Severity|Warning|
|CodeFix|True|
---

## [CA1065](https://docs.microsoft.com/dotnet/fundamentals/code-analysis/quality-rules/ca1065): Do not raise exceptions in unexpected locations

A method that is not expected to throw exceptions throws an exception.

|Item|Value|
|-|-|
|Category|Design|
|Enabled|False|
|Severity|Warning|
|CodeFix|False|
---

## [CA1066](https://docs.microsoft.com/dotnet/fundamentals/code-analysis/quality-rules/ca1066): Implement IEquatable when overriding Object.Equals

When a type T overrides Object.Equals(object), the implementation must cast the object argument to the correct type T before performing the comparison. If the type implements IEquatable\<T>, and therefore offers the method T.Equals(T), and if the argument is known at compile time to be of type T, then the compiler can call IEquatable\<T>.Equals(T) instead of Object.Equals(object), and no cast is necessary, improving performance.

|Item|Value|
|-|-|
|Category|Design|
|Enabled|False|
|Severity|Warning|
|CodeFix|True|
---

## [CA1067](https://docs.microsoft.com/dotnet/fundamentals/code-analysis/quality-rules/ca1067): Override Object.Equals(object) when implementing IEquatable\<T>

When a type T implements the interface IEquatable\<T>, it suggests to a user who sees a call to the Equals method in source code that an instance of the type can be equated with an instance of any other type. The user might be confused if their attempt to equate the type with an instance of another type fails to compile. This violates the "principle of least surprise".

|Item|Value|
|-|-|
|Category|Design|
|Enabled|True|
|Severity|Info|
|CodeFix|True|
---

## [CA1068](https://docs.microsoft.com/dotnet/fundamentals/code-analysis/quality-rules/ca1068): CancellationToken parameters must come last

Method '{0}' should take CancellationToken as the last parameter

|Item|Value|
|-|-|
|Category|Design|
|Enabled|True|
|Severity|Info|
|CodeFix|False|
---

## [CA1069](https://docs.microsoft.com/dotnet/fundamentals/code-analysis/quality-rules/ca1069): Enums values should not be duplicated

The field reference '{0}' is duplicated in this bitwise initialization

|Item|Value|
|-|-|
|Category|Design|
|Enabled|True|
|Severity|Info|
|CodeFix|False|
---

## [CA1070](https://docs.microsoft.com/dotnet/fundamentals/code-analysis/quality-rules/ca1070): Do not declare event fields as virtual

Do not declare virtual events in a base class. Overridden events in a derived class have undefined behavior. The C# compiler does not handle this correctly and it is unpredictable whether a subscriber to the derived event will actually be subscribing to the base class event.

|Item|Value|
|-|-|
|Category|Design|
|Enabled|True|
|Severity|Info|
|CodeFix|False|
---

## [CA1200](https://docs.microsoft.com/dotnet/fundamentals/code-analysis/quality-rules/ca1200): Avoid using cref tags with a prefix

Use of cref tags with prefixes should be avoided, since it prevents the compiler from verifying references and the IDE from updating references during refactorings. It is permissible to suppress this error at a single documentation site if the cref must use a prefix because the type being mentioned is not findable by the compiler. For example, if a cref is mentioning a special attribute in the full framework but you're in a file that compiles against the portable framework, or if you want to reference a type at higher layer of Roslyn, you should suppress the error. You should not suppress the error just because you want to take a shortcut and avoid using the full syntax.

|Item|Value|
|-|-|
|Category|Documentation|
|Enabled|True|
|Severity|Hidden|
|CodeFix|False|
---

## [CA1303](https://docs.microsoft.com/dotnet/fundamentals/code-analysis/quality-rules/ca1303): Do not pass literals as localized parameters

A method passes a string literal as a parameter to a constructor or method in the .NET Framework class library and that string should be localizable. To fix a violation of this rule, replace the string literal with a string retrieved through an instance of the ResourceManager class.

|Item|Value|
|-|-|
|Category|Globalization|
|Enabled|False|
|Severity|Warning|
|CodeFix|False|
---

## [CA1304](https://docs.microsoft.com/dotnet/fundamentals/code-analysis/quality-rules/ca1304): Specify CultureInfo

A method or constructor calls a member that has an overload that accepts a System.Globalization.CultureInfo parameter, and the method or constructor does not call the overload that takes the CultureInfo parameter. When a CultureInfo or System.IFormatProvider object is not supplied, the default value that is supplied by the overloaded member might not have the effect that you want in all locales. If the result will be displayed to the user, specify 'CultureInfo.CurrentCulture' as the 'CultureInfo' parameter. Otherwise, if the result will be stored and accessed by software, such as when it is persisted to disk or to a database, specify 'CultureInfo.InvariantCulture'.

|Item|Value|
|-|-|
|Category|Globalization|
|Enabled|True|
|Severity|Hidden|
|CodeFix|False|
---

## [CA1305](https://docs.microsoft.com/dotnet/fundamentals/code-analysis/quality-rules/ca1305): Specify IFormatProvider

A method or constructor calls one or more members that have overloads that accept a System.IFormatProvider parameter, and the method or constructor does not call the overload that takes the IFormatProvider parameter. When a System.Globalization.CultureInfo or IFormatProvider object is not supplied, the default value that is supplied by the overloaded member might not have the effect that you want in all locales. If the result will be based on the input from/output displayed to the user, specify 'CultureInfo.CurrentCulture' as the 'IFormatProvider'. Otherwise, if the result will be stored and accessed by software, such as when it is loaded from disk/database and when it is persisted to disk/database, specify 'CultureInfo.InvariantCulture'.

|Item|Value|
|-|-|
|Category|Globalization|
|Enabled|True|
|Severity|Hidden|
|CodeFix|False|
---

## [CA1307](https://docs.microsoft.com/dotnet/fundamentals/code-analysis/quality-rules/ca1307): Specify StringComparison for clarity

A string comparison operation uses a method overload that does not set a StringComparison parameter. It is recommended to use the overload with StringComparison parameter for clarity of intent. If the result will be displayed to the user, such as when sorting a list of items for display in a list box, specify 'StringComparison.CurrentCulture' or 'StringComparison.CurrentCultureIgnoreCase' as the 'StringComparison' parameter. If comparing case-insensitive identifiers, such as file paths, environment variables, or registry keys and values, specify 'StringComparison.OrdinalIgnoreCase'. Otherwise, if comparing case-sensitive identifiers, specify 'StringComparison.Ordinal'.

|Item|Value|
|-|-|
|Category|Globalization|
|Enabled|False|
|Severity|Warning|
|CodeFix|False|
---

## [CA1308](https://docs.microsoft.com/dotnet/fundamentals/code-analysis/quality-rules/ca1308): Normalize strings to uppercase

Strings should be normalized to uppercase. A small group of characters cannot make a round trip when they are converted to lowercase. To make a round trip means to convert the characters from one locale to another locale that represents character data differently, and then to accurately retrieve the original characters from the converted characters.

|Item|Value|
|-|-|
|Category|Globalization|
|Enabled|False|
|Severity|Warning|
|CodeFix|False|
---

## [CA1309](https://docs.microsoft.com/dotnet/fundamentals/code-analysis/quality-rules/ca1309): Use ordinal string comparison

A string comparison operation that is nonlinguistic does not set the StringComparison parameter to either Ordinal or OrdinalIgnoreCase. By explicitly setting the parameter to either StringComparison.Ordinal or StringComparison.OrdinalIgnoreCase, your code often gains speed, becomes more correct, and becomes more reliable.

|Item|Value|
|-|-|
|Category|Globalization|
|Enabled|True|
|Severity|Hidden|
|CodeFix|True|
---

## [CA1310](https://docs.microsoft.com/dotnet/fundamentals/code-analysis/quality-rules/ca1310): Specify StringComparison for correctness

A string comparison operation uses a method overload that does not set a StringComparison parameter, hence its behavior could vary based on the current user's locale settings. It is strongly recommended to use the overload with StringComparison parameter for correctness and clarity of intent. If the result will be displayed to the user, such as when sorting a list of items for display in a list box, specify 'StringComparison.CurrentCulture' or 'StringComparison.CurrentCultureIgnoreCase' as the 'StringComparison' parameter. If comparing case-insensitive identifiers, such as file paths, environment variables, or registry keys and values, specify 'StringComparison.OrdinalIgnoreCase'. Otherwise, if comparing case-sensitive identifiers, specify 'StringComparison.Ordinal'.

|Item|Value|
|-|-|
|Category|Globalization|
|Enabled|True|
|Severity|Hidden|
|CodeFix|False|
---

## [CA1401](https://docs.microsoft.com/dotnet/fundamentals/code-analysis/quality-rules/ca1401): P/Invokes should not be visible

A public or protected method in a public type has the System.Runtime.InteropServices.DllImportAttribute attribute (also implemented by the Declare keyword in Visual Basic). Such methods should not be exposed.

|Item|Value|
|-|-|
|Category|Interoperability|
|Enabled|True|
|Severity|Info|
|CodeFix|False|
---

## [CA1416](https://docs.microsoft.com/dotnet/fundamentals/code-analysis/quality-rules/ca1416): Validate platform compatibility

Using platform dependent API on a component makes the code no longer work across all platforms.

|Item|Value|
|-|-|
|Category|Interoperability|
|Enabled|True|
|Severity|Warning|
|CodeFix|False|
---

## [CA1417](https://docs.microsoft.com/dotnet/fundamentals/code-analysis/quality-rules/ca1417): Do not use 'OutAttribute' on string parameters for P/Invokes

String parameters passed by value with the 'OutAttribute' can destabilize the runtime if the string is an interned string.

|Item|Value|
|-|-|
|Category|Interoperability|
|Enabled|True|
|Severity|Warning|
|CodeFix|False|
---

## [CA1418](https://docs.microsoft.com/dotnet/fundamentals/code-analysis/quality-rules/ca1418): Use valid platform string

Platform compatibility analyzer requires a valid platform name and version.

|Item|Value|
|-|-|
|Category|Interoperability|
|Enabled|True|
|Severity|Warning|
|CodeFix|False|
---

## [CA1419](https://docs.microsoft.com/dotnet/fundamentals/code-analysis/quality-rules/ca1419): Provide a public parameterless constructor for concrete types derived from 'System.Runtime.InteropServices.SafeHandle'

Providing a public parameterless constructor for a type derived from 'System.Runtime.InteropServices.SafeHandle' enables better performance and usage with source-generated interop solutions.

|Item|Value|
|-|-|
|Category|Interoperability|
|Enabled|True|
|Severity|Info|
|CodeFix|True|
---

## [CA1501](https://docs.microsoft.com/dotnet/fundamentals/code-analysis/quality-rules/ca1501): Avoid excessive inheritance

Deeply nested type hierarchies can be difficult to follow, understand, and maintain. This rule limits analysis to hierarchies in the same module. To fix a violation of this rule, derive the type from a base type that is less deep in the inheritance hierarchy or eliminate some of the intermediate base types.

|Item|Value|
|-|-|
|Category|Maintainability|
|Enabled|False|
|Severity|Warning|
|CodeFix|False|
---

## [CA1502](https://docs.microsoft.com/dotnet/fundamentals/code-analysis/quality-rules/ca1502): Avoid excessive complexity

Cyclomatic complexity measures the number of linearly independent paths through the method, which is determined by the number and complexity of conditional branches. A low cyclomatic complexity generally indicates a method that is easy to understand, test, and maintain. The cyclomatic complexity is calculated from a control flow graph of the method and is given as follows: `cyclomatic complexity = the number of edges - the number of nodes + 1`, where a node represents a logic branch point and an edge represents a line between nodes.

|Item|Value|
|-|-|
|Category|Maintainability|
|Enabled|False|
|Severity|Warning|
|CodeFix|False|
---

## [CA1505](https://docs.microsoft.com/dotnet/fundamentals/code-analysis/quality-rules/ca1505): Avoid unmaintainable code

The maintainability index is calculated by using the following metrics: lines of code, program volume, and cyclomatic complexity. Program volume is a measure of the difficulty of understanding of a symbol that is based on the number of operators and operands in the code. Cyclomatic complexity is a measure of the structural complexity of the type or method. A low maintainability index indicates that code is probably difficult to maintain and would be a good candidate to redesign.

|Item|Value|
|-|-|
|Category|Maintainability|
|Enabled|False|
|Severity|Warning|
|CodeFix|False|
---

## [CA1506](https://docs.microsoft.com/dotnet/fundamentals/code-analysis/quality-rules/ca1506): Avoid excessive class coupling

This rule measures class coupling by counting the number of unique type references that a symbol contains. Symbols that have a high degree of class coupling can be difficult to maintain. It is a good practice to have types and methods that exhibit low coupling and high cohesion. To fix this violation, try to redesign the code to reduce the number of types to which it is coupled.

|Item|Value|
|-|-|
|Category|Maintainability|
|Enabled|False|
|Severity|Warning|
|CodeFix|False|
---

## [CA1507](https://docs.microsoft.com/dotnet/fundamentals/code-analysis/quality-rules/ca1507): Use nameof to express symbol names

Using nameof helps keep your code valid when refactoring.

|Item|Value|
|-|-|
|Category|Maintainability|
|Enabled|True|
|Severity|Info|
|CodeFix|True|
---

## [CA1508](https://docs.microsoft.com/dotnet/fundamentals/code-analysis/quality-rules/ca1508): Avoid dead conditional code

'{0}' is never '{1}'. Remove or refactor the condition(s) to avoid dead code.

|Item|Value|
|-|-|
|Category|Maintainability|
|Enabled|False|
|Severity|Warning|
|CodeFix|False|
---

## [CA1509](https://docs.microsoft.com/dotnet/fundamentals/code-analysis/quality-rules/ca1509): Invalid entry in code metrics rule specification file

Invalid entry in code metrics rule specification file.

|Item|Value|
|-|-|
|Category|Maintainability|
|Enabled|False|
|Severity|Warning|
|CodeFix|False|
---

## [CA1700](https://docs.microsoft.com/dotnet/fundamentals/code-analysis/quality-rules/ca1700): Do not name enum values 'Reserved'

This rule assumes that an enumeration member that has a name that contains "reserved" is not currently used but is a placeholder to be renamed or removed in a future version. Renaming or removing a member is a breaking change.

|Item|Value|
|-|-|
|Category|Naming|
|Enabled|False|
|Severity|Warning|
|CodeFix|False|
---

## [CA1707](https://docs.microsoft.com/dotnet/fundamentals/code-analysis/quality-rules/ca1707): Identifiers should not contain underscores

By convention, identifier names do not contain the underscore (_) character. This rule checks namespaces, types, members, and parameters.

|Item|Value|
|-|-|
|Category|Naming|
|Enabled|True|
|Severity|Hidden|
|CodeFix|False|
---

## [CA1708](https://docs.microsoft.com/dotnet/fundamentals/code-analysis/quality-rules/ca1708): Identifiers should differ by more than case

Identifiers for namespaces, types, members, and parameters cannot differ only by case because languages that target the common language runtime are not required to be case-sensitive.

|Item|Value|
|-|-|
|Category|Naming|
|Enabled|True|
|Severity|Hidden|
|CodeFix|False|
---

## [CA1710](https://docs.microsoft.com/dotnet/fundamentals/code-analysis/quality-rules/ca1710): Identifiers should have correct suffix

By convention, the names of types that extend certain base types or that implement certain interfaces, or types that are derived from these types, have a suffix that is associated with the base type or interface.

|Item|Value|
|-|-|
|Category|Naming|
|Enabled|True|
|Severity|Hidden|
|CodeFix|False|
---

## [CA1711](https://docs.microsoft.com/dotnet/fundamentals/code-analysis/quality-rules/ca1711): Identifiers should not have incorrect suffix

By convention, only the names of types that extend certain base types or that implement certain interfaces, or types that are derived from these types, should end with specific reserved suffixes. Other type names should not use these reserved suffixes.

|Item|Value|
|-|-|
|Category|Naming|
|Enabled|True|
|Severity|Hidden|
|CodeFix|False|
---

## [CA1712](https://docs.microsoft.com/dotnet/fundamentals/code-analysis/quality-rules/ca1712): Do not prefix enum values with type name

An enumeration's values should not start with the type name of the enumeration.

|Item|Value|
|-|-|
|Category|Naming|
|Enabled|True|
|Severity|Hidden|
|CodeFix|False|
---

## [CA1713](https://docs.microsoft.com/dotnet/fundamentals/code-analysis/quality-rules/ca1713): Events should not have 'Before' or 'After' prefix

Event names should describe the action that raises the event. To name related events that are raised in a specific sequence, use the present or past tense to indicate the relative position in the sequence of actions. For example, when naming a pair of events that is raised when closing a resource, you might name it 'Closing' and 'Closed', instead of 'BeforeClose' and 'AfterClose'.

|Item|Value|
|-|-|
|Category|Naming|
|Enabled|False|
|Severity|Warning|
|CodeFix|False|
---

## [CA1715](https://docs.microsoft.com/dotnet/fundamentals/code-analysis/quality-rules/ca1715): Identifiers should have correct prefix

The name of an externally visible interface does not start with an uppercase ""I"". The name of a generic type parameter on an externally visible type or method does not start with an uppercase ""T"".

|Item|Value|
|-|-|
|Category|Naming|
|Enabled|True|
|Severity|Hidden|
|CodeFix|False|
---

## [CA1716](https://docs.microsoft.com/dotnet/fundamentals/code-analysis/quality-rules/ca1716): Identifiers should not match keywords

A namespace name or a type name matches a reserved keyword in a programming language. Identifiers for namespaces and types should not match keywords that are defined by languages that target the common language runtime.

|Item|Value|
|-|-|
|Category|Naming|
|Enabled|True|
|Severity|Hidden|
|CodeFix|False|
---

## [CA1720](https://docs.microsoft.com/dotnet/fundamentals/code-analysis/quality-rules/ca1720): Identifier contains type name

Names of parameters and members are better used to communicate their meaning than to describe their type, which is expected to be provided by development tools. For names of members, if a data type name must be used, use a language-independent name instead of a language-specific one.

|Item|Value|
|-|-|
|Category|Naming|
|Enabled|True|
|Severity|Hidden|
|CodeFix|False|
---

## [CA1721](https://docs.microsoft.com/dotnet/fundamentals/code-analysis/quality-rules/ca1721): Property names should not match get methods

The name of a public or protected member starts with ""Get"" and otherwise matches the name of a public or protected property. ""Get"" methods and properties should have names that clearly distinguish their function.

|Item|Value|
|-|-|
|Category|Naming|
|Enabled|False|
|Severity|Warning|
|CodeFix|False|
---

## [CA1724](https://docs.microsoft.com/dotnet/fundamentals/code-analysis/quality-rules/ca1724): Type names should not match namespaces

Type names should not match the names of namespaces that are defined in the .NET Framework class library. Violating this rule can reduce the usability of the library.

|Item|Value|
|-|-|
|Category|Naming|
|Enabled|False|
|Severity|Warning|
|CodeFix|False|
---

## [CA1725](https://docs.microsoft.com/dotnet/fundamentals/code-analysis/quality-rules/ca1725): Parameter names should match base declaration

Consistent naming of parameters in an override hierarchy increases the usability of the method overrides. A parameter name in a derived method that differs from the name in the base declaration can cause confusion about whether the method is an override of the base method or a new overload of the method.

|Item|Value|
|-|-|
|Category|Naming|
|Enabled|True|
|Severity|Hidden|
|CodeFix|True|
---

## [CA1802](https://docs.microsoft.com/dotnet/fundamentals/code-analysis/quality-rules/ca1802): Use literals where appropriate

A field is declared static and read-only (Shared and ReadOnly in Visual Basic), and is initialized by using a value that is computable at compile time. Because the value that is assigned to the targeted field is computable at compile time, change the declaration to a const (Const in Visual Basic) field so that the value is computed at compile time instead of at run?time.

|Item|Value|
|-|-|
|Category|Performance|
|Enabled|False|
|Severity|Warning|
|CodeFix|True|
---

## [CA1805](https://docs.microsoft.com/dotnet/fundamentals/code-analysis/quality-rules/ca1805): Do not initialize unnecessarily

The .NET runtime initializes all fields of reference types to their default values before running the constructor. In most cases, explicitly initializing a field to its default value in a constructor is redundant, adding maintenance costs and potentially degrading performance (such as with increased assembly size), and the explicit initialization can be removed.  In some cases, such as with static readonly fields that permanently retain their default value, consider instead changing them to be constants or properties.

|Item|Value|
|-|-|
|Category|Performance|
|Enabled|True|
|Severity|Hidden|
|CodeFix|True|
---

## [CA1806](https://docs.microsoft.com/dotnet/fundamentals/code-analysis/quality-rules/ca1806): Do not ignore method results

A new object is created but never used; or a method that creates and returns a new string is called and the new string is never used; or a COM or P/Invoke method returns an HRESULT or error code that is never used.

|Item|Value|
|-|-|
|Category|Performance|
|Enabled|True|
|Severity|Info|
|CodeFix|False|
---

## [CA1810](https://docs.microsoft.com/dotnet/fundamentals/code-analysis/quality-rules/ca1810): Initialize reference type static fields inline

A reference type declares an explicit static constructor. To fix a violation of this rule, initialize all static data when it is declared and remove the static constructor.

|Item|Value|
|-|-|
|Category|Performance|
|Enabled|False|
|Severity|Warning|
|CodeFix|False|
---

## [CA1812](https://docs.microsoft.com/dotnet/fundamentals/code-analysis/quality-rules/ca1812): Avoid uninstantiated internal classes

An instance of an assembly-level type is not created by code in the assembly.

|Item|Value|
|-|-|
|Category|Performance|
|Enabled|False|
|Severity|Warning|
|CodeFix|False|
---

## [CA1813](https://docs.microsoft.com/dotnet/fundamentals/code-analysis/quality-rules/ca1813): Avoid unsealed attributes

The .NET Framework class library provides methods for retrieving custom attributes. By default, these methods search the attribute inheritance hierarchy. Sealing the attribute eliminates the search through the inheritance hierarchy and can improve performance.

|Item|Value|
|-|-|
|Category|Performance|
|Enabled|False|
|Severity|Warning|
|CodeFix|True|
---

## [CA1814](https://docs.microsoft.com/dotnet/fundamentals/code-analysis/quality-rules/ca1814): Prefer jagged arrays over multidimensional

A jagged array is an array whose elements are arrays. The arrays that make up the elements can be of different sizes, leading to less wasted space for some sets of data.

|Item|Value|
|-|-|
|Category|Performance|
|Enabled|False|
|Severity|Warning|
|CodeFix|False|
---

## [CA1815](https://docs.microsoft.com/dotnet/fundamentals/code-analysis/quality-rules/ca1815): Override equals and operator equals on value types

For value types, the inherited implementation of Equals uses the Reflection library and compares the contents of all fields. Reflection is computationally expensive, and comparing every field for equality might be unnecessary. If you expect users to compare or sort instances, or to use instances as hash table keys, your value type should implement Equals.

|Item|Value|
|-|-|
|Category|Performance|
|Enabled|False|
|Severity|Warning|
|CodeFix|True|
---

## [CA1816](https://docs.microsoft.com/dotnet/fundamentals/code-analysis/quality-rules/ca1816): Dispose methods should call SuppressFinalize

A method that is an implementation of Dispose does not call GC.SuppressFinalize; or a method that is not an implementation of Dispose calls GC.SuppressFinalize; or a method calls GC.SuppressFinalize and passes something other than this (Me in Visual Basic).

|Item|Value|
|-|-|
|Category|Usage|
|Enabled|True|
|Severity|Info|
|CodeFix|False|
---

## [CA1819](https://docs.microsoft.com/dotnet/fundamentals/code-analysis/quality-rules/ca1819): Properties should not return arrays

Arrays that are returned by properties are not write-protected, even when the property is read-only. To keep the array tamper-proof, the property must return a copy of the array. Typically, users will not understand the adverse performance implications of calling such a property.

|Item|Value|
|-|-|
|Category|Performance|
|Enabled|False|
|Severity|Warning|
|CodeFix|False|
---

## [CA1820](https://docs.microsoft.com/dotnet/fundamentals/code-analysis/quality-rules/ca1820): Test for empty strings using string length

Comparing strings by using the String.Length property or the String.IsNullOrEmpty method is significantly faster than using Equals.

|Item|Value|
|-|-|
|Category|Performance|
|Enabled|False|
|Severity|Warning|
|CodeFix|True|
---

## [CA1821](https://docs.microsoft.com/dotnet/fundamentals/code-analysis/quality-rules/ca1821): Remove empty Finalizers

Finalizers should be avoided where possible, to avoid the additional performance overhead involved in tracking object lifetime.

|Item|Value|
|-|-|
|Category|Performance|
|Enabled|True|
|Severity|Info|
|CodeFix|True|
---

## [CA1822](https://docs.microsoft.com/dotnet/fundamentals/code-analysis/quality-rules/ca1822): Mark members as static

Members that do not access instance data or call instance methods can be marked as static. After you mark the methods as static, the compiler will emit nonvirtual call sites to these members. This can give you a measurable performance gain for performance-sensitive code.

|Item|Value|
|-|-|
|Category|Performance|
|Enabled|True|
|Severity|Info|
|CodeFix|True|
---

## [CA1823](https://docs.microsoft.com/dotnet/fundamentals/code-analysis/quality-rules/ca1823): Avoid unused private fields

Private fields were detected that do not appear to be accessed in the assembly.

|Item|Value|
|-|-|
|Category|Performance|
|Enabled|False|
|Severity|Warning|
|CodeFix|True|
---

## [CA1824](https://docs.microsoft.com/dotnet/fundamentals/code-analysis/quality-rules/ca1824): Mark assemblies with NeutralResourcesLanguageAttribute

The NeutralResourcesLanguage attribute informs the ResourceManager of the language that was used to display the resources of a neutral culture for an assembly. This improves lookup performance for the first resource that you load and can reduce your working set.

|Item|Value|
|-|-|
|Category|Performance|
|Enabled|True|
|Severity|Info|
|CodeFix|False|
---

## [CA1825](https://docs.microsoft.com/dotnet/fundamentals/code-analysis/quality-rules/ca1825): Avoid zero-length array allocations

Avoid unnecessary zero-length array allocations.  Use {0} instead.

|Item|Value|
|-|-|
|Category|Performance|
|Enabled|True|
|Severity|Info|
|CodeFix|True|
---

## [CA1826](https://docs.microsoft.com/dotnet/fundamentals/code-analysis/quality-rules/ca1826): Do not use Enumerable methods on indexable collections

This collection is directly indexable. Going through LINQ here causes unnecessary allocations and CPU work.

|Item|Value|
|-|-|
|Category|Performance|
|Enabled|True|
|Severity|Info|
|CodeFix|True|
---

## [CA1827](https://docs.microsoft.com/dotnet/fundamentals/code-analysis/quality-rules/ca1827): Do not use Count() or LongCount() when Any() can be used

For non-empty collections, Count() and LongCount() enumerate the entire sequence, while Any() stops at the first item or the first item that satisfies a condition.

|Item|Value|
|-|-|
|Category|Performance|
|Enabled|True|
|Severity|Info|
|CodeFix|True|
---

## [CA1828](https://docs.microsoft.com/dotnet/fundamentals/code-analysis/quality-rules/ca1828): Do not use CountAsync() or LongCountAsync() when AnyAsync() can be used

For non-empty collections, CountAsync() and LongCountAsync() enumerate the entire sequence, while AnyAsync() stops at the first item or the first item that satisfies a condition.

|Item|Value|
|-|-|
|Category|Performance|
|Enabled|True|
|Severity|Info|
|CodeFix|True|
---

## [CA1829](https://docs.microsoft.com/dotnet/fundamentals/code-analysis/quality-rules/ca1829): Use Length/Count property instead of Count() when available

Enumerable.Count() potentially enumerates the sequence while a Length/Count property is a direct access.

|Item|Value|
|-|-|
|Category|Performance|
|Enabled|True|
|Severity|Info|
|CodeFix|True|
---

## [CA1830](https://docs.microsoft.com/dotnet/fundamentals/code-analysis/quality-rules/ca1830): Prefer strongly-typed Append and Insert method overloads on StringBuilder

StringBuilder.Append and StringBuilder.Insert provide overloads for multiple types beyond System.String.  When possible, prefer the strongly-typed overloads over using ToString() and the string-based overload.

|Item|Value|
|-|-|
|Category|Performance|
|Enabled|True|
|Severity|Info|
|CodeFix|True|
---

## [CA1831](https://docs.microsoft.com/dotnet/fundamentals/code-analysis/quality-rules/ca1831): Use AsSpan or AsMemory instead of Range-based indexers when appropriate

The Range-based indexer on string values produces a copy of requested portion of the string. This copy is usually unnecessary when it is implicitly used as a ReadOnlySpan or ReadOnlyMemory value. Use the AsSpan method to avoid the unnecessary copy.

|Item|Value|
|-|-|
|Category|Performance|
|Enabled|True|
|Severity|Warning|
|CodeFix|True|
---

## [CA1832](https://docs.microsoft.com/dotnet/fundamentals/code-analysis/quality-rules/ca1832): Use AsSpan or AsMemory instead of Range-based indexers when appropriate

The Range-based indexer on array values produces a copy of requested portion of the array. This copy is usually unnecessary when it is implicitly used as a ReadOnlySpan or ReadOnlyMemory value. Use the AsSpan method to avoid the unnecessary copy.

|Item|Value|
|-|-|
|Category|Performance|
|Enabled|True|
|Severity|Info|
|CodeFix|True|
---

## [CA1833](https://docs.microsoft.com/dotnet/fundamentals/code-analysis/quality-rules/ca1833): Use AsSpan or AsMemory instead of Range-based indexers when appropriate

The Range-based indexer on array values produces a copy of requested portion of the array. This copy is often unwanted when it is implicitly used as a Span or Memory value. Use the AsSpan method to avoid the copy.

|Item|Value|
|-|-|
|Category|Performance|
|Enabled|True|
|Severity|Info|
|CodeFix|True|
---

## [CA1834](https://docs.microsoft.com/dotnet/fundamentals/code-analysis/quality-rules/ca1834): Consider using 'StringBuilder.Append(char)' when applicable

'StringBuilder.Append(char)' is more efficient than 'StringBuilder.Append(string)' when the string is a single character. When calling 'Append' with a constant, prefer using a constant char rather than a constant string containing one character.

|Item|Value|
|-|-|
|Category|Performance|
|Enabled|True|
|Severity|Info|
|CodeFix|True|
---

## [CA1835](https://docs.microsoft.com/dotnet/fundamentals/code-analysis/quality-rules/ca1835): Prefer the 'Memory'-based overloads for 'ReadAsync' and 'WriteAsync'

'Stream' has a 'ReadAsync' overload that takes a 'Memory\<Byte>' as the first argument, and a 'WriteAsync' overload that takes a 'ReadOnlyMemory\<Byte>' as the first argument. Prefer calling the memory based overloads, which are more efficient.

|Item|Value|
|-|-|
|Category|Performance|
|Enabled|True|
|Severity|Info|
|CodeFix|True|
---

## [CA1836](https://docs.microsoft.com/dotnet/fundamentals/code-analysis/quality-rules/ca1836): Prefer IsEmpty over Count

For determining whether the object contains or not any items, prefer using 'IsEmpty' property rather than retrieving the number of items from the 'Count' property and comparing it to 0 or 1.

|Item|Value|
|-|-|
|Category|Performance|
|Enabled|True|
|Severity|Info|
|CodeFix|True|
---

## [CA1837](https://docs.microsoft.com/dotnet/fundamentals/code-analysis/quality-rules/ca1837): Use 'Environment.ProcessId'

'Environment.ProcessId' is simpler and faster than 'Process.GetCurrentProcess().Id'.

|Item|Value|
|-|-|
|Category|Performance|
|Enabled|True|
|Severity|Info|
|CodeFix|True|
---

## [CA1838](https://docs.microsoft.com/dotnet/fundamentals/code-analysis/quality-rules/ca1838): Avoid 'StringBuilder' parameters for P/Invokes

Marshalling of 'StringBuilder' always creates a native buffer copy, resulting in multiple allocations for one marshalling operation.

|Item|Value|
|-|-|
|Category|Performance|
|Enabled|True|
|Severity|Hidden|
|CodeFix|False|
---

## [CA1839](https://docs.microsoft.com/dotnet/fundamentals/code-analysis/quality-rules/ca1839): Use 'Environment.ProcessPath'

'Environment.ProcessPath' is simpler and faster than 'Process.GetCurrentProcess().MainModule.FileName'.

|Item|Value|
|-|-|
|Category|Performance|
|Enabled|True|
|Severity|Info|
|CodeFix|True|
---

## [CA1840](https://docs.microsoft.com/dotnet/fundamentals/code-analysis/quality-rules/ca1840): Use 'Environment.CurrentManagedThreadId'

'Environment.CurrentManagedThreadId' is simpler and faster than 'Thread.CurrentThread.ManagedThreadId'.

|Item|Value|
|-|-|
|Category|Performance|
|Enabled|True|
|Severity|Info|
|CodeFix|True|
---

## [CA1841](https://docs.microsoft.com/dotnet/fundamentals/code-analysis/quality-rules/ca1841): Prefer Dictionary.Contains methods

Many dictionary implementations lazily initialize the Values collection. To avoid unnecessary allocations, prefer 'ContainsValue' over 'Values.Contains'.

|Item|Value|
|-|-|
|Category|Performance|
|Enabled|True|
|Severity|Info|
|CodeFix|True|
---

## [CA1842](https://docs.microsoft.com/dotnet/fundamentals/code-analysis/quality-rules/ca1842): Do not use 'WhenAll' with a single task

Using 'WhenAll' with a single task may result in performance loss, await or return the task instead.

|Item|Value|
|-|-|
|Category|Performance|
|Enabled|True|
|Severity|Info|
|CodeFix|True|
---

## [CA1843](https://docs.microsoft.com/dotnet/fundamentals/code-analysis/quality-rules/ca1843): Do not use 'WaitAll' with a single task

Using 'WaitAll' with a single task may result in performance loss, await or return the task instead.

|Item|Value|
|-|-|
|Category|Performance|
|Enabled|True|
|Severity|Info|
|CodeFix|True|
---

## [CA1844](https://docs.microsoft.com/dotnet/fundamentals/code-analysis/quality-rules/ca1844): Provide memory-based overrides of async methods when subclassing 'Stream'

To improve performance, override the memory-based async methods when subclassing 'Stream'. Then implement the array-based methods in terms of the memory-based methods.

|Item|Value|
|-|-|
|Category|Performance|
|Enabled|True|
|Severity|Info|
|CodeFix|False|
---

## [CA1845](https://docs.microsoft.com/dotnet/fundamentals/code-analysis/quality-rules/ca1845): Use span-based 'string.Concat'

It is more efficient to use 'AsSpan' and 'string.Concat', instead of 'Substring' and a concatenation operator.

|Item|Value|
|-|-|
|Category|Performance|
|Enabled|True|
|Severity|Info|
|CodeFix|True|
---

## [CA1846](https://docs.microsoft.com/dotnet/fundamentals/code-analysis/quality-rules/ca1846): Prefer 'AsSpan' over 'Substring'

'AsSpan' is more efficient then 'Substring'. 'Substring' performs an O(n) string copy, while 'AsSpan' does not and has a constant cost.

|Item|Value|
|-|-|
|Category|Performance|
|Enabled|True|
|Severity|Info|
|CodeFix|True|
---

<<<<<<< HEAD
## [CA1848](https://docs.microsoft.com/dotnet/fundamentals/code-analysis/quality-rules/ca1848): Prefer static 'HashData' method over 'ComputeHash'

It is more efficient to use the static 'HashData' method over creating and managing a HashAlgorithm instance to call 'ComputeHash'.
=======
## [CA1847](https://docs.microsoft.com/dotnet/fundamentals/code-analysis/quality-rules/ca1847): Use char literal for a single character lookup

'string.Contains(char)' is available as a better performing overload for single char lookup.
>>>>>>> 6db81f24

|Item|Value|
|-|-|
|Category|Performance|
|Enabled|True|
|Severity|Info|
|CodeFix|True|
---

## [CA2000](https://docs.microsoft.com/dotnet/fundamentals/code-analysis/quality-rules/ca2000): Dispose objects before losing scope

If a disposable object is not explicitly disposed before all references to it are out of scope, the object will be disposed at some indeterminate time when the garbage collector runs the finalizer of the object. Because an exceptional event might occur that will prevent the finalizer of the object from running, the object should be explicitly disposed instead.

|Item|Value|
|-|-|
|Category|Reliability|
|Enabled|False|
|Severity|Warning|
|CodeFix|False|
---

## [CA2002](https://docs.microsoft.com/dotnet/fundamentals/code-analysis/quality-rules/ca2002): Do not lock on objects with weak identity

An object is said to have a weak identity when it can be directly accessed across application domain boundaries. A thread that tries to acquire a lock on an object that has a weak identity can be blocked by a second thread in a different application domain that has a lock on the same object.

|Item|Value|
|-|-|
|Category|Reliability|
|Enabled|False|
|Severity|Warning|
|CodeFix|False|
---

## [CA2007](https://docs.microsoft.com/dotnet/fundamentals/code-analysis/quality-rules/ca2007): Consider calling ConfigureAwait on the awaited task

When an asynchronous method awaits a Task directly, continuation occurs in the same thread that created the task. Consider calling Task.ConfigureAwait(Boolean) to signal your intention for continuation. Call ConfigureAwait(false) on the task to schedule continuations to the thread pool, thereby avoiding a deadlock on the UI thread. Passing false is a good option for app-independent libraries. Calling ConfigureAwait(true) on the task has the same behavior as not explicitly calling ConfigureAwait. By explicitly calling this method, you're letting readers know you intentionally want to perform the continuation on the original synchronization context.

|Item|Value|
|-|-|
|Category|Reliability|
|Enabled|False|
|Severity|Warning|
|CodeFix|True|
---

## [CA2008](https://docs.microsoft.com/dotnet/fundamentals/code-analysis/quality-rules/ca2008): Do not create tasks without passing a TaskScheduler

Do not create tasks unless you are using one of the overloads that takes a TaskScheduler. The default is to schedule on TaskScheduler.Current, which would lead to deadlocks. Either use TaskScheduler.Default to schedule on the thread pool, or explicitly pass TaskScheduler.Current to make your intentions clear.

|Item|Value|
|-|-|
|Category|Reliability|
|Enabled|False|
|Severity|Warning|
|CodeFix|False|
---

## [CA2009](https://docs.microsoft.com/dotnet/fundamentals/code-analysis/quality-rules/ca2009): Do not call ToImmutableCollection on an ImmutableCollection value

Do not call {0} on an {1} value

|Item|Value|
|-|-|
|Category|Reliability|
|Enabled|True|
|Severity|Info|
|CodeFix|True|
---

## [CA2011](https://docs.microsoft.com/dotnet/fundamentals/code-analysis/quality-rules/ca2011): Avoid infinite recursion

Do not assign the property within its setter. This call might result in an infinite recursion.

|Item|Value|
|-|-|
|Category|Reliability|
|Enabled|True|
|Severity|Info|
|CodeFix|False|
---

## [CA2012](https://docs.microsoft.com/dotnet/fundamentals/code-analysis/quality-rules/ca2012): Use ValueTasks correctly

ValueTasks returned from member invocations are intended to be directly awaited.  Attempts to consume a ValueTask multiple times or to directly access one's result before it's known to be completed may result in an exception or corruption.  Ignoring such a ValueTask is likely an indication of a functional bug and may degrade performance.

|Item|Value|
|-|-|
|Category|Reliability|
|Enabled|True|
|Severity|Info|
|CodeFix|False|
---

## [CA2013](https://docs.microsoft.com/dotnet/fundamentals/code-analysis/quality-rules/ca2013): Do not use ReferenceEquals with value types

Value type typed arguments are uniquely boxed for each call to this method, therefore the result is always false.

|Item|Value|
|-|-|
|Category|Reliability|
|Enabled|True|
|Severity|Warning|
|CodeFix|False|
---

## [CA2014](https://docs.microsoft.com/dotnet/fundamentals/code-analysis/quality-rules/ca2014): Do not use stackalloc in loops

Stack space allocated by a stackalloc is only released at the end of the current method's invocation.  Using it in a loop can result in unbounded stack growth and eventual stack overflow conditions.

|Item|Value|
|-|-|
|Category|Reliability|
|Enabled|True|
|Severity|Warning|
|CodeFix|False|
---

## [CA2015](https://docs.microsoft.com/dotnet/fundamentals/code-analysis/quality-rules/ca2015): Do not define finalizers for types derived from MemoryManager\<T>

Adding a finalizer to a type derived from MemoryManager\<T> may permit memory to be freed while it is still in use by a Span\<T>.

|Item|Value|
|-|-|
|Category|Reliability|
|Enabled|True|
|Severity|Warning|
|CodeFix|False|
---

## [CA2016](https://docs.microsoft.com/dotnet/fundamentals/code-analysis/quality-rules/ca2016): Forward the 'CancellationToken' parameter to methods

Forward the 'CancellationToken' parameter to methods to ensure the operation cancellation notifications gets properly propagated, or pass in 'CancellationToken.None' explicitly to indicate intentionally not propagating the token.

|Item|Value|
|-|-|
|Category|Reliability|
|Enabled|True|
|Severity|Info|
|CodeFix|True|
---

## [CA2100](https://docs.microsoft.com/dotnet/fundamentals/code-analysis/quality-rules/ca2100): Review SQL queries for security vulnerabilities

SQL queries that directly use user input can be vulnerable to SQL injection attacks. Review this SQL query for potential vulnerabilities, and consider using a parameterized SQL query.

|Item|Value|
|-|-|
|Category|Security|
|Enabled|False|
|Severity|Warning|
|CodeFix|False|
---

## [CA2101](https://docs.microsoft.com/dotnet/fundamentals/code-analysis/quality-rules/ca2101): Specify marshaling for P/Invoke string arguments

A platform invoke member allows partially trusted callers, has a string parameter, and does not explicitly marshal the string. This can cause a potential security vulnerability.

|Item|Value|
|-|-|
|Category|Globalization|
|Enabled|True|
|Severity|Info|
|CodeFix|True|
---

## [CA2109](https://docs.microsoft.com/dotnet/fundamentals/code-analysis/quality-rules/ca2109): Review visible event handlers

A public or protected event-handling method was detected. Event-handling methods should not be exposed unless absolutely necessary.

|Item|Value|
|-|-|
|Category|Security|
|Enabled|False|
|Severity|Warning|
|CodeFix|False|
---

## [CA2119](https://docs.microsoft.com/dotnet/fundamentals/code-analysis/quality-rules/ca2119): Seal methods that satisfy private interfaces

An inheritable public type provides an overridable method implementation of an internal (Friend in Visual Basic) interface. To fix a violation of this rule, prevent the method from being overridden outside the assembly.

|Item|Value|
|-|-|
|Category|Security|
|Enabled|False|
|Severity|Warning|
|CodeFix|True|
---

## [CA2153](https://docs.microsoft.com/dotnet/fundamentals/code-analysis/quality-rules/ca2153): Do Not Catch Corrupted State Exceptions

Catching corrupted state exceptions could mask errors (such as access violations), resulting in inconsistent state of execution or making it easier for attackers to compromise system. Instead, catch and handle a more specific set of exception type(s) or re-throw the exception.

|Item|Value|
|-|-|
|Category|Security|
|Enabled|False|
|Severity|Warning|
|CodeFix|False|
---

## [CA2200](https://docs.microsoft.com/dotnet/fundamentals/code-analysis/quality-rules/ca2200): Rethrow to preserve stack details

Re-throwing caught exception changes stack information

|Item|Value|
|-|-|
|Category|Usage|
|Enabled|True|
|Severity|Warning|
|CodeFix|True|
---

## [CA2201](https://docs.microsoft.com/dotnet/fundamentals/code-analysis/quality-rules/ca2201): Do not raise reserved exception types

An exception of type that is not sufficiently specific or reserved by the runtime should never be raised by user code. This makes the original error difficult to detect and debug. If this exception instance might be thrown, use a different exception type.

|Item|Value|
|-|-|
|Category|Usage|
|Enabled|True|
|Severity|Hidden|
|CodeFix|False|
---

## [CA2207](https://docs.microsoft.com/dotnet/fundamentals/code-analysis/quality-rules/ca2207): Initialize value type static fields inline

A value type declares an explicit static constructor. To fix a violation of this rule, initialize all static data when it is declared and remove the static constructor.

|Item|Value|
|-|-|
|Category|Usage|
|Enabled|False|
|Severity|Warning|
|CodeFix|False|
---

## [CA2208](https://docs.microsoft.com/dotnet/fundamentals/code-analysis/quality-rules/ca2208): Instantiate argument exceptions correctly

A call is made to the default (parameterless) constructor of an exception type that is or derives from ArgumentException, or an incorrect string argument is passed to a parameterized constructor of an exception type that is or derives from ArgumentException.

|Item|Value|
|-|-|
|Category|Usage|
|Enabled|True|
|Severity|Info|
|CodeFix|True|
---

## [CA2211](https://docs.microsoft.com/dotnet/fundamentals/code-analysis/quality-rules/ca2211): Non-constant fields should not be visible

Static fields that are neither constants nor read-only are not thread-safe. Access to such a field must be carefully controlled and requires advanced programming techniques to synchronize access to the class object.

|Item|Value|
|-|-|
|Category|Usage|
|Enabled|True|
|Severity|Info|
|CodeFix|False|
---

## [CA2213](https://docs.microsoft.com/dotnet/fundamentals/code-analysis/quality-rules/ca2213): Disposable fields should be disposed

A type that implements System.IDisposable declares fields that are of types that also implement IDisposable. The Dispose method of the field is not called by the Dispose method of the declaring type. To fix a violation of this rule, call Dispose on fields that are of types that implement IDisposable if you are responsible for allocating and releasing the unmanaged resources held by the field.

|Item|Value|
|-|-|
|Category|Usage|
|Enabled|False|
|Severity|Warning|
|CodeFix|False|
---

## [CA2214](https://docs.microsoft.com/dotnet/fundamentals/code-analysis/quality-rules/ca2214): Do not call overridable methods in constructors

Virtual methods defined on the class should not be called from constructors. If a derived class has overridden the method, the derived class version will be called (before the derived class constructor is called).

|Item|Value|
|-|-|
|Category|Usage|
|Enabled|False|
|Severity|Warning|
|CodeFix|False|
---

## [CA2215](https://docs.microsoft.com/dotnet/fundamentals/code-analysis/quality-rules/ca2215): Dispose methods should call base class dispose

A type that implements System.IDisposable inherits from a type that also implements IDisposable. The Dispose method of the inheriting type does not call the Dispose method of the parent type. To fix a violation of this rule, call base.Dispose in your Dispose method.

|Item|Value|
|-|-|
|Category|Usage|
|Enabled|True|
|Severity|Hidden|
|CodeFix|True|
---

## [CA2216](https://docs.microsoft.com/dotnet/fundamentals/code-analysis/quality-rules/ca2216): Disposable types should declare finalizer

A type that implements System.IDisposable and has fields that suggest the use of unmanaged resources does not implement a finalizer, as described by Object.Finalize.

|Item|Value|
|-|-|
|Category|Usage|
|Enabled|False|
|Severity|Warning|
|CodeFix|False|
---

## [CA2217](https://docs.microsoft.com/dotnet/fundamentals/code-analysis/quality-rules/ca2217): Do not mark enums with FlagsAttribute

An externally visible enumeration is marked by using FlagsAttribute, and it has one or more values that are not powers of two or a combination of the other defined values on the enumeration.

|Item|Value|
|-|-|
|Category|Usage|
|Enabled|False|
|Severity|Warning|
|CodeFix|True|
---

## [CA2218](https://docs.microsoft.com/dotnet/fundamentals/code-analysis/quality-rules/ca2218): Override GetHashCode on overriding Equals

GetHashCode returns a value, based on the current instance, that is suited for hashing algorithms and data structures such as a hash table. Two objects that are the same type and are equal must return the same hash code.

|Item|Value|
|-|-|
|Category|Usage|
|Enabled|True|
|Severity|Info|
|CodeFix|True|
---

## [CA2219](https://docs.microsoft.com/dotnet/fundamentals/code-analysis/quality-rules/ca2219): Do not raise exceptions in finally clauses

When an exception is raised in a finally clause, the new exception hides the active exception. This makes the original error difficult to detect and debug.

|Item|Value|
|-|-|
|Category|Usage|
|Enabled|True|
|Severity|Info|
|CodeFix|False|
---

## [CA2224](https://docs.microsoft.com/dotnet/fundamentals/code-analysis/quality-rules/ca2224): Override Equals on overloading operator equals

A public type implements the equality operator but does not override Object.Equals.

|Item|Value|
|-|-|
|Category|Usage|
|Enabled|True|
|Severity|Info|
|CodeFix|True|
---

## [CA2225](https://docs.microsoft.com/dotnet/fundamentals/code-analysis/quality-rules/ca2225): Operator overloads have named alternates

An operator overload was detected, and the expected named alternative method was not found. The named alternative member provides access to the same functionality as the operator and is provided for developers who program in languages that do not support overloaded operators.

|Item|Value|
|-|-|
|Category|Usage|
|Enabled|False|
|Severity|Warning|
|CodeFix|True|
---

## [CA2226](https://docs.microsoft.com/dotnet/fundamentals/code-analysis/quality-rules/ca2226): Operators should have symmetrical overloads

A type implements the equality or inequality operator and does not implement the opposite operator.

|Item|Value|
|-|-|
|Category|Usage|
|Enabled|False|
|Severity|Warning|
|CodeFix|True|
---

## [CA2227](https://docs.microsoft.com/dotnet/fundamentals/code-analysis/quality-rules/ca2227): Collection properties should be read only

A writable collection property allows a user to replace the collection with a different collection. A read-only property stops the collection from being replaced but still allows the individual members to be set.

|Item|Value|
|-|-|
|Category|Usage|
|Enabled|False|
|Severity|Warning|
|CodeFix|False|
---

## [CA2229](https://docs.microsoft.com/dotnet/fundamentals/code-analysis/quality-rules/ca2229): Implement serialization constructors

To fix a violation of this rule, implement the serialization constructor. For a sealed class, make the constructor private; otherwise, make it protected.

|Item|Value|
|-|-|
|Category|Usage|
|Enabled|True|
|Severity|Hidden|
|CodeFix|True|
---

## [CA2231](https://docs.microsoft.com/dotnet/fundamentals/code-analysis/quality-rules/ca2231): Overload operator equals on overriding value type Equals

In most programming languages there is no default implementation of the equality operator (==) for value types. If your programming language supports operator overloads, you should consider implementing the equality operator. Its behavior should be identical to that of Equals.

|Item|Value|
|-|-|
|Category|Usage|
|Enabled|True|
|Severity|Info|
|CodeFix|True|
---

## [CA2234](https://docs.microsoft.com/dotnet/fundamentals/code-analysis/quality-rules/ca2234): Pass system uri objects instead of strings

A call is made to a method that has a string parameter whose name contains "uri", "URI", "urn", "URN", "url", or "URL". The declaring type of the method contains a corresponding method overload that has a System.Uri parameter.

|Item|Value|
|-|-|
|Category|Usage|
|Enabled|False|
|Severity|Warning|
|CodeFix|False|
---

## [CA2235](https://docs.microsoft.com/dotnet/fundamentals/code-analysis/quality-rules/ca2235): Mark all non-serializable fields

An instance field of a type that is not serializable is declared in a type that is serializable.

|Item|Value|
|-|-|
|Category|Usage|
|Enabled|False|
|Severity|Warning|
|CodeFix|True|
---

## [CA2237](https://docs.microsoft.com/dotnet/fundamentals/code-analysis/quality-rules/ca2237): Mark ISerializable types with serializable

To be recognized by the common language runtime as serializable, types must be marked by using the SerializableAttribute attribute even when the type uses a custom serialization routine through implementation of the ISerializable interface.

|Item|Value|
|-|-|
|Category|Usage|
|Enabled|False|
|Severity|Warning|
|CodeFix|True|
---

## [CA2241](https://docs.microsoft.com/dotnet/fundamentals/code-analysis/quality-rules/ca2241): Provide correct arguments to formatting methods

The format argument that is passed to System.String.Format does not contain a format item that corresponds to each object argument, or vice versa.

|Item|Value|
|-|-|
|Category|Usage|
|Enabled|True|
|Severity|Info|
|CodeFix|False|
---

## [CA2242](https://docs.microsoft.com/dotnet/fundamentals/code-analysis/quality-rules/ca2242): Test for NaN correctly

This expression tests a value against Single.Nan or Double.Nan. Use Single.IsNan(Single) or Double.IsNan(Double) to test the value.

|Item|Value|
|-|-|
|Category|Usage|
|Enabled|True|
|Severity|Info|
|CodeFix|True|
---

## [CA2243](https://docs.microsoft.com/dotnet/fundamentals/code-analysis/quality-rules/ca2243): Attribute string literals should parse correctly

The string literal parameter of an attribute does not parse correctly for a URL, a GUID, or a version.

|Item|Value|
|-|-|
|Category|Usage|
|Enabled|False|
|Severity|Warning|
|CodeFix|False|
---

## [CA2244](https://docs.microsoft.com/dotnet/fundamentals/code-analysis/quality-rules/ca2244): Do not duplicate indexed element initializations

Indexed elements in objects initializers must initialize unique elements. A duplicate index might overwrite a previous element initialization.

|Item|Value|
|-|-|
|Category|Usage|
|Enabled|True|
|Severity|Info|
|CodeFix|True|
---

## [CA2245](https://docs.microsoft.com/dotnet/fundamentals/code-analysis/quality-rules/ca2245): Do not assign a property to itself

The property {0} should not be assigned to itself

|Item|Value|
|-|-|
|Category|Usage|
|Enabled|True|
|Severity|Info|
|CodeFix|False|
---

## [CA2246](https://docs.microsoft.com/dotnet/fundamentals/code-analysis/quality-rules/ca2246): Assigning symbol and its member in the same statement

Assigning to a symbol and its member (field/property) in the same statement is not recommended. It is not clear if the member access was intended to use symbol's old value prior to the assignment or new value from the assignment in this statement. For clarity, consider splitting the assignments into separate statements.

|Item|Value|
|-|-|
|Category|Usage|
|Enabled|True|
|Severity|Info|
|CodeFix|False|
---

## [CA2247](https://docs.microsoft.com/dotnet/fundamentals/code-analysis/quality-rules/ca2247): Argument passed to TaskCompletionSource constructor should be TaskCreationOptions enum instead of TaskContinuationOptions enum

TaskCompletionSource has constructors that take TaskCreationOptions that control the underlying Task, and constructors that take object state that's stored in the task.  Accidentally passing a TaskContinuationOptions instead of a TaskCreationOptions will result in the call treating the options as state.

|Item|Value|
|-|-|
|Category|Usage|
|Enabled|True|
|Severity|Warning|
|CodeFix|True|
---

## [CA2248](https://docs.microsoft.com/dotnet/fundamentals/code-analysis/quality-rules/ca2248): Provide correct 'enum' argument to 'Enum.HasFlag'

'Enum.HasFlag' method expects the 'enum' argument to be of the same 'enum' type as the instance on which the method is invoked and that this 'enum' is marked with 'System.FlagsAttribute'. If these are different 'enum' types, an unhandled exception will be thrown at runtime. If the 'enum' type is not marked with 'System.FlagsAttribute' the call will always return 'false' at runtime.

|Item|Value|
|-|-|
|Category|Usage|
|Enabled|True|
|Severity|Info|
|CodeFix|False|
---

## [CA2249](https://docs.microsoft.com/dotnet/fundamentals/code-analysis/quality-rules/ca2249): Consider using 'string.Contains' instead of 'string.IndexOf'

Calls to 'string.IndexOf' where the result is used to check for the presence/absence of a substring can be replaced by 'string.Contains'.

|Item|Value|
|-|-|
|Category|Usage|
|Enabled|True|
|Severity|Info|
|CodeFix|True|
---

## [CA2250](https://docs.microsoft.com/dotnet/fundamentals/code-analysis/quality-rules/ca2250): Use 'ThrowIfCancellationRequested'

'ThrowIfCancellationRequested' automatically checks whether the token has been canceled, and throws an 'OperationCanceledException' if it has.

|Item|Value|
|-|-|
|Category|Usage|
|Enabled|True|
|Severity|Info|
|CodeFix|True|
---

## [CA2251](https://docs.microsoft.com/dotnet/fundamentals/code-analysis/quality-rules/ca2251): Use 'string.Equals'

It is both clearer and likely faster to use 'string.Equals' instead of comparing the result of 'string.Compare' to zero.

|Item|Value|
|-|-|
|Category|Usage|
|Enabled|True|
|Severity|Hidden|
|CodeFix|True|
---

## [CA2300](https://docs.microsoft.com/dotnet/fundamentals/code-analysis/quality-rules/ca2300): Do not use insecure deserializer BinaryFormatter

The method '{0}' is insecure when deserializing untrusted data.  If you need to instead detect BinaryFormatter deserialization without a SerializationBinder set, then disable rule CA2300, and enable rules CA2301 and CA2302.

|Item|Value|
|-|-|
|Category|Security|
|Enabled|False|
|Severity|Warning|
|CodeFix|False|
---

## [CA2301](https://docs.microsoft.com/dotnet/fundamentals/code-analysis/quality-rules/ca2301): Do not call BinaryFormatter.Deserialize without first setting BinaryFormatter.Binder

The method '{0}' is insecure when deserializing untrusted data without a SerializationBinder to restrict the type of objects in the deserialized object graph.

|Item|Value|
|-|-|
|Category|Security|
|Enabled|False|
|Severity|Warning|
|CodeFix|False|
---

## [CA2302](https://docs.microsoft.com/dotnet/fundamentals/code-analysis/quality-rules/ca2302): Ensure BinaryFormatter.Binder is set before calling BinaryFormatter.Deserialize

The method '{0}' is insecure when deserializing untrusted data without a SerializationBinder to restrict the type of objects in the deserialized object graph.

|Item|Value|
|-|-|
|Category|Security|
|Enabled|False|
|Severity|Warning|
|CodeFix|False|
---

## [CA2305](https://docs.microsoft.com/dotnet/fundamentals/code-analysis/quality-rules/ca2305): Do not use insecure deserializer LosFormatter

The method '{0}' is insecure when deserializing untrusted data.

|Item|Value|
|-|-|
|Category|Security|
|Enabled|False|
|Severity|Warning|
|CodeFix|False|
---

## [CA2310](https://docs.microsoft.com/dotnet/fundamentals/code-analysis/quality-rules/ca2310): Do not use insecure deserializer NetDataContractSerializer

The method '{0}' is insecure when deserializing untrusted data.  If you need to instead detect NetDataContractSerializer deserialization without a SerializationBinder set, then disable rule CA2310, and enable rules CA2311 and CA2312.

|Item|Value|
|-|-|
|Category|Security|
|Enabled|False|
|Severity|Warning|
|CodeFix|False|
---

## [CA2311](https://docs.microsoft.com/dotnet/fundamentals/code-analysis/quality-rules/ca2311): Do not deserialize without first setting NetDataContractSerializer.Binder

The method '{0}' is insecure when deserializing untrusted data without a SerializationBinder to restrict the type of objects in the deserialized object graph.

|Item|Value|
|-|-|
|Category|Security|
|Enabled|False|
|Severity|Warning|
|CodeFix|False|
---

## [CA2312](https://docs.microsoft.com/dotnet/fundamentals/code-analysis/quality-rules/ca2312): Ensure NetDataContractSerializer.Binder is set before deserializing

The method '{0}' is insecure when deserializing untrusted data without a SerializationBinder to restrict the type of objects in the deserialized object graph.

|Item|Value|
|-|-|
|Category|Security|
|Enabled|False|
|Severity|Warning|
|CodeFix|False|
---

## [CA2315](https://docs.microsoft.com/dotnet/fundamentals/code-analysis/quality-rules/ca2315): Do not use insecure deserializer ObjectStateFormatter

The method '{0}' is insecure when deserializing untrusted data.

|Item|Value|
|-|-|
|Category|Security|
|Enabled|False|
|Severity|Warning|
|CodeFix|False|
---

## [CA2321](https://docs.microsoft.com/dotnet/fundamentals/code-analysis/quality-rules/ca2321): Do not deserialize with JavaScriptSerializer using a SimpleTypeResolver

The method '{0}' is insecure when deserializing untrusted data with a JavaScriptSerializer initialized with a SimpleTypeResolver. Initialize JavaScriptSerializer without a JavaScriptTypeResolver specified, or initialize with a JavaScriptTypeResolver that limits the types of objects in the deserialized object graph.

|Item|Value|
|-|-|
|Category|Security|
|Enabled|False|
|Severity|Warning|
|CodeFix|False|
---

## [CA2322](https://docs.microsoft.com/dotnet/fundamentals/code-analysis/quality-rules/ca2322): Ensure JavaScriptSerializer is not initialized with SimpleTypeResolver before deserializing

The method '{0}' is insecure when deserializing untrusted data with a JavaScriptSerializer initialized with a SimpleTypeResolver. Ensure that the JavaScriptSerializer is initialized without a JavaScriptTypeResolver specified, or initialized with a JavaScriptTypeResolver that limits the types of objects in the deserialized object graph.

|Item|Value|
|-|-|
|Category|Security|
|Enabled|False|
|Severity|Warning|
|CodeFix|False|
---

## [CA2326](https://docs.microsoft.com/dotnet/fundamentals/code-analysis/quality-rules/ca2326): Do not use TypeNameHandling values other than None

Deserializing JSON when using a TypeNameHandling value other than None can be insecure.  If you need to instead detect Json.NET deserialization when a SerializationBinder isn't specified, then disable rule CA2326, and enable rules CA2327, CA2328, CA2329, and CA2330.

|Item|Value|
|-|-|
|Category|Security|
|Enabled|False|
|Severity|Warning|
|CodeFix|False|
---

## [CA2327](https://docs.microsoft.com/dotnet/fundamentals/code-analysis/quality-rules/ca2327): Do not use insecure JsonSerializerSettings

When deserializing untrusted input, allowing arbitrary types to be deserialized is insecure.  When using JsonSerializerSettings, use TypeNameHandling.None, or for values other than None, restrict deserialized types with a SerializationBinder.

|Item|Value|
|-|-|
|Category|Security|
|Enabled|False|
|Severity|Warning|
|CodeFix|False|
---

## [CA2328](https://docs.microsoft.com/dotnet/fundamentals/code-analysis/quality-rules/ca2328): Ensure that JsonSerializerSettings are secure

When deserializing untrusted input, allowing arbitrary types to be deserialized is insecure.  When using JsonSerializerSettings, ensure TypeNameHandling.None is specified, or for values other than None, ensure a SerializationBinder is specified to restrict deserialized types.

|Item|Value|
|-|-|
|Category|Security|
|Enabled|False|
|Severity|Warning|
|CodeFix|False|
---

## [CA2329](https://docs.microsoft.com/dotnet/fundamentals/code-analysis/quality-rules/ca2329): Do not deserialize with JsonSerializer using an insecure configuration

When deserializing untrusted input, allowing arbitrary types to be deserialized is insecure. When using deserializing JsonSerializer, use TypeNameHandling.None, or for values other than None, restrict deserialized types with a SerializationBinder.

|Item|Value|
|-|-|
|Category|Security|
|Enabled|False|
|Severity|Warning|
|CodeFix|False|
---

## [CA2330](https://docs.microsoft.com/dotnet/fundamentals/code-analysis/quality-rules/ca2330): Ensure that JsonSerializer has a secure configuration when deserializing

When deserializing untrusted input, allowing arbitrary types to be deserialized is insecure. When using deserializing JsonSerializer, use TypeNameHandling.None, or for values other than None, restrict deserialized types with a SerializationBinder.

|Item|Value|
|-|-|
|Category|Security|
|Enabled|False|
|Severity|Warning|
|CodeFix|False|
---

## [CA2350](https://docs.microsoft.com/dotnet/fundamentals/code-analysis/quality-rules/ca2350): Do not use DataTable.ReadXml() with untrusted data

The method '{0}' is insecure when deserializing untrusted data

|Item|Value|
|-|-|
|Category|Security|
|Enabled|False|
|Severity|Warning|
|CodeFix|False|
---

## [CA2351](https://docs.microsoft.com/dotnet/fundamentals/code-analysis/quality-rules/ca2351): Do not use DataSet.ReadXml() with untrusted data

The method '{0}' is insecure when deserializing untrusted data

|Item|Value|
|-|-|
|Category|Security|
|Enabled|False|
|Severity|Warning|
|CodeFix|False|
---

## [CA2352](https://docs.microsoft.com/dotnet/fundamentals/code-analysis/quality-rules/ca2352): Unsafe DataSet or DataTable in serializable type can be vulnerable to remote code execution attacks

When deserializing untrusted input with an IFormatter-based serializer, deserializing a {0} object is insecure. '{1}' either is or derives from {0}.

|Item|Value|
|-|-|
|Category|Security|
|Enabled|False|
|Severity|Warning|
|CodeFix|False|
---

## [CA2353](https://docs.microsoft.com/dotnet/fundamentals/code-analysis/quality-rules/ca2353): Unsafe DataSet or DataTable in serializable type

When deserializing untrusted input, deserializing a {0} object is insecure. '{1}' either is or derives from {0}

|Item|Value|
|-|-|
|Category|Security|
|Enabled|False|
|Severity|Warning|
|CodeFix|False|
---

## [CA2354](https://docs.microsoft.com/dotnet/fundamentals/code-analysis/quality-rules/ca2354): Unsafe DataSet or DataTable in deserialized object graph can be vulnerable to remote code execution attacks

When deserializing untrusted input, deserializing a {0} object is insecure. '{1}' either is or derives from {0}

|Item|Value|
|-|-|
|Category|Security|
|Enabled|False|
|Severity|Warning|
|CodeFix|False|
---

## [CA2355](https://docs.microsoft.com/dotnet/fundamentals/code-analysis/quality-rules/ca2355): Unsafe DataSet or DataTable type found in deserializable object graph

When deserializing untrusted input, deserializing a {0} object is insecure. '{1}' either is or derives from {0}

|Item|Value|
|-|-|
|Category|Security|
|Enabled|False|
|Severity|Warning|
|CodeFix|False|
---

## [CA2356](https://docs.microsoft.com/dotnet/fundamentals/code-analysis/quality-rules/ca2356): Unsafe DataSet or DataTable type in web deserializable object graph

When deserializing untrusted input, deserializing a {0} object is insecure. '{1}' either is or derives from {0}

|Item|Value|
|-|-|
|Category|Security|
|Enabled|False|
|Severity|Warning|
|CodeFix|False|
---

## [CA2361](https://docs.microsoft.com/dotnet/fundamentals/code-analysis/quality-rules/ca2361): Ensure auto-generated class containing DataSet.ReadXml() is not used with untrusted data

The method '{0}' is insecure when deserializing untrusted data. Make sure that auto-generated class containing the '{0}' call is not deserialized with untrusted data.

|Item|Value|
|-|-|
|Category|Security|
|Enabled|False|
|Severity|Warning|
|CodeFix|False|
---

## [CA2362](https://docs.microsoft.com/dotnet/fundamentals/code-analysis/quality-rules/ca2362): Unsafe DataSet or DataTable in auto-generated serializable type can be vulnerable to remote code execution attacks

When deserializing untrusted input with an IFormatter-based serializer, deserializing a {0} object is insecure. '{1}' either is or derives from {0}. Ensure that the auto-generated type is never deserialized with untrusted data.

|Item|Value|
|-|-|
|Category|Security|
|Enabled|False|
|Severity|Warning|
|CodeFix|False|
---

## [CA3001](https://docs.microsoft.com/dotnet/fundamentals/code-analysis/quality-rules/ca3001): Review code for SQL injection vulnerabilities

Potential SQL injection vulnerability was found where '{0}' in method '{1}' may be tainted by user-controlled data from '{2}' in method '{3}'.

|Item|Value|
|-|-|
|Category|Security|
|Enabled|False|
|Severity|Warning|
|CodeFix|False|
---

## [CA3002](https://docs.microsoft.com/dotnet/fundamentals/code-analysis/quality-rules/ca3002): Review code for XSS vulnerabilities

Potential cross-site scripting (XSS) vulnerability was found where '{0}' in method '{1}' may be tainted by user-controlled data from '{2}' in method '{3}'.

|Item|Value|
|-|-|
|Category|Security|
|Enabled|False|
|Severity|Warning|
|CodeFix|False|
---

## [CA3003](https://docs.microsoft.com/dotnet/fundamentals/code-analysis/quality-rules/ca3003): Review code for file path injection vulnerabilities

Potential file path injection vulnerability was found where '{0}' in method '{1}' may be tainted by user-controlled data from '{2}' in method '{3}'.

|Item|Value|
|-|-|
|Category|Security|
|Enabled|False|
|Severity|Warning|
|CodeFix|False|
---

## [CA3004](https://docs.microsoft.com/dotnet/fundamentals/code-analysis/quality-rules/ca3004): Review code for information disclosure vulnerabilities

Potential information disclosure vulnerability was found where '{0}' in method '{1}' may contain unintended information from '{2}' in method '{3}'.

|Item|Value|
|-|-|
|Category|Security|
|Enabled|False|
|Severity|Warning|
|CodeFix|False|
---

## [CA3005](https://docs.microsoft.com/dotnet/fundamentals/code-analysis/quality-rules/ca3005): Review code for LDAP injection vulnerabilities

Potential LDAP injection vulnerability was found where '{0}' in method '{1}' may be tainted by user-controlled data from '{2}' in method '{3}'.

|Item|Value|
|-|-|
|Category|Security|
|Enabled|False|
|Severity|Warning|
|CodeFix|False|
---

## [CA3006](https://docs.microsoft.com/dotnet/fundamentals/code-analysis/quality-rules/ca3006): Review code for process command injection vulnerabilities

Potential process command injection vulnerability was found where '{0}' in method '{1}' may be tainted by user-controlled data from '{2}' in method '{3}'.

|Item|Value|
|-|-|
|Category|Security|
|Enabled|False|
|Severity|Warning|
|CodeFix|False|
---

## [CA3007](https://docs.microsoft.com/dotnet/fundamentals/code-analysis/quality-rules/ca3007): Review code for open redirect vulnerabilities

Potential open redirect vulnerability was found where '{0}' in method '{1}' may be tainted by user-controlled data from '{2}' in method '{3}'.

|Item|Value|
|-|-|
|Category|Security|
|Enabled|False|
|Severity|Warning|
|CodeFix|False|
---

## [CA3008](https://docs.microsoft.com/dotnet/fundamentals/code-analysis/quality-rules/ca3008): Review code for XPath injection vulnerabilities

Potential XPath injection vulnerability was found where '{0}' in method '{1}' may be tainted by user-controlled data from '{2}' in method '{3}'.

|Item|Value|
|-|-|
|Category|Security|
|Enabled|False|
|Severity|Warning|
|CodeFix|False|
---

## [CA3009](https://docs.microsoft.com/dotnet/fundamentals/code-analysis/quality-rules/ca3009): Review code for XML injection vulnerabilities

Potential XML injection vulnerability was found where '{0}' in method '{1}' may be tainted by user-controlled data from '{2}' in method '{3}'.

|Item|Value|
|-|-|
|Category|Security|
|Enabled|False|
|Severity|Warning|
|CodeFix|False|
---

## [CA3010](https://docs.microsoft.com/dotnet/fundamentals/code-analysis/quality-rules/ca3010): Review code for XAML injection vulnerabilities

Potential XAML injection vulnerability was found where '{0}' in method '{1}' may be tainted by user-controlled data from '{2}' in method '{3}'.

|Item|Value|
|-|-|
|Category|Security|
|Enabled|False|
|Severity|Warning|
|CodeFix|False|
---

## [CA3011](https://docs.microsoft.com/dotnet/fundamentals/code-analysis/quality-rules/ca3011): Review code for DLL injection vulnerabilities

Potential DLL injection vulnerability was found where '{0}' in method '{1}' may be tainted by user-controlled data from '{2}' in method '{3}'.

|Item|Value|
|-|-|
|Category|Security|
|Enabled|False|
|Severity|Warning|
|CodeFix|False|
---

## [CA3012](https://docs.microsoft.com/dotnet/fundamentals/code-analysis/quality-rules/ca3012): Review code for regex injection vulnerabilities

Potential regex injection vulnerability was found where '{0}' in method '{1}' may be tainted by user-controlled data from '{2}' in method '{3}'.

|Item|Value|
|-|-|
|Category|Security|
|Enabled|False|
|Severity|Warning|
|CodeFix|False|
---

## [CA3061](https://docs.microsoft.com/dotnet/fundamentals/code-analysis/quality-rules/ca3061): Do Not Add Schema By URL

This overload of XmlSchemaCollection.Add method internally enables DTD processing on the XML reader instance used, and uses UrlResolver for resolving external XML entities. The outcome is information disclosure. Content from file system or network shares for the machine processing the XML can be exposed to attacker. In addition, an attacker can use this as a DoS vector.

|Item|Value|
|-|-|
|Category|Security|
|Enabled|True|
|Severity|Hidden|
|CodeFix|False|
---

## [CA3075](https://docs.microsoft.com/dotnet/fundamentals/code-analysis/quality-rules/ca3075): Insecure DTD processing in XML

Using XmlTextReader.Load(), creating an insecure XmlReaderSettings instance when invoking XmlReader.Create(), setting the InnerXml property of the XmlDocument and enabling DTD processing using XmlUrlResolver insecurely can lead to information disclosure. Replace it with a call to the Load() method overload that takes an XmlReader instance, use XmlReader.Create() to accept XmlReaderSettings arguments or consider explicitly setting secure values. The DataViewSettingCollectionString property of DataViewManager should always be assigned from a trusted source, the DtdProcessing property should be set to false, and the XmlResolver property should be changed to XmlSecureResolver or null.

|Item|Value|
|-|-|
|Category|Security|
|Enabled|True|
|Severity|Hidden|
|CodeFix|False|
---

## [CA3076](https://docs.microsoft.com/dotnet/fundamentals/code-analysis/quality-rules/ca3076): Insecure XSLT script processing.

Providing an insecure XsltSettings instance and an insecure XmlResolver instance to XslCompiledTransform.Load method is potentially unsafe as it allows processing script within XSL, which on an untrusted XSL input may lead to malicious code execution. Either replace the insecure XsltSettings argument with XsltSettings.Default or an instance that has disabled document function and script execution, or replace the XmlResolver argument with null or an XmlSecureResolver instance. This message may be suppressed if the input is known to be from a trusted source and external resource resolution from locations that are not known in advance must be supported.

|Item|Value|
|-|-|
|Category|Security|
|Enabled|True|
|Severity|Hidden|
|CodeFix|False|
---

## [CA3077](https://docs.microsoft.com/dotnet/fundamentals/code-analysis/quality-rules/ca3077): Insecure Processing in API Design, XmlDocument and XmlTextReader

Enabling DTD processing on all instances derived from XmlTextReader or  XmlDocument and using XmlUrlResolver for resolving external XML entities may lead to information disclosure. Ensure to set the XmlResolver property to null, create an instance of XmlSecureResolver when processing untrusted input, or use XmlReader.Create method with a secure XmlReaderSettings argument. Unless you need to enable it, ensure the DtdProcessing property is set to false.

|Item|Value|
|-|-|
|Category|Security|
|Enabled|True|
|Severity|Hidden|
|CodeFix|False|
---

## [CA3147](https://docs.microsoft.com/dotnet/fundamentals/code-analysis/quality-rules/ca3147): Mark Verb Handlers With Validate Antiforgery Token

Missing ValidateAntiForgeryTokenAttribute on controller action {0}

|Item|Value|
|-|-|
|Category|Security|
|Enabled|True|
|Severity|Hidden|
|CodeFix|False|
---

## [CA5350](https://docs.microsoft.com/dotnet/fundamentals/code-analysis/quality-rules/ca5350): Do Not Use Weak Cryptographic Algorithms

Cryptographic algorithms degrade over time as attacks become for advances to attacker get access to more computation. Depending on the type and application of this cryptographic algorithm, further degradation of the cryptographic strength of it may allow attackers to read enciphered messages, tamper with enciphered  messages, forge digital signatures, tamper with hashed content, or otherwise compromise any cryptosystem based on this algorithm. Replace encryption uses with the AES algorithm (AES-256, AES-192 and AES-128 are acceptable) with a key length greater than or equal to 128 bits. Replace hashing uses with a hashing function in the SHA-2 family, such as SHA-2 512, SHA-2 384, or SHA-2 256.

|Item|Value|
|-|-|
|Category|Security|
|Enabled|True|
|Severity|Hidden|
|CodeFix|False|
---

## [CA5351](https://docs.microsoft.com/dotnet/fundamentals/code-analysis/quality-rules/ca5351): Do Not Use Broken Cryptographic Algorithms

An attack making it computationally feasible to break this algorithm exists. This allows attackers to break the cryptographic guarantees it is designed to provide. Depending on the type and application of this cryptographic algorithm, this may allow attackers to read enciphered messages, tamper with enciphered  messages, forge digital signatures, tamper with hashed content, or otherwise compromise any cryptosystem based on this algorithm. Replace encryption uses with the AES algorithm (AES-256, AES-192 and AES-128 are acceptable) with a key length greater than or equal to 128 bits. Replace hashing uses with a hashing function in the SHA-2 family, such as SHA512, SHA384, or SHA256. Replace digital signature uses with RSA with a key length greater than or equal to 2048-bits, or ECDSA with a key length greater than or equal to 256 bits.

|Item|Value|
|-|-|
|Category|Security|
|Enabled|True|
|Severity|Hidden|
|CodeFix|False|
---

## [CA5358](https://docs.microsoft.com/dotnet/fundamentals/code-analysis/quality-rules/ca5358): Review cipher mode usage with cryptography experts

These cipher modes might be vulnerable to attacks. Consider using recommended modes (CBC, CTS).

|Item|Value|
|-|-|
|Category|Security|
|Enabled|False|
|Severity|Warning|
|CodeFix|False|
---

## [CA5359](https://docs.microsoft.com/dotnet/fundamentals/code-analysis/quality-rules/ca5359): Do Not Disable Certificate Validation

A certificate can help authenticate the identity of the server. Clients should validate the server certificate to ensure requests are sent to the intended server. If the ServerCertificateValidationCallback always returns 'true', any certificate will pass validation.

|Item|Value|
|-|-|
|Category|Security|
|Enabled|True|
|Severity|Hidden|
|CodeFix|False|
---

## [CA5360](https://docs.microsoft.com/dotnet/fundamentals/code-analysis/quality-rules/ca5360): Do Not Call Dangerous Methods In Deserialization

Insecure Deserialization is a vulnerability which occurs when untrusted data is used to abuse the logic of an application, inflict a Denial-of-Service (DoS) attack, or even execute arbitrary code upon it being deserialized. It’s frequently possible for malicious users to abuse these deserialization features when the application is deserializing untrusted data which is under their control. Specifically, invoke dangerous methods in the process of deserialization. Successful insecure deserialization attacks could allow an attacker to carry out attacks such as DoS attacks, authentication bypasses, and remote code execution.

|Item|Value|
|-|-|
|Category|Security|
|Enabled|True|
|Severity|Hidden|
|CodeFix|False|
---

## [CA5361](https://docs.microsoft.com/dotnet/fundamentals/code-analysis/quality-rules/ca5361): Do Not Disable SChannel Use of Strong Crypto

Starting with the .NET Framework 4.6, the System.Net.ServicePointManager and System.Net.Security.SslStream classes are recommended to use new protocols. The old ones have protocol weaknesses and are not supported. Setting Switch.System.Net.DontEnableSchUseStrongCrypto with true will use the old weak crypto check and opt out of the protocol migration.

|Item|Value|
|-|-|
|Category|Security|
|Enabled|False|
|Severity|Warning|
|CodeFix|False|
---

## [CA5362](https://docs.microsoft.com/dotnet/fundamentals/code-analysis/quality-rules/ca5362): Potential reference cycle in deserialized object graph

Review code that processes untrusted deserialized data for handling of unexpected reference cycles. An unexpected reference cycle should not cause the code to enter an infinite loop. Otherwise, an unexpected reference cycle can allow an attacker to DOS or exhaust the memory of the process when deserializing untrusted data.

|Item|Value|
|-|-|
|Category|Security|
|Enabled|False|
|Severity|Warning|
|CodeFix|False|
---

## [CA5363](https://docs.microsoft.com/dotnet/fundamentals/code-analysis/quality-rules/ca5363): Do Not Disable Request Validation

Request validation is a feature in ASP.NET that examines HTTP requests and determines whether they contain potentially dangerous content. This check adds protection from markup or code in the URL query string, cookies, or posted form values that might have been added for malicious purposes. So, it is generally desirable and should be left enabled for defense in depth.

|Item|Value|
|-|-|
|Category|Security|
|Enabled|True|
|Severity|Hidden|
|CodeFix|False|
---

## [CA5364](https://docs.microsoft.com/dotnet/fundamentals/code-analysis/quality-rules/ca5364): Do Not Use Deprecated Security Protocols

Using a deprecated security protocol rather than the system default is risky.

|Item|Value|
|-|-|
|Category|Security|
|Enabled|True|
|Severity|Hidden|
|CodeFix|False|
---

## [CA5365](https://docs.microsoft.com/dotnet/fundamentals/code-analysis/quality-rules/ca5365): Do Not Disable HTTP Header Checking

HTTP header checking enables encoding of the carriage return and newline characters, \r and \n, that are found in response headers. This encoding can help to avoid injection attacks that exploit an application that echoes untrusted data contained by the header.

|Item|Value|
|-|-|
|Category|Security|
|Enabled|True|
|Severity|Hidden|
|CodeFix|False|
---

## [CA5366](https://docs.microsoft.com/dotnet/fundamentals/code-analysis/quality-rules/ca5366): Use XmlReader for 'DataSet.ReadXml()'

Processing XML from untrusted data may load dangerous external references, which should be restricted by using an XmlReader with a secure resolver or with DTD processing disabled.

|Item|Value|
|-|-|
|Category|Security|
|Enabled|True|
|Severity|Hidden|
|CodeFix|False|
---

## [CA5367](https://docs.microsoft.com/dotnet/fundamentals/code-analysis/quality-rules/ca5367): Do Not Serialize Types With Pointer Fields

Pointers are not "type safe" in the sense that you cannot guarantee the correctness of the memory they point at. So, serializing types with pointer fields is dangerous, as it may allow an attacker to control the pointer.

|Item|Value|
|-|-|
|Category|Security|
|Enabled|False|
|Severity|Warning|
|CodeFix|False|
---

## [CA5368](https://docs.microsoft.com/dotnet/fundamentals/code-analysis/quality-rules/ca5368): Set ViewStateUserKey For Classes Derived From Page

Setting the ViewStateUserKey property can help you prevent attacks on your application by allowing you to assign an identifier to the view-state variable for individual users so that they cannot use the variable to generate an attack. Otherwise, there will be cross-site request forgery vulnerabilities.

|Item|Value|
|-|-|
|Category|Security|
|Enabled|True|
|Severity|Hidden|
|CodeFix|False|
---

## [CA5369](https://docs.microsoft.com/dotnet/fundamentals/code-analysis/quality-rules/ca5369): Use XmlReader for 'XmlSerializer.Deserialize()'

Processing XML from untrusted data may load dangerous external references, which should be restricted by using an XmlReader with a secure resolver or with DTD processing disabled.

|Item|Value|
|-|-|
|Category|Security|
|Enabled|True|
|Severity|Hidden|
|CodeFix|False|
---

## [CA5370](https://docs.microsoft.com/dotnet/fundamentals/code-analysis/quality-rules/ca5370): Use XmlReader for XmlValidatingReader constructor

Processing XML from untrusted data may load dangerous external references, which should be restricted by using an XmlReader with a secure resolver or with DTD processing disabled.

|Item|Value|
|-|-|
|Category|Security|
|Enabled|True|
|Severity|Hidden|
|CodeFix|False|
---

## [CA5371](https://docs.microsoft.com/dotnet/fundamentals/code-analysis/quality-rules/ca5371): Use XmlReader for 'XmlSchema.Read()'

Processing XML from untrusted data may load dangerous external references, which should be restricted by using an XmlReader with a secure resolver or with DTD processing disabled.

|Item|Value|
|-|-|
|Category|Security|
|Enabled|True|
|Severity|Hidden|
|CodeFix|False|
---

## [CA5372](https://docs.microsoft.com/dotnet/fundamentals/code-analysis/quality-rules/ca5372): Use XmlReader for XPathDocument constructor

Processing XML from untrusted data may load dangerous external references, which should be restricted by using an XmlReader with a secure resolver or with DTD processing disabled.

|Item|Value|
|-|-|
|Category|Security|
|Enabled|True|
|Severity|Hidden|
|CodeFix|False|
---

## [CA5373](https://docs.microsoft.com/dotnet/fundamentals/code-analysis/quality-rules/ca5373): Do not use obsolete key derivation function

Password-based key derivation should use PBKDF2 with SHA-2. Avoid using PasswordDeriveBytes since it generates a PBKDF1 key. Avoid using Rfc2898DeriveBytes.CryptDeriveKey since it doesn't use the iteration count or salt.

|Item|Value|
|-|-|
|Category|Security|
|Enabled|True|
|Severity|Hidden|
|CodeFix|False|
---

## [CA5374](https://docs.microsoft.com/dotnet/fundamentals/code-analysis/quality-rules/ca5374): Do Not Use XslTransform

Do not use XslTransform. It does not restrict potentially dangerous external references.

|Item|Value|
|-|-|
|Category|Security|
|Enabled|True|
|Severity|Hidden|
|CodeFix|False|
---

## [CA5375](https://docs.microsoft.com/dotnet/fundamentals/code-analysis/quality-rules/ca5375): Do Not Use Account Shared Access Signature

Shared Access Signatures(SAS) are a vital part of the security model for any application using Azure Storage, they should provide limited and safe permissions to your storage account to clients that don't have the account key. All of the operations available via a service SAS are also available via an account SAS, that is, account SAS is too powerful. So it is recommended to use Service SAS to delegate access more carefully.

|Item|Value|
|-|-|
|Category|Security|
|Enabled|False|
|Severity|Warning|
|CodeFix|False|
---

## [CA5376](https://docs.microsoft.com/dotnet/fundamentals/code-analysis/quality-rules/ca5376): Use SharedAccessProtocol HttpsOnly

HTTPS encrypts network traffic. Use HttpsOnly, rather than HttpOrHttps, to ensure network traffic is always encrypted to help prevent disclosure of sensitive data.

|Item|Value|
|-|-|
|Category|Security|
|Enabled|False|
|Severity|Warning|
|CodeFix|False|
---

## [CA5377](https://docs.microsoft.com/dotnet/fundamentals/code-analysis/quality-rules/ca5377): Use Container Level Access Policy

No access policy identifier is specified, making tokens non-revocable.

|Item|Value|
|-|-|
|Category|Security|
|Enabled|False|
|Severity|Warning|
|CodeFix|False|
---

## [CA5378](https://docs.microsoft.com/dotnet/fundamentals/code-analysis/quality-rules/ca5378): Do not disable ServicePointManagerSecurityProtocols

Do not set Switch.System.ServiceModel.DisableUsingServicePointManagerSecurityProtocols to true.  Setting this switch limits Windows Communication Framework (WCF) to using Transport Layer Security (TLS) 1.0, which is insecure and obsolete.

|Item|Value|
|-|-|
|Category|Security|
|Enabled|False|
|Severity|Warning|
|CodeFix|False|
---

## [CA5379](https://docs.microsoft.com/dotnet/fundamentals/code-analysis/quality-rules/ca5379): Ensure Key Derivation Function algorithm is sufficiently strong

Some implementations of the Rfc2898DeriveBytes class allow for a hash algorithm to be specified in a constructor parameter or overwritten in the HashAlgorithm property. If a hash algorithm is specified, then it should be SHA-256 or higher.

|Item|Value|
|-|-|
|Category|Security|
|Enabled|True|
|Severity|Hidden|
|CodeFix|False|
---

## [CA5380](https://docs.microsoft.com/dotnet/fundamentals/code-analysis/quality-rules/ca5380): Do Not Add Certificates To Root Store

By default, the Trusted Root Certification Authorities certificate store is configured with a set of public CAs that has met the requirements of the Microsoft Root Certificate Program. Since all trusted root CAs can issue certificates for any domain, an attacker can pick a weak or coercible CA that you install by yourself to target for an attack – and a single vulnerable, malicious or coercible CA undermines the security of the entire system. To make matters worse, these attacks can go unnoticed quite easily.

|Item|Value|
|-|-|
|Category|Security|
|Enabled|False|
|Severity|Warning|
|CodeFix|False|
---

## [CA5381](https://docs.microsoft.com/dotnet/fundamentals/code-analysis/quality-rules/ca5381): Ensure Certificates Are Not Added To Root Store

By default, the Trusted Root Certification Authorities certificate store is configured with a set of public CAs that has met the requirements of the Microsoft Root Certificate Program. Since all trusted root CAs can issue certificates for any domain, an attacker can pick a weak or coercible CA that you install by yourself to target for an attack – and a single vulnerable, malicious or coercible CA undermines the security of the entire system. To make matters worse, these attacks can go unnoticed quite easily.

|Item|Value|
|-|-|
|Category|Security|
|Enabled|False|
|Severity|Warning|
|CodeFix|False|
---

## [CA5382](https://docs.microsoft.com/dotnet/fundamentals/code-analysis/quality-rules/ca5382): Use Secure Cookies In ASP.NET Core

Applications available over HTTPS must use secure cookies.

|Item|Value|
|-|-|
|Category|Security|
|Enabled|False|
|Severity|Warning|
|CodeFix|False|
---

## [CA5383](https://docs.microsoft.com/dotnet/fundamentals/code-analysis/quality-rules/ca5383): Ensure Use Secure Cookies In ASP.NET Core

Applications available over HTTPS must use secure cookies.

|Item|Value|
|-|-|
|Category|Security|
|Enabled|False|
|Severity|Warning|
|CodeFix|False|
---

## [CA5384](https://docs.microsoft.com/dotnet/fundamentals/code-analysis/quality-rules/ca5384): Do Not Use Digital Signature Algorithm (DSA)

DSA is too weak to use.

|Item|Value|
|-|-|
|Category|Security|
|Enabled|True|
|Severity|Hidden|
|CodeFix|False|
---

## [CA5385](https://docs.microsoft.com/dotnet/fundamentals/code-analysis/quality-rules/ca5385): Use Rivest–Shamir–Adleman (RSA) Algorithm With Sufficient Key Size

Encryption algorithms are vulnerable to brute force attacks when too small a key size is used.

|Item|Value|
|-|-|
|Category|Security|
|Enabled|True|
|Severity|Hidden|
|CodeFix|False|
---

## [CA5386](https://docs.microsoft.com/dotnet/fundamentals/code-analysis/quality-rules/ca5386): Avoid hardcoding SecurityProtocolType value

Avoid hardcoding SecurityProtocolType {0}, and instead use SecurityProtocolType.SystemDefault to allow the operating system to choose the best Transport Layer Security protocol to use.

|Item|Value|
|-|-|
|Category|Security|
|Enabled|False|
|Severity|Warning|
|CodeFix|False|
---

## [CA5387](https://docs.microsoft.com/dotnet/fundamentals/code-analysis/quality-rules/ca5387): Do Not Use Weak Key Derivation Function With Insufficient Iteration Count

When deriving cryptographic keys from user-provided inputs such as password, use sufficient iteration count (at least 100k).

|Item|Value|
|-|-|
|Category|Security|
|Enabled|False|
|Severity|Warning|
|CodeFix|False|
---

## [CA5388](https://docs.microsoft.com/dotnet/fundamentals/code-analysis/quality-rules/ca5388): Ensure Sufficient Iteration Count When Using Weak Key Derivation Function

When deriving cryptographic keys from user-provided inputs such as password, use sufficient iteration count (at least 100k).

|Item|Value|
|-|-|
|Category|Security|
|Enabled|False|
|Severity|Warning|
|CodeFix|False|
---

## [CA5389](https://docs.microsoft.com/dotnet/fundamentals/code-analysis/quality-rules/ca5389): Do Not Add Archive Item's Path To The Target File System Path

When extracting files from an archive and using the archive item's path, check if the path is safe. Archive path can be relative and can lead to file system access outside of the expected file system target path, leading to malicious config changes and remote code execution via lay-and-wait technique.

|Item|Value|
|-|-|
|Category|Security|
|Enabled|False|
|Severity|Warning|
|CodeFix|False|
---

## [CA5390](https://docs.microsoft.com/dotnet/fundamentals/code-analysis/quality-rules/ca5390): Do not hard-code encryption key

SymmetricAlgorithm's .Key property, or a method's rgbKey parameter, should never be a hard-coded value.

|Item|Value|
|-|-|
|Category|Security|
|Enabled|False|
|Severity|Warning|
|CodeFix|False|
---

## [CA5391](https://docs.microsoft.com/dotnet/fundamentals/code-analysis/quality-rules/ca5391): Use antiforgery tokens in ASP.NET Core MVC controllers

Handling a POST, PUT, PATCH, or DELETE request without validating an antiforgery token may be vulnerable to cross-site request forgery attacks. A cross-site request forgery attack can send malicious requests from an authenticated user to your ASP.NET Core MVC controller.

|Item|Value|
|-|-|
|Category|Security|
|Enabled|False|
|Severity|Warning|
|CodeFix|False|
---

## [CA5392](https://docs.microsoft.com/dotnet/fundamentals/code-analysis/quality-rules/ca5392): Use DefaultDllImportSearchPaths attribute for P/Invokes

By default, P/Invokes using DllImportAttribute probe a number of directories, including the current working directory for the library to load. This can be a security issue for certain applications, leading to DLL hijacking.

|Item|Value|
|-|-|
|Category|Security|
|Enabled|False|
|Severity|Warning|
|CodeFix|False|
---

## [CA5393](https://docs.microsoft.com/dotnet/fundamentals/code-analysis/quality-rules/ca5393): Do not use unsafe DllImportSearchPath value

There could be a malicious DLL in the default DLL search directories. Or, depending on where your application is run from, there could be a malicious DLL in the application's directory. Use a DllImportSearchPath value that specifies an explicit search path instead. The DllImportSearchPath flags that this rule looks for can be configured in .editorconfig.

|Item|Value|
|-|-|
|Category|Security|
|Enabled|False|
|Severity|Warning|
|CodeFix|False|
---

## [CA5394](https://docs.microsoft.com/dotnet/fundamentals/code-analysis/quality-rules/ca5394): Do not use insecure randomness

Using a cryptographically weak pseudo-random number generator may allow an attacker to predict what security-sensitive value will be generated. Use a cryptographically strong random number generator if an unpredictable value is required, or ensure that weak pseudo-random numbers aren't used in a security-sensitive manner.

|Item|Value|
|-|-|
|Category|Security|
|Enabled|False|
|Severity|Warning|
|CodeFix|False|
---

## [CA5395](https://docs.microsoft.com/dotnet/fundamentals/code-analysis/quality-rules/ca5395): Miss HttpVerb attribute for action methods

All the methods that create, edit, delete, or otherwise modify data do so in the [HttpPost] overload of the method, which needs to be protected with the anti forgery attribute from request forgery. Performing a GET operation should be a safe operation that has no side effects and doesn't modify your persisted data.

|Item|Value|
|-|-|
|Category|Security|
|Enabled|False|
|Severity|Warning|
|CodeFix|False|
---

## [CA5396](https://docs.microsoft.com/dotnet/fundamentals/code-analysis/quality-rules/ca5396): Set HttpOnly to true for HttpCookie

As a defense in depth measure, ensure security sensitive HTTP cookies are marked as HttpOnly. This indicates web browsers should disallow scripts from accessing the cookies. Injected malicious scripts are a common way of stealing cookies.

|Item|Value|
|-|-|
|Category|Security|
|Enabled|False|
|Severity|Warning|
|CodeFix|False|
---

## [CA5397](https://docs.microsoft.com/dotnet/fundamentals/code-analysis/quality-rules/ca5397): Do not use deprecated SslProtocols values

Older protocol versions of Transport Layer Security (TLS) are less secure than TLS 1.2 and TLS 1.3, and are more likely to have new vulnerabilities. Avoid older protocol versions to minimize risk.

|Item|Value|
|-|-|
|Category|Security|
|Enabled|True|
|Severity|Hidden|
|CodeFix|False|
---

## [CA5398](https://docs.microsoft.com/dotnet/fundamentals/code-analysis/quality-rules/ca5398): Avoid hardcoded SslProtocols values

Current Transport Layer Security protocol versions may become deprecated if vulnerabilities are found. Avoid hardcoding SslProtocols values to keep your application secure. Use 'None' to let the Operating System choose a version.

|Item|Value|
|-|-|
|Category|Security|
|Enabled|False|
|Severity|Warning|
|CodeFix|False|
---

## [CA5399](https://docs.microsoft.com/dotnet/fundamentals/code-analysis/quality-rules/ca5399): HttpClients should enable certificate revocation list checks

Using HttpClient without providing a platform specific handler (WinHttpHandler or CurlHandler or HttpClientHandler) where the CheckCertificateRevocationList property is set to true, will allow revoked certificates to be accepted by the HttpClient as valid.

|Item|Value|
|-|-|
|Category|Security|
|Enabled|False|
|Severity|Warning|
|CodeFix|False|
---

## [CA5400](https://docs.microsoft.com/dotnet/fundamentals/code-analysis/quality-rules/ca5400): Ensure HttpClient certificate revocation list check is not disabled

Using HttpClient without providing a platform specific handler (WinHttpHandler or CurlHandler or HttpClientHandler) where the CheckCertificateRevocationList property is set to true, will allow revoked certificates to be accepted by the HttpClient as valid.

|Item|Value|
|-|-|
|Category|Security|
|Enabled|False|
|Severity|Warning|
|CodeFix|False|
---

## [CA5401](https://docs.microsoft.com/dotnet/fundamentals/code-analysis/quality-rules/ca5401): Do not use CreateEncryptor with non-default IV

Symmetric encryption should always use a non-repeatable initialization vector to prevent dictionary attacks.

|Item|Value|
|-|-|
|Category|Security|
|Enabled|False|
|Severity|Warning|
|CodeFix|False|
---

## [CA5402](https://docs.microsoft.com/dotnet/fundamentals/code-analysis/quality-rules/ca5402): Use CreateEncryptor with the default IV

Symmetric encryption should always use a non-repeatable initialization vector to prevent dictionary attacks.

|Item|Value|
|-|-|
|Category|Security|
|Enabled|False|
|Severity|Warning|
|CodeFix|False|
---

## [CA5403](https://docs.microsoft.com/dotnet/fundamentals/code-analysis/quality-rules/ca5403): Do not hard-code certificate

Hard-coded certificates in source code are vulnerable to being exploited.

|Item|Value|
|-|-|
|Category|Security|
|Enabled|False|
|Severity|Warning|
|CodeFix|False|
---<|MERGE_RESOLUTION|>--- conflicted
+++ resolved
@@ -1416,15 +1416,21 @@
 |CodeFix|True|
 ---
 
-<<<<<<< HEAD
+## [CA1847](https://docs.microsoft.com/dotnet/fundamentals/code-analysis/quality-rules/ca1847): Use char literal for a single character lookup
+
+'string.Contains(char)' is available as a better performing overload for single char lookup.
+
+|Item|Value|
+|-|-|
+|Category|Performance|
+|Enabled|True|
+|Severity|Info|
+|CodeFix|True|
+---
+
 ## [CA1848](https://docs.microsoft.com/dotnet/fundamentals/code-analysis/quality-rules/ca1848): Prefer static 'HashData' method over 'ComputeHash'
 
 It is more efficient to use the static 'HashData' method over creating and managing a HashAlgorithm instance to call 'ComputeHash'.
-=======
-## [CA1847](https://docs.microsoft.com/dotnet/fundamentals/code-analysis/quality-rules/ca1847): Use char literal for a single character lookup
-
-'string.Contains(char)' is available as a better performing overload for single char lookup.
->>>>>>> 6db81f24
 
 |Item|Value|
 |-|-|

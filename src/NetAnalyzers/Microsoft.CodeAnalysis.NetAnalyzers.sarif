--- conflicted
+++ resolved
@@ -2463,7 +2463,6 @@
             ]
           }
         },
-<<<<<<< HEAD
         "CA1846": {
           "id": "CA1846",
           "shortDescription": "Prefer 'AsSpan' over 'Substring'",
@@ -2474,7 +2473,16 @@
             "category": "Performance",
             "isEnabledByDefault": true,
             "typeName": "PreferAsSpanOverSubstring",
-=======
+            "languages": [
+              "C#",
+              "Visual Basic"
+            ],
+            "tags": [
+              "Telemetry",
+              "EnabledRuleInAggressiveMode"
+            ]
+          }
+        },
         "CA1839": {
           "id": "CA1839",
           "shortDescription": "Use 'Environment.ProcessPath'",
@@ -2545,7 +2553,6 @@
             "category": "Performance",
             "isEnabledByDefault": true,
             "typeName": "DoNotUseWhenAllOrWaitAllWithSingleArgument",
->>>>>>> d5152028
             "languages": [
               "C#",
               "Visual Basic"

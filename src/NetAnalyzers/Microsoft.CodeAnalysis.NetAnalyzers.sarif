--- conflicted
+++ resolved
@@ -3157,23 +3157,34 @@
         },
         "CA1862": {
           "id": "CA1862",
-<<<<<<< HEAD
           "shortDescription": "Prefer the 'IDictionary.TryAdd(TKey, TValue)' method",
           "fullDescription": "Prefer a 'TryAdd' call over an 'Add' call guarded by a 'ContainsKey' check. 'TryAdd' behaves the same as 'Add', except that when the specified key already exists, it returns 'false' instead of throwing an exception.",
-=======
+          "defaultLevel": "note",
+          "helpUri": "https://learn.microsoft.com/dotnet/fundamentals/code-analysis/quality-rules/ca1862",
+          "properties": {
+            "category": "Performance",
+            "isEnabledByDefault": true,
+            "typeName": "PreferDictionaryTryMethodsOverContainsKeyGuardAnalyzer",
+            "languages": [
+              "C#",
+              "Visual Basic"
+            ],
+            "tags": [
+              "Telemetry",
+              "EnabledRuleInAggressiveMode"
+            ]
+          }
+        },
+        "CA1862": {
+          "id": "CA1862",
           "shortDescription": "Prefer using 'StringComparer' to perform case-insensitive string comparisons",
           "fullDescription": "Avoid calling 'ToLower', 'ToUpper', 'ToLowerInvariant' and 'ToUpperInvariant' to perform case-insensitive string comparisons when using 'CompareTo', because they lead to an allocation. Instead, use 'StringComparer' to perform case-insensitive comparisons.",
->>>>>>> 402fdfec
           "defaultLevel": "note",
           "helpUri": "https://learn.microsoft.com/dotnet/fundamentals/code-analysis/quality-rules/ca1862",
           "properties": {
             "category": "Performance",
             "isEnabledByDefault": true,
-<<<<<<< HEAD
-            "typeName": "PreferDictionaryTryMethodsOverContainsKeyGuardAnalyzer",
-=======
             "typeName": "RecommendCaseInsensitiveStringComparisonAnalyzer",
->>>>>>> 402fdfec
             "languages": [
               "C#",
               "Visual Basic"

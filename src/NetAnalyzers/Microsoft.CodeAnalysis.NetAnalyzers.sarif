--- conflicted
+++ resolved
@@ -265,7 +265,26 @@
             ]
           }
         },
-<<<<<<< HEAD
+        "CA1851": {
+          "id": "CA1851",
+          "shortDescription": "Possible multiple enumerations of 'IEnumerable' collection",
+          "fullDescription": "Possible multiple enumerations of 'IEnumerable' collection. Consider using an implementation that avoids multiple enumerations.",
+          "defaultLevel": "warning",
+          "helpUri": "https://docs.microsoft.com/dotnet/fundamentals/code-analysis/quality-rules/ca1851",
+          "properties": {
+            "category": "Performance",
+            "isEnabledByDefault": false,
+            "typeName": "CSharpAvoidMultipleEnumerationsAnalyzer",
+            "languages": [
+              "C#"
+            ],
+            "tags": [
+              "Dataflow",
+              "Telemetry",
+              "EnabledRuleInAggressiveMode"
+            ]
+          }
+        },
         "CA1860": {
           "id": "CA1860",
           "shortDescription": "Incorrect use of ConstantExpectedAttribute",
@@ -295,26 +314,10 @@
             "category": "Performance",
             "isEnabledByDefault": true,
             "typeName": "CSharpConstantExpectedAnalyzer",
-=======
-        "CA1851": {
-          "id": "CA1851",
-          "shortDescription": "Possible multiple enumerations of 'IEnumerable' collection",
-          "fullDescription": "Possible multiple enumerations of 'IEnumerable' collection. Consider using an implementation that avoids multiple enumerations.",
-          "defaultLevel": "warning",
-          "helpUri": "https://docs.microsoft.com/dotnet/fundamentals/code-analysis/quality-rules/ca1851",
-          "properties": {
-            "category": "Performance",
-            "isEnabledByDefault": false,
-            "typeName": "CSharpAvoidMultipleEnumerationsAnalyzer",
->>>>>>> b2c2cbef
             "languages": [
               "C#"
             ],
             "tags": [
-<<<<<<< HEAD
-=======
-              "Dataflow",
->>>>>>> b2c2cbef
               "Telemetry",
               "EnabledRuleInAggressiveMode"
             ]

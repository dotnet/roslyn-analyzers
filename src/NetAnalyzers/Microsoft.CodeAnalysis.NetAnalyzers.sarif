﻿{
  "$schema": "http://json.schemastore.org/sarif-1.0.0",
  "version": "1.0.0",
  "runs": [
    {
      "tool": {
        "name": "Microsoft.CodeAnalysis.CSharp.NetAnalyzers",
        "version": "7.0.0",
        "language": "en-US"
      },
      "rules": {
        "CA1001": {
          "id": "CA1001",
          "shortDescription": "Types that own disposable fields should be disposable",
          "fullDescription": "A class declares and implements an instance field that is a System.IDisposable type, and the class does not implement IDisposable. A class that declares an IDisposable field indirectly owns an unmanaged resource and should implement the IDisposable interface.",
          "defaultLevel": "hidden",
          "helpUri": "https://docs.microsoft.com/dotnet/fundamentals/code-analysis/quality-rules/ca1001",
          "properties": {
            "category": "Design",
            "isEnabledByDefault": true,
            "typeName": "CSharpTypesThatOwnDisposableFieldsShouldBeDisposableAnalyzer",
            "languages": [
              "C#"
            ],
            "tags": [
              "PortedFromFxCop",
              "Telemetry",
              "EnabledRuleInAggressiveMode"
            ]
          }
        },
        "CA1032": {
          "id": "CA1032",
          "shortDescription": "Implement standard exception constructors",
          "fullDescription": "Failure to provide the full set of constructors can make it difficult to correctly handle exceptions.",
          "defaultLevel": "warning",
          "helpUri": "https://docs.microsoft.com/dotnet/fundamentals/code-analysis/quality-rules/ca1032",
          "properties": {
            "category": "Design",
            "isEnabledByDefault": false,
            "typeName": "CSharpImplementStandardExceptionConstructorsAnalyzer",
            "languages": [
              "C#"
            ],
            "tags": [
              "PortedFromFxCop",
              "Telemetry",
              "EnabledRuleInAggressiveMode"
            ]
          }
        },
        "CA1200": {
          "id": "CA1200",
          "shortDescription": "Avoid using cref tags with a prefix",
          "fullDescription": "Use of cref tags with prefixes should be avoided, since it prevents the compiler from verifying references and the IDE from updating references during refactorings. It is permissible to suppress this error at a single documentation site if the cref must use a prefix because the type being mentioned is not findable by the compiler. For example, if a cref is mentioning a special attribute in the full framework but you're in a file that compiles against the portable framework, or if you want to reference a type at higher layer of Roslyn, you should suppress the error. You should not suppress the error just because you want to take a shortcut and avoid using the full syntax.",
          "defaultLevel": "hidden",
          "helpUri": "https://docs.microsoft.com/dotnet/fundamentals/code-analysis/quality-rules/ca1200",
          "properties": {
            "category": "Documentation",
            "isEnabledByDefault": true,
            "typeName": "CSharpAvoidUsingCrefTagsWithAPrefixAnalyzer",
            "languages": [
              "C#"
            ],
            "tags": [
              "Telemetry",
              "EnabledRuleInAggressiveMode"
            ]
          }
        },
        "CA1309": {
          "id": "CA1309",
          "shortDescription": "Use ordinal string comparison",
          "fullDescription": "A string comparison operation that is nonlinguistic does not set the StringComparison parameter to either Ordinal or OrdinalIgnoreCase. By explicitly setting the parameter to either StringComparison.Ordinal or StringComparison.OrdinalIgnoreCase, your code often gains speed, becomes more correct, and becomes more reliable.",
          "defaultLevel": "hidden",
          "helpUri": "https://docs.microsoft.com/dotnet/fundamentals/code-analysis/quality-rules/ca1309",
          "properties": {
            "category": "Globalization",
            "isEnabledByDefault": true,
            "typeName": "CSharpUseOrdinalStringComparisonAnalyzer",
            "languages": [
              "C#"
            ],
            "tags": [
              "PortedFromFxCop",
              "Telemetry",
              "EnabledRuleInAggressiveMode"
            ]
          }
        },
        "CA1507": {
          "id": "CA1507",
          "shortDescription": "Use nameof to express symbol names",
          "fullDescription": "Using nameof helps keep your code valid when refactoring.",
          "defaultLevel": "note",
          "helpUri": "https://docs.microsoft.com/dotnet/fundamentals/code-analysis/quality-rules/ca1507",
          "properties": {
            "category": "Maintainability",
            "isEnabledByDefault": true,
            "typeName": "CSharpUseNameofInPlaceOfStringAnalyzer",
            "languages": [
              "C#"
            ],
            "tags": [
              "Telemetry",
              "EnabledRuleInAggressiveMode"
            ]
          }
        },
        "CA1802": {
          "id": "CA1802",
          "shortDescription": "Use literals where appropriate",
          "fullDescription": "A field is declared static and read-only (Shared and ReadOnly in Visual Basic), and is initialized by using a value that is computable at compile time. Because the value that is assigned to the targeted field is computable at compile time, change the declaration to a const (Const in Visual Basic) field so that the value is computed at compile time instead of at run?time.",
          "defaultLevel": "warning",
          "helpUri": "https://docs.microsoft.com/dotnet/fundamentals/code-analysis/quality-rules/ca1802",
          "properties": {
            "category": "Performance",
            "isEnabledByDefault": false,
            "typeName": "CSharpUseLiteralsWhereAppropriate",
            "languages": [
              "C#"
            ],
            "tags": [
              "PortedFromFxCop",
              "Telemetry",
              "EnabledRuleInAggressiveMode"
            ]
          }
        },
        "CA1805": {
          "id": "CA1805",
          "shortDescription": "Do not initialize unnecessarily",
          "fullDescription": "The .NET runtime initializes all fields of reference types to their default values before running the constructor. In most cases, explicitly initializing a field to its default value in a constructor is redundant, adding maintenance costs and potentially degrading performance (such as with increased assembly size), and the explicit initialization can be removed.  In some cases, such as with static readonly fields that permanently retain their default value, consider instead changing them to be constants or properties.",
          "defaultLevel": "hidden",
          "helpUri": "https://docs.microsoft.com/dotnet/fundamentals/code-analysis/quality-rules/ca1805",
          "properties": {
            "category": "Performance",
            "isEnabledByDefault": true,
            "typeName": "CSharpDoNotInitializeUnnecessarilyAnalyzer",
            "languages": [
              "C#"
            ],
            "tags": [
              "PortedFromFxCop",
              "Telemetry",
              "EnabledRuleInAggressiveMode"
            ]
          }
        },
        "CA1812": {
          "id": "CA1812",
          "shortDescription": "Avoid uninstantiated internal classes",
          "fullDescription": "An instance of an assembly-level type is not created by code in the assembly.",
          "defaultLevel": "warning",
          "helpUri": "https://docs.microsoft.com/dotnet/fundamentals/code-analysis/quality-rules/ca1812",
          "properties": {
            "category": "Performance",
            "isEnabledByDefault": false,
            "typeName": "CSharpAvoidUninstantiatedInternalClasses",
            "languages": [
              "C#"
            ],
            "tags": [
              "PortedFromFxCop",
              "Telemetry",
              "EnabledRuleInAggressiveMode",
              "CompilationEnd"
            ]
          }
        },
        "CA1824": {
          "id": "CA1824",
          "shortDescription": "Mark assemblies with NeutralResourcesLanguageAttribute",
          "fullDescription": "The NeutralResourcesLanguage attribute informs the ResourceManager of the language that was used to display the resources of a neutral culture for an assembly. This improves lookup performance for the first resource that you load and can reduce your working set.",
          "defaultLevel": "note",
          "helpUri": "https://docs.microsoft.com/dotnet/fundamentals/code-analysis/quality-rules/ca1824",
          "properties": {
            "category": "Performance",
            "isEnabledByDefault": true,
            "typeName": "CSharpMarkAssembliesWithNeutralResourcesLanguageAnalyzer",
            "languages": [
              "C#"
            ],
            "tags": [
              "PortedFromFxCop",
              "Telemetry",
              "EnabledRuleInAggressiveMode",
              "CompilationEnd"
            ]
          }
        },
        "CA1825": {
          "id": "CA1825",
          "shortDescription": "Avoid zero-length array allocations",
          "fullDescription": "Avoid unnecessary zero-length array allocations.  Use {0} instead.",
          "defaultLevel": "note",
          "helpUri": "https://docs.microsoft.com/dotnet/fundamentals/code-analysis/quality-rules/ca1825",
          "properties": {
            "category": "Performance",
            "isEnabledByDefault": true,
            "typeName": "CSharpAvoidZeroLengthArrayAllocationsAnalyzer",
            "languages": [
              "C#"
            ],
            "tags": [
              "Telemetry",
              "EnabledRuleInAggressiveMode"
            ]
          }
        },
        "CA1841": {
          "id": "CA1841",
          "shortDescription": "Prefer Dictionary.Contains methods",
          "fullDescription": "Many dictionary implementations lazily initialize the Values collection. To avoid unnecessary allocations, prefer 'ContainsValue' over 'Values.Contains'.",
          "defaultLevel": "note",
          "helpUri": "https://docs.microsoft.com/dotnet/fundamentals/code-analysis/quality-rules/ca1841",
          "properties": {
            "category": "Performance",
            "isEnabledByDefault": true,
            "typeName": "CSharpPreferDictionaryContainsMethods",
            "languages": [
              "C#"
            ],
            "tags": [
              "Telemetry",
              "EnabledRuleInAggressiveMode"
            ]
          }
        },
        "CA1845": {
          "id": "CA1845",
          "shortDescription": "Use span-based 'string.Concat'",
          "fullDescription": "It is more efficient to use 'AsSpan' and 'string.Concat', instead of 'Substring' and a concatenation operator.",
          "defaultLevel": "note",
          "helpUri": "https://docs.microsoft.com/dotnet/fundamentals/code-analysis/quality-rules/ca1845",
          "properties": {
            "category": "Performance",
            "isEnabledByDefault": true,
            "typeName": "CSharpUseSpanBasedStringConcat",
            "languages": [
              "C#"
            ],
            "tags": [
              "Telemetry",
              "EnabledRuleInAggressiveMode"
            ]
          }
        },
        "CA2014": {
          "id": "CA2014",
          "shortDescription": "Do not use stackalloc in loops",
          "fullDescription": "Stack space allocated by a stackalloc is only released at the end of the current method's invocation.  Using it in a loop can result in unbounded stack growth and eventual stack overflow conditions.",
          "defaultLevel": "warning",
          "helpUri": "https://docs.microsoft.com/dotnet/fundamentals/code-analysis/quality-rules/ca2014",
          "properties": {
            "category": "Reliability",
            "isEnabledByDefault": true,
            "typeName": "CSharpDoNotUseStackallocInLoopsAnalyzer",
            "languages": [
              "C#"
            ],
            "tags": [
              "Telemetry",
              "EnabledRuleInAggressiveMode"
            ]
          }
        },
        "CA2016": {
          "id": "CA2016",
          "shortDescription": "Forward the 'CancellationToken' parameter to methods",
          "fullDescription": "Forward the 'CancellationToken' parameter to methods to ensure the operation cancellation notifications gets properly propagated, or pass in 'CancellationToken.None' explicitly to indicate intentionally not propagating the token.",
          "defaultLevel": "note",
          "helpUri": "https://docs.microsoft.com/dotnet/fundamentals/code-analysis/quality-rules/ca2016",
          "properties": {
            "category": "Reliability",
            "isEnabledByDefault": true,
            "typeName": "CSharpForwardCancellationTokenToInvocationsAnalyzer",
            "languages": [
              "C#"
            ],
            "tags": [
              "Telemetry",
              "EnabledRuleInAggressiveMode"
            ]
          }
        },
        "CA2234": {
          "id": "CA2234",
          "shortDescription": "Pass system uri objects instead of strings",
          "fullDescription": "A call is made to a method that has a string parameter whose name contains \"uri\", \"URI\", \"urn\", \"URN\", \"url\", or \"URL\". The declaring type of the method contains a corresponding method overload that has a System.Uri parameter.",
          "defaultLevel": "warning",
          "helpUri": "https://docs.microsoft.com/dotnet/fundamentals/code-analysis/quality-rules/ca2234",
          "properties": {
            "category": "Usage",
            "isEnabledByDefault": false,
            "typeName": "CSharpPassSystemUriObjectsInsteadOfStringsAnalyzer",
            "languages": [
              "C#"
            ],
            "tags": [
              "PortedFromFxCop",
              "Telemetry",
              "EnabledRuleInAggressiveMode"
            ]
          }
        },
        "CA2252": {
          "id": "CA2252",
          "shortDescription": "This API requires opting into preview features",
          "fullDescription": "An assembly has to opt into preview features before using them.",
          "defaultLevel": "error",
          "helpUri": "https://docs.microsoft.com/dotnet/fundamentals/code-analysis/quality-rules/ca2252",
          "properties": {
            "category": "Usage",
            "isEnabledByDefault": true,
            "typeName": "CSharpDetectPreviewFeatureAnalyzer",
            "languages": [
              "C#"
            ],
            "tags": [
              "Telemetry",
              "EnabledRuleInAggressiveMode"
            ]
          }
        },
        "CA2352": {
          "id": "CA2352",
          "shortDescription": "Unsafe DataSet or DataTable in serializable type can be vulnerable to remote code execution attacks",
          "fullDescription": "When deserializing untrusted input with an IFormatter-based serializer, deserializing a {0} object is insecure. '{1}' either is or derives from {0}.",
          "defaultLevel": "warning",
          "helpUri": "https://docs.microsoft.com/dotnet/fundamentals/code-analysis/quality-rules/ca2352",
          "properties": {
            "category": "Security",
            "isEnabledByDefault": false,
            "typeName": "CSharpDataSetDataTableInSerializableTypeAnalyzer",
            "languages": [
              "C#"
            ],
            "tags": [
              "Telemetry",
              "EnabledRuleInAggressiveMode"
            ]
          }
        },
        "CA2353": {
          "id": "CA2353",
          "shortDescription": "Unsafe DataSet or DataTable in serializable type",
          "fullDescription": "When deserializing untrusted input, deserializing a {0} object is insecure. '{1}' either is or derives from {0}",
          "defaultLevel": "warning",
          "helpUri": "https://docs.microsoft.com/dotnet/fundamentals/code-analysis/quality-rules/ca2353",
          "properties": {
            "category": "Security",
            "isEnabledByDefault": false,
            "typeName": "CSharpDataSetDataTableInSerializableTypeAnalyzer",
            "languages": [
              "C#"
            ],
            "tags": [
              "Telemetry",
              "EnabledRuleInAggressiveMode"
            ]
          }
        },
        "CA2354": {
          "id": "CA2354",
          "shortDescription": "Unsafe DataSet or DataTable in deserialized object graph can be vulnerable to remote code execution attacks",
          "fullDescription": "When deserializing untrusted input, deserializing a {0} object is insecure. '{1}' either is or derives from {0}",
          "defaultLevel": "warning",
          "helpUri": "https://docs.microsoft.com/dotnet/fundamentals/code-analysis/quality-rules/ca2354",
          "properties": {
            "category": "Security",
            "isEnabledByDefault": false,
            "typeName": "CSharpDataSetDataTableInIFormatterSerializableObjectGraphAnalyzer",
            "languages": [
              "C#"
            ],
            "tags": [
              "Telemetry",
              "EnabledRuleInAggressiveMode"
            ]
          }
        },
        "CA2355": {
          "id": "CA2355",
          "shortDescription": "Unsafe DataSet or DataTable type found in deserializable object graph",
          "fullDescription": "When deserializing untrusted input, deserializing a {0} object is insecure. '{1}' either is or derives from {0}",
          "defaultLevel": "warning",
          "helpUri": "https://docs.microsoft.com/dotnet/fundamentals/code-analysis/quality-rules/ca2355",
          "properties": {
            "category": "Security",
            "isEnabledByDefault": false,
            "typeName": "CSharpDataSetDataTableInSerializableObjectGraphAnalyzer",
            "languages": [
              "C#"
            ],
            "tags": [
              "Telemetry",
              "EnabledRuleInAggressiveMode"
            ]
          }
        },
        "CA2356": {
          "id": "CA2356",
          "shortDescription": "Unsafe DataSet or DataTable type in web deserializable object graph",
          "fullDescription": "When deserializing untrusted input, deserializing a {0} object is insecure. '{1}' either is or derives from {0}",
          "defaultLevel": "warning",
          "helpUri": "https://docs.microsoft.com/dotnet/fundamentals/code-analysis/quality-rules/ca2356",
          "properties": {
            "category": "Security",
            "isEnabledByDefault": false,
            "typeName": "CSharpDataSetDataTableInWebSerializableObjectGraphAnalyzer",
            "languages": [
              "C#"
            ],
            "tags": [
              "Telemetry",
              "EnabledRuleInAggressiveMode"
            ]
          }
        },
        "CA2362": {
          "id": "CA2362",
          "shortDescription": "Unsafe DataSet or DataTable in auto-generated serializable type can be vulnerable to remote code execution attacks",
          "fullDescription": "When deserializing untrusted input with an IFormatter-based serializer, deserializing a {0} object is insecure. '{1}' either is or derives from {0}. Ensure that the auto-generated type is never deserialized with untrusted data.",
          "defaultLevel": "warning",
          "helpUri": "https://docs.microsoft.com/dotnet/fundamentals/code-analysis/quality-rules/ca2362",
          "properties": {
            "category": "Security",
            "isEnabledByDefault": false,
            "typeName": "CSharpDataSetDataTableInSerializableTypeAnalyzer",
            "languages": [
              "C#"
            ],
            "tags": [
              "Telemetry",
              "EnabledRuleInAggressiveMode"
            ]
          }
        }
      }
    },
    {
      "tool": {
        "name": "Microsoft.CodeAnalysis.NetAnalyzers",
        "version": "7.0.0",
        "language": "en-US"
      },
      "rules": {
        "CA1000": {
          "id": "CA1000",
          "shortDescription": "Do not declare static members on generic types",
          "fullDescription": "When a static member of a generic type is called, the type argument must be specified for the type. When a generic instance member that does not support inference is called, the type argument must be specified for the member. In these two cases, the syntax for specifying the type argument is different and easily confused.",
          "defaultLevel": "hidden",
          "helpUri": "https://docs.microsoft.com/dotnet/fundamentals/code-analysis/quality-rules/ca1000",
          "properties": {
            "category": "Design",
            "isEnabledByDefault": true,
            "typeName": "DoNotDeclareStaticMembersOnGenericTypesAnalyzer",
            "languages": [
              "C#",
              "Visual Basic"
            ],
            "tags": [
              "PortedFromFxCop",
              "Telemetry",
              "EnabledRuleInAggressiveMode"
            ]
          }
        },
        "CA1002": {
          "id": "CA1002",
          "shortDescription": "Do not expose generic lists",
          "fullDescription": "System.Collections.Generic.List<T> is a generic collection that's designed for performance and not inheritance. List<T> does not contain virtual members that make it easier to change the behavior of an inherited class.",
          "defaultLevel": "warning",
          "helpUri": "https://docs.microsoft.com/dotnet/fundamentals/code-analysis/quality-rules/ca1002",
          "properties": {
            "category": "Design",
            "isEnabledByDefault": false,
            "typeName": "DoNotExposeGenericLists",
            "languages": [
              "C#",
              "Visual Basic"
            ],
            "tags": [
              "PortedFromFxCop",
              "Telemetry",
              "EnabledRuleInAggressiveMode"
            ]
          }
        },
        "CA1003": {
          "id": "CA1003",
          "shortDescription": "Use generic event handler instances",
          "fullDescription": "A type contains an event that declares an EventHandler delegate that returns void, whose signature contains two parameters (the first an object and the second a type that is assignable to EventArgs), and the containing assembly targets Microsoft .NET Framework?2.0.",
          "defaultLevel": "warning",
          "helpUri": "https://docs.microsoft.com/dotnet/fundamentals/code-analysis/quality-rules/ca1003",
          "properties": {
            "category": "Design",
            "isEnabledByDefault": false,
            "typeName": "UseGenericEventHandlerInstancesAnalyzer",
            "languages": [
              "C#",
              "Visual Basic"
            ],
            "tags": [
              "PortedFromFxCop",
              "Telemetry",
              "EnabledRuleInAggressiveMode"
            ]
          }
        },
        "CA1005": {
          "id": "CA1005",
          "shortDescription": "Avoid excessive parameters on generic types",
          "fullDescription": "The more type parameters a generic type contains, the more difficult it is to know and remember what each type parameter represents.",
          "defaultLevel": "warning",
          "helpUri": "https://docs.microsoft.com/dotnet/fundamentals/code-analysis/quality-rules/ca1005",
          "properties": {
            "category": "Design",
            "isEnabledByDefault": false,
            "typeName": "AvoidExcessiveParametersOnGenericTypes",
            "languages": [
              "C#",
              "Visual Basic"
            ],
            "tags": [
              "PortedFromFxCop",
              "Telemetry"
            ]
          }
        },
        "CA1008": {
          "id": "CA1008",
          "shortDescription": "Enums should have zero value",
          "fullDescription": "The default value of an uninitialized enumeration, just as other value types, is zero. A nonflags-attributed enumeration should define a member by using the value of zero so that the default value is a valid value of the enumeration. If an enumeration that has the FlagsAttribute attribute applied defines a zero-valued member, its name should be \"\"None\"\" to indicate that no values have been set in the enumeration.",
          "defaultLevel": "warning",
          "helpUri": "https://docs.microsoft.com/dotnet/fundamentals/code-analysis/quality-rules/ca1008",
          "properties": {
            "category": "Design",
            "isEnabledByDefault": false,
            "typeName": "EnumsShouldHaveZeroValueAnalyzer",
            "languages": [
              "C#",
              "Visual Basic"
            ],
            "tags": [
              "PortedFromFxCop",
              "Telemetry",
              "EnabledRuleInAggressiveMode",
              "RuleNoZero"
            ]
          }
        },
        "CA1010": {
          "id": "CA1010",
          "shortDescription": "Generic interface should also be implemented",
          "fullDescription": "To broaden the usability of a type, implement one of the generic interfaces. This is especially true for collections as they can then be used to populate generic collection types.",
          "defaultLevel": "hidden",
          "helpUri": "https://docs.microsoft.com/dotnet/fundamentals/code-analysis/quality-rules/ca1010",
          "properties": {
            "category": "Design",
            "isEnabledByDefault": true,
            "typeName": "CollectionsShouldImplementGenericInterfaceAnalyzer",
            "languages": [
              "C#",
              "Visual Basic"
            ],
            "tags": [
              "PortedFromFxCop",
              "Telemetry",
              "EnabledRuleInAggressiveMode"
            ]
          }
        },
        "CA1012": {
          "id": "CA1012",
          "shortDescription": "Abstract types should not have public constructors",
          "fullDescription": "Constructors on abstract types can be called only by derived types. Because public constructors create instances of a type, and you cannot create instances of an abstract type, an abstract type that has a public constructor is incorrectly designed.",
          "defaultLevel": "warning",
          "helpUri": "https://docs.microsoft.com/dotnet/fundamentals/code-analysis/quality-rules/ca1012",
          "properties": {
            "category": "Design",
            "isEnabledByDefault": false,
            "typeName": "AbstractTypesShouldNotHaveConstructorsAnalyzer",
            "languages": [
              "C#",
              "Visual Basic"
            ],
            "tags": [
              "PortedFromFxCop",
              "Telemetry",
              "EnabledRuleInAggressiveMode"
            ]
          }
        },
        "CA1014": {
          "id": "CA1014",
          "shortDescription": "Mark assemblies with CLSCompliant",
          "fullDescription": "The Common Language Specification (CLS) defines naming restrictions, data types, and rules to which assemblies must conform if they will be used across programming languages. Good design dictates that all assemblies explicitly indicate CLS compliance by using CLSCompliantAttribute . If this attribute is not present on an assembly, the assembly is not compliant.",
          "defaultLevel": "warning",
          "helpUri": "https://docs.microsoft.com/dotnet/fundamentals/code-analysis/quality-rules/ca1014",
          "properties": {
            "category": "Design",
            "isEnabledByDefault": false,
            "typeName": "MarkAssembliesWithAttributesDiagnosticAnalyzer",
            "languages": [
              "C#",
              "Visual Basic"
            ],
            "tags": [
              "PortedFromFxCop",
              "Telemetry",
              "EnabledRuleInAggressiveMode",
              "CompilationEnd"
            ]
          }
        },
        "CA1016": {
          "id": "CA1016",
          "shortDescription": "Mark assemblies with assembly version",
          "fullDescription": "The .NET Framework uses the version number to uniquely identify an assembly, and to bind to types in strongly named assemblies. The version number is used together with version and publisher policy. By default, applications run only with the assembly version with which they were built.",
          "defaultLevel": "note",
          "helpUri": "https://docs.microsoft.com/dotnet/fundamentals/code-analysis/quality-rules/ca1016",
          "properties": {
            "category": "Design",
            "isEnabledByDefault": true,
            "typeName": "MarkAssembliesWithAttributesDiagnosticAnalyzer",
            "languages": [
              "C#",
              "Visual Basic"
            ],
            "tags": [
              "PortedFromFxCop",
              "Telemetry",
              "EnabledRuleInAggressiveMode",
              "CompilationEnd"
            ]
          }
        },
        "CA1017": {
          "id": "CA1017",
          "shortDescription": "Mark assemblies with ComVisible",
          "fullDescription": "ComVisibleAttribute determines how COM clients access managed code. Good design dictates that assemblies explicitly indicate COM visibility. COM visibility can be set for the whole assembly and then overridden for individual types and type members. If this attribute is not present, the contents of the assembly are visible to COM clients.",
          "defaultLevel": "warning",
          "helpUri": "https://docs.microsoft.com/dotnet/fundamentals/code-analysis/quality-rules/ca1017",
          "properties": {
            "category": "Design",
            "isEnabledByDefault": false,
            "typeName": "MarkAssembliesWithComVisibleAnalyzer",
            "languages": [
              "C#",
              "Visual Basic"
            ],
            "tags": [
              "PortedFromFxCop",
              "Telemetry",
              "CompilationEnd"
            ]
          }
        },
        "CA1018": {
          "id": "CA1018",
          "shortDescription": "Mark attributes with AttributeUsageAttribute",
          "fullDescription": "Specify AttributeUsage on {0}",
          "defaultLevel": "note",
          "helpUri": "https://docs.microsoft.com/dotnet/fundamentals/code-analysis/quality-rules/ca1018",
          "properties": {
            "category": "Design",
            "isEnabledByDefault": true,
            "typeName": "MarkAttributesWithAttributeUsageAnalyzer",
            "languages": [
              "C#",
              "Visual Basic"
            ],
            "tags": [
              "PortedFromFxCop",
              "Telemetry",
              "EnabledRuleInAggressiveMode"
            ]
          }
        },
        "CA1019": {
          "id": "CA1019",
          "shortDescription": "Define accessors for attribute arguments",
          "fullDescription": "Remove the property setter from {0} or reduce its accessibility because it corresponds to positional argument {1}",
          "defaultLevel": "warning",
          "helpUri": "https://docs.microsoft.com/dotnet/fundamentals/code-analysis/quality-rules/ca1019",
          "properties": {
            "category": "Design",
            "isEnabledByDefault": false,
            "typeName": "DefineAccessorsForAttributeArgumentsAnalyzer",
            "languages": [
              "C#",
              "Visual Basic"
            ],
            "tags": [
              "PortedFromFxCop",
              "Telemetry",
              "EnabledRuleInAggressiveMode"
            ]
          }
        },
        "CA1021": {
          "id": "CA1021",
          "shortDescription": "Avoid out parameters",
          "fullDescription": "Passing types by reference (using 'out' or 'ref') requires experience with pointers, understanding how value types and reference types differ, and handling methods with multiple return values. Also, the difference between 'out' and 'ref' parameters is not widely understood.",
          "defaultLevel": "warning",
          "helpUri": "https://docs.microsoft.com/dotnet/fundamentals/code-analysis/quality-rules/ca1021",
          "properties": {
            "category": "Design",
            "isEnabledByDefault": false,
            "typeName": "AvoidOutParameters",
            "languages": [
              "C#",
              "Visual Basic"
            ],
            "tags": [
              "PortedFromFxCop",
              "Telemetry"
            ]
          }
        },
        "CA1024": {
          "id": "CA1024",
          "shortDescription": "Use properties where appropriate",
          "fullDescription": "A public or protected method has a name that starts with \"\"Get\"\", takes no parameters, and returns a value that is not an array. The method might be a good candidate to become a property.",
          "defaultLevel": "warning",
          "helpUri": "https://docs.microsoft.com/dotnet/fundamentals/code-analysis/quality-rules/ca1024",
          "properties": {
            "category": "Design",
            "isEnabledByDefault": false,
            "typeName": "UsePropertiesWhereAppropriateAnalyzer",
            "languages": [
              "C#",
              "Visual Basic"
            ],
            "tags": [
              "PortedFromFxCop",
              "Telemetry",
              "EnabledRuleInAggressiveMode"
            ]
          }
        },
        "CA1027": {
          "id": "CA1027",
          "shortDescription": "Mark enums with FlagsAttribute",
          "fullDescription": "An enumeration is a value type that defines a set of related named constants. Apply FlagsAttribute to an enumeration when its named constants can be meaningfully combined.",
          "defaultLevel": "warning",
          "helpUri": "https://docs.microsoft.com/dotnet/fundamentals/code-analysis/quality-rules/ca1027",
          "properties": {
            "category": "Design",
            "isEnabledByDefault": false,
            "typeName": "EnumWithFlagsAttributeAnalyzer",
            "languages": [
              "C#",
              "Visual Basic"
            ],
            "tags": [
              "PortedFromFxCop",
              "Telemetry",
              "EnabledRuleInAggressiveMode"
            ]
          }
        },
        "CA1028": {
          "id": "CA1028",
          "shortDescription": "Enum Storage should be Int32",
          "fullDescription": "An enumeration is a value type that defines a set of related named constants. By default, the System.Int32 data type is used to store the constant value. Although you can change this underlying type, it is not required or recommended for most scenarios.",
          "defaultLevel": "warning",
          "helpUri": "https://docs.microsoft.com/dotnet/fundamentals/code-analysis/quality-rules/ca1028",
          "properties": {
            "category": "Design",
            "isEnabledByDefault": false,
            "typeName": "EnumStorageShouldBeInt32Analyzer",
            "languages": [
              "C#",
              "Visual Basic"
            ],
            "tags": [
              "PortedFromFxCop",
              "Telemetry",
              "EnabledRuleInAggressiveMode"
            ]
          }
        },
        "CA1030": {
          "id": "CA1030",
          "shortDescription": "Use events where appropriate",
          "fullDescription": "This rule detects methods that have names that ordinarily would be used for events. If a method is called in response to a clearly defined state change, the method should be invoked by an event handler. Objects that call the method should raise events instead of calling the method directly.",
          "defaultLevel": "warning",
          "helpUri": "https://docs.microsoft.com/dotnet/fundamentals/code-analysis/quality-rules/ca1030",
          "properties": {
            "category": "Design",
            "isEnabledByDefault": false,
            "typeName": "UseEventsWhereAppropriateAnalyzer",
            "languages": [
              "C#",
              "Visual Basic"
            ],
            "tags": [
              "PortedFromFxCop",
              "Telemetry",
              "EnabledRuleInAggressiveMode"
            ]
          }
        },
        "CA1031": {
          "id": "CA1031",
          "shortDescription": "Do not catch general exception types",
          "fullDescription": "A general exception such as System.Exception or System.SystemException or a disallowed exception type is caught in a catch statement, or a general catch clause is used. General and disallowed exceptions should not be caught.",
          "defaultLevel": "warning",
          "helpUri": "https://docs.microsoft.com/dotnet/fundamentals/code-analysis/quality-rules/ca1031",
          "properties": {
            "category": "Design",
            "isEnabledByDefault": false,
            "typeName": "DoNotCatchGeneralExceptionTypesAnalyzer",
            "languages": [
              "C#",
              "Visual Basic"
            ],
            "tags": [
              "PortedFromFxCop",
              "Telemetry",
              "EnabledRuleInAggressiveMode"
            ]
          }
        },
        "CA1033": {
          "id": "CA1033",
          "shortDescription": "Interface methods should be callable by child types",
          "fullDescription": "An unsealed externally visible type provides an explicit method implementation of a public interface and does not provide an alternative externally visible method that has the same name.",
          "defaultLevel": "warning",
          "helpUri": "https://docs.microsoft.com/dotnet/fundamentals/code-analysis/quality-rules/ca1033",
          "properties": {
            "category": "Design",
            "isEnabledByDefault": false,
            "typeName": "InterfaceMethodsShouldBeCallableByChildTypesAnalyzer",
            "languages": [
              "C#",
              "Visual Basic"
            ],
            "tags": [
              "PortedFromFxCop",
              "Telemetry",
              "EnabledRuleInAggressiveMode"
            ]
          }
        },
        "CA1034": {
          "id": "CA1034",
          "shortDescription": "Nested types should not be visible",
          "fullDescription": "A nested type is a type that is declared in the scope of another type. Nested types are useful to encapsulate private implementation details of the containing type. Used for this purpose, nested types should not be externally visible.",
          "defaultLevel": "warning",
          "helpUri": "https://docs.microsoft.com/dotnet/fundamentals/code-analysis/quality-rules/ca1034",
          "properties": {
            "category": "Design",
            "isEnabledByDefault": false,
            "typeName": "NestedTypesShouldNotBeVisibleAnalyzer",
            "languages": [
              "C#",
              "Visual Basic"
            ],
            "tags": [
              "PortedFromFxCop",
              "Telemetry",
              "EnabledRuleInAggressiveMode"
            ]
          }
        },
        "CA1036": {
          "id": "CA1036",
          "shortDescription": "Override methods on comparable types",
          "fullDescription": "A public or protected type implements the System.IComparable interface. It does not override Object.Equals nor does it overload the language-specific operator for equality, inequality, less than, less than or equal, greater than or greater than or equal.",
          "defaultLevel": "hidden",
          "helpUri": "https://docs.microsoft.com/dotnet/fundamentals/code-analysis/quality-rules/ca1036",
          "properties": {
            "category": "Design",
            "isEnabledByDefault": true,
            "typeName": "OverrideMethodsOnComparableTypesAnalyzer",
            "languages": [
              "C#",
              "Visual Basic"
            ],
            "tags": [
              "PortedFromFxCop",
              "Telemetry",
              "EnabledRuleInAggressiveMode"
            ]
          }
        },
        "CA1040": {
          "id": "CA1040",
          "shortDescription": "Avoid empty interfaces",
          "fullDescription": "Interfaces define members that provide a behavior or usage contract. The functionality that is described by the interface can be adopted by any type, regardless of where the type appears in the inheritance hierarchy. A type implements an interface by providing implementations for the members of the interface. An empty interface does not define any members; therefore, it does not define a contract that can be implemented.",
          "defaultLevel": "warning",
          "helpUri": "https://docs.microsoft.com/dotnet/fundamentals/code-analysis/quality-rules/ca1040",
          "properties": {
            "category": "Design",
            "isEnabledByDefault": false,
            "typeName": "AvoidEmptyInterfacesAnalyzer",
            "languages": [
              "C#",
              "Visual Basic"
            ],
            "tags": [
              "PortedFromFxCop",
              "Telemetry",
              "EnabledRuleInAggressiveMode"
            ]
          }
        },
        "CA1041": {
          "id": "CA1041",
          "shortDescription": "Provide ObsoleteAttribute message",
          "fullDescription": "A type or member is marked by using a System.ObsoleteAttribute attribute that does not have its ObsoleteAttribute.Message property specified. When a type or member that is marked by using ObsoleteAttribute is compiled, the Message property of the attribute is displayed. This gives the user information about the obsolete type or member.",
          "defaultLevel": "note",
          "helpUri": "https://docs.microsoft.com/dotnet/fundamentals/code-analysis/quality-rules/ca1041",
          "properties": {
            "category": "Design",
            "isEnabledByDefault": true,
            "typeName": "ProvideObsoleteAttributeMessageAnalyzer",
            "languages": [
              "C#",
              "Visual Basic"
            ],
            "tags": [
              "PortedFromFxCop",
              "Telemetry",
              "EnabledRuleInAggressiveMode"
            ]
          }
        },
        "CA1043": {
          "id": "CA1043",
          "shortDescription": "Use Integral Or String Argument For Indexers",
          "fullDescription": "Indexers, that is, indexed properties, should use integer or string types for the index. These types are typically used for indexing data structures and increase the usability of the library. Use of the Object type should be restricted to those cases where the specific integer or string type cannot be specified at design time. If the design requires other types for the index, reconsider whether the type represents a logical data store. If it does not represent a logical data store, use a method.",
          "defaultLevel": "warning",
          "helpUri": "https://docs.microsoft.com/dotnet/fundamentals/code-analysis/quality-rules/ca1043",
          "properties": {
            "category": "Design",
            "isEnabledByDefault": false,
            "typeName": "UseIntegralOrStringArgumentForIndexersAnalyzer",
            "languages": [
              "C#",
              "Visual Basic"
            ],
            "tags": [
              "PortedFromFxCop",
              "Telemetry",
              "EnabledRuleInAggressiveMode"
            ]
          }
        },
        "CA1044": {
          "id": "CA1044",
          "shortDescription": "Properties should not be write only",
          "fullDescription": "Although it is acceptable and often necessary to have a read-only property, the design guidelines prohibit the use of write-only properties. This is because letting a user set a value, and then preventing the user from viewing that value, does not provide any security. Also, without read access, the state of shared objects cannot be viewed, which limits their usefulness.",
          "defaultLevel": "warning",
          "helpUri": "https://docs.microsoft.com/dotnet/fundamentals/code-analysis/quality-rules/ca1044",
          "properties": {
            "category": "Design",
            "isEnabledByDefault": false,
            "typeName": "PropertiesShouldNotBeWriteOnlyAnalyzer",
            "languages": [
              "C#",
              "Visual Basic"
            ],
            "tags": [
              "PortedFromFxCop",
              "Telemetry",
              "EnabledRuleInAggressiveMode"
            ]
          }
        },
        "CA1045": {
          "id": "CA1045",
          "shortDescription": "Do not pass types by reference",
          "fullDescription": "Passing types by reference (using out or ref) requires experience with pointers, understanding how value types and reference types differ, and handling methods that have multiple return values. Also, the difference between out and ref parameters is not widely understood.",
          "defaultLevel": "warning",
          "helpUri": "https://docs.microsoft.com/dotnet/fundamentals/code-analysis/quality-rules/ca1045",
          "properties": {
            "category": "Design",
            "isEnabledByDefault": false,
            "typeName": "DoNotPassTypesByReference",
            "languages": [
              "C#",
              "Visual Basic"
            ],
            "tags": [
              "PortedFromFxCop",
              "Telemetry"
            ]
          }
        },
        "CA1046": {
          "id": "CA1046",
          "shortDescription": "Do not overload equality operator on reference types",
          "fullDescription": "For reference types, the default implementation of the equality operator is almost always correct. By default, two references are equal only if they point to the same object. If the operator is providing meaningful value equality, the type should implement the generic 'System.IEquatable' interface.",
          "defaultLevel": "warning",
          "helpUri": "https://docs.microsoft.com/dotnet/fundamentals/code-analysis/quality-rules/ca1046",
          "properties": {
            "category": "Design",
            "isEnabledByDefault": false,
            "typeName": "DoNotOverloadOperatorEqualsOnReferenceTypes",
            "languages": [
              "C#",
              "Visual Basic"
            ],
            "tags": [
              "PortedFromFxCop",
              "Telemetry",
              "EnabledRuleInAggressiveMode"
            ]
          }
        },
        "CA1047": {
          "id": "CA1047",
          "shortDescription": "Do not declare protected member in sealed type",
          "fullDescription": "Types declare protected members so that inheriting types can access or override the member. By definition, you cannot inherit from a sealed type, which means that protected methods on sealed types cannot be called.",
          "defaultLevel": "note",
          "helpUri": "https://docs.microsoft.com/dotnet/fundamentals/code-analysis/quality-rules/ca1047",
          "properties": {
            "category": "Design",
            "isEnabledByDefault": true,
            "typeName": "DoNotDeclareProtectedMembersInSealedTypes",
            "languages": [
              "Visual Basic"
            ],
            "tags": [
              "PortedFromFxCop",
              "Telemetry",
              "EnabledRuleInAggressiveMode"
            ]
          }
        },
        "CA1050": {
          "id": "CA1050",
          "shortDescription": "Declare types in namespaces",
          "fullDescription": "Types are declared in namespaces to prevent name collisions and as a way to organize related types in an object hierarchy.",
          "defaultLevel": "note",
          "helpUri": "https://docs.microsoft.com/dotnet/fundamentals/code-analysis/quality-rules/ca1050",
          "properties": {
            "category": "Design",
            "isEnabledByDefault": true,
            "typeName": "DeclareTypesInNamespacesAnalyzer",
            "languages": [
              "C#",
              "Visual Basic"
            ],
            "tags": [
              "PortedFromFxCop",
              "Telemetry",
              "EnabledRuleInAggressiveMode"
            ]
          }
        },
        "CA1051": {
          "id": "CA1051",
          "shortDescription": "Do not declare visible instance fields",
          "fullDescription": "The primary use of a field should be as an implementation detail. Fields should be private or internal and should be exposed by using properties.",
          "defaultLevel": "hidden",
          "helpUri": "https://docs.microsoft.com/dotnet/fundamentals/code-analysis/quality-rules/ca1051",
          "properties": {
            "category": "Design",
            "isEnabledByDefault": true,
            "typeName": "DoNotDeclareVisibleInstanceFieldsAnalyzer",
            "languages": [
              "C#",
              "Visual Basic"
            ],
            "tags": [
              "PortedFromFxCop",
              "Telemetry",
              "EnabledRuleInAggressiveMode"
            ]
          }
        },
        "CA1052": {
          "id": "CA1052",
          "shortDescription": "Static holder types should be Static or NotInheritable",
          "fullDescription": "Type '{0}' is a static holder type but is neither static nor NotInheritable",
          "defaultLevel": "warning",
          "helpUri": "https://docs.microsoft.com/dotnet/fundamentals/code-analysis/quality-rules/ca1052",
          "properties": {
            "category": "Design",
            "isEnabledByDefault": false,
            "typeName": "StaticHolderTypesAnalyzer",
            "languages": [
              "C#",
              "Visual Basic"
            ],
            "tags": [
              "PortedFromFxCop",
              "Telemetry",
              "EnabledRuleInAggressiveMode"
            ]
          }
        },
        "CA1054": {
          "id": "CA1054",
          "shortDescription": "URI-like parameters should not be strings",
          "fullDescription": "This rule assumes that the parameter represents a Uniform Resource Identifier (URI). A string representation or a URI is prone to parsing and encoding errors, and can lead to security vulnerabilities. 'System.Uri' class provides these services in a safe and secure manner.",
          "defaultLevel": "warning",
          "helpUri": "https://docs.microsoft.com/dotnet/fundamentals/code-analysis/quality-rules/ca1054",
          "properties": {
            "category": "Design",
            "isEnabledByDefault": false,
            "typeName": "UriParametersShouldNotBeStringsAnalyzer",
            "languages": [
              "C#",
              "Visual Basic"
            ],
            "tags": [
              "PortedFromFxCop",
              "Telemetry",
              "EnabledRuleInAggressiveMode"
            ]
          }
        },
        "CA1055": {
          "id": "CA1055",
          "shortDescription": "URI-like return values should not be strings",
          "fullDescription": "This rule assumes that the method returns a URI. A string representation of a URI is prone to parsing and encoding errors, and can lead to security vulnerabilities. The System.Uri class provides these services in a safe and secure manner.",
          "defaultLevel": "warning",
          "helpUri": "https://docs.microsoft.com/dotnet/fundamentals/code-analysis/quality-rules/ca1055",
          "properties": {
            "category": "Design",
            "isEnabledByDefault": false,
            "typeName": "UriReturnValuesShouldNotBeStringsAnalyzer",
            "languages": [
              "C#",
              "Visual Basic"
            ],
            "tags": [
              "PortedFromFxCop",
              "Telemetry",
              "EnabledRuleInAggressiveMode"
            ]
          }
        },
        "CA1056": {
          "id": "CA1056",
          "shortDescription": "URI-like properties should not be strings",
          "fullDescription": "This rule assumes that the property represents a Uniform Resource Identifier (URI). A string representation of a URI is prone to parsing and encoding errors, and can lead to security vulnerabilities. The System.Uri class provides these services in a safe and secure manner.",
          "defaultLevel": "warning",
          "helpUri": "https://docs.microsoft.com/dotnet/fundamentals/code-analysis/quality-rules/ca1056",
          "properties": {
            "category": "Design",
            "isEnabledByDefault": false,
            "typeName": "UriPropertiesShouldNotBeStringsAnalyzer",
            "languages": [
              "C#",
              "Visual Basic"
            ],
            "tags": [
              "PortedFromFxCop",
              "Telemetry",
              "EnabledRuleInAggressiveMode"
            ]
          }
        },
        "CA1058": {
          "id": "CA1058",
          "shortDescription": "Types should not extend certain base types",
          "fullDescription": "An externally visible type extends certain base types. Use one of the alternatives.",
          "defaultLevel": "warning",
          "helpUri": "https://docs.microsoft.com/dotnet/fundamentals/code-analysis/quality-rules/ca1058",
          "properties": {
            "category": "Design",
            "isEnabledByDefault": false,
            "typeName": "TypesShouldNotExtendCertainBaseTypesAnalyzer",
            "languages": [
              "C#",
              "Visual Basic"
            ],
            "tags": [
              "PortedFromFxCop",
              "Telemetry",
              "EnabledRuleInAggressiveMode"
            ]
          }
        },
        "CA1060": {
          "id": "CA1060",
          "shortDescription": "Move pinvokes to native methods class",
          "fullDescription": "Platform Invocation methods, such as those that are marked by using the System.Runtime.InteropServices.DllImportAttribute attribute, or methods that are defined by using the Declare keyword in Visual Basic, access unmanaged code. These methods should be of the NativeMethods, SafeNativeMethods, or UnsafeNativeMethods class.",
          "defaultLevel": "warning",
          "helpUri": "https://docs.microsoft.com/dotnet/fundamentals/code-analysis/quality-rules/ca1060",
          "properties": {
            "category": "Design",
            "isEnabledByDefault": false,
            "typeName": "MovePInvokesToNativeMethodsClassAnalyzer",
            "languages": [
              "C#",
              "Visual Basic"
            ],
            "tags": [
              "PortedFromFxCop",
              "Telemetry"
            ]
          }
        },
        "CA1061": {
          "id": "CA1061",
          "shortDescription": "Do not hide base class methods",
          "fullDescription": "A method in a base type is hidden by an identically named method in a derived type when the parameter signature of the derived method differs only by types that are more weakly derived than the corresponding types in the parameter signature of the base method.",
          "defaultLevel": "note",
          "helpUri": "https://docs.microsoft.com/dotnet/fundamentals/code-analysis/quality-rules/ca1061",
          "properties": {
            "category": "Design",
            "isEnabledByDefault": true,
            "typeName": "DoNotHideBaseClassMethodsAnalyzer",
            "languages": [
              "C#",
              "Visual Basic"
            ],
            "tags": [
              "PortedFromFxCop",
              "Telemetry",
              "EnabledRuleInAggressiveMode"
            ]
          }
        },
        "CA1062": {
          "id": "CA1062",
          "shortDescription": "Validate arguments of public methods",
          "fullDescription": "An externally visible method dereferences one of its reference arguments without verifying whether that argument is null (Nothing in Visual Basic). All reference arguments that are passed to externally visible methods should be checked against null. If appropriate, throw an ArgumentNullException when the argument is null or add a Code Contract precondition asserting non-null argument. If the method is designed to be called only by known assemblies, you should make the method internal.",
          "defaultLevel": "warning",
          "helpUri": "https://docs.microsoft.com/dotnet/fundamentals/code-analysis/quality-rules/ca1062",
          "properties": {
            "category": "Design",
            "isEnabledByDefault": false,
            "typeName": "ValidateArgumentsOfPublicMethods",
            "languages": [
              "C#",
              "Visual Basic"
            ],
            "tags": [
              "PortedFromFxCop",
              "Dataflow",
              "Telemetry",
              "EnabledRuleInAggressiveMode"
            ]
          }
        },
        "CA1063": {
          "id": "CA1063",
          "shortDescription": "Implement IDisposable Correctly",
          "fullDescription": "All IDisposable types should implement the Dispose pattern correctly.",
          "defaultLevel": "warning",
          "helpUri": "https://docs.microsoft.com/dotnet/fundamentals/code-analysis/quality-rules/ca1063",
          "properties": {
            "category": "Design",
            "isEnabledByDefault": false,
            "typeName": "ImplementIDisposableCorrectlyAnalyzer",
            "languages": [
              "C#",
              "Visual Basic"
            ],
            "tags": [
              "PortedFromFxCop",
              "Telemetry",
              "EnabledRuleInAggressiveMode"
            ]
          }
        },
        "CA1064": {
          "id": "CA1064",
          "shortDescription": "Exceptions should be public",
          "fullDescription": "An internal exception is visible only inside its own internal scope. After the exception falls outside the internal scope, only the base exception can be used to catch the exception. If the internal exception is inherited from T:System.Exception, T:System.SystemException, or T:System.ApplicationException, the external code will not have sufficient information to know what to do with the exception.",
          "defaultLevel": "warning",
          "helpUri": "https://docs.microsoft.com/dotnet/fundamentals/code-analysis/quality-rules/ca1064",
          "properties": {
            "category": "Design",
            "isEnabledByDefault": false,
            "typeName": "ExceptionsShouldBePublicAnalyzer",
            "languages": [
              "C#",
              "Visual Basic"
            ],
            "tags": [
              "PortedFromFxCop",
              "Telemetry",
              "EnabledRuleInAggressiveMode"
            ]
          }
        },
        "CA1065": {
          "id": "CA1065",
          "shortDescription": "Do not raise exceptions in unexpected locations",
          "fullDescription": "A method that is not expected to throw exceptions throws an exception.",
          "defaultLevel": "warning",
          "helpUri": "https://docs.microsoft.com/dotnet/fundamentals/code-analysis/quality-rules/ca1065",
          "properties": {
            "category": "Design",
            "isEnabledByDefault": false,
            "typeName": "DoNotRaiseExceptionsInUnexpectedLocationsAnalyzer",
            "languages": [
              "C#",
              "Visual Basic"
            ],
            "tags": [
              "PortedFromFxCop",
              "Telemetry",
              "EnabledRuleInAggressiveMode"
            ]
          }
        },
        "CA1066": {
          "id": "CA1066",
          "shortDescription": "Implement IEquatable when overriding Object.Equals",
          "fullDescription": "When a type T overrides Object.Equals(object), the implementation must cast the object argument to the correct type T before performing the comparison. If the type implements IEquatable<T>, and therefore offers the method T.Equals(T), and if the argument is known at compile time to be of type T, then the compiler can call IEquatable<T>.Equals(T) instead of Object.Equals(object), and no cast is necessary, improving performance.",
          "defaultLevel": "warning",
          "helpUri": "https://docs.microsoft.com/dotnet/fundamentals/code-analysis/quality-rules/ca1066",
          "properties": {
            "category": "Design",
            "isEnabledByDefault": false,
            "typeName": "EquatableAnalyzer",
            "languages": [
              "C#",
              "Visual Basic"
            ],
            "tags": [
              "Telemetry",
              "EnabledRuleInAggressiveMode"
            ]
          }
        },
        "CA1067": {
          "id": "CA1067",
          "shortDescription": "Override Object.Equals(object) when implementing IEquatable<T>",
          "fullDescription": "When a type T implements the interface IEquatable<T>, it suggests to a user who sees a call to the Equals method in source code that an instance of the type can be equated with an instance of any other type. The user might be confused if their attempt to equate the type with an instance of another type fails to compile. This violates the \"principle of least surprise\".",
          "defaultLevel": "note",
          "helpUri": "https://docs.microsoft.com/dotnet/fundamentals/code-analysis/quality-rules/ca1067",
          "properties": {
            "category": "Design",
            "isEnabledByDefault": true,
            "typeName": "EquatableAnalyzer",
            "languages": [
              "C#",
              "Visual Basic"
            ],
            "tags": [
              "Telemetry",
              "EnabledRuleInAggressiveMode"
            ]
          }
        },
        "CA1068": {
          "id": "CA1068",
          "shortDescription": "CancellationToken parameters must come last",
          "fullDescription": "Method '{0}' should take CancellationToken as the last parameter",
          "defaultLevel": "note",
          "helpUri": "https://docs.microsoft.com/dotnet/fundamentals/code-analysis/quality-rules/ca1068",
          "properties": {
            "category": "Design",
            "isEnabledByDefault": true,
            "typeName": "CancellationTokenParametersMustComeLastAnalyzer",
            "languages": [
              "C#",
              "Visual Basic"
            ],
            "tags": [
              "Telemetry",
              "EnabledRuleInAggressiveMode"
            ]
          }
        },
        "CA1069": {
          "id": "CA1069",
          "shortDescription": "Enums values should not be duplicated",
          "fullDescription": "The field reference '{0}' is duplicated in this bitwise initialization",
          "defaultLevel": "note",
          "helpUri": "https://docs.microsoft.com/dotnet/fundamentals/code-analysis/quality-rules/ca1069",
          "properties": {
            "category": "Design",
            "isEnabledByDefault": true,
            "typeName": "EnumShouldNotHaveDuplicatedValues",
            "languages": [
              "C#",
              "Visual Basic"
            ],
            "tags": [
              "Telemetry",
              "EnabledRuleInAggressiveMode"
            ]
          }
        },
        "CA1070": {
          "id": "CA1070",
          "shortDescription": "Do not declare event fields as virtual",
          "fullDescription": "Do not declare virtual events in a base class. Overridden events in a derived class have undefined behavior. The C# compiler does not handle this correctly and it is unpredictable whether a subscriber to the derived event will actually be subscribing to the base class event.",
          "defaultLevel": "note",
          "helpUri": "https://docs.microsoft.com/dotnet/fundamentals/code-analysis/quality-rules/ca1070",
          "properties": {
            "category": "Design",
            "isEnabledByDefault": true,
            "typeName": "DoNotDeclareEventFieldsAsVirtual",
            "languages": [
              "C#"
            ],
            "tags": [
              "Telemetry",
              "EnabledRuleInAggressiveMode"
            ]
          }
        },
        "CA1303": {
          "id": "CA1303",
          "shortDescription": "Do not pass literals as localized parameters",
          "fullDescription": "A method passes a string literal as a parameter to a constructor or method in the .NET Framework class library and that string should be localizable. To fix a violation of this rule, replace the string literal with a string retrieved through an instance of the ResourceManager class.",
          "defaultLevel": "warning",
          "helpUri": "https://docs.microsoft.com/dotnet/fundamentals/code-analysis/quality-rules/ca1303",
          "properties": {
            "category": "Globalization",
            "isEnabledByDefault": false,
            "typeName": "DoNotPassLiteralsAsLocalizedParameters",
            "languages": [
              "C#",
              "Visual Basic"
            ],
            "tags": [
              "PortedFromFxCop",
              "Dataflow",
              "Telemetry",
              "EnabledRuleInAggressiveMode"
            ]
          }
        },
        "CA1304": {
          "id": "CA1304",
          "shortDescription": "Specify CultureInfo",
          "fullDescription": "A method or constructor calls a member that has an overload that accepts a System.Globalization.CultureInfo parameter, and the method or constructor does not call the overload that takes the CultureInfo parameter. When a CultureInfo or System.IFormatProvider object is not supplied, the default value that is supplied by the overloaded member might not have the effect that you want in all locales. If the result will be displayed to the user, specify 'CultureInfo.CurrentCulture' as the 'CultureInfo' parameter. Otherwise, if the result will be stored and accessed by software, such as when it is persisted to disk or to a database, specify 'CultureInfo.InvariantCulture'.",
          "defaultLevel": "hidden",
          "helpUri": "https://docs.microsoft.com/dotnet/fundamentals/code-analysis/quality-rules/ca1304",
          "properties": {
            "category": "Globalization",
            "isEnabledByDefault": true,
            "typeName": "SpecifyCultureInfoAnalyzer",
            "languages": [
              "C#",
              "Visual Basic"
            ],
            "tags": [
              "PortedFromFxCop",
              "Telemetry",
              "EnabledRuleInAggressiveMode"
            ]
          }
        },
        "CA1305": {
          "id": "CA1305",
          "shortDescription": "Specify IFormatProvider",
          "fullDescription": "A method or constructor calls one or more members that have overloads that accept a System.IFormatProvider parameter, and the method or constructor does not call the overload that takes the IFormatProvider parameter. When a System.Globalization.CultureInfo or IFormatProvider object is not supplied, the default value that is supplied by the overloaded member might not have the effect that you want in all locales. If the result will be based on the input from/output displayed to the user, specify 'CultureInfo.CurrentCulture' as the 'IFormatProvider'. Otherwise, if the result will be stored and accessed by software, such as when it is loaded from disk/database and when it is persisted to disk/database, specify 'CultureInfo.InvariantCulture'.",
          "defaultLevel": "hidden",
          "helpUri": "https://docs.microsoft.com/dotnet/fundamentals/code-analysis/quality-rules/ca1305",
          "properties": {
            "category": "Globalization",
            "isEnabledByDefault": true,
            "typeName": "SpecifyIFormatProviderAnalyzer",
            "languages": [
              "C#",
              "Visual Basic"
            ],
            "tags": [
              "PortedFromFxCop",
              "Telemetry",
              "EnabledRuleInAggressiveMode"
            ]
          }
        },
        "CA1307": {
          "id": "CA1307",
          "shortDescription": "Specify StringComparison for clarity",
          "fullDescription": "A string comparison operation uses a method overload that does not set a StringComparison parameter. It is recommended to use the overload with StringComparison parameter for clarity of intent. If the result will be displayed to the user, such as when sorting a list of items for display in a list box, specify 'StringComparison.CurrentCulture' or 'StringComparison.CurrentCultureIgnoreCase' as the 'StringComparison' parameter. If comparing case-insensitive identifiers, such as file paths, environment variables, or registry keys and values, specify 'StringComparison.OrdinalIgnoreCase'. Otherwise, if comparing case-sensitive identifiers, specify 'StringComparison.Ordinal'.",
          "defaultLevel": "warning",
          "helpUri": "https://docs.microsoft.com/dotnet/fundamentals/code-analysis/quality-rules/ca1307",
          "properties": {
            "category": "Globalization",
            "isEnabledByDefault": false,
            "typeName": "SpecifyStringComparisonAnalyzer",
            "languages": [
              "C#",
              "Visual Basic"
            ],
            "tags": [
              "PortedFromFxCop",
              "Telemetry",
              "EnabledRuleInAggressiveMode"
            ]
          }
        },
        "CA1308": {
          "id": "CA1308",
          "shortDescription": "Normalize strings to uppercase",
          "fullDescription": "Strings should be normalized to uppercase. A small group of characters cannot make a round trip when they are converted to lowercase. To make a round trip means to convert the characters from one locale to another locale that represents character data differently, and then to accurately retrieve the original characters from the converted characters.",
          "defaultLevel": "warning",
          "helpUri": "https://docs.microsoft.com/dotnet/fundamentals/code-analysis/quality-rules/ca1308",
          "properties": {
            "category": "Globalization",
            "isEnabledByDefault": false,
            "typeName": "NormalizeStringsToUppercaseAnalyzer",
            "languages": [
              "C#",
              "Visual Basic"
            ],
            "tags": [
              "PortedFromFxCop",
              "Telemetry",
              "EnabledRuleInAggressiveMode"
            ]
          }
        },
        "CA1310": {
          "id": "CA1310",
          "shortDescription": "Specify StringComparison for correctness",
          "fullDescription": "A string comparison operation uses a method overload that does not set a StringComparison parameter, hence its behavior could vary based on the current user's locale settings. It is strongly recommended to use the overload with StringComparison parameter for correctness and clarity of intent. If the result will be displayed to the user, such as when sorting a list of items for display in a list box, specify 'StringComparison.CurrentCulture' or 'StringComparison.CurrentCultureIgnoreCase' as the 'StringComparison' parameter. If comparing case-insensitive identifiers, such as file paths, environment variables, or registry keys and values, specify 'StringComparison.OrdinalIgnoreCase'. Otherwise, if comparing case-sensitive identifiers, specify 'StringComparison.Ordinal'.",
          "defaultLevel": "hidden",
          "helpUri": "https://docs.microsoft.com/dotnet/fundamentals/code-analysis/quality-rules/ca1310",
          "properties": {
            "category": "Globalization",
            "isEnabledByDefault": true,
            "typeName": "SpecifyStringComparisonAnalyzer",
            "languages": [
              "C#",
              "Visual Basic"
            ],
            "tags": [
              "Telemetry",
              "EnabledRuleInAggressiveMode"
            ]
          }
        },
        "CA1401": {
          "id": "CA1401",
          "shortDescription": "P/Invokes should not be visible",
          "fullDescription": "A public or protected method in a public type has the System.Runtime.InteropServices.DllImportAttribute attribute (also implemented by the Declare keyword in Visual Basic). Such methods should not be exposed.",
          "defaultLevel": "note",
          "helpUri": "https://docs.microsoft.com/dotnet/fundamentals/code-analysis/quality-rules/ca1401",
          "properties": {
            "category": "Interoperability",
            "isEnabledByDefault": true,
            "typeName": "PInvokeDiagnosticAnalyzer",
            "languages": [
              "C#",
              "Visual Basic"
            ],
            "tags": [
              "PortedFromFxCop",
              "Telemetry",
              "EnabledRuleInAggressiveMode"
            ]
          }
        },
        "CA1416": {
          "id": "CA1416",
          "shortDescription": "Validate platform compatibility",
          "fullDescription": "Using platform dependent API on a component makes the code no longer work across all platforms.",
          "defaultLevel": "warning",
          "helpUri": "https://docs.microsoft.com/dotnet/fundamentals/code-analysis/quality-rules/ca1416",
          "properties": {
            "category": "Interoperability",
            "isEnabledByDefault": true,
            "typeName": "PlatformCompatibilityAnalyzer",
            "languages": [
              "C#",
              "Visual Basic"
            ],
            "tags": [
              "Telemetry",
              "EnabledRuleInAggressiveMode"
            ]
          }
        },
        "CA1417": {
          "id": "CA1417",
          "shortDescription": "Do not use 'OutAttribute' on string parameters for P/Invokes",
          "fullDescription": "String parameters passed by value with the 'OutAttribute' can destabilize the runtime if the string is an interned string.",
          "defaultLevel": "warning",
          "helpUri": "https://docs.microsoft.com/dotnet/fundamentals/code-analysis/quality-rules/ca1417",
          "properties": {
            "category": "Interoperability",
            "isEnabledByDefault": true,
            "typeName": "DoNotUseOutAttributeStringPInvokeParametersAnalyzer",
            "languages": [
              "C#",
              "Visual Basic"
            ],
            "tags": [
              "Telemetry",
              "EnabledRuleInAggressiveMode"
            ]
          }
        },
        "CA1418": {
          "id": "CA1418",
          "shortDescription": "Use valid platform string",
          "fullDescription": "Platform compatibility analyzer requires a valid platform name and version.",
          "defaultLevel": "warning",
          "helpUri": "https://docs.microsoft.com/dotnet/fundamentals/code-analysis/quality-rules/ca1418",
          "properties": {
            "category": "Interoperability",
            "isEnabledByDefault": true,
            "typeName": "UseValidPlatformString",
            "languages": [
              "C#",
              "Visual Basic"
            ],
            "tags": [
              "Telemetry",
              "EnabledRuleInAggressiveMode"
            ]
          }
        },
        "CA1419": {
          "id": "CA1419",
          "shortDescription": "Provide a parameterless constructor that is as visible as the containing type for concrete types derived from 'System.Runtime.InteropServices.SafeHandle'",
          "fullDescription": "Providing a parameterless constructor that is as visible as the containing type for a type derived from 'System.Runtime.InteropServices.SafeHandle' enables better performance and usage with source-generated interop solutions.",
          "defaultLevel": "note",
          "helpUri": "https://docs.microsoft.com/dotnet/fundamentals/code-analysis/quality-rules/ca1419",
          "properties": {
            "category": "Interoperability",
            "isEnabledByDefault": true,
            "typeName": "ProvidePublicParameterlessSafeHandleConstructorAnalyzer",
            "languages": [
              "C#",
              "Visual Basic"
            ],
            "tags": [
              "Telemetry",
              "EnabledRuleInAggressiveMode"
            ]
          }
        },
        "CA1501": {
          "id": "CA1501",
          "shortDescription": "Avoid excessive inheritance",
          "fullDescription": "Deeply nested type hierarchies can be difficult to follow, understand, and maintain. This rule limits analysis to hierarchies in the same module. To fix a violation of this rule, derive the type from a base type that is less deep in the inheritance hierarchy or eliminate some of the intermediate base types.",
          "defaultLevel": "warning",
          "helpUri": "https://docs.microsoft.com/dotnet/fundamentals/code-analysis/quality-rules/ca1501",
          "properties": {
            "category": "Maintainability",
            "isEnabledByDefault": false,
            "typeName": "CodeMetricsAnalyzer",
            "languages": [
              "C#",
              "Visual Basic"
            ],
            "tags": [
              "PortedFromFxCop",
              "Telemetry",
              "CompilationEnd"
            ]
          }
        },
        "CA1502": {
          "id": "CA1502",
          "shortDescription": "Avoid excessive complexity",
          "fullDescription": "Cyclomatic complexity measures the number of linearly independent paths through the method, which is determined by the number and complexity of conditional branches. A low cyclomatic complexity generally indicates a method that is easy to understand, test, and maintain. The cyclomatic complexity is calculated from a control flow graph of the method and is given as follows: `cyclomatic complexity = the number of edges - the number of nodes + 1`, where a node represents a logic branch point and an edge represents a line between nodes.",
          "defaultLevel": "warning",
          "helpUri": "https://docs.microsoft.com/dotnet/fundamentals/code-analysis/quality-rules/ca1502",
          "properties": {
            "category": "Maintainability",
            "isEnabledByDefault": false,
            "typeName": "CodeMetricsAnalyzer",
            "languages": [
              "C#",
              "Visual Basic"
            ],
            "tags": [
              "PortedFromFxCop",
              "Telemetry",
              "CompilationEnd"
            ]
          }
        },
        "CA1505": {
          "id": "CA1505",
          "shortDescription": "Avoid unmaintainable code",
          "fullDescription": "The maintainability index is calculated by using the following metrics: lines of code, program volume, and cyclomatic complexity. Program volume is a measure of the difficulty of understanding of a symbol that is based on the number of operators and operands in the code. Cyclomatic complexity is a measure of the structural complexity of the type or method. A low maintainability index indicates that code is probably difficult to maintain and would be a good candidate to redesign.",
          "defaultLevel": "warning",
          "helpUri": "https://docs.microsoft.com/dotnet/fundamentals/code-analysis/quality-rules/ca1505",
          "properties": {
            "category": "Maintainability",
            "isEnabledByDefault": false,
            "typeName": "CodeMetricsAnalyzer",
            "languages": [
              "C#",
              "Visual Basic"
            ],
            "tags": [
              "PortedFromFxCop",
              "Telemetry",
              "CompilationEnd"
            ]
          }
        },
        "CA1506": {
          "id": "CA1506",
          "shortDescription": "Avoid excessive class coupling",
          "fullDescription": "This rule measures class coupling by counting the number of unique type references that a symbol contains. Symbols that have a high degree of class coupling can be difficult to maintain. It is a good practice to have types and methods that exhibit low coupling and high cohesion. To fix this violation, try to redesign the code to reduce the number of types to which it is coupled.",
          "defaultLevel": "warning",
          "helpUri": "https://docs.microsoft.com/dotnet/fundamentals/code-analysis/quality-rules/ca1506",
          "properties": {
            "category": "Maintainability",
            "isEnabledByDefault": false,
            "typeName": "CodeMetricsAnalyzer",
            "languages": [
              "C#",
              "Visual Basic"
            ],
            "tags": [
              "PortedFromFxCop",
              "Telemetry",
              "CompilationEnd"
            ]
          }
        },
        "CA1508": {
          "id": "CA1508",
          "shortDescription": "Avoid dead conditional code",
          "fullDescription": "'{0}' is never '{1}'. Remove or refactor the condition(s) to avoid dead code.",
          "defaultLevel": "warning",
          "helpUri": "https://docs.microsoft.com/dotnet/fundamentals/code-analysis/quality-rules/ca1508",
          "properties": {
            "category": "Maintainability",
            "isEnabledByDefault": false,
            "typeName": "AvoidDeadConditionalCode",
            "languages": [
              "C#",
              "Visual Basic"
            ],
            "tags": [
              "Dataflow",
              "Telemetry",
              "EnabledRuleInAggressiveMode"
            ]
          }
        },
        "CA1509": {
          "id": "CA1509",
          "shortDescription": "Invalid entry in code metrics rule specification file",
          "fullDescription": "Invalid entry in code metrics rule specification file.",
          "defaultLevel": "warning",
          "helpUri": "https://docs.microsoft.com/dotnet/fundamentals/code-analysis/quality-rules/ca1509",
          "properties": {
            "category": "Maintainability",
            "isEnabledByDefault": false,
            "typeName": "CodeMetricsAnalyzer",
            "languages": [
              "C#",
              "Visual Basic"
            ],
            "tags": [
              "Telemetry",
              "CompilationEnd"
            ]
          }
        },
        "CA1700": {
          "id": "CA1700",
          "shortDescription": "Do not name enum values 'Reserved'",
          "fullDescription": "This rule assumes that an enumeration member that has a name that contains \"reserved\" is not currently used but is a placeholder to be renamed or removed in a future version. Renaming or removing a member is a breaking change.",
          "defaultLevel": "warning",
          "helpUri": "https://docs.microsoft.com/dotnet/fundamentals/code-analysis/quality-rules/ca1700",
          "properties": {
            "category": "Naming",
            "isEnabledByDefault": false,
            "typeName": "DoNotNameEnumValuesReserved",
            "languages": [
              "C#",
              "Visual Basic"
            ],
            "tags": [
              "PortedFromFxCop",
              "Telemetry",
              "EnabledRuleInAggressiveMode"
            ]
          }
        },
        "CA1707": {
          "id": "CA1707",
          "shortDescription": "Identifiers should not contain underscores",
          "fullDescription": "By convention, identifier names do not contain the underscore (_) character. This rule checks namespaces, types, members, and parameters.",
          "defaultLevel": "hidden",
          "helpUri": "https://docs.microsoft.com/dotnet/fundamentals/code-analysis/quality-rules/ca1707",
          "properties": {
            "category": "Naming",
            "isEnabledByDefault": true,
            "typeName": "IdentifiersShouldNotContainUnderscoresAnalyzer",
            "languages": [
              "C#",
              "Visual Basic"
            ],
            "tags": [
              "PortedFromFxCop",
              "Telemetry",
              "EnabledRuleInAggressiveMode"
            ]
          }
        },
        "CA1708": {
          "id": "CA1708",
          "shortDescription": "Identifiers should differ by more than case",
          "fullDescription": "Identifiers for namespaces, types, members, and parameters cannot differ only by case because languages that target the common language runtime are not required to be case-sensitive.",
          "defaultLevel": "hidden",
          "helpUri": "https://docs.microsoft.com/dotnet/fundamentals/code-analysis/quality-rules/ca1708",
          "properties": {
            "category": "Naming",
            "isEnabledByDefault": true,
            "typeName": "IdentifiersShouldDifferByMoreThanCaseAnalyzer",
            "languages": [
              "C#",
              "Visual Basic"
            ],
            "tags": [
              "PortedFromFxCop",
              "Telemetry",
              "EnabledRuleInAggressiveMode"
            ]
          }
        },
        "CA1710": {
          "id": "CA1710",
          "shortDescription": "Identifiers should have correct suffix",
          "fullDescription": "By convention, the names of types that extend certain base types or that implement certain interfaces, or types that are derived from these types, have a suffix that is associated with the base type or interface.",
          "defaultLevel": "hidden",
          "helpUri": "https://docs.microsoft.com/dotnet/fundamentals/code-analysis/quality-rules/ca1710",
          "properties": {
            "category": "Naming",
            "isEnabledByDefault": true,
            "typeName": "IdentifiersShouldHaveCorrectSuffixAnalyzer",
            "languages": [
              "C#",
              "Visual Basic"
            ],
            "tags": [
              "PortedFromFxCop",
              "Telemetry",
              "EnabledRuleInAggressiveMode"
            ]
          }
        },
        "CA1711": {
          "id": "CA1711",
          "shortDescription": "Identifiers should not have incorrect suffix",
          "fullDescription": "By convention, only the names of types that extend certain base types or that implement certain interfaces, or types that are derived from these types, should end with specific reserved suffixes. Other type names should not use these reserved suffixes.",
          "defaultLevel": "hidden",
          "helpUri": "https://docs.microsoft.com/dotnet/fundamentals/code-analysis/quality-rules/ca1711",
          "properties": {
            "category": "Naming",
            "isEnabledByDefault": true,
            "typeName": "IdentifiersShouldNotHaveIncorrectSuffixAnalyzer",
            "languages": [
              "C#",
              "Visual Basic"
            ],
            "tags": [
              "PortedFromFxCop",
              "Telemetry",
              "EnabledRuleInAggressiveMode"
            ]
          }
        },
        "CA1712": {
          "id": "CA1712",
          "shortDescription": "Do not prefix enum values with type name",
          "fullDescription": "An enumeration's values should not start with the type name of the enumeration.",
          "defaultLevel": "hidden",
          "helpUri": "https://docs.microsoft.com/dotnet/fundamentals/code-analysis/quality-rules/ca1712",
          "properties": {
            "category": "Naming",
            "isEnabledByDefault": true,
            "typeName": "DoNotPrefixEnumValuesWithTypeNameAnalyzer",
            "languages": [
              "C#",
              "Visual Basic"
            ],
            "tags": [
              "PortedFromFxCop",
              "Telemetry",
              "EnabledRuleInAggressiveMode"
            ]
          }
        },
        "CA1713": {
          "id": "CA1713",
          "shortDescription": "Events should not have 'Before' or 'After' prefix",
          "fullDescription": "Event names should describe the action that raises the event. To name related events that are raised in a specific sequence, use the present or past tense to indicate the relative position in the sequence of actions. For example, when naming a pair of events that is raised when closing a resource, you might name it 'Closing' and 'Closed', instead of 'BeforeClose' and 'AfterClose'.",
          "defaultLevel": "warning",
          "helpUri": "https://docs.microsoft.com/dotnet/fundamentals/code-analysis/quality-rules/ca1713",
          "properties": {
            "category": "Naming",
            "isEnabledByDefault": false,
            "typeName": "EventsShouldNotHaveBeforeOrAfterPrefix",
            "languages": [
              "C#",
              "Visual Basic"
            ],
            "tags": [
              "PortedFromFxCop",
              "Telemetry",
              "EnabledRuleInAggressiveMode"
            ]
          }
        },
        "CA1715": {
          "id": "CA1715",
          "shortDescription": "Identifiers should have correct prefix",
          "fullDescription": "The name of an externally visible interface does not start with an uppercase \"\"I\"\". The name of a generic type parameter on an externally visible type or method does not start with an uppercase \"\"T\"\".",
          "defaultLevel": "hidden",
          "helpUri": "https://docs.microsoft.com/dotnet/fundamentals/code-analysis/quality-rules/ca1715",
          "properties": {
            "category": "Naming",
            "isEnabledByDefault": true,
            "typeName": "IdentifiersShouldHaveCorrectPrefixAnalyzer",
            "languages": [
              "C#",
              "Visual Basic"
            ],
            "tags": [
              "PortedFromFxCop",
              "Telemetry",
              "EnabledRuleInAggressiveMode"
            ]
          }
        },
        "CA1716": {
          "id": "CA1716",
          "shortDescription": "Identifiers should not match keywords",
          "fullDescription": "A namespace name or a type name matches a reserved keyword in a programming language. Identifiers for namespaces and types should not match keywords that are defined by languages that target the common language runtime.",
          "defaultLevel": "hidden",
          "helpUri": "https://docs.microsoft.com/dotnet/fundamentals/code-analysis/quality-rules/ca1716",
          "properties": {
            "category": "Naming",
            "isEnabledByDefault": true,
            "typeName": "IdentifiersShouldNotMatchKeywordsAnalyzer",
            "languages": [
              "C#",
              "Visual Basic"
            ],
            "tags": [
              "PortedFromFxCop",
              "Telemetry",
              "EnabledRuleInAggressiveMode"
            ]
          }
        },
        "CA1720": {
          "id": "CA1720",
          "shortDescription": "Identifier contains type name",
          "fullDescription": "Names of parameters and members are better used to communicate their meaning than to describe their type, which is expected to be provided by development tools. For names of members, if a data type name must be used, use a language-independent name instead of a language-specific one.",
          "defaultLevel": "hidden",
          "helpUri": "https://docs.microsoft.com/dotnet/fundamentals/code-analysis/quality-rules/ca1720",
          "properties": {
            "category": "Naming",
            "isEnabledByDefault": true,
            "typeName": "IdentifiersShouldNotContainTypeNames",
            "languages": [
              "C#",
              "Visual Basic"
            ],
            "tags": [
              "PortedFromFxCop",
              "Telemetry",
              "EnabledRuleInAggressiveMode"
            ]
          }
        },
        "CA1721": {
          "id": "CA1721",
          "shortDescription": "Property names should not match get methods",
          "fullDescription": "The name of a public or protected member starts with \"\"Get\"\" and otherwise matches the name of a public or protected property. \"\"Get\"\" methods and properties should have names that clearly distinguish their function.",
          "defaultLevel": "warning",
          "helpUri": "https://docs.microsoft.com/dotnet/fundamentals/code-analysis/quality-rules/ca1721",
          "properties": {
            "category": "Naming",
            "isEnabledByDefault": false,
            "typeName": "PropertyNamesShouldNotMatchGetMethodsAnalyzer",
            "languages": [
              "C#",
              "Visual Basic"
            ],
            "tags": [
              "PortedFromFxCop",
              "Telemetry",
              "EnabledRuleInAggressiveMode"
            ]
          }
        },
        "CA1724": {
          "id": "CA1724",
          "shortDescription": "Type names should not match namespaces",
          "fullDescription": "Type names should not match the names of namespaces that are defined in the .NET Framework class library. Violating this rule can reduce the usability of the library.",
          "defaultLevel": "warning",
          "helpUri": "https://docs.microsoft.com/dotnet/fundamentals/code-analysis/quality-rules/ca1724",
          "properties": {
            "category": "Naming",
            "isEnabledByDefault": false,
            "typeName": "TypeNamesShouldNotMatchNamespacesAnalyzer",
            "languages": [
              "C#",
              "Visual Basic"
            ],
            "tags": [
              "PortedFromFxCop",
              "Telemetry",
              "EnabledRuleInAggressiveMode",
              "CompilationEnd"
            ]
          }
        },
        "CA1725": {
          "id": "CA1725",
          "shortDescription": "Parameter names should match base declaration",
          "fullDescription": "Consistent naming of parameters in an override hierarchy increases the usability of the method overrides. A parameter name in a derived method that differs from the name in the base declaration can cause confusion about whether the method is an override of the base method or a new overload of the method.",
          "defaultLevel": "hidden",
          "helpUri": "https://docs.microsoft.com/dotnet/fundamentals/code-analysis/quality-rules/ca1725",
          "properties": {
            "category": "Naming",
            "isEnabledByDefault": true,
            "typeName": "ParameterNamesShouldMatchBaseDeclarationAnalyzer",
            "languages": [
              "C#",
              "Visual Basic"
            ],
            "tags": [
              "PortedFromFxCop",
              "Telemetry",
              "EnabledRuleInAggressiveMode"
            ]
          }
        },
        "CA1727": {
          "id": "CA1727",
          "shortDescription": "Use PascalCase for named placeholders",
          "fullDescription": "Use PascalCase for named placeholders in the logging message template.",
          "defaultLevel": "hidden",
          "helpUri": "https://docs.microsoft.com/dotnet/fundamentals/code-analysis/quality-rules/ca1727",
          "properties": {
            "category": "Naming",
            "isEnabledByDefault": true,
            "typeName": "LoggerMessageDefineAnalyzer",
            "languages": [
              "C#",
              "Visual Basic"
            ],
            "tags": [
              "Telemetry",
              "EnabledRuleInAggressiveMode"
            ]
          }
        },
        "CA1806": {
          "id": "CA1806",
          "shortDescription": "Do not ignore method results",
          "fullDescription": "A new object is created but never used; or a method that creates and returns a new string is called and the new string is never used; or a COM or P/Invoke method returns an HRESULT or error code that is never used.",
          "defaultLevel": "note",
          "helpUri": "https://docs.microsoft.com/dotnet/fundamentals/code-analysis/quality-rules/ca1806",
          "properties": {
            "category": "Performance",
            "isEnabledByDefault": true,
            "typeName": "DoNotIgnoreMethodResultsAnalyzer",
            "languages": [
              "C#",
              "Visual Basic"
            ],
            "tags": [
              "PortedFromFxCop",
              "Telemetry",
              "EnabledRuleInAggressiveMode"
            ]
          }
        },
        "CA1810": {
          "id": "CA1810",
          "shortDescription": "Initialize reference type static fields inline",
          "fullDescription": "A reference type declares an explicit static constructor. To fix a violation of this rule, initialize all static data when it is declared and remove the static constructor.",
          "defaultLevel": "warning",
          "helpUri": "https://docs.microsoft.com/dotnet/fundamentals/code-analysis/quality-rules/ca1810",
          "properties": {
            "category": "Performance",
            "isEnabledByDefault": false,
            "typeName": "InitializeStaticFieldsInlineAnalyzer",
            "languages": [
              "C#",
              "Visual Basic"
            ],
            "tags": [
              "PortedFromFxCop",
              "Telemetry",
              "EnabledRuleInAggressiveMode"
            ]
          }
        },
        "CA1813": {
          "id": "CA1813",
          "shortDescription": "Avoid unsealed attributes",
          "fullDescription": "The .NET Framework class library provides methods for retrieving custom attributes. By default, these methods search the attribute inheritance hierarchy. Sealing the attribute eliminates the search through the inheritance hierarchy and can improve performance.",
          "defaultLevel": "warning",
          "helpUri": "https://docs.microsoft.com/dotnet/fundamentals/code-analysis/quality-rules/ca1813",
          "properties": {
            "category": "Performance",
            "isEnabledByDefault": false,
            "typeName": "AvoidUnsealedAttributesAnalyzer",
            "languages": [
              "C#",
              "Visual Basic"
            ],
            "tags": [
              "PortedFromFxCop",
              "Telemetry",
              "EnabledRuleInAggressiveMode"
            ]
          }
        },
        "CA1814": {
          "id": "CA1814",
          "shortDescription": "Prefer jagged arrays over multidimensional",
          "fullDescription": "A jagged array is an array whose elements are arrays. The arrays that make up the elements can be of different sizes, leading to less wasted space for some sets of data.",
          "defaultLevel": "warning",
          "helpUri": "https://docs.microsoft.com/dotnet/fundamentals/code-analysis/quality-rules/ca1814",
          "properties": {
            "category": "Performance",
            "isEnabledByDefault": false,
            "typeName": "PreferJaggedArraysOverMultidimensionalAnalyzer",
            "languages": [
              "C#",
              "Visual Basic"
            ],
            "tags": [
              "PortedFromFxCop",
              "Telemetry",
              "EnabledRuleInAggressiveMode"
            ]
          }
        },
        "CA1815": {
          "id": "CA1815",
          "shortDescription": "Override equals and operator equals on value types",
          "fullDescription": "For value types, the inherited implementation of Equals uses the Reflection library and compares the contents of all fields. Reflection is computationally expensive, and comparing every field for equality might be unnecessary. If you expect users to compare or sort instances, or to use instances as hash table keys, your value type should implement Equals.",
          "defaultLevel": "warning",
          "helpUri": "https://docs.microsoft.com/dotnet/fundamentals/code-analysis/quality-rules/ca1815",
          "properties": {
            "category": "Performance",
            "isEnabledByDefault": false,
            "typeName": "OverrideEqualsAndOperatorEqualsOnValueTypesAnalyzer",
            "languages": [
              "C#",
              "Visual Basic"
            ],
            "tags": [
              "PortedFromFxCop",
              "Telemetry",
              "EnabledRuleInAggressiveMode"
            ]
          }
        },
        "CA1816": {
          "id": "CA1816",
          "shortDescription": "Dispose methods should call SuppressFinalize",
          "fullDescription": "A method that is an implementation of Dispose does not call GC.SuppressFinalize; or a method that is not an implementation of Dispose calls GC.SuppressFinalize; or a method calls GC.SuppressFinalize and passes something other than this (Me in Visual Basic).",
          "defaultLevel": "note",
          "helpUri": "https://docs.microsoft.com/dotnet/fundamentals/code-analysis/quality-rules/ca1816",
          "properties": {
            "category": "Usage",
            "isEnabledByDefault": true,
            "typeName": "CallGCSuppressFinalizeCorrectlyAnalyzer",
            "languages": [
              "C#",
              "Visual Basic"
            ],
            "tags": [
              "PortedFromFxCop",
              "Telemetry",
              "EnabledRuleInAggressiveMode"
            ]
          }
        },
        "CA1819": {
          "id": "CA1819",
          "shortDescription": "Properties should not return arrays",
          "fullDescription": "Arrays that are returned by properties are not write-protected, even when the property is read-only. To keep the array tamper-proof, the property must return a copy of the array. Typically, users will not understand the adverse performance implications of calling such a property.",
          "defaultLevel": "warning",
          "helpUri": "https://docs.microsoft.com/dotnet/fundamentals/code-analysis/quality-rules/ca1819",
          "properties": {
            "category": "Performance",
            "isEnabledByDefault": false,
            "typeName": "PropertiesShouldNotReturnArraysAnalyzer",
            "languages": [
              "C#",
              "Visual Basic"
            ],
            "tags": [
              "PortedFromFxCop",
              "Telemetry",
              "EnabledRuleInAggressiveMode"
            ]
          }
        },
        "CA1820": {
          "id": "CA1820",
          "shortDescription": "Test for empty strings using string length",
          "fullDescription": "Comparing strings by using the String.Length property or the String.IsNullOrEmpty method is significantly faster than using Equals.",
          "defaultLevel": "warning",
          "helpUri": "https://docs.microsoft.com/dotnet/fundamentals/code-analysis/quality-rules/ca1820",
          "properties": {
            "category": "Performance",
            "isEnabledByDefault": false,
            "typeName": "TestForEmptyStringsUsingStringLengthAnalyzer",
            "languages": [
              "C#"
            ],
            "tags": [
              "PortedFromFxCop",
              "Telemetry",
              "EnabledRuleInAggressiveMode"
            ]
          }
        },
        "CA1821": {
          "id": "CA1821",
          "shortDescription": "Remove empty Finalizers",
          "fullDescription": "Finalizers should be avoided where possible, to avoid the additional performance overhead involved in tracking object lifetime.",
          "defaultLevel": "note",
          "helpUri": "https://docs.microsoft.com/dotnet/fundamentals/code-analysis/quality-rules/ca1821",
          "properties": {
            "category": "Performance",
            "isEnabledByDefault": true,
            "typeName": "RemoveEmptyFinalizersAnalyzer",
            "languages": [
              "C#",
              "Visual Basic"
            ],
            "tags": [
              "PortedFromFxCop",
              "Telemetry",
              "EnabledRuleInAggressiveMode"
            ]
          }
        },
        "CA1822": {
          "id": "CA1822",
          "shortDescription": "Mark members as static",
          "fullDescription": "Members that do not access instance data or call instance methods can be marked as static. After you mark the methods as static, the compiler will emit nonvirtual call sites to these members. This can give you a measurable performance gain for performance-sensitive code.",
          "defaultLevel": "note",
          "helpUri": "https://docs.microsoft.com/dotnet/fundamentals/code-analysis/quality-rules/ca1822",
          "properties": {
            "category": "Performance",
            "isEnabledByDefault": true,
            "typeName": "MarkMembersAsStaticAnalyzer",
            "languages": [
              "C#",
              "Visual Basic"
            ],
            "tags": [
              "PortedFromFxCop",
              "Telemetry",
              "EnabledRuleInAggressiveMode"
            ]
          }
        },
        "CA1823": {
          "id": "CA1823",
          "shortDescription": "Avoid unused private fields",
          "fullDescription": "Private fields were detected that do not appear to be accessed in the assembly.",
          "defaultLevel": "warning",
          "helpUri": "https://docs.microsoft.com/dotnet/fundamentals/code-analysis/quality-rules/ca1823",
          "properties": {
            "category": "Performance",
            "isEnabledByDefault": false,
            "typeName": "AvoidUnusedPrivateFieldsAnalyzer",
            "languages": [
              "C#",
              "Visual Basic"
            ],
            "tags": [
              "PortedFromFxCop",
              "Telemetry",
              "EnabledRuleInAggressiveMode"
            ]
          }
        },
        "CA1826": {
          "id": "CA1826",
          "shortDescription": "Do not use Enumerable methods on indexable collections",
          "fullDescription": "This collection is directly indexable. Going through LINQ here causes unnecessary allocations and CPU work.",
          "defaultLevel": "note",
          "helpUri": "https://docs.microsoft.com/dotnet/fundamentals/code-analysis/quality-rules/ca1826",
          "properties": {
            "category": "Performance",
            "isEnabledByDefault": true,
            "typeName": "DoNotUseEnumerableMethodsOnIndexableCollectionsInsteadUseTheCollectionDirectlyAnalyzer",
            "languages": [
              "C#",
              "Visual Basic"
            ],
            "tags": [
              "Telemetry",
              "EnabledRuleInAggressiveMode"
            ]
          }
        },
        "CA1827": {
          "id": "CA1827",
          "shortDescription": "Do not use Count() or LongCount() when Any() can be used",
          "fullDescription": "For non-empty collections, Count() and LongCount() enumerate the entire sequence, while Any() stops at the first item or the first item that satisfies a condition.",
          "defaultLevel": "note",
          "helpUri": "https://docs.microsoft.com/dotnet/fundamentals/code-analysis/quality-rules/ca1827",
          "properties": {
            "category": "Performance",
            "isEnabledByDefault": true,
            "typeName": "UseCountProperlyAnalyzer",
            "languages": [
              "C#",
              "Visual Basic"
            ],
            "tags": [
              "Telemetry",
              "EnabledRuleInAggressiveMode"
            ]
          }
        },
        "CA1828": {
          "id": "CA1828",
          "shortDescription": "Do not use CountAsync() or LongCountAsync() when AnyAsync() can be used",
          "fullDescription": "For non-empty collections, CountAsync() and LongCountAsync() enumerate the entire sequence, while AnyAsync() stops at the first item or the first item that satisfies a condition.",
          "defaultLevel": "note",
          "helpUri": "https://docs.microsoft.com/dotnet/fundamentals/code-analysis/quality-rules/ca1828",
          "properties": {
            "category": "Performance",
            "isEnabledByDefault": true,
            "typeName": "UseCountProperlyAnalyzer",
            "languages": [
              "C#",
              "Visual Basic"
            ],
            "tags": [
              "Telemetry",
              "EnabledRuleInAggressiveMode"
            ]
          }
        },
        "CA1829": {
          "id": "CA1829",
          "shortDescription": "Use Length/Count property instead of Count() when available",
          "fullDescription": "Enumerable.Count() potentially enumerates the sequence while a Length/Count property is a direct access.",
          "defaultLevel": "note",
          "helpUri": "https://docs.microsoft.com/dotnet/fundamentals/code-analysis/quality-rules/ca1829",
          "properties": {
            "category": "Performance",
            "isEnabledByDefault": true,
            "typeName": "UseCountProperlyAnalyzer",
            "languages": [
              "C#",
              "Visual Basic"
            ],
            "tags": [
              "Telemetry",
              "EnabledRuleInAggressiveMode"
            ]
          }
        },
        "CA1830": {
          "id": "CA1830",
          "shortDescription": "Prefer strongly-typed Append and Insert method overloads on StringBuilder",
          "fullDescription": "StringBuilder.Append and StringBuilder.Insert provide overloads for multiple types beyond System.String.  When possible, prefer the strongly-typed overloads over using ToString() and the string-based overload.",
          "defaultLevel": "note",
          "helpUri": "https://docs.microsoft.com/dotnet/fundamentals/code-analysis/quality-rules/ca1830",
          "properties": {
            "category": "Performance",
            "isEnabledByDefault": true,
            "typeName": "PreferTypedStringBuilderAppendOverloads",
            "languages": [
              "C#",
              "Visual Basic"
            ],
            "tags": [
              "Telemetry",
              "EnabledRuleInAggressiveMode"
            ]
          }
        },
        "CA1831": {
          "id": "CA1831",
          "shortDescription": "Use AsSpan or AsMemory instead of Range-based indexers when appropriate",
          "fullDescription": "The Range-based indexer on string values produces a copy of requested portion of the string. This copy is usually unnecessary when it is implicitly used as a ReadOnlySpan or ReadOnlyMemory value. Use the AsSpan method to avoid the unnecessary copy.",
          "defaultLevel": "warning",
          "helpUri": "https://docs.microsoft.com/dotnet/fundamentals/code-analysis/quality-rules/ca1831",
          "properties": {
            "category": "Performance",
            "isEnabledByDefault": true,
            "typeName": "UseAsSpanInsteadOfRangeIndexerAnalyzer",
            "languages": [
              "C#",
              "Visual Basic"
            ],
            "tags": [
              "Telemetry",
              "EnabledRuleInAggressiveMode"
            ]
          }
        },
        "CA1832": {
          "id": "CA1832",
          "shortDescription": "Use AsSpan or AsMemory instead of Range-based indexers when appropriate",
          "fullDescription": "The Range-based indexer on array values produces a copy of requested portion of the array. This copy is usually unnecessary when it is implicitly used as a ReadOnlySpan or ReadOnlyMemory value. Use the AsSpan method to avoid the unnecessary copy.",
          "defaultLevel": "note",
          "helpUri": "https://docs.microsoft.com/dotnet/fundamentals/code-analysis/quality-rules/ca1832",
          "properties": {
            "category": "Performance",
            "isEnabledByDefault": true,
            "typeName": "UseAsSpanInsteadOfRangeIndexerAnalyzer",
            "languages": [
              "C#",
              "Visual Basic"
            ],
            "tags": [
              "Telemetry",
              "EnabledRuleInAggressiveMode"
            ]
          }
        },
        "CA1833": {
          "id": "CA1833",
          "shortDescription": "Use AsSpan or AsMemory instead of Range-based indexers when appropriate",
          "fullDescription": "The Range-based indexer on array values produces a copy of requested portion of the array. This copy is often unwanted when it is implicitly used as a Span or Memory value. Use the AsSpan method to avoid the copy.",
          "defaultLevel": "note",
          "helpUri": "https://docs.microsoft.com/dotnet/fundamentals/code-analysis/quality-rules/ca1833",
          "properties": {
            "category": "Performance",
            "isEnabledByDefault": true,
            "typeName": "UseAsSpanInsteadOfRangeIndexerAnalyzer",
            "languages": [
              "C#",
              "Visual Basic"
            ],
            "tags": [
              "Telemetry",
              "EnabledRuleInAggressiveMode"
            ]
          }
        },
        "CA1834": {
          "id": "CA1834",
          "shortDescription": "Consider using 'StringBuilder.Append(char)' when applicable",
          "fullDescription": "'StringBuilder.Append(char)' is more efficient than 'StringBuilder.Append(string)' when the string is a single character. When calling 'Append' with a constant, prefer using a constant char rather than a constant string containing one character.",
          "defaultLevel": "note",
          "helpUri": "https://docs.microsoft.com/dotnet/fundamentals/code-analysis/quality-rules/ca1834",
          "properties": {
            "category": "Performance",
            "isEnabledByDefault": true,
            "typeName": "PreferConstCharOverConstUnitStringAnalyzer",
            "languages": [
              "C#",
              "Visual Basic"
            ],
            "tags": [
              "Telemetry",
              "EnabledRuleInAggressiveMode"
            ]
          }
        },
        "CA1835": {
          "id": "CA1835",
          "shortDescription": "Prefer the 'Memory'-based overloads for 'ReadAsync' and 'WriteAsync'",
          "fullDescription": "'Stream' has a 'ReadAsync' overload that takes a 'Memory<Byte>' as the first argument, and a 'WriteAsync' overload that takes a 'ReadOnlyMemory<Byte>' as the first argument. Prefer calling the memory based overloads, which are more efficient.",
          "defaultLevel": "note",
          "helpUri": "https://docs.microsoft.com/dotnet/fundamentals/code-analysis/quality-rules/ca1835",
          "properties": {
            "category": "Performance",
            "isEnabledByDefault": true,
            "typeName": "PreferStreamAsyncMemoryOverloads",
            "languages": [
              "C#",
              "Visual Basic"
            ],
            "tags": [
              "Telemetry",
              "EnabledRuleInAggressiveMode"
            ]
          }
        },
        "CA1836": {
          "id": "CA1836",
          "shortDescription": "Prefer IsEmpty over Count",
          "fullDescription": "For determining whether the object contains or not any items, prefer using 'IsEmpty' property rather than retrieving the number of items from the 'Count' property and comparing it to 0 or 1.",
          "defaultLevel": "note",
          "helpUri": "https://docs.microsoft.com/dotnet/fundamentals/code-analysis/quality-rules/ca1836",
          "properties": {
            "category": "Performance",
            "isEnabledByDefault": true,
            "typeName": "UseCountProperlyAnalyzer",
            "languages": [
              "C#",
              "Visual Basic"
            ],
            "tags": [
              "Telemetry",
              "EnabledRuleInAggressiveMode"
            ]
          }
        },
        "CA1837": {
          "id": "CA1837",
          "shortDescription": "Use 'Environment.ProcessId'",
          "fullDescription": "'Environment.ProcessId' is simpler and faster than 'Process.GetCurrentProcess().Id'.",
          "defaultLevel": "note",
          "helpUri": "https://docs.microsoft.com/dotnet/fundamentals/code-analysis/quality-rules/ca1837",
          "properties": {
            "category": "Performance",
            "isEnabledByDefault": true,
            "typeName": "UseEnvironmentMembers",
            "languages": [
              "C#",
              "Visual Basic"
            ],
            "tags": [
              "Telemetry",
              "EnabledRuleInAggressiveMode"
            ]
          }
        },
        "CA1838": {
          "id": "CA1838",
          "shortDescription": "Avoid 'StringBuilder' parameters for P/Invokes",
          "fullDescription": "Marshalling of 'StringBuilder' always creates a native buffer copy, resulting in multiple allocations for one marshalling operation.",
          "defaultLevel": "hidden",
          "helpUri": "https://docs.microsoft.com/dotnet/fundamentals/code-analysis/quality-rules/ca1838",
          "properties": {
            "category": "Performance",
            "isEnabledByDefault": true,
            "typeName": "AvoidStringBuilderPInvokeParametersAnalyzer",
            "languages": [
              "C#",
              "Visual Basic"
            ],
            "tags": [
              "Telemetry",
              "EnabledRuleInAggressiveMode"
            ]
          }
        },
        "CA1839": {
          "id": "CA1839",
          "shortDescription": "Use 'Environment.ProcessPath'",
          "fullDescription": "'Environment.ProcessPath' is simpler and faster than 'Process.GetCurrentProcess().MainModule.FileName'.",
          "defaultLevel": "note",
          "helpUri": "https://docs.microsoft.com/dotnet/fundamentals/code-analysis/quality-rules/ca1839",
          "properties": {
            "category": "Performance",
            "isEnabledByDefault": true,
            "typeName": "UseEnvironmentMembers",
            "languages": [
              "C#",
              "Visual Basic"
            ],
            "tags": [
              "Telemetry",
              "EnabledRuleInAggressiveMode"
            ]
          }
        },
        "CA1840": {
          "id": "CA1840",
          "shortDescription": "Use 'Environment.CurrentManagedThreadId'",
          "fullDescription": "'Environment.CurrentManagedThreadId' is simpler and faster than 'Thread.CurrentThread.ManagedThreadId'.",
          "defaultLevel": "note",
          "helpUri": "https://docs.microsoft.com/dotnet/fundamentals/code-analysis/quality-rules/ca1840",
          "properties": {
            "category": "Performance",
            "isEnabledByDefault": true,
            "typeName": "UseEnvironmentMembers",
            "languages": [
              "C#",
              "Visual Basic"
            ],
            "tags": [
              "Telemetry",
              "EnabledRuleInAggressiveMode"
            ]
          }
        },
        "CA1842": {
          "id": "CA1842",
          "shortDescription": "Do not use 'WhenAll' with a single task",
          "fullDescription": "Using 'WhenAll' with a single task may result in performance loss, await or return the task instead.",
          "defaultLevel": "note",
          "helpUri": "https://docs.microsoft.com/dotnet/fundamentals/code-analysis/quality-rules/ca1842",
          "properties": {
            "category": "Performance",
            "isEnabledByDefault": true,
            "typeName": "DoNotUseWhenAllOrWaitAllWithSingleArgument",
            "languages": [
              "C#",
              "Visual Basic"
            ],
            "tags": [
              "Telemetry",
              "EnabledRuleInAggressiveMode"
            ]
          }
        },
        "CA1843": {
          "id": "CA1843",
          "shortDescription": "Do not use 'WaitAll' with a single task",
          "fullDescription": "Using 'WaitAll' with a single task may result in performance loss, await or return the task instead.",
          "defaultLevel": "note",
          "helpUri": "https://docs.microsoft.com/dotnet/fundamentals/code-analysis/quality-rules/ca1843",
          "properties": {
            "category": "Performance",
            "isEnabledByDefault": true,
            "typeName": "DoNotUseWhenAllOrWaitAllWithSingleArgument",
            "languages": [
              "C#",
              "Visual Basic"
            ],
            "tags": [
              "Telemetry",
              "EnabledRuleInAggressiveMode"
            ]
          }
        },
        "CA1844": {
          "id": "CA1844",
          "shortDescription": "Provide memory-based overrides of async methods when subclassing 'Stream'",
          "fullDescription": "To improve performance, override the memory-based async methods when subclassing 'Stream'. Then implement the array-based methods in terms of the memory-based methods.",
          "defaultLevel": "note",
          "helpUri": "https://docs.microsoft.com/dotnet/fundamentals/code-analysis/quality-rules/ca1844",
          "properties": {
            "category": "Performance",
            "isEnabledByDefault": true,
            "typeName": "ProvideStreamMemoryBasedAsyncOverrides",
            "languages": [
              "C#",
              "Visual Basic"
            ],
            "tags": [
              "Telemetry",
              "EnabledRuleInAggressiveMode"
            ]
          }
        },
        "CA1846": {
          "id": "CA1846",
          "shortDescription": "Prefer 'AsSpan' over 'Substring'",
          "fullDescription": "'AsSpan' is more efficient then 'Substring'. 'Substring' performs an O(n) string copy, while 'AsSpan' does not and has a constant cost.",
          "defaultLevel": "note",
          "helpUri": "https://docs.microsoft.com/dotnet/fundamentals/code-analysis/quality-rules/ca1846",
          "properties": {
            "category": "Performance",
            "isEnabledByDefault": true,
            "typeName": "PreferAsSpanOverSubstring",
            "languages": [
              "C#",
              "Visual Basic"
            ],
            "tags": [
              "Telemetry",
              "EnabledRuleInAggressiveMode"
            ]
          }
        },
        "CA1847": {
          "id": "CA1847",
          "shortDescription": "Use char literal for a single character lookup",
          "fullDescription": "'string.Contains(char)' is available as a better performing overload for single char lookup.",
          "defaultLevel": "note",
          "helpUri": "https://docs.microsoft.com/dotnet/fundamentals/code-analysis/quality-rules/ca1847",
          "properties": {
            "category": "Performance",
            "isEnabledByDefault": true,
            "typeName": "UseStringContainsCharOverloadWithSingleCharactersAnalyzer",
            "languages": [
              "C#",
              "Visual Basic"
            ],
            "tags": [
              "Telemetry",
              "EnabledRuleInAggressiveMode"
            ]
          }
        },
        "CA1848": {
          "id": "CA1848",
          "shortDescription": "Use the LoggerMessage delegates",
          "fullDescription": "For improved performance, use the LoggerMessage delegates.",
          "defaultLevel": "hidden",
          "helpUri": "https://docs.microsoft.com/dotnet/fundamentals/code-analysis/quality-rules/ca1848",
          "properties": {
            "category": "Performance",
            "isEnabledByDefault": true,
            "typeName": "LoggerMessageDefineAnalyzer",
            "languages": [
              "C#",
              "Visual Basic"
            ],
            "tags": [
              "Telemetry",
              "EnabledRuleInAggressiveMode"
            ]
          }
        },
        "CA1849": {
          "id": "CA1849",
          "shortDescription": "Call async methods when in an async method",
          "fullDescription": "When inside a Task-returning method, use the async version of methods, if they exist.",
          "defaultLevel": "warning",
          "helpUri": "https://docs.microsoft.com/dotnet/fundamentals/code-analysis/quality-rules/ca1849",
          "properties": {
            "category": "Performance",
            "isEnabledByDefault": false,
            "typeName": "UseAsyncMethodInAsyncContext",
            "languages": [
              "C#",
              "Visual Basic"
            ],
            "tags": [
              "Telemetry",
              "EnabledRuleInAggressiveMode"
            ]
          }
        },
<<<<<<< HEAD
        "CA1851": {
          "id": "CA1851",
          "shortDescription": "Use 'Clear' instead of 'Fill' with default value",
          "fullDescription": "It is more efficient to use 'Clear', instead of 'Fill' with default value.",
          "defaultLevel": "note",
          "helpUri": "https://docs.microsoft.com/dotnet/fundamentals/code-analysis/quality-rules/ca1851",
          "properties": {
            "category": "Performance",
            "isEnabledByDefault": true,
            "typeName": "UseSpanClearInsteadOfFillAnalyzer",
=======
        "CA1850": {
          "id": "CA1850",
          "shortDescription": "Prefer static 'HashData' method over 'ComputeHash'",
          "fullDescription": "It is more efficient to use the static 'HashData' method over creating and managing a HashAlgorithm instance to call 'ComputeHash'.",
          "defaultLevel": "note",
          "helpUri": "https://docs.microsoft.com/dotnet/fundamentals/code-analysis/quality-rules/ca1850",
          "properties": {
            "category": "Performance",
            "isEnabledByDefault": true,
            "typeName": "PreferHashDataOverComputeHashAnalyzer",
>>>>>>> 1155f090
            "languages": [
              "C#",
              "Visual Basic"
            ],
            "tags": [
              "Telemetry",
              "EnabledRuleInAggressiveMode"
            ]
          }
        },
        "CA2000": {
          "id": "CA2000",
          "shortDescription": "Dispose objects before losing scope",
          "fullDescription": "If a disposable object is not explicitly disposed before all references to it are out of scope, the object will be disposed at some indeterminate time when the garbage collector runs the finalizer of the object. Because an exceptional event might occur that will prevent the finalizer of the object from running, the object should be explicitly disposed instead.",
          "defaultLevel": "warning",
          "helpUri": "https://docs.microsoft.com/dotnet/fundamentals/code-analysis/quality-rules/ca2000",
          "properties": {
            "category": "Reliability",
            "isEnabledByDefault": false,
            "typeName": "DisposeObjectsBeforeLosingScope",
            "languages": [
              "C#",
              "Visual Basic"
            ],
            "tags": [
              "PortedFromFxCop",
              "Dataflow",
              "Telemetry",
              "EnabledRuleInAggressiveMode"
            ]
          }
        },
        "CA2002": {
          "id": "CA2002",
          "shortDescription": "Do not lock on objects with weak identity",
          "fullDescription": "An object is said to have a weak identity when it can be directly accessed across application domain boundaries. A thread that tries to acquire a lock on an object that has a weak identity can be blocked by a second thread in a different application domain that has a lock on the same object.",
          "defaultLevel": "warning",
          "helpUri": "https://docs.microsoft.com/dotnet/fundamentals/code-analysis/quality-rules/ca2002",
          "properties": {
            "category": "Reliability",
            "isEnabledByDefault": false,
            "typeName": "DoNotLockOnObjectsWithWeakIdentityAnalyzer",
            "languages": [
              "C#",
              "Visual Basic"
            ],
            "tags": [
              "PortedFromFxCop",
              "Telemetry",
              "EnabledRuleInAggressiveMode"
            ]
          }
        },
        "CA2007": {
          "id": "CA2007",
          "shortDescription": "Consider calling ConfigureAwait on the awaited task",
          "fullDescription": "When an asynchronous method awaits a Task directly, continuation occurs in the same thread that created the task. Consider calling Task.ConfigureAwait(Boolean) to signal your intention for continuation. Call ConfigureAwait(false) on the task to schedule continuations to the thread pool, thereby avoiding a deadlock on the UI thread. Passing false is a good option for app-independent libraries. Calling ConfigureAwait(true) on the task has the same behavior as not explicitly calling ConfigureAwait. By explicitly calling this method, you're letting readers know you intentionally want to perform the continuation on the original synchronization context.",
          "defaultLevel": "warning",
          "helpUri": "https://docs.microsoft.com/dotnet/fundamentals/code-analysis/quality-rules/ca2007",
          "properties": {
            "category": "Reliability",
            "isEnabledByDefault": false,
            "typeName": "DoNotDirectlyAwaitATaskAnalyzer",
            "languages": [
              "C#",
              "Visual Basic"
            ],
            "tags": [
              "Telemetry",
              "EnabledRuleInAggressiveMode"
            ]
          }
        },
        "CA2008": {
          "id": "CA2008",
          "shortDescription": "Do not create tasks without passing a TaskScheduler",
          "fullDescription": "Do not create tasks unless you are using one of the overloads that takes a TaskScheduler. The default is to schedule on TaskScheduler.Current, which would lead to deadlocks. Either use TaskScheduler.Default to schedule on the thread pool, or explicitly pass TaskScheduler.Current to make your intentions clear.",
          "defaultLevel": "warning",
          "helpUri": "https://docs.microsoft.com/dotnet/fundamentals/code-analysis/quality-rules/ca2008",
          "properties": {
            "category": "Reliability",
            "isEnabledByDefault": false,
            "typeName": "DoNotCreateTasksWithoutPassingATaskSchedulerAnalyzer",
            "languages": [
              "C#",
              "Visual Basic"
            ],
            "tags": [
              "Telemetry",
              "EnabledRuleInAggressiveMode"
            ]
          }
        },
        "CA2009": {
          "id": "CA2009",
          "shortDescription": "Do not call ToImmutableCollection on an ImmutableCollection value",
          "fullDescription": "Do not call {0} on an {1} value",
          "defaultLevel": "note",
          "helpUri": "https://docs.microsoft.com/dotnet/fundamentals/code-analysis/quality-rules/ca2009",
          "properties": {
            "category": "Reliability",
            "isEnabledByDefault": true,
            "typeName": "DoNotCallToImmutableCollectionOnAnImmutableCollectionValueAnalyzer",
            "languages": [
              "C#",
              "Visual Basic"
            ],
            "tags": [
              "Telemetry",
              "EnabledRuleInAggressiveMode"
            ]
          }
        },
        "CA2011": {
          "id": "CA2011",
          "shortDescription": "Avoid infinite recursion",
          "fullDescription": "Do not assign the property within its setter. This call might result in an infinite recursion.",
          "defaultLevel": "note",
          "helpUri": "https://docs.microsoft.com/dotnet/fundamentals/code-analysis/quality-rules/ca2011",
          "properties": {
            "category": "Reliability",
            "isEnabledByDefault": true,
            "typeName": "AvoidInfiniteRecursion",
            "languages": [
              "C#",
              "Visual Basic"
            ],
            "tags": [
              "Telemetry",
              "EnabledRuleInAggressiveMode"
            ]
          }
        },
        "CA2012": {
          "id": "CA2012",
          "shortDescription": "Use ValueTasks correctly",
          "fullDescription": "ValueTasks returned from member invocations are intended to be directly awaited.  Attempts to consume a ValueTask multiple times or to directly access one's result before it's known to be completed may result in an exception or corruption.  Ignoring such a ValueTask is likely an indication of a functional bug and may degrade performance.",
          "defaultLevel": "note",
          "helpUri": "https://docs.microsoft.com/dotnet/fundamentals/code-analysis/quality-rules/ca2012",
          "properties": {
            "category": "Reliability",
            "isEnabledByDefault": true,
            "typeName": "UseValueTasksCorrectlyAnalyzer",
            "languages": [
              "C#",
              "Visual Basic"
            ],
            "tags": [
              "Telemetry",
              "EnabledRuleInAggressiveMode"
            ]
          }
        },
        "CA2013": {
          "id": "CA2013",
          "shortDescription": "Do not use ReferenceEquals with value types",
          "fullDescription": "Value type typed arguments are uniquely boxed for each call to this method, therefore the result is always false.",
          "defaultLevel": "warning",
          "helpUri": "https://docs.microsoft.com/dotnet/fundamentals/code-analysis/quality-rules/ca2013",
          "properties": {
            "category": "Reliability",
            "isEnabledByDefault": true,
            "typeName": "DoNotUseReferenceEqualsWithValueTypesAnalyzer",
            "languages": [
              "C#",
              "Visual Basic"
            ],
            "tags": [
              "Telemetry",
              "EnabledRuleInAggressiveMode"
            ]
          }
        },
        "CA2015": {
          "id": "CA2015",
          "shortDescription": "Do not define finalizers for types derived from MemoryManager<T>",
          "fullDescription": "Adding a finalizer to a type derived from MemoryManager<T> may permit memory to be freed while it is still in use by a Span<T>.",
          "defaultLevel": "warning",
          "helpUri": "https://docs.microsoft.com/dotnet/fundamentals/code-analysis/quality-rules/ca2015",
          "properties": {
            "category": "Reliability",
            "isEnabledByDefault": true,
            "typeName": "DoNotDefineFinalizersForTypesDerivedFromMemoryManager",
            "languages": [
              "C#",
              "Visual Basic"
            ],
            "tags": [
              "Telemetry",
              "EnabledRuleInAggressiveMode"
            ]
          }
        },
        "CA2017": {
          "id": "CA2017",
          "shortDescription": "Parameter count mismatch",
          "fullDescription": "Number of parameters supplied in the logging message template do not match the number of named placeholders.",
          "defaultLevel": "warning",
          "helpUri": "https://docs.microsoft.com/dotnet/fundamentals/code-analysis/quality-rules/ca2017",
          "properties": {
            "category": "Reliability",
            "isEnabledByDefault": true,
            "typeName": "LoggerMessageDefineAnalyzer",
            "languages": [
              "C#",
              "Visual Basic"
            ],
            "tags": [
              "Telemetry",
              "EnabledRuleInAggressiveMode"
            ]
          }
        },
        "CA2018": {
          "id": "CA2018",
          "shortDescription": "'Buffer.BlockCopy' expects the number of bytes to be copied for the 'count' argument",
          "fullDescription": "'Buffer.BlockCopy' expects the number of bytes to be copied for the 'count' argument. Using 'Array.Length' may not match the number of bytes that needs to be copied.",
          "defaultLevel": "warning",
          "helpUri": "https://docs.microsoft.com/dotnet/fundamentals/code-analysis/quality-rules/ca2018",
          "properties": {
            "category": "Reliability",
            "isEnabledByDefault": true,
            "typeName": "BufferBlockCopyLengthAnalyzer",
            "languages": [
              "C#",
              "Visual Basic"
            ],
            "tags": [
              "Telemetry",
              "EnabledRuleInAggressiveMode"
            ]
          }
        },
        "CA2100": {
          "id": "CA2100",
          "shortDescription": "Review SQL queries for security vulnerabilities",
          "fullDescription": "SQL queries that directly use user input can be vulnerable to SQL injection attacks. Review this SQL query for potential vulnerabilities, and consider using a parameterized SQL query.",
          "defaultLevel": "warning",
          "helpUri": "https://docs.microsoft.com/dotnet/fundamentals/code-analysis/quality-rules/ca2100",
          "properties": {
            "category": "Security",
            "isEnabledByDefault": false,
            "typeName": "ReviewSqlQueriesForSecurityVulnerabilities",
            "languages": [
              "C#",
              "Visual Basic"
            ],
            "tags": [
              "PortedFromFxCop",
              "Dataflow",
              "Telemetry",
              "EnabledRuleInAggressiveMode"
            ]
          }
        },
        "CA2101": {
          "id": "CA2101",
          "shortDescription": "Specify marshaling for P/Invoke string arguments",
          "fullDescription": "A platform invoke member allows partially trusted callers, has a string parameter, and does not explicitly marshal the string. This can cause a potential security vulnerability.",
          "defaultLevel": "note",
          "helpUri": "https://docs.microsoft.com/dotnet/fundamentals/code-analysis/quality-rules/ca2101",
          "properties": {
            "category": "Globalization",
            "isEnabledByDefault": true,
            "typeName": "PInvokeDiagnosticAnalyzer",
            "languages": [
              "C#",
              "Visual Basic"
            ],
            "tags": [
              "PortedFromFxCop",
              "Telemetry",
              "EnabledRuleInAggressiveMode"
            ]
          }
        },
        "CA2109": {
          "id": "CA2109",
          "shortDescription": "Review visible event handlers",
          "fullDescription": "A public or protected event-handling method was detected. Event-handling methods should not be exposed unless absolutely necessary.",
          "defaultLevel": "warning",
          "helpUri": "https://docs.microsoft.com/dotnet/fundamentals/code-analysis/quality-rules/ca2109",
          "properties": {
            "category": "Security",
            "isEnabledByDefault": false,
            "typeName": "ReviewVisibleEventHandlersAnalyzer",
            "languages": [
              "C#",
              "Visual Basic"
            ],
            "tags": [
              "PortedFromFxCop",
              "Telemetry",
              "EnabledRuleInAggressiveMode"
            ]
          }
        },
        "CA2119": {
          "id": "CA2119",
          "shortDescription": "Seal methods that satisfy private interfaces",
          "fullDescription": "An inheritable public type provides an overridable method implementation of an internal (Friend in Visual Basic) interface. To fix a violation of this rule, prevent the method from being overridden outside the assembly.",
          "defaultLevel": "warning",
          "helpUri": "https://docs.microsoft.com/dotnet/fundamentals/code-analysis/quality-rules/ca2119",
          "properties": {
            "category": "Security",
            "isEnabledByDefault": false,
            "typeName": "SealMethodsThatSatisfyPrivateInterfacesAnalyzer",
            "languages": [
              "C#",
              "Visual Basic"
            ],
            "tags": [
              "PortedFromFxCop",
              "Telemetry",
              "EnabledRuleInAggressiveMode"
            ]
          }
        },
        "CA2153": {
          "id": "CA2153",
          "shortDescription": "Do Not Catch Corrupted State Exceptions",
          "fullDescription": "Catching corrupted state exceptions could mask errors (such as access violations), resulting in inconsistent state of execution or making it easier for attackers to compromise system. Instead, catch and handle a more specific set of exception type(s) or re-throw the exception.",
          "defaultLevel": "warning",
          "helpUri": "https://docs.microsoft.com/dotnet/fundamentals/code-analysis/quality-rules/ca2153",
          "properties": {
            "category": "Security",
            "isEnabledByDefault": false,
            "typeName": "DoNotCatchCorruptedStateExceptionsAnalyzer",
            "languages": [
              "C#",
              "Visual Basic"
            ],
            "tags": [
              "Telemetry",
              "EnabledRuleInAggressiveMode"
            ]
          }
        },
        "CA2200": {
          "id": "CA2200",
          "shortDescription": "Rethrow to preserve stack details",
          "fullDescription": "Re-throwing caught exception changes stack information",
          "defaultLevel": "warning",
          "helpUri": "https://docs.microsoft.com/dotnet/fundamentals/code-analysis/quality-rules/ca2200",
          "properties": {
            "category": "Usage",
            "isEnabledByDefault": true,
            "typeName": "RethrowToPreserveStackDetailsAnalyzer",
            "languages": [
              "C#",
              "Visual Basic"
            ],
            "tags": [
              "PortedFromFxCop",
              "Telemetry",
              "EnabledRuleInAggressiveMode"
            ]
          }
        },
        "CA2201": {
          "id": "CA2201",
          "shortDescription": "Do not raise reserved exception types",
          "fullDescription": "An exception of type that is not sufficiently specific or reserved by the runtime should never be raised by user code. This makes the original error difficult to detect and debug. If this exception instance might be thrown, use a different exception type.",
          "defaultLevel": "hidden",
          "helpUri": "https://docs.microsoft.com/dotnet/fundamentals/code-analysis/quality-rules/ca2201",
          "properties": {
            "category": "Usage",
            "isEnabledByDefault": true,
            "typeName": "DoNotRaiseReservedExceptionTypesAnalyzer",
            "languages": [
              "C#",
              "Visual Basic"
            ],
            "tags": [
              "PortedFromFxCop",
              "Telemetry",
              "EnabledRuleInAggressiveMode"
            ]
          }
        },
        "CA2207": {
          "id": "CA2207",
          "shortDescription": "Initialize value type static fields inline",
          "fullDescription": "A value type declares an explicit static constructor. To fix a violation of this rule, initialize all static data when it is declared and remove the static constructor.",
          "defaultLevel": "warning",
          "helpUri": "https://docs.microsoft.com/dotnet/fundamentals/code-analysis/quality-rules/ca2207",
          "properties": {
            "category": "Usage",
            "isEnabledByDefault": false,
            "typeName": "InitializeStaticFieldsInlineAnalyzer",
            "languages": [
              "C#",
              "Visual Basic"
            ],
            "tags": [
              "PortedFromFxCop",
              "Telemetry",
              "EnabledRuleInAggressiveMode"
            ]
          }
        },
        "CA2208": {
          "id": "CA2208",
          "shortDescription": "Instantiate argument exceptions correctly",
          "fullDescription": "A call is made to the default (parameterless) constructor of an exception type that is or derives from ArgumentException, or an incorrect string argument is passed to a parameterized constructor of an exception type that is or derives from ArgumentException.",
          "defaultLevel": "note",
          "helpUri": "https://docs.microsoft.com/dotnet/fundamentals/code-analysis/quality-rules/ca2208",
          "properties": {
            "category": "Usage",
            "isEnabledByDefault": true,
            "typeName": "InstantiateArgumentExceptionsCorrectlyAnalyzer",
            "languages": [
              "C#",
              "Visual Basic"
            ],
            "tags": [
              "PortedFromFxCop",
              "Telemetry",
              "EnabledRuleInAggressiveMode"
            ]
          }
        },
        "CA2211": {
          "id": "CA2211",
          "shortDescription": "Non-constant fields should not be visible",
          "fullDescription": "Static fields that are neither constants nor read-only are not thread-safe. Access to such a field must be carefully controlled and requires advanced programming techniques to synchronize access to the class object.",
          "defaultLevel": "note",
          "helpUri": "https://docs.microsoft.com/dotnet/fundamentals/code-analysis/quality-rules/ca2211",
          "properties": {
            "category": "Usage",
            "isEnabledByDefault": true,
            "typeName": "NonConstantFieldsShouldNotBeVisibleAnalyzer",
            "languages": [
              "C#",
              "Visual Basic"
            ],
            "tags": [
              "PortedFromFxCop",
              "Telemetry",
              "EnabledRuleInAggressiveMode"
            ]
          }
        },
        "CA2213": {
          "id": "CA2213",
          "shortDescription": "Disposable fields should be disposed",
          "fullDescription": "A type that implements System.IDisposable declares fields that are of types that also implement IDisposable. The Dispose method of the field is not called by the Dispose method of the declaring type. To fix a violation of this rule, call Dispose on fields that are of types that implement IDisposable if you are responsible for allocating and releasing the unmanaged resources held by the field.",
          "defaultLevel": "warning",
          "helpUri": "https://docs.microsoft.com/dotnet/fundamentals/code-analysis/quality-rules/ca2213",
          "properties": {
            "category": "Usage",
            "isEnabledByDefault": false,
            "typeName": "DisposableFieldsShouldBeDisposed",
            "languages": [
              "C#",
              "Visual Basic"
            ],
            "tags": [
              "PortedFromFxCop",
              "Dataflow",
              "Telemetry",
              "EnabledRuleInAggressiveMode"
            ]
          }
        },
        "CA2214": {
          "id": "CA2214",
          "shortDescription": "Do not call overridable methods in constructors",
          "fullDescription": "Virtual methods defined on the class should not be called from constructors. If a derived class has overridden the method, the derived class version will be called (before the derived class constructor is called).",
          "defaultLevel": "warning",
          "helpUri": "https://docs.microsoft.com/dotnet/fundamentals/code-analysis/quality-rules/ca2214",
          "properties": {
            "category": "Usage",
            "isEnabledByDefault": false,
            "typeName": "DoNotCallOverridableMethodsInConstructorsAnalyzer",
            "languages": [
              "C#",
              "Visual Basic"
            ],
            "tags": [
              "PortedFromFxCop",
              "Telemetry",
              "EnabledRuleInAggressiveMode"
            ]
          }
        },
        "CA2215": {
          "id": "CA2215",
          "shortDescription": "Dispose methods should call base class dispose",
          "fullDescription": "A type that implements System.IDisposable inherits from a type that also implements IDisposable. The Dispose method of the inheriting type does not call the Dispose method of the parent type. To fix a violation of this rule, call base.Dispose in your Dispose method.",
          "defaultLevel": "hidden",
          "helpUri": "https://docs.microsoft.com/dotnet/fundamentals/code-analysis/quality-rules/ca2215",
          "properties": {
            "category": "Usage",
            "isEnabledByDefault": true,
            "typeName": "DisposeMethodsShouldCallBaseClassDispose",
            "languages": [
              "C#",
              "Visual Basic"
            ],
            "tags": [
              "PortedFromFxCop",
              "Telemetry",
              "EnabledRuleInAggressiveMode"
            ]
          }
        },
        "CA2216": {
          "id": "CA2216",
          "shortDescription": "Disposable types should declare finalizer",
          "fullDescription": "A type that implements System.IDisposable and has fields that suggest the use of unmanaged resources does not implement a finalizer, as described by Object.Finalize.",
          "defaultLevel": "warning",
          "helpUri": "https://docs.microsoft.com/dotnet/fundamentals/code-analysis/quality-rules/ca2216",
          "properties": {
            "category": "Usage",
            "isEnabledByDefault": false,
            "typeName": "DisposableTypesShouldDeclareFinalizerAnalyzer",
            "languages": [
              "C#",
              "Visual Basic"
            ],
            "tags": [
              "PortedFromFxCop",
              "Telemetry",
              "EnabledRuleInAggressiveMode"
            ]
          }
        },
        "CA2217": {
          "id": "CA2217",
          "shortDescription": "Do not mark enums with FlagsAttribute",
          "fullDescription": "An externally visible enumeration is marked by using FlagsAttribute, and it has one or more values that are not powers of two or a combination of the other defined values on the enumeration.",
          "defaultLevel": "warning",
          "helpUri": "https://docs.microsoft.com/dotnet/fundamentals/code-analysis/quality-rules/ca2217",
          "properties": {
            "category": "Usage",
            "isEnabledByDefault": false,
            "typeName": "EnumWithFlagsAttributeAnalyzer",
            "languages": [
              "C#",
              "Visual Basic"
            ],
            "tags": [
              "PortedFromFxCop",
              "Telemetry",
              "EnabledRuleInAggressiveMode"
            ]
          }
        },
        "CA2219": {
          "id": "CA2219",
          "shortDescription": "Do not raise exceptions in finally clauses",
          "fullDescription": "When an exception is raised in a finally clause, the new exception hides the active exception. This makes the original error difficult to detect and debug.",
          "defaultLevel": "note",
          "helpUri": "https://docs.microsoft.com/dotnet/fundamentals/code-analysis/quality-rules/ca2219",
          "properties": {
            "category": "Usage",
            "isEnabledByDefault": true,
            "typeName": "DoNotRaiseExceptionsInExceptionClausesAnalyzer",
            "languages": [
              "C#",
              "Visual Basic"
            ],
            "tags": [
              "PortedFromFxCop",
              "Telemetry",
              "EnabledRuleInAggressiveMode"
            ]
          }
        },
        "CA2225": {
          "id": "CA2225",
          "shortDescription": "Operator overloads have named alternates",
          "fullDescription": "An operator overload was detected, and the expected named alternative method was not found. The named alternative member provides access to the same functionality as the operator and is provided for developers who program in languages that do not support overloaded operators.",
          "defaultLevel": "warning",
          "helpUri": "https://docs.microsoft.com/dotnet/fundamentals/code-analysis/quality-rules/ca2225",
          "properties": {
            "category": "Usage",
            "isEnabledByDefault": false,
            "typeName": "OperatorOverloadsHaveNamedAlternatesAnalyzer",
            "languages": [
              "C#",
              "Visual Basic"
            ],
            "tags": [
              "PortedFromFxCop",
              "Telemetry",
              "EnabledRuleInAggressiveMode"
            ]
          }
        },
        "CA2226": {
          "id": "CA2226",
          "shortDescription": "Operators should have symmetrical overloads",
          "fullDescription": "A type implements the equality or inequality operator and does not implement the opposite operator.",
          "defaultLevel": "warning",
          "helpUri": "https://docs.microsoft.com/dotnet/fundamentals/code-analysis/quality-rules/ca2226",
          "properties": {
            "category": "Usage",
            "isEnabledByDefault": false,
            "typeName": "OperatorsShouldHaveSymmetricalOverloadsAnalyzer",
            "languages": [
              "C#",
              "Visual Basic"
            ],
            "tags": [
              "PortedFromFxCop",
              "Telemetry",
              "EnabledRuleInAggressiveMode"
            ]
          }
        },
        "CA2227": {
          "id": "CA2227",
          "shortDescription": "Collection properties should be read only",
          "fullDescription": "A writable collection property allows a user to replace the collection with a different collection. A read-only property stops the collection from being replaced but still allows the individual members to be set.",
          "defaultLevel": "warning",
          "helpUri": "https://docs.microsoft.com/dotnet/fundamentals/code-analysis/quality-rules/ca2227",
          "properties": {
            "category": "Usage",
            "isEnabledByDefault": false,
            "typeName": "CollectionPropertiesShouldBeReadOnlyAnalyzer",
            "languages": [
              "C#",
              "Visual Basic"
            ],
            "tags": [
              "PortedFromFxCop",
              "Telemetry",
              "EnabledRuleInAggressiveMode"
            ]
          }
        },
        "CA2229": {
          "id": "CA2229",
          "shortDescription": "Implement serialization constructors",
          "fullDescription": "To fix a violation of this rule, implement the serialization constructor. For a sealed class, make the constructor private; otherwise, make it protected.",
          "defaultLevel": "hidden",
          "helpUri": "https://docs.microsoft.com/dotnet/fundamentals/code-analysis/quality-rules/ca2229",
          "properties": {
            "category": "Usage",
            "isEnabledByDefault": true,
            "typeName": "SerializationRulesDiagnosticAnalyzer",
            "languages": [
              "C#",
              "Visual Basic"
            ],
            "tags": [
              "PortedFromFxCop",
              "Telemetry",
              "EnabledRuleInAggressiveMode"
            ]
          }
        },
        "CA2231": {
          "id": "CA2231",
          "shortDescription": "Overload operator equals on overriding value type Equals",
          "fullDescription": "In most programming languages there is no default implementation of the equality operator (==) for value types. If your programming language supports operator overloads, you should consider implementing the equality operator. Its behavior should be identical to that of Equals.",
          "defaultLevel": "note",
          "helpUri": "https://docs.microsoft.com/dotnet/fundamentals/code-analysis/quality-rules/ca2231",
          "properties": {
            "category": "Usage",
            "isEnabledByDefault": true,
            "typeName": "OverloadOperatorEqualsOnOverridingValueTypeEqualsAnalyzer",
            "languages": [
              "C#",
              "Visual Basic"
            ],
            "tags": [
              "PortedFromFxCop",
              "Telemetry",
              "EnabledRuleInAggressiveMode"
            ]
          }
        },
        "CA2235": {
          "id": "CA2235",
          "shortDescription": "Mark all non-serializable fields",
          "fullDescription": "An instance field of a type that is not serializable is declared in a type that is serializable.",
          "defaultLevel": "warning",
          "helpUri": "https://docs.microsoft.com/dotnet/fundamentals/code-analysis/quality-rules/ca2235",
          "properties": {
            "category": "Usage",
            "isEnabledByDefault": false,
            "typeName": "SerializationRulesDiagnosticAnalyzer",
            "languages": [
              "C#",
              "Visual Basic"
            ],
            "tags": [
              "PortedFromFxCop",
              "Telemetry",
              "EnabledRuleInAggressiveMode"
            ]
          }
        },
        "CA2237": {
          "id": "CA2237",
          "shortDescription": "Mark ISerializable types with serializable",
          "fullDescription": "To be recognized by the common language runtime as serializable, types must be marked by using the SerializableAttribute attribute even when the type uses a custom serialization routine through implementation of the ISerializable interface.",
          "defaultLevel": "warning",
          "helpUri": "https://docs.microsoft.com/dotnet/fundamentals/code-analysis/quality-rules/ca2237",
          "properties": {
            "category": "Usage",
            "isEnabledByDefault": false,
            "typeName": "SerializationRulesDiagnosticAnalyzer",
            "languages": [
              "C#",
              "Visual Basic"
            ],
            "tags": [
              "PortedFromFxCop",
              "Telemetry",
              "EnabledRuleInAggressiveMode"
            ]
          }
        },
        "CA2241": {
          "id": "CA2241",
          "shortDescription": "Provide correct arguments to formatting methods",
          "fullDescription": "The format argument that is passed to System.String.Format does not contain a format item that corresponds to each object argument, or vice versa.",
          "defaultLevel": "note",
          "helpUri": "https://docs.microsoft.com/dotnet/fundamentals/code-analysis/quality-rules/ca2241",
          "properties": {
            "category": "Usage",
            "isEnabledByDefault": true,
            "typeName": "ProvideCorrectArgumentsToFormattingMethodsAnalyzer",
            "languages": [
              "C#",
              "Visual Basic"
            ],
            "tags": [
              "PortedFromFxCop",
              "Telemetry",
              "EnabledRuleInAggressiveMode"
            ]
          }
        },
        "CA2242": {
          "id": "CA2242",
          "shortDescription": "Test for NaN correctly",
          "fullDescription": "This expression tests a value against Single.Nan or Double.Nan. Use Single.IsNan(Single) or Double.IsNan(Double) to test the value.",
          "defaultLevel": "note",
          "helpUri": "https://docs.microsoft.com/dotnet/fundamentals/code-analysis/quality-rules/ca2242",
          "properties": {
            "category": "Usage",
            "isEnabledByDefault": true,
            "typeName": "TestForNaNCorrectlyAnalyzer",
            "languages": [
              "C#",
              "Visual Basic"
            ],
            "tags": [
              "PortedFromFxCop",
              "Telemetry",
              "EnabledRuleInAggressiveMode"
            ]
          }
        },
        "CA2243": {
          "id": "CA2243",
          "shortDescription": "Attribute string literals should parse correctly",
          "fullDescription": "The string literal parameter of an attribute does not parse correctly for a URL, a GUID, or a version.",
          "defaultLevel": "warning",
          "helpUri": "https://docs.microsoft.com/dotnet/fundamentals/code-analysis/quality-rules/ca2243",
          "properties": {
            "category": "Usage",
            "isEnabledByDefault": false,
            "typeName": "AttributeStringLiteralsShouldParseCorrectlyAnalyzer",
            "languages": [
              "C#",
              "Visual Basic"
            ],
            "tags": [
              "PortedFromFxCop",
              "Telemetry",
              "EnabledRuleInAggressiveMode"
            ]
          }
        },
        "CA2244": {
          "id": "CA2244",
          "shortDescription": "Do not duplicate indexed element initializations",
          "fullDescription": "Indexed elements in objects initializers must initialize unique elements. A duplicate index might overwrite a previous element initialization.",
          "defaultLevel": "note",
          "helpUri": "https://docs.microsoft.com/dotnet/fundamentals/code-analysis/quality-rules/ca2244",
          "properties": {
            "category": "Usage",
            "isEnabledByDefault": true,
            "typeName": "AvoidDuplicateElementInitialization",
            "languages": [
              "C#"
            ],
            "tags": [
              "Telemetry",
              "EnabledRuleInAggressiveMode"
            ]
          }
        },
        "CA2245": {
          "id": "CA2245",
          "shortDescription": "Do not assign a property to itself",
          "fullDescription": "The property {0} should not be assigned to itself",
          "defaultLevel": "note",
          "helpUri": "https://docs.microsoft.com/dotnet/fundamentals/code-analysis/quality-rules/ca2245",
          "properties": {
            "category": "Usage",
            "isEnabledByDefault": true,
            "typeName": "AvoidPropertySelfAssignment",
            "languages": [
              "C#",
              "Visual Basic"
            ],
            "tags": [
              "Telemetry",
              "EnabledRuleInAggressiveMode"
            ]
          }
        },
        "CA2246": {
          "id": "CA2246",
          "shortDescription": "Assigning symbol and its member in the same statement",
          "fullDescription": "Assigning to a symbol and its member (field/property) in the same statement is not recommended. It is not clear if the member access was intended to use symbol's old value prior to the assignment or new value from the assignment in this statement. For clarity, consider splitting the assignments into separate statements.",
          "defaultLevel": "note",
          "helpUri": "https://docs.microsoft.com/dotnet/fundamentals/code-analysis/quality-rules/ca2246",
          "properties": {
            "category": "Usage",
            "isEnabledByDefault": true,
            "typeName": "AssigningSymbolAndItsMemberInSameStatement",
            "languages": [
              "C#"
            ],
            "tags": [
              "Telemetry",
              "EnabledRuleInAggressiveMode"
            ]
          }
        },
        "CA2247": {
          "id": "CA2247",
          "shortDescription": "Argument passed to TaskCompletionSource constructor should be TaskCreationOptions enum instead of TaskContinuationOptions enum",
          "fullDescription": "TaskCompletionSource has constructors that take TaskCreationOptions that control the underlying Task, and constructors that take object state that's stored in the task.  Accidentally passing a TaskContinuationOptions instead of a TaskCreationOptions will result in the call treating the options as state.",
          "defaultLevel": "warning",
          "helpUri": "https://docs.microsoft.com/dotnet/fundamentals/code-analysis/quality-rules/ca2247",
          "properties": {
            "category": "Usage",
            "isEnabledByDefault": true,
            "typeName": "DoNotCreateTaskCompletionSourceWithWrongArguments",
            "languages": [
              "C#",
              "Visual Basic"
            ],
            "tags": [
              "Telemetry",
              "EnabledRuleInAggressiveMode"
            ]
          }
        },
        "CA2248": {
          "id": "CA2248",
          "shortDescription": "Provide correct 'enum' argument to 'Enum.HasFlag'",
          "fullDescription": "'Enum.HasFlag' method expects the 'enum' argument to be of the same 'enum' type as the instance on which the method is invoked and that this 'enum' is marked with 'System.FlagsAttribute'. If these are different 'enum' types, an unhandled exception will be thrown at runtime. If the 'enum' type is not marked with 'System.FlagsAttribute' the call will always return 'false' at runtime.",
          "defaultLevel": "note",
          "helpUri": "https://docs.microsoft.com/dotnet/fundamentals/code-analysis/quality-rules/ca2248",
          "properties": {
            "category": "Usage",
            "isEnabledByDefault": true,
            "typeName": "ProvideCorrectArgumentToEnumHasFlag",
            "languages": [
              "C#",
              "Visual Basic"
            ],
            "tags": [
              "Telemetry",
              "EnabledRuleInAggressiveMode"
            ]
          }
        },
        "CA2249": {
          "id": "CA2249",
          "shortDescription": "Consider using 'string.Contains' instead of 'string.IndexOf'",
          "fullDescription": "Calls to 'string.IndexOf' where the result is used to check for the presence/absence of a substring can be replaced by 'string.Contains'.",
          "defaultLevel": "note",
          "helpUri": "https://docs.microsoft.com/dotnet/fundamentals/code-analysis/quality-rules/ca2249",
          "properties": {
            "category": "Usage",
            "isEnabledByDefault": true,
            "typeName": "PreferStringContainsOverIndexOfAnalyzer",
            "languages": [
              "C#",
              "Visual Basic"
            ],
            "tags": [
              "Telemetry",
              "EnabledRuleInAggressiveMode"
            ]
          }
        },
        "CA2250": {
          "id": "CA2250",
          "shortDescription": "Use 'ThrowIfCancellationRequested'",
          "fullDescription": "'ThrowIfCancellationRequested' automatically checks whether the token has been canceled, and throws an 'OperationCanceledException' if it has.",
          "defaultLevel": "note",
          "helpUri": "https://docs.microsoft.com/dotnet/fundamentals/code-analysis/quality-rules/ca2250",
          "properties": {
            "category": "Usage",
            "isEnabledByDefault": true,
            "typeName": "UseCancellationTokenThrowIfCancellationRequested",
            "languages": [
              "C#",
              "Visual Basic"
            ],
            "tags": [
              "Telemetry",
              "EnabledRuleInAggressiveMode"
            ]
          }
        },
        "CA2251": {
          "id": "CA2251",
          "shortDescription": "Use 'string.Equals'",
          "fullDescription": "It is both clearer and likely faster to use 'string.Equals' instead of comparing the result of 'string.Compare' to zero.",
          "defaultLevel": "hidden",
          "helpUri": "https://docs.microsoft.com/dotnet/fundamentals/code-analysis/quality-rules/ca2251",
          "properties": {
            "category": "Usage",
            "isEnabledByDefault": true,
            "typeName": "UseStringEqualsOverStringCompare",
            "languages": [
              "C#",
              "Visual Basic"
            ],
            "tags": [
              "Telemetry",
              "EnabledRuleInAggressiveMode"
            ]
          }
        },
        "CA2253": {
          "id": "CA2253",
          "shortDescription": "Named placeholders should not be numeric values",
          "fullDescription": "Named placeholders in the logging message template should not be comprised of only numeric characters.",
          "defaultLevel": "note",
          "helpUri": "https://docs.microsoft.com/dotnet/fundamentals/code-analysis/quality-rules/ca2253",
          "properties": {
            "category": "Usage",
            "isEnabledByDefault": true,
            "typeName": "LoggerMessageDefineAnalyzer",
            "languages": [
              "C#",
              "Visual Basic"
            ],
            "tags": [
              "Telemetry",
              "EnabledRuleInAggressiveMode"
            ]
          }
        },
        "CA2254": {
          "id": "CA2254",
          "shortDescription": "Template should be a static expression",
          "fullDescription": "The logging message template should not vary between calls.",
          "defaultLevel": "note",
          "helpUri": "https://docs.microsoft.com/dotnet/fundamentals/code-analysis/quality-rules/ca2254",
          "properties": {
            "category": "Usage",
            "isEnabledByDefault": true,
            "typeName": "LoggerMessageDefineAnalyzer",
            "languages": [
              "C#",
              "Visual Basic"
            ],
            "tags": [
              "Telemetry",
              "EnabledRuleInAggressiveMode"
            ]
          }
        },
        "CA2255": {
          "id": "CA2255",
          "shortDescription": "The 'ModuleInitializer' attribute should not be used in libraries",
          "fullDescription": "Module initializers are intended to be used by application code to ensure an application's components are initialized before the application code begins executing. If library code declares a 'ModuleInitializer' method, it can interfere with application initialization and also lead to limitations in that application's trimming abilities. Library code should therefore not utilize the 'ModuleInitializer' attribute, but instead expose methods that can be used to initialize any components within the library and allow the application to invoke the method during application initialization.",
          "defaultLevel": "warning",
          "helpUri": "https://docs.microsoft.com/dotnet/fundamentals/code-analysis/quality-rules/ca2255",
          "properties": {
            "category": "Usage",
            "isEnabledByDefault": true,
            "typeName": "ModuleInitializerAttributeShouldNotBeUsedInLibraries",
            "languages": [
              "C#"
            ],
            "tags": [
              "Telemetry",
              "EnabledRuleInAggressiveMode"
            ]
          }
        },
        "CA2256": {
          "id": "CA2256",
          "shortDescription": "All members declared in parent interfaces must have an implementation in a DynamicInterfaceCastableImplementation-attributed interface",
          "fullDescription": "Types attributed with 'DynamicInterfaceCastableImplementationAttribute' act as an interface implementation for a type that implements the 'IDynamicInterfaceCastable' type. As a result, it must provide an implementation of all of the members defined in the inherited interfaces, because the type that implements 'IDynamicInterfaceCastable' will not provide them otherwise.",
          "defaultLevel": "warning",
          "helpUri": "https://docs.microsoft.com/dotnet/fundamentals/code-analysis/quality-rules/ca2256",
          "properties": {
            "category": "Usage",
            "isEnabledByDefault": true,
            "typeName": "DynamicInterfaceCastableImplementationAnalyzer",
            "languages": [
              "C#",
              "Visual Basic"
            ],
            "tags": [
              "Telemetry",
              "EnabledRuleInAggressiveMode"
            ]
          }
        },
        "CA2257": {
          "id": "CA2257",
          "shortDescription": "Members defined on an interface with the 'DynamicInterfaceCastableImplementationAttribute' should be 'static'",
          "fullDescription": "Since a type that implements 'IDynamicInterfaceCastable' may not implement a dynamic interface in metadata, calls to an instance interface member that is not an explicit implementation defined on this type are likely to fail at runtime. Mark new interface members 'static' to avoid runtime errors.",
          "defaultLevel": "warning",
          "helpUri": "https://docs.microsoft.com/dotnet/fundamentals/code-analysis/quality-rules/ca2257",
          "properties": {
            "category": "Usage",
            "isEnabledByDefault": true,
            "typeName": "DynamicInterfaceCastableImplementationAnalyzer",
            "languages": [
              "C#",
              "Visual Basic"
            ],
            "tags": [
              "Telemetry",
              "EnabledRuleInAggressiveMode"
            ]
          }
        },
        "CA2258": {
          "id": "CA2258",
          "shortDescription": "Providing a 'DynamicInterfaceCastableImplementation' interface in Visual Basic is unsupported",
          "fullDescription": "Providing a functional 'DynamicInterfaceCastableImplementationAttribute'-attributed interface requires the Default Interface Members feature, which is unsupported in Visual Basic.",
          "defaultLevel": "warning",
          "helpUri": "https://docs.microsoft.com/dotnet/fundamentals/code-analysis/quality-rules/ca2258",
          "properties": {
            "category": "Usage",
            "isEnabledByDefault": true,
            "typeName": "DynamicInterfaceCastableImplementationAnalyzer",
            "languages": [
              "C#",
              "Visual Basic"
            ],
            "tags": [
              "Telemetry",
              "EnabledRuleInAggressiveMode"
            ]
          }
        },
        "CA2300": {
          "id": "CA2300",
          "shortDescription": "Do not use insecure deserializer BinaryFormatter",
          "fullDescription": "The method '{0}' is insecure when deserializing untrusted data.  If you need to instead detect BinaryFormatter deserialization without a SerializationBinder set, then disable rule CA2300, and enable rules CA2301 and CA2302.",
          "defaultLevel": "warning",
          "helpUri": "https://docs.microsoft.com/dotnet/fundamentals/code-analysis/quality-rules/ca2300",
          "properties": {
            "category": "Security",
            "isEnabledByDefault": false,
            "typeName": "DoNotUseInsecureDeserializerBinaryFormatterMethods",
            "languages": [
              "C#",
              "Visual Basic"
            ],
            "tags": [
              "Telemetry",
              "EnabledRuleInAggressiveMode"
            ]
          }
        },
        "CA2301": {
          "id": "CA2301",
          "shortDescription": "Do not call BinaryFormatter.Deserialize without first setting BinaryFormatter.Binder",
          "fullDescription": "The method '{0}' is insecure when deserializing untrusted data without a SerializationBinder to restrict the type of objects in the deserialized object graph.",
          "defaultLevel": "warning",
          "helpUri": "https://docs.microsoft.com/dotnet/fundamentals/code-analysis/quality-rules/ca2301",
          "properties": {
            "category": "Security",
            "isEnabledByDefault": false,
            "typeName": "DoNotUseInsecureDeserializerBinaryFormatterWithoutBinder",
            "languages": [
              "C#",
              "Visual Basic"
            ],
            "tags": [
              "Dataflow",
              "Telemetry",
              "EnabledRuleInAggressiveMode",
              "CompilationEnd"
            ]
          }
        },
        "CA2302": {
          "id": "CA2302",
          "shortDescription": "Ensure BinaryFormatter.Binder is set before calling BinaryFormatter.Deserialize",
          "fullDescription": "The method '{0}' is insecure when deserializing untrusted data without a SerializationBinder to restrict the type of objects in the deserialized object graph.",
          "defaultLevel": "warning",
          "helpUri": "https://docs.microsoft.com/dotnet/fundamentals/code-analysis/quality-rules/ca2302",
          "properties": {
            "category": "Security",
            "isEnabledByDefault": false,
            "typeName": "DoNotUseInsecureDeserializerBinaryFormatterWithoutBinder",
            "languages": [
              "C#",
              "Visual Basic"
            ],
            "tags": [
              "Dataflow",
              "Telemetry",
              "EnabledRuleInAggressiveMode",
              "CompilationEnd"
            ]
          }
        },
        "CA2305": {
          "id": "CA2305",
          "shortDescription": "Do not use insecure deserializer LosFormatter",
          "fullDescription": "The method '{0}' is insecure when deserializing untrusted data.",
          "defaultLevel": "warning",
          "helpUri": "https://docs.microsoft.com/dotnet/fundamentals/code-analysis/quality-rules/ca2305",
          "properties": {
            "category": "Security",
            "isEnabledByDefault": false,
            "typeName": "DoNotUseInsecureDeserializerLosFormatter",
            "languages": [
              "C#",
              "Visual Basic"
            ],
            "tags": [
              "Telemetry",
              "EnabledRuleInAggressiveMode"
            ]
          }
        },
        "CA2310": {
          "id": "CA2310",
          "shortDescription": "Do not use insecure deserializer NetDataContractSerializer",
          "fullDescription": "The method '{0}' is insecure when deserializing untrusted data.  If you need to instead detect NetDataContractSerializer deserialization without a SerializationBinder set, then disable rule CA2310, and enable rules CA2311 and CA2312.",
          "defaultLevel": "warning",
          "helpUri": "https://docs.microsoft.com/dotnet/fundamentals/code-analysis/quality-rules/ca2310",
          "properties": {
            "category": "Security",
            "isEnabledByDefault": false,
            "typeName": "DoNotUseInsecureDeserializerNetDataContractSerializerMethods",
            "languages": [
              "C#",
              "Visual Basic"
            ],
            "tags": [
              "Telemetry",
              "EnabledRuleInAggressiveMode"
            ]
          }
        },
        "CA2311": {
          "id": "CA2311",
          "shortDescription": "Do not deserialize without first setting NetDataContractSerializer.Binder",
          "fullDescription": "The method '{0}' is insecure when deserializing untrusted data without a SerializationBinder to restrict the type of objects in the deserialized object graph.",
          "defaultLevel": "warning",
          "helpUri": "https://docs.microsoft.com/dotnet/fundamentals/code-analysis/quality-rules/ca2311",
          "properties": {
            "category": "Security",
            "isEnabledByDefault": false,
            "typeName": "DoNotUseInsecureDeserializerNetDataContractSerializerWithoutBinder",
            "languages": [
              "C#",
              "Visual Basic"
            ],
            "tags": [
              "Dataflow",
              "Telemetry",
              "EnabledRuleInAggressiveMode",
              "CompilationEnd"
            ]
          }
        },
        "CA2312": {
          "id": "CA2312",
          "shortDescription": "Ensure NetDataContractSerializer.Binder is set before deserializing",
          "fullDescription": "The method '{0}' is insecure when deserializing untrusted data without a SerializationBinder to restrict the type of objects in the deserialized object graph.",
          "defaultLevel": "warning",
          "helpUri": "https://docs.microsoft.com/dotnet/fundamentals/code-analysis/quality-rules/ca2312",
          "properties": {
            "category": "Security",
            "isEnabledByDefault": false,
            "typeName": "DoNotUseInsecureDeserializerNetDataContractSerializerWithoutBinder",
            "languages": [
              "C#",
              "Visual Basic"
            ],
            "tags": [
              "Dataflow",
              "Telemetry",
              "EnabledRuleInAggressiveMode",
              "CompilationEnd"
            ]
          }
        },
        "CA2315": {
          "id": "CA2315",
          "shortDescription": "Do not use insecure deserializer ObjectStateFormatter",
          "fullDescription": "The method '{0}' is insecure when deserializing untrusted data.",
          "defaultLevel": "warning",
          "helpUri": "https://docs.microsoft.com/dotnet/fundamentals/code-analysis/quality-rules/ca2315",
          "properties": {
            "category": "Security",
            "isEnabledByDefault": false,
            "typeName": "DoNotUseInsecureDeserializerObjectStateFormatter",
            "languages": [
              "C#",
              "Visual Basic"
            ],
            "tags": [
              "Telemetry",
              "EnabledRuleInAggressiveMode"
            ]
          }
        },
        "CA2321": {
          "id": "CA2321",
          "shortDescription": "Do not deserialize with JavaScriptSerializer using a SimpleTypeResolver",
          "fullDescription": "The method '{0}' is insecure when deserializing untrusted data with a JavaScriptSerializer initialized with a SimpleTypeResolver. Initialize JavaScriptSerializer without a JavaScriptTypeResolver specified, or initialize with a JavaScriptTypeResolver that limits the types of objects in the deserialized object graph.",
          "defaultLevel": "warning",
          "helpUri": "https://docs.microsoft.com/dotnet/fundamentals/code-analysis/quality-rules/ca2321",
          "properties": {
            "category": "Security",
            "isEnabledByDefault": false,
            "typeName": "DoNotUseInsecureDeserializerJavaScriptSerializerWithSimpleTypeResolver",
            "languages": [
              "C#",
              "Visual Basic"
            ],
            "tags": [
              "Dataflow",
              "Telemetry",
              "EnabledRuleInAggressiveMode",
              "CompilationEnd"
            ]
          }
        },
        "CA2322": {
          "id": "CA2322",
          "shortDescription": "Ensure JavaScriptSerializer is not initialized with SimpleTypeResolver before deserializing",
          "fullDescription": "The method '{0}' is insecure when deserializing untrusted data with a JavaScriptSerializer initialized with a SimpleTypeResolver. Ensure that the JavaScriptSerializer is initialized without a JavaScriptTypeResolver specified, or initialized with a JavaScriptTypeResolver that limits the types of objects in the deserialized object graph.",
          "defaultLevel": "warning",
          "helpUri": "https://docs.microsoft.com/dotnet/fundamentals/code-analysis/quality-rules/ca2322",
          "properties": {
            "category": "Security",
            "isEnabledByDefault": false,
            "typeName": "DoNotUseInsecureDeserializerJavaScriptSerializerWithSimpleTypeResolver",
            "languages": [
              "C#",
              "Visual Basic"
            ],
            "tags": [
              "Dataflow",
              "Telemetry",
              "EnabledRuleInAggressiveMode",
              "CompilationEnd"
            ]
          }
        },
        "CA2326": {
          "id": "CA2326",
          "shortDescription": "Do not use TypeNameHandling values other than None",
          "fullDescription": "Deserializing JSON when using a TypeNameHandling value other than None can be insecure.  If you need to instead detect Json.NET deserialization when a SerializationBinder isn't specified, then disable rule CA2326, and enable rules CA2327, CA2328, CA2329, and CA2330.",
          "defaultLevel": "warning",
          "helpUri": "https://docs.microsoft.com/dotnet/fundamentals/code-analysis/quality-rules/ca2326",
          "properties": {
            "category": "Security",
            "isEnabledByDefault": false,
            "typeName": "JsonNetTypeNameHandling",
            "languages": [
              "C#",
              "Visual Basic"
            ],
            "tags": [
              "Telemetry",
              "EnabledRuleInAggressiveMode"
            ]
          }
        },
        "CA2327": {
          "id": "CA2327",
          "shortDescription": "Do not use insecure JsonSerializerSettings",
          "fullDescription": "When deserializing untrusted input, allowing arbitrary types to be deserialized is insecure.  When using JsonSerializerSettings, use TypeNameHandling.None, or for values other than None, restrict deserialized types with a SerializationBinder.",
          "defaultLevel": "warning",
          "helpUri": "https://docs.microsoft.com/dotnet/fundamentals/code-analysis/quality-rules/ca2327",
          "properties": {
            "category": "Security",
            "isEnabledByDefault": false,
            "typeName": "DoNotUseInsecureSettingsForJsonNet",
            "languages": [
              "C#",
              "Visual Basic"
            ],
            "tags": [
              "Dataflow",
              "Telemetry",
              "EnabledRuleInAggressiveMode",
              "CompilationEnd"
            ]
          }
        },
        "CA2328": {
          "id": "CA2328",
          "shortDescription": "Ensure that JsonSerializerSettings are secure",
          "fullDescription": "When deserializing untrusted input, allowing arbitrary types to be deserialized is insecure.  When using JsonSerializerSettings, ensure TypeNameHandling.None is specified, or for values other than None, ensure a SerializationBinder is specified to restrict deserialized types.",
          "defaultLevel": "warning",
          "helpUri": "https://docs.microsoft.com/dotnet/fundamentals/code-analysis/quality-rules/ca2328",
          "properties": {
            "category": "Security",
            "isEnabledByDefault": false,
            "typeName": "DoNotUseInsecureSettingsForJsonNet",
            "languages": [
              "C#",
              "Visual Basic"
            ],
            "tags": [
              "Dataflow",
              "Telemetry",
              "EnabledRuleInAggressiveMode",
              "CompilationEnd"
            ]
          }
        },
        "CA2329": {
          "id": "CA2329",
          "shortDescription": "Do not deserialize with JsonSerializer using an insecure configuration",
          "fullDescription": "When deserializing untrusted input, allowing arbitrary types to be deserialized is insecure. When using deserializing JsonSerializer, use TypeNameHandling.None, or for values other than None, restrict deserialized types with a SerializationBinder.",
          "defaultLevel": "warning",
          "helpUri": "https://docs.microsoft.com/dotnet/fundamentals/code-analysis/quality-rules/ca2329",
          "properties": {
            "category": "Security",
            "isEnabledByDefault": false,
            "typeName": "DoNotUseInsecureDeserializerJsonNetWithoutBinder",
            "languages": [
              "C#",
              "Visual Basic"
            ],
            "tags": [
              "Dataflow",
              "Telemetry",
              "EnabledRuleInAggressiveMode",
              "CompilationEnd"
            ]
          }
        },
        "CA2330": {
          "id": "CA2330",
          "shortDescription": "Ensure that JsonSerializer has a secure configuration when deserializing",
          "fullDescription": "When deserializing untrusted input, allowing arbitrary types to be deserialized is insecure. When using deserializing JsonSerializer, use TypeNameHandling.None, or for values other than None, restrict deserialized types with a SerializationBinder.",
          "defaultLevel": "warning",
          "helpUri": "https://docs.microsoft.com/dotnet/fundamentals/code-analysis/quality-rules/ca2330",
          "properties": {
            "category": "Security",
            "isEnabledByDefault": false,
            "typeName": "DoNotUseInsecureDeserializerJsonNetWithoutBinder",
            "languages": [
              "C#",
              "Visual Basic"
            ],
            "tags": [
              "Dataflow",
              "Telemetry",
              "EnabledRuleInAggressiveMode",
              "CompilationEnd"
            ]
          }
        },
        "CA2350": {
          "id": "CA2350",
          "shortDescription": "Do not use DataTable.ReadXml() with untrusted data",
          "fullDescription": "The method '{0}' is insecure when deserializing untrusted data",
          "defaultLevel": "warning",
          "helpUri": "https://docs.microsoft.com/dotnet/fundamentals/code-analysis/quality-rules/ca2350",
          "properties": {
            "category": "Security",
            "isEnabledByDefault": false,
            "typeName": "DoNotUseDataTableReadXml",
            "languages": [
              "C#",
              "Visual Basic"
            ],
            "tags": [
              "Telemetry",
              "EnabledRuleInAggressiveMode"
            ]
          }
        },
        "CA2351": {
          "id": "CA2351",
          "shortDescription": "Do not use DataSet.ReadXml() with untrusted data",
          "fullDescription": "The method '{0}' is insecure when deserializing untrusted data",
          "defaultLevel": "warning",
          "helpUri": "https://docs.microsoft.com/dotnet/fundamentals/code-analysis/quality-rules/ca2351",
          "properties": {
            "category": "Security",
            "isEnabledByDefault": false,
            "typeName": "DoNotUseDataSetReadXml",
            "languages": [
              "C#",
              "Visual Basic"
            ],
            "tags": [
              "Telemetry",
              "EnabledRuleInAggressiveMode"
            ]
          }
        },
        "CA2361": {
          "id": "CA2361",
          "shortDescription": "Ensure auto-generated class containing DataSet.ReadXml() is not used with untrusted data",
          "fullDescription": "The method '{0}' is insecure when deserializing untrusted data. Make sure that auto-generated class containing the '{0}' call is not deserialized with untrusted data.",
          "defaultLevel": "warning",
          "helpUri": "https://docs.microsoft.com/dotnet/fundamentals/code-analysis/quality-rules/ca2361",
          "properties": {
            "category": "Security",
            "isEnabledByDefault": false,
            "typeName": "DoNotUseDataSetReadXml",
            "languages": [
              "C#",
              "Visual Basic"
            ],
            "tags": [
              "Telemetry",
              "EnabledRuleInAggressiveMode"
            ]
          }
        },
        "CA3001": {
          "id": "CA3001",
          "shortDescription": "Review code for SQL injection vulnerabilities",
          "fullDescription": "Potential SQL injection vulnerability was found where '{0}' in method '{1}' may be tainted by user-controlled data from '{2}' in method '{3}'.",
          "defaultLevel": "warning",
          "helpUri": "https://docs.microsoft.com/dotnet/fundamentals/code-analysis/quality-rules/ca3001",
          "properties": {
            "category": "Security",
            "isEnabledByDefault": false,
            "typeName": "ReviewCodeForSqlInjectionVulnerabilities",
            "languages": [
              "C#",
              "Visual Basic"
            ],
            "tags": [
              "Dataflow",
              "Telemetry",
              "EnabledRuleInAggressiveMode"
            ]
          }
        },
        "CA3002": {
          "id": "CA3002",
          "shortDescription": "Review code for XSS vulnerabilities",
          "fullDescription": "Potential cross-site scripting (XSS) vulnerability was found where '{0}' in method '{1}' may be tainted by user-controlled data from '{2}' in method '{3}'.",
          "defaultLevel": "warning",
          "helpUri": "https://docs.microsoft.com/dotnet/fundamentals/code-analysis/quality-rules/ca3002",
          "properties": {
            "category": "Security",
            "isEnabledByDefault": false,
            "typeName": "ReviewCodeForXssVulnerabilities",
            "languages": [
              "C#",
              "Visual Basic"
            ],
            "tags": [
              "Dataflow",
              "Telemetry",
              "EnabledRuleInAggressiveMode"
            ]
          }
        },
        "CA3003": {
          "id": "CA3003",
          "shortDescription": "Review code for file path injection vulnerabilities",
          "fullDescription": "Potential file path injection vulnerability was found where '{0}' in method '{1}' may be tainted by user-controlled data from '{2}' in method '{3}'.",
          "defaultLevel": "warning",
          "helpUri": "https://docs.microsoft.com/dotnet/fundamentals/code-analysis/quality-rules/ca3003",
          "properties": {
            "category": "Security",
            "isEnabledByDefault": false,
            "typeName": "ReviewCodeForFilePathInjectionVulnerabilities",
            "languages": [
              "C#",
              "Visual Basic"
            ],
            "tags": [
              "Dataflow",
              "Telemetry",
              "EnabledRuleInAggressiveMode"
            ]
          }
        },
        "CA3004": {
          "id": "CA3004",
          "shortDescription": "Review code for information disclosure vulnerabilities",
          "fullDescription": "Potential information disclosure vulnerability was found where '{0}' in method '{1}' may contain unintended information from '{2}' in method '{3}'.",
          "defaultLevel": "warning",
          "helpUri": "https://docs.microsoft.com/dotnet/fundamentals/code-analysis/quality-rules/ca3004",
          "properties": {
            "category": "Security",
            "isEnabledByDefault": false,
            "typeName": "ReviewCodeForInformationDisclosureVulnerabilities",
            "languages": [
              "C#",
              "Visual Basic"
            ],
            "tags": [
              "Dataflow",
              "Telemetry",
              "EnabledRuleInAggressiveMode"
            ]
          }
        },
        "CA3005": {
          "id": "CA3005",
          "shortDescription": "Review code for LDAP injection vulnerabilities",
          "fullDescription": "Potential LDAP injection vulnerability was found where '{0}' in method '{1}' may be tainted by user-controlled data from '{2}' in method '{3}'.",
          "defaultLevel": "warning",
          "helpUri": "https://docs.microsoft.com/dotnet/fundamentals/code-analysis/quality-rules/ca3005",
          "properties": {
            "category": "Security",
            "isEnabledByDefault": false,
            "typeName": "ReviewCodeForLdapInjectionVulnerabilities",
            "languages": [
              "C#",
              "Visual Basic"
            ],
            "tags": [
              "Dataflow",
              "Telemetry",
              "EnabledRuleInAggressiveMode"
            ]
          }
        },
        "CA3006": {
          "id": "CA3006",
          "shortDescription": "Review code for process command injection vulnerabilities",
          "fullDescription": "Potential process command injection vulnerability was found where '{0}' in method '{1}' may be tainted by user-controlled data from '{2}' in method '{3}'.",
          "defaultLevel": "warning",
          "helpUri": "https://docs.microsoft.com/dotnet/fundamentals/code-analysis/quality-rules/ca3006",
          "properties": {
            "category": "Security",
            "isEnabledByDefault": false,
            "typeName": "ReviewCodeForCommandExecutionVulnerabilities",
            "languages": [
              "C#",
              "Visual Basic"
            ],
            "tags": [
              "Dataflow",
              "Telemetry",
              "EnabledRuleInAggressiveMode"
            ]
          }
        },
        "CA3007": {
          "id": "CA3007",
          "shortDescription": "Review code for open redirect vulnerabilities",
          "fullDescription": "Potential open redirect vulnerability was found where '{0}' in method '{1}' may be tainted by user-controlled data from '{2}' in method '{3}'.",
          "defaultLevel": "warning",
          "helpUri": "https://docs.microsoft.com/dotnet/fundamentals/code-analysis/quality-rules/ca3007",
          "properties": {
            "category": "Security",
            "isEnabledByDefault": false,
            "typeName": "ReviewCodeForOpenRedirectVulnerabilities",
            "languages": [
              "C#",
              "Visual Basic"
            ],
            "tags": [
              "Dataflow",
              "Telemetry",
              "EnabledRuleInAggressiveMode"
            ]
          }
        },
        "CA3008": {
          "id": "CA3008",
          "shortDescription": "Review code for XPath injection vulnerabilities",
          "fullDescription": "Potential XPath injection vulnerability was found where '{0}' in method '{1}' may be tainted by user-controlled data from '{2}' in method '{3}'.",
          "defaultLevel": "warning",
          "helpUri": "https://docs.microsoft.com/dotnet/fundamentals/code-analysis/quality-rules/ca3008",
          "properties": {
            "category": "Security",
            "isEnabledByDefault": false,
            "typeName": "ReviewCodeForXPathInjectionVulnerabilities",
            "languages": [
              "C#",
              "Visual Basic"
            ],
            "tags": [
              "Dataflow",
              "Telemetry",
              "EnabledRuleInAggressiveMode"
            ]
          }
        },
        "CA3009": {
          "id": "CA3009",
          "shortDescription": "Review code for XML injection vulnerabilities",
          "fullDescription": "Potential XML injection vulnerability was found where '{0}' in method '{1}' may be tainted by user-controlled data from '{2}' in method '{3}'.",
          "defaultLevel": "warning",
          "helpUri": "https://docs.microsoft.com/dotnet/fundamentals/code-analysis/quality-rules/ca3009",
          "properties": {
            "category": "Security",
            "isEnabledByDefault": false,
            "typeName": "ReviewCodeForXmlInjectionVulnerabilities",
            "languages": [
              "C#",
              "Visual Basic"
            ],
            "tags": [
              "Dataflow",
              "Telemetry",
              "EnabledRuleInAggressiveMode"
            ]
          }
        },
        "CA3010": {
          "id": "CA3010",
          "shortDescription": "Review code for XAML injection vulnerabilities",
          "fullDescription": "Potential XAML injection vulnerability was found where '{0}' in method '{1}' may be tainted by user-controlled data from '{2}' in method '{3}'.",
          "defaultLevel": "warning",
          "helpUri": "https://docs.microsoft.com/dotnet/fundamentals/code-analysis/quality-rules/ca3010",
          "properties": {
            "category": "Security",
            "isEnabledByDefault": false,
            "typeName": "ReviewCodeForXamlInjectionVulnerabilities",
            "languages": [
              "C#",
              "Visual Basic"
            ],
            "tags": [
              "Dataflow",
              "Telemetry",
              "EnabledRuleInAggressiveMode"
            ]
          }
        },
        "CA3011": {
          "id": "CA3011",
          "shortDescription": "Review code for DLL injection vulnerabilities",
          "fullDescription": "Potential DLL injection vulnerability was found where '{0}' in method '{1}' may be tainted by user-controlled data from '{2}' in method '{3}'.",
          "defaultLevel": "warning",
          "helpUri": "https://docs.microsoft.com/dotnet/fundamentals/code-analysis/quality-rules/ca3011",
          "properties": {
            "category": "Security",
            "isEnabledByDefault": false,
            "typeName": "ReviewCodeForDllInjectionVulnerabilities",
            "languages": [
              "C#",
              "Visual Basic"
            ],
            "tags": [
              "Dataflow",
              "Telemetry",
              "EnabledRuleInAggressiveMode"
            ]
          }
        },
        "CA3012": {
          "id": "CA3012",
          "shortDescription": "Review code for regex injection vulnerabilities",
          "fullDescription": "Potential regex injection vulnerability was found where '{0}' in method '{1}' may be tainted by user-controlled data from '{2}' in method '{3}'.",
          "defaultLevel": "warning",
          "helpUri": "https://docs.microsoft.com/dotnet/fundamentals/code-analysis/quality-rules/ca3012",
          "properties": {
            "category": "Security",
            "isEnabledByDefault": false,
            "typeName": "ReviewCodeForRegexInjectionVulnerabilities",
            "languages": [
              "C#",
              "Visual Basic"
            ],
            "tags": [
              "Dataflow",
              "Telemetry",
              "EnabledRuleInAggressiveMode"
            ]
          }
        },
        "CA3061": {
          "id": "CA3061",
          "shortDescription": "Do Not Add Schema By URL",
          "fullDescription": "This overload of XmlSchemaCollection.Add method internally enables DTD processing on the XML reader instance used, and uses UrlResolver for resolving external XML entities. The outcome is information disclosure. Content from file system or network shares for the machine processing the XML can be exposed to attacker. In addition, an attacker can use this as a DoS vector.",
          "defaultLevel": "hidden",
          "helpUri": "https://docs.microsoft.com/dotnet/fundamentals/code-analysis/quality-rules/ca3061",
          "properties": {
            "category": "Security",
            "isEnabledByDefault": true,
            "typeName": "DoNotAddSchemaByURL",
            "languages": [
              "C#",
              "Visual Basic"
            ],
            "tags": [
              "Telemetry",
              "EnabledRuleInAggressiveMode"
            ]
          }
        },
        "CA3075": {
          "id": "CA3075",
          "shortDescription": "Insecure DTD processing in XML",
          "fullDescription": "Using XmlTextReader.Load(), creating an insecure XmlReaderSettings instance when invoking XmlReader.Create(), setting the InnerXml property of the XmlDocument and enabling DTD processing using XmlUrlResolver insecurely can lead to information disclosure. Replace it with a call to the Load() method overload that takes an XmlReader instance, use XmlReader.Create() to accept XmlReaderSettings arguments or consider explicitly setting secure values. The DataViewSettingCollectionString property of DataViewManager should always be assigned from a trusted source, the DtdProcessing property should be set to false, and the XmlResolver property should be changed to XmlSecureResolver or null. ",
          "defaultLevel": "hidden",
          "helpUri": "https://docs.microsoft.com/dotnet/fundamentals/code-analysis/quality-rules/ca3075",
          "properties": {
            "category": "Security",
            "isEnabledByDefault": true,
            "typeName": "DoNotUseInsecureDtdProcessingAnalyzer",
            "languages": [
              "C#",
              "Visual Basic"
            ],
            "tags": [
              "Telemetry",
              "EnabledRuleInAggressiveMode"
            ]
          }
        },
        "CA3076": {
          "id": "CA3076",
          "shortDescription": "Insecure XSLT script processing.",
          "fullDescription": "Providing an insecure XsltSettings instance and an insecure XmlResolver instance to XslCompiledTransform.Load method is potentially unsafe as it allows processing script within XSL, which on an untrusted XSL input may lead to malicious code execution. Either replace the insecure XsltSettings argument with XsltSettings.Default or an instance that has disabled document function and script execution, or replace the XmlResolver argument with null or an XmlSecureResolver instance. This message may be suppressed if the input is known to be from a trusted source and external resource resolution from locations that are not known in advance must be supported.",
          "defaultLevel": "hidden",
          "helpUri": "https://docs.microsoft.com/dotnet/fundamentals/code-analysis/quality-rules/ca3076",
          "properties": {
            "category": "Security",
            "isEnabledByDefault": true,
            "typeName": "DoNotUseInsecureXSLTScriptExecutionAnalyzer",
            "languages": [
              "C#",
              "Visual Basic"
            ],
            "tags": [
              "Telemetry",
              "EnabledRuleInAggressiveMode"
            ]
          }
        },
        "CA3077": {
          "id": "CA3077",
          "shortDescription": "Insecure Processing in API Design, XmlDocument and XmlTextReader",
          "fullDescription": "Enabling DTD processing on all instances derived from XmlTextReader or  XmlDocument and using XmlUrlResolver for resolving external XML entities may lead to information disclosure. Ensure to set the XmlResolver property to null, create an instance of XmlSecureResolver when processing untrusted input, or use XmlReader.Create method with a secure XmlReaderSettings argument. Unless you need to enable it, ensure the DtdProcessing property is set to false. ",
          "defaultLevel": "hidden",
          "helpUri": "https://docs.microsoft.com/dotnet/fundamentals/code-analysis/quality-rules/ca3077",
          "properties": {
            "category": "Security",
            "isEnabledByDefault": true,
            "typeName": "DoNotUseInsecureDtdProcessingInApiDesignAnalyzer",
            "languages": [
              "C#",
              "Visual Basic"
            ],
            "tags": [
              "Telemetry",
              "EnabledRuleInAggressiveMode"
            ]
          }
        },
        "CA3147": {
          "id": "CA3147",
          "shortDescription": "Mark Verb Handlers With Validate Antiforgery Token",
          "fullDescription": "Missing ValidateAntiForgeryTokenAttribute on controller action {0}",
          "defaultLevel": "hidden",
          "helpUri": "https://docs.microsoft.com/dotnet/fundamentals/code-analysis/quality-rules/ca3147",
          "properties": {
            "category": "Security",
            "isEnabledByDefault": true,
            "typeName": "MarkVerbHandlersWithValidateAntiforgeryTokenAnalyzer",
            "languages": [
              "C#",
              "Visual Basic"
            ],
            "tags": [
              "Telemetry",
              "EnabledRuleInAggressiveMode"
            ]
          }
        },
        "CA5350": {
          "id": "CA5350",
          "shortDescription": "Do Not Use Weak Cryptographic Algorithms",
          "fullDescription": "Cryptographic algorithms degrade over time as attacks become for advances to attacker get access to more computation. Depending on the type and application of this cryptographic algorithm, further degradation of the cryptographic strength of it may allow attackers to read enciphered messages, tamper with enciphered  messages, forge digital signatures, tamper with hashed content, or otherwise compromise any cryptosystem based on this algorithm. Replace encryption uses with the AES algorithm (AES-256, AES-192 and AES-128 are acceptable) with a key length greater than or equal to 128 bits. Replace hashing uses with a hashing function in the SHA-2 family, such as SHA-2 512, SHA-2 384, or SHA-2 256.",
          "defaultLevel": "hidden",
          "helpUri": "https://docs.microsoft.com/dotnet/fundamentals/code-analysis/quality-rules/ca5350",
          "properties": {
            "category": "Security",
            "isEnabledByDefault": true,
            "typeName": "DoNotUseInsecureCryptographicAlgorithmsAnalyzer",
            "languages": [
              "C#",
              "Visual Basic"
            ],
            "tags": [
              "Telemetry",
              "EnabledRuleInAggressiveMode"
            ]
          }
        },
        "CA5351": {
          "id": "CA5351",
          "shortDescription": "Do Not Use Broken Cryptographic Algorithms",
          "fullDescription": "An attack making it computationally feasible to break this algorithm exists. This allows attackers to break the cryptographic guarantees it is designed to provide. Depending on the type and application of this cryptographic algorithm, this may allow attackers to read enciphered messages, tamper with enciphered  messages, forge digital signatures, tamper with hashed content, or otherwise compromise any cryptosystem based on this algorithm. Replace encryption uses with the AES algorithm (AES-256, AES-192 and AES-128 are acceptable) with a key length greater than or equal to 128 bits. Replace hashing uses with a hashing function in the SHA-2 family, such as SHA512, SHA384, or SHA256. Replace digital signature uses with RSA with a key length greater than or equal to 2048-bits, or ECDSA with a key length greater than or equal to 256 bits.",
          "defaultLevel": "hidden",
          "helpUri": "https://docs.microsoft.com/dotnet/fundamentals/code-analysis/quality-rules/ca5351",
          "properties": {
            "category": "Security",
            "isEnabledByDefault": true,
            "typeName": "DoNotUseInsecureCryptographicAlgorithmsAnalyzer",
            "languages": [
              "C#",
              "Visual Basic"
            ],
            "tags": [
              "Telemetry",
              "EnabledRuleInAggressiveMode"
            ]
          }
        },
        "CA5358": {
          "id": "CA5358",
          "shortDescription": "Review cipher mode usage with cryptography experts",
          "fullDescription": "These cipher modes might be vulnerable to attacks. Consider using recommended modes (CBC, CTS).",
          "defaultLevel": "warning",
          "helpUri": "https://docs.microsoft.com/dotnet/fundamentals/code-analysis/quality-rules/ca5358",
          "properties": {
            "category": "Security",
            "isEnabledByDefault": false,
            "typeName": "ApprovedCipherModeAnalyzer",
            "languages": [
              "C#",
              "Visual Basic"
            ],
            "tags": [
              "Telemetry",
              "EnabledRuleInAggressiveMode"
            ]
          }
        },
        "CA5359": {
          "id": "CA5359",
          "shortDescription": "Do Not Disable Certificate Validation",
          "fullDescription": "A certificate can help authenticate the identity of the server. Clients should validate the server certificate to ensure requests are sent to the intended server. If the ServerCertificateValidationCallback always returns 'true', any certificate will pass validation.",
          "defaultLevel": "hidden",
          "helpUri": "https://docs.microsoft.com/dotnet/fundamentals/code-analysis/quality-rules/ca5359",
          "properties": {
            "category": "Security",
            "isEnabledByDefault": true,
            "typeName": "DoNotDisableCertificateValidation",
            "languages": [
              "C#",
              "Visual Basic"
            ],
            "tags": [
              "Telemetry",
              "EnabledRuleInAggressiveMode"
            ]
          }
        },
        "CA5360": {
          "id": "CA5360",
          "shortDescription": "Do Not Call Dangerous Methods In Deserialization",
          "fullDescription": "Insecure Deserialization is a vulnerability which occurs when untrusted data is used to abuse the logic of an application, inflict a Denial-of-Service (DoS) attack, or even execute arbitrary code upon it being deserialized. It’s frequently possible for malicious users to abuse these deserialization features when the application is deserializing untrusted data which is under their control. Specifically, invoke dangerous methods in the process of deserialization. Successful insecure deserialization attacks could allow an attacker to carry out attacks such as DoS attacks, authentication bypasses, and remote code execution.",
          "defaultLevel": "hidden",
          "helpUri": "https://docs.microsoft.com/dotnet/fundamentals/code-analysis/quality-rules/ca5360",
          "properties": {
            "category": "Security",
            "isEnabledByDefault": true,
            "typeName": "DoNotCallDangerousMethodsInDeserialization",
            "languages": [
              "C#",
              "Visual Basic"
            ],
            "tags": [
              "Telemetry",
              "EnabledRuleInAggressiveMode",
              "CompilationEnd"
            ]
          }
        },
        "CA5361": {
          "id": "CA5361",
          "shortDescription": "Do Not Disable SChannel Use of Strong Crypto",
          "fullDescription": "Starting with the .NET Framework 4.6, the System.Net.ServicePointManager and System.Net.Security.SslStream classes are recommended to use new protocols. The old ones have protocol weaknesses and are not supported. Setting Switch.System.Net.DontEnableSchUseStrongCrypto with true will use the old weak crypto check and opt out of the protocol migration.",
          "defaultLevel": "warning",
          "helpUri": "https://docs.microsoft.com/dotnet/fundamentals/code-analysis/quality-rules/ca5361",
          "properties": {
            "category": "Security",
            "isEnabledByDefault": false,
            "typeName": "DoNotSetSwitch",
            "languages": [
              "C#",
              "Visual Basic"
            ],
            "tags": [
              "Dataflow",
              "Telemetry",
              "EnabledRuleInAggressiveMode"
            ]
          }
        },
        "CA5362": {
          "id": "CA5362",
          "shortDescription": "Potential reference cycle in deserialized object graph",
          "fullDescription": "Review code that processes untrusted deserialized data for handling of unexpected reference cycles. An unexpected reference cycle should not cause the code to enter an infinite loop. Otherwise, an unexpected reference cycle can allow an attacker to DOS or exhaust the memory of the process when deserializing untrusted data.",
          "defaultLevel": "warning",
          "helpUri": "https://docs.microsoft.com/dotnet/fundamentals/code-analysis/quality-rules/ca5362",
          "properties": {
            "category": "Security",
            "isEnabledByDefault": false,
            "typeName": "PotentialReferenceCycleInDeserializedObjectGraph",
            "languages": [
              "C#",
              "Visual Basic"
            ],
            "tags": [
              "Telemetry",
              "EnabledRuleInAggressiveMode",
              "CompilationEnd"
            ]
          }
        },
        "CA5363": {
          "id": "CA5363",
          "shortDescription": "Do Not Disable Request Validation",
          "fullDescription": "Request validation is a feature in ASP.NET that examines HTTP requests and determines whether they contain potentially dangerous content. This check adds protection from markup or code in the URL query string, cookies, or posted form values that might have been added for malicious purposes. So, it is generally desirable and should be left enabled for defense in depth.",
          "defaultLevel": "hidden",
          "helpUri": "https://docs.microsoft.com/dotnet/fundamentals/code-analysis/quality-rules/ca5363",
          "properties": {
            "category": "Security",
            "isEnabledByDefault": true,
            "typeName": "DoNotDisableRequestValidation",
            "languages": [
              "C#",
              "Visual Basic"
            ],
            "tags": [
              "Telemetry",
              "EnabledRuleInAggressiveMode"
            ]
          }
        },
        "CA5364": {
          "id": "CA5364",
          "shortDescription": "Do Not Use Deprecated Security Protocols",
          "fullDescription": "Using a deprecated security protocol rather than the system default is risky.",
          "defaultLevel": "hidden",
          "helpUri": "https://docs.microsoft.com/dotnet/fundamentals/code-analysis/quality-rules/ca5364",
          "properties": {
            "category": "Security",
            "isEnabledByDefault": true,
            "typeName": "DoNotUseDeprecatedSecurityProtocols",
            "languages": [
              "C#",
              "Visual Basic"
            ],
            "tags": [
              "Telemetry",
              "EnabledRuleInAggressiveMode"
            ]
          }
        },
        "CA5365": {
          "id": "CA5365",
          "shortDescription": "Do Not Disable HTTP Header Checking",
          "fullDescription": "HTTP header checking enables encoding of the carriage return and newline characters, \\r and \\n, that are found in response headers. This encoding can help to avoid injection attacks that exploit an application that echoes untrusted data contained by the header.",
          "defaultLevel": "hidden",
          "helpUri": "https://docs.microsoft.com/dotnet/fundamentals/code-analysis/quality-rules/ca5365",
          "properties": {
            "category": "Security",
            "isEnabledByDefault": true,
            "typeName": "DoNotDisableHTTPHeaderChecking",
            "languages": [
              "C#",
              "Visual Basic"
            ],
            "tags": [
              "Telemetry",
              "EnabledRuleInAggressiveMode"
            ]
          }
        },
        "CA5366": {
          "id": "CA5366",
          "shortDescription": "Use XmlReader for 'DataSet.ReadXml()'",
          "fullDescription": "Processing XML from untrusted data may load dangerous external references, which should be restricted by using an XmlReader with a secure resolver or with DTD processing disabled.",
          "defaultLevel": "hidden",
          "helpUri": "https://docs.microsoft.com/dotnet/fundamentals/code-analysis/quality-rules/ca5366",
          "properties": {
            "category": "Security",
            "isEnabledByDefault": true,
            "typeName": "UseXmlReaderForDataSetReadXml",
            "languages": [
              "C#",
              "Visual Basic"
            ],
            "tags": [
              "Telemetry",
              "EnabledRuleInAggressiveMode"
            ]
          }
        },
        "CA5367": {
          "id": "CA5367",
          "shortDescription": "Do Not Serialize Types With Pointer Fields",
          "fullDescription": "Pointers are not \"type safe\" in the sense that you cannot guarantee the correctness of the memory they point at. So, serializing types with pointer fields is dangerous, as it may allow an attacker to control the pointer.",
          "defaultLevel": "warning",
          "helpUri": "https://docs.microsoft.com/dotnet/fundamentals/code-analysis/quality-rules/ca5367",
          "properties": {
            "category": "Security",
            "isEnabledByDefault": false,
            "typeName": "DoNotSerializeTypeWithPointerFields",
            "languages": [
              "C#",
              "Visual Basic"
            ],
            "tags": [
              "Telemetry",
              "EnabledRuleInAggressiveMode",
              "CompilationEnd"
            ]
          }
        },
        "CA5368": {
          "id": "CA5368",
          "shortDescription": "Set ViewStateUserKey For Classes Derived From Page",
          "fullDescription": "Setting the ViewStateUserKey property can help you prevent attacks on your application by allowing you to assign an identifier to the view-state variable for individual users so that they cannot use the variable to generate an attack. Otherwise, there will be cross-site request forgery vulnerabilities.",
          "defaultLevel": "hidden",
          "helpUri": "https://docs.microsoft.com/dotnet/fundamentals/code-analysis/quality-rules/ca5368",
          "properties": {
            "category": "Security",
            "isEnabledByDefault": true,
            "typeName": "SetViewStateUserKey",
            "languages": [
              "C#",
              "Visual Basic"
            ],
            "tags": [
              "Telemetry",
              "EnabledRuleInAggressiveMode"
            ]
          }
        },
        "CA5369": {
          "id": "CA5369",
          "shortDescription": "Use XmlReader for 'XmlSerializer.Deserialize()'",
          "fullDescription": "Processing XML from untrusted data may load dangerous external references, which should be restricted by using an XmlReader with a secure resolver or with DTD processing disabled.",
          "defaultLevel": "hidden",
          "helpUri": "https://docs.microsoft.com/dotnet/fundamentals/code-analysis/quality-rules/ca5369",
          "properties": {
            "category": "Security",
            "isEnabledByDefault": true,
            "typeName": "UseXmlReaderForDeserialize",
            "languages": [
              "C#",
              "Visual Basic"
            ],
            "tags": [
              "Telemetry",
              "EnabledRuleInAggressiveMode"
            ]
          }
        },
        "CA5370": {
          "id": "CA5370",
          "shortDescription": "Use XmlReader for XmlValidatingReader constructor",
          "fullDescription": "Processing XML from untrusted data may load dangerous external references, which should be restricted by using an XmlReader with a secure resolver or with DTD processing disabled.",
          "defaultLevel": "hidden",
          "helpUri": "https://docs.microsoft.com/dotnet/fundamentals/code-analysis/quality-rules/ca5370",
          "properties": {
            "category": "Security",
            "isEnabledByDefault": true,
            "typeName": "UseXmlReaderForValidatingReader",
            "languages": [
              "C#",
              "Visual Basic"
            ],
            "tags": [
              "Telemetry",
              "EnabledRuleInAggressiveMode"
            ]
          }
        },
        "CA5371": {
          "id": "CA5371",
          "shortDescription": "Use XmlReader for 'XmlSchema.Read()'",
          "fullDescription": "Processing XML from untrusted data may load dangerous external references, which should be restricted by using an XmlReader with a secure resolver or with DTD processing disabled.",
          "defaultLevel": "hidden",
          "helpUri": "https://docs.microsoft.com/dotnet/fundamentals/code-analysis/quality-rules/ca5371",
          "properties": {
            "category": "Security",
            "isEnabledByDefault": true,
            "typeName": "UseXmlReaderForSchemaRead",
            "languages": [
              "C#",
              "Visual Basic"
            ],
            "tags": [
              "Telemetry",
              "EnabledRuleInAggressiveMode"
            ]
          }
        },
        "CA5372": {
          "id": "CA5372",
          "shortDescription": "Use XmlReader for XPathDocument constructor",
          "fullDescription": "Processing XML from untrusted data may load dangerous external references, which should be restricted by using an XmlReader with a secure resolver or with DTD processing disabled.",
          "defaultLevel": "hidden",
          "helpUri": "https://docs.microsoft.com/dotnet/fundamentals/code-analysis/quality-rules/ca5372",
          "properties": {
            "category": "Security",
            "isEnabledByDefault": true,
            "typeName": "UseXmlReaderForXPathDocument",
            "languages": [
              "C#",
              "Visual Basic"
            ],
            "tags": [
              "Telemetry",
              "EnabledRuleInAggressiveMode"
            ]
          }
        },
        "CA5373": {
          "id": "CA5373",
          "shortDescription": "Do not use obsolete key derivation function",
          "fullDescription": "Password-based key derivation should use PBKDF2 with SHA-2. Avoid using PasswordDeriveBytes since it generates a PBKDF1 key. Avoid using Rfc2898DeriveBytes.CryptDeriveKey since it doesn't use the iteration count or salt.",
          "defaultLevel": "hidden",
          "helpUri": "https://docs.microsoft.com/dotnet/fundamentals/code-analysis/quality-rules/ca5373",
          "properties": {
            "category": "Security",
            "isEnabledByDefault": true,
            "typeName": "DoNotUseObsoleteKDFAlgorithm",
            "languages": [
              "C#",
              "Visual Basic"
            ],
            "tags": [
              "Telemetry",
              "EnabledRuleInAggressiveMode"
            ]
          }
        },
        "CA5374": {
          "id": "CA5374",
          "shortDescription": "Do Not Use XslTransform",
          "fullDescription": "Do not use XslTransform. It does not restrict potentially dangerous external references.",
          "defaultLevel": "hidden",
          "helpUri": "https://docs.microsoft.com/dotnet/fundamentals/code-analysis/quality-rules/ca5374",
          "properties": {
            "category": "Security",
            "isEnabledByDefault": true,
            "typeName": "DoNotUseXslTransform",
            "languages": [
              "C#",
              "Visual Basic"
            ],
            "tags": [
              "Telemetry",
              "EnabledRuleInAggressiveMode"
            ]
          }
        },
        "CA5375": {
          "id": "CA5375",
          "shortDescription": "Do Not Use Account Shared Access Signature",
          "fullDescription": "Shared Access Signatures(SAS) are a vital part of the security model for any application using Azure Storage, they should provide limited and safe permissions to your storage account to clients that don't have the account key. All of the operations available via a service SAS are also available via an account SAS, that is, account SAS is too powerful. So it is recommended to use Service SAS to delegate access more carefully.",
          "defaultLevel": "warning",
          "helpUri": "https://docs.microsoft.com/dotnet/fundamentals/code-analysis/quality-rules/ca5375",
          "properties": {
            "category": "Security",
            "isEnabledByDefault": false,
            "typeName": "DoNotUseAccountSAS",
            "languages": [
              "C#",
              "Visual Basic"
            ],
            "tags": [
              "Telemetry",
              "EnabledRuleInAggressiveMode"
            ]
          }
        },
        "CA5376": {
          "id": "CA5376",
          "shortDescription": "Use SharedAccessProtocol HttpsOnly",
          "fullDescription": "HTTPS encrypts network traffic. Use HttpsOnly, rather than HttpOrHttps, to ensure network traffic is always encrypted to help prevent disclosure of sensitive data.",
          "defaultLevel": "warning",
          "helpUri": "https://docs.microsoft.com/dotnet/fundamentals/code-analysis/quality-rules/ca5376",
          "properties": {
            "category": "Security",
            "isEnabledByDefault": false,
            "typeName": "UseSharedAccessProtocolHttpsOnly",
            "languages": [
              "C#",
              "Visual Basic"
            ],
            "tags": [
              "Dataflow",
              "Telemetry",
              "EnabledRuleInAggressiveMode"
            ]
          }
        },
        "CA5377": {
          "id": "CA5377",
          "shortDescription": "Use Container Level Access Policy",
          "fullDescription": "No access policy identifier is specified, making tokens non-revocable.",
          "defaultLevel": "warning",
          "helpUri": "https://docs.microsoft.com/dotnet/fundamentals/code-analysis/quality-rules/ca5377",
          "properties": {
            "category": "Security",
            "isEnabledByDefault": false,
            "typeName": "UseContainerLevelAccessPolicy",
            "languages": [
              "C#",
              "Visual Basic"
            ],
            "tags": [
              "Dataflow",
              "Telemetry",
              "EnabledRuleInAggressiveMode"
            ]
          }
        },
        "CA5378": {
          "id": "CA5378",
          "shortDescription": "Do not disable ServicePointManagerSecurityProtocols",
          "fullDescription": "Do not set Switch.System.ServiceModel.DisableUsingServicePointManagerSecurityProtocols to true.  Setting this switch limits Windows Communication Framework (WCF) to using Transport Layer Security (TLS) 1.0, which is insecure and obsolete.",
          "defaultLevel": "warning",
          "helpUri": "https://docs.microsoft.com/dotnet/fundamentals/code-analysis/quality-rules/ca5378",
          "properties": {
            "category": "Security",
            "isEnabledByDefault": false,
            "typeName": "DoNotSetSwitch",
            "languages": [
              "C#",
              "Visual Basic"
            ],
            "tags": [
              "Dataflow",
              "Telemetry",
              "EnabledRuleInAggressiveMode"
            ]
          }
        },
        "CA5379": {
          "id": "CA5379",
          "shortDescription": "Ensure Key Derivation Function algorithm is sufficiently strong",
          "fullDescription": "Some implementations of the Rfc2898DeriveBytes class allow for a hash algorithm to be specified in a constructor parameter or overwritten in the HashAlgorithm property. If a hash algorithm is specified, then it should be SHA-256 or higher.",
          "defaultLevel": "hidden",
          "helpUri": "https://docs.microsoft.com/dotnet/fundamentals/code-analysis/quality-rules/ca5379",
          "properties": {
            "category": "Security",
            "isEnabledByDefault": true,
            "typeName": "DoNotUseWeakKDFAlgorithm",
            "languages": [
              "C#",
              "Visual Basic"
            ],
            "tags": [
              "Telemetry",
              "EnabledRuleInAggressiveMode"
            ]
          }
        },
        "CA5380": {
          "id": "CA5380",
          "shortDescription": "Do Not Add Certificates To Root Store",
          "fullDescription": "By default, the Trusted Root Certification Authorities certificate store is configured with a set of public CAs that has met the requirements of the Microsoft Root Certificate Program. Since all trusted root CAs can issue certificates for any domain, an attacker can pick a weak or coercible CA that you install by yourself to target for an attack – and a single vulnerable, malicious or coercible CA undermines the security of the entire system. To make matters worse, these attacks can go unnoticed quite easily.",
          "defaultLevel": "warning",
          "helpUri": "https://docs.microsoft.com/dotnet/fundamentals/code-analysis/quality-rules/ca5380",
          "properties": {
            "category": "Security",
            "isEnabledByDefault": false,
            "typeName": "DoNotInstallRootCert",
            "languages": [
              "C#",
              "Visual Basic"
            ],
            "tags": [
              "Dataflow",
              "Telemetry",
              "EnabledRuleInAggressiveMode",
              "CompilationEnd"
            ]
          }
        },
        "CA5381": {
          "id": "CA5381",
          "shortDescription": "Ensure Certificates Are Not Added To Root Store",
          "fullDescription": "By default, the Trusted Root Certification Authorities certificate store is configured with a set of public CAs that has met the requirements of the Microsoft Root Certificate Program. Since all trusted root CAs can issue certificates for any domain, an attacker can pick a weak or coercible CA that you install by yourself to target for an attack – and a single vulnerable, malicious or coercible CA undermines the security of the entire system. To make matters worse, these attacks can go unnoticed quite easily.",
          "defaultLevel": "warning",
          "helpUri": "https://docs.microsoft.com/dotnet/fundamentals/code-analysis/quality-rules/ca5381",
          "properties": {
            "category": "Security",
            "isEnabledByDefault": false,
            "typeName": "DoNotInstallRootCert",
            "languages": [
              "C#",
              "Visual Basic"
            ],
            "tags": [
              "Dataflow",
              "Telemetry",
              "EnabledRuleInAggressiveMode",
              "CompilationEnd"
            ]
          }
        },
        "CA5382": {
          "id": "CA5382",
          "shortDescription": "Use Secure Cookies In ASP.NET Core",
          "fullDescription": "Applications available over HTTPS must use secure cookies.",
          "defaultLevel": "warning",
          "helpUri": "https://docs.microsoft.com/dotnet/fundamentals/code-analysis/quality-rules/ca5382",
          "properties": {
            "category": "Security",
            "isEnabledByDefault": false,
            "typeName": "UseSecureCookiesASPNetCore",
            "languages": [
              "C#",
              "Visual Basic"
            ],
            "tags": [
              "Dataflow",
              "Telemetry",
              "EnabledRuleInAggressiveMode",
              "CompilationEnd"
            ]
          }
        },
        "CA5383": {
          "id": "CA5383",
          "shortDescription": "Ensure Use Secure Cookies In ASP.NET Core",
          "fullDescription": "Applications available over HTTPS must use secure cookies.",
          "defaultLevel": "warning",
          "helpUri": "https://docs.microsoft.com/dotnet/fundamentals/code-analysis/quality-rules/ca5383",
          "properties": {
            "category": "Security",
            "isEnabledByDefault": false,
            "typeName": "UseSecureCookiesASPNetCore",
            "languages": [
              "C#",
              "Visual Basic"
            ],
            "tags": [
              "Dataflow",
              "Telemetry",
              "EnabledRuleInAggressiveMode",
              "CompilationEnd"
            ]
          }
        },
        "CA5384": {
          "id": "CA5384",
          "shortDescription": "Do Not Use Digital Signature Algorithm (DSA)",
          "fullDescription": "DSA is too weak to use.",
          "defaultLevel": "hidden",
          "helpUri": "https://docs.microsoft.com/dotnet/fundamentals/code-analysis/quality-rules/ca5384",
          "properties": {
            "category": "Security",
            "isEnabledByDefault": true,
            "typeName": "DoNotUseDSA",
            "languages": [
              "C#",
              "Visual Basic"
            ],
            "tags": [
              "Telemetry",
              "EnabledRuleInAggressiveMode"
            ]
          }
        },
        "CA5385": {
          "id": "CA5385",
          "shortDescription": "Use Rivest–Shamir–Adleman (RSA) Algorithm With Sufficient Key Size",
          "fullDescription": "Encryption algorithms are vulnerable to brute force attacks when too small a key size is used.",
          "defaultLevel": "hidden",
          "helpUri": "https://docs.microsoft.com/dotnet/fundamentals/code-analysis/quality-rules/ca5385",
          "properties": {
            "category": "Security",
            "isEnabledByDefault": true,
            "typeName": "UseRSAWithSufficientKeySize",
            "languages": [
              "C#",
              "Visual Basic"
            ],
            "tags": [
              "Telemetry",
              "EnabledRuleInAggressiveMode"
            ]
          }
        },
        "CA5386": {
          "id": "CA5386",
          "shortDescription": "Avoid hardcoding SecurityProtocolType value",
          "fullDescription": "Avoid hardcoding SecurityProtocolType {0}, and instead use SecurityProtocolType.SystemDefault to allow the operating system to choose the best Transport Layer Security protocol to use.",
          "defaultLevel": "warning",
          "helpUri": "https://docs.microsoft.com/dotnet/fundamentals/code-analysis/quality-rules/ca5386",
          "properties": {
            "category": "Security",
            "isEnabledByDefault": false,
            "typeName": "DoNotUseDeprecatedSecurityProtocols",
            "languages": [
              "C#",
              "Visual Basic"
            ],
            "tags": [
              "Telemetry",
              "EnabledRuleInAggressiveMode"
            ]
          }
        },
        "CA5387": {
          "id": "CA5387",
          "shortDescription": "Do Not Use Weak Key Derivation Function With Insufficient Iteration Count",
          "fullDescription": "When deriving cryptographic keys from user-provided inputs such as password, use sufficient iteration count (at least 100k).",
          "defaultLevel": "warning",
          "helpUri": "https://docs.microsoft.com/dotnet/fundamentals/code-analysis/quality-rules/ca5387",
          "properties": {
            "category": "Security",
            "isEnabledByDefault": false,
            "typeName": "DoNotUseWeakKDFInsufficientIterationCount",
            "languages": [
              "C#",
              "Visual Basic"
            ],
            "tags": [
              "Dataflow",
              "Telemetry",
              "EnabledRuleInAggressiveMode",
              "CompilationEnd"
            ]
          }
        },
        "CA5388": {
          "id": "CA5388",
          "shortDescription": "Ensure Sufficient Iteration Count When Using Weak Key Derivation Function",
          "fullDescription": "When deriving cryptographic keys from user-provided inputs such as password, use sufficient iteration count (at least 100k).",
          "defaultLevel": "warning",
          "helpUri": "https://docs.microsoft.com/dotnet/fundamentals/code-analysis/quality-rules/ca5388",
          "properties": {
            "category": "Security",
            "isEnabledByDefault": false,
            "typeName": "DoNotUseWeakKDFInsufficientIterationCount",
            "languages": [
              "C#",
              "Visual Basic"
            ],
            "tags": [
              "Dataflow",
              "Telemetry",
              "EnabledRuleInAggressiveMode",
              "CompilationEnd"
            ]
          }
        },
        "CA5389": {
          "id": "CA5389",
          "shortDescription": "Do Not Add Archive Item's Path To The Target File System Path",
          "fullDescription": "When extracting files from an archive and using the archive item's path, check if the path is safe. Archive path can be relative and can lead to file system access outside of the expected file system target path, leading to malicious config changes and remote code execution via lay-and-wait technique.",
          "defaultLevel": "warning",
          "helpUri": "https://docs.microsoft.com/dotnet/fundamentals/code-analysis/quality-rules/ca5389",
          "properties": {
            "category": "Security",
            "isEnabledByDefault": false,
            "typeName": "DoNotAddArchiveItemPathToTheTargetFileSystemPath",
            "languages": [
              "C#",
              "Visual Basic"
            ],
            "tags": [
              "Dataflow",
              "Telemetry",
              "EnabledRuleInAggressiveMode"
            ]
          }
        },
        "CA5390": {
          "id": "CA5390",
          "shortDescription": "Do not hard-code encryption key",
          "fullDescription": "SymmetricAlgorithm's .Key property, or a method's rgbKey parameter, should never be a hard-coded value.",
          "defaultLevel": "warning",
          "helpUri": "https://docs.microsoft.com/dotnet/fundamentals/code-analysis/quality-rules/ca5390",
          "properties": {
            "category": "Security",
            "isEnabledByDefault": false,
            "typeName": "DoNotHardCodeEncryptionKey",
            "languages": [
              "C#",
              "Visual Basic"
            ],
            "tags": [
              "Dataflow",
              "Telemetry",
              "EnabledRuleInAggressiveMode"
            ]
          }
        },
        "CA5391": {
          "id": "CA5391",
          "shortDescription": "Use antiforgery tokens in ASP.NET Core MVC controllers",
          "fullDescription": "Handling a POST, PUT, PATCH, or DELETE request without validating an antiforgery token may be vulnerable to cross-site request forgery attacks. A cross-site request forgery attack can send malicious requests from an authenticated user to your ASP.NET Core MVC controller.",
          "defaultLevel": "warning",
          "helpUri": "https://docs.microsoft.com/dotnet/fundamentals/code-analysis/quality-rules/ca5391",
          "properties": {
            "category": "Security",
            "isEnabledByDefault": false,
            "typeName": "UseAutoValidateAntiforgeryToken",
            "languages": [
              "C#",
              "Visual Basic"
            ],
            "tags": [
              "Telemetry",
              "EnabledRuleInAggressiveMode",
              "CompilationEnd"
            ]
          }
        },
        "CA5392": {
          "id": "CA5392",
          "shortDescription": "Use DefaultDllImportSearchPaths attribute for P/Invokes",
          "fullDescription": "By default, P/Invokes using DllImportAttribute probe a number of directories, including the current working directory for the library to load. This can be a security issue for certain applications, leading to DLL hijacking.",
          "defaultLevel": "warning",
          "helpUri": "https://docs.microsoft.com/dotnet/fundamentals/code-analysis/quality-rules/ca5392",
          "properties": {
            "category": "Security",
            "isEnabledByDefault": false,
            "typeName": "UseDefaultDllImportSearchPathsAttribute",
            "languages": [
              "C#",
              "Visual Basic"
            ],
            "tags": [
              "Telemetry",
              "EnabledRuleInAggressiveMode"
            ]
          }
        },
        "CA5393": {
          "id": "CA5393",
          "shortDescription": "Do not use unsafe DllImportSearchPath value",
          "fullDescription": "There could be a malicious DLL in the default DLL search directories. Or, depending on where your application is run from, there could be a malicious DLL in the application's directory. Use a DllImportSearchPath value that specifies an explicit search path instead. The DllImportSearchPath flags that this rule looks for can be configured in .editorconfig.",
          "defaultLevel": "warning",
          "helpUri": "https://docs.microsoft.com/dotnet/fundamentals/code-analysis/quality-rules/ca5393",
          "properties": {
            "category": "Security",
            "isEnabledByDefault": false,
            "typeName": "UseDefaultDllImportSearchPathsAttribute",
            "languages": [
              "C#",
              "Visual Basic"
            ],
            "tags": [
              "Telemetry",
              "EnabledRuleInAggressiveMode"
            ]
          }
        },
        "CA5394": {
          "id": "CA5394",
          "shortDescription": "Do not use insecure randomness",
          "fullDescription": "Using a cryptographically weak pseudo-random number generator may allow an attacker to predict what security-sensitive value will be generated. Use a cryptographically strong random number generator if an unpredictable value is required, or ensure that weak pseudo-random numbers aren't used in a security-sensitive manner.",
          "defaultLevel": "warning",
          "helpUri": "https://docs.microsoft.com/dotnet/fundamentals/code-analysis/quality-rules/ca5394",
          "properties": {
            "category": "Security",
            "isEnabledByDefault": false,
            "typeName": "DoNotUseInsecureRandomness",
            "languages": [
              "C#",
              "Visual Basic"
            ],
            "tags": [
              "Telemetry",
              "EnabledRuleInAggressiveMode"
            ]
          }
        },
        "CA5395": {
          "id": "CA5395",
          "shortDescription": "Miss HttpVerb attribute for action methods",
          "fullDescription": "All the methods that create, edit, delete, or otherwise modify data do so in the [HttpPost] overload of the method, which needs to be protected with the anti forgery attribute from request forgery. Performing a GET operation should be a safe operation that has no side effects and doesn't modify your persisted data.",
          "defaultLevel": "warning",
          "helpUri": "https://docs.microsoft.com/dotnet/fundamentals/code-analysis/quality-rules/ca5395",
          "properties": {
            "category": "Security",
            "isEnabledByDefault": false,
            "typeName": "UseAutoValidateAntiforgeryToken",
            "languages": [
              "C#",
              "Visual Basic"
            ],
            "tags": [
              "Telemetry",
              "EnabledRuleInAggressiveMode",
              "CompilationEnd"
            ]
          }
        },
        "CA5396": {
          "id": "CA5396",
          "shortDescription": "Set HttpOnly to true for HttpCookie",
          "fullDescription": "As a defense in depth measure, ensure security sensitive HTTP cookies are marked as HttpOnly. This indicates web browsers should disallow scripts from accessing the cookies. Injected malicious scripts are a common way of stealing cookies.",
          "defaultLevel": "warning",
          "helpUri": "https://docs.microsoft.com/dotnet/fundamentals/code-analysis/quality-rules/ca5396",
          "properties": {
            "category": "Security",
            "isEnabledByDefault": false,
            "typeName": "SetHttpOnlyForHttpCookie",
            "languages": [
              "C#",
              "Visual Basic"
            ],
            "tags": [
              "Dataflow",
              "Telemetry",
              "EnabledRuleInAggressiveMode",
              "CompilationEnd"
            ]
          }
        },
        "CA5397": {
          "id": "CA5397",
          "shortDescription": "Do not use deprecated SslProtocols values",
          "fullDescription": "Older protocol versions of Transport Layer Security (TLS) are less secure than TLS 1.2 and TLS 1.3, and are more likely to have new vulnerabilities. Avoid older protocol versions to minimize risk.",
          "defaultLevel": "hidden",
          "helpUri": "https://docs.microsoft.com/dotnet/fundamentals/code-analysis/quality-rules/ca5397",
          "properties": {
            "category": "Security",
            "isEnabledByDefault": true,
            "typeName": "SslProtocolsAnalyzer",
            "languages": [
              "C#",
              "Visual Basic"
            ],
            "tags": [
              "Telemetry",
              "EnabledRuleInAggressiveMode"
            ]
          }
        },
        "CA5398": {
          "id": "CA5398",
          "shortDescription": "Avoid hardcoded SslProtocols values",
          "fullDescription": "Current Transport Layer Security protocol versions may become deprecated if vulnerabilities are found. Avoid hardcoding SslProtocols values to keep your application secure. Use 'None' to let the Operating System choose a version.",
          "defaultLevel": "warning",
          "helpUri": "https://docs.microsoft.com/dotnet/fundamentals/code-analysis/quality-rules/ca5398",
          "properties": {
            "category": "Security",
            "isEnabledByDefault": false,
            "typeName": "SslProtocolsAnalyzer",
            "languages": [
              "C#",
              "Visual Basic"
            ],
            "tags": [
              "Telemetry",
              "EnabledRuleInAggressiveMode"
            ]
          }
        },
        "CA5399": {
          "id": "CA5399",
          "shortDescription": "HttpClients should enable certificate revocation list checks",
          "fullDescription": "Using HttpClient without providing a platform specific handler (WinHttpHandler or CurlHandler or HttpClientHandler) where the CheckCertificateRevocationList property is set to true, will allow revoked certificates to be accepted by the HttpClient as valid.",
          "defaultLevel": "warning",
          "helpUri": "https://docs.microsoft.com/dotnet/fundamentals/code-analysis/quality-rules/ca5399",
          "properties": {
            "category": "Security",
            "isEnabledByDefault": false,
            "typeName": "DoNotDisableHttpClientCRLCheck",
            "languages": [
              "C#",
              "Visual Basic"
            ],
            "tags": [
              "Dataflow",
              "Telemetry",
              "EnabledRuleInAggressiveMode",
              "CompilationEnd"
            ]
          }
        },
        "CA5400": {
          "id": "CA5400",
          "shortDescription": "Ensure HttpClient certificate revocation list check is not disabled",
          "fullDescription": "Using HttpClient without providing a platform specific handler (WinHttpHandler or CurlHandler or HttpClientHandler) where the CheckCertificateRevocationList property is set to true, will allow revoked certificates to be accepted by the HttpClient as valid.",
          "defaultLevel": "warning",
          "helpUri": "https://docs.microsoft.com/dotnet/fundamentals/code-analysis/quality-rules/ca5400",
          "properties": {
            "category": "Security",
            "isEnabledByDefault": false,
            "typeName": "DoNotDisableHttpClientCRLCheck",
            "languages": [
              "C#",
              "Visual Basic"
            ],
            "tags": [
              "Dataflow",
              "Telemetry",
              "EnabledRuleInAggressiveMode",
              "CompilationEnd"
            ]
          }
        },
        "CA5401": {
          "id": "CA5401",
          "shortDescription": "Do not use CreateEncryptor with non-default IV",
          "fullDescription": "Symmetric encryption should always use a non-repeatable initialization vector to prevent dictionary attacks.",
          "defaultLevel": "warning",
          "helpUri": "https://docs.microsoft.com/dotnet/fundamentals/code-analysis/quality-rules/ca5401",
          "properties": {
            "category": "Security",
            "isEnabledByDefault": false,
            "typeName": "DoNotUseCreateEncryptorWithNonDefaultIV",
            "languages": [
              "C#",
              "Visual Basic"
            ],
            "tags": [
              "Dataflow",
              "Telemetry",
              "EnabledRuleInAggressiveMode",
              "CompilationEnd"
            ]
          }
        },
        "CA5402": {
          "id": "CA5402",
          "shortDescription": "Use CreateEncryptor with the default IV ",
          "fullDescription": "Symmetric encryption should always use a non-repeatable initialization vector to prevent dictionary attacks.",
          "defaultLevel": "warning",
          "helpUri": "https://docs.microsoft.com/dotnet/fundamentals/code-analysis/quality-rules/ca5402",
          "properties": {
            "category": "Security",
            "isEnabledByDefault": false,
            "typeName": "DoNotUseCreateEncryptorWithNonDefaultIV",
            "languages": [
              "C#",
              "Visual Basic"
            ],
            "tags": [
              "Dataflow",
              "Telemetry",
              "EnabledRuleInAggressiveMode",
              "CompilationEnd"
            ]
          }
        },
        "CA5403": {
          "id": "CA5403",
          "shortDescription": "Do not hard-code certificate",
          "fullDescription": "Hard-coded certificates in source code are vulnerable to being exploited.",
          "defaultLevel": "warning",
          "helpUri": "https://docs.microsoft.com/dotnet/fundamentals/code-analysis/quality-rules/ca5403",
          "properties": {
            "category": "Security",
            "isEnabledByDefault": false,
            "typeName": "DoNotHardCodeCertificate",
            "languages": [
              "C#",
              "Visual Basic"
            ],
            "tags": [
              "Dataflow",
              "Telemetry",
              "EnabledRuleInAggressiveMode"
            ]
          }
        },
        "CA5404": {
          "id": "CA5404",
          "shortDescription": "Do not disable token validation checks",
          "fullDescription": "Token validation checks ensure that while validating tokens, all aspects are analyzed and verified. Turning off validation can lead to security holes by allowing untrusted tokens to make it through validation.",
          "defaultLevel": "warning",
          "helpUri": "https://docs.microsoft.com/dotnet/fundamentals/code-analysis/quality-rules/ca5404",
          "properties": {
            "category": "Security",
            "isEnabledByDefault": false,
            "typeName": "DoNotDisableTokenValidationChecks",
            "languages": [
              "C#",
              "Visual Basic"
            ],
            "tags": [
              "Telemetry",
              "EnabledRuleInAggressiveMode"
            ]
          }
        },
        "CA5405": {
          "id": "CA5405",
          "shortDescription": "Do not always skip token validation in delegates",
          "fullDescription": "By setting critical TokenValidationParameter validation delegates to true, important authentication safeguards are disabled which can lead to tokens from any issuer or expired tokens being wrongly validated.",
          "defaultLevel": "warning",
          "helpUri": "https://docs.microsoft.com/dotnet/fundamentals/code-analysis/quality-rules/ca5405",
          "properties": {
            "category": "Security",
            "isEnabledByDefault": false,
            "typeName": "DoNotAlwaysSkipTokenValidationInDelegates",
            "languages": [
              "C#",
              "Visual Basic"
            ],
            "tags": [
              "Telemetry",
              "EnabledRuleInAggressiveMode"
            ]
          }
        }
      }
    },
    {
      "tool": {
        "name": "Microsoft.CodeAnalysis.VisualBasic.NetAnalyzers",
        "version": "7.0.0",
        "language": "en-US"
      },
      "rules": {
        "CA1001": {
          "id": "CA1001",
          "shortDescription": "Types that own disposable fields should be disposable",
          "fullDescription": "A class declares and implements an instance field that is a System.IDisposable type, and the class does not implement IDisposable. A class that declares an IDisposable field indirectly owns an unmanaged resource and should implement the IDisposable interface.",
          "defaultLevel": "hidden",
          "helpUri": "https://docs.microsoft.com/dotnet/fundamentals/code-analysis/quality-rules/ca1001",
          "properties": {
            "category": "Design",
            "isEnabledByDefault": true,
            "typeName": "BasicTypesThatOwnDisposableFieldsShouldBeDisposableAnalyzer",
            "languages": [
              "Visual Basic"
            ],
            "tags": [
              "PortedFromFxCop",
              "Telemetry",
              "EnabledRuleInAggressiveMode"
            ]
          }
        },
        "CA1032": {
          "id": "CA1032",
          "shortDescription": "Implement standard exception constructors",
          "fullDescription": "Failure to provide the full set of constructors can make it difficult to correctly handle exceptions.",
          "defaultLevel": "warning",
          "helpUri": "https://docs.microsoft.com/dotnet/fundamentals/code-analysis/quality-rules/ca1032",
          "properties": {
            "category": "Design",
            "isEnabledByDefault": false,
            "typeName": "BasicImplementStandardExceptionConstructorsAnalyzer",
            "languages": [
              "Visual Basic"
            ],
            "tags": [
              "PortedFromFxCop",
              "Telemetry",
              "EnabledRuleInAggressiveMode"
            ]
          }
        },
        "CA1200": {
          "id": "CA1200",
          "shortDescription": "Avoid using cref tags with a prefix",
          "fullDescription": "Use of cref tags with prefixes should be avoided, since it prevents the compiler from verifying references and the IDE from updating references during refactorings. It is permissible to suppress this error at a single documentation site if the cref must use a prefix because the type being mentioned is not findable by the compiler. For example, if a cref is mentioning a special attribute in the full framework but you're in a file that compiles against the portable framework, or if you want to reference a type at higher layer of Roslyn, you should suppress the error. You should not suppress the error just because you want to take a shortcut and avoid using the full syntax.",
          "defaultLevel": "hidden",
          "helpUri": "https://docs.microsoft.com/dotnet/fundamentals/code-analysis/quality-rules/ca1200",
          "properties": {
            "category": "Documentation",
            "isEnabledByDefault": true,
            "typeName": "BasicAvoidUsingCrefTagsWithAPrefixAnalyzer",
            "languages": [
              "Visual Basic"
            ],
            "tags": [
              "Telemetry",
              "EnabledRuleInAggressiveMode"
            ]
          }
        },
        "CA1309": {
          "id": "CA1309",
          "shortDescription": "Use ordinal string comparison",
          "fullDescription": "A string comparison operation that is nonlinguistic does not set the StringComparison parameter to either Ordinal or OrdinalIgnoreCase. By explicitly setting the parameter to either StringComparison.Ordinal or StringComparison.OrdinalIgnoreCase, your code often gains speed, becomes more correct, and becomes more reliable.",
          "defaultLevel": "hidden",
          "helpUri": "https://docs.microsoft.com/dotnet/fundamentals/code-analysis/quality-rules/ca1309",
          "properties": {
            "category": "Globalization",
            "isEnabledByDefault": true,
            "typeName": "BasicUseOrdinalStringComparisonAnalyzer",
            "languages": [
              "Visual Basic"
            ],
            "tags": [
              "PortedFromFxCop",
              "Telemetry",
              "EnabledRuleInAggressiveMode"
            ]
          }
        },
        "CA1507": {
          "id": "CA1507",
          "shortDescription": "Use nameof to express symbol names",
          "fullDescription": "Using nameof helps keep your code valid when refactoring.",
          "defaultLevel": "note",
          "helpUri": "https://docs.microsoft.com/dotnet/fundamentals/code-analysis/quality-rules/ca1507",
          "properties": {
            "category": "Maintainability",
            "isEnabledByDefault": true,
            "typeName": "BasicUseNameofInPlaceOfStringAnalyzer",
            "languages": [
              "Visual Basic"
            ],
            "tags": [
              "Telemetry",
              "EnabledRuleInAggressiveMode"
            ]
          }
        },
        "CA1802": {
          "id": "CA1802",
          "shortDescription": "Use literals where appropriate",
          "fullDescription": "A field is declared static and read-only (Shared and ReadOnly in Visual Basic), and is initialized by using a value that is computable at compile time. Because the value that is assigned to the targeted field is computable at compile time, change the declaration to a const (Const in Visual Basic) field so that the value is computed at compile time instead of at run?time.",
          "defaultLevel": "warning",
          "helpUri": "https://docs.microsoft.com/dotnet/fundamentals/code-analysis/quality-rules/ca1802",
          "properties": {
            "category": "Performance",
            "isEnabledByDefault": false,
            "typeName": "BasicUseLiteralsWhereAppropriate",
            "languages": [
              "Visual Basic"
            ],
            "tags": [
              "PortedFromFxCop",
              "Telemetry",
              "EnabledRuleInAggressiveMode"
            ]
          }
        },
        "CA1805": {
          "id": "CA1805",
          "shortDescription": "Do not initialize unnecessarily",
          "fullDescription": "The .NET runtime initializes all fields of reference types to their default values before running the constructor. In most cases, explicitly initializing a field to its default value in a constructor is redundant, adding maintenance costs and potentially degrading performance (such as with increased assembly size), and the explicit initialization can be removed.  In some cases, such as with static readonly fields that permanently retain their default value, consider instead changing them to be constants or properties.",
          "defaultLevel": "hidden",
          "helpUri": "https://docs.microsoft.com/dotnet/fundamentals/code-analysis/quality-rules/ca1805",
          "properties": {
            "category": "Performance",
            "isEnabledByDefault": true,
            "typeName": "BasicDoNotInitializeUnnecessarilyAnalyzer",
            "languages": [
              "Visual Basic"
            ],
            "tags": [
              "PortedFromFxCop",
              "Telemetry",
              "EnabledRuleInAggressiveMode"
            ]
          }
        },
        "CA1812": {
          "id": "CA1812",
          "shortDescription": "Avoid uninstantiated internal classes",
          "fullDescription": "An instance of an assembly-level type is not created by code in the assembly.",
          "defaultLevel": "warning",
          "helpUri": "https://docs.microsoft.com/dotnet/fundamentals/code-analysis/quality-rules/ca1812",
          "properties": {
            "category": "Performance",
            "isEnabledByDefault": false,
            "typeName": "BasicAvoidUninstantiatedInternalClasses",
            "languages": [
              "Visual Basic"
            ],
            "tags": [
              "PortedFromFxCop",
              "Telemetry",
              "EnabledRuleInAggressiveMode",
              "CompilationEnd"
            ]
          }
        },
        "CA1824": {
          "id": "CA1824",
          "shortDescription": "Mark assemblies with NeutralResourcesLanguageAttribute",
          "fullDescription": "The NeutralResourcesLanguage attribute informs the ResourceManager of the language that was used to display the resources of a neutral culture for an assembly. This improves lookup performance for the first resource that you load and can reduce your working set.",
          "defaultLevel": "note",
          "helpUri": "https://docs.microsoft.com/dotnet/fundamentals/code-analysis/quality-rules/ca1824",
          "properties": {
            "category": "Performance",
            "isEnabledByDefault": true,
            "typeName": "BasicMarkAssembliesWithNeutralResourcesLanguageAnalyzer",
            "languages": [
              "Visual Basic"
            ],
            "tags": [
              "PortedFromFxCop",
              "Telemetry",
              "EnabledRuleInAggressiveMode",
              "CompilationEnd"
            ]
          }
        },
        "CA1825": {
          "id": "CA1825",
          "shortDescription": "Avoid zero-length array allocations",
          "fullDescription": "Avoid unnecessary zero-length array allocations.  Use {0} instead.",
          "defaultLevel": "note",
          "helpUri": "https://docs.microsoft.com/dotnet/fundamentals/code-analysis/quality-rules/ca1825",
          "properties": {
            "category": "Performance",
            "isEnabledByDefault": true,
            "typeName": "BasicAvoidZeroLengthArrayAllocationsAnalyzer",
            "languages": [
              "Visual Basic"
            ],
            "tags": [
              "Telemetry",
              "EnabledRuleInAggressiveMode"
            ]
          }
        },
        "CA1841": {
          "id": "CA1841",
          "shortDescription": "Prefer Dictionary.Contains methods",
          "fullDescription": "Many dictionary implementations lazily initialize the Values collection. To avoid unnecessary allocations, prefer 'ContainsValue' over 'Values.Contains'.",
          "defaultLevel": "note",
          "helpUri": "https://docs.microsoft.com/dotnet/fundamentals/code-analysis/quality-rules/ca1841",
          "properties": {
            "category": "Performance",
            "isEnabledByDefault": true,
            "typeName": "BasicPreferDictionaryContainsMethods",
            "languages": [
              "Visual Basic"
            ],
            "tags": [
              "Telemetry",
              "EnabledRuleInAggressiveMode"
            ]
          }
        },
        "CA1845": {
          "id": "CA1845",
          "shortDescription": "Use span-based 'string.Concat'",
          "fullDescription": "It is more efficient to use 'AsSpan' and 'string.Concat', instead of 'Substring' and a concatenation operator.",
          "defaultLevel": "note",
          "helpUri": "https://docs.microsoft.com/dotnet/fundamentals/code-analysis/quality-rules/ca1845",
          "properties": {
            "category": "Performance",
            "isEnabledByDefault": true,
            "typeName": "BasicUseSpanBasedStringConcat",
            "languages": [
              "Visual Basic"
            ],
            "tags": [
              "Telemetry",
              "EnabledRuleInAggressiveMode"
            ]
          }
        },
        "CA2016": {
          "id": "CA2016",
          "shortDescription": "Forward the 'CancellationToken' parameter to methods",
          "fullDescription": "Forward the 'CancellationToken' parameter to methods to ensure the operation cancellation notifications gets properly propagated, or pass in 'CancellationToken.None' explicitly to indicate intentionally not propagating the token.",
          "defaultLevel": "note",
          "helpUri": "https://docs.microsoft.com/dotnet/fundamentals/code-analysis/quality-rules/ca2016",
          "properties": {
            "category": "Reliability",
            "isEnabledByDefault": true,
            "typeName": "BasicForwardCancellationTokenToInvocationsAnalyzer",
            "languages": [
              "Visual Basic"
            ],
            "tags": [
              "Telemetry",
              "EnabledRuleInAggressiveMode"
            ]
          }
        },
        "CA2218": {
          "id": "CA2218",
          "shortDescription": "Override GetHashCode on overriding Equals",
          "fullDescription": "GetHashCode returns a value, based on the current instance, that is suited for hashing algorithms and data structures such as a hash table. Two objects that are the same type and are equal must return the same hash code.",
          "defaultLevel": "note",
          "helpUri": "https://docs.microsoft.com/dotnet/fundamentals/code-analysis/quality-rules/ca2218",
          "properties": {
            "category": "Usage",
            "isEnabledByDefault": true,
            "typeName": "BasicOverrideGetHashCodeOnOverridingEqualsAnalyzer",
            "languages": [
              "Visual Basic"
            ],
            "tags": [
              "PortedFromFxCop",
              "Telemetry",
              "EnabledRuleInAggressiveMode"
            ]
          }
        },
        "CA2224": {
          "id": "CA2224",
          "shortDescription": "Override Equals on overloading operator equals",
          "fullDescription": "A public type implements the equality operator but does not override Object.Equals.",
          "defaultLevel": "note",
          "helpUri": "https://docs.microsoft.com/dotnet/fundamentals/code-analysis/quality-rules/ca2224",
          "properties": {
            "category": "Usage",
            "isEnabledByDefault": true,
            "typeName": "BasicOverrideEqualsOnOverloadingOperatorEqualsAnalyzer",
            "languages": [
              "Visual Basic"
            ],
            "tags": [
              "PortedFromFxCop",
              "Telemetry",
              "EnabledRuleInAggressiveMode"
            ]
          }
        },
        "CA2234": {
          "id": "CA2234",
          "shortDescription": "Pass system uri objects instead of strings",
          "fullDescription": "A call is made to a method that has a string parameter whose name contains \"uri\", \"URI\", \"urn\", \"URN\", \"url\", or \"URL\". The declaring type of the method contains a corresponding method overload that has a System.Uri parameter.",
          "defaultLevel": "warning",
          "helpUri": "https://docs.microsoft.com/dotnet/fundamentals/code-analysis/quality-rules/ca2234",
          "properties": {
            "category": "Usage",
            "isEnabledByDefault": false,
            "typeName": "BasicPassSystemUriObjectsInsteadOfStringsAnalyzer",
            "languages": [
              "Visual Basic"
            ],
            "tags": [
              "PortedFromFxCop",
              "Telemetry",
              "EnabledRuleInAggressiveMode"
            ]
          }
        },
        "CA2252": {
          "id": "CA2252",
          "shortDescription": "This API requires opting into preview features",
          "fullDescription": "An assembly has to opt into preview features before using them.",
          "defaultLevel": "error",
          "helpUri": "https://docs.microsoft.com/dotnet/fundamentals/code-analysis/quality-rules/ca2252",
          "properties": {
            "category": "Usage",
            "isEnabledByDefault": true,
            "typeName": "BasicDetectPreviewFeatureAnalyzer",
            "languages": [
              "Visual Basic"
            ],
            "tags": [
              "Telemetry",
              "EnabledRuleInAggressiveMode"
            ]
          }
        },
        "CA2352": {
          "id": "CA2352",
          "shortDescription": "Unsafe DataSet or DataTable in serializable type can be vulnerable to remote code execution attacks",
          "fullDescription": "When deserializing untrusted input with an IFormatter-based serializer, deserializing a {0} object is insecure. '{1}' either is or derives from {0}.",
          "defaultLevel": "warning",
          "helpUri": "https://docs.microsoft.com/dotnet/fundamentals/code-analysis/quality-rules/ca2352",
          "properties": {
            "category": "Security",
            "isEnabledByDefault": false,
            "typeName": "BasicDataSetDataTableInSerializableTypeAnalyzer",
            "languages": [
              "Visual Basic"
            ],
            "tags": [
              "Telemetry",
              "EnabledRuleInAggressiveMode"
            ]
          }
        },
        "CA2353": {
          "id": "CA2353",
          "shortDescription": "Unsafe DataSet or DataTable in serializable type",
          "fullDescription": "When deserializing untrusted input, deserializing a {0} object is insecure. '{1}' either is or derives from {0}",
          "defaultLevel": "warning",
          "helpUri": "https://docs.microsoft.com/dotnet/fundamentals/code-analysis/quality-rules/ca2353",
          "properties": {
            "category": "Security",
            "isEnabledByDefault": false,
            "typeName": "BasicDataSetDataTableInSerializableTypeAnalyzer",
            "languages": [
              "Visual Basic"
            ],
            "tags": [
              "Telemetry",
              "EnabledRuleInAggressiveMode"
            ]
          }
        },
        "CA2354": {
          "id": "CA2354",
          "shortDescription": "Unsafe DataSet or DataTable in deserialized object graph can be vulnerable to remote code execution attacks",
          "fullDescription": "When deserializing untrusted input, deserializing a {0} object is insecure. '{1}' either is or derives from {0}",
          "defaultLevel": "warning",
          "helpUri": "https://docs.microsoft.com/dotnet/fundamentals/code-analysis/quality-rules/ca2354",
          "properties": {
            "category": "Security",
            "isEnabledByDefault": false,
            "typeName": "BasicDataSetDataTableInIFormatterSerializableObjectGraphAnalyzer",
            "languages": [
              "Visual Basic"
            ],
            "tags": [
              "Telemetry",
              "EnabledRuleInAggressiveMode"
            ]
          }
        },
        "CA2355": {
          "id": "CA2355",
          "shortDescription": "Unsafe DataSet or DataTable type found in deserializable object graph",
          "fullDescription": "When deserializing untrusted input, deserializing a {0} object is insecure. '{1}' either is or derives from {0}",
          "defaultLevel": "warning",
          "helpUri": "https://docs.microsoft.com/dotnet/fundamentals/code-analysis/quality-rules/ca2355",
          "properties": {
            "category": "Security",
            "isEnabledByDefault": false,
            "typeName": "BasicDataSetDataTableInSerializableObjectGraphAnalyzer",
            "languages": [
              "Visual Basic"
            ],
            "tags": [
              "Telemetry",
              "EnabledRuleInAggressiveMode"
            ]
          }
        },
        "CA2356": {
          "id": "CA2356",
          "shortDescription": "Unsafe DataSet or DataTable type in web deserializable object graph",
          "fullDescription": "When deserializing untrusted input, deserializing a {0} object is insecure. '{1}' either is or derives from {0}",
          "defaultLevel": "warning",
          "helpUri": "https://docs.microsoft.com/dotnet/fundamentals/code-analysis/quality-rules/ca2356",
          "properties": {
            "category": "Security",
            "isEnabledByDefault": false,
            "typeName": "BasicDataSetDataTableInWebSerializableObjectGraphAnalyzer",
            "languages": [
              "Visual Basic"
            ],
            "tags": [
              "Telemetry",
              "EnabledRuleInAggressiveMode"
            ]
          }
        },
        "CA2362": {
          "id": "CA2362",
          "shortDescription": "Unsafe DataSet or DataTable in auto-generated serializable type can be vulnerable to remote code execution attacks",
          "fullDescription": "When deserializing untrusted input with an IFormatter-based serializer, deserializing a {0} object is insecure. '{1}' either is or derives from {0}. Ensure that the auto-generated type is never deserialized with untrusted data.",
          "defaultLevel": "warning",
          "helpUri": "https://docs.microsoft.com/dotnet/fundamentals/code-analysis/quality-rules/ca2362",
          "properties": {
            "category": "Security",
            "isEnabledByDefault": false,
            "typeName": "BasicDataSetDataTableInSerializableTypeAnalyzer",
            "languages": [
              "Visual Basic"
            ],
            "tags": [
              "Telemetry",
              "EnabledRuleInAggressiveMode"
            ]
          }
        }
      }
    }
  ]
}<|MERGE_RESOLUTION|>--- conflicted
+++ resolved
@@ -2721,7 +2721,26 @@
             ]
           }
         },
-<<<<<<< HEAD
+        "CA1850": {
+          "id": "CA1850",
+          "shortDescription": "Prefer static 'HashData' method over 'ComputeHash'",
+          "fullDescription": "It is more efficient to use the static 'HashData' method over creating and managing a HashAlgorithm instance to call 'ComputeHash'.",
+          "defaultLevel": "note",
+          "helpUri": "https://docs.microsoft.com/dotnet/fundamentals/code-analysis/quality-rules/ca1850",
+          "properties": {
+            "category": "Performance",
+            "isEnabledByDefault": true,
+            "typeName": "PreferHashDataOverComputeHashAnalyzer",
+            "languages": [
+              "C#",
+              "Visual Basic"
+            ],
+            "tags": [
+              "Telemetry",
+              "EnabledRuleInAggressiveMode"
+            ]
+          }
+        },
         "CA1851": {
           "id": "CA1851",
           "shortDescription": "Use 'Clear' instead of 'Fill' with default value",
@@ -2732,18 +2751,6 @@
             "category": "Performance",
             "isEnabledByDefault": true,
             "typeName": "UseSpanClearInsteadOfFillAnalyzer",
-=======
-        "CA1850": {
-          "id": "CA1850",
-          "shortDescription": "Prefer static 'HashData' method over 'ComputeHash'",
-          "fullDescription": "It is more efficient to use the static 'HashData' method over creating and managing a HashAlgorithm instance to call 'ComputeHash'.",
-          "defaultLevel": "note",
-          "helpUri": "https://docs.microsoft.com/dotnet/fundamentals/code-analysis/quality-rules/ca1850",
-          "properties": {
-            "category": "Performance",
-            "isEnabledByDefault": true,
-            "typeName": "PreferHashDataOverComputeHashAnalyzer",
->>>>>>> 1155f090
             "languages": [
               "C#",
               "Visual Basic"

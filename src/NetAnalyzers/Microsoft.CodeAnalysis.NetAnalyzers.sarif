﻿{
  "$schema": "http://json.schemastore.org/sarif-1.0.0",
  "version": "1.0.0",
  "runs": [
    {
      "tool": {
        "name": "Microsoft.CodeAnalysis.CSharp.NetAnalyzers",
        "version": "6.0.0",
        "language": "en-US"
      },
      "rules": {
        "CA1001": {
          "id": "CA1001",
          "shortDescription": "Types that own disposable fields should be disposable",
          "fullDescription": "A class declares and implements an instance field that is a System.IDisposable type, and the class does not implement IDisposable. A class that declares an IDisposable field indirectly owns an unmanaged resource and should implement the IDisposable interface.",
          "defaultLevel": "hidden",
          "helpUri": "https://docs.microsoft.com/dotnet/fundamentals/code-analysis/quality-rules/ca1001",
          "properties": {
            "category": "Design",
            "isEnabledByDefault": true,
            "typeName": "CSharpTypesThatOwnDisposableFieldsShouldBeDisposableAnalyzer",
            "languages": [
              "C#"
            ],
            "tags": [
              "PortedFromFxCop",
              "Telemetry",
              "EnabledRuleInAggressiveMode"
            ]
          }
        },
        "CA1032": {
          "id": "CA1032",
          "shortDescription": "Implement standard exception constructors",
          "fullDescription": "Failure to provide the full set of constructors can make it difficult to correctly handle exceptions.",
          "defaultLevel": "warning",
          "helpUri": "https://docs.microsoft.com/dotnet/fundamentals/code-analysis/quality-rules/ca1032",
          "properties": {
            "category": "Design",
            "isEnabledByDefault": false,
            "typeName": "CSharpImplementStandardExceptionConstructorsAnalyzer",
            "languages": [
              "C#"
            ],
            "tags": [
              "PortedFromFxCop",
              "Telemetry",
              "EnabledRuleInAggressiveMode"
            ]
          }
        },
        "CA1200": {
          "id": "CA1200",
          "shortDescription": "Avoid using cref tags with a prefix",
          "fullDescription": "Use of cref tags with prefixes should be avoided, since it prevents the compiler from verifying references and the IDE from updating references during refactorings. It is permissible to suppress this error at a single documentation site if the cref must use a prefix because the type being mentioned is not findable by the compiler. For example, if a cref is mentioning a special attribute in the full framework but you're in a file that compiles against the portable framework, or if you want to reference a type at higher layer of Roslyn, you should suppress the error. You should not suppress the error just because you want to take a shortcut and avoid using the full syntax.",
          "defaultLevel": "hidden",
          "helpUri": "https://docs.microsoft.com/dotnet/fundamentals/code-analysis/quality-rules/ca1200",
          "properties": {
            "category": "Documentation",
            "isEnabledByDefault": true,
            "typeName": "CSharpAvoidUsingCrefTagsWithAPrefixAnalyzer",
            "languages": [
              "C#"
            ],
            "tags": [
              "Telemetry",
              "EnabledRuleInAggressiveMode"
            ]
          }
        },
        "CA1309": {
          "id": "CA1309",
          "shortDescription": "Use ordinal string comparison",
          "fullDescription": "A string comparison operation that is nonlinguistic does not set the StringComparison parameter to either Ordinal or OrdinalIgnoreCase. By explicitly setting the parameter to either StringComparison.Ordinal or StringComparison.OrdinalIgnoreCase, your code often gains speed, becomes more correct, and becomes more reliable.",
          "defaultLevel": "hidden",
          "helpUri": "https://docs.microsoft.com/dotnet/fundamentals/code-analysis/quality-rules/ca1309",
          "properties": {
            "category": "Globalization",
            "isEnabledByDefault": true,
            "typeName": "CSharpUseOrdinalStringComparisonAnalyzer",
            "languages": [
              "C#"
            ],
            "tags": [
              "PortedFromFxCop",
              "Telemetry",
              "EnabledRuleInAggressiveMode"
            ]
          }
        },
        "CA1507": {
          "id": "CA1507",
          "shortDescription": "Use nameof to express symbol names",
          "fullDescription": "Using nameof helps keep your code valid when refactoring.",
          "defaultLevel": "note",
          "helpUri": "https://docs.microsoft.com/dotnet/fundamentals/code-analysis/quality-rules/ca1507",
          "properties": {
            "category": "Maintainability",
            "isEnabledByDefault": true,
            "typeName": "CSharpUseNameofInPlaceOfStringAnalyzer",
            "languages": [
              "C#"
            ],
            "tags": [
              "Telemetry",
              "EnabledRuleInAggressiveMode"
            ]
          }
        },
        "CA1802": {
          "id": "CA1802",
          "shortDescription": "Use literals where appropriate",
          "fullDescription": "A field is declared static and read-only (Shared and ReadOnly in Visual Basic), and is initialized by using a value that is computable at compile time. Because the value that is assigned to the targeted field is computable at compile time, change the declaration to a const (Const in Visual Basic) field so that the value is computed at compile time instead of at run?time.",
          "defaultLevel": "warning",
          "helpUri": "https://docs.microsoft.com/dotnet/fundamentals/code-analysis/quality-rules/ca1802",
          "properties": {
            "category": "Performance",
            "isEnabledByDefault": false,
            "typeName": "CSharpUseLiteralsWhereAppropriate",
            "languages": [
              "C#"
            ],
            "tags": [
              "PortedFromFxCop",
              "Telemetry",
              "EnabledRuleInAggressiveMode"
            ]
          }
        },
        "CA1805": {
          "id": "CA1805",
          "shortDescription": "Do not initialize unnecessarily",
          "fullDescription": "The .NET runtime initializes all fields of reference types to their default values before running the constructor. In most cases, explicitly initializing a field to its default value in a constructor is redundant, adding maintenance costs and potentially degrading performance (such as with increased assembly size), and the explicit initialization can be removed.  In some cases, such as with static readonly fields that permanently retain their default value, consider instead changing them to be constants or properties.",
          "defaultLevel": "hidden",
          "helpUri": "https://docs.microsoft.com/dotnet/fundamentals/code-analysis/quality-rules/ca1805",
          "properties": {
            "category": "Performance",
            "isEnabledByDefault": true,
            "typeName": "CSharpDoNotInitializeUnnecessarilyAnalyzer",
            "languages": [
              "C#"
            ],
            "tags": [
              "PortedFromFxCop",
              "Telemetry",
              "EnabledRuleInAggressiveMode"
            ]
          }
        },
        "CA1812": {
          "id": "CA1812",
          "shortDescription": "Avoid uninstantiated internal classes",
          "fullDescription": "An instance of an assembly-level type is not created by code in the assembly.",
          "defaultLevel": "warning",
          "helpUri": "https://docs.microsoft.com/dotnet/fundamentals/code-analysis/quality-rules/ca1812",
          "properties": {
            "category": "Performance",
            "isEnabledByDefault": false,
            "typeName": "CSharpAvoidUninstantiatedInternalClasses",
            "languages": [
              "C#"
            ],
            "tags": [
              "PortedFromFxCop",
              "Telemetry",
              "EnabledRuleInAggressiveMode",
              "CompilationEnd"
            ]
          }
        },
        "CA1824": {
          "id": "CA1824",
          "shortDescription": "Mark assemblies with NeutralResourcesLanguageAttribute",
          "fullDescription": "The NeutralResourcesLanguage attribute informs the ResourceManager of the language that was used to display the resources of a neutral culture for an assembly. This improves lookup performance for the first resource that you load and can reduce your working set.",
          "defaultLevel": "note",
          "helpUri": "https://docs.microsoft.com/dotnet/fundamentals/code-analysis/quality-rules/ca1824",
          "properties": {
            "category": "Performance",
            "isEnabledByDefault": true,
            "typeName": "CSharpMarkAssembliesWithNeutralResourcesLanguageAnalyzer",
            "languages": [
              "C#"
            ],
            "tags": [
              "PortedFromFxCop",
              "Telemetry",
              "EnabledRuleInAggressiveMode",
              "CompilationEnd"
            ]
          }
        },
        "CA1825": {
          "id": "CA1825",
          "shortDescription": "Avoid zero-length array allocations",
          "fullDescription": "Avoid unnecessary zero-length array allocations.  Use {0} instead.",
          "defaultLevel": "note",
          "helpUri": "https://docs.microsoft.com/dotnet/fundamentals/code-analysis/quality-rules/ca1825",
          "properties": {
            "category": "Performance",
            "isEnabledByDefault": true,
            "typeName": "CSharpAvoidZeroLengthArrayAllocationsAnalyzer",
            "languages": [
              "C#"
            ],
            "tags": [
              "Telemetry",
              "EnabledRuleInAggressiveMode"
            ]
          }
        },
        "CA1841": {
          "id": "CA1841",
          "shortDescription": "Prefer Dictionary.Contains methods",
          "fullDescription": "Many dictionary implementations lazily initialize the Values collection. To avoid unnecessary allocations, prefer 'ContainsValue' over 'Values.Contains'.",
          "defaultLevel": "note",
          "helpUri": "https://docs.microsoft.com/dotnet/fundamentals/code-analysis/quality-rules/ca1841",
          "properties": {
            "category": "Performance",
            "isEnabledByDefault": true,
            "typeName": "CSharpPreferDictionaryContainsMethods",
            "languages": [
              "C#"
            ],
            "tags": [
              "Telemetry",
              "EnabledRuleInAggressiveMode"
            ]
          }
        },
        "CA1845": {
          "id": "CA1845",
          "shortDescription": "Use span-based 'string.Concat'",
          "fullDescription": "It is more efficient to use 'AsSpan' and 'string.Concat', instead of 'Substring' and a concatenation operator.",
          "defaultLevel": "note",
          "helpUri": "https://docs.microsoft.com/dotnet/fundamentals/code-analysis/quality-rules/ca1845",
          "properties": {
            "category": "Performance",
            "isEnabledByDefault": true,
            "typeName": "CSharpUseSpanBasedStringConcat",
            "languages": [
              "C#"
            ],
            "tags": [
              "Telemetry",
              "EnabledRuleInAggressiveMode"
            ]
          }
        },
        "CA2014": {
          "id": "CA2014",
          "shortDescription": "Do not use stackalloc in loops",
          "fullDescription": "Stack space allocated by a stackalloc is only released at the end of the current method's invocation.  Using it in a loop can result in unbounded stack growth and eventual stack overflow conditions.",
          "defaultLevel": "warning",
          "helpUri": "https://docs.microsoft.com/dotnet/fundamentals/code-analysis/quality-rules/ca2014",
          "properties": {
            "category": "Reliability",
            "isEnabledByDefault": true,
            "typeName": "CSharpDoNotUseStackallocInLoopsAnalyzer",
            "languages": [
              "C#"
            ],
            "tags": [
              "Telemetry",
              "EnabledRuleInAggressiveMode"
            ]
          }
        },
        "CA2016": {
          "id": "CA2016",
          "shortDescription": "Forward the 'CancellationToken' parameter to methods",
          "fullDescription": "Forward the 'CancellationToken' parameter to methods to ensure the operation cancellation notifications gets properly propagated, or pass in 'CancellationToken.None' explicitly to indicate intentionally not propagating the token.",
          "defaultLevel": "note",
          "helpUri": "https://docs.microsoft.com/dotnet/fundamentals/code-analysis/quality-rules/ca2016",
          "properties": {
            "category": "Reliability",
            "isEnabledByDefault": true,
            "typeName": "CSharpForwardCancellationTokenToInvocationsAnalyzer",
            "languages": [
              "C#"
            ],
            "tags": [
              "Telemetry",
              "EnabledRuleInAggressiveMode"
            ]
          }
        },
        "CA2234": {
          "id": "CA2234",
          "shortDescription": "Pass system uri objects instead of strings",
          "fullDescription": "A call is made to a method that has a string parameter whose name contains \"uri\", \"URI\", \"urn\", \"URN\", \"url\", or \"URL\". The declaring type of the method contains a corresponding method overload that has a System.Uri parameter.",
          "defaultLevel": "warning",
          "helpUri": "https://docs.microsoft.com/dotnet/fundamentals/code-analysis/quality-rules/ca2234",
          "properties": {
            "category": "Usage",
            "isEnabledByDefault": false,
            "typeName": "CSharpPassSystemUriObjectsInsteadOfStringsAnalyzer",
            "languages": [
              "C#"
            ],
            "tags": [
              "PortedFromFxCop",
              "Telemetry",
              "EnabledRuleInAggressiveMode"
            ]
          }
        },
        "CA2352": {
          "id": "CA2352",
          "shortDescription": "Unsafe DataSet or DataTable in serializable type can be vulnerable to remote code execution attacks",
          "fullDescription": "When deserializing untrusted input with an IFormatter-based serializer, deserializing a {0} object is insecure. '{1}' either is or derives from {0}.",
          "defaultLevel": "warning",
          "helpUri": "https://docs.microsoft.com/dotnet/fundamentals/code-analysis/quality-rules/ca2352",
          "properties": {
            "category": "Security",
            "isEnabledByDefault": false,
            "typeName": "CSharpDataSetDataTableInSerializableTypeAnalyzer",
            "languages": [
              "C#"
            ],
            "tags": [
              "Telemetry",
              "EnabledRuleInAggressiveMode"
            ]
          }
        },
        "CA2353": {
          "id": "CA2353",
          "shortDescription": "Unsafe DataSet or DataTable in serializable type",
          "fullDescription": "When deserializing untrusted input, deserializing a {0} object is insecure. '{1}' either is or derives from {0}",
          "defaultLevel": "warning",
          "helpUri": "https://docs.microsoft.com/dotnet/fundamentals/code-analysis/quality-rules/ca2353",
          "properties": {
            "category": "Security",
            "isEnabledByDefault": false,
            "typeName": "CSharpDataSetDataTableInSerializableTypeAnalyzer",
            "languages": [
              "C#"
            ],
            "tags": [
              "Telemetry",
              "EnabledRuleInAggressiveMode"
            ]
          }
        },
        "CA2354": {
          "id": "CA2354",
          "shortDescription": "Unsafe DataSet or DataTable in deserialized object graph can be vulnerable to remote code execution attacks",
          "fullDescription": "When deserializing untrusted input, deserializing a {0} object is insecure. '{1}' either is or derives from {0}",
          "defaultLevel": "warning",
          "helpUri": "https://docs.microsoft.com/dotnet/fundamentals/code-analysis/quality-rules/ca2354",
          "properties": {
            "category": "Security",
            "isEnabledByDefault": false,
            "typeName": "CSharpDataSetDataTableInIFormatterSerializableObjectGraphAnalyzer",
            "languages": [
              "C#"
            ],
            "tags": [
              "Telemetry",
              "EnabledRuleInAggressiveMode"
            ]
          }
        },
        "CA2355": {
          "id": "CA2355",
          "shortDescription": "Unsafe DataSet or DataTable type found in deserializable object graph",
          "fullDescription": "When deserializing untrusted input, deserializing a {0} object is insecure. '{1}' either is or derives from {0}",
          "defaultLevel": "warning",
          "helpUri": "https://docs.microsoft.com/dotnet/fundamentals/code-analysis/quality-rules/ca2355",
          "properties": {
            "category": "Security",
            "isEnabledByDefault": false,
            "typeName": "CSharpDataSetDataTableInSerializableObjectGraphAnalyzer",
            "languages": [
              "C#"
            ],
            "tags": [
              "Telemetry",
              "EnabledRuleInAggressiveMode"
            ]
          }
        },
        "CA2356": {
          "id": "CA2356",
          "shortDescription": "Unsafe DataSet or DataTable type in web deserializable object graph",
          "fullDescription": "When deserializing untrusted input, deserializing a {0} object is insecure. '{1}' either is or derives from {0}",
          "defaultLevel": "warning",
          "helpUri": "https://docs.microsoft.com/dotnet/fundamentals/code-analysis/quality-rules/ca2356",
          "properties": {
            "category": "Security",
            "isEnabledByDefault": false,
            "typeName": "CSharpDataSetDataTableInWebSerializableObjectGraphAnalyzer",
            "languages": [
              "C#"
            ],
            "tags": [
              "Telemetry",
              "EnabledRuleInAggressiveMode"
            ]
          }
        },
        "CA2362": {
          "id": "CA2362",
          "shortDescription": "Unsafe DataSet or DataTable in auto-generated serializable type can be vulnerable to remote code execution attacks",
          "fullDescription": "When deserializing untrusted input with an IFormatter-based serializer, deserializing a {0} object is insecure. '{1}' either is or derives from {0}. Ensure that the auto-generated type is never deserialized with untrusted data.",
          "defaultLevel": "warning",
          "helpUri": "https://docs.microsoft.com/dotnet/fundamentals/code-analysis/quality-rules/ca2362",
          "properties": {
            "category": "Security",
            "isEnabledByDefault": false,
            "typeName": "CSharpDataSetDataTableInSerializableTypeAnalyzer",
            "languages": [
              "C#"
            ],
            "tags": [
              "Telemetry",
              "EnabledRuleInAggressiveMode"
            ]
          }
        }
      }
    },
    {
      "tool": {
        "name": "Microsoft.CodeAnalysis.NetAnalyzers",
        "version": "6.0.0",
        "language": "en-US"
      },
      "rules": {
        "CA1000": {
          "id": "CA1000",
          "shortDescription": "Do not declare static members on generic types",
          "fullDescription": "When a static member of a generic type is called, the type argument must be specified for the type. When a generic instance member that does not support inference is called, the type argument must be specified for the member. In these two cases, the syntax for specifying the type argument is different and easily confused.",
          "defaultLevel": "hidden",
          "helpUri": "https://docs.microsoft.com/dotnet/fundamentals/code-analysis/quality-rules/ca1000",
          "properties": {
            "category": "Design",
            "isEnabledByDefault": true,
            "typeName": "DoNotDeclareStaticMembersOnGenericTypesAnalyzer",
            "languages": [
              "C#",
              "Visual Basic"
            ],
            "tags": [
              "PortedFromFxCop",
              "Telemetry",
              "EnabledRuleInAggressiveMode"
            ]
          }
        },
        "CA1002": {
          "id": "CA1002",
          "shortDescription": "Do not expose generic lists",
          "fullDescription": "System.Collections.Generic.List<T> is a generic collection that's designed for performance and not inheritance. List<T> does not contain virtual members that make it easier to change the behavior of an inherited class.",
          "defaultLevel": "warning",
          "helpUri": "https://docs.microsoft.com/dotnet/fundamentals/code-analysis/quality-rules/ca1002",
          "properties": {
            "category": "Design",
            "isEnabledByDefault": false,
            "typeName": "DoNotExposeGenericLists",
            "languages": [
              "C#",
              "Visual Basic"
            ],
            "tags": [
              "PortedFromFxCop",
              "Telemetry",
              "EnabledRuleInAggressiveMode"
            ]
          }
        },
        "CA1003": {
          "id": "CA1003",
          "shortDescription": "Use generic event handler instances",
          "fullDescription": "A type contains an event that declares an EventHandler delegate that returns void, whose signature contains two parameters (the first an object and the second a type that is assignable to EventArgs), and the containing assembly targets Microsoft .NET Framework?2.0.",
          "defaultLevel": "warning",
          "helpUri": "https://docs.microsoft.com/dotnet/fundamentals/code-analysis/quality-rules/ca1003",
          "properties": {
            "category": "Design",
            "isEnabledByDefault": false,
            "typeName": "UseGenericEventHandlerInstancesAnalyzer",
            "languages": [
              "C#",
              "Visual Basic"
            ],
            "tags": [
              "PortedFromFxCop",
              "Telemetry",
              "EnabledRuleInAggressiveMode"
            ]
          }
        },
        "CA1005": {
          "id": "CA1005",
          "shortDescription": "Avoid excessive parameters on generic types",
          "fullDescription": "The more type parameters a generic type contains, the more difficult it is to know and remember what each type parameter represents.",
          "defaultLevel": "warning",
          "helpUri": "https://docs.microsoft.com/dotnet/fundamentals/code-analysis/quality-rules/ca1005",
          "properties": {
            "category": "Design",
            "isEnabledByDefault": false,
            "typeName": "AvoidExcessiveParametersOnGenericTypes",
            "languages": [
              "C#",
              "Visual Basic"
            ],
            "tags": [
              "PortedFromFxCop",
              "Telemetry"
            ]
          }
        },
        "CA1008": {
          "id": "CA1008",
          "shortDescription": "Enums should have zero value",
          "fullDescription": "The default value of an uninitialized enumeration, just as other value types, is zero. A nonflags-attributed enumeration should define a member by using the value of zero so that the default value is a valid value of the enumeration. If an enumeration that has the FlagsAttribute attribute applied defines a zero-valued member, its name should be \"\"None\"\" to indicate that no values have been set in the enumeration.",
          "defaultLevel": "warning",
          "helpUri": "https://docs.microsoft.com/dotnet/fundamentals/code-analysis/quality-rules/ca1008",
          "properties": {
            "category": "Design",
            "isEnabledByDefault": false,
            "typeName": "EnumsShouldHaveZeroValueAnalyzer",
            "languages": [
              "C#",
              "Visual Basic"
            ],
            "tags": [
              "PortedFromFxCop",
              "Telemetry",
              "EnabledRuleInAggressiveMode",
              "RuleNoZero"
            ]
          }
        },
        "CA1010": {
          "id": "CA1010",
          "shortDescription": "Generic interface should also be implemented",
          "fullDescription": "To broaden the usability of a type, implement one of the generic interfaces. This is especially true for collections as they can then be used to populate generic collection types.",
          "defaultLevel": "hidden",
          "helpUri": "https://docs.microsoft.com/dotnet/fundamentals/code-analysis/quality-rules/ca1010",
          "properties": {
            "category": "Design",
            "isEnabledByDefault": true,
            "typeName": "CollectionsShouldImplementGenericInterfaceAnalyzer",
            "languages": [
              "C#",
              "Visual Basic"
            ],
            "tags": [
              "PortedFromFxCop",
              "Telemetry",
              "EnabledRuleInAggressiveMode"
            ]
          }
        },
        "CA1012": {
          "id": "CA1012",
          "shortDescription": "Abstract types should not have public constructors",
          "fullDescription": "Constructors on abstract types can be called only by derived types. Because public constructors create instances of a type, and you cannot create instances of an abstract type, an abstract type that has a public constructor is incorrectly designed.",
          "defaultLevel": "warning",
          "helpUri": "https://docs.microsoft.com/dotnet/fundamentals/code-analysis/quality-rules/ca1012",
          "properties": {
            "category": "Design",
            "isEnabledByDefault": false,
            "typeName": "AbstractTypesShouldNotHaveConstructorsAnalyzer",
            "languages": [
              "C#",
              "Visual Basic"
            ],
            "tags": [
              "PortedFromFxCop",
              "Telemetry",
              "EnabledRuleInAggressiveMode"
            ]
          }
        },
        "CA1014": {
          "id": "CA1014",
          "shortDescription": "Mark assemblies with CLSCompliant",
          "fullDescription": "The Common Language Specification (CLS) defines naming restrictions, data types, and rules to which assemblies must conform if they will be used across programming languages. Good design dictates that all assemblies explicitly indicate CLS compliance by using CLSCompliantAttribute . If this attribute is not present on an assembly, the assembly is not compliant.",
          "defaultLevel": "warning",
          "helpUri": "https://docs.microsoft.com/dotnet/fundamentals/code-analysis/quality-rules/ca1014",
          "properties": {
            "category": "Design",
            "isEnabledByDefault": false,
            "typeName": "MarkAssembliesWithAttributesDiagnosticAnalyzer",
            "languages": [
              "C#",
              "Visual Basic"
            ],
            "tags": [
              "PortedFromFxCop",
              "Telemetry",
              "EnabledRuleInAggressiveMode",
              "CompilationEnd"
            ]
          }
        },
        "CA1016": {
          "id": "CA1016",
          "shortDescription": "Mark assemblies with assembly version",
          "fullDescription": "The .NET Framework uses the version number to uniquely identify an assembly, and to bind to types in strongly named assemblies. The version number is used together with version and publisher policy. By default, applications run only with the assembly version with which they were built.",
          "defaultLevel": "note",
          "helpUri": "https://docs.microsoft.com/dotnet/fundamentals/code-analysis/quality-rules/ca1016",
          "properties": {
            "category": "Design",
            "isEnabledByDefault": true,
            "typeName": "MarkAssembliesWithAttributesDiagnosticAnalyzer",
            "languages": [
              "C#",
              "Visual Basic"
            ],
            "tags": [
              "PortedFromFxCop",
              "Telemetry",
              "EnabledRuleInAggressiveMode",
              "CompilationEnd"
            ]
          }
        },
        "CA1017": {
          "id": "CA1017",
          "shortDescription": "Mark assemblies with ComVisible",
          "fullDescription": "ComVisibleAttribute determines how COM clients access managed code. Good design dictates that assemblies explicitly indicate COM visibility. COM visibility can be set for the whole assembly and then overridden for individual types and type members. If this attribute is not present, the contents of the assembly are visible to COM clients.",
          "defaultLevel": "warning",
          "helpUri": "https://docs.microsoft.com/dotnet/fundamentals/code-analysis/quality-rules/ca1017",
          "properties": {
            "category": "Design",
            "isEnabledByDefault": false,
            "typeName": "MarkAssembliesWithComVisibleAnalyzer",
            "languages": [
              "C#",
              "Visual Basic"
            ],
            "tags": [
              "PortedFromFxCop",
              "Telemetry",
              "CompilationEnd"
            ]
          }
        },
        "CA1018": {
          "id": "CA1018",
          "shortDescription": "Mark attributes with AttributeUsageAttribute",
          "fullDescription": "Specify AttributeUsage on {0}",
          "defaultLevel": "note",
          "helpUri": "https://docs.microsoft.com/dotnet/fundamentals/code-analysis/quality-rules/ca1018",
          "properties": {
            "category": "Design",
            "isEnabledByDefault": true,
            "typeName": "MarkAttributesWithAttributeUsageAnalyzer",
            "languages": [
              "C#",
              "Visual Basic"
            ],
            "tags": [
              "PortedFromFxCop",
              "Telemetry",
              "EnabledRuleInAggressiveMode"
            ]
          }
        },
        "CA1019": {
          "id": "CA1019",
          "shortDescription": "Define accessors for attribute arguments",
          "fullDescription": "Remove the property setter from {0} or reduce its accessibility because it corresponds to positional argument {1}",
          "defaultLevel": "warning",
          "helpUri": "https://docs.microsoft.com/dotnet/fundamentals/code-analysis/quality-rules/ca1019",
          "properties": {
            "category": "Design",
            "isEnabledByDefault": false,
            "typeName": "DefineAccessorsForAttributeArgumentsAnalyzer",
            "languages": [
              "C#",
              "Visual Basic"
            ],
            "tags": [
              "PortedFromFxCop",
              "Telemetry",
              "EnabledRuleInAggressiveMode"
            ]
          }
        },
        "CA1021": {
          "id": "CA1021",
          "shortDescription": "Avoid out parameters",
          "fullDescription": "Passing types by reference (using 'out' or 'ref') requires experience with pointers, understanding how value types and reference types differ, and handling methods with multiple return values. Also, the difference between 'out' and 'ref' parameters is not widely understood.",
          "defaultLevel": "warning",
          "helpUri": "https://docs.microsoft.com/dotnet/fundamentals/code-analysis/quality-rules/ca1021",
          "properties": {
            "category": "Design",
            "isEnabledByDefault": false,
            "typeName": "AvoidOutParameters",
            "languages": [
              "C#",
              "Visual Basic"
            ],
            "tags": [
              "PortedFromFxCop",
              "Telemetry"
            ]
          }
        },
        "CA1024": {
          "id": "CA1024",
          "shortDescription": "Use properties where appropriate",
          "fullDescription": "A public or protected method has a name that starts with \"\"Get\"\", takes no parameters, and returns a value that is not an array. The method might be a good candidate to become a property.",
          "defaultLevel": "warning",
          "helpUri": "https://docs.microsoft.com/dotnet/fundamentals/code-analysis/quality-rules/ca1024",
          "properties": {
            "category": "Design",
            "isEnabledByDefault": false,
            "typeName": "UsePropertiesWhereAppropriateAnalyzer",
            "languages": [
              "C#",
              "Visual Basic"
            ],
            "tags": [
              "PortedFromFxCop",
              "Telemetry",
              "EnabledRuleInAggressiveMode"
            ]
          }
        },
        "CA1027": {
          "id": "CA1027",
          "shortDescription": "Mark enums with FlagsAttribute",
          "fullDescription": "An enumeration is a value type that defines a set of related named constants. Apply FlagsAttribute to an enumeration when its named constants can be meaningfully combined.",
          "defaultLevel": "warning",
          "helpUri": "https://docs.microsoft.com/dotnet/fundamentals/code-analysis/quality-rules/ca1027",
          "properties": {
            "category": "Design",
            "isEnabledByDefault": false,
            "typeName": "EnumWithFlagsAttributeAnalyzer",
            "languages": [
              "C#",
              "Visual Basic"
            ],
            "tags": [
              "PortedFromFxCop",
              "Telemetry",
              "EnabledRuleInAggressiveMode"
            ]
          }
        },
        "CA1028": {
          "id": "CA1028",
          "shortDescription": "Enum Storage should be Int32",
          "fullDescription": "An enumeration is a value type that defines a set of related named constants. By default, the System.Int32 data type is used to store the constant value. Although you can change this underlying type, it is not required or recommended for most scenarios.",
          "defaultLevel": "warning",
          "helpUri": "https://docs.microsoft.com/dotnet/fundamentals/code-analysis/quality-rules/ca1028",
          "properties": {
            "category": "Design",
            "isEnabledByDefault": false,
            "typeName": "EnumStorageShouldBeInt32Analyzer",
            "languages": [
              "C#",
              "Visual Basic"
            ],
            "tags": [
              "PortedFromFxCop",
              "Telemetry",
              "EnabledRuleInAggressiveMode"
            ]
          }
        },
        "CA1030": {
          "id": "CA1030",
          "shortDescription": "Use events where appropriate",
          "fullDescription": "This rule detects methods that have names that ordinarily would be used for events. If a method is called in response to a clearly defined state change, the method should be invoked by an event handler. Objects that call the method should raise events instead of calling the method directly.",
          "defaultLevel": "warning",
          "helpUri": "https://docs.microsoft.com/dotnet/fundamentals/code-analysis/quality-rules/ca1030",
          "properties": {
            "category": "Design",
            "isEnabledByDefault": false,
            "typeName": "UseEventsWhereAppropriateAnalyzer",
            "languages": [
              "C#",
              "Visual Basic"
            ],
            "tags": [
              "PortedFromFxCop",
              "Telemetry",
              "EnabledRuleInAggressiveMode"
            ]
          }
        },
        "CA1031": {
          "id": "CA1031",
          "shortDescription": "Do not catch general exception types",
          "fullDescription": "A general exception such as System.Exception or System.SystemException or a disallowed exception type is caught in a catch statement, or a general catch clause is used. General and disallowed exceptions should not be caught.",
          "defaultLevel": "warning",
          "helpUri": "https://docs.microsoft.com/dotnet/fundamentals/code-analysis/quality-rules/ca1031",
          "properties": {
            "category": "Design",
            "isEnabledByDefault": false,
            "typeName": "DoNotCatchGeneralExceptionTypesAnalyzer",
            "languages": [
              "C#",
              "Visual Basic"
            ],
            "tags": [
              "PortedFromFxCop",
              "Telemetry",
              "EnabledRuleInAggressiveMode"
            ]
          }
        },
        "CA1033": {
          "id": "CA1033",
          "shortDescription": "Interface methods should be callable by child types",
          "fullDescription": "An unsealed externally visible type provides an explicit method implementation of a public interface and does not provide an alternative externally visible method that has the same name.",
          "defaultLevel": "warning",
          "helpUri": "https://docs.microsoft.com/dotnet/fundamentals/code-analysis/quality-rules/ca1033",
          "properties": {
            "category": "Design",
            "isEnabledByDefault": false,
            "typeName": "InterfaceMethodsShouldBeCallableByChildTypesAnalyzer",
            "languages": [
              "C#",
              "Visual Basic"
            ],
            "tags": [
              "PortedFromFxCop",
              "Telemetry",
              "EnabledRuleInAggressiveMode"
            ]
          }
        },
        "CA1034": {
          "id": "CA1034",
          "shortDescription": "Nested types should not be visible",
          "fullDescription": "A nested type is a type that is declared in the scope of another type. Nested types are useful to encapsulate private implementation details of the containing type. Used for this purpose, nested types should not be externally visible.",
          "defaultLevel": "warning",
          "helpUri": "https://docs.microsoft.com/dotnet/fundamentals/code-analysis/quality-rules/ca1034",
          "properties": {
            "category": "Design",
            "isEnabledByDefault": false,
            "typeName": "NestedTypesShouldNotBeVisibleAnalyzer",
            "languages": [
              "C#",
              "Visual Basic"
            ],
            "tags": [
              "PortedFromFxCop",
              "Telemetry",
              "EnabledRuleInAggressiveMode"
            ]
          }
        },
        "CA1036": {
          "id": "CA1036",
          "shortDescription": "Override methods on comparable types",
          "fullDescription": "A public or protected type implements the System.IComparable interface. It does not override Object.Equals nor does it overload the language-specific operator for equality, inequality, less than, less than or equal, greater than or greater than or equal.",
          "defaultLevel": "hidden",
          "helpUri": "https://docs.microsoft.com/dotnet/fundamentals/code-analysis/quality-rules/ca1036",
          "properties": {
            "category": "Design",
            "isEnabledByDefault": true,
            "typeName": "OverrideMethodsOnComparableTypesAnalyzer",
            "languages": [
              "C#",
              "Visual Basic"
            ],
            "tags": [
              "PortedFromFxCop",
              "Telemetry",
              "EnabledRuleInAggressiveMode"
            ]
          }
        },
        "CA1040": {
          "id": "CA1040",
          "shortDescription": "Avoid empty interfaces",
          "fullDescription": "Interfaces define members that provide a behavior or usage contract. The functionality that is described by the interface can be adopted by any type, regardless of where the type appears in the inheritance hierarchy. A type implements an interface by providing implementations for the members of the interface. An empty interface does not define any members; therefore, it does not define a contract that can be implemented.",
          "defaultLevel": "warning",
          "helpUri": "https://docs.microsoft.com/dotnet/fundamentals/code-analysis/quality-rules/ca1040",
          "properties": {
            "category": "Design",
            "isEnabledByDefault": false,
            "typeName": "AvoidEmptyInterfacesAnalyzer",
            "languages": [
              "C#",
              "Visual Basic"
            ],
            "tags": [
              "PortedFromFxCop",
              "Telemetry",
              "EnabledRuleInAggressiveMode"
            ]
          }
        },
        "CA1041": {
          "id": "CA1041",
          "shortDescription": "Provide ObsoleteAttribute message",
          "fullDescription": "A type or member is marked by using a System.ObsoleteAttribute attribute that does not have its ObsoleteAttribute.Message property specified. When a type or member that is marked by using ObsoleteAttribute is compiled, the Message property of the attribute is displayed. This gives the user information about the obsolete type or member.",
          "defaultLevel": "note",
          "helpUri": "https://docs.microsoft.com/dotnet/fundamentals/code-analysis/quality-rules/ca1041",
          "properties": {
            "category": "Design",
            "isEnabledByDefault": true,
            "typeName": "ProvideObsoleteAttributeMessageAnalyzer",
            "languages": [
              "C#",
              "Visual Basic"
            ],
            "tags": [
              "PortedFromFxCop",
              "Telemetry",
              "EnabledRuleInAggressiveMode"
            ]
          }
        },
        "CA1043": {
          "id": "CA1043",
          "shortDescription": "Use Integral Or String Argument For Indexers",
          "fullDescription": "Indexers, that is, indexed properties, should use integer or string types for the index. These types are typically used for indexing data structures and increase the usability of the library. Use of the Object type should be restricted to those cases where the specific integer or string type cannot be specified at design time. If the design requires other types for the index, reconsider whether the type represents a logical data store. If it does not represent a logical data store, use a method.",
          "defaultLevel": "warning",
          "helpUri": "https://docs.microsoft.com/dotnet/fundamentals/code-analysis/quality-rules/ca1043",
          "properties": {
            "category": "Design",
            "isEnabledByDefault": false,
            "typeName": "UseIntegralOrStringArgumentForIndexersAnalyzer",
            "languages": [
              "C#",
              "Visual Basic"
            ],
            "tags": [
              "PortedFromFxCop",
              "Telemetry",
              "EnabledRuleInAggressiveMode"
            ]
          }
        },
        "CA1044": {
          "id": "CA1044",
          "shortDescription": "Properties should not be write only",
          "fullDescription": "Although it is acceptable and often necessary to have a read-only property, the design guidelines prohibit the use of write-only properties. This is because letting a user set a value, and then preventing the user from viewing that value, does not provide any security. Also, without read access, the state of shared objects cannot be viewed, which limits their usefulness.",
          "defaultLevel": "warning",
          "helpUri": "https://docs.microsoft.com/dotnet/fundamentals/code-analysis/quality-rules/ca1044",
          "properties": {
            "category": "Design",
            "isEnabledByDefault": false,
            "typeName": "PropertiesShouldNotBeWriteOnlyAnalyzer",
            "languages": [
              "C#",
              "Visual Basic"
            ],
            "tags": [
              "PortedFromFxCop",
              "Telemetry",
              "EnabledRuleInAggressiveMode"
            ]
          }
        },
        "CA1045": {
          "id": "CA1045",
          "shortDescription": "Do not pass types by reference",
          "fullDescription": "Passing types by reference (using out or ref) requires experience with pointers, understanding how value types and reference types differ, and handling methods that have multiple return values. Also, the difference between out and ref parameters is not widely understood.",
          "defaultLevel": "warning",
          "helpUri": "https://docs.microsoft.com/dotnet/fundamentals/code-analysis/quality-rules/ca1045",
          "properties": {
            "category": "Design",
            "isEnabledByDefault": false,
            "typeName": "DoNotPassTypesByReference",
            "languages": [
              "C#",
              "Visual Basic"
            ],
            "tags": [
              "PortedFromFxCop",
              "Telemetry"
            ]
          }
        },
        "CA1046": {
          "id": "CA1046",
          "shortDescription": "Do not overload equality operator on reference types",
          "fullDescription": "For reference types, the default implementation of the equality operator is almost always correct. By default, two references are equal only if they point to the same object. If the operator is providing meaningful value equality, the type should implement the generic 'System.IEquatable' interface.",
          "defaultLevel": "warning",
          "helpUri": "https://docs.microsoft.com/dotnet/fundamentals/code-analysis/quality-rules/ca1046",
          "properties": {
            "category": "Design",
            "isEnabledByDefault": false,
            "typeName": "DoNotOverloadOperatorEqualsOnReferenceTypes",
            "languages": [
              "C#",
              "Visual Basic"
            ],
            "tags": [
              "PortedFromFxCop",
              "Telemetry",
              "EnabledRuleInAggressiveMode"
            ]
          }
        },
        "CA1047": {
          "id": "CA1047",
          "shortDescription": "Do not declare protected member in sealed type",
          "fullDescription": "Types declare protected members so that inheriting types can access or override the member. By definition, you cannot inherit from a sealed type, which means that protected methods on sealed types cannot be called.",
          "defaultLevel": "note",
          "helpUri": "https://docs.microsoft.com/dotnet/fundamentals/code-analysis/quality-rules/ca1047",
          "properties": {
            "category": "Design",
            "isEnabledByDefault": true,
            "typeName": "DoNotDeclareProtectedMembersInSealedTypes",
            "languages": [
              "Visual Basic"
            ],
            "tags": [
              "PortedFromFxCop",
              "Telemetry",
              "EnabledRuleInAggressiveMode"
            ]
          }
        },
        "CA1050": {
          "id": "CA1050",
          "shortDescription": "Declare types in namespaces",
          "fullDescription": "Types are declared in namespaces to prevent name collisions and as a way to organize related types in an object hierarchy.",
          "defaultLevel": "note",
          "helpUri": "https://docs.microsoft.com/dotnet/fundamentals/code-analysis/quality-rules/ca1050",
          "properties": {
            "category": "Design",
            "isEnabledByDefault": true,
            "typeName": "DeclareTypesInNamespacesAnalyzer",
            "languages": [
              "C#",
              "Visual Basic"
            ],
            "tags": [
              "PortedFromFxCop",
              "Telemetry",
              "EnabledRuleInAggressiveMode"
            ]
          }
        },
        "CA1051": {
          "id": "CA1051",
          "shortDescription": "Do not declare visible instance fields",
          "fullDescription": "The primary use of a field should be as an implementation detail. Fields should be private or internal and should be exposed by using properties.",
          "defaultLevel": "hidden",
          "helpUri": "https://docs.microsoft.com/dotnet/fundamentals/code-analysis/quality-rules/ca1051",
          "properties": {
            "category": "Design",
            "isEnabledByDefault": true,
            "typeName": "DoNotDeclareVisibleInstanceFieldsAnalyzer",
            "languages": [
              "C#",
              "Visual Basic"
            ],
            "tags": [
              "PortedFromFxCop",
              "Telemetry",
              "EnabledRuleInAggressiveMode"
            ]
          }
        },
        "CA1052": {
          "id": "CA1052",
          "shortDescription": "Static holder types should be Static or NotInheritable",
          "fullDescription": "Type '{0}' is a static holder type but is neither static nor NotInheritable",
          "defaultLevel": "warning",
          "helpUri": "https://docs.microsoft.com/dotnet/fundamentals/code-analysis/quality-rules/ca1052",
          "properties": {
            "category": "Design",
            "isEnabledByDefault": false,
            "typeName": "StaticHolderTypesAnalyzer",
            "languages": [
              "C#",
              "Visual Basic"
            ],
            "tags": [
              "PortedFromFxCop",
              "Telemetry",
              "EnabledRuleInAggressiveMode"
            ]
          }
        },
        "CA1054": {
          "id": "CA1054",
          "shortDescription": "URI-like parameters should not be strings",
          "fullDescription": "This rule assumes that the parameter represents a Uniform Resource Identifier (URI). A string representation or a URI is prone to parsing and encoding errors, and can lead to security vulnerabilities. 'System.Uri' class provides these services in a safe and secure manner.",
          "defaultLevel": "warning",
          "helpUri": "https://docs.microsoft.com/dotnet/fundamentals/code-analysis/quality-rules/ca1054",
          "properties": {
            "category": "Design",
            "isEnabledByDefault": false,
            "typeName": "UriParametersShouldNotBeStringsAnalyzer",
            "languages": [
              "C#",
              "Visual Basic"
            ],
            "tags": [
              "PortedFromFxCop",
              "Telemetry",
              "EnabledRuleInAggressiveMode"
            ]
          }
        },
        "CA1055": {
          "id": "CA1055",
          "shortDescription": "URI-like return values should not be strings",
          "fullDescription": "This rule assumes that the method returns a URI. A string representation of a URI is prone to parsing and encoding errors, and can lead to security vulnerabilities. The System.Uri class provides these services in a safe and secure manner.",
          "defaultLevel": "warning",
          "helpUri": "https://docs.microsoft.com/dotnet/fundamentals/code-analysis/quality-rules/ca1055",
          "properties": {
            "category": "Design",
            "isEnabledByDefault": false,
            "typeName": "UriReturnValuesShouldNotBeStringsAnalyzer",
            "languages": [
              "C#",
              "Visual Basic"
            ],
            "tags": [
              "PortedFromFxCop",
              "Telemetry",
              "EnabledRuleInAggressiveMode"
            ]
          }
        },
        "CA1056": {
          "id": "CA1056",
          "shortDescription": "URI-like properties should not be strings",
          "fullDescription": "This rule assumes that the property represents a Uniform Resource Identifier (URI). A string representation of a URI is prone to parsing and encoding errors, and can lead to security vulnerabilities. The System.Uri class provides these services in a safe and secure manner.",
          "defaultLevel": "warning",
          "helpUri": "https://docs.microsoft.com/dotnet/fundamentals/code-analysis/quality-rules/ca1056",
          "properties": {
            "category": "Design",
            "isEnabledByDefault": false,
            "typeName": "UriPropertiesShouldNotBeStringsAnalyzer",
            "languages": [
              "C#",
              "Visual Basic"
            ],
            "tags": [
              "PortedFromFxCop",
              "Telemetry",
              "EnabledRuleInAggressiveMode"
            ]
          }
        },
        "CA1058": {
          "id": "CA1058",
          "shortDescription": "Types should not extend certain base types",
          "fullDescription": "An externally visible type extends certain base types. Use one of the alternatives.",
          "defaultLevel": "warning",
          "helpUri": "https://docs.microsoft.com/dotnet/fundamentals/code-analysis/quality-rules/ca1058",
          "properties": {
            "category": "Design",
            "isEnabledByDefault": false,
            "typeName": "TypesShouldNotExtendCertainBaseTypesAnalyzer",
            "languages": [
              "C#",
              "Visual Basic"
            ],
            "tags": [
              "PortedFromFxCop",
              "Telemetry",
              "EnabledRuleInAggressiveMode"
            ]
          }
        },
        "CA1060": {
          "id": "CA1060",
          "shortDescription": "Move pinvokes to native methods class",
          "fullDescription": "Platform Invocation methods, such as those that are marked by using the System.Runtime.InteropServices.DllImportAttribute attribute, or methods that are defined by using the Declare keyword in Visual Basic, access unmanaged code. These methods should be of the NativeMethods, SafeNativeMethods, or UnsafeNativeMethods class.",
          "defaultLevel": "warning",
          "helpUri": "https://docs.microsoft.com/dotnet/fundamentals/code-analysis/quality-rules/ca1060",
          "properties": {
            "category": "Design",
            "isEnabledByDefault": false,
            "typeName": "MovePInvokesToNativeMethodsClassAnalyzer",
            "languages": [
              "C#",
              "Visual Basic"
            ],
            "tags": [
              "PortedFromFxCop",
              "Telemetry"
            ]
          }
        },
        "CA1061": {
          "id": "CA1061",
          "shortDescription": "Do not hide base class methods",
          "fullDescription": "A method in a base type is hidden by an identically named method in a derived type when the parameter signature of the derived method differs only by types that are more weakly derived than the corresponding types in the parameter signature of the base method.",
          "defaultLevel": "note",
          "helpUri": "https://docs.microsoft.com/dotnet/fundamentals/code-analysis/quality-rules/ca1061",
          "properties": {
            "category": "Design",
            "isEnabledByDefault": true,
            "typeName": "DoNotHideBaseClassMethodsAnalyzer",
            "languages": [
              "C#",
              "Visual Basic"
            ],
            "tags": [
              "PortedFromFxCop",
              "Telemetry",
              "EnabledRuleInAggressiveMode"
            ]
          }
        },
        "CA1062": {
          "id": "CA1062",
          "shortDescription": "Validate arguments of public methods",
          "fullDescription": "An externally visible method dereferences one of its reference arguments without verifying whether that argument is null (Nothing in Visual Basic). All reference arguments that are passed to externally visible methods should be checked against null. If appropriate, throw an ArgumentNullException when the argument is null or add a Code Contract precondition asserting non-null argument. If the method is designed to be called only by known assemblies, you should make the method internal.",
          "defaultLevel": "warning",
          "helpUri": "https://docs.microsoft.com/dotnet/fundamentals/code-analysis/quality-rules/ca1062",
          "properties": {
            "category": "Design",
            "isEnabledByDefault": false,
            "typeName": "ValidateArgumentsOfPublicMethods",
            "languages": [
              "C#",
              "Visual Basic"
            ],
            "tags": [
              "PortedFromFxCop",
              "Dataflow",
              "Telemetry",
              "EnabledRuleInAggressiveMode"
            ]
          }
        },
        "CA1063": {
          "id": "CA1063",
          "shortDescription": "Implement IDisposable Correctly",
          "fullDescription": "All IDisposable types should implement the Dispose pattern correctly.",
          "defaultLevel": "warning",
          "helpUri": "https://docs.microsoft.com/dotnet/fundamentals/code-analysis/quality-rules/ca1063",
          "properties": {
            "category": "Design",
            "isEnabledByDefault": false,
            "typeName": "ImplementIDisposableCorrectlyAnalyzer",
            "languages": [
              "C#",
              "Visual Basic"
            ],
            "tags": [
              "PortedFromFxCop",
              "Telemetry",
              "EnabledRuleInAggressiveMode"
            ]
          }
        },
        "CA1064": {
          "id": "CA1064",
          "shortDescription": "Exceptions should be public",
          "fullDescription": "An internal exception is visible only inside its own internal scope. After the exception falls outside the internal scope, only the base exception can be used to catch the exception. If the internal exception is inherited from T:System.Exception, T:System.SystemException, or T:System.ApplicationException, the external code will not have sufficient information to know what to do with the exception.",
          "defaultLevel": "warning",
          "helpUri": "https://docs.microsoft.com/dotnet/fundamentals/code-analysis/quality-rules/ca1064",
          "properties": {
            "category": "Design",
            "isEnabledByDefault": false,
            "typeName": "ExceptionsShouldBePublicAnalyzer",
            "languages": [
              "C#",
              "Visual Basic"
            ],
            "tags": [
              "PortedFromFxCop",
              "Telemetry",
              "EnabledRuleInAggressiveMode"
            ]
          }
        },
        "CA1065": {
          "id": "CA1065",
          "shortDescription": "Do not raise exceptions in unexpected locations",
          "fullDescription": "A method that is not expected to throw exceptions throws an exception.",
          "defaultLevel": "warning",
          "helpUri": "https://docs.microsoft.com/dotnet/fundamentals/code-analysis/quality-rules/ca1065",
          "properties": {
            "category": "Design",
            "isEnabledByDefault": false,
            "typeName": "DoNotRaiseExceptionsInUnexpectedLocationsAnalyzer",
            "languages": [
              "C#",
              "Visual Basic"
            ],
            "tags": [
              "PortedFromFxCop",
              "Telemetry",
              "EnabledRuleInAggressiveMode"
            ]
          }
        },
        "CA1066": {
          "id": "CA1066",
          "shortDescription": "Implement IEquatable when overriding Object.Equals",
          "fullDescription": "When a type T overrides Object.Equals(object), the implementation must cast the object argument to the correct type T before performing the comparison. If the type implements IEquatable<T>, and therefore offers the method T.Equals(T), and if the argument is known at compile time to be of type T, then the compiler can call IEquatable<T>.Equals(T) instead of Object.Equals(object), and no cast is necessary, improving performance.",
          "defaultLevel": "warning",
          "helpUri": "https://docs.microsoft.com/dotnet/fundamentals/code-analysis/quality-rules/ca1066",
          "properties": {
            "category": "Design",
            "isEnabledByDefault": false,
            "typeName": "EquatableAnalyzer",
            "languages": [
              "C#",
              "Visual Basic"
            ],
            "tags": [
              "Telemetry",
              "EnabledRuleInAggressiveMode"
            ]
          }
        },
        "CA1067": {
          "id": "CA1067",
          "shortDescription": "Override Object.Equals(object) when implementing IEquatable<T>",
          "fullDescription": "When a type T implements the interface IEquatable<T>, it suggests to a user who sees a call to the Equals method in source code that an instance of the type can be equated with an instance of any other type. The user might be confused if their attempt to equate the type with an instance of another type fails to compile. This violates the \"principle of least surprise\".",
          "defaultLevel": "note",
          "helpUri": "https://docs.microsoft.com/dotnet/fundamentals/code-analysis/quality-rules/ca1067",
          "properties": {
            "category": "Design",
            "isEnabledByDefault": true,
            "typeName": "EquatableAnalyzer",
            "languages": [
              "C#",
              "Visual Basic"
            ],
            "tags": [
              "Telemetry",
              "EnabledRuleInAggressiveMode"
            ]
          }
        },
        "CA1068": {
          "id": "CA1068",
          "shortDescription": "CancellationToken parameters must come last",
          "fullDescription": "Method '{0}' should take CancellationToken as the last parameter",
          "defaultLevel": "note",
          "helpUri": "https://docs.microsoft.com/dotnet/fundamentals/code-analysis/quality-rules/ca1068",
          "properties": {
            "category": "Design",
            "isEnabledByDefault": true,
            "typeName": "CancellationTokenParametersMustComeLastAnalyzer",
            "languages": [
              "C#",
              "Visual Basic"
            ],
            "tags": [
              "Telemetry",
              "EnabledRuleInAggressiveMode"
            ]
          }
        },
        "CA1069": {
          "id": "CA1069",
          "shortDescription": "Enums values should not be duplicated",
          "fullDescription": "The field reference '{0}' is duplicated in this bitwise initialization",
          "defaultLevel": "note",
          "helpUri": "https://docs.microsoft.com/dotnet/fundamentals/code-analysis/quality-rules/ca1069",
          "properties": {
            "category": "Design",
            "isEnabledByDefault": true,
            "typeName": "EnumShouldNotHaveDuplicatedValues",
            "languages": [
              "C#",
              "Visual Basic"
            ],
            "tags": [
              "Telemetry",
              "EnabledRuleInAggressiveMode"
            ]
          }
        },
        "CA1070": {
          "id": "CA1070",
          "shortDescription": "Do not declare event fields as virtual",
          "fullDescription": "Do not declare virtual events in a base class. Overridden events in a derived class have undefined behavior. The C# compiler does not handle this correctly and it is unpredictable whether a subscriber to the derived event will actually be subscribing to the base class event.",
          "defaultLevel": "note",
          "helpUri": "https://docs.microsoft.com/dotnet/fundamentals/code-analysis/quality-rules/ca1070",
          "properties": {
            "category": "Design",
            "isEnabledByDefault": true,
            "typeName": "DoNotDeclareEventFieldsAsVirtual",
            "languages": [
              "C#"
            ],
            "tags": [
              "Telemetry",
              "EnabledRuleInAggressiveMode"
            ]
          }
        },
        "CA1303": {
          "id": "CA1303",
          "shortDescription": "Do not pass literals as localized parameters",
          "fullDescription": "A method passes a string literal as a parameter to a constructor or method in the .NET Framework class library and that string should be localizable. To fix a violation of this rule, replace the string literal with a string retrieved through an instance of the ResourceManager class.",
          "defaultLevel": "warning",
          "helpUri": "https://docs.microsoft.com/dotnet/fundamentals/code-analysis/quality-rules/ca1303",
          "properties": {
            "category": "Globalization",
            "isEnabledByDefault": false,
            "typeName": "DoNotPassLiteralsAsLocalizedParameters",
            "languages": [
              "C#",
              "Visual Basic"
            ],
            "tags": [
              "PortedFromFxCop",
              "Dataflow",
              "Telemetry",
              "EnabledRuleInAggressiveMode"
            ]
          }
        },
        "CA1304": {
          "id": "CA1304",
          "shortDescription": "Specify CultureInfo",
          "fullDescription": "A method or constructor calls a member that has an overload that accepts a System.Globalization.CultureInfo parameter, and the method or constructor does not call the overload that takes the CultureInfo parameter. When a CultureInfo or System.IFormatProvider object is not supplied, the default value that is supplied by the overloaded member might not have the effect that you want in all locales. If the result will be displayed to the user, specify 'CultureInfo.CurrentCulture' as the 'CultureInfo' parameter. Otherwise, if the result will be stored and accessed by software, such as when it is persisted to disk or to a database, specify 'CultureInfo.InvariantCulture'.",
          "defaultLevel": "hidden",
          "helpUri": "https://docs.microsoft.com/dotnet/fundamentals/code-analysis/quality-rules/ca1304",
          "properties": {
            "category": "Globalization",
            "isEnabledByDefault": true,
            "typeName": "SpecifyCultureInfoAnalyzer",
            "languages": [
              "C#",
              "Visual Basic"
            ],
            "tags": [
              "PortedFromFxCop",
              "Telemetry",
              "EnabledRuleInAggressiveMode"
            ]
          }
        },
        "CA1305": {
          "id": "CA1305",
          "shortDescription": "Specify IFormatProvider",
          "fullDescription": "A method or constructor calls one or more members that have overloads that accept a System.IFormatProvider parameter, and the method or constructor does not call the overload that takes the IFormatProvider parameter. When a System.Globalization.CultureInfo or IFormatProvider object is not supplied, the default value that is supplied by the overloaded member might not have the effect that you want in all locales. If the result will be based on the input from/output displayed to the user, specify 'CultureInfo.CurrentCulture' as the 'IFormatProvider'. Otherwise, if the result will be stored and accessed by software, such as when it is loaded from disk/database and when it is persisted to disk/database, specify 'CultureInfo.InvariantCulture'.",
          "defaultLevel": "hidden",
          "helpUri": "https://docs.microsoft.com/dotnet/fundamentals/code-analysis/quality-rules/ca1305",
          "properties": {
            "category": "Globalization",
            "isEnabledByDefault": true,
            "typeName": "SpecifyIFormatProviderAnalyzer",
            "languages": [
              "C#",
              "Visual Basic"
            ],
            "tags": [
              "PortedFromFxCop",
              "Telemetry",
              "EnabledRuleInAggressiveMode"
            ]
          }
        },
        "CA1307": {
          "id": "CA1307",
          "shortDescription": "Specify StringComparison for clarity",
          "fullDescription": "A string comparison operation uses a method overload that does not set a StringComparison parameter. It is recommended to use the overload with StringComparison parameter for clarity of intent. If the result will be displayed to the user, such as when sorting a list of items for display in a list box, specify 'StringComparison.CurrentCulture' or 'StringComparison.CurrentCultureIgnoreCase' as the 'StringComparison' parameter. If comparing case-insensitive identifiers, such as file paths, environment variables, or registry keys and values, specify 'StringComparison.OrdinalIgnoreCase'. Otherwise, if comparing case-sensitive identifiers, specify 'StringComparison.Ordinal'.",
          "defaultLevel": "warning",
          "helpUri": "https://docs.microsoft.com/dotnet/fundamentals/code-analysis/quality-rules/ca1307",
          "properties": {
            "category": "Globalization",
            "isEnabledByDefault": false,
            "typeName": "SpecifyStringComparisonAnalyzer",
            "languages": [
              "C#",
              "Visual Basic"
            ],
            "tags": [
              "PortedFromFxCop",
              "Telemetry",
              "EnabledRuleInAggressiveMode"
            ]
          }
        },
        "CA1308": {
          "id": "CA1308",
          "shortDescription": "Normalize strings to uppercase",
          "fullDescription": "Strings should be normalized to uppercase. A small group of characters cannot make a round trip when they are converted to lowercase. To make a round trip means to convert the characters from one locale to another locale that represents character data differently, and then to accurately retrieve the original characters from the converted characters.",
          "defaultLevel": "warning",
          "helpUri": "https://docs.microsoft.com/dotnet/fundamentals/code-analysis/quality-rules/ca1308",
          "properties": {
            "category": "Globalization",
            "isEnabledByDefault": false,
            "typeName": "NormalizeStringsToUppercaseAnalyzer",
            "languages": [
              "C#",
              "Visual Basic"
            ],
            "tags": [
              "PortedFromFxCop",
              "Telemetry",
              "EnabledRuleInAggressiveMode"
            ]
          }
        },
        "CA1310": {
          "id": "CA1310",
          "shortDescription": "Specify StringComparison for correctness",
          "fullDescription": "A string comparison operation uses a method overload that does not set a StringComparison parameter, hence its behavior could vary based on the current user's locale settings. It is strongly recommended to use the overload with StringComparison parameter for correctness and clarity of intent. If the result will be displayed to the user, such as when sorting a list of items for display in a list box, specify 'StringComparison.CurrentCulture' or 'StringComparison.CurrentCultureIgnoreCase' as the 'StringComparison' parameter. If comparing case-insensitive identifiers, such as file paths, environment variables, or registry keys and values, specify 'StringComparison.OrdinalIgnoreCase'. Otherwise, if comparing case-sensitive identifiers, specify 'StringComparison.Ordinal'.",
          "defaultLevel": "hidden",
          "helpUri": "https://docs.microsoft.com/dotnet/fundamentals/code-analysis/quality-rules/ca1310",
          "properties": {
            "category": "Globalization",
            "isEnabledByDefault": true,
            "typeName": "SpecifyStringComparisonAnalyzer",
            "languages": [
              "C#",
              "Visual Basic"
            ],
            "tags": [
              "Telemetry",
              "EnabledRuleInAggressiveMode"
            ]
          }
        },
        "CA1401": {
          "id": "CA1401",
          "shortDescription": "P/Invokes should not be visible",
          "fullDescription": "A public or protected method in a public type has the System.Runtime.InteropServices.DllImportAttribute attribute (also implemented by the Declare keyword in Visual Basic). Such methods should not be exposed.",
          "defaultLevel": "note",
          "helpUri": "https://docs.microsoft.com/dotnet/fundamentals/code-analysis/quality-rules/ca1401",
          "properties": {
            "category": "Interoperability",
            "isEnabledByDefault": true,
            "typeName": "PInvokeDiagnosticAnalyzer",
            "languages": [
              "C#",
              "Visual Basic"
            ],
            "tags": [
              "PortedFromFxCop",
              "Telemetry",
              "EnabledRuleInAggressiveMode"
            ]
          }
        },
        "CA1416": {
          "id": "CA1416",
          "shortDescription": "Validate platform compatibility",
          "fullDescription": "Using platform dependent API on a component makes the code no longer work across all platforms.",
          "defaultLevel": "warning",
          "helpUri": "https://docs.microsoft.com/dotnet/fundamentals/code-analysis/quality-rules/ca1416",
          "properties": {
            "category": "Interoperability",
            "isEnabledByDefault": true,
            "typeName": "PlatformCompatibilityAnalyzer",
            "languages": [
              "C#",
              "Visual Basic"
            ],
            "tags": [
              "Telemetry",
              "EnabledRuleInAggressiveMode"
            ]
          }
        },
        "CA1417": {
          "id": "CA1417",
          "shortDescription": "Do not use 'OutAttribute' on string parameters for P/Invokes",
          "fullDescription": "String parameters passed by value with the 'OutAttribute' can destabilize the runtime if the string is an interned string.",
          "defaultLevel": "warning",
          "helpUri": "https://docs.microsoft.com/dotnet/fundamentals/code-analysis/quality-rules/ca1417",
          "properties": {
            "category": "Interoperability",
            "isEnabledByDefault": true,
            "typeName": "DoNotUseOutAttributeStringPInvokeParametersAnalyzer",
            "languages": [
              "C#",
              "Visual Basic"
            ],
            "tags": [
              "Telemetry",
              "EnabledRuleInAggressiveMode"
            ]
          }
        },
        "CA1418": {
          "id": "CA1418",
          "shortDescription": "Use valid platform string",
          "fullDescription": "Platform compatibility analyzer requires a valid platform name and version.",
          "defaultLevel": "warning",
          "helpUri": "https://docs.microsoft.com/dotnet/fundamentals/code-analysis/quality-rules/ca1418",
          "properties": {
            "category": "Interoperability",
            "isEnabledByDefault": true,
            "typeName": "UseValidPlatformString",
            "languages": [
              "C#",
              "Visual Basic"
            ],
            "tags": [
              "Telemetry",
              "EnabledRuleInAggressiveMode"
            ]
          }
        },
        "CA1419": {
          "id": "CA1419",
          "shortDescription": "Provide a public parameterless constructor for concrete types derived from 'System.Runtime.InteropServices.SafeHandle'",
          "fullDescription": "Providing a public parameterless constructor for a type derived from 'System.Runtime.InteropServices.SafeHandle' enables better performance and usage with source-generated interop solutions.",
          "defaultLevel": "note",
          "helpUri": "https://docs.microsoft.com/dotnet/fundamentals/code-analysis/quality-rules/ca1419",
          "properties": {
            "category": "Interoperability",
            "isEnabledByDefault": true,
            "typeName": "ProvidePublicParameterlessSafeHandleConstructorAnalyzer",
            "languages": [
              "C#",
              "Visual Basic"
            ],
            "tags": [
              "Telemetry",
              "EnabledRuleInAggressiveMode"
            ]
          }
        },
        "CA1501": {
          "id": "CA1501",
          "shortDescription": "Avoid excessive inheritance",
          "fullDescription": "Deeply nested type hierarchies can be difficult to follow, understand, and maintain. This rule limits analysis to hierarchies in the same module. To fix a violation of this rule, derive the type from a base type that is less deep in the inheritance hierarchy or eliminate some of the intermediate base types.",
          "defaultLevel": "warning",
          "helpUri": "https://docs.microsoft.com/dotnet/fundamentals/code-analysis/quality-rules/ca1501",
          "properties": {
            "category": "Maintainability",
            "isEnabledByDefault": false,
            "typeName": "CodeMetricsAnalyzer",
            "languages": [
              "C#",
              "Visual Basic"
            ],
            "tags": [
              "PortedFromFxCop",
              "Telemetry",
              "CompilationEnd"
            ]
          }
        },
        "CA1502": {
          "id": "CA1502",
          "shortDescription": "Avoid excessive complexity",
          "fullDescription": "Cyclomatic complexity measures the number of linearly independent paths through the method, which is determined by the number and complexity of conditional branches. A low cyclomatic complexity generally indicates a method that is easy to understand, test, and maintain. The cyclomatic complexity is calculated from a control flow graph of the method and is given as follows: `cyclomatic complexity = the number of edges - the number of nodes + 1`, where a node represents a logic branch point and an edge represents a line between nodes.",
          "defaultLevel": "warning",
          "helpUri": "https://docs.microsoft.com/dotnet/fundamentals/code-analysis/quality-rules/ca1502",
          "properties": {
            "category": "Maintainability",
            "isEnabledByDefault": false,
            "typeName": "CodeMetricsAnalyzer",
            "languages": [
              "C#",
              "Visual Basic"
            ],
            "tags": [
              "PortedFromFxCop",
              "Telemetry",
              "CompilationEnd"
            ]
          }
        },
        "CA1505": {
          "id": "CA1505",
          "shortDescription": "Avoid unmaintainable code",
          "fullDescription": "The maintainability index is calculated by using the following metrics: lines of code, program volume, and cyclomatic complexity. Program volume is a measure of the difficulty of understanding of a symbol that is based on the number of operators and operands in the code. Cyclomatic complexity is a measure of the structural complexity of the type or method. A low maintainability index indicates that code is probably difficult to maintain and would be a good candidate to redesign.",
          "defaultLevel": "warning",
          "helpUri": "https://docs.microsoft.com/dotnet/fundamentals/code-analysis/quality-rules/ca1505",
          "properties": {
            "category": "Maintainability",
            "isEnabledByDefault": false,
            "typeName": "CodeMetricsAnalyzer",
            "languages": [
              "C#",
              "Visual Basic"
            ],
            "tags": [
              "PortedFromFxCop",
              "Telemetry",
              "CompilationEnd"
            ]
          }
        },
        "CA1506": {
          "id": "CA1506",
          "shortDescription": "Avoid excessive class coupling",
          "fullDescription": "This rule measures class coupling by counting the number of unique type references that a symbol contains. Symbols that have a high degree of class coupling can be difficult to maintain. It is a good practice to have types and methods that exhibit low coupling and high cohesion. To fix this violation, try to redesign the code to reduce the number of types to which it is coupled.",
          "defaultLevel": "warning",
          "helpUri": "https://docs.microsoft.com/dotnet/fundamentals/code-analysis/quality-rules/ca1506",
          "properties": {
            "category": "Maintainability",
            "isEnabledByDefault": false,
            "typeName": "CodeMetricsAnalyzer",
            "languages": [
              "C#",
              "Visual Basic"
            ],
            "tags": [
              "PortedFromFxCop",
              "Telemetry",
              "CompilationEnd"
            ]
          }
        },
        "CA1508": {
          "id": "CA1508",
          "shortDescription": "Avoid dead conditional code",
          "fullDescription": "'{0}' is never '{1}'. Remove or refactor the condition(s) to avoid dead code.",
          "defaultLevel": "warning",
          "helpUri": "https://docs.microsoft.com/dotnet/fundamentals/code-analysis/quality-rules/ca1508",
          "properties": {
            "category": "Maintainability",
            "isEnabledByDefault": false,
            "typeName": "AvoidDeadConditionalCode",
            "languages": [
              "C#",
              "Visual Basic"
            ],
            "tags": [
              "Dataflow",
              "Telemetry",
              "EnabledRuleInAggressiveMode"
            ]
          }
        },
        "CA1509": {
          "id": "CA1509",
          "shortDescription": "Invalid entry in code metrics rule specification file",
          "fullDescription": "Invalid entry in code metrics rule specification file.",
          "defaultLevel": "warning",
          "helpUri": "https://docs.microsoft.com/dotnet/fundamentals/code-analysis/quality-rules/ca1509",
          "properties": {
            "category": "Maintainability",
            "isEnabledByDefault": false,
            "typeName": "CodeMetricsAnalyzer",
            "languages": [
              "C#",
              "Visual Basic"
            ],
            "tags": [
              "Telemetry",
              "CompilationEnd"
            ]
          }
        },
        "CA1700": {
          "id": "CA1700",
          "shortDescription": "Do not name enum values 'Reserved'",
          "fullDescription": "This rule assumes that an enumeration member that has a name that contains \"reserved\" is not currently used but is a placeholder to be renamed or removed in a future version. Renaming or removing a member is a breaking change.",
          "defaultLevel": "warning",
          "helpUri": "https://docs.microsoft.com/dotnet/fundamentals/code-analysis/quality-rules/ca1700",
          "properties": {
            "category": "Naming",
            "isEnabledByDefault": false,
            "typeName": "DoNotNameEnumValuesReserved",
            "languages": [
              "C#",
              "Visual Basic"
            ],
            "tags": [
              "PortedFromFxCop",
              "Telemetry",
              "EnabledRuleInAggressiveMode"
            ]
          }
        },
        "CA1707": {
          "id": "CA1707",
          "shortDescription": "Identifiers should not contain underscores",
          "fullDescription": "By convention, identifier names do not contain the underscore (_) character. This rule checks namespaces, types, members, and parameters.",
          "defaultLevel": "hidden",
          "helpUri": "https://docs.microsoft.com/dotnet/fundamentals/code-analysis/quality-rules/ca1707",
          "properties": {
            "category": "Naming",
            "isEnabledByDefault": true,
            "typeName": "IdentifiersShouldNotContainUnderscoresAnalyzer",
            "languages": [
              "C#",
              "Visual Basic"
            ],
            "tags": [
              "PortedFromFxCop",
              "Telemetry",
              "EnabledRuleInAggressiveMode"
            ]
          }
        },
        "CA1708": {
          "id": "CA1708",
          "shortDescription": "Identifiers should differ by more than case",
          "fullDescription": "Identifiers for namespaces, types, members, and parameters cannot differ only by case because languages that target the common language runtime are not required to be case-sensitive.",
          "defaultLevel": "hidden",
          "helpUri": "https://docs.microsoft.com/dotnet/fundamentals/code-analysis/quality-rules/ca1708",
          "properties": {
            "category": "Naming",
            "isEnabledByDefault": true,
            "typeName": "IdentifiersShouldDifferByMoreThanCaseAnalyzer",
            "languages": [
              "C#",
              "Visual Basic"
            ],
            "tags": [
              "PortedFromFxCop",
              "Telemetry",
              "EnabledRuleInAggressiveMode"
            ]
          }
        },
        "CA1710": {
          "id": "CA1710",
          "shortDescription": "Identifiers should have correct suffix",
          "fullDescription": "By convention, the names of types that extend certain base types or that implement certain interfaces, or types that are derived from these types, have a suffix that is associated with the base type or interface.",
          "defaultLevel": "hidden",
          "helpUri": "https://docs.microsoft.com/dotnet/fundamentals/code-analysis/quality-rules/ca1710",
          "properties": {
            "category": "Naming",
            "isEnabledByDefault": true,
            "typeName": "IdentifiersShouldHaveCorrectSuffixAnalyzer",
            "languages": [
              "C#",
              "Visual Basic"
            ],
            "tags": [
              "PortedFromFxCop",
              "Telemetry",
              "EnabledRuleInAggressiveMode"
            ]
          }
        },
        "CA1711": {
          "id": "CA1711",
          "shortDescription": "Identifiers should not have incorrect suffix",
          "fullDescription": "By convention, only the names of types that extend certain base types or that implement certain interfaces, or types that are derived from these types, should end with specific reserved suffixes. Other type names should not use these reserved suffixes.",
          "defaultLevel": "hidden",
          "helpUri": "https://docs.microsoft.com/dotnet/fundamentals/code-analysis/quality-rules/ca1711",
          "properties": {
            "category": "Naming",
            "isEnabledByDefault": true,
            "typeName": "IdentifiersShouldNotHaveIncorrectSuffixAnalyzer",
            "languages": [
              "C#",
              "Visual Basic"
            ],
            "tags": [
              "PortedFromFxCop",
              "Telemetry",
              "EnabledRuleInAggressiveMode"
            ]
          }
        },
        "CA1712": {
          "id": "CA1712",
          "shortDescription": "Do not prefix enum values with type name",
          "fullDescription": "An enumeration's values should not start with the type name of the enumeration.",
          "defaultLevel": "hidden",
          "helpUri": "https://docs.microsoft.com/dotnet/fundamentals/code-analysis/quality-rules/ca1712",
          "properties": {
            "category": "Naming",
            "isEnabledByDefault": true,
            "typeName": "DoNotPrefixEnumValuesWithTypeNameAnalyzer",
            "languages": [
              "C#",
              "Visual Basic"
            ],
            "tags": [
              "PortedFromFxCop",
              "Telemetry",
              "EnabledRuleInAggressiveMode"
            ]
          }
        },
        "CA1713": {
          "id": "CA1713",
          "shortDescription": "Events should not have 'Before' or 'After' prefix",
          "fullDescription": "Event names should describe the action that raises the event. To name related events that are raised in a specific sequence, use the present or past tense to indicate the relative position in the sequence of actions. For example, when naming a pair of events that is raised when closing a resource, you might name it 'Closing' and 'Closed', instead of 'BeforeClose' and 'AfterClose'.",
          "defaultLevel": "warning",
          "helpUri": "https://docs.microsoft.com/dotnet/fundamentals/code-analysis/quality-rules/ca1713",
          "properties": {
            "category": "Naming",
            "isEnabledByDefault": false,
            "typeName": "EventsShouldNotHaveBeforeOrAfterPrefix",
            "languages": [
              "C#",
              "Visual Basic"
            ],
            "tags": [
              "PortedFromFxCop",
              "Telemetry",
              "EnabledRuleInAggressiveMode"
            ]
          }
        },
        "CA1715": {
          "id": "CA1715",
          "shortDescription": "Identifiers should have correct prefix",
          "fullDescription": "The name of an externally visible interface does not start with an uppercase \"\"I\"\". The name of a generic type parameter on an externally visible type or method does not start with an uppercase \"\"T\"\".",
          "defaultLevel": "hidden",
          "helpUri": "https://docs.microsoft.com/dotnet/fundamentals/code-analysis/quality-rules/ca1715",
          "properties": {
            "category": "Naming",
            "isEnabledByDefault": true,
            "typeName": "IdentifiersShouldHaveCorrectPrefixAnalyzer",
            "languages": [
              "C#",
              "Visual Basic"
            ],
            "tags": [
              "PortedFromFxCop",
              "Telemetry",
              "EnabledRuleInAggressiveMode"
            ]
          }
        },
        "CA1716": {
          "id": "CA1716",
          "shortDescription": "Identifiers should not match keywords",
          "fullDescription": "A namespace name or a type name matches a reserved keyword in a programming language. Identifiers for namespaces and types should not match keywords that are defined by languages that target the common language runtime.",
          "defaultLevel": "hidden",
          "helpUri": "https://docs.microsoft.com/dotnet/fundamentals/code-analysis/quality-rules/ca1716",
          "properties": {
            "category": "Naming",
            "isEnabledByDefault": true,
            "typeName": "IdentifiersShouldNotMatchKeywordsAnalyzer",
            "languages": [
              "C#",
              "Visual Basic"
            ],
            "tags": [
              "PortedFromFxCop",
              "Telemetry",
              "EnabledRuleInAggressiveMode"
            ]
          }
        },
        "CA1720": {
          "id": "CA1720",
          "shortDescription": "Identifier contains type name",
          "fullDescription": "Names of parameters and members are better used to communicate their meaning than to describe their type, which is expected to be provided by development tools. For names of members, if a data type name must be used, use a language-independent name instead of a language-specific one.",
          "defaultLevel": "hidden",
          "helpUri": "https://docs.microsoft.com/dotnet/fundamentals/code-analysis/quality-rules/ca1720",
          "properties": {
            "category": "Naming",
            "isEnabledByDefault": true,
            "typeName": "IdentifiersShouldNotContainTypeNames",
            "languages": [
              "C#",
              "Visual Basic"
            ],
            "tags": [
              "PortedFromFxCop",
              "Telemetry",
              "EnabledRuleInAggressiveMode"
            ]
          }
        },
        "CA1721": {
          "id": "CA1721",
          "shortDescription": "Property names should not match get methods",
          "fullDescription": "The name of a public or protected member starts with \"\"Get\"\" and otherwise matches the name of a public or protected property. \"\"Get\"\" methods and properties should have names that clearly distinguish their function.",
          "defaultLevel": "warning",
          "helpUri": "https://docs.microsoft.com/dotnet/fundamentals/code-analysis/quality-rules/ca1721",
          "properties": {
            "category": "Naming",
            "isEnabledByDefault": false,
            "typeName": "PropertyNamesShouldNotMatchGetMethodsAnalyzer",
            "languages": [
              "C#",
              "Visual Basic"
            ],
            "tags": [
              "PortedFromFxCop",
              "Telemetry",
              "EnabledRuleInAggressiveMode"
            ]
          }
        },
        "CA1724": {
          "id": "CA1724",
          "shortDescription": "Type names should not match namespaces",
          "fullDescription": "Type names should not match the names of namespaces that are defined in the .NET Framework class library. Violating this rule can reduce the usability of the library.",
          "defaultLevel": "warning",
          "helpUri": "https://docs.microsoft.com/dotnet/fundamentals/code-analysis/quality-rules/ca1724",
          "properties": {
            "category": "Naming",
            "isEnabledByDefault": false,
            "typeName": "TypeNamesShouldNotMatchNamespacesAnalyzer",
            "languages": [
              "C#",
              "Visual Basic"
            ],
            "tags": [
              "PortedFromFxCop",
              "Telemetry",
              "EnabledRuleInAggressiveMode",
              "CompilationEnd"
            ]
          }
        },
        "CA1725": {
          "id": "CA1725",
          "shortDescription": "Parameter names should match base declaration",
          "fullDescription": "Consistent naming of parameters in an override hierarchy increases the usability of the method overrides. A parameter name in a derived method that differs from the name in the base declaration can cause confusion about whether the method is an override of the base method or a new overload of the method.",
          "defaultLevel": "hidden",
          "helpUri": "https://docs.microsoft.com/dotnet/fundamentals/code-analysis/quality-rules/ca1725",
          "properties": {
            "category": "Naming",
            "isEnabledByDefault": true,
            "typeName": "ParameterNamesShouldMatchBaseDeclarationAnalyzer",
            "languages": [
              "C#",
              "Visual Basic"
            ],
            "tags": [
              "PortedFromFxCop",
              "Telemetry",
              "EnabledRuleInAggressiveMode"
            ]
          }
        },
        "CA1806": {
          "id": "CA1806",
          "shortDescription": "Do not ignore method results",
          "fullDescription": "A new object is created but never used; or a method that creates and returns a new string is called and the new string is never used; or a COM or P/Invoke method returns an HRESULT or error code that is never used.",
          "defaultLevel": "note",
          "helpUri": "https://docs.microsoft.com/dotnet/fundamentals/code-analysis/quality-rules/ca1806",
          "properties": {
            "category": "Performance",
            "isEnabledByDefault": true,
            "typeName": "DoNotIgnoreMethodResultsAnalyzer",
            "languages": [
              "C#",
              "Visual Basic"
            ],
            "tags": [
              "PortedFromFxCop",
              "Telemetry",
              "EnabledRuleInAggressiveMode"
            ]
          }
        },
        "CA1810": {
          "id": "CA1810",
          "shortDescription": "Initialize reference type static fields inline",
          "fullDescription": "A reference type declares an explicit static constructor. To fix a violation of this rule, initialize all static data when it is declared and remove the static constructor.",
          "defaultLevel": "warning",
          "helpUri": "https://docs.microsoft.com/dotnet/fundamentals/code-analysis/quality-rules/ca1810",
          "properties": {
            "category": "Performance",
            "isEnabledByDefault": false,
            "typeName": "InitializeStaticFieldsInlineAnalyzer",
            "languages": [
              "C#",
              "Visual Basic"
            ],
            "tags": [
              "PortedFromFxCop",
              "Telemetry",
              "EnabledRuleInAggressiveMode"
            ]
          }
        },
        "CA1813": {
          "id": "CA1813",
          "shortDescription": "Avoid unsealed attributes",
          "fullDescription": "The .NET Framework class library provides methods for retrieving custom attributes. By default, these methods search the attribute inheritance hierarchy. Sealing the attribute eliminates the search through the inheritance hierarchy and can improve performance.",
          "defaultLevel": "warning",
          "helpUri": "https://docs.microsoft.com/dotnet/fundamentals/code-analysis/quality-rules/ca1813",
          "properties": {
            "category": "Performance",
            "isEnabledByDefault": false,
            "typeName": "AvoidUnsealedAttributesAnalyzer",
            "languages": [
              "C#",
              "Visual Basic"
            ],
            "tags": [
              "PortedFromFxCop",
              "Telemetry",
              "EnabledRuleInAggressiveMode"
            ]
          }
        },
        "CA1814": {
          "id": "CA1814",
          "shortDescription": "Prefer jagged arrays over multidimensional",
          "fullDescription": "A jagged array is an array whose elements are arrays. The arrays that make up the elements can be of different sizes, leading to less wasted space for some sets of data.",
          "defaultLevel": "warning",
          "helpUri": "https://docs.microsoft.com/dotnet/fundamentals/code-analysis/quality-rules/ca1814",
          "properties": {
            "category": "Performance",
            "isEnabledByDefault": false,
            "typeName": "PreferJaggedArraysOverMultidimensionalAnalyzer",
            "languages": [
              "C#",
              "Visual Basic"
            ],
            "tags": [
              "PortedFromFxCop",
              "Telemetry",
              "EnabledRuleInAggressiveMode"
            ]
          }
        },
        "CA1815": {
          "id": "CA1815",
          "shortDescription": "Override equals and operator equals on value types",
          "fullDescription": "For value types, the inherited implementation of Equals uses the Reflection library and compares the contents of all fields. Reflection is computationally expensive, and comparing every field for equality might be unnecessary. If you expect users to compare or sort instances, or to use instances as hash table keys, your value type should implement Equals.",
          "defaultLevel": "warning",
          "helpUri": "https://docs.microsoft.com/dotnet/fundamentals/code-analysis/quality-rules/ca1815",
          "properties": {
            "category": "Performance",
            "isEnabledByDefault": false,
            "typeName": "OverrideEqualsAndOperatorEqualsOnValueTypesAnalyzer",
            "languages": [
              "C#",
              "Visual Basic"
            ],
            "tags": [
              "PortedFromFxCop",
              "Telemetry",
              "EnabledRuleInAggressiveMode"
            ]
          }
        },
        "CA1816": {
          "id": "CA1816",
          "shortDescription": "Dispose methods should call SuppressFinalize",
          "fullDescription": "A method that is an implementation of Dispose does not call GC.SuppressFinalize; or a method that is not an implementation of Dispose calls GC.SuppressFinalize; or a method calls GC.SuppressFinalize and passes something other than this (Me in Visual Basic).",
          "defaultLevel": "note",
          "helpUri": "https://docs.microsoft.com/dotnet/fundamentals/code-analysis/quality-rules/ca1816",
          "properties": {
            "category": "Usage",
            "isEnabledByDefault": true,
            "typeName": "CallGCSuppressFinalizeCorrectlyAnalyzer",
            "languages": [
              "C#",
              "Visual Basic"
            ],
            "tags": [
              "PortedFromFxCop",
              "Telemetry",
              "EnabledRuleInAggressiveMode"
            ]
          }
        },
        "CA1819": {
          "id": "CA1819",
          "shortDescription": "Properties should not return arrays",
          "fullDescription": "Arrays that are returned by properties are not write-protected, even when the property is read-only. To keep the array tamper-proof, the property must return a copy of the array. Typically, users will not understand the adverse performance implications of calling such a property.",
          "defaultLevel": "warning",
          "helpUri": "https://docs.microsoft.com/dotnet/fundamentals/code-analysis/quality-rules/ca1819",
          "properties": {
            "category": "Performance",
            "isEnabledByDefault": false,
            "typeName": "PropertiesShouldNotReturnArraysAnalyzer",
            "languages": [
              "C#",
              "Visual Basic"
            ],
            "tags": [
              "PortedFromFxCop",
              "Telemetry",
              "EnabledRuleInAggressiveMode"
            ]
          }
        },
        "CA1820": {
          "id": "CA1820",
          "shortDescription": "Test for empty strings using string length",
          "fullDescription": "Comparing strings by using the String.Length property or the String.IsNullOrEmpty method is significantly faster than using Equals.",
          "defaultLevel": "warning",
          "helpUri": "https://docs.microsoft.com/dotnet/fundamentals/code-analysis/quality-rules/ca1820",
          "properties": {
            "category": "Performance",
            "isEnabledByDefault": false,
            "typeName": "TestForEmptyStringsUsingStringLengthAnalyzer",
            "languages": [
              "C#"
            ],
            "tags": [
              "PortedFromFxCop",
              "Telemetry",
              "EnabledRuleInAggressiveMode"
            ]
          }
        },
        "CA1821": {
          "id": "CA1821",
          "shortDescription": "Remove empty Finalizers",
          "fullDescription": "Finalizers should be avoided where possible, to avoid the additional performance overhead involved in tracking object lifetime.",
          "defaultLevel": "note",
          "helpUri": "https://docs.microsoft.com/dotnet/fundamentals/code-analysis/quality-rules/ca1821",
          "properties": {
            "category": "Performance",
            "isEnabledByDefault": true,
            "typeName": "RemoveEmptyFinalizersAnalyzer",
            "languages": [
              "C#",
              "Visual Basic"
            ],
            "tags": [
              "PortedFromFxCop",
              "Telemetry",
              "EnabledRuleInAggressiveMode"
            ]
          }
        },
        "CA1822": {
          "id": "CA1822",
          "shortDescription": "Mark members as static",
          "fullDescription": "Members that do not access instance data or call instance methods can be marked as static. After you mark the methods as static, the compiler will emit nonvirtual call sites to these members. This can give you a measurable performance gain for performance-sensitive code.",
          "defaultLevel": "note",
          "helpUri": "https://docs.microsoft.com/dotnet/fundamentals/code-analysis/quality-rules/ca1822",
          "properties": {
            "category": "Performance",
            "isEnabledByDefault": true,
            "typeName": "MarkMembersAsStaticAnalyzer",
            "languages": [
              "C#",
              "Visual Basic"
            ],
            "tags": [
              "PortedFromFxCop",
              "Telemetry",
              "EnabledRuleInAggressiveMode"
            ]
          }
        },
        "CA1823": {
          "id": "CA1823",
          "shortDescription": "Avoid unused private fields",
          "fullDescription": "Private fields were detected that do not appear to be accessed in the assembly.",
          "defaultLevel": "warning",
          "helpUri": "https://docs.microsoft.com/dotnet/fundamentals/code-analysis/quality-rules/ca1823",
          "properties": {
            "category": "Performance",
            "isEnabledByDefault": false,
            "typeName": "AvoidUnusedPrivateFieldsAnalyzer",
            "languages": [
              "C#",
              "Visual Basic"
            ],
            "tags": [
              "PortedFromFxCop",
              "Telemetry",
              "EnabledRuleInAggressiveMode"
            ]
          }
        },
        "CA1826": {
          "id": "CA1826",
          "shortDescription": "Do not use Enumerable methods on indexable collections",
          "fullDescription": "This collection is directly indexable. Going through LINQ here causes unnecessary allocations and CPU work.",
          "defaultLevel": "note",
          "helpUri": "https://docs.microsoft.com/dotnet/fundamentals/code-analysis/quality-rules/ca1826",
          "properties": {
            "category": "Performance",
            "isEnabledByDefault": true,
            "typeName": "DoNotUseEnumerableMethodsOnIndexableCollectionsInsteadUseTheCollectionDirectlyAnalyzer",
            "languages": [
              "C#",
              "Visual Basic"
            ],
            "tags": [
              "Telemetry",
              "EnabledRuleInAggressiveMode"
            ]
          }
        },
        "CA1827": {
          "id": "CA1827",
          "shortDescription": "Do not use Count() or LongCount() when Any() can be used",
          "fullDescription": "For non-empty collections, Count() and LongCount() enumerate the entire sequence, while Any() stops at the first item or the first item that satisfies a condition.",
          "defaultLevel": "note",
          "helpUri": "https://docs.microsoft.com/dotnet/fundamentals/code-analysis/quality-rules/ca1827",
          "properties": {
            "category": "Performance",
            "isEnabledByDefault": true,
            "typeName": "UseCountProperlyAnalyzer",
            "languages": [
              "C#",
              "Visual Basic"
            ],
            "tags": [
              "Telemetry",
              "EnabledRuleInAggressiveMode"
            ]
          }
        },
        "CA1828": {
          "id": "CA1828",
          "shortDescription": "Do not use CountAsync() or LongCountAsync() when AnyAsync() can be used",
          "fullDescription": "For non-empty collections, CountAsync() and LongCountAsync() enumerate the entire sequence, while AnyAsync() stops at the first item or the first item that satisfies a condition.",
          "defaultLevel": "note",
          "helpUri": "https://docs.microsoft.com/dotnet/fundamentals/code-analysis/quality-rules/ca1828",
          "properties": {
            "category": "Performance",
            "isEnabledByDefault": true,
            "typeName": "UseCountProperlyAnalyzer",
            "languages": [
              "C#",
              "Visual Basic"
            ],
            "tags": [
              "Telemetry",
              "EnabledRuleInAggressiveMode"
            ]
          }
        },
        "CA1829": {
          "id": "CA1829",
          "shortDescription": "Use Length/Count property instead of Count() when available",
          "fullDescription": "Enumerable.Count() potentially enumerates the sequence while a Length/Count property is a direct access.",
          "defaultLevel": "note",
          "helpUri": "https://docs.microsoft.com/dotnet/fundamentals/code-analysis/quality-rules/ca1829",
          "properties": {
            "category": "Performance",
            "isEnabledByDefault": true,
            "typeName": "UseCountProperlyAnalyzer",
            "languages": [
              "C#",
              "Visual Basic"
            ],
            "tags": [
              "Telemetry",
              "EnabledRuleInAggressiveMode"
            ]
          }
        },
        "CA1830": {
          "id": "CA1830",
          "shortDescription": "Prefer strongly-typed Append and Insert method overloads on StringBuilder",
          "fullDescription": "StringBuilder.Append and StringBuilder.Insert provide overloads for multiple types beyond System.String.  When possible, prefer the strongly-typed overloads over using ToString() and the string-based overload.",
          "defaultLevel": "note",
          "helpUri": "https://docs.microsoft.com/dotnet/fundamentals/code-analysis/quality-rules/ca1830",
          "properties": {
            "category": "Performance",
            "isEnabledByDefault": true,
            "typeName": "PreferTypedStringBuilderAppendOverloads",
            "languages": [
              "C#",
              "Visual Basic"
            ],
            "tags": [
              "Telemetry",
              "EnabledRuleInAggressiveMode"
            ]
          }
        },
        "CA1831": {
          "id": "CA1831",
          "shortDescription": "Use AsSpan or AsMemory instead of Range-based indexers when appropriate",
          "fullDescription": "The Range-based indexer on string values produces a copy of requested portion of the string. This copy is usually unnecessary when it is implicitly used as a ReadOnlySpan or ReadOnlyMemory value. Use the AsSpan method to avoid the unnecessary copy.",
          "defaultLevel": "warning",
          "helpUri": "https://docs.microsoft.com/dotnet/fundamentals/code-analysis/quality-rules/ca1831",
          "properties": {
            "category": "Performance",
            "isEnabledByDefault": true,
            "typeName": "UseAsSpanInsteadOfRangeIndexerAnalyzer",
            "languages": [
              "C#",
              "Visual Basic"
            ],
            "tags": [
              "Telemetry",
              "EnabledRuleInAggressiveMode"
            ]
          }
        },
        "CA1832": {
          "id": "CA1832",
          "shortDescription": "Use AsSpan or AsMemory instead of Range-based indexers when appropriate",
          "fullDescription": "The Range-based indexer on array values produces a copy of requested portion of the array. This copy is usually unnecessary when it is implicitly used as a ReadOnlySpan or ReadOnlyMemory value. Use the AsSpan method to avoid the unnecessary copy.",
          "defaultLevel": "note",
          "helpUri": "https://docs.microsoft.com/dotnet/fundamentals/code-analysis/quality-rules/ca1832",
          "properties": {
            "category": "Performance",
            "isEnabledByDefault": true,
            "typeName": "UseAsSpanInsteadOfRangeIndexerAnalyzer",
            "languages": [
              "C#",
              "Visual Basic"
            ],
            "tags": [
              "Telemetry",
              "EnabledRuleInAggressiveMode"
            ]
          }
        },
        "CA1833": {
          "id": "CA1833",
          "shortDescription": "Use AsSpan or AsMemory instead of Range-based indexers when appropriate",
          "fullDescription": "The Range-based indexer on array values produces a copy of requested portion of the array. This copy is often unwanted when it is implicitly used as a Span or Memory value. Use the AsSpan method to avoid the copy.",
          "defaultLevel": "note",
          "helpUri": "https://docs.microsoft.com/dotnet/fundamentals/code-analysis/quality-rules/ca1833",
          "properties": {
            "category": "Performance",
            "isEnabledByDefault": true,
            "typeName": "UseAsSpanInsteadOfRangeIndexerAnalyzer",
            "languages": [
              "C#",
              "Visual Basic"
            ],
            "tags": [
              "Telemetry",
              "EnabledRuleInAggressiveMode"
            ]
          }
        },
        "CA1834": {
          "id": "CA1834",
          "shortDescription": "Consider using 'StringBuilder.Append(char)' when applicable",
          "fullDescription": "'StringBuilder.Append(char)' is more efficient than 'StringBuilder.Append(string)' when the string is a single character. When calling 'Append' with a constant, prefer using a constant char rather than a constant string containing one character.",
          "defaultLevel": "note",
          "helpUri": "https://docs.microsoft.com/dotnet/fundamentals/code-analysis/quality-rules/ca1834",
          "properties": {
            "category": "Performance",
            "isEnabledByDefault": true,
            "typeName": "PreferConstCharOverConstUnitStringAnalyzer",
            "languages": [
              "C#",
              "Visual Basic"
            ],
            "tags": [
              "Telemetry",
              "EnabledRuleInAggressiveMode"
            ]
          }
        },
        "CA1835": {
          "id": "CA1835",
          "shortDescription": "Prefer the 'Memory'-based overloads for 'ReadAsync' and 'WriteAsync'",
          "fullDescription": "'Stream' has a 'ReadAsync' overload that takes a 'Memory<Byte>' as the first argument, and a 'WriteAsync' overload that takes a 'ReadOnlyMemory<Byte>' as the first argument. Prefer calling the memory based overloads, which are more efficient.",
          "defaultLevel": "note",
          "helpUri": "https://docs.microsoft.com/dotnet/fundamentals/code-analysis/quality-rules/ca1835",
          "properties": {
            "category": "Performance",
            "isEnabledByDefault": true,
            "typeName": "PreferStreamAsyncMemoryOverloads",
            "languages": [
              "C#",
              "Visual Basic"
            ],
            "tags": [
              "Telemetry",
              "EnabledRuleInAggressiveMode"
            ]
          }
        },
        "CA1836": {
          "id": "CA1836",
          "shortDescription": "Prefer IsEmpty over Count",
          "fullDescription": "For determining whether the object contains or not any items, prefer using 'IsEmpty' property rather than retrieving the number of items from the 'Count' property and comparing it to 0 or 1.",
          "defaultLevel": "note",
          "helpUri": "https://docs.microsoft.com/dotnet/fundamentals/code-analysis/quality-rules/ca1836",
          "properties": {
            "category": "Performance",
            "isEnabledByDefault": true,
            "typeName": "UseCountProperlyAnalyzer",
            "languages": [
              "C#",
              "Visual Basic"
            ],
            "tags": [
              "Telemetry",
              "EnabledRuleInAggressiveMode"
            ]
          }
        },
        "CA1837": {
          "id": "CA1837",
          "shortDescription": "Use 'Environment.ProcessId'",
          "fullDescription": "'Environment.ProcessId' is simpler and faster than 'Process.GetCurrentProcess().Id'.",
          "defaultLevel": "note",
          "helpUri": "https://docs.microsoft.com/dotnet/fundamentals/code-analysis/quality-rules/ca1837",
          "properties": {
            "category": "Performance",
            "isEnabledByDefault": true,
            "typeName": "UseEnvironmentMembers",
            "languages": [
              "C#",
              "Visual Basic"
            ],
            "tags": [
              "Telemetry",
              "EnabledRuleInAggressiveMode"
            ]
          }
        },
        "CA1838": {
          "id": "CA1838",
          "shortDescription": "Avoid 'StringBuilder' parameters for P/Invokes",
          "fullDescription": "Marshalling of 'StringBuilder' always creates a native buffer copy, resulting in multiple allocations for one marshalling operation.",
          "defaultLevel": "hidden",
          "helpUri": "https://docs.microsoft.com/dotnet/fundamentals/code-analysis/quality-rules/ca1838",
          "properties": {
            "category": "Performance",
            "isEnabledByDefault": true,
            "typeName": "AvoidStringBuilderPInvokeParametersAnalyzer",
            "languages": [
              "C#",
              "Visual Basic"
            ],
            "tags": [
              "Telemetry",
              "EnabledRuleInAggressiveMode"
            ]
          }
        },
        "CA1839": {
          "id": "CA1839",
          "shortDescription": "Use 'Environment.ProcessPath'",
          "fullDescription": "'Environment.ProcessPath' is simpler and faster than 'Process.GetCurrentProcess().MainModule.FileName'.",
          "defaultLevel": "note",
          "helpUri": "https://docs.microsoft.com/dotnet/fundamentals/code-analysis/quality-rules/ca1839",
          "properties": {
            "category": "Performance",
            "isEnabledByDefault": true,
            "typeName": "UseEnvironmentMembers",
            "languages": [
              "C#",
              "Visual Basic"
            ],
            "tags": [
              "Telemetry",
              "EnabledRuleInAggressiveMode"
            ]
          }
        },
        "CA1840": {
          "id": "CA1840",
          "shortDescription": "Use 'Environment.CurrentManagedThreadId'",
          "fullDescription": "'Environment.CurrentManagedThreadId' is simpler and faster than 'Thread.CurrentThread.ManagedThreadId'.",
          "defaultLevel": "note",
          "helpUri": "https://docs.microsoft.com/dotnet/fundamentals/code-analysis/quality-rules/ca1840",
          "properties": {
            "category": "Performance",
            "isEnabledByDefault": true,
            "typeName": "UseEnvironmentMembers",
            "languages": [
              "C#",
              "Visual Basic"
            ],
            "tags": [
              "Telemetry",
              "EnabledRuleInAggressiveMode"
            ]
          }
        },
        "CA1842": {
          "id": "CA1842",
          "shortDescription": "Do not use 'WhenAll' with a single task",
          "fullDescription": "Using 'WhenAll' with a single task may result in performance loss, await or return the task instead.",
          "defaultLevel": "note",
          "helpUri": "https://docs.microsoft.com/dotnet/fundamentals/code-analysis/quality-rules/ca1842",
          "properties": {
            "category": "Performance",
            "isEnabledByDefault": true,
            "typeName": "DoNotUseWhenAllOrWaitAllWithSingleArgument",
            "languages": [
              "C#",
              "Visual Basic"
            ],
            "tags": [
              "Telemetry",
              "EnabledRuleInAggressiveMode"
            ]
          }
        },
        "CA1843": {
          "id": "CA1843",
          "shortDescription": "Do not use 'WaitAll' with a single task",
          "fullDescription": "Using 'WaitAll' with a single task may result in performance loss, await or return the task instead.",
          "defaultLevel": "note",
          "helpUri": "https://docs.microsoft.com/dotnet/fundamentals/code-analysis/quality-rules/ca1843",
          "properties": {
            "category": "Performance",
            "isEnabledByDefault": true,
            "typeName": "DoNotUseWhenAllOrWaitAllWithSingleArgument",
            "languages": [
              "C#",
              "Visual Basic"
            ],
            "tags": [
              "Telemetry",
              "EnabledRuleInAggressiveMode"
            ]
          }
        },
        "CA1844": {
          "id": "CA1844",
          "shortDescription": "Provide memory-based overrides of async methods when subclassing 'Stream'",
          "fullDescription": "To improve performance, override the memory-based async methods when subclassing 'Stream'. Then implement the array-based methods in terms of the memory-based methods.",
          "defaultLevel": "note",
          "helpUri": "https://docs.microsoft.com/dotnet/fundamentals/code-analysis/quality-rules/ca1844",
          "properties": {
            "category": "Performance",
            "isEnabledByDefault": true,
            "typeName": "ProvideStreamMemoryBasedAsyncOverrides",
            "languages": [
              "C#",
              "Visual Basic"
            ],
            "tags": [
              "Telemetry",
              "EnabledRuleInAggressiveMode"
            ]
          }
        },
        "CA1846": {
          "id": "CA1846",
          "shortDescription": "Prefer 'AsSpan' over 'Substring'",
          "fullDescription": "'AsSpan' is more efficient then 'Substring'. 'Substring' performs an O(n) string copy, while 'AsSpan' does not and has a constant cost.",
          "defaultLevel": "note",
          "helpUri": "https://docs.microsoft.com/dotnet/fundamentals/code-analysis/quality-rules/ca1846",
          "properties": {
            "category": "Performance",
            "isEnabledByDefault": true,
            "typeName": "PreferAsSpanOverSubstring",
            "languages": [
              "C#",
              "Visual Basic"
            ],
            "tags": [
              "Telemetry",
              "EnabledRuleInAggressiveMode"
            ]
          }
        },
        "CA1847": {
          "id": "CA1847",
          "shortDescription": "Use char literal for a single character lookup",
          "fullDescription": "'string.Contains(char)' is available as a better performing overload for single char lookup.",
          "defaultLevel": "note",
          "helpUri": "https://docs.microsoft.com/dotnet/fundamentals/code-analysis/quality-rules/ca1847",
          "properties": {
            "category": "Performance",
            "isEnabledByDefault": true,
            "typeName": "UseStringContainsCharOverloadWithSingleCharactersAnalyzer",
            "languages": [
              "C#",
              "Visual Basic"
            ],
            "tags": [
              "Telemetry",
              "EnabledRuleInAggressiveMode"
            ]
          }
        },
        "CA2000": {
          "id": "CA2000",
          "shortDescription": "Dispose objects before losing scope",
          "fullDescription": "If a disposable object is not explicitly disposed before all references to it are out of scope, the object will be disposed at some indeterminate time when the garbage collector runs the finalizer of the object. Because an exceptional event might occur that will prevent the finalizer of the object from running, the object should be explicitly disposed instead.",
          "defaultLevel": "warning",
          "helpUri": "https://docs.microsoft.com/dotnet/fundamentals/code-analysis/quality-rules/ca2000",
          "properties": {
            "category": "Reliability",
            "isEnabledByDefault": false,
            "typeName": "DisposeObjectsBeforeLosingScope",
            "languages": [
              "C#",
              "Visual Basic"
            ],
            "tags": [
              "PortedFromFxCop",
              "Dataflow",
              "Telemetry",
              "EnabledRuleInAggressiveMode"
            ]
          }
        },
        "CA2002": {
          "id": "CA2002",
          "shortDescription": "Do not lock on objects with weak identity",
          "fullDescription": "An object is said to have a weak identity when it can be directly accessed across application domain boundaries. A thread that tries to acquire a lock on an object that has a weak identity can be blocked by a second thread in a different application domain that has a lock on the same object.",
          "defaultLevel": "warning",
          "helpUri": "https://docs.microsoft.com/dotnet/fundamentals/code-analysis/quality-rules/ca2002",
          "properties": {
            "category": "Reliability",
            "isEnabledByDefault": false,
            "typeName": "DoNotLockOnObjectsWithWeakIdentityAnalyzer",
            "languages": [
              "C#",
              "Visual Basic"
            ],
            "tags": [
              "PortedFromFxCop",
              "Telemetry",
              "EnabledRuleInAggressiveMode"
            ]
          }
        },
        "CA2007": {
          "id": "CA2007",
          "shortDescription": "Consider calling ConfigureAwait on the awaited task",
          "fullDescription": "When an asynchronous method awaits a Task directly, continuation occurs in the same thread that created the task. Consider calling Task.ConfigureAwait(Boolean) to signal your intention for continuation. Call ConfigureAwait(false) on the task to schedule continuations to the thread pool, thereby avoiding a deadlock on the UI thread. Passing false is a good option for app-independent libraries. Calling ConfigureAwait(true) on the task has the same behavior as not explicitly calling ConfigureAwait. By explicitly calling this method, you're letting readers know you intentionally want to perform the continuation on the original synchronization context.",
          "defaultLevel": "warning",
          "helpUri": "https://docs.microsoft.com/dotnet/fundamentals/code-analysis/quality-rules/ca2007",
          "properties": {
            "category": "Reliability",
            "isEnabledByDefault": false,
            "typeName": "DoNotDirectlyAwaitATaskAnalyzer",
            "languages": [
              "C#",
              "Visual Basic"
            ],
            "tags": [
              "Telemetry",
              "EnabledRuleInAggressiveMode"
            ]
          }
        },
        "CA2008": {
          "id": "CA2008",
          "shortDescription": "Do not create tasks without passing a TaskScheduler",
          "fullDescription": "Do not create tasks unless you are using one of the overloads that takes a TaskScheduler. The default is to schedule on TaskScheduler.Current, which would lead to deadlocks. Either use TaskScheduler.Default to schedule on the thread pool, or explicitly pass TaskScheduler.Current to make your intentions clear.",
          "defaultLevel": "warning",
          "helpUri": "https://docs.microsoft.com/dotnet/fundamentals/code-analysis/quality-rules/ca2008",
          "properties": {
            "category": "Reliability",
            "isEnabledByDefault": false,
            "typeName": "DoNotCreateTasksWithoutPassingATaskSchedulerAnalyzer",
            "languages": [
              "C#",
              "Visual Basic"
            ],
            "tags": [
              "Telemetry",
              "EnabledRuleInAggressiveMode"
            ]
          }
        },
        "CA2009": {
          "id": "CA2009",
          "shortDescription": "Do not call ToImmutableCollection on an ImmutableCollection value",
          "fullDescription": "Do not call {0} on an {1} value",
          "defaultLevel": "note",
          "helpUri": "https://docs.microsoft.com/dotnet/fundamentals/code-analysis/quality-rules/ca2009",
          "properties": {
            "category": "Reliability",
            "isEnabledByDefault": true,
            "typeName": "DoNotCallToImmutableCollectionOnAnImmutableCollectionValueAnalyzer",
            "languages": [
              "C#",
              "Visual Basic"
            ],
            "tags": [
              "Telemetry",
              "EnabledRuleInAggressiveMode"
            ]
          }
        },
        "CA2011": {
          "id": "CA2011",
          "shortDescription": "Avoid infinite recursion",
          "fullDescription": "Do not assign the property within its setter. This call might result in an infinite recursion.",
          "defaultLevel": "note",
          "helpUri": "https://docs.microsoft.com/dotnet/fundamentals/code-analysis/quality-rules/ca2011",
          "properties": {
            "category": "Reliability",
            "isEnabledByDefault": true,
            "typeName": "AvoidInfiniteRecursion",
            "languages": [
              "C#",
              "Visual Basic"
            ],
            "tags": [
              "Telemetry",
              "EnabledRuleInAggressiveMode"
            ]
          }
        },
        "CA2012": {
          "id": "CA2012",
          "shortDescription": "Use ValueTasks correctly",
          "fullDescription": "ValueTasks returned from member invocations are intended to be directly awaited.  Attempts to consume a ValueTask multiple times or to directly access one's result before it's known to be completed may result in an exception or corruption.  Ignoring such a ValueTask is likely an indication of a functional bug and may degrade performance.",
          "defaultLevel": "note",
          "helpUri": "https://docs.microsoft.com/dotnet/fundamentals/code-analysis/quality-rules/ca2012",
          "properties": {
            "category": "Reliability",
            "isEnabledByDefault": true,
            "typeName": "UseValueTasksCorrectlyAnalyzer",
            "languages": [
              "C#",
              "Visual Basic"
            ],
            "tags": [
              "Telemetry",
              "EnabledRuleInAggressiveMode"
            ]
          }
        },
        "CA2013": {
          "id": "CA2013",
          "shortDescription": "Do not use ReferenceEquals with value types",
          "fullDescription": "Value type typed arguments are uniquely boxed for each call to this method, therefore the result is always false.",
          "defaultLevel": "warning",
          "helpUri": "https://docs.microsoft.com/dotnet/fundamentals/code-analysis/quality-rules/ca2013",
          "properties": {
            "category": "Reliability",
            "isEnabledByDefault": true,
            "typeName": "DoNotUseReferenceEqualsWithValueTypesAnalyzer",
            "languages": [
              "C#",
              "Visual Basic"
            ],
            "tags": [
              "Telemetry",
              "EnabledRuleInAggressiveMode"
            ]
          }
        },
        "CA2015": {
          "id": "CA2015",
          "shortDescription": "Do not define finalizers for types derived from MemoryManager<T>",
          "fullDescription": "Adding a finalizer to a type derived from MemoryManager<T> may permit memory to be freed while it is still in use by a Span<T>.",
          "defaultLevel": "warning",
          "helpUri": "https://docs.microsoft.com/dotnet/fundamentals/code-analysis/quality-rules/ca2015",
          "properties": {
            "category": "Reliability",
            "isEnabledByDefault": true,
            "typeName": "DoNotDefineFinalizersForTypesDerivedFromMemoryManager",
            "languages": [
              "C#",
              "Visual Basic"
            ],
            "tags": [
              "Telemetry",
              "EnabledRuleInAggressiveMode"
            ]
          }
        },
        "CA2100": {
          "id": "CA2100",
          "shortDescription": "Review SQL queries for security vulnerabilities",
          "fullDescription": "SQL queries that directly use user input can be vulnerable to SQL injection attacks. Review this SQL query for potential vulnerabilities, and consider using a parameterized SQL query.",
          "defaultLevel": "warning",
          "helpUri": "https://docs.microsoft.com/dotnet/fundamentals/code-analysis/quality-rules/ca2100",
          "properties": {
            "category": "Security",
            "isEnabledByDefault": false,
            "typeName": "ReviewSqlQueriesForSecurityVulnerabilities",
            "languages": [
              "C#",
              "Visual Basic"
            ],
            "tags": [
              "PortedFromFxCop",
              "Dataflow",
              "Telemetry",
              "EnabledRuleInAggressiveMode"
            ]
          }
        },
        "CA2101": {
          "id": "CA2101",
          "shortDescription": "Specify marshaling for P/Invoke string arguments",
          "fullDescription": "A platform invoke member allows partially trusted callers, has a string parameter, and does not explicitly marshal the string. This can cause a potential security vulnerability.",
          "defaultLevel": "note",
          "helpUri": "https://docs.microsoft.com/dotnet/fundamentals/code-analysis/quality-rules/ca2101",
          "properties": {
            "category": "Globalization",
            "isEnabledByDefault": true,
            "typeName": "PInvokeDiagnosticAnalyzer",
            "languages": [
              "C#",
              "Visual Basic"
            ],
            "tags": [
              "PortedFromFxCop",
              "Telemetry",
              "EnabledRuleInAggressiveMode"
            ]
          }
        },
        "CA2109": {
          "id": "CA2109",
          "shortDescription": "Review visible event handlers",
          "fullDescription": "A public or protected event-handling method was detected. Event-handling methods should not be exposed unless absolutely necessary.",
          "defaultLevel": "warning",
          "helpUri": "https://docs.microsoft.com/dotnet/fundamentals/code-analysis/quality-rules/ca2109",
          "properties": {
            "category": "Security",
            "isEnabledByDefault": false,
            "typeName": "ReviewVisibleEventHandlersAnalyzer",
            "languages": [
              "C#",
              "Visual Basic"
            ],
            "tags": [
              "PortedFromFxCop",
              "Telemetry",
              "EnabledRuleInAggressiveMode"
            ]
          }
        },
        "CA2119": {
          "id": "CA2119",
          "shortDescription": "Seal methods that satisfy private interfaces",
          "fullDescription": "An inheritable public type provides an overridable method implementation of an internal (Friend in Visual Basic) interface. To fix a violation of this rule, prevent the method from being overridden outside the assembly.",
          "defaultLevel": "warning",
          "helpUri": "https://docs.microsoft.com/dotnet/fundamentals/code-analysis/quality-rules/ca2119",
          "properties": {
            "category": "Security",
            "isEnabledByDefault": false,
            "typeName": "SealMethodsThatSatisfyPrivateInterfacesAnalyzer",
            "languages": [
              "C#",
              "Visual Basic"
            ],
            "tags": [
              "PortedFromFxCop",
              "Telemetry",
              "EnabledRuleInAggressiveMode"
            ]
          }
        },
        "CA2153": {
          "id": "CA2153",
          "shortDescription": "Do Not Catch Corrupted State Exceptions",
          "fullDescription": "Catching corrupted state exceptions could mask errors (such as access violations), resulting in inconsistent state of execution or making it easier for attackers to compromise system. Instead, catch and handle a more specific set of exception type(s) or re-throw the exception.",
          "defaultLevel": "warning",
          "helpUri": "https://docs.microsoft.com/dotnet/fundamentals/code-analysis/quality-rules/ca2153",
          "properties": {
            "category": "Security",
            "isEnabledByDefault": false,
            "typeName": "DoNotCatchCorruptedStateExceptionsAnalyzer",
            "languages": [
              "C#",
              "Visual Basic"
            ],
            "tags": [
              "Telemetry",
              "EnabledRuleInAggressiveMode"
            ]
          }
        },
        "CA2200": {
          "id": "CA2200",
          "shortDescription": "Rethrow to preserve stack details",
          "fullDescription": "Re-throwing caught exception changes stack information",
          "defaultLevel": "warning",
          "helpUri": "https://docs.microsoft.com/dotnet/fundamentals/code-analysis/quality-rules/ca2200",
          "properties": {
            "category": "Usage",
            "isEnabledByDefault": true,
            "typeName": "RethrowToPreserveStackDetailsAnalyzer",
            "languages": [
              "C#",
              "Visual Basic"
            ],
            "tags": [
              "PortedFromFxCop",
              "Telemetry",
              "EnabledRuleInAggressiveMode"
            ]
          }
        },
        "CA2201": {
          "id": "CA2201",
          "shortDescription": "Do not raise reserved exception types",
          "fullDescription": "An exception of type that is not sufficiently specific or reserved by the runtime should never be raised by user code. This makes the original error difficult to detect and debug. If this exception instance might be thrown, use a different exception type.",
          "defaultLevel": "hidden",
          "helpUri": "https://docs.microsoft.com/dotnet/fundamentals/code-analysis/quality-rules/ca2201",
          "properties": {
            "category": "Usage",
            "isEnabledByDefault": true,
            "typeName": "DoNotRaiseReservedExceptionTypesAnalyzer",
            "languages": [
              "C#",
              "Visual Basic"
            ],
            "tags": [
              "PortedFromFxCop",
              "Telemetry",
              "EnabledRuleInAggressiveMode"
            ]
          }
        },
        "CA2207": {
          "id": "CA2207",
          "shortDescription": "Initialize value type static fields inline",
          "fullDescription": "A value type declares an explicit static constructor. To fix a violation of this rule, initialize all static data when it is declared and remove the static constructor.",
          "defaultLevel": "warning",
          "helpUri": "https://docs.microsoft.com/dotnet/fundamentals/code-analysis/quality-rules/ca2207",
          "properties": {
            "category": "Usage",
            "isEnabledByDefault": false,
            "typeName": "InitializeStaticFieldsInlineAnalyzer",
            "languages": [
              "C#",
              "Visual Basic"
            ],
            "tags": [
              "PortedFromFxCop",
              "Telemetry",
              "EnabledRuleInAggressiveMode"
            ]
          }
        },
        "CA2208": {
          "id": "CA2208",
          "shortDescription": "Instantiate argument exceptions correctly",
          "fullDescription": "A call is made to the default (parameterless) constructor of an exception type that is or derives from ArgumentException, or an incorrect string argument is passed to a parameterized constructor of an exception type that is or derives from ArgumentException.",
          "defaultLevel": "note",
          "helpUri": "https://docs.microsoft.com/dotnet/fundamentals/code-analysis/quality-rules/ca2208",
          "properties": {
            "category": "Usage",
            "isEnabledByDefault": true,
            "typeName": "InstantiateArgumentExceptionsCorrectlyAnalyzer",
            "languages": [
              "C#",
              "Visual Basic"
            ],
            "tags": [
              "PortedFromFxCop",
              "Telemetry",
              "EnabledRuleInAggressiveMode"
            ]
          }
        },
        "CA2211": {
          "id": "CA2211",
          "shortDescription": "Non-constant fields should not be visible",
          "fullDescription": "Static fields that are neither constants nor read-only are not thread-safe. Access to such a field must be carefully controlled and requires advanced programming techniques to synchronize access to the class object.",
          "defaultLevel": "note",
          "helpUri": "https://docs.microsoft.com/dotnet/fundamentals/code-analysis/quality-rules/ca2211",
          "properties": {
            "category": "Usage",
            "isEnabledByDefault": true,
            "typeName": "NonConstantFieldsShouldNotBeVisibleAnalyzer",
            "languages": [
              "C#",
              "Visual Basic"
            ],
            "tags": [
              "PortedFromFxCop",
              "Telemetry",
              "EnabledRuleInAggressiveMode"
            ]
          }
        },
        "CA2213": {
          "id": "CA2213",
          "shortDescription": "Disposable fields should be disposed",
          "fullDescription": "A type that implements System.IDisposable declares fields that are of types that also implement IDisposable. The Dispose method of the field is not called by the Dispose method of the declaring type. To fix a violation of this rule, call Dispose on fields that are of types that implement IDisposable if you are responsible for allocating and releasing the unmanaged resources held by the field.",
          "defaultLevel": "warning",
          "helpUri": "https://docs.microsoft.com/dotnet/fundamentals/code-analysis/quality-rules/ca2213",
          "properties": {
            "category": "Usage",
            "isEnabledByDefault": false,
            "typeName": "DisposableFieldsShouldBeDisposed",
            "languages": [
              "C#",
              "Visual Basic"
            ],
            "tags": [
              "PortedFromFxCop",
              "Dataflow",
              "Telemetry",
              "EnabledRuleInAggressiveMode"
            ]
          }
        },
        "CA2214": {
          "id": "CA2214",
          "shortDescription": "Do not call overridable methods in constructors",
          "fullDescription": "Virtual methods defined on the class should not be called from constructors. If a derived class has overridden the method, the derived class version will be called (before the derived class constructor is called).",
          "defaultLevel": "warning",
          "helpUri": "https://docs.microsoft.com/dotnet/fundamentals/code-analysis/quality-rules/ca2214",
          "properties": {
            "category": "Usage",
            "isEnabledByDefault": false,
            "typeName": "DoNotCallOverridableMethodsInConstructorsAnalyzer",
            "languages": [
              "C#",
              "Visual Basic"
            ],
            "tags": [
              "PortedFromFxCop",
              "Telemetry",
              "EnabledRuleInAggressiveMode"
            ]
          }
        },
        "CA2215": {
          "id": "CA2215",
          "shortDescription": "Dispose methods should call base class dispose",
          "fullDescription": "A type that implements System.IDisposable inherits from a type that also implements IDisposable. The Dispose method of the inheriting type does not call the Dispose method of the parent type. To fix a violation of this rule, call base.Dispose in your Dispose method.",
          "defaultLevel": "hidden",
          "helpUri": "https://docs.microsoft.com/dotnet/fundamentals/code-analysis/quality-rules/ca2215",
          "properties": {
            "category": "Usage",
            "isEnabledByDefault": true,
            "typeName": "DisposeMethodsShouldCallBaseClassDispose",
            "languages": [
              "C#",
              "Visual Basic"
            ],
            "tags": [
              "PortedFromFxCop",
              "Telemetry",
              "EnabledRuleInAggressiveMode"
            ]
          }
        },
        "CA2216": {
          "id": "CA2216",
          "shortDescription": "Disposable types should declare finalizer",
          "fullDescription": "A type that implements System.IDisposable and has fields that suggest the use of unmanaged resources does not implement a finalizer, as described by Object.Finalize.",
          "defaultLevel": "warning",
          "helpUri": "https://docs.microsoft.com/dotnet/fundamentals/code-analysis/quality-rules/ca2216",
          "properties": {
            "category": "Usage",
            "isEnabledByDefault": false,
            "typeName": "DisposableTypesShouldDeclareFinalizerAnalyzer",
            "languages": [
              "C#",
              "Visual Basic"
            ],
            "tags": [
              "PortedFromFxCop",
              "Telemetry",
              "EnabledRuleInAggressiveMode"
            ]
          }
        },
        "CA2217": {
          "id": "CA2217",
          "shortDescription": "Do not mark enums with FlagsAttribute",
          "fullDescription": "An externally visible enumeration is marked by using FlagsAttribute, and it has one or more values that are not powers of two or a combination of the other defined values on the enumeration.",
          "defaultLevel": "warning",
          "helpUri": "https://docs.microsoft.com/dotnet/fundamentals/code-analysis/quality-rules/ca2217",
          "properties": {
            "category": "Usage",
            "isEnabledByDefault": false,
            "typeName": "EnumWithFlagsAttributeAnalyzer",
            "languages": [
              "C#",
              "Visual Basic"
            ],
            "tags": [
              "PortedFromFxCop",
              "Telemetry",
              "EnabledRuleInAggressiveMode"
            ]
          }
        },
        "CA2219": {
          "id": "CA2219",
          "shortDescription": "Do not raise exceptions in finally clauses",
          "fullDescription": "When an exception is raised in a finally clause, the new exception hides the active exception. This makes the original error difficult to detect and debug.",
          "defaultLevel": "note",
          "helpUri": "https://docs.microsoft.com/dotnet/fundamentals/code-analysis/quality-rules/ca2219",
          "properties": {
            "category": "Usage",
            "isEnabledByDefault": true,
            "typeName": "DoNotRaiseExceptionsInExceptionClausesAnalyzer",
            "languages": [
              "C#",
              "Visual Basic"
            ],
            "tags": [
              "PortedFromFxCop",
              "Telemetry",
              "EnabledRuleInAggressiveMode"
            ]
          }
        },
        "CA2225": {
          "id": "CA2225",
          "shortDescription": "Operator overloads have named alternates",
          "fullDescription": "An operator overload was detected, and the expected named alternative method was not found. The named alternative member provides access to the same functionality as the operator and is provided for developers who program in languages that do not support overloaded operators.",
          "defaultLevel": "warning",
          "helpUri": "https://docs.microsoft.com/dotnet/fundamentals/code-analysis/quality-rules/ca2225",
          "properties": {
            "category": "Usage",
            "isEnabledByDefault": false,
            "typeName": "OperatorOverloadsHaveNamedAlternatesAnalyzer",
            "languages": [
              "C#",
              "Visual Basic"
            ],
            "tags": [
              "PortedFromFxCop",
              "Telemetry",
              "EnabledRuleInAggressiveMode"
            ]
          }
        },
        "CA2226": {
          "id": "CA2226",
          "shortDescription": "Operators should have symmetrical overloads",
          "fullDescription": "A type implements the equality or inequality operator and does not implement the opposite operator.",
          "defaultLevel": "warning",
          "helpUri": "https://docs.microsoft.com/dotnet/fundamentals/code-analysis/quality-rules/ca2226",
          "properties": {
            "category": "Usage",
            "isEnabledByDefault": false,
            "typeName": "OperatorsShouldHaveSymmetricalOverloadsAnalyzer",
            "languages": [
              "C#",
              "Visual Basic"
            ],
            "tags": [
              "PortedFromFxCop",
              "Telemetry",
              "EnabledRuleInAggressiveMode"
            ]
          }
        },
        "CA2227": {
          "id": "CA2227",
          "shortDescription": "Collection properties should be read only",
          "fullDescription": "A writable collection property allows a user to replace the collection with a different collection. A read-only property stops the collection from being replaced but still allows the individual members to be set.",
          "defaultLevel": "warning",
          "helpUri": "https://docs.microsoft.com/dotnet/fundamentals/code-analysis/quality-rules/ca2227",
          "properties": {
            "category": "Usage",
            "isEnabledByDefault": false,
            "typeName": "CollectionPropertiesShouldBeReadOnlyAnalyzer",
            "languages": [
              "C#",
              "Visual Basic"
            ],
            "tags": [
              "PortedFromFxCop",
              "Telemetry",
              "EnabledRuleInAggressiveMode"
            ]
          }
        },
        "CA2229": {
          "id": "CA2229",
          "shortDescription": "Implement serialization constructors",
          "fullDescription": "To fix a violation of this rule, implement the serialization constructor. For a sealed class, make the constructor private; otherwise, make it protected.",
          "defaultLevel": "hidden",
          "helpUri": "https://docs.microsoft.com/dotnet/fundamentals/code-analysis/quality-rules/ca2229",
          "properties": {
            "category": "Usage",
            "isEnabledByDefault": true,
            "typeName": "SerializationRulesDiagnosticAnalyzer",
            "languages": [
              "C#",
              "Visual Basic"
            ],
            "tags": [
              "PortedFromFxCop",
              "Telemetry",
              "EnabledRuleInAggressiveMode"
            ]
          }
        },
        "CA2231": {
          "id": "CA2231",
          "shortDescription": "Overload operator equals on overriding value type Equals",
          "fullDescription": "In most programming languages there is no default implementation of the equality operator (==) for value types. If your programming language supports operator overloads, you should consider implementing the equality operator. Its behavior should be identical to that of Equals.",
          "defaultLevel": "note",
          "helpUri": "https://docs.microsoft.com/dotnet/fundamentals/code-analysis/quality-rules/ca2231",
          "properties": {
            "category": "Usage",
            "isEnabledByDefault": true,
            "typeName": "OverloadOperatorEqualsOnOverridingValueTypeEqualsAnalyzer",
            "languages": [
              "C#",
              "Visual Basic"
            ],
            "tags": [
              "PortedFromFxCop",
              "Telemetry",
              "EnabledRuleInAggressiveMode"
            ]
          }
        },
        "CA2235": {
          "id": "CA2235",
          "shortDescription": "Mark all non-serializable fields",
          "fullDescription": "An instance field of a type that is not serializable is declared in a type that is serializable.",
          "defaultLevel": "warning",
          "helpUri": "https://docs.microsoft.com/dotnet/fundamentals/code-analysis/quality-rules/ca2235",
          "properties": {
            "category": "Usage",
            "isEnabledByDefault": false,
            "typeName": "SerializationRulesDiagnosticAnalyzer",
            "languages": [
              "C#",
              "Visual Basic"
            ],
            "tags": [
              "PortedFromFxCop",
              "Telemetry",
              "EnabledRuleInAggressiveMode"
            ]
          }
        },
        "CA2237": {
          "id": "CA2237",
          "shortDescription": "Mark ISerializable types with serializable",
          "fullDescription": "To be recognized by the common language runtime as serializable, types must be marked by using the SerializableAttribute attribute even when the type uses a custom serialization routine through implementation of the ISerializable interface.",
          "defaultLevel": "warning",
          "helpUri": "https://docs.microsoft.com/dotnet/fundamentals/code-analysis/quality-rules/ca2237",
          "properties": {
            "category": "Usage",
            "isEnabledByDefault": false,
            "typeName": "SerializationRulesDiagnosticAnalyzer",
            "languages": [
              "C#",
              "Visual Basic"
            ],
            "tags": [
              "PortedFromFxCop",
              "Telemetry",
              "EnabledRuleInAggressiveMode"
            ]
          }
        },
        "CA2241": {
          "id": "CA2241",
          "shortDescription": "Provide correct arguments to formatting methods",
          "fullDescription": "The format argument that is passed to System.String.Format does not contain a format item that corresponds to each object argument, or vice versa.",
          "defaultLevel": "note",
          "helpUri": "https://docs.microsoft.com/dotnet/fundamentals/code-analysis/quality-rules/ca2241",
          "properties": {
            "category": "Usage",
            "isEnabledByDefault": true,
            "typeName": "ProvideCorrectArgumentsToFormattingMethodsAnalyzer",
            "languages": [
              "C#",
              "Visual Basic"
            ],
            "tags": [
              "PortedFromFxCop",
              "Telemetry",
              "EnabledRuleInAggressiveMode"
            ]
          }
        },
        "CA2242": {
          "id": "CA2242",
          "shortDescription": "Test for NaN correctly",
          "fullDescription": "This expression tests a value against Single.Nan or Double.Nan. Use Single.IsNan(Single) or Double.IsNan(Double) to test the value.",
          "defaultLevel": "note",
          "helpUri": "https://docs.microsoft.com/dotnet/fundamentals/code-analysis/quality-rules/ca2242",
          "properties": {
            "category": "Usage",
            "isEnabledByDefault": true,
            "typeName": "TestForNaNCorrectlyAnalyzer",
            "languages": [
              "C#",
              "Visual Basic"
            ],
            "tags": [
              "PortedFromFxCop",
              "Telemetry",
              "EnabledRuleInAggressiveMode"
            ]
          }
        },
        "CA2243": {
          "id": "CA2243",
          "shortDescription": "Attribute string literals should parse correctly",
          "fullDescription": "The string literal parameter of an attribute does not parse correctly for a URL, a GUID, or a version.",
          "defaultLevel": "warning",
          "helpUri": "https://docs.microsoft.com/dotnet/fundamentals/code-analysis/quality-rules/ca2243",
          "properties": {
            "category": "Usage",
            "isEnabledByDefault": false,
            "typeName": "AttributeStringLiteralsShouldParseCorrectlyAnalyzer",
            "languages": [
              "C#",
              "Visual Basic"
            ],
            "tags": [
              "PortedFromFxCop",
              "Telemetry",
              "EnabledRuleInAggressiveMode"
            ]
          }
        },
        "CA2244": {
          "id": "CA2244",
          "shortDescription": "Do not duplicate indexed element initializations",
          "fullDescription": "Indexed elements in objects initializers must initialize unique elements. A duplicate index might overwrite a previous element initialization.",
          "defaultLevel": "note",
          "helpUri": "https://docs.microsoft.com/dotnet/fundamentals/code-analysis/quality-rules/ca2244",
          "properties": {
            "category": "Usage",
            "isEnabledByDefault": true,
            "typeName": "AvoidDuplicateElementInitialization",
            "languages": [
              "C#"
            ],
            "tags": [
              "Telemetry",
              "EnabledRuleInAggressiveMode"
            ]
          }
        },
        "CA2245": {
          "id": "CA2245",
          "shortDescription": "Do not assign a property to itself",
          "fullDescription": "The property {0} should not be assigned to itself",
          "defaultLevel": "note",
          "helpUri": "https://docs.microsoft.com/dotnet/fundamentals/code-analysis/quality-rules/ca2245",
          "properties": {
            "category": "Usage",
            "isEnabledByDefault": true,
            "typeName": "AvoidPropertySelfAssignment",
            "languages": [
              "C#",
              "Visual Basic"
            ],
            "tags": [
              "Telemetry",
              "EnabledRuleInAggressiveMode"
            ]
          }
        },
        "CA2246": {
          "id": "CA2246",
          "shortDescription": "Assigning symbol and its member in the same statement",
          "fullDescription": "Assigning to a symbol and its member (field/property) in the same statement is not recommended. It is not clear if the member access was intended to use symbol's old value prior to the assignment or new value from the assignment in this statement. For clarity, consider splitting the assignments into separate statements.",
          "defaultLevel": "note",
          "helpUri": "https://docs.microsoft.com/dotnet/fundamentals/code-analysis/quality-rules/ca2246",
          "properties": {
            "category": "Usage",
            "isEnabledByDefault": true,
            "typeName": "AssigningSymbolAndItsMemberInSameStatement",
            "languages": [
              "C#"
            ],
            "tags": [
              "Telemetry",
              "EnabledRuleInAggressiveMode"
            ]
          }
        },
        "CA2247": {
          "id": "CA2247",
          "shortDescription": "Argument passed to TaskCompletionSource constructor should be TaskCreationOptions enum instead of TaskContinuationOptions enum",
          "fullDescription": "TaskCompletionSource has constructors that take TaskCreationOptions that control the underlying Task, and constructors that take object state that's stored in the task.  Accidentally passing a TaskContinuationOptions instead of a TaskCreationOptions will result in the call treating the options as state.",
          "defaultLevel": "warning",
          "helpUri": "https://docs.microsoft.com/dotnet/fundamentals/code-analysis/quality-rules/ca2247",
          "properties": {
            "category": "Usage",
            "isEnabledByDefault": true,
            "typeName": "DoNotCreateTaskCompletionSourceWithWrongArguments",
            "languages": [
              "C#",
              "Visual Basic"
            ],
            "tags": [
              "Telemetry",
              "EnabledRuleInAggressiveMode"
            ]
          }
        },
        "CA2248": {
          "id": "CA2248",
          "shortDescription": "Provide correct 'enum' argument to 'Enum.HasFlag'",
          "fullDescription": "'Enum.HasFlag' method expects the 'enum' argument to be of the same 'enum' type as the instance on which the method is invoked and that this 'enum' is marked with 'System.FlagsAttribute'. If these are different 'enum' types, an unhandled exception will be thrown at runtime. If the 'enum' type is not marked with 'System.FlagsAttribute' the call will always return 'false' at runtime.",
          "defaultLevel": "note",
          "helpUri": "https://docs.microsoft.com/dotnet/fundamentals/code-analysis/quality-rules/ca2248",
          "properties": {
            "category": "Usage",
            "isEnabledByDefault": true,
            "typeName": "ProvideCorrectArgumentToEnumHasFlag",
            "languages": [
              "C#",
              "Visual Basic"
            ],
            "tags": [
              "Telemetry",
              "EnabledRuleInAggressiveMode"
            ]
          }
        },
        "CA2249": {
          "id": "CA2249",
          "shortDescription": "Consider using 'string.Contains' instead of 'string.IndexOf'",
          "fullDescription": "Calls to 'string.IndexOf' where the result is used to check for the presence/absence of a substring can be replaced by 'string.Contains'.",
          "defaultLevel": "note",
          "helpUri": "https://docs.microsoft.com/dotnet/fundamentals/code-analysis/quality-rules/ca2249",
          "properties": {
            "category": "Usage",
            "isEnabledByDefault": true,
            "typeName": "PreferStringContainsOverIndexOfAnalyzer",
            "languages": [
              "C#",
              "Visual Basic"
            ],
            "tags": [
              "Telemetry",
              "EnabledRuleInAggressiveMode"
            ]
          }
        },
        "CA2250": {
          "id": "CA2250",
          "shortDescription": "Use 'ThrowIfCancellationRequested'",
          "fullDescription": "'ThrowIfCancellationRequested' automatically checks whether the token has been canceled, and throws an 'OperationCanceledException' if it has.",
          "defaultLevel": "note",
          "helpUri": "https://docs.microsoft.com/dotnet/fundamentals/code-analysis/quality-rules/ca2250",
          "properties": {
            "category": "Usage",
            "isEnabledByDefault": true,
            "typeName": "UseCancellationTokenThrowIfCancellationRequested",
            "languages": [
              "C#",
              "Visual Basic"
            ],
            "tags": [
              "Telemetry",
              "EnabledRuleInAggressiveMode"
            ]
          }
        },
        "CA2251": {
          "id": "CA2251",
<<<<<<< HEAD
          "shortDescription": "Possible missing interpolation token",
          "fullDescription": "This string literal uses composite formatting but is not an interpolated string. Did you miss the '$' prefix?",
          "defaultLevel": "note",
=======
          "shortDescription": "Use 'string.Equals'",
          "fullDescription": "It is both clearer and likely faster to use 'string.Equals' instead of comparing the result of 'string.Compare' to zero.",
          "defaultLevel": "hidden",
>>>>>>> 19af4478
          "helpUri": "https://docs.microsoft.com/dotnet/fundamentals/code-analysis/quality-rules/ca2251",
          "properties": {
            "category": "Usage",
            "isEnabledByDefault": true,
<<<<<<< HEAD
            "typeName": "AddMissingInterpolationTokenAnalyzer",
=======
            "typeName": "UseStringEqualsOverStringCompare",
            "languages": [
              "C#",
              "Visual Basic"
            ],
            "tags": [
              "Telemetry",
              "EnabledRuleInAggressiveMode"
            ]
          }
        },
        "CA2252": {
          "id": "CA2252",
          "shortDescription": "This API requires opting into preview features",
          "fullDescription": "An assembly has to opt into preview features before using them.",
          "defaultLevel": "note",
          "helpUri": "https://docs.microsoft.com/dotnet/fundamentals/code-analysis/quality-rules/ca2252",
          "properties": {
            "category": "Usage",
            "isEnabledByDefault": true,
            "typeName": "DetectPreviewFeatureAnalyzer",
>>>>>>> 19af4478
            "languages": [
              "C#",
              "Visual Basic"
            ],
            "tags": [
              "Telemetry",
              "EnabledRuleInAggressiveMode"
            ]
          }
        },
        "CA2300": {
          "id": "CA2300",
          "shortDescription": "Do not use insecure deserializer BinaryFormatter",
          "fullDescription": "The method '{0}' is insecure when deserializing untrusted data.  If you need to instead detect BinaryFormatter deserialization without a SerializationBinder set, then disable rule CA2300, and enable rules CA2301 and CA2302.",
          "defaultLevel": "warning",
          "helpUri": "https://docs.microsoft.com/dotnet/fundamentals/code-analysis/quality-rules/ca2300",
          "properties": {
            "category": "Security",
            "isEnabledByDefault": false,
            "typeName": "DoNotUseInsecureDeserializerBinaryFormatterMethods",
            "languages": [
              "C#",
              "Visual Basic"
            ],
            "tags": [
              "Telemetry",
              "EnabledRuleInAggressiveMode"
            ]
          }
        },
        "CA2301": {
          "id": "CA2301",
          "shortDescription": "Do not call BinaryFormatter.Deserialize without first setting BinaryFormatter.Binder",
          "fullDescription": "The method '{0}' is insecure when deserializing untrusted data without a SerializationBinder to restrict the type of objects in the deserialized object graph.",
          "defaultLevel": "warning",
          "helpUri": "https://docs.microsoft.com/dotnet/fundamentals/code-analysis/quality-rules/ca2301",
          "properties": {
            "category": "Security",
            "isEnabledByDefault": false,
            "typeName": "DoNotUseInsecureDeserializerBinaryFormatterWithoutBinder",
            "languages": [
              "C#",
              "Visual Basic"
            ],
            "tags": [
              "Dataflow",
              "Telemetry",
              "EnabledRuleInAggressiveMode",
              "CompilationEnd"
            ]
          }
        },
        "CA2302": {
          "id": "CA2302",
          "shortDescription": "Ensure BinaryFormatter.Binder is set before calling BinaryFormatter.Deserialize",
          "fullDescription": "The method '{0}' is insecure when deserializing untrusted data without a SerializationBinder to restrict the type of objects in the deserialized object graph.",
          "defaultLevel": "warning",
          "helpUri": "https://docs.microsoft.com/dotnet/fundamentals/code-analysis/quality-rules/ca2302",
          "properties": {
            "category": "Security",
            "isEnabledByDefault": false,
            "typeName": "DoNotUseInsecureDeserializerBinaryFormatterWithoutBinder",
            "languages": [
              "C#",
              "Visual Basic"
            ],
            "tags": [
              "Dataflow",
              "Telemetry",
              "EnabledRuleInAggressiveMode",
              "CompilationEnd"
            ]
          }
        },
        "CA2305": {
          "id": "CA2305",
          "shortDescription": "Do not use insecure deserializer LosFormatter",
          "fullDescription": "The method '{0}' is insecure when deserializing untrusted data.",
          "defaultLevel": "warning",
          "helpUri": "https://docs.microsoft.com/dotnet/fundamentals/code-analysis/quality-rules/ca2305",
          "properties": {
            "category": "Security",
            "isEnabledByDefault": false,
            "typeName": "DoNotUseInsecureDeserializerLosFormatter",
            "languages": [
              "C#",
              "Visual Basic"
            ],
            "tags": [
              "Telemetry",
              "EnabledRuleInAggressiveMode"
            ]
          }
        },
        "CA2310": {
          "id": "CA2310",
          "shortDescription": "Do not use insecure deserializer NetDataContractSerializer",
          "fullDescription": "The method '{0}' is insecure when deserializing untrusted data.  If you need to instead detect NetDataContractSerializer deserialization without a SerializationBinder set, then disable rule CA2310, and enable rules CA2311 and CA2312.",
          "defaultLevel": "warning",
          "helpUri": "https://docs.microsoft.com/dotnet/fundamentals/code-analysis/quality-rules/ca2310",
          "properties": {
            "category": "Security",
            "isEnabledByDefault": false,
            "typeName": "DoNotUseInsecureDeserializerNetDataContractSerializerMethods",
            "languages": [
              "C#",
              "Visual Basic"
            ],
            "tags": [
              "Telemetry",
              "EnabledRuleInAggressiveMode"
            ]
          }
        },
        "CA2311": {
          "id": "CA2311",
          "shortDescription": "Do not deserialize without first setting NetDataContractSerializer.Binder",
          "fullDescription": "The method '{0}' is insecure when deserializing untrusted data without a SerializationBinder to restrict the type of objects in the deserialized object graph.",
          "defaultLevel": "warning",
          "helpUri": "https://docs.microsoft.com/dotnet/fundamentals/code-analysis/quality-rules/ca2311",
          "properties": {
            "category": "Security",
            "isEnabledByDefault": false,
            "typeName": "DoNotUseInsecureDeserializerNetDataContractSerializerWithoutBinder",
            "languages": [
              "C#",
              "Visual Basic"
            ],
            "tags": [
              "Dataflow",
              "Telemetry",
              "EnabledRuleInAggressiveMode",
              "CompilationEnd"
            ]
          }
        },
        "CA2312": {
          "id": "CA2312",
          "shortDescription": "Ensure NetDataContractSerializer.Binder is set before deserializing",
          "fullDescription": "The method '{0}' is insecure when deserializing untrusted data without a SerializationBinder to restrict the type of objects in the deserialized object graph.",
          "defaultLevel": "warning",
          "helpUri": "https://docs.microsoft.com/dotnet/fundamentals/code-analysis/quality-rules/ca2312",
          "properties": {
            "category": "Security",
            "isEnabledByDefault": false,
            "typeName": "DoNotUseInsecureDeserializerNetDataContractSerializerWithoutBinder",
            "languages": [
              "C#",
              "Visual Basic"
            ],
            "tags": [
              "Dataflow",
              "Telemetry",
              "EnabledRuleInAggressiveMode",
              "CompilationEnd"
            ]
          }
        },
        "CA2315": {
          "id": "CA2315",
          "shortDescription": "Do not use insecure deserializer ObjectStateFormatter",
          "fullDescription": "The method '{0}' is insecure when deserializing untrusted data.",
          "defaultLevel": "warning",
          "helpUri": "https://docs.microsoft.com/dotnet/fundamentals/code-analysis/quality-rules/ca2315",
          "properties": {
            "category": "Security",
            "isEnabledByDefault": false,
            "typeName": "DoNotUseInsecureDeserializerObjectStateFormatter",
            "languages": [
              "C#",
              "Visual Basic"
            ],
            "tags": [
              "Telemetry",
              "EnabledRuleInAggressiveMode"
            ]
          }
        },
        "CA2321": {
          "id": "CA2321",
          "shortDescription": "Do not deserialize with JavaScriptSerializer using a SimpleTypeResolver",
          "fullDescription": "The method '{0}' is insecure when deserializing untrusted data with a JavaScriptSerializer initialized with a SimpleTypeResolver. Initialize JavaScriptSerializer without a JavaScriptTypeResolver specified, or initialize with a JavaScriptTypeResolver that limits the types of objects in the deserialized object graph.",
          "defaultLevel": "warning",
          "helpUri": "https://docs.microsoft.com/dotnet/fundamentals/code-analysis/quality-rules/ca2321",
          "properties": {
            "category": "Security",
            "isEnabledByDefault": false,
            "typeName": "DoNotUseInsecureDeserializerJavaScriptSerializerWithSimpleTypeResolver",
            "languages": [
              "C#",
              "Visual Basic"
            ],
            "tags": [
              "Dataflow",
              "Telemetry",
              "EnabledRuleInAggressiveMode",
              "CompilationEnd"
            ]
          }
        },
        "CA2322": {
          "id": "CA2322",
          "shortDescription": "Ensure JavaScriptSerializer is not initialized with SimpleTypeResolver before deserializing",
          "fullDescription": "The method '{0}' is insecure when deserializing untrusted data with a JavaScriptSerializer initialized with a SimpleTypeResolver. Ensure that the JavaScriptSerializer is initialized without a JavaScriptTypeResolver specified, or initialized with a JavaScriptTypeResolver that limits the types of objects in the deserialized object graph.",
          "defaultLevel": "warning",
          "helpUri": "https://docs.microsoft.com/dotnet/fundamentals/code-analysis/quality-rules/ca2322",
          "properties": {
            "category": "Security",
            "isEnabledByDefault": false,
            "typeName": "DoNotUseInsecureDeserializerJavaScriptSerializerWithSimpleTypeResolver",
            "languages": [
              "C#",
              "Visual Basic"
            ],
            "tags": [
              "Dataflow",
              "Telemetry",
              "EnabledRuleInAggressiveMode",
              "CompilationEnd"
            ]
          }
        },
        "CA2326": {
          "id": "CA2326",
          "shortDescription": "Do not use TypeNameHandling values other than None",
          "fullDescription": "Deserializing JSON when using a TypeNameHandling value other than None can be insecure.  If you need to instead detect Json.NET deserialization when a SerializationBinder isn't specified, then disable rule CA2326, and enable rules CA2327, CA2328, CA2329, and CA2330.",
          "defaultLevel": "warning",
          "helpUri": "https://docs.microsoft.com/dotnet/fundamentals/code-analysis/quality-rules/ca2326",
          "properties": {
            "category": "Security",
            "isEnabledByDefault": false,
            "typeName": "JsonNetTypeNameHandling",
            "languages": [
              "C#",
              "Visual Basic"
            ],
            "tags": [
              "Telemetry",
              "EnabledRuleInAggressiveMode"
            ]
          }
        },
        "CA2327": {
          "id": "CA2327",
          "shortDescription": "Do not use insecure JsonSerializerSettings",
          "fullDescription": "When deserializing untrusted input, allowing arbitrary types to be deserialized is insecure.  When using JsonSerializerSettings, use TypeNameHandling.None, or for values other than None, restrict deserialized types with a SerializationBinder.",
          "defaultLevel": "warning",
          "helpUri": "https://docs.microsoft.com/dotnet/fundamentals/code-analysis/quality-rules/ca2327",
          "properties": {
            "category": "Security",
            "isEnabledByDefault": false,
            "typeName": "DoNotUseInsecureSettingsForJsonNet",
            "languages": [
              "C#",
              "Visual Basic"
            ],
            "tags": [
              "Dataflow",
              "Telemetry",
              "EnabledRuleInAggressiveMode",
              "CompilationEnd"
            ]
          }
        },
        "CA2328": {
          "id": "CA2328",
          "shortDescription": "Ensure that JsonSerializerSettings are secure",
          "fullDescription": "When deserializing untrusted input, allowing arbitrary types to be deserialized is insecure.  When using JsonSerializerSettings, ensure TypeNameHandling.None is specified, or for values other than None, ensure a SerializationBinder is specified to restrict deserialized types.",
          "defaultLevel": "warning",
          "helpUri": "https://docs.microsoft.com/dotnet/fundamentals/code-analysis/quality-rules/ca2328",
          "properties": {
            "category": "Security",
            "isEnabledByDefault": false,
            "typeName": "DoNotUseInsecureSettingsForJsonNet",
            "languages": [
              "C#",
              "Visual Basic"
            ],
            "tags": [
              "Dataflow",
              "Telemetry",
              "EnabledRuleInAggressiveMode",
              "CompilationEnd"
            ]
          }
        },
        "CA2329": {
          "id": "CA2329",
          "shortDescription": "Do not deserialize with JsonSerializer using an insecure configuration",
          "fullDescription": "When deserializing untrusted input, allowing arbitrary types to be deserialized is insecure. When using deserializing JsonSerializer, use TypeNameHandling.None, or for values other than None, restrict deserialized types with a SerializationBinder.",
          "defaultLevel": "warning",
          "helpUri": "https://docs.microsoft.com/dotnet/fundamentals/code-analysis/quality-rules/ca2329",
          "properties": {
            "category": "Security",
            "isEnabledByDefault": false,
            "typeName": "DoNotUseInsecureDeserializerJsonNetWithoutBinder",
            "languages": [
              "C#",
              "Visual Basic"
            ],
            "tags": [
              "Dataflow",
              "Telemetry",
              "EnabledRuleInAggressiveMode",
              "CompilationEnd"
            ]
          }
        },
        "CA2330": {
          "id": "CA2330",
          "shortDescription": "Ensure that JsonSerializer has a secure configuration when deserializing",
          "fullDescription": "When deserializing untrusted input, allowing arbitrary types to be deserialized is insecure. When using deserializing JsonSerializer, use TypeNameHandling.None, or for values other than None, restrict deserialized types with a SerializationBinder.",
          "defaultLevel": "warning",
          "helpUri": "https://docs.microsoft.com/dotnet/fundamentals/code-analysis/quality-rules/ca2330",
          "properties": {
            "category": "Security",
            "isEnabledByDefault": false,
            "typeName": "DoNotUseInsecureDeserializerJsonNetWithoutBinder",
            "languages": [
              "C#",
              "Visual Basic"
            ],
            "tags": [
              "Dataflow",
              "Telemetry",
              "EnabledRuleInAggressiveMode",
              "CompilationEnd"
            ]
          }
        },
        "CA2350": {
          "id": "CA2350",
          "shortDescription": "Do not use DataTable.ReadXml() with untrusted data",
          "fullDescription": "The method '{0}' is insecure when deserializing untrusted data",
          "defaultLevel": "warning",
          "helpUri": "https://docs.microsoft.com/dotnet/fundamentals/code-analysis/quality-rules/ca2350",
          "properties": {
            "category": "Security",
            "isEnabledByDefault": false,
            "typeName": "DoNotUseDataTableReadXml",
            "languages": [
              "C#",
              "Visual Basic"
            ],
            "tags": [
              "Telemetry",
              "EnabledRuleInAggressiveMode"
            ]
          }
        },
        "CA2351": {
          "id": "CA2351",
          "shortDescription": "Do not use DataSet.ReadXml() with untrusted data",
          "fullDescription": "The method '{0}' is insecure when deserializing untrusted data",
          "defaultLevel": "warning",
          "helpUri": "https://docs.microsoft.com/dotnet/fundamentals/code-analysis/quality-rules/ca2351",
          "properties": {
            "category": "Security",
            "isEnabledByDefault": false,
            "typeName": "DoNotUseDataSetReadXml",
            "languages": [
              "C#",
              "Visual Basic"
            ],
            "tags": [
              "Telemetry",
              "EnabledRuleInAggressiveMode"
            ]
          }
        },
        "CA2361": {
          "id": "CA2361",
          "shortDescription": "Ensure auto-generated class containing DataSet.ReadXml() is not used with untrusted data",
          "fullDescription": "The method '{0}' is insecure when deserializing untrusted data. Make sure that auto-generated class containing the '{0}' call is not deserialized with untrusted data.",
          "defaultLevel": "warning",
          "helpUri": "https://docs.microsoft.com/dotnet/fundamentals/code-analysis/quality-rules/ca2361",
          "properties": {
            "category": "Security",
            "isEnabledByDefault": false,
            "typeName": "DoNotUseDataSetReadXml",
            "languages": [
              "C#",
              "Visual Basic"
            ],
            "tags": [
              "Telemetry",
              "EnabledRuleInAggressiveMode"
            ]
          }
        },
        "CA3001": {
          "id": "CA3001",
          "shortDescription": "Review code for SQL injection vulnerabilities",
          "fullDescription": "Potential SQL injection vulnerability was found where '{0}' in method '{1}' may be tainted by user-controlled data from '{2}' in method '{3}'.",
          "defaultLevel": "warning",
          "helpUri": "https://docs.microsoft.com/dotnet/fundamentals/code-analysis/quality-rules/ca3001",
          "properties": {
            "category": "Security",
            "isEnabledByDefault": false,
            "typeName": "ReviewCodeForSqlInjectionVulnerabilities",
            "languages": [
              "C#",
              "Visual Basic"
            ],
            "tags": [
              "Dataflow",
              "Telemetry",
              "EnabledRuleInAggressiveMode"
            ]
          }
        },
        "CA3002": {
          "id": "CA3002",
          "shortDescription": "Review code for XSS vulnerabilities",
          "fullDescription": "Potential cross-site scripting (XSS) vulnerability was found where '{0}' in method '{1}' may be tainted by user-controlled data from '{2}' in method '{3}'.",
          "defaultLevel": "warning",
          "helpUri": "https://docs.microsoft.com/dotnet/fundamentals/code-analysis/quality-rules/ca3002",
          "properties": {
            "category": "Security",
            "isEnabledByDefault": false,
            "typeName": "ReviewCodeForXssVulnerabilities",
            "languages": [
              "C#",
              "Visual Basic"
            ],
            "tags": [
              "Dataflow",
              "Telemetry",
              "EnabledRuleInAggressiveMode"
            ]
          }
        },
        "CA3003": {
          "id": "CA3003",
          "shortDescription": "Review code for file path injection vulnerabilities",
          "fullDescription": "Potential file path injection vulnerability was found where '{0}' in method '{1}' may be tainted by user-controlled data from '{2}' in method '{3}'.",
          "defaultLevel": "warning",
          "helpUri": "https://docs.microsoft.com/dotnet/fundamentals/code-analysis/quality-rules/ca3003",
          "properties": {
            "category": "Security",
            "isEnabledByDefault": false,
            "typeName": "ReviewCodeForFilePathInjectionVulnerabilities",
            "languages": [
              "C#",
              "Visual Basic"
            ],
            "tags": [
              "Dataflow",
              "Telemetry",
              "EnabledRuleInAggressiveMode"
            ]
          }
        },
        "CA3004": {
          "id": "CA3004",
          "shortDescription": "Review code for information disclosure vulnerabilities",
          "fullDescription": "Potential information disclosure vulnerability was found where '{0}' in method '{1}' may contain unintended information from '{2}' in method '{3}'.",
          "defaultLevel": "warning",
          "helpUri": "https://docs.microsoft.com/dotnet/fundamentals/code-analysis/quality-rules/ca3004",
          "properties": {
            "category": "Security",
            "isEnabledByDefault": false,
            "typeName": "ReviewCodeForInformationDisclosureVulnerabilities",
            "languages": [
              "C#",
              "Visual Basic"
            ],
            "tags": [
              "Dataflow",
              "Telemetry",
              "EnabledRuleInAggressiveMode"
            ]
          }
        },
        "CA3005": {
          "id": "CA3005",
          "shortDescription": "Review code for LDAP injection vulnerabilities",
          "fullDescription": "Potential LDAP injection vulnerability was found where '{0}' in method '{1}' may be tainted by user-controlled data from '{2}' in method '{3}'.",
          "defaultLevel": "warning",
          "helpUri": "https://docs.microsoft.com/dotnet/fundamentals/code-analysis/quality-rules/ca3005",
          "properties": {
            "category": "Security",
            "isEnabledByDefault": false,
            "typeName": "ReviewCodeForLdapInjectionVulnerabilities",
            "languages": [
              "C#",
              "Visual Basic"
            ],
            "tags": [
              "Dataflow",
              "Telemetry",
              "EnabledRuleInAggressiveMode"
            ]
          }
        },
        "CA3006": {
          "id": "CA3006",
          "shortDescription": "Review code for process command injection vulnerabilities",
          "fullDescription": "Potential process command injection vulnerability was found where '{0}' in method '{1}' may be tainted by user-controlled data from '{2}' in method '{3}'.",
          "defaultLevel": "warning",
          "helpUri": "https://docs.microsoft.com/dotnet/fundamentals/code-analysis/quality-rules/ca3006",
          "properties": {
            "category": "Security",
            "isEnabledByDefault": false,
            "typeName": "ReviewCodeForCommandExecutionVulnerabilities",
            "languages": [
              "C#",
              "Visual Basic"
            ],
            "tags": [
              "Dataflow",
              "Telemetry",
              "EnabledRuleInAggressiveMode"
            ]
          }
        },
        "CA3007": {
          "id": "CA3007",
          "shortDescription": "Review code for open redirect vulnerabilities",
          "fullDescription": "Potential open redirect vulnerability was found where '{0}' in method '{1}' may be tainted by user-controlled data from '{2}' in method '{3}'.",
          "defaultLevel": "warning",
          "helpUri": "https://docs.microsoft.com/dotnet/fundamentals/code-analysis/quality-rules/ca3007",
          "properties": {
            "category": "Security",
            "isEnabledByDefault": false,
            "typeName": "ReviewCodeForOpenRedirectVulnerabilities",
            "languages": [
              "C#",
              "Visual Basic"
            ],
            "tags": [
              "Dataflow",
              "Telemetry",
              "EnabledRuleInAggressiveMode"
            ]
          }
        },
        "CA3008": {
          "id": "CA3008",
          "shortDescription": "Review code for XPath injection vulnerabilities",
          "fullDescription": "Potential XPath injection vulnerability was found where '{0}' in method '{1}' may be tainted by user-controlled data from '{2}' in method '{3}'.",
          "defaultLevel": "warning",
          "helpUri": "https://docs.microsoft.com/dotnet/fundamentals/code-analysis/quality-rules/ca3008",
          "properties": {
            "category": "Security",
            "isEnabledByDefault": false,
            "typeName": "ReviewCodeForXPathInjectionVulnerabilities",
            "languages": [
              "C#",
              "Visual Basic"
            ],
            "tags": [
              "Dataflow",
              "Telemetry",
              "EnabledRuleInAggressiveMode"
            ]
          }
        },
        "CA3009": {
          "id": "CA3009",
          "shortDescription": "Review code for XML injection vulnerabilities",
          "fullDescription": "Potential XML injection vulnerability was found where '{0}' in method '{1}' may be tainted by user-controlled data from '{2}' in method '{3}'.",
          "defaultLevel": "warning",
          "helpUri": "https://docs.microsoft.com/dotnet/fundamentals/code-analysis/quality-rules/ca3009",
          "properties": {
            "category": "Security",
            "isEnabledByDefault": false,
            "typeName": "ReviewCodeForXmlInjectionVulnerabilities",
            "languages": [
              "C#",
              "Visual Basic"
            ],
            "tags": [
              "Dataflow",
              "Telemetry",
              "EnabledRuleInAggressiveMode"
            ]
          }
        },
        "CA3010": {
          "id": "CA3010",
          "shortDescription": "Review code for XAML injection vulnerabilities",
          "fullDescription": "Potential XAML injection vulnerability was found where '{0}' in method '{1}' may be tainted by user-controlled data from '{2}' in method '{3}'.",
          "defaultLevel": "warning",
          "helpUri": "https://docs.microsoft.com/dotnet/fundamentals/code-analysis/quality-rules/ca3010",
          "properties": {
            "category": "Security",
            "isEnabledByDefault": false,
            "typeName": "ReviewCodeForXamlInjectionVulnerabilities",
            "languages": [
              "C#",
              "Visual Basic"
            ],
            "tags": [
              "Dataflow",
              "Telemetry",
              "EnabledRuleInAggressiveMode"
            ]
          }
        },
        "CA3011": {
          "id": "CA3011",
          "shortDescription": "Review code for DLL injection vulnerabilities",
          "fullDescription": "Potential DLL injection vulnerability was found where '{0}' in method '{1}' may be tainted by user-controlled data from '{2}' in method '{3}'.",
          "defaultLevel": "warning",
          "helpUri": "https://docs.microsoft.com/dotnet/fundamentals/code-analysis/quality-rules/ca3011",
          "properties": {
            "category": "Security",
            "isEnabledByDefault": false,
            "typeName": "ReviewCodeForDllInjectionVulnerabilities",
            "languages": [
              "C#",
              "Visual Basic"
            ],
            "tags": [
              "Dataflow",
              "Telemetry",
              "EnabledRuleInAggressiveMode"
            ]
          }
        },
        "CA3012": {
          "id": "CA3012",
          "shortDescription": "Review code for regex injection vulnerabilities",
          "fullDescription": "Potential regex injection vulnerability was found where '{0}' in method '{1}' may be tainted by user-controlled data from '{2}' in method '{3}'.",
          "defaultLevel": "warning",
          "helpUri": "https://docs.microsoft.com/dotnet/fundamentals/code-analysis/quality-rules/ca3012",
          "properties": {
            "category": "Security",
            "isEnabledByDefault": false,
            "typeName": "ReviewCodeForRegexInjectionVulnerabilities",
            "languages": [
              "C#",
              "Visual Basic"
            ],
            "tags": [
              "Dataflow",
              "Telemetry",
              "EnabledRuleInAggressiveMode"
            ]
          }
        },
        "CA3061": {
          "id": "CA3061",
          "shortDescription": "Do Not Add Schema By URL",
          "fullDescription": "This overload of XmlSchemaCollection.Add method internally enables DTD processing on the XML reader instance used, and uses UrlResolver for resolving external XML entities. The outcome is information disclosure. Content from file system or network shares for the machine processing the XML can be exposed to attacker. In addition, an attacker can use this as a DoS vector.",
          "defaultLevel": "hidden",
          "helpUri": "https://docs.microsoft.com/dotnet/fundamentals/code-analysis/quality-rules/ca3061",
          "properties": {
            "category": "Security",
            "isEnabledByDefault": true,
            "typeName": "DoNotAddSchemaByURL",
            "languages": [
              "C#",
              "Visual Basic"
            ],
            "tags": [
              "Telemetry",
              "EnabledRuleInAggressiveMode"
            ]
          }
        },
        "CA3075": {
          "id": "CA3075",
          "shortDescription": "Insecure DTD processing in XML",
          "fullDescription": "Using XmlTextReader.Load(), creating an insecure XmlReaderSettings instance when invoking XmlReader.Create(), setting the InnerXml property of the XmlDocument and enabling DTD processing using XmlUrlResolver insecurely can lead to information disclosure. Replace it with a call to the Load() method overload that takes an XmlReader instance, use XmlReader.Create() to accept XmlReaderSettings arguments or consider explicitly setting secure values. The DataViewSettingCollectionString property of DataViewManager should always be assigned from a trusted source, the DtdProcessing property should be set to false, and the XmlResolver property should be changed to XmlSecureResolver or null. ",
          "defaultLevel": "hidden",
          "helpUri": "https://docs.microsoft.com/dotnet/fundamentals/code-analysis/quality-rules/ca3075",
          "properties": {
            "category": "Security",
            "isEnabledByDefault": true,
            "typeName": "DoNotUseInsecureDtdProcessingAnalyzer",
            "languages": [
              "C#",
              "Visual Basic"
            ],
            "tags": [
              "Telemetry",
              "EnabledRuleInAggressiveMode"
            ]
          }
        },
        "CA3076": {
          "id": "CA3076",
          "shortDescription": "Insecure XSLT script processing.",
          "fullDescription": "Providing an insecure XsltSettings instance and an insecure XmlResolver instance to XslCompiledTransform.Load method is potentially unsafe as it allows processing script within XSL, which on an untrusted XSL input may lead to malicious code execution. Either replace the insecure XsltSettings argument with XsltSettings.Default or an instance that has disabled document function and script execution, or replace the XmlResolver argument with null or an XmlSecureResolver instance. This message may be suppressed if the input is known to be from a trusted source and external resource resolution from locations that are not known in advance must be supported.",
          "defaultLevel": "hidden",
          "helpUri": "https://docs.microsoft.com/dotnet/fundamentals/code-analysis/quality-rules/ca3076",
          "properties": {
            "category": "Security",
            "isEnabledByDefault": true,
            "typeName": "DoNotUseInsecureXSLTScriptExecutionAnalyzer",
            "languages": [
              "C#",
              "Visual Basic"
            ],
            "tags": [
              "Telemetry",
              "EnabledRuleInAggressiveMode"
            ]
          }
        },
        "CA3077": {
          "id": "CA3077",
          "shortDescription": "Insecure Processing in API Design, XmlDocument and XmlTextReader",
          "fullDescription": "Enabling DTD processing on all instances derived from XmlTextReader or  XmlDocument and using XmlUrlResolver for resolving external XML entities may lead to information disclosure. Ensure to set the XmlResolver property to null, create an instance of XmlSecureResolver when processing untrusted input, or use XmlReader.Create method with a secure XmlReaderSettings argument. Unless you need to enable it, ensure the DtdProcessing property is set to false. ",
          "defaultLevel": "hidden",
          "helpUri": "https://docs.microsoft.com/dotnet/fundamentals/code-analysis/quality-rules/ca3077",
          "properties": {
            "category": "Security",
            "isEnabledByDefault": true,
            "typeName": "DoNotUseInsecureDtdProcessingInApiDesignAnalyzer",
            "languages": [
              "C#",
              "Visual Basic"
            ],
            "tags": [
              "Telemetry",
              "EnabledRuleInAggressiveMode"
            ]
          }
        },
        "CA3147": {
          "id": "CA3147",
          "shortDescription": "Mark Verb Handlers With Validate Antiforgery Token",
          "fullDescription": "Missing ValidateAntiForgeryTokenAttribute on controller action {0}",
          "defaultLevel": "hidden",
          "helpUri": "https://docs.microsoft.com/dotnet/fundamentals/code-analysis/quality-rules/ca3147",
          "properties": {
            "category": "Security",
            "isEnabledByDefault": true,
            "typeName": "MarkVerbHandlersWithValidateAntiforgeryTokenAnalyzer",
            "languages": [
              "C#",
              "Visual Basic"
            ],
            "tags": [
              "Telemetry",
              "EnabledRuleInAggressiveMode"
            ]
          }
        },
        "CA5350": {
          "id": "CA5350",
          "shortDescription": "Do Not Use Weak Cryptographic Algorithms",
          "fullDescription": "Cryptographic algorithms degrade over time as attacks become for advances to attacker get access to more computation. Depending on the type and application of this cryptographic algorithm, further degradation of the cryptographic strength of it may allow attackers to read enciphered messages, tamper with enciphered  messages, forge digital signatures, tamper with hashed content, or otherwise compromise any cryptosystem based on this algorithm. Replace encryption uses with the AES algorithm (AES-256, AES-192 and AES-128 are acceptable) with a key length greater than or equal to 128 bits. Replace hashing uses with a hashing function in the SHA-2 family, such as SHA-2 512, SHA-2 384, or SHA-2 256.",
          "defaultLevel": "hidden",
          "helpUri": "https://docs.microsoft.com/dotnet/fundamentals/code-analysis/quality-rules/ca5350",
          "properties": {
            "category": "Security",
            "isEnabledByDefault": true,
            "typeName": "DoNotUseInsecureCryptographicAlgorithmsAnalyzer",
            "languages": [
              "C#",
              "Visual Basic"
            ],
            "tags": [
              "Telemetry",
              "EnabledRuleInAggressiveMode"
            ]
          }
        },
        "CA5351": {
          "id": "CA5351",
          "shortDescription": "Do Not Use Broken Cryptographic Algorithms",
          "fullDescription": "An attack making it computationally feasible to break this algorithm exists. This allows attackers to break the cryptographic guarantees it is designed to provide. Depending on the type and application of this cryptographic algorithm, this may allow attackers to read enciphered messages, tamper with enciphered  messages, forge digital signatures, tamper with hashed content, or otherwise compromise any cryptosystem based on this algorithm. Replace encryption uses with the AES algorithm (AES-256, AES-192 and AES-128 are acceptable) with a key length greater than or equal to 128 bits. Replace hashing uses with a hashing function in the SHA-2 family, such as SHA512, SHA384, or SHA256. Replace digital signature uses with RSA with a key length greater than or equal to 2048-bits, or ECDSA with a key length greater than or equal to 256 bits.",
          "defaultLevel": "hidden",
          "helpUri": "https://docs.microsoft.com/dotnet/fundamentals/code-analysis/quality-rules/ca5351",
          "properties": {
            "category": "Security",
            "isEnabledByDefault": true,
            "typeName": "DoNotUseInsecureCryptographicAlgorithmsAnalyzer",
            "languages": [
              "C#",
              "Visual Basic"
            ],
            "tags": [
              "Telemetry",
              "EnabledRuleInAggressiveMode"
            ]
          }
        },
        "CA5358": {
          "id": "CA5358",
          "shortDescription": "Review cipher mode usage with cryptography experts",
          "fullDescription": "These cipher modes might be vulnerable to attacks. Consider using recommended modes (CBC, CTS).",
          "defaultLevel": "warning",
          "helpUri": "https://docs.microsoft.com/dotnet/fundamentals/code-analysis/quality-rules/ca5358",
          "properties": {
            "category": "Security",
            "isEnabledByDefault": false,
            "typeName": "ApprovedCipherModeAnalyzer",
            "languages": [
              "C#",
              "Visual Basic"
            ],
            "tags": [
              "Telemetry",
              "EnabledRuleInAggressiveMode"
            ]
          }
        },
        "CA5359": {
          "id": "CA5359",
          "shortDescription": "Do Not Disable Certificate Validation",
          "fullDescription": "A certificate can help authenticate the identity of the server. Clients should validate the server certificate to ensure requests are sent to the intended server. If the ServerCertificateValidationCallback always returns 'true', any certificate will pass validation.",
          "defaultLevel": "hidden",
          "helpUri": "https://docs.microsoft.com/dotnet/fundamentals/code-analysis/quality-rules/ca5359",
          "properties": {
            "category": "Security",
            "isEnabledByDefault": true,
            "typeName": "DoNotDisableCertificateValidation",
            "languages": [
              "C#",
              "Visual Basic"
            ],
            "tags": [
              "Telemetry",
              "EnabledRuleInAggressiveMode"
            ]
          }
        },
        "CA5360": {
          "id": "CA5360",
          "shortDescription": "Do Not Call Dangerous Methods In Deserialization",
          "fullDescription": "Insecure Deserialization is a vulnerability which occurs when untrusted data is used to abuse the logic of an application, inflict a Denial-of-Service (DoS) attack, or even execute arbitrary code upon it being deserialized. It’s frequently possible for malicious users to abuse these deserialization features when the application is deserializing untrusted data which is under their control. Specifically, invoke dangerous methods in the process of deserialization. Successful insecure deserialization attacks could allow an attacker to carry out attacks such as DoS attacks, authentication bypasses, and remote code execution.",
          "defaultLevel": "hidden",
          "helpUri": "https://docs.microsoft.com/dotnet/fundamentals/code-analysis/quality-rules/ca5360",
          "properties": {
            "category": "Security",
            "isEnabledByDefault": true,
            "typeName": "DoNotCallDangerousMethodsInDeserialization",
            "languages": [
              "C#",
              "Visual Basic"
            ],
            "tags": [
              "Telemetry",
              "EnabledRuleInAggressiveMode",
              "CompilationEnd"
            ]
          }
        },
        "CA5361": {
          "id": "CA5361",
          "shortDescription": "Do Not Disable SChannel Use of Strong Crypto",
          "fullDescription": "Starting with the .NET Framework 4.6, the System.Net.ServicePointManager and System.Net.Security.SslStream classes are recommended to use new protocols. The old ones have protocol weaknesses and are not supported. Setting Switch.System.Net.DontEnableSchUseStrongCrypto with true will use the old weak crypto check and opt out of the protocol migration.",
          "defaultLevel": "warning",
          "helpUri": "https://docs.microsoft.com/dotnet/fundamentals/code-analysis/quality-rules/ca5361",
          "properties": {
            "category": "Security",
            "isEnabledByDefault": false,
            "typeName": "DoNotSetSwitch",
            "languages": [
              "C#",
              "Visual Basic"
            ],
            "tags": [
              "Dataflow",
              "Telemetry",
              "EnabledRuleInAggressiveMode"
            ]
          }
        },
        "CA5362": {
          "id": "CA5362",
          "shortDescription": "Potential reference cycle in deserialized object graph",
          "fullDescription": "Review code that processes untrusted deserialized data for handling of unexpected reference cycles. An unexpected reference cycle should not cause the code to enter an infinite loop. Otherwise, an unexpected reference cycle can allow an attacker to DOS or exhaust the memory of the process when deserializing untrusted data.",
          "defaultLevel": "warning",
          "helpUri": "https://docs.microsoft.com/dotnet/fundamentals/code-analysis/quality-rules/ca5362",
          "properties": {
            "category": "Security",
            "isEnabledByDefault": false,
            "typeName": "PotentialReferenceCycleInDeserializedObjectGraph",
            "languages": [
              "C#",
              "Visual Basic"
            ],
            "tags": [
              "Telemetry",
              "EnabledRuleInAggressiveMode",
              "CompilationEnd"
            ]
          }
        },
        "CA5363": {
          "id": "CA5363",
          "shortDescription": "Do Not Disable Request Validation",
          "fullDescription": "Request validation is a feature in ASP.NET that examines HTTP requests and determines whether they contain potentially dangerous content. This check adds protection from markup or code in the URL query string, cookies, or posted form values that might have been added for malicious purposes. So, it is generally desirable and should be left enabled for defense in depth.",
          "defaultLevel": "hidden",
          "helpUri": "https://docs.microsoft.com/dotnet/fundamentals/code-analysis/quality-rules/ca5363",
          "properties": {
            "category": "Security",
            "isEnabledByDefault": true,
            "typeName": "DoNotDisableRequestValidation",
            "languages": [
              "C#",
              "Visual Basic"
            ],
            "tags": [
              "Telemetry",
              "EnabledRuleInAggressiveMode"
            ]
          }
        },
        "CA5364": {
          "id": "CA5364",
          "shortDescription": "Do Not Use Deprecated Security Protocols",
          "fullDescription": "Using a deprecated security protocol rather than the system default is risky.",
          "defaultLevel": "hidden",
          "helpUri": "https://docs.microsoft.com/dotnet/fundamentals/code-analysis/quality-rules/ca5364",
          "properties": {
            "category": "Security",
            "isEnabledByDefault": true,
            "typeName": "DoNotUseDeprecatedSecurityProtocols",
            "languages": [
              "C#",
              "Visual Basic"
            ],
            "tags": [
              "Telemetry",
              "EnabledRuleInAggressiveMode"
            ]
          }
        },
        "CA5365": {
          "id": "CA5365",
          "shortDescription": "Do Not Disable HTTP Header Checking",
          "fullDescription": "HTTP header checking enables encoding of the carriage return and newline characters, \\r and \\n, that are found in response headers. This encoding can help to avoid injection attacks that exploit an application that echoes untrusted data contained by the header.",
          "defaultLevel": "hidden",
          "helpUri": "https://docs.microsoft.com/dotnet/fundamentals/code-analysis/quality-rules/ca5365",
          "properties": {
            "category": "Security",
            "isEnabledByDefault": true,
            "typeName": "DoNotDisableHTTPHeaderChecking",
            "languages": [
              "C#",
              "Visual Basic"
            ],
            "tags": [
              "Telemetry",
              "EnabledRuleInAggressiveMode"
            ]
          }
        },
        "CA5366": {
          "id": "CA5366",
          "shortDescription": "Use XmlReader for 'DataSet.ReadXml()'",
          "fullDescription": "Processing XML from untrusted data may load dangerous external references, which should be restricted by using an XmlReader with a secure resolver or with DTD processing disabled.",
          "defaultLevel": "hidden",
          "helpUri": "https://docs.microsoft.com/dotnet/fundamentals/code-analysis/quality-rules/ca5366",
          "properties": {
            "category": "Security",
            "isEnabledByDefault": true,
            "typeName": "UseXmlReaderForDataSetReadXml",
            "languages": [
              "C#",
              "Visual Basic"
            ],
            "tags": [
              "Telemetry",
              "EnabledRuleInAggressiveMode"
            ]
          }
        },
        "CA5367": {
          "id": "CA5367",
          "shortDescription": "Do Not Serialize Types With Pointer Fields",
          "fullDescription": "Pointers are not \"type safe\" in the sense that you cannot guarantee the correctness of the memory they point at. So, serializing types with pointer fields is dangerous, as it may allow an attacker to control the pointer.",
          "defaultLevel": "warning",
          "helpUri": "https://docs.microsoft.com/dotnet/fundamentals/code-analysis/quality-rules/ca5367",
          "properties": {
            "category": "Security",
            "isEnabledByDefault": false,
            "typeName": "DoNotSerializeTypeWithPointerFields",
            "languages": [
              "C#",
              "Visual Basic"
            ],
            "tags": [
              "Telemetry",
              "EnabledRuleInAggressiveMode",
              "CompilationEnd"
            ]
          }
        },
        "CA5368": {
          "id": "CA5368",
          "shortDescription": "Set ViewStateUserKey For Classes Derived From Page",
          "fullDescription": "Setting the ViewStateUserKey property can help you prevent attacks on your application by allowing you to assign an identifier to the view-state variable for individual users so that they cannot use the variable to generate an attack. Otherwise, there will be cross-site request forgery vulnerabilities.",
          "defaultLevel": "hidden",
          "helpUri": "https://docs.microsoft.com/dotnet/fundamentals/code-analysis/quality-rules/ca5368",
          "properties": {
            "category": "Security",
            "isEnabledByDefault": true,
            "typeName": "SetViewStateUserKey",
            "languages": [
              "C#",
              "Visual Basic"
            ],
            "tags": [
              "Telemetry",
              "EnabledRuleInAggressiveMode"
            ]
          }
        },
        "CA5369": {
          "id": "CA5369",
          "shortDescription": "Use XmlReader for 'XmlSerializer.Deserialize()'",
          "fullDescription": "Processing XML from untrusted data may load dangerous external references, which should be restricted by using an XmlReader with a secure resolver or with DTD processing disabled.",
          "defaultLevel": "hidden",
          "helpUri": "https://docs.microsoft.com/dotnet/fundamentals/code-analysis/quality-rules/ca5369",
          "properties": {
            "category": "Security",
            "isEnabledByDefault": true,
            "typeName": "UseXmlReaderForDeserialize",
            "languages": [
              "C#",
              "Visual Basic"
            ],
            "tags": [
              "Telemetry",
              "EnabledRuleInAggressiveMode"
            ]
          }
        },
        "CA5370": {
          "id": "CA5370",
          "shortDescription": "Use XmlReader for XmlValidatingReader constructor",
          "fullDescription": "Processing XML from untrusted data may load dangerous external references, which should be restricted by using an XmlReader with a secure resolver or with DTD processing disabled.",
          "defaultLevel": "hidden",
          "helpUri": "https://docs.microsoft.com/dotnet/fundamentals/code-analysis/quality-rules/ca5370",
          "properties": {
            "category": "Security",
            "isEnabledByDefault": true,
            "typeName": "UseXmlReaderForValidatingReader",
            "languages": [
              "C#",
              "Visual Basic"
            ],
            "tags": [
              "Telemetry",
              "EnabledRuleInAggressiveMode"
            ]
          }
        },
        "CA5371": {
          "id": "CA5371",
          "shortDescription": "Use XmlReader for 'XmlSchema.Read()'",
          "fullDescription": "Processing XML from untrusted data may load dangerous external references, which should be restricted by using an XmlReader with a secure resolver or with DTD processing disabled.",
          "defaultLevel": "hidden",
          "helpUri": "https://docs.microsoft.com/dotnet/fundamentals/code-analysis/quality-rules/ca5371",
          "properties": {
            "category": "Security",
            "isEnabledByDefault": true,
            "typeName": "UseXmlReaderForSchemaRead",
            "languages": [
              "C#",
              "Visual Basic"
            ],
            "tags": [
              "Telemetry",
              "EnabledRuleInAggressiveMode"
            ]
          }
        },
        "CA5372": {
          "id": "CA5372",
          "shortDescription": "Use XmlReader for XPathDocument constructor",
          "fullDescription": "Processing XML from untrusted data may load dangerous external references, which should be restricted by using an XmlReader with a secure resolver or with DTD processing disabled.",
          "defaultLevel": "hidden",
          "helpUri": "https://docs.microsoft.com/dotnet/fundamentals/code-analysis/quality-rules/ca5372",
          "properties": {
            "category": "Security",
            "isEnabledByDefault": true,
            "typeName": "UseXmlReaderForXPathDocument",
            "languages": [
              "C#",
              "Visual Basic"
            ],
            "tags": [
              "Telemetry",
              "EnabledRuleInAggressiveMode"
            ]
          }
        },
        "CA5373": {
          "id": "CA5373",
          "shortDescription": "Do not use obsolete key derivation function",
          "fullDescription": "Password-based key derivation should use PBKDF2 with SHA-2. Avoid using PasswordDeriveBytes since it generates a PBKDF1 key. Avoid using Rfc2898DeriveBytes.CryptDeriveKey since it doesn't use the iteration count or salt.",
          "defaultLevel": "hidden",
          "helpUri": "https://docs.microsoft.com/dotnet/fundamentals/code-analysis/quality-rules/ca5373",
          "properties": {
            "category": "Security",
            "isEnabledByDefault": true,
            "typeName": "DoNotUseObsoleteKDFAlgorithm",
            "languages": [
              "C#",
              "Visual Basic"
            ],
            "tags": [
              "Telemetry",
              "EnabledRuleInAggressiveMode"
            ]
          }
        },
        "CA5374": {
          "id": "CA5374",
          "shortDescription": "Do Not Use XslTransform",
          "fullDescription": "Do not use XslTransform. It does not restrict potentially dangerous external references.",
          "defaultLevel": "hidden",
          "helpUri": "https://docs.microsoft.com/dotnet/fundamentals/code-analysis/quality-rules/ca5374",
          "properties": {
            "category": "Security",
            "isEnabledByDefault": true,
            "typeName": "DoNotUseXslTransform",
            "languages": [
              "C#",
              "Visual Basic"
            ],
            "tags": [
              "Telemetry",
              "EnabledRuleInAggressiveMode"
            ]
          }
        },
        "CA5375": {
          "id": "CA5375",
          "shortDescription": "Do Not Use Account Shared Access Signature",
          "fullDescription": "Shared Access Signatures(SAS) are a vital part of the security model for any application using Azure Storage, they should provide limited and safe permissions to your storage account to clients that don't have the account key. All of the operations available via a service SAS are also available via an account SAS, that is, account SAS is too powerful. So it is recommended to use Service SAS to delegate access more carefully.",
          "defaultLevel": "warning",
          "helpUri": "https://docs.microsoft.com/dotnet/fundamentals/code-analysis/quality-rules/ca5375",
          "properties": {
            "category": "Security",
            "isEnabledByDefault": false,
            "typeName": "DoNotUseAccountSAS",
            "languages": [
              "C#",
              "Visual Basic"
            ],
            "tags": [
              "Telemetry",
              "EnabledRuleInAggressiveMode"
            ]
          }
        },
        "CA5376": {
          "id": "CA5376",
          "shortDescription": "Use SharedAccessProtocol HttpsOnly",
          "fullDescription": "HTTPS encrypts network traffic. Use HttpsOnly, rather than HttpOrHttps, to ensure network traffic is always encrypted to help prevent disclosure of sensitive data.",
          "defaultLevel": "warning",
          "helpUri": "https://docs.microsoft.com/dotnet/fundamentals/code-analysis/quality-rules/ca5376",
          "properties": {
            "category": "Security",
            "isEnabledByDefault": false,
            "typeName": "UseSharedAccessProtocolHttpsOnly",
            "languages": [
              "C#",
              "Visual Basic"
            ],
            "tags": [
              "Dataflow",
              "Telemetry",
              "EnabledRuleInAggressiveMode"
            ]
          }
        },
        "CA5377": {
          "id": "CA5377",
          "shortDescription": "Use Container Level Access Policy",
          "fullDescription": "No access policy identifier is specified, making tokens non-revocable.",
          "defaultLevel": "warning",
          "helpUri": "https://docs.microsoft.com/dotnet/fundamentals/code-analysis/quality-rules/ca5377",
          "properties": {
            "category": "Security",
            "isEnabledByDefault": false,
            "typeName": "UseContainerLevelAccessPolicy",
            "languages": [
              "C#",
              "Visual Basic"
            ],
            "tags": [
              "Dataflow",
              "Telemetry",
              "EnabledRuleInAggressiveMode"
            ]
          }
        },
        "CA5378": {
          "id": "CA5378",
          "shortDescription": "Do not disable ServicePointManagerSecurityProtocols",
          "fullDescription": "Do not set Switch.System.ServiceModel.DisableUsingServicePointManagerSecurityProtocols to true.  Setting this switch limits Windows Communication Framework (WCF) to using Transport Layer Security (TLS) 1.0, which is insecure and obsolete.",
          "defaultLevel": "warning",
          "helpUri": "https://docs.microsoft.com/dotnet/fundamentals/code-analysis/quality-rules/ca5378",
          "properties": {
            "category": "Security",
            "isEnabledByDefault": false,
            "typeName": "DoNotSetSwitch",
            "languages": [
              "C#",
              "Visual Basic"
            ],
            "tags": [
              "Dataflow",
              "Telemetry",
              "EnabledRuleInAggressiveMode"
            ]
          }
        },
        "CA5379": {
          "id": "CA5379",
          "shortDescription": "Ensure Key Derivation Function algorithm is sufficiently strong",
          "fullDescription": "Some implementations of the Rfc2898DeriveBytes class allow for a hash algorithm to be specified in a constructor parameter or overwritten in the HashAlgorithm property. If a hash algorithm is specified, then it should be SHA-256 or higher.",
          "defaultLevel": "hidden",
          "helpUri": "https://docs.microsoft.com/dotnet/fundamentals/code-analysis/quality-rules/ca5379",
          "properties": {
            "category": "Security",
            "isEnabledByDefault": true,
            "typeName": "DoNotUseWeakKDFAlgorithm",
            "languages": [
              "C#",
              "Visual Basic"
            ],
            "tags": [
              "Telemetry",
              "EnabledRuleInAggressiveMode"
            ]
          }
        },
        "CA5380": {
          "id": "CA5380",
          "shortDescription": "Do Not Add Certificates To Root Store",
          "fullDescription": "By default, the Trusted Root Certification Authorities certificate store is configured with a set of public CAs that has met the requirements of the Microsoft Root Certificate Program. Since all trusted root CAs can issue certificates for any domain, an attacker can pick a weak or coercible CA that you install by yourself to target for an attack – and a single vulnerable, malicious or coercible CA undermines the security of the entire system. To make matters worse, these attacks can go unnoticed quite easily.",
          "defaultLevel": "warning",
          "helpUri": "https://docs.microsoft.com/dotnet/fundamentals/code-analysis/quality-rules/ca5380",
          "properties": {
            "category": "Security",
            "isEnabledByDefault": false,
            "typeName": "DoNotInstallRootCert",
            "languages": [
              "C#",
              "Visual Basic"
            ],
            "tags": [
              "Dataflow",
              "Telemetry",
              "EnabledRuleInAggressiveMode",
              "CompilationEnd"
            ]
          }
        },
        "CA5381": {
          "id": "CA5381",
          "shortDescription": "Ensure Certificates Are Not Added To Root Store",
          "fullDescription": "By default, the Trusted Root Certification Authorities certificate store is configured with a set of public CAs that has met the requirements of the Microsoft Root Certificate Program. Since all trusted root CAs can issue certificates for any domain, an attacker can pick a weak or coercible CA that you install by yourself to target for an attack – and a single vulnerable, malicious or coercible CA undermines the security of the entire system. To make matters worse, these attacks can go unnoticed quite easily.",
          "defaultLevel": "warning",
          "helpUri": "https://docs.microsoft.com/dotnet/fundamentals/code-analysis/quality-rules/ca5381",
          "properties": {
            "category": "Security",
            "isEnabledByDefault": false,
            "typeName": "DoNotInstallRootCert",
            "languages": [
              "C#",
              "Visual Basic"
            ],
            "tags": [
              "Dataflow",
              "Telemetry",
              "EnabledRuleInAggressiveMode",
              "CompilationEnd"
            ]
          }
        },
        "CA5382": {
          "id": "CA5382",
          "shortDescription": "Use Secure Cookies In ASP.NET Core",
          "fullDescription": "Applications available over HTTPS must use secure cookies.",
          "defaultLevel": "warning",
          "helpUri": "https://docs.microsoft.com/dotnet/fundamentals/code-analysis/quality-rules/ca5382",
          "properties": {
            "category": "Security",
            "isEnabledByDefault": false,
            "typeName": "UseSecureCookiesASPNetCore",
            "languages": [
              "C#",
              "Visual Basic"
            ],
            "tags": [
              "Dataflow",
              "Telemetry",
              "EnabledRuleInAggressiveMode",
              "CompilationEnd"
            ]
          }
        },
        "CA5383": {
          "id": "CA5383",
          "shortDescription": "Ensure Use Secure Cookies In ASP.NET Core",
          "fullDescription": "Applications available over HTTPS must use secure cookies.",
          "defaultLevel": "warning",
          "helpUri": "https://docs.microsoft.com/dotnet/fundamentals/code-analysis/quality-rules/ca5383",
          "properties": {
            "category": "Security",
            "isEnabledByDefault": false,
            "typeName": "UseSecureCookiesASPNetCore",
            "languages": [
              "C#",
              "Visual Basic"
            ],
            "tags": [
              "Dataflow",
              "Telemetry",
              "EnabledRuleInAggressiveMode",
              "CompilationEnd"
            ]
          }
        },
        "CA5384": {
          "id": "CA5384",
          "shortDescription": "Do Not Use Digital Signature Algorithm (DSA)",
          "fullDescription": "DSA is too weak to use.",
          "defaultLevel": "hidden",
          "helpUri": "https://docs.microsoft.com/dotnet/fundamentals/code-analysis/quality-rules/ca5384",
          "properties": {
            "category": "Security",
            "isEnabledByDefault": true,
            "typeName": "DoNotUseDSA",
            "languages": [
              "C#",
              "Visual Basic"
            ],
            "tags": [
              "Telemetry",
              "EnabledRuleInAggressiveMode"
            ]
          }
        },
        "CA5385": {
          "id": "CA5385",
          "shortDescription": "Use Rivest–Shamir–Adleman (RSA) Algorithm With Sufficient Key Size",
          "fullDescription": "Encryption algorithms are vulnerable to brute force attacks when too small a key size is used.",
          "defaultLevel": "hidden",
          "helpUri": "https://docs.microsoft.com/dotnet/fundamentals/code-analysis/quality-rules/ca5385",
          "properties": {
            "category": "Security",
            "isEnabledByDefault": true,
            "typeName": "UseRSAWithSufficientKeySize",
            "languages": [
              "C#",
              "Visual Basic"
            ],
            "tags": [
              "Telemetry",
              "EnabledRuleInAggressiveMode"
            ]
          }
        },
        "CA5386": {
          "id": "CA5386",
          "shortDescription": "Avoid hardcoding SecurityProtocolType value",
          "fullDescription": "Avoid hardcoding SecurityProtocolType {0}, and instead use SecurityProtocolType.SystemDefault to allow the operating system to choose the best Transport Layer Security protocol to use.",
          "defaultLevel": "warning",
          "helpUri": "https://docs.microsoft.com/dotnet/fundamentals/code-analysis/quality-rules/ca5386",
          "properties": {
            "category": "Security",
            "isEnabledByDefault": false,
            "typeName": "DoNotUseDeprecatedSecurityProtocols",
            "languages": [
              "C#",
              "Visual Basic"
            ],
            "tags": [
              "Telemetry",
              "EnabledRuleInAggressiveMode"
            ]
          }
        },
        "CA5387": {
          "id": "CA5387",
          "shortDescription": "Do Not Use Weak Key Derivation Function With Insufficient Iteration Count",
          "fullDescription": "When deriving cryptographic keys from user-provided inputs such as password, use sufficient iteration count (at least 100k).",
          "defaultLevel": "warning",
          "helpUri": "https://docs.microsoft.com/dotnet/fundamentals/code-analysis/quality-rules/ca5387",
          "properties": {
            "category": "Security",
            "isEnabledByDefault": false,
            "typeName": "DoNotUseWeakKDFInsufficientIterationCount",
            "languages": [
              "C#",
              "Visual Basic"
            ],
            "tags": [
              "Dataflow",
              "Telemetry",
              "EnabledRuleInAggressiveMode",
              "CompilationEnd"
            ]
          }
        },
        "CA5388": {
          "id": "CA5388",
          "shortDescription": "Ensure Sufficient Iteration Count When Using Weak Key Derivation Function",
          "fullDescription": "When deriving cryptographic keys from user-provided inputs such as password, use sufficient iteration count (at least 100k).",
          "defaultLevel": "warning",
          "helpUri": "https://docs.microsoft.com/dotnet/fundamentals/code-analysis/quality-rules/ca5388",
          "properties": {
            "category": "Security",
            "isEnabledByDefault": false,
            "typeName": "DoNotUseWeakKDFInsufficientIterationCount",
            "languages": [
              "C#",
              "Visual Basic"
            ],
            "tags": [
              "Dataflow",
              "Telemetry",
              "EnabledRuleInAggressiveMode",
              "CompilationEnd"
            ]
          }
        },
        "CA5389": {
          "id": "CA5389",
          "shortDescription": "Do Not Add Archive Item's Path To The Target File System Path",
          "fullDescription": "When extracting files from an archive and using the archive item's path, check if the path is safe. Archive path can be relative and can lead to file system access outside of the expected file system target path, leading to malicious config changes and remote code execution via lay-and-wait technique.",
          "defaultLevel": "warning",
          "helpUri": "https://docs.microsoft.com/dotnet/fundamentals/code-analysis/quality-rules/ca5389",
          "properties": {
            "category": "Security",
            "isEnabledByDefault": false,
            "typeName": "DoNotAddArchiveItemPathToTheTargetFileSystemPath",
            "languages": [
              "C#",
              "Visual Basic"
            ],
            "tags": [
              "Dataflow",
              "Telemetry",
              "EnabledRuleInAggressiveMode"
            ]
          }
        },
        "CA5390": {
          "id": "CA5390",
          "shortDescription": "Do not hard-code encryption key",
          "fullDescription": "SymmetricAlgorithm's .Key property, or a method's rgbKey parameter, should never be a hard-coded value.",
          "defaultLevel": "warning",
          "helpUri": "https://docs.microsoft.com/dotnet/fundamentals/code-analysis/quality-rules/ca5390",
          "properties": {
            "category": "Security",
            "isEnabledByDefault": false,
            "typeName": "DoNotHardCodeEncryptionKey",
            "languages": [
              "C#",
              "Visual Basic"
            ],
            "tags": [
              "Dataflow",
              "Telemetry",
              "EnabledRuleInAggressiveMode"
            ]
          }
        },
        "CA5391": {
          "id": "CA5391",
          "shortDescription": "Use antiforgery tokens in ASP.NET Core MVC controllers",
          "fullDescription": "Handling a POST, PUT, PATCH, or DELETE request without validating an antiforgery token may be vulnerable to cross-site request forgery attacks. A cross-site request forgery attack can send malicious requests from an authenticated user to your ASP.NET Core MVC controller.",
          "defaultLevel": "warning",
          "helpUri": "https://docs.microsoft.com/dotnet/fundamentals/code-analysis/quality-rules/ca5391",
          "properties": {
            "category": "Security",
            "isEnabledByDefault": false,
            "typeName": "UseAutoValidateAntiforgeryToken",
            "languages": [
              "C#",
              "Visual Basic"
            ],
            "tags": [
              "Telemetry",
              "EnabledRuleInAggressiveMode",
              "CompilationEnd"
            ]
          }
        },
        "CA5392": {
          "id": "CA5392",
          "shortDescription": "Use DefaultDllImportSearchPaths attribute for P/Invokes",
          "fullDescription": "By default, P/Invokes using DllImportAttribute probe a number of directories, including the current working directory for the library to load. This can be a security issue for certain applications, leading to DLL hijacking.",
          "defaultLevel": "warning",
          "helpUri": "https://docs.microsoft.com/dotnet/fundamentals/code-analysis/quality-rules/ca5392",
          "properties": {
            "category": "Security",
            "isEnabledByDefault": false,
            "typeName": "UseDefaultDllImportSearchPathsAttribute",
            "languages": [
              "C#",
              "Visual Basic"
            ],
            "tags": [
              "Telemetry",
              "EnabledRuleInAggressiveMode"
            ]
          }
        },
        "CA5393": {
          "id": "CA5393",
          "shortDescription": "Do not use unsafe DllImportSearchPath value",
          "fullDescription": "There could be a malicious DLL in the default DLL search directories. Or, depending on where your application is run from, there could be a malicious DLL in the application's directory. Use a DllImportSearchPath value that specifies an explicit search path instead. The DllImportSearchPath flags that this rule looks for can be configured in .editorconfig.",
          "defaultLevel": "warning",
          "helpUri": "https://docs.microsoft.com/dotnet/fundamentals/code-analysis/quality-rules/ca5393",
          "properties": {
            "category": "Security",
            "isEnabledByDefault": false,
            "typeName": "UseDefaultDllImportSearchPathsAttribute",
            "languages": [
              "C#",
              "Visual Basic"
            ],
            "tags": [
              "Telemetry",
              "EnabledRuleInAggressiveMode"
            ]
          }
        },
        "CA5394": {
          "id": "CA5394",
          "shortDescription": "Do not use insecure randomness",
          "fullDescription": "Using a cryptographically weak pseudo-random number generator may allow an attacker to predict what security-sensitive value will be generated. Use a cryptographically strong random number generator if an unpredictable value is required, or ensure that weak pseudo-random numbers aren't used in a security-sensitive manner.",
          "defaultLevel": "warning",
          "helpUri": "https://docs.microsoft.com/dotnet/fundamentals/code-analysis/quality-rules/ca5394",
          "properties": {
            "category": "Security",
            "isEnabledByDefault": false,
            "typeName": "DoNotUseInsecureRandomness",
            "languages": [
              "C#",
              "Visual Basic"
            ],
            "tags": [
              "Telemetry",
              "EnabledRuleInAggressiveMode"
            ]
          }
        },
        "CA5395": {
          "id": "CA5395",
          "shortDescription": "Miss HttpVerb attribute for action methods",
          "fullDescription": "All the methods that create, edit, delete, or otherwise modify data do so in the [HttpPost] overload of the method, which needs to be protected with the anti forgery attribute from request forgery. Performing a GET operation should be a safe operation that has no side effects and doesn't modify your persisted data.",
          "defaultLevel": "warning",
          "helpUri": "https://docs.microsoft.com/dotnet/fundamentals/code-analysis/quality-rules/ca5395",
          "properties": {
            "category": "Security",
            "isEnabledByDefault": false,
            "typeName": "UseAutoValidateAntiforgeryToken",
            "languages": [
              "C#",
              "Visual Basic"
            ],
            "tags": [
              "Telemetry",
              "EnabledRuleInAggressiveMode",
              "CompilationEnd"
            ]
          }
        },
        "CA5396": {
          "id": "CA5396",
          "shortDescription": "Set HttpOnly to true for HttpCookie",
          "fullDescription": "As a defense in depth measure, ensure security sensitive HTTP cookies are marked as HttpOnly. This indicates web browsers should disallow scripts from accessing the cookies. Injected malicious scripts are a common way of stealing cookies.",
          "defaultLevel": "warning",
          "helpUri": "https://docs.microsoft.com/dotnet/fundamentals/code-analysis/quality-rules/ca5396",
          "properties": {
            "category": "Security",
            "isEnabledByDefault": false,
            "typeName": "SetHttpOnlyForHttpCookie",
            "languages": [
              "C#",
              "Visual Basic"
            ],
            "tags": [
              "Dataflow",
              "Telemetry",
              "EnabledRuleInAggressiveMode",
              "CompilationEnd"
            ]
          }
        },
        "CA5397": {
          "id": "CA5397",
          "shortDescription": "Do not use deprecated SslProtocols values",
          "fullDescription": "Older protocol versions of Transport Layer Security (TLS) are less secure than TLS 1.2 and TLS 1.3, and are more likely to have new vulnerabilities. Avoid older protocol versions to minimize risk.",
          "defaultLevel": "hidden",
          "helpUri": "https://docs.microsoft.com/dotnet/fundamentals/code-analysis/quality-rules/ca5397",
          "properties": {
            "category": "Security",
            "isEnabledByDefault": true,
            "typeName": "SslProtocolsAnalyzer",
            "languages": [
              "C#",
              "Visual Basic"
            ],
            "tags": [
              "Telemetry",
              "EnabledRuleInAggressiveMode"
            ]
          }
        },
        "CA5398": {
          "id": "CA5398",
          "shortDescription": "Avoid hardcoded SslProtocols values",
          "fullDescription": "Current Transport Layer Security protocol versions may become deprecated if vulnerabilities are found. Avoid hardcoding SslProtocols values to keep your application secure. Use 'None' to let the Operating System choose a version.",
          "defaultLevel": "warning",
          "helpUri": "https://docs.microsoft.com/dotnet/fundamentals/code-analysis/quality-rules/ca5398",
          "properties": {
            "category": "Security",
            "isEnabledByDefault": false,
            "typeName": "SslProtocolsAnalyzer",
            "languages": [
              "C#",
              "Visual Basic"
            ],
            "tags": [
              "Telemetry",
              "EnabledRuleInAggressiveMode"
            ]
          }
        },
        "CA5399": {
          "id": "CA5399",
          "shortDescription": "HttpClients should enable certificate revocation list checks",
          "fullDescription": "Using HttpClient without providing a platform specific handler (WinHttpHandler or CurlHandler or HttpClientHandler) where the CheckCertificateRevocationList property is set to true, will allow revoked certificates to be accepted by the HttpClient as valid.",
          "defaultLevel": "warning",
          "helpUri": "https://docs.microsoft.com/dotnet/fundamentals/code-analysis/quality-rules/ca5399",
          "properties": {
            "category": "Security",
            "isEnabledByDefault": false,
            "typeName": "DoNotDisableHttpClientCRLCheck",
            "languages": [
              "C#",
              "Visual Basic"
            ],
            "tags": [
              "Dataflow",
              "Telemetry",
              "EnabledRuleInAggressiveMode",
              "CompilationEnd"
            ]
          }
        },
        "CA5400": {
          "id": "CA5400",
          "shortDescription": "Ensure HttpClient certificate revocation list check is not disabled",
          "fullDescription": "Using HttpClient without providing a platform specific handler (WinHttpHandler or CurlHandler or HttpClientHandler) where the CheckCertificateRevocationList property is set to true, will allow revoked certificates to be accepted by the HttpClient as valid.",
          "defaultLevel": "warning",
          "helpUri": "https://docs.microsoft.com/dotnet/fundamentals/code-analysis/quality-rules/ca5400",
          "properties": {
            "category": "Security",
            "isEnabledByDefault": false,
            "typeName": "DoNotDisableHttpClientCRLCheck",
            "languages": [
              "C#",
              "Visual Basic"
            ],
            "tags": [
              "Dataflow",
              "Telemetry",
              "EnabledRuleInAggressiveMode",
              "CompilationEnd"
            ]
          }
        },
        "CA5401": {
          "id": "CA5401",
          "shortDescription": "Do not use CreateEncryptor with non-default IV",
          "fullDescription": "Symmetric encryption should always use a non-repeatable initialization vector to prevent dictionary attacks.",
          "defaultLevel": "warning",
          "helpUri": "https://docs.microsoft.com/dotnet/fundamentals/code-analysis/quality-rules/ca5401",
          "properties": {
            "category": "Security",
            "isEnabledByDefault": false,
            "typeName": "DoNotUseCreateEncryptorWithNonDefaultIV",
            "languages": [
              "C#",
              "Visual Basic"
            ],
            "tags": [
              "Dataflow",
              "Telemetry",
              "EnabledRuleInAggressiveMode",
              "CompilationEnd"
            ]
          }
        },
        "CA5402": {
          "id": "CA5402",
          "shortDescription": "Use CreateEncryptor with the default IV ",
          "fullDescription": "Symmetric encryption should always use a non-repeatable initialization vector to prevent dictionary attacks.",
          "defaultLevel": "warning",
          "helpUri": "https://docs.microsoft.com/dotnet/fundamentals/code-analysis/quality-rules/ca5402",
          "properties": {
            "category": "Security",
            "isEnabledByDefault": false,
            "typeName": "DoNotUseCreateEncryptorWithNonDefaultIV",
            "languages": [
              "C#",
              "Visual Basic"
            ],
            "tags": [
              "Dataflow",
              "Telemetry",
              "EnabledRuleInAggressiveMode",
              "CompilationEnd"
            ]
          }
        },
        "CA5403": {
          "id": "CA5403",
          "shortDescription": "Do not hard-code certificate",
          "fullDescription": "Hard-coded certificates in source code are vulnerable to being exploited.",
          "defaultLevel": "warning",
          "helpUri": "https://docs.microsoft.com/dotnet/fundamentals/code-analysis/quality-rules/ca5403",
          "properties": {
            "category": "Security",
            "isEnabledByDefault": false,
            "typeName": "DoNotHardCodeCertificate",
            "languages": [
              "C#",
              "Visual Basic"
            ],
            "tags": [
              "Dataflow",
              "Telemetry",
              "EnabledRuleInAggressiveMode"
            ]
          }
        }
      }
    },
    {
      "tool": {
        "name": "Microsoft.CodeAnalysis.VisualBasic.NetAnalyzers",
        "version": "6.0.0",
        "language": "en-US"
      },
      "rules": {
        "CA1001": {
          "id": "CA1001",
          "shortDescription": "Types that own disposable fields should be disposable",
          "fullDescription": "A class declares and implements an instance field that is a System.IDisposable type, and the class does not implement IDisposable. A class that declares an IDisposable field indirectly owns an unmanaged resource and should implement the IDisposable interface.",
          "defaultLevel": "hidden",
          "helpUri": "https://docs.microsoft.com/dotnet/fundamentals/code-analysis/quality-rules/ca1001",
          "properties": {
            "category": "Design",
            "isEnabledByDefault": true,
            "typeName": "BasicTypesThatOwnDisposableFieldsShouldBeDisposableAnalyzer",
            "languages": [
              "Visual Basic"
            ],
            "tags": [
              "PortedFromFxCop",
              "Telemetry",
              "EnabledRuleInAggressiveMode"
            ]
          }
        },
        "CA1032": {
          "id": "CA1032",
          "shortDescription": "Implement standard exception constructors",
          "fullDescription": "Failure to provide the full set of constructors can make it difficult to correctly handle exceptions.",
          "defaultLevel": "warning",
          "helpUri": "https://docs.microsoft.com/dotnet/fundamentals/code-analysis/quality-rules/ca1032",
          "properties": {
            "category": "Design",
            "isEnabledByDefault": false,
            "typeName": "BasicImplementStandardExceptionConstructorsAnalyzer",
            "languages": [
              "Visual Basic"
            ],
            "tags": [
              "PortedFromFxCop",
              "Telemetry",
              "EnabledRuleInAggressiveMode"
            ]
          }
        },
        "CA1200": {
          "id": "CA1200",
          "shortDescription": "Avoid using cref tags with a prefix",
          "fullDescription": "Use of cref tags with prefixes should be avoided, since it prevents the compiler from verifying references and the IDE from updating references during refactorings. It is permissible to suppress this error at a single documentation site if the cref must use a prefix because the type being mentioned is not findable by the compiler. For example, if a cref is mentioning a special attribute in the full framework but you're in a file that compiles against the portable framework, or if you want to reference a type at higher layer of Roslyn, you should suppress the error. You should not suppress the error just because you want to take a shortcut and avoid using the full syntax.",
          "defaultLevel": "hidden",
          "helpUri": "https://docs.microsoft.com/dotnet/fundamentals/code-analysis/quality-rules/ca1200",
          "properties": {
            "category": "Documentation",
            "isEnabledByDefault": true,
            "typeName": "BasicAvoidUsingCrefTagsWithAPrefixAnalyzer",
            "languages": [
              "Visual Basic"
            ],
            "tags": [
              "Telemetry",
              "EnabledRuleInAggressiveMode"
            ]
          }
        },
        "CA1309": {
          "id": "CA1309",
          "shortDescription": "Use ordinal string comparison",
          "fullDescription": "A string comparison operation that is nonlinguistic does not set the StringComparison parameter to either Ordinal or OrdinalIgnoreCase. By explicitly setting the parameter to either StringComparison.Ordinal or StringComparison.OrdinalIgnoreCase, your code often gains speed, becomes more correct, and becomes more reliable.",
          "defaultLevel": "hidden",
          "helpUri": "https://docs.microsoft.com/dotnet/fundamentals/code-analysis/quality-rules/ca1309",
          "properties": {
            "category": "Globalization",
            "isEnabledByDefault": true,
            "typeName": "BasicUseOrdinalStringComparisonAnalyzer",
            "languages": [
              "Visual Basic"
            ],
            "tags": [
              "PortedFromFxCop",
              "Telemetry",
              "EnabledRuleInAggressiveMode"
            ]
          }
        },
        "CA1507": {
          "id": "CA1507",
          "shortDescription": "Use nameof to express symbol names",
          "fullDescription": "Using nameof helps keep your code valid when refactoring.",
          "defaultLevel": "note",
          "helpUri": "https://docs.microsoft.com/dotnet/fundamentals/code-analysis/quality-rules/ca1507",
          "properties": {
            "category": "Maintainability",
            "isEnabledByDefault": true,
            "typeName": "BasicUseNameofInPlaceOfStringAnalyzer",
            "languages": [
              "Visual Basic"
            ],
            "tags": [
              "Telemetry",
              "EnabledRuleInAggressiveMode"
            ]
          }
        },
        "CA1802": {
          "id": "CA1802",
          "shortDescription": "Use literals where appropriate",
          "fullDescription": "A field is declared static and read-only (Shared and ReadOnly in Visual Basic), and is initialized by using a value that is computable at compile time. Because the value that is assigned to the targeted field is computable at compile time, change the declaration to a const (Const in Visual Basic) field so that the value is computed at compile time instead of at run?time.",
          "defaultLevel": "warning",
          "helpUri": "https://docs.microsoft.com/dotnet/fundamentals/code-analysis/quality-rules/ca1802",
          "properties": {
            "category": "Performance",
            "isEnabledByDefault": false,
            "typeName": "BasicUseLiteralsWhereAppropriate",
            "languages": [
              "Visual Basic"
            ],
            "tags": [
              "PortedFromFxCop",
              "Telemetry",
              "EnabledRuleInAggressiveMode"
            ]
          }
        },
        "CA1805": {
          "id": "CA1805",
          "shortDescription": "Do not initialize unnecessarily",
          "fullDescription": "The .NET runtime initializes all fields of reference types to their default values before running the constructor. In most cases, explicitly initializing a field to its default value in a constructor is redundant, adding maintenance costs and potentially degrading performance (such as with increased assembly size), and the explicit initialization can be removed.  In some cases, such as with static readonly fields that permanently retain their default value, consider instead changing them to be constants or properties.",
          "defaultLevel": "hidden",
          "helpUri": "https://docs.microsoft.com/dotnet/fundamentals/code-analysis/quality-rules/ca1805",
          "properties": {
            "category": "Performance",
            "isEnabledByDefault": true,
            "typeName": "BasicDoNotInitializeUnnecessarilyAnalyzer",
            "languages": [
              "Visual Basic"
            ],
            "tags": [
              "PortedFromFxCop",
              "Telemetry",
              "EnabledRuleInAggressiveMode"
            ]
          }
        },
        "CA1812": {
          "id": "CA1812",
          "shortDescription": "Avoid uninstantiated internal classes",
          "fullDescription": "An instance of an assembly-level type is not created by code in the assembly.",
          "defaultLevel": "warning",
          "helpUri": "https://docs.microsoft.com/dotnet/fundamentals/code-analysis/quality-rules/ca1812",
          "properties": {
            "category": "Performance",
            "isEnabledByDefault": false,
            "typeName": "BasicAvoidUninstantiatedInternalClasses",
            "languages": [
              "Visual Basic"
            ],
            "tags": [
              "PortedFromFxCop",
              "Telemetry",
              "EnabledRuleInAggressiveMode",
              "CompilationEnd"
            ]
          }
        },
        "CA1824": {
          "id": "CA1824",
          "shortDescription": "Mark assemblies with NeutralResourcesLanguageAttribute",
          "fullDescription": "The NeutralResourcesLanguage attribute informs the ResourceManager of the language that was used to display the resources of a neutral culture for an assembly. This improves lookup performance for the first resource that you load and can reduce your working set.",
          "defaultLevel": "note",
          "helpUri": "https://docs.microsoft.com/dotnet/fundamentals/code-analysis/quality-rules/ca1824",
          "properties": {
            "category": "Performance",
            "isEnabledByDefault": true,
            "typeName": "BasicMarkAssembliesWithNeutralResourcesLanguageAnalyzer",
            "languages": [
              "Visual Basic"
            ],
            "tags": [
              "PortedFromFxCop",
              "Telemetry",
              "EnabledRuleInAggressiveMode",
              "CompilationEnd"
            ]
          }
        },
        "CA1825": {
          "id": "CA1825",
          "shortDescription": "Avoid zero-length array allocations",
          "fullDescription": "Avoid unnecessary zero-length array allocations.  Use {0} instead.",
          "defaultLevel": "note",
          "helpUri": "https://docs.microsoft.com/dotnet/fundamentals/code-analysis/quality-rules/ca1825",
          "properties": {
            "category": "Performance",
            "isEnabledByDefault": true,
            "typeName": "BasicAvoidZeroLengthArrayAllocationsAnalyzer",
            "languages": [
              "Visual Basic"
            ],
            "tags": [
              "Telemetry",
              "EnabledRuleInAggressiveMode"
            ]
          }
        },
        "CA1841": {
          "id": "CA1841",
          "shortDescription": "Prefer Dictionary.Contains methods",
          "fullDescription": "Many dictionary implementations lazily initialize the Values collection. To avoid unnecessary allocations, prefer 'ContainsValue' over 'Values.Contains'.",
          "defaultLevel": "note",
          "helpUri": "https://docs.microsoft.com/dotnet/fundamentals/code-analysis/quality-rules/ca1841",
          "properties": {
            "category": "Performance",
            "isEnabledByDefault": true,
            "typeName": "BasicPreferDictionaryContainsMethods",
            "languages": [
              "Visual Basic"
            ],
            "tags": [
              "Telemetry",
              "EnabledRuleInAggressiveMode"
            ]
          }
        },
        "CA1845": {
          "id": "CA1845",
          "shortDescription": "Use span-based 'string.Concat'",
          "fullDescription": "It is more efficient to use 'AsSpan' and 'string.Concat', instead of 'Substring' and a concatenation operator.",
          "defaultLevel": "note",
          "helpUri": "https://docs.microsoft.com/dotnet/fundamentals/code-analysis/quality-rules/ca1845",
          "properties": {
            "category": "Performance",
            "isEnabledByDefault": true,
            "typeName": "BasicUseSpanBasedStringConcat",
            "languages": [
              "Visual Basic"
            ],
            "tags": [
              "Telemetry",
              "EnabledRuleInAggressiveMode"
            ]
          }
        },
        "CA2016": {
          "id": "CA2016",
          "shortDescription": "Forward the 'CancellationToken' parameter to methods",
          "fullDescription": "Forward the 'CancellationToken' parameter to methods to ensure the operation cancellation notifications gets properly propagated, or pass in 'CancellationToken.None' explicitly to indicate intentionally not propagating the token.",
          "defaultLevel": "note",
          "helpUri": "https://docs.microsoft.com/dotnet/fundamentals/code-analysis/quality-rules/ca2016",
          "properties": {
            "category": "Reliability",
            "isEnabledByDefault": true,
            "typeName": "BasicForwardCancellationTokenToInvocationsAnalyzer",
            "languages": [
              "Visual Basic"
            ],
            "tags": [
              "Telemetry",
              "EnabledRuleInAggressiveMode"
            ]
          }
        },
        "CA2218": {
          "id": "CA2218",
          "shortDescription": "Override GetHashCode on overriding Equals",
          "fullDescription": "GetHashCode returns a value, based on the current instance, that is suited for hashing algorithms and data structures such as a hash table. Two objects that are the same type and are equal must return the same hash code.",
          "defaultLevel": "note",
          "helpUri": "https://docs.microsoft.com/dotnet/fundamentals/code-analysis/quality-rules/ca2218",
          "properties": {
            "category": "Usage",
            "isEnabledByDefault": true,
            "typeName": "BasicOverrideGetHashCodeOnOverridingEqualsAnalyzer",
            "languages": [
              "Visual Basic"
            ],
            "tags": [
              "PortedFromFxCop",
              "Telemetry",
              "EnabledRuleInAggressiveMode"
            ]
          }
        },
        "CA2224": {
          "id": "CA2224",
          "shortDescription": "Override Equals on overloading operator equals",
          "fullDescription": "A public type implements the equality operator but does not override Object.Equals.",
          "defaultLevel": "note",
          "helpUri": "https://docs.microsoft.com/dotnet/fundamentals/code-analysis/quality-rules/ca2224",
          "properties": {
            "category": "Usage",
            "isEnabledByDefault": true,
            "typeName": "BasicOverrideEqualsOnOverloadingOperatorEqualsAnalyzer",
            "languages": [
              "Visual Basic"
            ],
            "tags": [
              "PortedFromFxCop",
              "Telemetry",
              "EnabledRuleInAggressiveMode"
            ]
          }
        },
        "CA2234": {
          "id": "CA2234",
          "shortDescription": "Pass system uri objects instead of strings",
          "fullDescription": "A call is made to a method that has a string parameter whose name contains \"uri\", \"URI\", \"urn\", \"URN\", \"url\", or \"URL\". The declaring type of the method contains a corresponding method overload that has a System.Uri parameter.",
          "defaultLevel": "warning",
          "helpUri": "https://docs.microsoft.com/dotnet/fundamentals/code-analysis/quality-rules/ca2234",
          "properties": {
            "category": "Usage",
            "isEnabledByDefault": false,
            "typeName": "BasicPassSystemUriObjectsInsteadOfStringsAnalyzer",
            "languages": [
              "Visual Basic"
            ],
            "tags": [
              "PortedFromFxCop",
              "Telemetry",
              "EnabledRuleInAggressiveMode"
            ]
          }
        },
        "CA2352": {
          "id": "CA2352",
          "shortDescription": "Unsafe DataSet or DataTable in serializable type can be vulnerable to remote code execution attacks",
          "fullDescription": "When deserializing untrusted input with an IFormatter-based serializer, deserializing a {0} object is insecure. '{1}' either is or derives from {0}.",
          "defaultLevel": "warning",
          "helpUri": "https://docs.microsoft.com/dotnet/fundamentals/code-analysis/quality-rules/ca2352",
          "properties": {
            "category": "Security",
            "isEnabledByDefault": false,
            "typeName": "BasicDataSetDataTableInSerializableTypeAnalyzer",
            "languages": [
              "Visual Basic"
            ],
            "tags": [
              "Telemetry",
              "EnabledRuleInAggressiveMode"
            ]
          }
        },
        "CA2353": {
          "id": "CA2353",
          "shortDescription": "Unsafe DataSet or DataTable in serializable type",
          "fullDescription": "When deserializing untrusted input, deserializing a {0} object is insecure. '{1}' either is or derives from {0}",
          "defaultLevel": "warning",
          "helpUri": "https://docs.microsoft.com/dotnet/fundamentals/code-analysis/quality-rules/ca2353",
          "properties": {
            "category": "Security",
            "isEnabledByDefault": false,
            "typeName": "BasicDataSetDataTableInSerializableTypeAnalyzer",
            "languages": [
              "Visual Basic"
            ],
            "tags": [
              "Telemetry",
              "EnabledRuleInAggressiveMode"
            ]
          }
        },
        "CA2354": {
          "id": "CA2354",
          "shortDescription": "Unsafe DataSet or DataTable in deserialized object graph can be vulnerable to remote code execution attacks",
          "fullDescription": "When deserializing untrusted input, deserializing a {0} object is insecure. '{1}' either is or derives from {0}",
          "defaultLevel": "warning",
          "helpUri": "https://docs.microsoft.com/dotnet/fundamentals/code-analysis/quality-rules/ca2354",
          "properties": {
            "category": "Security",
            "isEnabledByDefault": false,
            "typeName": "BasicDataSetDataTableInIFormatterSerializableObjectGraphAnalyzer",
            "languages": [
              "Visual Basic"
            ],
            "tags": [
              "Telemetry",
              "EnabledRuleInAggressiveMode"
            ]
          }
        },
        "CA2355": {
          "id": "CA2355",
          "shortDescription": "Unsafe DataSet or DataTable type found in deserializable object graph",
          "fullDescription": "When deserializing untrusted input, deserializing a {0} object is insecure. '{1}' either is or derives from {0}",
          "defaultLevel": "warning",
          "helpUri": "https://docs.microsoft.com/dotnet/fundamentals/code-analysis/quality-rules/ca2355",
          "properties": {
            "category": "Security",
            "isEnabledByDefault": false,
            "typeName": "BasicDataSetDataTableInSerializableObjectGraphAnalyzer",
            "languages": [
              "Visual Basic"
            ],
            "tags": [
              "Telemetry",
              "EnabledRuleInAggressiveMode"
            ]
          }
        },
        "CA2356": {
          "id": "CA2356",
          "shortDescription": "Unsafe DataSet or DataTable type in web deserializable object graph",
          "fullDescription": "When deserializing untrusted input, deserializing a {0} object is insecure. '{1}' either is or derives from {0}",
          "defaultLevel": "warning",
          "helpUri": "https://docs.microsoft.com/dotnet/fundamentals/code-analysis/quality-rules/ca2356",
          "properties": {
            "category": "Security",
            "isEnabledByDefault": false,
            "typeName": "BasicDataSetDataTableInWebSerializableObjectGraphAnalyzer",
            "languages": [
              "Visual Basic"
            ],
            "tags": [
              "Telemetry",
              "EnabledRuleInAggressiveMode"
            ]
          }
        },
        "CA2362": {
          "id": "CA2362",
          "shortDescription": "Unsafe DataSet or DataTable in auto-generated serializable type can be vulnerable to remote code execution attacks",
          "fullDescription": "When deserializing untrusted input with an IFormatter-based serializer, deserializing a {0} object is insecure. '{1}' either is or derives from {0}. Ensure that the auto-generated type is never deserialized with untrusted data.",
          "defaultLevel": "warning",
          "helpUri": "https://docs.microsoft.com/dotnet/fundamentals/code-analysis/quality-rules/ca2362",
          "properties": {
            "category": "Security",
            "isEnabledByDefault": false,
            "typeName": "BasicDataSetDataTableInSerializableTypeAnalyzer",
            "languages": [
              "Visual Basic"
            ],
            "tags": [
              "Telemetry",
              "EnabledRuleInAggressiveMode"
            ]
          }
        }
      }
    }
  ]
}<|MERGE_RESOLUTION|>--- conflicted
+++ resolved
@@ -304,6 +304,25 @@
             ]
           }
         },
+        "CA2253": {
+          "id": "CA2253",
+          "shortDescription": "Possible missing interpolation token",
+          "fullDescription": "This string literal uses composite formatting but is not an interpolated string. Did you miss the '$' prefix?",
+          "defaultLevel": "note",
+          "helpUri": "https://docs.microsoft.com/dotnet/fundamentals/code-analysis/quality-rules/ca2253",
+          "properties": {
+            "category": "Usage",
+            "isEnabledByDefault": true,
+            "typeName": "CSharpAddMissingInterpolationToken",
+            "languages": [
+              "C#"
+            ],
+            "tags": [
+              "Telemetry",
+              "EnabledRuleInAggressiveMode"
+            ]
+          }
+        },
         "CA2352": {
           "id": "CA2352",
           "shortDescription": "Unsafe DataSet or DataTable in serializable type can be vulnerable to remote code execution attacks",
@@ -3512,22 +3531,13 @@
         },
         "CA2251": {
           "id": "CA2251",
-<<<<<<< HEAD
-          "shortDescription": "Possible missing interpolation token",
-          "fullDescription": "This string literal uses composite formatting but is not an interpolated string. Did you miss the '$' prefix?",
-          "defaultLevel": "note",
-=======
           "shortDescription": "Use 'string.Equals'",
           "fullDescription": "It is both clearer and likely faster to use 'string.Equals' instead of comparing the result of 'string.Compare' to zero.",
           "defaultLevel": "hidden",
->>>>>>> 19af4478
           "helpUri": "https://docs.microsoft.com/dotnet/fundamentals/code-analysis/quality-rules/ca2251",
           "properties": {
             "category": "Usage",
             "isEnabledByDefault": true,
-<<<<<<< HEAD
-            "typeName": "AddMissingInterpolationTokenAnalyzer",
-=======
             "typeName": "UseStringEqualsOverStringCompare",
             "languages": [
               "C#",
@@ -3549,7 +3559,6 @@
             "category": "Usage",
             "isEnabledByDefault": true,
             "typeName": "DetectPreviewFeatureAnalyzer",
->>>>>>> 19af4478
             "languages": [
               "C#",
               "Visual Basic"

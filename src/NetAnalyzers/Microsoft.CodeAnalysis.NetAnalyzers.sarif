﻿{
  "$schema": "http://json.schemastore.org/sarif-1.0.0",
  "version": "1.0.0",
  "runs": [
    {
      "tool": {
        "name": "Microsoft.CodeAnalysis.CSharp.NetAnalyzers",
        "version": "7.0.0",
        "language": "en-US"
      },
      "rules": {
        "CA1001": {
          "id": "CA1001",
          "shortDescription": "Types that own disposable fields should be disposable",
          "fullDescription": "A class declares and implements an instance field that is a System.IDisposable type, and the class does not implement IDisposable. A class that declares an IDisposable field indirectly owns an unmanaged resource and should implement the IDisposable interface.",
          "defaultLevel": "hidden",
          "helpUri": "https://docs.microsoft.com/dotnet/fundamentals/code-analysis/quality-rules/ca1001",
          "properties": {
            "category": "Design",
            "isEnabledByDefault": true,
            "typeName": "CSharpTypesThatOwnDisposableFieldsShouldBeDisposableAnalyzer",
            "languages": [
              "C#"
            ],
            "tags": [
              "PortedFromFxCop",
              "Telemetry",
              "EnabledRuleInAggressiveMode"
            ]
          }
        },
        "CA1032": {
          "id": "CA1032",
          "shortDescription": "Implement standard exception constructors",
          "fullDescription": "Failure to provide the full set of constructors can make it difficult to correctly handle exceptions.",
          "defaultLevel": "warning",
          "helpUri": "https://docs.microsoft.com/dotnet/fundamentals/code-analysis/quality-rules/ca1032",
          "properties": {
            "category": "Design",
            "isEnabledByDefault": false,
            "typeName": "CSharpImplementStandardExceptionConstructorsAnalyzer",
            "languages": [
              "C#"
            ],
            "tags": [
              "PortedFromFxCop",
              "Telemetry",
              "EnabledRuleInAggressiveMode"
            ]
          }
        },
        "CA1200": {
          "id": "CA1200",
          "shortDescription": "Avoid using cref tags with a prefix",
          "fullDescription": "Use of cref tags with prefixes should be avoided, since it prevents the compiler from verifying references and the IDE from updating references during refactorings. It is permissible to suppress this error at a single documentation site if the cref must use a prefix because the type being mentioned is not findable by the compiler. For example, if a cref is mentioning a special attribute in the full framework but you're in a file that compiles against the portable framework, or if you want to reference a type at higher layer of Roslyn, you should suppress the error. You should not suppress the error just because you want to take a shortcut and avoid using the full syntax.",
          "defaultLevel": "hidden",
          "helpUri": "https://docs.microsoft.com/dotnet/fundamentals/code-analysis/quality-rules/ca1200",
          "properties": {
            "category": "Documentation",
            "isEnabledByDefault": true,
            "typeName": "CSharpAvoidUsingCrefTagsWithAPrefixAnalyzer",
            "languages": [
              "C#"
            ],
            "tags": [
              "Telemetry",
              "EnabledRuleInAggressiveMode"
            ]
          }
        },
        "CA1309": {
          "id": "CA1309",
          "shortDescription": "Use ordinal string comparison",
          "fullDescription": "A string comparison operation that is nonlinguistic does not set the StringComparison parameter to either Ordinal or OrdinalIgnoreCase. By explicitly setting the parameter to either StringComparison.Ordinal or StringComparison.OrdinalIgnoreCase, your code often gains speed, becomes more correct, and becomes more reliable.",
          "defaultLevel": "hidden",
          "helpUri": "https://docs.microsoft.com/dotnet/fundamentals/code-analysis/quality-rules/ca1309",
          "properties": {
            "category": "Globalization",
            "isEnabledByDefault": true,
            "typeName": "CSharpUseOrdinalStringComparisonAnalyzer",
            "languages": [
              "C#"
            ],
            "tags": [
              "PortedFromFxCop",
              "Telemetry",
              "EnabledRuleInAggressiveMode"
            ]
          }
        },
        "CA1311": {
          "id": "CA1311",
          "shortDescription": "Specify a culture or use an invariant version",
          "fullDescription": "Specify culture to help avoid accidental implicit dependency on current culture. Using an invariant version yields consistent results regardless of the culture of an application.",
          "defaultLevel": "hidden",
          "helpUri": "https://docs.microsoft.com/dotnet/fundamentals/code-analysis/quality-rules/ca1311",
          "properties": {
            "category": "Globalization",
            "isEnabledByDefault": true,
            "typeName": "CSharpSpecifyCultureForToLowerAndToUpperAnalyzer",
            "languages": [
              "C#"
            ],
            "tags": [
              "Telemetry",
              "EnabledRuleInAggressiveMode"
            ]
          }
        },
        "CA1507": {
          "id": "CA1507",
          "shortDescription": "Use nameof to express symbol names",
          "fullDescription": "Using nameof helps keep your code valid when refactoring.",
          "defaultLevel": "note",
          "helpUri": "https://docs.microsoft.com/dotnet/fundamentals/code-analysis/quality-rules/ca1507",
          "properties": {
            "category": "Maintainability",
            "isEnabledByDefault": true,
            "typeName": "CSharpUseNameofInPlaceOfStringAnalyzer",
            "languages": [
              "C#"
            ],
            "tags": [
              "Telemetry",
              "EnabledRuleInAggressiveMode"
            ]
          }
        },
        "CA1802": {
          "id": "CA1802",
          "shortDescription": "Use literals where appropriate",
          "fullDescription": "A field is declared static and read-only (Shared and ReadOnly in Visual Basic), and is initialized by using a value that is computable at compile time. Because the value that is assigned to the targeted field is computable at compile time, change the declaration to a const (Const in Visual Basic) field so that the value is computed at compile time instead of at run?time.",
          "defaultLevel": "warning",
          "helpUri": "https://docs.microsoft.com/dotnet/fundamentals/code-analysis/quality-rules/ca1802",
          "properties": {
            "category": "Performance",
            "isEnabledByDefault": false,
            "typeName": "CSharpUseLiteralsWhereAppropriate",
            "languages": [
              "C#"
            ],
            "tags": [
              "PortedFromFxCop",
              "Telemetry",
              "EnabledRuleInAggressiveMode"
            ]
          }
        },
        "CA1805": {
          "id": "CA1805",
          "shortDescription": "Do not initialize unnecessarily",
          "fullDescription": "The .NET runtime initializes all fields of reference types to their default values before running the constructor. In most cases, explicitly initializing a field to its default value in a constructor is redundant, adding maintenance costs and potentially degrading performance (such as with increased assembly size), and the explicit initialization can be removed.  In some cases, such as with static readonly fields that permanently retain their default value, consider instead changing them to be constants or properties.",
          "defaultLevel": "hidden",
          "helpUri": "https://docs.microsoft.com/dotnet/fundamentals/code-analysis/quality-rules/ca1805",
          "properties": {
            "category": "Performance",
            "isEnabledByDefault": true,
            "typeName": "CSharpDoNotInitializeUnnecessarilyAnalyzer",
            "languages": [
              "C#"
            ],
            "tags": [
              "PortedFromFxCop",
              "Telemetry",
              "EnabledRuleInAggressiveMode"
            ]
          }
        },
        "CA1812": {
          "id": "CA1812",
          "shortDescription": "Avoid uninstantiated internal classes",
          "fullDescription": "An instance of an assembly-level type is not created by code in the assembly.",
          "defaultLevel": "warning",
          "helpUri": "https://docs.microsoft.com/dotnet/fundamentals/code-analysis/quality-rules/ca1812",
          "properties": {
            "category": "Performance",
            "isEnabledByDefault": false,
            "typeName": "CSharpAvoidUninstantiatedInternalClasses",
            "languages": [
              "C#"
            ],
            "tags": [
              "PortedFromFxCop",
              "Telemetry",
              "EnabledRuleInAggressiveMode",
              "CompilationEnd"
            ]
          }
        },
        "CA1824": {
          "id": "CA1824",
          "shortDescription": "Mark assemblies with NeutralResourcesLanguageAttribute",
          "fullDescription": "The NeutralResourcesLanguage attribute informs the ResourceManager of the language that was used to display the resources of a neutral culture for an assembly. This improves lookup performance for the first resource that you load and can reduce your working set.",
          "defaultLevel": "note",
          "helpUri": "https://docs.microsoft.com/dotnet/fundamentals/code-analysis/quality-rules/ca1824",
          "properties": {
            "category": "Performance",
            "isEnabledByDefault": true,
            "typeName": "CSharpMarkAssembliesWithNeutralResourcesLanguageAnalyzer",
            "languages": [
              "C#"
            ],
            "tags": [
              "PortedFromFxCop",
              "Telemetry",
              "EnabledRuleInAggressiveMode",
              "CompilationEnd"
            ]
          }
        },
        "CA1825": {
          "id": "CA1825",
          "shortDescription": "Avoid zero-length array allocations",
          "fullDescription": "Avoid unnecessary zero-length array allocations.  Use {0} instead.",
          "defaultLevel": "note",
          "helpUri": "https://docs.microsoft.com/dotnet/fundamentals/code-analysis/quality-rules/ca1825",
          "properties": {
            "category": "Performance",
            "isEnabledByDefault": true,
            "typeName": "CSharpAvoidZeroLengthArrayAllocationsAnalyzer",
            "languages": [
              "C#"
            ],
            "tags": [
              "Telemetry",
              "EnabledRuleInAggressiveMode"
            ]
          }
        },
        "CA1841": {
          "id": "CA1841",
          "shortDescription": "Prefer Dictionary.Contains methods",
          "fullDescription": "Many dictionary implementations lazily initialize the Values collection. To avoid unnecessary allocations, prefer 'ContainsValue' over 'Values.Contains'.",
          "defaultLevel": "note",
          "helpUri": "https://docs.microsoft.com/dotnet/fundamentals/code-analysis/quality-rules/ca1841",
          "properties": {
            "category": "Performance",
            "isEnabledByDefault": true,
            "typeName": "CSharpPreferDictionaryContainsMethods",
            "languages": [
              "C#"
            ],
            "tags": [
              "Telemetry",
              "EnabledRuleInAggressiveMode"
            ]
          }
        },
        "CA1845": {
          "id": "CA1845",
          "shortDescription": "Use span-based 'string.Concat'",
          "fullDescription": "It is more efficient to use 'AsSpan' and 'string.Concat', instead of 'Substring' and a concatenation operator.",
          "defaultLevel": "note",
          "helpUri": "https://docs.microsoft.com/dotnet/fundamentals/code-analysis/quality-rules/ca1845",
          "properties": {
            "category": "Performance",
            "isEnabledByDefault": true,
            "typeName": "CSharpUseSpanBasedStringConcat",
            "languages": [
              "C#"
            ],
            "tags": [
              "Telemetry",
              "EnabledRuleInAggressiveMode"
            ]
          }
        },
        "CA1851": {
          "id": "CA1851",
          "shortDescription": "Possible multiple enumerations of 'IEnumerable' collection",
          "fullDescription": "Possible multiple enumerations of 'IEnumerable' collection. Consider using an implementation that avoids multiple enumerations.",
          "defaultLevel": "warning",
          "helpUri": "https://docs.microsoft.com/dotnet/fundamentals/code-analysis/quality-rules/ca1851",
          "properties": {
            "category": "Performance",
            "isEnabledByDefault": false,
            "typeName": "CSharpAvoidMultipleEnumerationsAnalyzer",
            "languages": [
              "C#"
            ],
            "tags": [
              "Dataflow",
              "Telemetry",
              "EnabledRuleInAggressiveMode"
            ]
          }
        },
        "CA2014": {
          "id": "CA2014",
          "shortDescription": "Do not use stackalloc in loops",
          "fullDescription": "Stack space allocated by a stackalloc is only released at the end of the current method's invocation.  Using it in a loop can result in unbounded stack growth and eventual stack overflow conditions.",
          "defaultLevel": "warning",
          "helpUri": "https://docs.microsoft.com/dotnet/fundamentals/code-analysis/quality-rules/ca2014",
          "properties": {
            "category": "Reliability",
            "isEnabledByDefault": true,
            "typeName": "CSharpDoNotUseStackallocInLoopsAnalyzer",
            "languages": [
              "C#"
            ],
            "tags": [
              "Telemetry",
              "EnabledRuleInAggressiveMode"
            ]
          }
        },
        "CA2016": {
          "id": "CA2016",
          "shortDescription": "Forward the 'CancellationToken' parameter to methods",
          "fullDescription": "Forward the 'CancellationToken' parameter to methods to ensure the operation cancellation notifications gets properly propagated, or pass in 'CancellationToken.None' explicitly to indicate intentionally not propagating the token.",
          "defaultLevel": "note",
          "helpUri": "https://docs.microsoft.com/dotnet/fundamentals/code-analysis/quality-rules/ca2016",
          "properties": {
            "category": "Reliability",
            "isEnabledByDefault": true,
            "typeName": "CSharpForwardCancellationTokenToInvocationsAnalyzer",
            "languages": [
              "C#"
            ],
            "tags": [
              "Telemetry",
              "EnabledRuleInAggressiveMode"
            ]
          }
        },
        "CA2234": {
          "id": "CA2234",
          "shortDescription": "Pass system uri objects instead of strings",
          "fullDescription": "A call is made to a method that has a string parameter whose name contains \"uri\", \"URI\", \"urn\", \"URN\", \"url\", or \"URL\". The declaring type of the method contains a corresponding method overload that has a System.Uri parameter.",
          "defaultLevel": "warning",
          "helpUri": "https://docs.microsoft.com/dotnet/fundamentals/code-analysis/quality-rules/ca2234",
          "properties": {
            "category": "Usage",
            "isEnabledByDefault": false,
            "typeName": "CSharpPassSystemUriObjectsInsteadOfStringsAnalyzer",
            "languages": [
              "C#"
            ],
            "tags": [
              "PortedFromFxCop",
              "Telemetry",
              "EnabledRuleInAggressiveMode"
            ]
          }
        },
        "CA2252": {
          "id": "CA2252",
          "shortDescription": "This API requires opting into preview features",
          "fullDescription": "An assembly has to opt into preview features before using them.",
          "defaultLevel": "error",
          "helpUri": "https://docs.microsoft.com/dotnet/fundamentals/code-analysis/quality-rules/ca2252",
          "properties": {
            "category": "Usage",
            "isEnabledByDefault": true,
            "typeName": "CSharpDetectPreviewFeatureAnalyzer",
            "languages": [
              "C#"
            ],
            "tags": [
              "Telemetry",
              "EnabledRuleInAggressiveMode"
            ]
          }
        },
        "CA2352": {
          "id": "CA2352",
          "shortDescription": "Unsafe DataSet or DataTable in serializable type can be vulnerable to remote code execution attacks",
          "fullDescription": "When deserializing untrusted input with an IFormatter-based serializer, deserializing a {0} object is insecure. '{1}' either is or derives from {0}.",
          "defaultLevel": "warning",
          "helpUri": "https://docs.microsoft.com/dotnet/fundamentals/code-analysis/quality-rules/ca2352",
          "properties": {
            "category": "Security",
            "isEnabledByDefault": false,
            "typeName": "CSharpDataSetDataTableInSerializableTypeAnalyzer",
            "languages": [
              "C#"
            ],
            "tags": [
              "Telemetry",
              "EnabledRuleInAggressiveMode"
            ]
          }
        },
        "CA2353": {
          "id": "CA2353",
          "shortDescription": "Unsafe DataSet or DataTable in serializable type",
          "fullDescription": "When deserializing untrusted input, deserializing a {0} object is insecure. '{1}' either is or derives from {0}",
          "defaultLevel": "warning",
          "helpUri": "https://docs.microsoft.com/dotnet/fundamentals/code-analysis/quality-rules/ca2353",
          "properties": {
            "category": "Security",
            "isEnabledByDefault": false,
            "typeName": "CSharpDataSetDataTableInSerializableTypeAnalyzer",
            "languages": [
              "C#"
            ],
            "tags": [
              "Telemetry",
              "EnabledRuleInAggressiveMode"
            ]
          }
        },
        "CA2354": {
          "id": "CA2354",
          "shortDescription": "Unsafe DataSet or DataTable in deserialized object graph can be vulnerable to remote code execution attacks",
          "fullDescription": "When deserializing untrusted input, deserializing a {0} object is insecure. '{1}' either is or derives from {0}",
          "defaultLevel": "warning",
          "helpUri": "https://docs.microsoft.com/dotnet/fundamentals/code-analysis/quality-rules/ca2354",
          "properties": {
            "category": "Security",
            "isEnabledByDefault": false,
            "typeName": "CSharpDataSetDataTableInIFormatterSerializableObjectGraphAnalyzer",
            "languages": [
              "C#"
            ],
            "tags": [
              "Telemetry",
              "EnabledRuleInAggressiveMode"
            ]
          }
        },
        "CA2355": {
          "id": "CA2355",
          "shortDescription": "Unsafe DataSet or DataTable type found in deserializable object graph",
          "fullDescription": "When deserializing untrusted input, deserializing a {0} object is insecure. '{1}' either is or derives from {0}",
          "defaultLevel": "warning",
          "helpUri": "https://docs.microsoft.com/dotnet/fundamentals/code-analysis/quality-rules/ca2355",
          "properties": {
            "category": "Security",
            "isEnabledByDefault": false,
            "typeName": "CSharpDataSetDataTableInSerializableObjectGraphAnalyzer",
            "languages": [
              "C#"
            ],
            "tags": [
              "Telemetry",
              "EnabledRuleInAggressiveMode"
            ]
          }
        },
        "CA2356": {
          "id": "CA2356",
          "shortDescription": "Unsafe DataSet or DataTable type in web deserializable object graph",
          "fullDescription": "When deserializing untrusted input, deserializing a {0} object is insecure. '{1}' either is or derives from {0}",
          "defaultLevel": "warning",
          "helpUri": "https://docs.microsoft.com/dotnet/fundamentals/code-analysis/quality-rules/ca2356",
          "properties": {
            "category": "Security",
            "isEnabledByDefault": false,
            "typeName": "CSharpDataSetDataTableInWebSerializableObjectGraphAnalyzer",
            "languages": [
              "C#"
            ],
            "tags": [
              "Telemetry",
              "EnabledRuleInAggressiveMode"
            ]
          }
        },
        "CA2362": {
          "id": "CA2362",
          "shortDescription": "Unsafe DataSet or DataTable in auto-generated serializable type can be vulnerable to remote code execution attacks",
          "fullDescription": "When deserializing untrusted input with an IFormatter-based serializer, deserializing a {0} object is insecure. '{1}' either is or derives from {0}. Ensure that the auto-generated type is never deserialized with untrusted data.",
          "defaultLevel": "warning",
          "helpUri": "https://docs.microsoft.com/dotnet/fundamentals/code-analysis/quality-rules/ca2362",
          "properties": {
            "category": "Security",
            "isEnabledByDefault": false,
            "typeName": "CSharpDataSetDataTableInSerializableTypeAnalyzer",
            "languages": [
              "C#"
            ],
            "tags": [
              "Telemetry",
              "EnabledRuleInAggressiveMode"
            ]
          }
        }
      }
    },
    {
      "tool": {
        "name": "Microsoft.CodeAnalysis.NetAnalyzers",
        "version": "7.0.0",
        "language": "en-US"
      },
      "rules": {
        "CA1000": {
          "id": "CA1000",
          "shortDescription": "Do not declare static members on generic types",
          "fullDescription": "When a static member of a generic type is called, the type argument must be specified for the type. When a generic instance member that does not support inference is called, the type argument must be specified for the member. In these two cases, the syntax for specifying the type argument is different and easily confused.",
          "defaultLevel": "hidden",
          "helpUri": "https://docs.microsoft.com/dotnet/fundamentals/code-analysis/quality-rules/ca1000",
          "properties": {
            "category": "Design",
            "isEnabledByDefault": true,
            "typeName": "DoNotDeclareStaticMembersOnGenericTypesAnalyzer",
            "languages": [
              "C#",
              "Visual Basic"
            ],
            "tags": [
              "PortedFromFxCop",
              "Telemetry",
              "EnabledRuleInAggressiveMode"
            ]
          }
        },
        "CA1002": {
          "id": "CA1002",
          "shortDescription": "Do not expose generic lists",
          "fullDescription": "System.Collections.Generic.List<T> is a generic collection that's designed for performance and not inheritance. List<T> does not contain virtual members that make it easier to change the behavior of an inherited class.",
          "defaultLevel": "warning",
          "helpUri": "https://docs.microsoft.com/dotnet/fundamentals/code-analysis/quality-rules/ca1002",
          "properties": {
            "category": "Design",
            "isEnabledByDefault": false,
            "typeName": "DoNotExposeGenericLists",
            "languages": [
              "C#",
              "Visual Basic"
            ],
            "tags": [
              "PortedFromFxCop",
              "Telemetry",
              "EnabledRuleInAggressiveMode"
            ]
          }
        },
        "CA1003": {
          "id": "CA1003",
          "shortDescription": "Use generic event handler instances",
          "fullDescription": "A type contains an event that declares an EventHandler delegate that returns void, whose signature contains two parameters (the first an object and the second a type that is assignable to EventArgs), and the containing assembly targets Microsoft .NET Framework?2.0.",
          "defaultLevel": "warning",
          "helpUri": "https://docs.microsoft.com/dotnet/fundamentals/code-analysis/quality-rules/ca1003",
          "properties": {
            "category": "Design",
            "isEnabledByDefault": false,
            "typeName": "UseGenericEventHandlerInstancesAnalyzer",
            "languages": [
              "C#",
              "Visual Basic"
            ],
            "tags": [
              "PortedFromFxCop",
              "Telemetry",
              "EnabledRuleInAggressiveMode"
            ]
          }
        },
        "CA1005": {
          "id": "CA1005",
          "shortDescription": "Avoid excessive parameters on generic types",
          "fullDescription": "The more type parameters a generic type contains, the more difficult it is to know and remember what each type parameter represents.",
          "defaultLevel": "warning",
          "helpUri": "https://docs.microsoft.com/dotnet/fundamentals/code-analysis/quality-rules/ca1005",
          "properties": {
            "category": "Design",
            "isEnabledByDefault": false,
            "typeName": "AvoidExcessiveParametersOnGenericTypes",
            "languages": [
              "C#",
              "Visual Basic"
            ],
            "tags": [
              "PortedFromFxCop",
              "Telemetry"
            ]
          }
        },
        "CA1008": {
          "id": "CA1008",
          "shortDescription": "Enums should have zero value",
          "fullDescription": "The default value of an uninitialized enumeration, just as other value types, is zero. A nonflags-attributed enumeration should define a member by using the value of zero so that the default value is a valid value of the enumeration. If an enumeration that has the FlagsAttribute attribute applied defines a zero-valued member, its name should be \"\"None\"\" to indicate that no values have been set in the enumeration.",
          "defaultLevel": "warning",
          "helpUri": "https://docs.microsoft.com/dotnet/fundamentals/code-analysis/quality-rules/ca1008",
          "properties": {
            "category": "Design",
            "isEnabledByDefault": false,
            "typeName": "EnumsShouldHaveZeroValueAnalyzer",
            "languages": [
              "C#",
              "Visual Basic"
            ],
            "tags": [
              "PortedFromFxCop",
              "Telemetry",
              "EnabledRuleInAggressiveMode",
              "RuleNoZero"
            ]
          }
        },
        "CA1010": {
          "id": "CA1010",
          "shortDescription": "Generic interface should also be implemented",
          "fullDescription": "To broaden the usability of a type, implement one of the generic interfaces. This is especially true for collections as they can then be used to populate generic collection types.",
          "defaultLevel": "hidden",
          "helpUri": "https://docs.microsoft.com/dotnet/fundamentals/code-analysis/quality-rules/ca1010",
          "properties": {
            "category": "Design",
            "isEnabledByDefault": true,
            "typeName": "CollectionsShouldImplementGenericInterfaceAnalyzer",
            "languages": [
              "C#",
              "Visual Basic"
            ],
            "tags": [
              "PortedFromFxCop",
              "Telemetry",
              "EnabledRuleInAggressiveMode"
            ]
          }
        },
        "CA1012": {
          "id": "CA1012",
          "shortDescription": "Abstract types should not have public constructors",
          "fullDescription": "Constructors on abstract types can be called only by derived types. Because public constructors create instances of a type, and you cannot create instances of an abstract type, an abstract type that has a public constructor is incorrectly designed.",
          "defaultLevel": "warning",
          "helpUri": "https://docs.microsoft.com/dotnet/fundamentals/code-analysis/quality-rules/ca1012",
          "properties": {
            "category": "Design",
            "isEnabledByDefault": false,
            "typeName": "AbstractTypesShouldNotHaveConstructorsAnalyzer",
            "languages": [
              "C#",
              "Visual Basic"
            ],
            "tags": [
              "PortedFromFxCop",
              "Telemetry",
              "EnabledRuleInAggressiveMode"
            ]
          }
        },
        "CA1014": {
          "id": "CA1014",
          "shortDescription": "Mark assemblies with CLSCompliant",
          "fullDescription": "The Common Language Specification (CLS) defines naming restrictions, data types, and rules to which assemblies must conform if they will be used across programming languages. Good design dictates that all assemblies explicitly indicate CLS compliance by using CLSCompliantAttribute . If this attribute is not present on an assembly, the assembly is not compliant.",
          "defaultLevel": "warning",
          "helpUri": "https://docs.microsoft.com/dotnet/fundamentals/code-analysis/quality-rules/ca1014",
          "properties": {
            "category": "Design",
            "isEnabledByDefault": false,
            "typeName": "MarkAssembliesWithAttributesDiagnosticAnalyzer",
            "languages": [
              "C#",
              "Visual Basic"
            ],
            "tags": [
              "PortedFromFxCop",
              "Telemetry",
              "EnabledRuleInAggressiveMode",
              "CompilationEnd"
            ]
          }
        },
        "CA1016": {
          "id": "CA1016",
          "shortDescription": "Mark assemblies with assembly version",
          "fullDescription": "The .NET Framework uses the version number to uniquely identify an assembly, and to bind to types in strongly named assemblies. The version number is used together with version and publisher policy. By default, applications run only with the assembly version with which they were built.",
          "defaultLevel": "note",
          "helpUri": "https://docs.microsoft.com/dotnet/fundamentals/code-analysis/quality-rules/ca1016",
          "properties": {
            "category": "Design",
            "isEnabledByDefault": true,
            "typeName": "MarkAssembliesWithAttributesDiagnosticAnalyzer",
            "languages": [
              "C#",
              "Visual Basic"
            ],
            "tags": [
              "PortedFromFxCop",
              "Telemetry",
              "EnabledRuleInAggressiveMode",
              "CompilationEnd"
            ]
          }
        },
        "CA1017": {
          "id": "CA1017",
          "shortDescription": "Mark assemblies with ComVisible",
          "fullDescription": "ComVisibleAttribute determines how COM clients access managed code. Good design dictates that assemblies explicitly indicate COM visibility. COM visibility can be set for the whole assembly and then overridden for individual types and type members. If this attribute is not present, the contents of the assembly are visible to COM clients.",
          "defaultLevel": "warning",
          "helpUri": "https://docs.microsoft.com/dotnet/fundamentals/code-analysis/quality-rules/ca1017",
          "properties": {
            "category": "Design",
            "isEnabledByDefault": false,
            "typeName": "MarkAssembliesWithComVisibleAnalyzer",
            "languages": [
              "C#",
              "Visual Basic"
            ],
            "tags": [
              "PortedFromFxCop",
              "Telemetry",
              "CompilationEnd"
            ]
          }
        },
        "CA1018": {
          "id": "CA1018",
          "shortDescription": "Mark attributes with AttributeUsageAttribute",
          "fullDescription": "Specify AttributeUsage on {0}",
          "defaultLevel": "note",
          "helpUri": "https://docs.microsoft.com/dotnet/fundamentals/code-analysis/quality-rules/ca1018",
          "properties": {
            "category": "Design",
            "isEnabledByDefault": true,
            "typeName": "MarkAttributesWithAttributeUsageAnalyzer",
            "languages": [
              "C#",
              "Visual Basic"
            ],
            "tags": [
              "PortedFromFxCop",
              "Telemetry",
              "EnabledRuleInAggressiveMode"
            ]
          }
        },
        "CA1019": {
          "id": "CA1019",
          "shortDescription": "Define accessors for attribute arguments",
          "fullDescription": "Remove the property setter from {0} or reduce its accessibility because it corresponds to positional argument {1}",
          "defaultLevel": "warning",
          "helpUri": "https://docs.microsoft.com/dotnet/fundamentals/code-analysis/quality-rules/ca1019",
          "properties": {
            "category": "Design",
            "isEnabledByDefault": false,
            "typeName": "DefineAccessorsForAttributeArgumentsAnalyzer",
            "languages": [
              "C#",
              "Visual Basic"
            ],
            "tags": [
              "PortedFromFxCop",
              "Telemetry",
              "EnabledRuleInAggressiveMode"
            ]
          }
        },
        "CA1021": {
          "id": "CA1021",
          "shortDescription": "Avoid out parameters",
          "fullDescription": "Passing types by reference (using 'out' or 'ref') requires experience with pointers, understanding how value types and reference types differ, and handling methods with multiple return values. Also, the difference between 'out' and 'ref' parameters is not widely understood.",
          "defaultLevel": "warning",
          "helpUri": "https://docs.microsoft.com/dotnet/fundamentals/code-analysis/quality-rules/ca1021",
          "properties": {
            "category": "Design",
            "isEnabledByDefault": false,
            "typeName": "AvoidOutParameters",
            "languages": [
              "C#",
              "Visual Basic"
            ],
            "tags": [
              "PortedFromFxCop",
              "Telemetry"
            ]
          }
        },
        "CA1024": {
          "id": "CA1024",
          "shortDescription": "Use properties where appropriate",
          "fullDescription": "A public or protected method has a name that starts with \"\"Get\"\", takes no parameters, and returns a value that is not an array. The method might be a good candidate to become a property.",
          "defaultLevel": "warning",
          "helpUri": "https://docs.microsoft.com/dotnet/fundamentals/code-analysis/quality-rules/ca1024",
          "properties": {
            "category": "Design",
            "isEnabledByDefault": false,
            "typeName": "UsePropertiesWhereAppropriateAnalyzer",
            "languages": [
              "C#",
              "Visual Basic"
            ],
            "tags": [
              "PortedFromFxCop",
              "Telemetry",
              "EnabledRuleInAggressiveMode"
            ]
          }
        },
        "CA1027": {
          "id": "CA1027",
          "shortDescription": "Mark enums with FlagsAttribute",
          "fullDescription": "An enumeration is a value type that defines a set of related named constants. Apply FlagsAttribute to an enumeration when its named constants can be meaningfully combined.",
          "defaultLevel": "warning",
          "helpUri": "https://docs.microsoft.com/dotnet/fundamentals/code-analysis/quality-rules/ca1027",
          "properties": {
            "category": "Design",
            "isEnabledByDefault": false,
            "typeName": "EnumWithFlagsAttributeAnalyzer",
            "languages": [
              "C#",
              "Visual Basic"
            ],
            "tags": [
              "PortedFromFxCop",
              "Telemetry",
              "EnabledRuleInAggressiveMode"
            ]
          }
        },
        "CA1028": {
          "id": "CA1028",
          "shortDescription": "Enum Storage should be Int32",
          "fullDescription": "An enumeration is a value type that defines a set of related named constants. By default, the System.Int32 data type is used to store the constant value. Although you can change this underlying type, it is not required or recommended for most scenarios.",
          "defaultLevel": "warning",
          "helpUri": "https://docs.microsoft.com/dotnet/fundamentals/code-analysis/quality-rules/ca1028",
          "properties": {
            "category": "Design",
            "isEnabledByDefault": false,
            "typeName": "EnumStorageShouldBeInt32Analyzer",
            "languages": [
              "C#",
              "Visual Basic"
            ],
            "tags": [
              "PortedFromFxCop",
              "Telemetry",
              "EnabledRuleInAggressiveMode"
            ]
          }
        },
        "CA1030": {
          "id": "CA1030",
          "shortDescription": "Use events where appropriate",
          "fullDescription": "This rule detects methods that have names that ordinarily would be used for events. If a method is called in response to a clearly defined state change, the method should be invoked by an event handler. Objects that call the method should raise events instead of calling the method directly.",
          "defaultLevel": "warning",
          "helpUri": "https://docs.microsoft.com/dotnet/fundamentals/code-analysis/quality-rules/ca1030",
          "properties": {
            "category": "Design",
            "isEnabledByDefault": false,
            "typeName": "UseEventsWhereAppropriateAnalyzer",
            "languages": [
              "C#",
              "Visual Basic"
            ],
            "tags": [
              "PortedFromFxCop",
              "Telemetry",
              "EnabledRuleInAggressiveMode"
            ]
          }
        },
        "CA1031": {
          "id": "CA1031",
          "shortDescription": "Do not catch general exception types",
          "fullDescription": "A general exception such as System.Exception or System.SystemException or a disallowed exception type is caught in a catch statement, or a general catch clause is used. General and disallowed exceptions should not be caught.",
          "defaultLevel": "warning",
          "helpUri": "https://docs.microsoft.com/dotnet/fundamentals/code-analysis/quality-rules/ca1031",
          "properties": {
            "category": "Design",
            "isEnabledByDefault": false,
            "typeName": "DoNotCatchGeneralExceptionTypesAnalyzer",
            "languages": [
              "C#",
              "Visual Basic"
            ],
            "tags": [
              "PortedFromFxCop",
              "Telemetry",
              "EnabledRuleInAggressiveMode"
            ]
          }
        },
        "CA1033": {
          "id": "CA1033",
          "shortDescription": "Interface methods should be callable by child types",
          "fullDescription": "An unsealed externally visible type provides an explicit method implementation of a public interface and does not provide an alternative externally visible method that has the same name.",
          "defaultLevel": "warning",
          "helpUri": "https://docs.microsoft.com/dotnet/fundamentals/code-analysis/quality-rules/ca1033",
          "properties": {
            "category": "Design",
            "isEnabledByDefault": false,
            "typeName": "InterfaceMethodsShouldBeCallableByChildTypesAnalyzer",
            "languages": [
              "C#",
              "Visual Basic"
            ],
            "tags": [
              "PortedFromFxCop",
              "Telemetry",
              "EnabledRuleInAggressiveMode"
            ]
          }
        },
        "CA1034": {
          "id": "CA1034",
          "shortDescription": "Nested types should not be visible",
          "fullDescription": "A nested type is a type that is declared in the scope of another type. Nested types are useful to encapsulate private implementation details of the containing type. Used for this purpose, nested types should not be externally visible.",
          "defaultLevel": "warning",
          "helpUri": "https://docs.microsoft.com/dotnet/fundamentals/code-analysis/quality-rules/ca1034",
          "properties": {
            "category": "Design",
            "isEnabledByDefault": false,
            "typeName": "NestedTypesShouldNotBeVisibleAnalyzer",
            "languages": [
              "C#",
              "Visual Basic"
            ],
            "tags": [
              "PortedFromFxCop",
              "Telemetry",
              "EnabledRuleInAggressiveMode"
            ]
          }
        },
        "CA1036": {
          "id": "CA1036",
          "shortDescription": "Override methods on comparable types",
          "fullDescription": "A public or protected type implements the System.IComparable interface. It does not override Object.Equals nor does it overload the language-specific operator for equality, inequality, less than, less than or equal, greater than or greater than or equal.",
          "defaultLevel": "hidden",
          "helpUri": "https://docs.microsoft.com/dotnet/fundamentals/code-analysis/quality-rules/ca1036",
          "properties": {
            "category": "Design",
            "isEnabledByDefault": true,
            "typeName": "OverrideMethodsOnComparableTypesAnalyzer",
            "languages": [
              "C#",
              "Visual Basic"
            ],
            "tags": [
              "PortedFromFxCop",
              "Telemetry",
              "EnabledRuleInAggressiveMode"
            ]
          }
        },
        "CA1040": {
          "id": "CA1040",
          "shortDescription": "Avoid empty interfaces",
          "fullDescription": "Interfaces define members that provide a behavior or usage contract. The functionality that is described by the interface can be adopted by any type, regardless of where the type appears in the inheritance hierarchy. A type implements an interface by providing implementations for the members of the interface. An empty interface does not define any members; therefore, it does not define a contract that can be implemented.",
          "defaultLevel": "warning",
          "helpUri": "https://docs.microsoft.com/dotnet/fundamentals/code-analysis/quality-rules/ca1040",
          "properties": {
            "category": "Design",
            "isEnabledByDefault": false,
            "typeName": "AvoidEmptyInterfacesAnalyzer",
            "languages": [
              "C#",
              "Visual Basic"
            ],
            "tags": [
              "PortedFromFxCop",
              "Telemetry",
              "EnabledRuleInAggressiveMode"
            ]
          }
        },
        "CA1041": {
          "id": "CA1041",
          "shortDescription": "Provide ObsoleteAttribute message",
          "fullDescription": "A type or member is marked by using a System.ObsoleteAttribute attribute that does not have its ObsoleteAttribute.Message property specified. When a type or member that is marked by using ObsoleteAttribute is compiled, the Message property of the attribute is displayed. This gives the user information about the obsolete type or member.",
          "defaultLevel": "note",
          "helpUri": "https://docs.microsoft.com/dotnet/fundamentals/code-analysis/quality-rules/ca1041",
          "properties": {
            "category": "Design",
            "isEnabledByDefault": true,
            "typeName": "ProvideObsoleteAttributeMessageAnalyzer",
            "languages": [
              "C#",
              "Visual Basic"
            ],
            "tags": [
              "PortedFromFxCop",
              "Telemetry",
              "EnabledRuleInAggressiveMode"
            ]
          }
        },
        "CA1043": {
          "id": "CA1043",
          "shortDescription": "Use Integral Or String Argument For Indexers",
          "fullDescription": "Indexers, that is, indexed properties, should use integer or string types for the index. These types are typically used for indexing data structures and increase the usability of the library. Use of the Object type should be restricted to those cases where the specific integer or string type cannot be specified at design time. If the design requires other types for the index, reconsider whether the type represents a logical data store. If it does not represent a logical data store, use a method.",
          "defaultLevel": "warning",
          "helpUri": "https://docs.microsoft.com/dotnet/fundamentals/code-analysis/quality-rules/ca1043",
          "properties": {
            "category": "Design",
            "isEnabledByDefault": false,
            "typeName": "UseIntegralOrStringArgumentForIndexersAnalyzer",
            "languages": [
              "C#",
              "Visual Basic"
            ],
            "tags": [
              "PortedFromFxCop",
              "Telemetry",
              "EnabledRuleInAggressiveMode"
            ]
          }
        },
        "CA1044": {
          "id": "CA1044",
          "shortDescription": "Properties should not be write only",
          "fullDescription": "Although it is acceptable and often necessary to have a read-only property, the design guidelines prohibit the use of write-only properties. This is because letting a user set a value, and then preventing the user from viewing that value, does not provide any security. Also, without read access, the state of shared objects cannot be viewed, which limits their usefulness.",
          "defaultLevel": "warning",
          "helpUri": "https://docs.microsoft.com/dotnet/fundamentals/code-analysis/quality-rules/ca1044",
          "properties": {
            "category": "Design",
            "isEnabledByDefault": false,
            "typeName": "PropertiesShouldNotBeWriteOnlyAnalyzer",
            "languages": [
              "C#",
              "Visual Basic"
            ],
            "tags": [
              "PortedFromFxCop",
              "Telemetry",
              "EnabledRuleInAggressiveMode"
            ]
          }
        },
        "CA1045": {
          "id": "CA1045",
          "shortDescription": "Do not pass types by reference",
          "fullDescription": "Passing types by reference (using out or ref) requires experience with pointers, understanding how value types and reference types differ, and handling methods that have multiple return values. Also, the difference between out and ref parameters is not widely understood.",
          "defaultLevel": "warning",
          "helpUri": "https://docs.microsoft.com/dotnet/fundamentals/code-analysis/quality-rules/ca1045",
          "properties": {
            "category": "Design",
            "isEnabledByDefault": false,
            "typeName": "DoNotPassTypesByReference",
            "languages": [
              "C#",
              "Visual Basic"
            ],
            "tags": [
              "PortedFromFxCop",
              "Telemetry"
            ]
          }
        },
        "CA1046": {
          "id": "CA1046",
          "shortDescription": "Do not overload equality operator on reference types",
          "fullDescription": "For reference types, the default implementation of the equality operator is almost always correct. By default, two references are equal only if they point to the same object. If the operator is providing meaningful value equality, the type should implement the generic 'System.IEquatable' interface.",
          "defaultLevel": "warning",
          "helpUri": "https://docs.microsoft.com/dotnet/fundamentals/code-analysis/quality-rules/ca1046",
          "properties": {
            "category": "Design",
            "isEnabledByDefault": false,
            "typeName": "DoNotOverloadOperatorEqualsOnReferenceTypes",
            "languages": [
              "C#",
              "Visual Basic"
            ],
            "tags": [
              "PortedFromFxCop",
              "Telemetry",
              "EnabledRuleInAggressiveMode"
            ]
          }
        },
        "CA1047": {
          "id": "CA1047",
          "shortDescription": "Do not declare protected member in sealed type",
          "fullDescription": "Types declare protected members so that inheriting types can access or override the member. By definition, you cannot inherit from a sealed type, which means that protected methods on sealed types cannot be called.",
          "defaultLevel": "note",
          "helpUri": "https://docs.microsoft.com/dotnet/fundamentals/code-analysis/quality-rules/ca1047",
          "properties": {
            "category": "Design",
            "isEnabledByDefault": true,
            "typeName": "DoNotDeclareProtectedMembersInSealedTypes",
            "languages": [
              "Visual Basic"
            ],
            "tags": [
              "PortedFromFxCop",
              "Telemetry",
              "EnabledRuleInAggressiveMode"
            ]
          }
        },
        "CA1050": {
          "id": "CA1050",
          "shortDescription": "Declare types in namespaces",
          "fullDescription": "Types are declared in namespaces to prevent name collisions and as a way to organize related types in an object hierarchy.",
          "defaultLevel": "note",
          "helpUri": "https://docs.microsoft.com/dotnet/fundamentals/code-analysis/quality-rules/ca1050",
          "properties": {
            "category": "Design",
            "isEnabledByDefault": true,
            "typeName": "DeclareTypesInNamespacesAnalyzer",
            "languages": [
              "C#",
              "Visual Basic"
            ],
            "tags": [
              "PortedFromFxCop",
              "Telemetry",
              "EnabledRuleInAggressiveMode"
            ]
          }
        },
        "CA1051": {
          "id": "CA1051",
          "shortDescription": "Do not declare visible instance fields",
          "fullDescription": "The primary use of a field should be as an implementation detail. Fields should be private or internal and should be exposed by using properties.",
          "defaultLevel": "hidden",
          "helpUri": "https://docs.microsoft.com/dotnet/fundamentals/code-analysis/quality-rules/ca1051",
          "properties": {
            "category": "Design",
            "isEnabledByDefault": true,
            "typeName": "DoNotDeclareVisibleInstanceFieldsAnalyzer",
            "languages": [
              "C#",
              "Visual Basic"
            ],
            "tags": [
              "PortedFromFxCop",
              "Telemetry",
              "EnabledRuleInAggressiveMode"
            ]
          }
        },
        "CA1052": {
          "id": "CA1052",
          "shortDescription": "Static holder types should be Static or NotInheritable",
          "fullDescription": "Type '{0}' is a static holder type but is neither static nor NotInheritable",
          "defaultLevel": "warning",
          "helpUri": "https://docs.microsoft.com/dotnet/fundamentals/code-analysis/quality-rules/ca1052",
          "properties": {
            "category": "Design",
            "isEnabledByDefault": false,
            "typeName": "StaticHolderTypesAnalyzer",
            "languages": [
              "C#",
              "Visual Basic"
            ],
            "tags": [
              "PortedFromFxCop",
              "Telemetry",
              "EnabledRuleInAggressiveMode"
            ]
          }
        },
        "CA1054": {
          "id": "CA1054",
          "shortDescription": "URI-like parameters should not be strings",
          "fullDescription": "This rule assumes that the parameter represents a Uniform Resource Identifier (URI). A string representation or a URI is prone to parsing and encoding errors, and can lead to security vulnerabilities. 'System.Uri' class provides these services in a safe and secure manner.",
          "defaultLevel": "warning",
          "helpUri": "https://docs.microsoft.com/dotnet/fundamentals/code-analysis/quality-rules/ca1054",
          "properties": {
            "category": "Design",
            "isEnabledByDefault": false,
            "typeName": "UriParametersShouldNotBeStringsAnalyzer",
            "languages": [
              "C#",
              "Visual Basic"
            ],
            "tags": [
              "PortedFromFxCop",
              "Telemetry",
              "EnabledRuleInAggressiveMode"
            ]
          }
        },
        "CA1055": {
          "id": "CA1055",
          "shortDescription": "URI-like return values should not be strings",
          "fullDescription": "This rule assumes that the method returns a URI. A string representation of a URI is prone to parsing and encoding errors, and can lead to security vulnerabilities. The System.Uri class provides these services in a safe and secure manner.",
          "defaultLevel": "warning",
          "helpUri": "https://docs.microsoft.com/dotnet/fundamentals/code-analysis/quality-rules/ca1055",
          "properties": {
            "category": "Design",
            "isEnabledByDefault": false,
            "typeName": "UriReturnValuesShouldNotBeStringsAnalyzer",
            "languages": [
              "C#",
              "Visual Basic"
            ],
            "tags": [
              "PortedFromFxCop",
              "Telemetry",
              "EnabledRuleInAggressiveMode"
            ]
          }
        },
        "CA1056": {
          "id": "CA1056",
          "shortDescription": "URI-like properties should not be strings",
          "fullDescription": "This rule assumes that the property represents a Uniform Resource Identifier (URI). A string representation of a URI is prone to parsing and encoding errors, and can lead to security vulnerabilities. The System.Uri class provides these services in a safe and secure manner.",
          "defaultLevel": "warning",
          "helpUri": "https://docs.microsoft.com/dotnet/fundamentals/code-analysis/quality-rules/ca1056",
          "properties": {
            "category": "Design",
            "isEnabledByDefault": false,
            "typeName": "UriPropertiesShouldNotBeStringsAnalyzer",
            "languages": [
              "C#",
              "Visual Basic"
            ],
            "tags": [
              "PortedFromFxCop",
              "Telemetry",
              "EnabledRuleInAggressiveMode"
            ]
          }
        },
        "CA1058": {
          "id": "CA1058",
          "shortDescription": "Types should not extend certain base types",
          "fullDescription": "An externally visible type extends certain base types. Use one of the alternatives.",
          "defaultLevel": "warning",
          "helpUri": "https://docs.microsoft.com/dotnet/fundamentals/code-analysis/quality-rules/ca1058",
          "properties": {
            "category": "Design",
            "isEnabledByDefault": false,
            "typeName": "TypesShouldNotExtendCertainBaseTypesAnalyzer",
            "languages": [
              "C#",
              "Visual Basic"
            ],
            "tags": [
              "PortedFromFxCop",
              "Telemetry",
              "EnabledRuleInAggressiveMode"
            ]
          }
        },
        "CA1060": {
          "id": "CA1060",
          "shortDescription": "Move pinvokes to native methods class",
          "fullDescription": "Platform Invocation methods, such as those that are marked by using the System.Runtime.InteropServices.DllImportAttribute attribute, or methods that are defined by using the Declare keyword in Visual Basic, access unmanaged code. These methods should be of the NativeMethods, SafeNativeMethods, or UnsafeNativeMethods class.",
          "defaultLevel": "warning",
          "helpUri": "https://docs.microsoft.com/dotnet/fundamentals/code-analysis/quality-rules/ca1060",
          "properties": {
            "category": "Design",
            "isEnabledByDefault": false,
            "typeName": "MovePInvokesToNativeMethodsClassAnalyzer",
            "languages": [
              "C#",
              "Visual Basic"
            ],
            "tags": [
              "PortedFromFxCop",
              "Telemetry"
            ]
          }
        },
        "CA1061": {
          "id": "CA1061",
          "shortDescription": "Do not hide base class methods",
          "fullDescription": "A method in a base type is hidden by an identically named method in a derived type when the parameter signature of the derived method differs only by types that are more weakly derived than the corresponding types in the parameter signature of the base method.",
          "defaultLevel": "note",
          "helpUri": "https://docs.microsoft.com/dotnet/fundamentals/code-analysis/quality-rules/ca1061",
          "properties": {
            "category": "Design",
            "isEnabledByDefault": true,
            "typeName": "DoNotHideBaseClassMethodsAnalyzer",
            "languages": [
              "C#",
              "Visual Basic"
            ],
            "tags": [
              "PortedFromFxCop",
              "Telemetry",
              "EnabledRuleInAggressiveMode"
            ]
          }
        },
        "CA1062": {
          "id": "CA1062",
          "shortDescription": "Validate arguments of public methods",
          "fullDescription": "An externally visible method dereferences one of its reference arguments without verifying whether that argument is null (Nothing in Visual Basic). All reference arguments that are passed to externally visible methods should be checked against null. If appropriate, throw an ArgumentNullException when the argument is null or add a Code Contract precondition asserting non-null argument. If the method is designed to be called only by known assemblies, you should make the method internal.",
          "defaultLevel": "warning",
          "helpUri": "https://docs.microsoft.com/dotnet/fundamentals/code-analysis/quality-rules/ca1062",
          "properties": {
            "category": "Design",
            "isEnabledByDefault": false,
            "typeName": "ValidateArgumentsOfPublicMethods",
            "languages": [
              "C#",
              "Visual Basic"
            ],
            "tags": [
              "PortedFromFxCop",
              "Dataflow",
              "Telemetry",
              "EnabledRuleInAggressiveMode"
            ]
          }
        },
        "CA1063": {
          "id": "CA1063",
          "shortDescription": "Implement IDisposable Correctly",
          "fullDescription": "All IDisposable types should implement the Dispose pattern correctly.",
          "defaultLevel": "warning",
          "helpUri": "https://docs.microsoft.com/dotnet/fundamentals/code-analysis/quality-rules/ca1063",
          "properties": {
            "category": "Design",
            "isEnabledByDefault": false,
            "typeName": "ImplementIDisposableCorrectlyAnalyzer",
            "languages": [
              "C#",
              "Visual Basic"
            ],
            "tags": [
              "PortedFromFxCop",
              "Telemetry",
              "EnabledRuleInAggressiveMode"
            ]
          }
        },
        "CA1064": {
          "id": "CA1064",
          "shortDescription": "Exceptions should be public",
          "fullDescription": "An internal exception is visible only inside its own internal scope. After the exception falls outside the internal scope, only the base exception can be used to catch the exception. If the internal exception is inherited from T:System.Exception, T:System.SystemException, or T:System.ApplicationException, the external code will not have sufficient information to know what to do with the exception.",
          "defaultLevel": "warning",
          "helpUri": "https://docs.microsoft.com/dotnet/fundamentals/code-analysis/quality-rules/ca1064",
          "properties": {
            "category": "Design",
            "isEnabledByDefault": false,
            "typeName": "ExceptionsShouldBePublicAnalyzer",
            "languages": [
              "C#",
              "Visual Basic"
            ],
            "tags": [
              "PortedFromFxCop",
              "Telemetry",
              "EnabledRuleInAggressiveMode"
            ]
          }
        },
        "CA1065": {
          "id": "CA1065",
          "shortDescription": "Do not raise exceptions in unexpected locations",
          "fullDescription": "A method that is not expected to throw exceptions throws an exception.",
          "defaultLevel": "warning",
          "helpUri": "https://docs.microsoft.com/dotnet/fundamentals/code-analysis/quality-rules/ca1065",
          "properties": {
            "category": "Design",
            "isEnabledByDefault": false,
            "typeName": "DoNotRaiseExceptionsInUnexpectedLocationsAnalyzer",
            "languages": [
              "C#",
              "Visual Basic"
            ],
            "tags": [
              "PortedFromFxCop",
              "Telemetry",
              "EnabledRuleInAggressiveMode"
            ]
          }
        },
        "CA1066": {
          "id": "CA1066",
          "shortDescription": "Implement IEquatable when overriding Object.Equals",
          "fullDescription": "When a type T overrides Object.Equals(object), the implementation must cast the object argument to the correct type T before performing the comparison. If the type implements IEquatable<T>, and therefore offers the method T.Equals(T), and if the argument is known at compile time to be of type T, then the compiler can call IEquatable<T>.Equals(T) instead of Object.Equals(object), and no cast is necessary, improving performance.",
          "defaultLevel": "warning",
          "helpUri": "https://docs.microsoft.com/dotnet/fundamentals/code-analysis/quality-rules/ca1066",
          "properties": {
            "category": "Design",
            "isEnabledByDefault": false,
            "typeName": "EquatableAnalyzer",
            "languages": [
              "C#",
              "Visual Basic"
            ],
            "tags": [
              "Telemetry",
              "EnabledRuleInAggressiveMode"
            ]
          }
        },
        "CA1067": {
          "id": "CA1067",
          "shortDescription": "Override Object.Equals(object) when implementing IEquatable<T>",
          "fullDescription": "When a type T implements the interface IEquatable<T>, it suggests to a user who sees a call to the Equals method in source code that an instance of the type can be equated with an instance of any other type. The user might be confused if their attempt to equate the type with an instance of another type fails to compile. This violates the \"principle of least surprise\".",
          "defaultLevel": "note",
          "helpUri": "https://docs.microsoft.com/dotnet/fundamentals/code-analysis/quality-rules/ca1067",
          "properties": {
            "category": "Design",
            "isEnabledByDefault": true,
            "typeName": "EquatableAnalyzer",
            "languages": [
              "C#",
              "Visual Basic"
            ],
            "tags": [
              "Telemetry",
              "EnabledRuleInAggressiveMode"
            ]
          }
        },
        "CA1068": {
          "id": "CA1068",
          "shortDescription": "CancellationToken parameters must come last",
          "fullDescription": "Method '{0}' should take CancellationToken as the last parameter",
          "defaultLevel": "note",
          "helpUri": "https://docs.microsoft.com/dotnet/fundamentals/code-analysis/quality-rules/ca1068",
          "properties": {
            "category": "Design",
            "isEnabledByDefault": true,
            "typeName": "CancellationTokenParametersMustComeLastAnalyzer",
            "languages": [
              "C#",
              "Visual Basic"
            ],
            "tags": [
              "Telemetry",
              "EnabledRuleInAggressiveMode"
            ]
          }
        },
        "CA1069": {
          "id": "CA1069",
          "shortDescription": "Enums values should not be duplicated",
          "fullDescription": "The field reference '{0}' is duplicated in this bitwise initialization",
          "defaultLevel": "note",
          "helpUri": "https://docs.microsoft.com/dotnet/fundamentals/code-analysis/quality-rules/ca1069",
          "properties": {
            "category": "Design",
            "isEnabledByDefault": true,
            "typeName": "EnumShouldNotHaveDuplicatedValues",
            "languages": [
              "C#",
              "Visual Basic"
            ],
            "tags": [
              "Telemetry",
              "EnabledRuleInAggressiveMode"
            ]
          }
        },
        "CA1070": {
          "id": "CA1070",
          "shortDescription": "Do not declare event fields as virtual",
          "fullDescription": "Do not declare virtual events in a base class. Overridden events in a derived class have undefined behavior. The C# compiler does not handle this correctly and it is unpredictable whether a subscriber to the derived event will actually be subscribing to the base class event.",
          "defaultLevel": "note",
          "helpUri": "https://docs.microsoft.com/dotnet/fundamentals/code-analysis/quality-rules/ca1070",
          "properties": {
            "category": "Design",
            "isEnabledByDefault": true,
            "typeName": "DoNotDeclareEventFieldsAsVirtual",
            "languages": [
              "C#"
            ],
            "tags": [
              "Telemetry",
              "EnabledRuleInAggressiveMode"
            ]
          }
        },
        "CA1303": {
          "id": "CA1303",
          "shortDescription": "Do not pass literals as localized parameters",
          "fullDescription": "A method passes a string literal as a parameter to a constructor or method in the .NET Framework class library and that string should be localizable. To fix a violation of this rule, replace the string literal with a string retrieved through an instance of the ResourceManager class.",
          "defaultLevel": "warning",
          "helpUri": "https://docs.microsoft.com/dotnet/fundamentals/code-analysis/quality-rules/ca1303",
          "properties": {
            "category": "Globalization",
            "isEnabledByDefault": false,
            "typeName": "DoNotPassLiteralsAsLocalizedParameters",
            "languages": [
              "C#",
              "Visual Basic"
            ],
            "tags": [
              "PortedFromFxCop",
              "Dataflow",
              "Telemetry",
              "EnabledRuleInAggressiveMode"
            ]
          }
        },
        "CA1304": {
          "id": "CA1304",
          "shortDescription": "Specify CultureInfo",
          "fullDescription": "A method or constructor calls a member that has an overload that accepts a System.Globalization.CultureInfo parameter, and the method or constructor does not call the overload that takes the CultureInfo parameter. When a CultureInfo or System.IFormatProvider object is not supplied, the default value that is supplied by the overloaded member might not have the effect that you want in all locales. If the result will be displayed to the user, specify 'CultureInfo.CurrentCulture' as the 'CultureInfo' parameter. Otherwise, if the result will be stored and accessed by software, such as when it is persisted to disk or to a database, specify 'CultureInfo.InvariantCulture'.",
          "defaultLevel": "hidden",
          "helpUri": "https://docs.microsoft.com/dotnet/fundamentals/code-analysis/quality-rules/ca1304",
          "properties": {
            "category": "Globalization",
            "isEnabledByDefault": true,
            "typeName": "SpecifyCultureInfoAnalyzer",
            "languages": [
              "C#",
              "Visual Basic"
            ],
            "tags": [
              "PortedFromFxCop",
              "Telemetry",
              "EnabledRuleInAggressiveMode"
            ]
          }
        },
        "CA1305": {
          "id": "CA1305",
          "shortDescription": "Specify IFormatProvider",
          "fullDescription": "A method or constructor calls one or more members that have overloads that accept a System.IFormatProvider parameter, and the method or constructor does not call the overload that takes the IFormatProvider parameter. When a System.Globalization.CultureInfo or IFormatProvider object is not supplied, the default value that is supplied by the overloaded member might not have the effect that you want in all locales. If the result will be based on the input from/output displayed to the user, specify 'CultureInfo.CurrentCulture' as the 'IFormatProvider'. Otherwise, if the result will be stored and accessed by software, such as when it is loaded from disk/database and when it is persisted to disk/database, specify 'CultureInfo.InvariantCulture'.",
          "defaultLevel": "hidden",
          "helpUri": "https://docs.microsoft.com/dotnet/fundamentals/code-analysis/quality-rules/ca1305",
          "properties": {
            "category": "Globalization",
            "isEnabledByDefault": true,
            "typeName": "SpecifyIFormatProviderAnalyzer",
            "languages": [
              "C#",
              "Visual Basic"
            ],
            "tags": [
              "PortedFromFxCop",
              "Telemetry",
              "EnabledRuleInAggressiveMode"
            ]
          }
        },
        "CA1307": {
          "id": "CA1307",
          "shortDescription": "Specify StringComparison for clarity",
          "fullDescription": "A string comparison operation uses a method overload that does not set a StringComparison parameter. It is recommended to use the overload with StringComparison parameter for clarity of intent. If the result will be displayed to the user, such as when sorting a list of items for display in a list box, specify 'StringComparison.CurrentCulture' or 'StringComparison.CurrentCultureIgnoreCase' as the 'StringComparison' parameter. If comparing case-insensitive identifiers, such as file paths, environment variables, or registry keys and values, specify 'StringComparison.OrdinalIgnoreCase'. Otherwise, if comparing case-sensitive identifiers, specify 'StringComparison.Ordinal'.",
          "defaultLevel": "warning",
          "helpUri": "https://docs.microsoft.com/dotnet/fundamentals/code-analysis/quality-rules/ca1307",
          "properties": {
            "category": "Globalization",
            "isEnabledByDefault": false,
            "typeName": "SpecifyStringComparisonAnalyzer",
            "languages": [
              "C#",
              "Visual Basic"
            ],
            "tags": [
              "PortedFromFxCop",
              "Telemetry",
              "EnabledRuleInAggressiveMode"
            ]
          }
        },
        "CA1308": {
          "id": "CA1308",
          "shortDescription": "Normalize strings to uppercase",
          "fullDescription": "Strings should be normalized to uppercase. A small group of characters cannot make a round trip when they are converted to lowercase. To make a round trip means to convert the characters from one locale to another locale that represents character data differently, and then to accurately retrieve the original characters from the converted characters.",
          "defaultLevel": "warning",
          "helpUri": "https://docs.microsoft.com/dotnet/fundamentals/code-analysis/quality-rules/ca1308",
          "properties": {
            "category": "Globalization",
            "isEnabledByDefault": false,
            "typeName": "NormalizeStringsToUppercaseAnalyzer",
            "languages": [
              "C#",
              "Visual Basic"
            ],
            "tags": [
              "PortedFromFxCop",
              "Telemetry",
              "EnabledRuleInAggressiveMode"
            ]
          }
        },
        "CA1310": {
          "id": "CA1310",
          "shortDescription": "Specify StringComparison for correctness",
          "fullDescription": "A string comparison operation uses a method overload that does not set a StringComparison parameter, hence its behavior could vary based on the current user's locale settings. It is strongly recommended to use the overload with StringComparison parameter for correctness and clarity of intent. If the result will be displayed to the user, such as when sorting a list of items for display in a list box, specify 'StringComparison.CurrentCulture' or 'StringComparison.CurrentCultureIgnoreCase' as the 'StringComparison' parameter. If comparing case-insensitive identifiers, such as file paths, environment variables, or registry keys and values, specify 'StringComparison.OrdinalIgnoreCase'. Otherwise, if comparing case-sensitive identifiers, specify 'StringComparison.Ordinal'.",
          "defaultLevel": "hidden",
          "helpUri": "https://docs.microsoft.com/dotnet/fundamentals/code-analysis/quality-rules/ca1310",
          "properties": {
            "category": "Globalization",
            "isEnabledByDefault": true,
            "typeName": "SpecifyStringComparisonAnalyzer",
            "languages": [
              "C#",
              "Visual Basic"
            ],
            "tags": [
              "Telemetry",
              "EnabledRuleInAggressiveMode"
            ]
          }
        },
        "CA1401": {
          "id": "CA1401",
          "shortDescription": "P/Invokes should not be visible",
          "fullDescription": "A public or protected method in a public type has the System.Runtime.InteropServices.DllImportAttribute attribute (also implemented by the Declare keyword in Visual Basic). Such methods should not be exposed.",
          "defaultLevel": "note",
          "helpUri": "https://docs.microsoft.com/dotnet/fundamentals/code-analysis/quality-rules/ca1401",
          "properties": {
            "category": "Interoperability",
            "isEnabledByDefault": true,
            "typeName": "PInvokeDiagnosticAnalyzer",
            "languages": [
              "C#",
              "Visual Basic"
            ],
            "tags": [
              "PortedFromFxCop",
              "Telemetry",
              "EnabledRuleInAggressiveMode"
            ]
          }
        },
        "CA1416": {
          "id": "CA1416",
          "shortDescription": "Validate platform compatibility",
          "fullDescription": "Using platform dependent API on a component makes the code no longer work across all platforms.",
          "defaultLevel": "warning",
          "helpUri": "https://docs.microsoft.com/dotnet/fundamentals/code-analysis/quality-rules/ca1416",
          "properties": {
            "category": "Interoperability",
            "isEnabledByDefault": true,
            "typeName": "PlatformCompatibilityAnalyzer",
            "languages": [
              "C#",
              "Visual Basic"
            ],
            "tags": [
              "Telemetry",
              "EnabledRuleInAggressiveMode"
            ]
          }
        },
        "CA1417": {
          "id": "CA1417",
          "shortDescription": "Do not use 'OutAttribute' on string parameters for P/Invokes",
          "fullDescription": "String parameters passed by value with the 'OutAttribute' can destabilize the runtime if the string is an interned string.",
          "defaultLevel": "warning",
          "helpUri": "https://docs.microsoft.com/dotnet/fundamentals/code-analysis/quality-rules/ca1417",
          "properties": {
            "category": "Interoperability",
            "isEnabledByDefault": true,
            "typeName": "DoNotUseOutAttributeStringPInvokeParametersAnalyzer",
            "languages": [
              "C#",
              "Visual Basic"
            ],
            "tags": [
              "Telemetry",
              "EnabledRuleInAggressiveMode"
            ]
          }
        },
        "CA1418": {
          "id": "CA1418",
          "shortDescription": "Use valid platform string",
          "fullDescription": "Platform compatibility analyzer requires a valid platform name and version.",
          "defaultLevel": "warning",
          "helpUri": "https://docs.microsoft.com/dotnet/fundamentals/code-analysis/quality-rules/ca1418",
          "properties": {
            "category": "Interoperability",
            "isEnabledByDefault": true,
            "typeName": "UseValidPlatformString",
            "languages": [
              "C#",
              "Visual Basic"
            ],
            "tags": [
              "Telemetry",
              "EnabledRuleInAggressiveMode"
            ]
          }
        },
        "CA1419": {
          "id": "CA1419",
          "shortDescription": "Provide a parameterless constructor that is as visible as the containing type for concrete types derived from 'System.Runtime.InteropServices.SafeHandle'",
          "fullDescription": "Providing a parameterless constructor that is as visible as the containing type for a type derived from 'System.Runtime.InteropServices.SafeHandle' enables better performance and usage with source-generated interop solutions.",
          "defaultLevel": "note",
          "helpUri": "https://docs.microsoft.com/dotnet/fundamentals/code-analysis/quality-rules/ca1419",
          "properties": {
            "category": "Interoperability",
            "isEnabledByDefault": true,
            "typeName": "ProvidePublicParameterlessSafeHandleConstructorAnalyzer",
            "languages": [
              "C#",
              "Visual Basic"
            ],
            "tags": [
              "Telemetry",
              "EnabledRuleInAggressiveMode"
            ]
          }
        },
        "CA1420": {
          "id": "CA1420",
          "shortDescription": "Property, type, or attribute requires runtime marshalling",
          "fullDescription": "Using features that require runtime marshalling when runtime marshalling is disabled will result in runtime exceptions.",
          "defaultLevel": "warning",
          "helpUri": "https://docs.microsoft.com/dotnet/fundamentals/code-analysis/quality-rules/ca1420",
          "properties": {
            "category": "Interoperability",
            "isEnabledByDefault": true,
            "typeName": "DisableRuntimeMarshallingAnalyzer",
            "languages": [
              "C#",
              "Visual Basic"
            ],
            "tags": [
              "Telemetry",
              "EnabledRuleInAggressiveMode"
            ]
          }
        },
        "CA1421": {
          "id": "CA1421",
          "shortDescription": "This method uses runtime marshalling even when the 'DisableRuntimeMarshallingAttribute' is applied",
          "fullDescription": "This method uses runtime marshalling even when runtime marshalling is disabled, which can cause unexpected behavior differences at runtime due to different expectations of a type's native layout.",
          "defaultLevel": "note",
          "helpUri": "https://docs.microsoft.com/dotnet/fundamentals/code-analysis/quality-rules/ca1421",
          "properties": {
            "category": "Interoperability",
            "isEnabledByDefault": true,
            "typeName": "DisableRuntimeMarshallingAnalyzer",
            "languages": [
              "C#",
              "Visual Basic"
            ],
            "tags": [
              "Telemetry",
              "EnabledRuleInAggressiveMode"
            ]
          }
        },
        "CA1501": {
          "id": "CA1501",
          "shortDescription": "Avoid excessive inheritance",
          "fullDescription": "Deeply nested type hierarchies can be difficult to follow, understand, and maintain. This rule limits analysis to hierarchies in the same module. To fix a violation of this rule, derive the type from a base type that is less deep in the inheritance hierarchy or eliminate some of the intermediate base types.",
          "defaultLevel": "warning",
          "helpUri": "https://docs.microsoft.com/dotnet/fundamentals/code-analysis/quality-rules/ca1501",
          "properties": {
            "category": "Maintainability",
            "isEnabledByDefault": false,
            "typeName": "CodeMetricsAnalyzer",
            "languages": [
              "C#",
              "Visual Basic"
            ],
            "tags": [
              "PortedFromFxCop",
              "Telemetry",
              "CompilationEnd"
            ]
          }
        },
        "CA1502": {
          "id": "CA1502",
          "shortDescription": "Avoid excessive complexity",
          "fullDescription": "Cyclomatic complexity measures the number of linearly independent paths through the method, which is determined by the number and complexity of conditional branches. A low cyclomatic complexity generally indicates a method that is easy to understand, test, and maintain. The cyclomatic complexity is calculated from a control flow graph of the method and is given as follows: `cyclomatic complexity = the number of edges - the number of nodes + 1`, where a node represents a logic branch point and an edge represents a line between nodes.",
          "defaultLevel": "warning",
          "helpUri": "https://docs.microsoft.com/dotnet/fundamentals/code-analysis/quality-rules/ca1502",
          "properties": {
            "category": "Maintainability",
            "isEnabledByDefault": false,
            "typeName": "CodeMetricsAnalyzer",
            "languages": [
              "C#",
              "Visual Basic"
            ],
            "tags": [
              "PortedFromFxCop",
              "Telemetry",
              "CompilationEnd"
            ]
          }
        },
        "CA1505": {
          "id": "CA1505",
          "shortDescription": "Avoid unmaintainable code",
          "fullDescription": "The maintainability index is calculated by using the following metrics: lines of code, program volume, and cyclomatic complexity. Program volume is a measure of the difficulty of understanding of a symbol that is based on the number of operators and operands in the code. Cyclomatic complexity is a measure of the structural complexity of the type or method. A low maintainability index indicates that code is probably difficult to maintain and would be a good candidate to redesign.",
          "defaultLevel": "warning",
          "helpUri": "https://docs.microsoft.com/dotnet/fundamentals/code-analysis/quality-rules/ca1505",
          "properties": {
            "category": "Maintainability",
            "isEnabledByDefault": false,
            "typeName": "CodeMetricsAnalyzer",
            "languages": [
              "C#",
              "Visual Basic"
            ],
            "tags": [
              "PortedFromFxCop",
              "Telemetry",
              "CompilationEnd"
            ]
          }
        },
        "CA1506": {
          "id": "CA1506",
          "shortDescription": "Avoid excessive class coupling",
          "fullDescription": "This rule measures class coupling by counting the number of unique type references that a symbol contains. Symbols that have a high degree of class coupling can be difficult to maintain. It is a good practice to have types and methods that exhibit low coupling and high cohesion. To fix this violation, try to redesign the code to reduce the number of types to which it is coupled.",
          "defaultLevel": "warning",
          "helpUri": "https://docs.microsoft.com/dotnet/fundamentals/code-analysis/quality-rules/ca1506",
          "properties": {
            "category": "Maintainability",
            "isEnabledByDefault": false,
            "typeName": "CodeMetricsAnalyzer",
            "languages": [
              "C#",
              "Visual Basic"
            ],
            "tags": [
              "PortedFromFxCop",
              "Telemetry",
              "CompilationEnd"
            ]
          }
        },
        "CA1508": {
          "id": "CA1508",
          "shortDescription": "Avoid dead conditional code",
          "fullDescription": "'{0}' is never '{1}'. Remove or refactor the condition(s) to avoid dead code.",
          "defaultLevel": "warning",
          "helpUri": "https://docs.microsoft.com/dotnet/fundamentals/code-analysis/quality-rules/ca1508",
          "properties": {
            "category": "Maintainability",
            "isEnabledByDefault": false,
            "typeName": "AvoidDeadConditionalCode",
            "languages": [
              "C#",
              "Visual Basic"
            ],
            "tags": [
              "Dataflow",
              "Telemetry",
              "EnabledRuleInAggressiveMode"
            ]
          }
        },
        "CA1509": {
          "id": "CA1509",
          "shortDescription": "Invalid entry in code metrics rule specification file",
          "fullDescription": "Invalid entry in code metrics rule specification file.",
          "defaultLevel": "warning",
          "helpUri": "https://docs.microsoft.com/dotnet/fundamentals/code-analysis/quality-rules/ca1509",
          "properties": {
            "category": "Maintainability",
            "isEnabledByDefault": false,
            "typeName": "CodeMetricsAnalyzer",
            "languages": [
              "C#",
              "Visual Basic"
            ],
            "tags": [
              "Telemetry",
              "CompilationEnd"
            ]
          }
        },
        "CA1700": {
          "id": "CA1700",
          "shortDescription": "Do not name enum values 'Reserved'",
          "fullDescription": "This rule assumes that an enumeration member that has a name that contains \"reserved\" is not currently used but is a placeholder to be renamed or removed in a future version. Renaming or removing a member is a breaking change.",
          "defaultLevel": "warning",
          "helpUri": "https://docs.microsoft.com/dotnet/fundamentals/code-analysis/quality-rules/ca1700",
          "properties": {
            "category": "Naming",
            "isEnabledByDefault": false,
            "typeName": "DoNotNameEnumValuesReserved",
            "languages": [
              "C#",
              "Visual Basic"
            ],
            "tags": [
              "PortedFromFxCop",
              "Telemetry",
              "EnabledRuleInAggressiveMode"
            ]
          }
        },
        "CA1707": {
          "id": "CA1707",
          "shortDescription": "Identifiers should not contain underscores",
          "fullDescription": "By convention, identifier names do not contain the underscore (_) character. This rule checks namespaces, types, members, and parameters.",
          "defaultLevel": "hidden",
          "helpUri": "https://docs.microsoft.com/dotnet/fundamentals/code-analysis/quality-rules/ca1707",
          "properties": {
            "category": "Naming",
            "isEnabledByDefault": true,
            "typeName": "IdentifiersShouldNotContainUnderscoresAnalyzer",
            "languages": [
              "C#",
              "Visual Basic"
            ],
            "tags": [
              "PortedFromFxCop",
              "Telemetry",
              "EnabledRuleInAggressiveMode"
            ]
          }
        },
        "CA1708": {
          "id": "CA1708",
          "shortDescription": "Identifiers should differ by more than case",
          "fullDescription": "Identifiers for namespaces, types, members, and parameters cannot differ only by case because languages that target the common language runtime are not required to be case-sensitive.",
          "defaultLevel": "hidden",
          "helpUri": "https://docs.microsoft.com/dotnet/fundamentals/code-analysis/quality-rules/ca1708",
          "properties": {
            "category": "Naming",
            "isEnabledByDefault": true,
            "typeName": "IdentifiersShouldDifferByMoreThanCaseAnalyzer",
            "languages": [
              "C#",
              "Visual Basic"
            ],
            "tags": [
              "PortedFromFxCop",
              "Telemetry",
              "EnabledRuleInAggressiveMode"
            ]
          }
        },
        "CA1710": {
          "id": "CA1710",
          "shortDescription": "Identifiers should have correct suffix",
          "fullDescription": "By convention, the names of types that extend certain base types or that implement certain interfaces, or types that are derived from these types, have a suffix that is associated with the base type or interface.",
          "defaultLevel": "hidden",
          "helpUri": "https://docs.microsoft.com/dotnet/fundamentals/code-analysis/quality-rules/ca1710",
          "properties": {
            "category": "Naming",
            "isEnabledByDefault": true,
            "typeName": "IdentifiersShouldHaveCorrectSuffixAnalyzer",
            "languages": [
              "C#",
              "Visual Basic"
            ],
            "tags": [
              "PortedFromFxCop",
              "Telemetry",
              "EnabledRuleInAggressiveMode"
            ]
          }
        },
        "CA1711": {
          "id": "CA1711",
          "shortDescription": "Identifiers should not have incorrect suffix",
          "fullDescription": "By convention, only the names of types that extend certain base types or that implement certain interfaces, or types that are derived from these types, should end with specific reserved suffixes. Other type names should not use these reserved suffixes.",
          "defaultLevel": "hidden",
          "helpUri": "https://docs.microsoft.com/dotnet/fundamentals/code-analysis/quality-rules/ca1711",
          "properties": {
            "category": "Naming",
            "isEnabledByDefault": true,
            "typeName": "IdentifiersShouldNotHaveIncorrectSuffixAnalyzer",
            "languages": [
              "C#",
              "Visual Basic"
            ],
            "tags": [
              "PortedFromFxCop",
              "Telemetry",
              "EnabledRuleInAggressiveMode"
            ]
          }
        },
        "CA1712": {
          "id": "CA1712",
          "shortDescription": "Do not prefix enum values with type name",
          "fullDescription": "An enumeration's values should not start with the type name of the enumeration.",
          "defaultLevel": "hidden",
          "helpUri": "https://docs.microsoft.com/dotnet/fundamentals/code-analysis/quality-rules/ca1712",
          "properties": {
            "category": "Naming",
            "isEnabledByDefault": true,
            "typeName": "DoNotPrefixEnumValuesWithTypeNameAnalyzer",
            "languages": [
              "C#",
              "Visual Basic"
            ],
            "tags": [
              "PortedFromFxCop",
              "Telemetry",
              "EnabledRuleInAggressiveMode"
            ]
          }
        },
        "CA1713": {
          "id": "CA1713",
          "shortDescription": "Events should not have 'Before' or 'After' prefix",
          "fullDescription": "Event names should describe the action that raises the event. To name related events that are raised in a specific sequence, use the present or past tense to indicate the relative position in the sequence of actions. For example, when naming a pair of events that is raised when closing a resource, you might name it 'Closing' and 'Closed', instead of 'BeforeClose' and 'AfterClose'.",
          "defaultLevel": "warning",
          "helpUri": "https://docs.microsoft.com/dotnet/fundamentals/code-analysis/quality-rules/ca1713",
          "properties": {
            "category": "Naming",
            "isEnabledByDefault": false,
            "typeName": "EventsShouldNotHaveBeforeOrAfterPrefix",
            "languages": [
              "C#",
              "Visual Basic"
            ],
            "tags": [
              "PortedFromFxCop",
              "Telemetry",
              "EnabledRuleInAggressiveMode"
            ]
          }
        },
        "CA1715": {
          "id": "CA1715",
          "shortDescription": "Identifiers should have correct prefix",
          "fullDescription": "The name of an externally visible interface does not start with an uppercase \"\"I\"\". The name of a generic type parameter on an externally visible type or method does not start with an uppercase \"\"T\"\".",
          "defaultLevel": "hidden",
          "helpUri": "https://docs.microsoft.com/dotnet/fundamentals/code-analysis/quality-rules/ca1715",
          "properties": {
            "category": "Naming",
            "isEnabledByDefault": true,
            "typeName": "IdentifiersShouldHaveCorrectPrefixAnalyzer",
            "languages": [
              "C#",
              "Visual Basic"
            ],
            "tags": [
              "PortedFromFxCop",
              "Telemetry",
              "EnabledRuleInAggressiveMode"
            ]
          }
        },
        "CA1716": {
          "id": "CA1716",
          "shortDescription": "Identifiers should not match keywords",
          "fullDescription": "A namespace name or a type name matches a reserved keyword in a programming language. Identifiers for namespaces and types should not match keywords that are defined by languages that target the common language runtime.",
          "defaultLevel": "hidden",
          "helpUri": "https://docs.microsoft.com/dotnet/fundamentals/code-analysis/quality-rules/ca1716",
          "properties": {
            "category": "Naming",
            "isEnabledByDefault": true,
            "typeName": "IdentifiersShouldNotMatchKeywordsAnalyzer",
            "languages": [
              "C#",
              "Visual Basic"
            ],
            "tags": [
              "PortedFromFxCop",
              "Telemetry",
              "EnabledRuleInAggressiveMode"
            ]
          }
        },
        "CA1720": {
          "id": "CA1720",
          "shortDescription": "Identifier contains type name",
          "fullDescription": "Names of parameters and members are better used to communicate their meaning than to describe their type, which is expected to be provided by development tools. For names of members, if a data type name must be used, use a language-independent name instead of a language-specific one.",
          "defaultLevel": "hidden",
          "helpUri": "https://docs.microsoft.com/dotnet/fundamentals/code-analysis/quality-rules/ca1720",
          "properties": {
            "category": "Naming",
            "isEnabledByDefault": true,
            "typeName": "IdentifiersShouldNotContainTypeNames",
            "languages": [
              "C#",
              "Visual Basic"
            ],
            "tags": [
              "PortedFromFxCop",
              "Telemetry",
              "EnabledRuleInAggressiveMode"
            ]
          }
        },
        "CA1721": {
          "id": "CA1721",
          "shortDescription": "Property names should not match get methods",
          "fullDescription": "The name of a public or protected member starts with \"\"Get\"\" and otherwise matches the name of a public or protected property. \"\"Get\"\" methods and properties should have names that clearly distinguish their function.",
          "defaultLevel": "warning",
          "helpUri": "https://docs.microsoft.com/dotnet/fundamentals/code-analysis/quality-rules/ca1721",
          "properties": {
            "category": "Naming",
            "isEnabledByDefault": false,
            "typeName": "PropertyNamesShouldNotMatchGetMethodsAnalyzer",
            "languages": [
              "C#",
              "Visual Basic"
            ],
            "tags": [
              "PortedFromFxCop",
              "Telemetry",
              "EnabledRuleInAggressiveMode"
            ]
          }
        },
        "CA1724": {
          "id": "CA1724",
          "shortDescription": "Type names should not match namespaces",
          "fullDescription": "Type names should not match the names of namespaces that are defined in the .NET Framework class library. Violating this rule can reduce the usability of the library.",
          "defaultLevel": "warning",
          "helpUri": "https://docs.microsoft.com/dotnet/fundamentals/code-analysis/quality-rules/ca1724",
          "properties": {
            "category": "Naming",
            "isEnabledByDefault": false,
            "typeName": "TypeNamesShouldNotMatchNamespacesAnalyzer",
            "languages": [
              "C#",
              "Visual Basic"
            ],
            "tags": [
              "PortedFromFxCop",
              "Telemetry",
              "EnabledRuleInAggressiveMode",
              "CompilationEnd"
            ]
          }
        },
        "CA1725": {
          "id": "CA1725",
          "shortDescription": "Parameter names should match base declaration",
          "fullDescription": "Consistent naming of parameters in an override hierarchy increases the usability of the method overrides. A parameter name in a derived method that differs from the name in the base declaration can cause confusion about whether the method is an override of the base method or a new overload of the method.",
          "defaultLevel": "hidden",
          "helpUri": "https://docs.microsoft.com/dotnet/fundamentals/code-analysis/quality-rules/ca1725",
          "properties": {
            "category": "Naming",
            "isEnabledByDefault": true,
            "typeName": "ParameterNamesShouldMatchBaseDeclarationAnalyzer",
            "languages": [
              "C#",
              "Visual Basic"
            ],
            "tags": [
              "PortedFromFxCop",
              "Telemetry",
              "EnabledRuleInAggressiveMode"
            ]
          }
        },
        "CA1727": {
          "id": "CA1727",
          "shortDescription": "Use PascalCase for named placeholders",
          "fullDescription": "Use PascalCase for named placeholders in the logging message template.",
          "defaultLevel": "hidden",
          "helpUri": "https://docs.microsoft.com/dotnet/fundamentals/code-analysis/quality-rules/ca1727",
          "properties": {
            "category": "Naming",
            "isEnabledByDefault": true,
            "typeName": "LoggerMessageDefineAnalyzer",
            "languages": [
              "C#",
              "Visual Basic"
            ],
            "tags": [
              "Telemetry",
              "EnabledRuleInAggressiveMode"
            ]
          }
        },
        "CA1806": {
          "id": "CA1806",
          "shortDescription": "Do not ignore method results",
          "fullDescription": "A new object is created but never used; or a method that creates and returns a new string is called and the new string is never used; or a COM or P/Invoke method returns an HRESULT or error code that is never used.",
          "defaultLevel": "note",
          "helpUri": "https://docs.microsoft.com/dotnet/fundamentals/code-analysis/quality-rules/ca1806",
          "properties": {
            "category": "Performance",
            "isEnabledByDefault": true,
            "typeName": "DoNotIgnoreMethodResultsAnalyzer",
            "languages": [
              "C#",
              "Visual Basic"
            ],
            "tags": [
              "PortedFromFxCop",
              "Telemetry",
              "EnabledRuleInAggressiveMode"
            ]
          }
        },
        "CA1810": {
          "id": "CA1810",
          "shortDescription": "Initialize reference type static fields inline",
          "fullDescription": "A reference type declares an explicit static constructor. To fix a violation of this rule, initialize all static data when it is declared and remove the static constructor.",
          "defaultLevel": "warning",
          "helpUri": "https://docs.microsoft.com/dotnet/fundamentals/code-analysis/quality-rules/ca1810",
          "properties": {
            "category": "Performance",
            "isEnabledByDefault": false,
            "typeName": "InitializeStaticFieldsInlineAnalyzer",
            "languages": [
              "C#",
              "Visual Basic"
            ],
            "tags": [
              "PortedFromFxCop",
              "Telemetry",
              "EnabledRuleInAggressiveMode"
            ]
          }
        },
        "CA1813": {
          "id": "CA1813",
          "shortDescription": "Avoid unsealed attributes",
          "fullDescription": "The .NET Framework class library provides methods for retrieving custom attributes. By default, these methods search the attribute inheritance hierarchy. Sealing the attribute eliminates the search through the inheritance hierarchy and can improve performance.",
          "defaultLevel": "warning",
          "helpUri": "https://docs.microsoft.com/dotnet/fundamentals/code-analysis/quality-rules/ca1813",
          "properties": {
            "category": "Performance",
            "isEnabledByDefault": false,
            "typeName": "AvoidUnsealedAttributesAnalyzer",
            "languages": [
              "C#",
              "Visual Basic"
            ],
            "tags": [
              "PortedFromFxCop",
              "Telemetry",
              "EnabledRuleInAggressiveMode"
            ]
          }
        },
        "CA1814": {
          "id": "CA1814",
          "shortDescription": "Prefer jagged arrays over multidimensional",
          "fullDescription": "A jagged array is an array whose elements are arrays. The arrays that make up the elements can be of different sizes, leading to less wasted space for some sets of data.",
          "defaultLevel": "warning",
          "helpUri": "https://docs.microsoft.com/dotnet/fundamentals/code-analysis/quality-rules/ca1814",
          "properties": {
            "category": "Performance",
            "isEnabledByDefault": false,
            "typeName": "PreferJaggedArraysOverMultidimensionalAnalyzer",
            "languages": [
              "C#",
              "Visual Basic"
            ],
            "tags": [
              "PortedFromFxCop",
              "Telemetry",
              "EnabledRuleInAggressiveMode"
            ]
          }
        },
        "CA1815": {
          "id": "CA1815",
          "shortDescription": "Override equals and operator equals on value types",
          "fullDescription": "For value types, the inherited implementation of Equals uses the Reflection library and compares the contents of all fields. Reflection is computationally expensive, and comparing every field for equality might be unnecessary. If you expect users to compare or sort instances, or to use instances as hash table keys, your value type should implement Equals.",
          "defaultLevel": "warning",
          "helpUri": "https://docs.microsoft.com/dotnet/fundamentals/code-analysis/quality-rules/ca1815",
          "properties": {
            "category": "Performance",
            "isEnabledByDefault": false,
            "typeName": "OverrideEqualsAndOperatorEqualsOnValueTypesAnalyzer",
            "languages": [
              "C#",
              "Visual Basic"
            ],
            "tags": [
              "PortedFromFxCop",
              "Telemetry",
              "EnabledRuleInAggressiveMode"
            ]
          }
        },
        "CA1816": {
          "id": "CA1816",
          "shortDescription": "Dispose methods should call SuppressFinalize",
          "fullDescription": "A method that is an implementation of Dispose does not call GC.SuppressFinalize; or a method that is not an implementation of Dispose calls GC.SuppressFinalize; or a method calls GC.SuppressFinalize and passes something other than this (Me in Visual Basic).",
          "defaultLevel": "note",
          "helpUri": "https://docs.microsoft.com/dotnet/fundamentals/code-analysis/quality-rules/ca1816",
          "properties": {
            "category": "Usage",
            "isEnabledByDefault": true,
            "typeName": "CallGCSuppressFinalizeCorrectlyAnalyzer",
            "languages": [
              "C#",
              "Visual Basic"
            ],
            "tags": [
              "PortedFromFxCop",
              "Telemetry",
              "EnabledRuleInAggressiveMode"
            ]
          }
        },
        "CA1819": {
          "id": "CA1819",
          "shortDescription": "Properties should not return arrays",
          "fullDescription": "Arrays that are returned by properties are not write-protected, even when the property is read-only. To keep the array tamper-proof, the property must return a copy of the array. Typically, users will not understand the adverse performance implications of calling such a property.",
          "defaultLevel": "warning",
          "helpUri": "https://docs.microsoft.com/dotnet/fundamentals/code-analysis/quality-rules/ca1819",
          "properties": {
            "category": "Performance",
            "isEnabledByDefault": false,
            "typeName": "PropertiesShouldNotReturnArraysAnalyzer",
            "languages": [
              "C#",
              "Visual Basic"
            ],
            "tags": [
              "PortedFromFxCop",
              "Telemetry",
              "EnabledRuleInAggressiveMode"
            ]
          }
        },
        "CA1820": {
          "id": "CA1820",
          "shortDescription": "Test for empty strings using string length",
          "fullDescription": "Comparing strings by using the String.Length property or the String.IsNullOrEmpty method is significantly faster than using Equals.",
          "defaultLevel": "warning",
          "helpUri": "https://docs.microsoft.com/dotnet/fundamentals/code-analysis/quality-rules/ca1820",
          "properties": {
            "category": "Performance",
            "isEnabledByDefault": false,
            "typeName": "TestForEmptyStringsUsingStringLengthAnalyzer",
            "languages": [
              "C#"
            ],
            "tags": [
              "PortedFromFxCop",
              "Telemetry",
              "EnabledRuleInAggressiveMode"
            ]
          }
        },
        "CA1821": {
          "id": "CA1821",
          "shortDescription": "Remove empty Finalizers",
          "fullDescription": "Finalizers should be avoided where possible, to avoid the additional performance overhead involved in tracking object lifetime.",
          "defaultLevel": "note",
          "helpUri": "https://docs.microsoft.com/dotnet/fundamentals/code-analysis/quality-rules/ca1821",
          "properties": {
            "category": "Performance",
            "isEnabledByDefault": true,
            "typeName": "RemoveEmptyFinalizersAnalyzer",
            "languages": [
              "C#",
              "Visual Basic"
            ],
            "tags": [
              "PortedFromFxCop",
              "Telemetry",
              "EnabledRuleInAggressiveMode"
            ]
          }
        },
        "CA1822": {
          "id": "CA1822",
          "shortDescription": "Mark members as static",
          "fullDescription": "Members that do not access instance data or call instance methods can be marked as static. After you mark the methods as static, the compiler will emit nonvirtual call sites to these members. This can give you a measurable performance gain for performance-sensitive code.",
          "defaultLevel": "note",
          "helpUri": "https://docs.microsoft.com/dotnet/fundamentals/code-analysis/quality-rules/ca1822",
          "properties": {
            "category": "Performance",
            "isEnabledByDefault": true,
            "typeName": "MarkMembersAsStaticAnalyzer",
            "languages": [
              "C#",
              "Visual Basic"
            ],
            "tags": [
              "PortedFromFxCop",
              "Telemetry",
              "EnabledRuleInAggressiveMode"
            ]
          }
        },
        "CA1823": {
          "id": "CA1823",
          "shortDescription": "Avoid unused private fields",
          "fullDescription": "Private fields were detected that do not appear to be accessed in the assembly.",
          "defaultLevel": "warning",
          "helpUri": "https://docs.microsoft.com/dotnet/fundamentals/code-analysis/quality-rules/ca1823",
          "properties": {
            "category": "Performance",
            "isEnabledByDefault": false,
            "typeName": "AvoidUnusedPrivateFieldsAnalyzer",
            "languages": [
              "C#",
              "Visual Basic"
            ],
            "tags": [
              "PortedFromFxCop",
              "Telemetry",
              "EnabledRuleInAggressiveMode"
            ]
          }
        },
        "CA1826": {
          "id": "CA1826",
          "shortDescription": "Do not use Enumerable methods on indexable collections",
          "fullDescription": "This collection is directly indexable. Going through LINQ here causes unnecessary allocations and CPU work.",
          "defaultLevel": "note",
          "helpUri": "https://docs.microsoft.com/dotnet/fundamentals/code-analysis/quality-rules/ca1826",
          "properties": {
            "category": "Performance",
            "isEnabledByDefault": true,
            "typeName": "DoNotUseEnumerableMethodsOnIndexableCollectionsInsteadUseTheCollectionDirectlyAnalyzer",
            "languages": [
              "C#",
              "Visual Basic"
            ],
            "tags": [
              "Telemetry",
              "EnabledRuleInAggressiveMode"
            ]
          }
        },
        "CA1827": {
          "id": "CA1827",
          "shortDescription": "Do not use Count() or LongCount() when Any() can be used",
          "fullDescription": "For non-empty collections, Count() and LongCount() enumerate the entire sequence, while Any() stops at the first item or the first item that satisfies a condition.",
          "defaultLevel": "note",
          "helpUri": "https://docs.microsoft.com/dotnet/fundamentals/code-analysis/quality-rules/ca1827",
          "properties": {
            "category": "Performance",
            "isEnabledByDefault": true,
            "typeName": "UseCountProperlyAnalyzer",
            "languages": [
              "C#",
              "Visual Basic"
            ],
            "tags": [
              "Telemetry",
              "EnabledRuleInAggressiveMode"
            ]
          }
        },
        "CA1828": {
          "id": "CA1828",
          "shortDescription": "Do not use CountAsync() or LongCountAsync() when AnyAsync() can be used",
          "fullDescription": "For non-empty collections, CountAsync() and LongCountAsync() enumerate the entire sequence, while AnyAsync() stops at the first item or the first item that satisfies a condition.",
          "defaultLevel": "note",
          "helpUri": "https://docs.microsoft.com/dotnet/fundamentals/code-analysis/quality-rules/ca1828",
          "properties": {
            "category": "Performance",
            "isEnabledByDefault": true,
            "typeName": "UseCountProperlyAnalyzer",
            "languages": [
              "C#",
              "Visual Basic"
            ],
            "tags": [
              "Telemetry",
              "EnabledRuleInAggressiveMode"
            ]
          }
        },
        "CA1829": {
          "id": "CA1829",
          "shortDescription": "Use Length/Count property instead of Count() when available",
          "fullDescription": "Enumerable.Count() potentially enumerates the sequence while a Length/Count property is a direct access.",
          "defaultLevel": "note",
          "helpUri": "https://docs.microsoft.com/dotnet/fundamentals/code-analysis/quality-rules/ca1829",
          "properties": {
            "category": "Performance",
            "isEnabledByDefault": true,
            "typeName": "UseCountProperlyAnalyzer",
            "languages": [
              "C#",
              "Visual Basic"
            ],
            "tags": [
              "Telemetry",
              "EnabledRuleInAggressiveMode"
            ]
          }
        },
        "CA1830": {
          "id": "CA1830",
          "shortDescription": "Prefer strongly-typed Append and Insert method overloads on StringBuilder",
          "fullDescription": "StringBuilder.Append and StringBuilder.Insert provide overloads for multiple types beyond System.String.  When possible, prefer the strongly-typed overloads over using ToString() and the string-based overload.",
          "defaultLevel": "note",
          "helpUri": "https://docs.microsoft.com/dotnet/fundamentals/code-analysis/quality-rules/ca1830",
          "properties": {
            "category": "Performance",
            "isEnabledByDefault": true,
            "typeName": "PreferTypedStringBuilderAppendOverloads",
            "languages": [
              "C#",
              "Visual Basic"
            ],
            "tags": [
              "Telemetry",
              "EnabledRuleInAggressiveMode"
            ]
          }
        },
        "CA1831": {
          "id": "CA1831",
          "shortDescription": "Use AsSpan or AsMemory instead of Range-based indexers when appropriate",
          "fullDescription": "The Range-based indexer on string values produces a copy of requested portion of the string. This copy is usually unnecessary when it is implicitly used as a ReadOnlySpan or ReadOnlyMemory value. Use the AsSpan method to avoid the unnecessary copy.",
          "defaultLevel": "warning",
          "helpUri": "https://docs.microsoft.com/dotnet/fundamentals/code-analysis/quality-rules/ca1831",
          "properties": {
            "category": "Performance",
            "isEnabledByDefault": true,
            "typeName": "UseAsSpanInsteadOfRangeIndexerAnalyzer",
            "languages": [
              "C#",
              "Visual Basic"
            ],
            "tags": [
              "Telemetry",
              "EnabledRuleInAggressiveMode"
            ]
          }
        },
        "CA1832": {
          "id": "CA1832",
          "shortDescription": "Use AsSpan or AsMemory instead of Range-based indexers when appropriate",
          "fullDescription": "The Range-based indexer on array values produces a copy of requested portion of the array. This copy is usually unnecessary when it is implicitly used as a ReadOnlySpan or ReadOnlyMemory value. Use the AsSpan method to avoid the unnecessary copy.",
          "defaultLevel": "note",
          "helpUri": "https://docs.microsoft.com/dotnet/fundamentals/code-analysis/quality-rules/ca1832",
          "properties": {
            "category": "Performance",
            "isEnabledByDefault": true,
            "typeName": "UseAsSpanInsteadOfRangeIndexerAnalyzer",
            "languages": [
              "C#",
              "Visual Basic"
            ],
            "tags": [
              "Telemetry",
              "EnabledRuleInAggressiveMode"
            ]
          }
        },
        "CA1833": {
          "id": "CA1833",
          "shortDescription": "Use AsSpan or AsMemory instead of Range-based indexers when appropriate",
          "fullDescription": "The Range-based indexer on array values produces a copy of requested portion of the array. This copy is often unwanted when it is implicitly used as a Span or Memory value. Use the AsSpan method to avoid the copy.",
          "defaultLevel": "note",
          "helpUri": "https://docs.microsoft.com/dotnet/fundamentals/code-analysis/quality-rules/ca1833",
          "properties": {
            "category": "Performance",
            "isEnabledByDefault": true,
            "typeName": "UseAsSpanInsteadOfRangeIndexerAnalyzer",
            "languages": [
              "C#",
              "Visual Basic"
            ],
            "tags": [
              "Telemetry",
              "EnabledRuleInAggressiveMode"
            ]
          }
        },
        "CA1834": {
          "id": "CA1834",
          "shortDescription": "Consider using 'StringBuilder.Append(char)' when applicable",
          "fullDescription": "'StringBuilder.Append(char)' is more efficient than 'StringBuilder.Append(string)' when the string is a single character. When calling 'Append' with a constant, prefer using a constant char rather than a constant string containing one character.",
          "defaultLevel": "note",
          "helpUri": "https://docs.microsoft.com/dotnet/fundamentals/code-analysis/quality-rules/ca1834",
          "properties": {
            "category": "Performance",
            "isEnabledByDefault": true,
            "typeName": "PreferConstCharOverConstUnitStringAnalyzer",
            "languages": [
              "C#",
              "Visual Basic"
            ],
            "tags": [
              "Telemetry",
              "EnabledRuleInAggressiveMode"
            ]
          }
        },
        "CA1835": {
          "id": "CA1835",
          "shortDescription": "Prefer the 'Memory'-based overloads for 'ReadAsync' and 'WriteAsync'",
          "fullDescription": "'Stream' has a 'ReadAsync' overload that takes a 'Memory<Byte>' as the first argument, and a 'WriteAsync' overload that takes a 'ReadOnlyMemory<Byte>' as the first argument. Prefer calling the memory based overloads, which are more efficient.",
          "defaultLevel": "note",
          "helpUri": "https://docs.microsoft.com/dotnet/fundamentals/code-analysis/quality-rules/ca1835",
          "properties": {
            "category": "Performance",
            "isEnabledByDefault": true,
            "typeName": "PreferStreamAsyncMemoryOverloads",
            "languages": [
              "C#",
              "Visual Basic"
            ],
            "tags": [
              "Telemetry",
              "EnabledRuleInAggressiveMode"
            ]
          }
        },
        "CA1836": {
          "id": "CA1836",
          "shortDescription": "Prefer IsEmpty over Count",
          "fullDescription": "For determining whether the object contains or not any items, prefer using 'IsEmpty' property rather than retrieving the number of items from the 'Count' property and comparing it to 0 or 1.",
          "defaultLevel": "note",
          "helpUri": "https://docs.microsoft.com/dotnet/fundamentals/code-analysis/quality-rules/ca1836",
          "properties": {
            "category": "Performance",
            "isEnabledByDefault": true,
            "typeName": "UseCountProperlyAnalyzer",
            "languages": [
              "C#",
              "Visual Basic"
            ],
            "tags": [
              "Telemetry",
              "EnabledRuleInAggressiveMode"
            ]
          }
        },
        "CA1837": {
          "id": "CA1837",
          "shortDescription": "Use 'Environment.ProcessId'",
          "fullDescription": "'Environment.ProcessId' is simpler and faster than 'Process.GetCurrentProcess().Id'.",
          "defaultLevel": "note",
          "helpUri": "https://docs.microsoft.com/dotnet/fundamentals/code-analysis/quality-rules/ca1837",
          "properties": {
            "category": "Performance",
            "isEnabledByDefault": true,
            "typeName": "UseEnvironmentMembers",
            "languages": [
              "C#",
              "Visual Basic"
            ],
            "tags": [
              "Telemetry",
              "EnabledRuleInAggressiveMode"
            ]
          }
        },
        "CA1838": {
          "id": "CA1838",
          "shortDescription": "Avoid 'StringBuilder' parameters for P/Invokes",
          "fullDescription": "Marshalling of 'StringBuilder' always creates a native buffer copy, resulting in multiple allocations for one marshalling operation.",
          "defaultLevel": "hidden",
          "helpUri": "https://docs.microsoft.com/dotnet/fundamentals/code-analysis/quality-rules/ca1838",
          "properties": {
            "category": "Performance",
            "isEnabledByDefault": true,
            "typeName": "AvoidStringBuilderPInvokeParametersAnalyzer",
            "languages": [
              "C#",
              "Visual Basic"
            ],
            "tags": [
              "Telemetry",
              "EnabledRuleInAggressiveMode"
            ]
          }
        },
        "CA1839": {
          "id": "CA1839",
          "shortDescription": "Use 'Environment.ProcessPath'",
          "fullDescription": "'Environment.ProcessPath' is simpler and faster than 'Process.GetCurrentProcess().MainModule.FileName'.",
          "defaultLevel": "note",
          "helpUri": "https://docs.microsoft.com/dotnet/fundamentals/code-analysis/quality-rules/ca1839",
          "properties": {
            "category": "Performance",
            "isEnabledByDefault": true,
            "typeName": "UseEnvironmentMembers",
            "languages": [
              "C#",
              "Visual Basic"
            ],
            "tags": [
              "Telemetry",
              "EnabledRuleInAggressiveMode"
            ]
          }
        },
        "CA1840": {
          "id": "CA1840",
          "shortDescription": "Use 'Environment.CurrentManagedThreadId'",
          "fullDescription": "'Environment.CurrentManagedThreadId' is simpler and faster than 'Thread.CurrentThread.ManagedThreadId'.",
          "defaultLevel": "note",
          "helpUri": "https://docs.microsoft.com/dotnet/fundamentals/code-analysis/quality-rules/ca1840",
          "properties": {
            "category": "Performance",
            "isEnabledByDefault": true,
            "typeName": "UseEnvironmentMembers",
            "languages": [
              "C#",
              "Visual Basic"
            ],
            "tags": [
              "Telemetry",
              "EnabledRuleInAggressiveMode"
            ]
          }
        },
        "CA1842": {
          "id": "CA1842",
          "shortDescription": "Do not use 'WhenAll' with a single task",
          "fullDescription": "Using 'WhenAll' with a single task may result in performance loss, await or return the task instead.",
          "defaultLevel": "note",
          "helpUri": "https://docs.microsoft.com/dotnet/fundamentals/code-analysis/quality-rules/ca1842",
          "properties": {
            "category": "Performance",
            "isEnabledByDefault": true,
            "typeName": "DoNotUseWhenAllOrWaitAllWithSingleArgument",
            "languages": [
              "C#",
              "Visual Basic"
            ],
            "tags": [
              "Telemetry",
              "EnabledRuleInAggressiveMode"
            ]
          }
        },
        "CA1843": {
          "id": "CA1843",
          "shortDescription": "Do not use 'WaitAll' with a single task",
          "fullDescription": "Using 'WaitAll' with a single task may result in performance loss, await or return the task instead.",
          "defaultLevel": "note",
          "helpUri": "https://docs.microsoft.com/dotnet/fundamentals/code-analysis/quality-rules/ca1843",
          "properties": {
            "category": "Performance",
            "isEnabledByDefault": true,
            "typeName": "DoNotUseWhenAllOrWaitAllWithSingleArgument",
            "languages": [
              "C#",
              "Visual Basic"
            ],
            "tags": [
              "Telemetry",
              "EnabledRuleInAggressiveMode"
            ]
          }
        },
        "CA1844": {
          "id": "CA1844",
          "shortDescription": "Provide memory-based overrides of async methods when subclassing 'Stream'",
          "fullDescription": "To improve performance, override the memory-based async methods when subclassing 'Stream'. Then implement the array-based methods in terms of the memory-based methods.",
          "defaultLevel": "note",
          "helpUri": "https://docs.microsoft.com/dotnet/fundamentals/code-analysis/quality-rules/ca1844",
          "properties": {
            "category": "Performance",
            "isEnabledByDefault": true,
            "typeName": "ProvideStreamMemoryBasedAsyncOverrides",
            "languages": [
              "C#",
              "Visual Basic"
            ],
            "tags": [
              "Telemetry",
              "EnabledRuleInAggressiveMode"
            ]
          }
        },
        "CA1846": {
          "id": "CA1846",
          "shortDescription": "Prefer 'AsSpan' over 'Substring'",
          "fullDescription": "'AsSpan' is more efficient then 'Substring'. 'Substring' performs an O(n) string copy, while 'AsSpan' does not and has a constant cost.",
          "defaultLevel": "note",
          "helpUri": "https://docs.microsoft.com/dotnet/fundamentals/code-analysis/quality-rules/ca1846",
          "properties": {
            "category": "Performance",
            "isEnabledByDefault": true,
            "typeName": "PreferAsSpanOverSubstring",
            "languages": [
              "C#",
              "Visual Basic"
            ],
            "tags": [
              "Telemetry",
              "EnabledRuleInAggressiveMode"
            ]
          }
        },
        "CA1847": {
          "id": "CA1847",
          "shortDescription": "Use char literal for a single character lookup",
          "fullDescription": "'string.Contains(char)' is available as a better performing overload for single char lookup.",
          "defaultLevel": "note",
          "helpUri": "https://docs.microsoft.com/dotnet/fundamentals/code-analysis/quality-rules/ca1847",
          "properties": {
            "category": "Performance",
            "isEnabledByDefault": true,
            "typeName": "UseStringContainsCharOverloadWithSingleCharactersAnalyzer",
            "languages": [
              "C#",
              "Visual Basic"
            ],
            "tags": [
              "Telemetry",
              "EnabledRuleInAggressiveMode"
            ]
          }
        },
        "CA1848": {
          "id": "CA1848",
          "shortDescription": "Use the LoggerMessage delegates",
          "fullDescription": "For improved performance, use the LoggerMessage delegates.",
          "defaultLevel": "hidden",
          "helpUri": "https://docs.microsoft.com/dotnet/fundamentals/code-analysis/quality-rules/ca1848",
          "properties": {
            "category": "Performance",
            "isEnabledByDefault": true,
            "typeName": "LoggerMessageDefineAnalyzer",
            "languages": [
              "C#",
              "Visual Basic"
            ],
            "tags": [
              "Telemetry",
              "EnabledRuleInAggressiveMode"
            ]
          }
        },
        "CA1849": {
          "id": "CA1849",
          "shortDescription": "Call async methods when in an async method",
          "fullDescription": "When inside a Task-returning method, use the async version of methods, if they exist.",
          "defaultLevel": "warning",
          "helpUri": "https://docs.microsoft.com/dotnet/fundamentals/code-analysis/quality-rules/ca1849",
          "properties": {
            "category": "Performance",
            "isEnabledByDefault": false,
            "typeName": "UseAsyncMethodInAsyncContext",
            "languages": [
              "C#",
              "Visual Basic"
            ],
            "tags": [
              "Telemetry",
              "EnabledRuleInAggressiveMode"
            ]
          }
        },
        "CA1850": {
          "id": "CA1850",
          "shortDescription": "Prefer static 'HashData' method over 'ComputeHash'",
          "fullDescription": "It is more efficient to use the static 'HashData' method over creating and managing a HashAlgorithm instance to call 'ComputeHash'.",
          "defaultLevel": "note",
          "helpUri": "https://docs.microsoft.com/dotnet/fundamentals/code-analysis/quality-rules/ca1850",
          "properties": {
            "category": "Performance",
            "isEnabledByDefault": true,
            "typeName": "PreferHashDataOverComputeHashAnalyzer",
            "languages": [
              "C#",
              "Visual Basic"
            ],
            "tags": [
              "Telemetry",
              "EnabledRuleInAggressiveMode"
            ]
          }
        },
        "CA1852": {
          "id": "CA1852",
<<<<<<< HEAD
          "shortDescription": "Do not guard 'Dictionary.Remove(key)' with 'Dictionary.ContainsKey(key)'",
          "fullDescription": "Do not guard 'Dictionary.Remove(key)' with 'Dictionary.ContainsKey(key)'. The former already checks whether the key exists, and will not throw if it does not.",
          "defaultLevel": "note",
=======
          "shortDescription": "Seal internal types",
          "fullDescription": "When a type is not accessible outside its assembly and has no subtypes within its containing assembly, it can be safely sealed. Sealing types can improve performance.",
          "defaultLevel": "hidden",
>>>>>>> 28135459
          "helpUri": "https://docs.microsoft.com/dotnet/fundamentals/code-analysis/quality-rules/ca1852",
          "properties": {
            "category": "Performance",
            "isEnabledByDefault": true,
<<<<<<< HEAD
            "typeName": "DoNotGuardDictionaryRemoveByContainsKey",
=======
            "typeName": "SealInternalTypes",
>>>>>>> 28135459
            "languages": [
              "C#",
              "Visual Basic"
            ],
            "tags": [
              "Telemetry",
              "EnabledRuleInAggressiveMode",
<<<<<<< HEAD
              "Unnecessary"
=======
              "CompilationEnd"
>>>>>>> 28135459
            ]
          }
        },
        "CA2000": {
          "id": "CA2000",
          "shortDescription": "Dispose objects before losing scope",
          "fullDescription": "If a disposable object is not explicitly disposed before all references to it are out of scope, the object will be disposed at some indeterminate time when the garbage collector runs the finalizer of the object. Because an exceptional event might occur that will prevent the finalizer of the object from running, the object should be explicitly disposed instead.",
          "defaultLevel": "warning",
          "helpUri": "https://docs.microsoft.com/dotnet/fundamentals/code-analysis/quality-rules/ca2000",
          "properties": {
            "category": "Reliability",
            "isEnabledByDefault": false,
            "typeName": "DisposeObjectsBeforeLosingScope",
            "languages": [
              "C#",
              "Visual Basic"
            ],
            "tags": [
              "PortedFromFxCop",
              "Dataflow",
              "Telemetry",
              "EnabledRuleInAggressiveMode"
            ]
          }
        },
        "CA2002": {
          "id": "CA2002",
          "shortDescription": "Do not lock on objects with weak identity",
          "fullDescription": "An object is said to have a weak identity when it can be directly accessed across application domain boundaries. A thread that tries to acquire a lock on an object that has a weak identity can be blocked by a second thread in a different application domain that has a lock on the same object.",
          "defaultLevel": "warning",
          "helpUri": "https://docs.microsoft.com/dotnet/fundamentals/code-analysis/quality-rules/ca2002",
          "properties": {
            "category": "Reliability",
            "isEnabledByDefault": false,
            "typeName": "DoNotLockOnObjectsWithWeakIdentityAnalyzer",
            "languages": [
              "C#",
              "Visual Basic"
            ],
            "tags": [
              "PortedFromFxCop",
              "Telemetry",
              "EnabledRuleInAggressiveMode"
            ]
          }
        },
        "CA2007": {
          "id": "CA2007",
          "shortDescription": "Consider calling ConfigureAwait on the awaited task",
          "fullDescription": "When an asynchronous method awaits a Task directly, continuation occurs in the same thread that created the task. Consider calling Task.ConfigureAwait(Boolean) to signal your intention for continuation. Call ConfigureAwait(false) on the task to schedule continuations to the thread pool, thereby avoiding a deadlock on the UI thread. Passing false is a good option for app-independent libraries. Calling ConfigureAwait(true) on the task has the same behavior as not explicitly calling ConfigureAwait. By explicitly calling this method, you're letting readers know you intentionally want to perform the continuation on the original synchronization context.",
          "defaultLevel": "warning",
          "helpUri": "https://docs.microsoft.com/dotnet/fundamentals/code-analysis/quality-rules/ca2007",
          "properties": {
            "category": "Reliability",
            "isEnabledByDefault": false,
            "typeName": "DoNotDirectlyAwaitATaskAnalyzer",
            "languages": [
              "C#",
              "Visual Basic"
            ],
            "tags": [
              "Telemetry",
              "EnabledRuleInAggressiveMode"
            ]
          }
        },
        "CA2008": {
          "id": "CA2008",
          "shortDescription": "Do not create tasks without passing a TaskScheduler",
          "fullDescription": "Do not create tasks unless you are using one of the overloads that takes a TaskScheduler. The default is to schedule on TaskScheduler.Current, which would lead to deadlocks. Either use TaskScheduler.Default to schedule on the thread pool, or explicitly pass TaskScheduler.Current to make your intentions clear.",
          "defaultLevel": "warning",
          "helpUri": "https://docs.microsoft.com/dotnet/fundamentals/code-analysis/quality-rules/ca2008",
          "properties": {
            "category": "Reliability",
            "isEnabledByDefault": false,
            "typeName": "DoNotCreateTasksWithoutPassingATaskSchedulerAnalyzer",
            "languages": [
              "C#",
              "Visual Basic"
            ],
            "tags": [
              "Telemetry",
              "EnabledRuleInAggressiveMode"
            ]
          }
        },
        "CA2009": {
          "id": "CA2009",
          "shortDescription": "Do not call ToImmutableCollection on an ImmutableCollection value",
          "fullDescription": "Do not call {0} on an {1} value",
          "defaultLevel": "note",
          "helpUri": "https://docs.microsoft.com/dotnet/fundamentals/code-analysis/quality-rules/ca2009",
          "properties": {
            "category": "Reliability",
            "isEnabledByDefault": true,
            "typeName": "DoNotCallToImmutableCollectionOnAnImmutableCollectionValueAnalyzer",
            "languages": [
              "C#",
              "Visual Basic"
            ],
            "tags": [
              "Telemetry",
              "EnabledRuleInAggressiveMode"
            ]
          }
        },
        "CA2011": {
          "id": "CA2011",
          "shortDescription": "Avoid infinite recursion",
          "fullDescription": "Do not assign the property within its setter. This call might result in an infinite recursion.",
          "defaultLevel": "note",
          "helpUri": "https://docs.microsoft.com/dotnet/fundamentals/code-analysis/quality-rules/ca2011",
          "properties": {
            "category": "Reliability",
            "isEnabledByDefault": true,
            "typeName": "AvoidInfiniteRecursion",
            "languages": [
              "C#",
              "Visual Basic"
            ],
            "tags": [
              "Telemetry",
              "EnabledRuleInAggressiveMode"
            ]
          }
        },
        "CA2012": {
          "id": "CA2012",
          "shortDescription": "Use ValueTasks correctly",
          "fullDescription": "ValueTasks returned from member invocations are intended to be directly awaited.  Attempts to consume a ValueTask multiple times or to directly access one's result before it's known to be completed may result in an exception or corruption.  Ignoring such a ValueTask is likely an indication of a functional bug and may degrade performance.",
          "defaultLevel": "note",
          "helpUri": "https://docs.microsoft.com/dotnet/fundamentals/code-analysis/quality-rules/ca2012",
          "properties": {
            "category": "Reliability",
            "isEnabledByDefault": true,
            "typeName": "UseValueTasksCorrectlyAnalyzer",
            "languages": [
              "C#",
              "Visual Basic"
            ],
            "tags": [
              "Telemetry",
              "EnabledRuleInAggressiveMode"
            ]
          }
        },
        "CA2013": {
          "id": "CA2013",
          "shortDescription": "Do not use ReferenceEquals with value types",
          "fullDescription": "Value type typed arguments are uniquely boxed for each call to this method, therefore the result is always false.",
          "defaultLevel": "warning",
          "helpUri": "https://docs.microsoft.com/dotnet/fundamentals/code-analysis/quality-rules/ca2013",
          "properties": {
            "category": "Reliability",
            "isEnabledByDefault": true,
            "typeName": "DoNotUseReferenceEqualsWithValueTypesAnalyzer",
            "languages": [
              "C#",
              "Visual Basic"
            ],
            "tags": [
              "Telemetry",
              "EnabledRuleInAggressiveMode"
            ]
          }
        },
        "CA2015": {
          "id": "CA2015",
          "shortDescription": "Do not define finalizers for types derived from MemoryManager<T>",
          "fullDescription": "Adding a finalizer to a type derived from MemoryManager<T> may permit memory to be freed while it is still in use by a Span<T>.",
          "defaultLevel": "warning",
          "helpUri": "https://docs.microsoft.com/dotnet/fundamentals/code-analysis/quality-rules/ca2015",
          "properties": {
            "category": "Reliability",
            "isEnabledByDefault": true,
            "typeName": "DoNotDefineFinalizersForTypesDerivedFromMemoryManager",
            "languages": [
              "C#",
              "Visual Basic"
            ],
            "tags": [
              "Telemetry",
              "EnabledRuleInAggressiveMode"
            ]
          }
        },
        "CA2017": {
          "id": "CA2017",
          "shortDescription": "Parameter count mismatch",
          "fullDescription": "Number of parameters supplied in the logging message template do not match the number of named placeholders.",
          "defaultLevel": "warning",
          "helpUri": "https://docs.microsoft.com/dotnet/fundamentals/code-analysis/quality-rules/ca2017",
          "properties": {
            "category": "Reliability",
            "isEnabledByDefault": true,
            "typeName": "LoggerMessageDefineAnalyzer",
            "languages": [
              "C#",
              "Visual Basic"
            ],
            "tags": [
              "Telemetry",
              "EnabledRuleInAggressiveMode"
            ]
          }
        },
        "CA2018": {
          "id": "CA2018",
          "shortDescription": "'Buffer.BlockCopy' expects the number of bytes to be copied for the 'count' argument",
          "fullDescription": "'Buffer.BlockCopy' expects the number of bytes to be copied for the 'count' argument. Using 'Array.Length' may not match the number of bytes that needs to be copied.",
          "defaultLevel": "warning",
          "helpUri": "https://docs.microsoft.com/dotnet/fundamentals/code-analysis/quality-rules/ca2018",
          "properties": {
            "category": "Reliability",
            "isEnabledByDefault": true,
            "typeName": "BufferBlockCopyLengthAnalyzer",
            "languages": [
              "C#",
              "Visual Basic"
            ],
            "tags": [
              "Telemetry",
              "EnabledRuleInAggressiveMode"
            ]
          }
        },
        "CA2019": {
          "id": "CA2019",
          "shortDescription": "Improper 'ThreadStatic' field initialization",
          "fullDescription": "'ThreadStatic' fields should be initialized lazily on use, not with inline initialization nor explicitly in a static constructor, which would only initialize the field on the thread that runs the type's static constructor.",
          "defaultLevel": "note",
          "helpUri": "https://docs.microsoft.com/dotnet/fundamentals/code-analysis/quality-rules/ca2019",
          "properties": {
            "category": "Reliability",
            "isEnabledByDefault": true,
            "typeName": "UseThreadStaticCorrectly",
            "languages": [
              "C#",
              "Visual Basic"
            ],
            "tags": [
              "Telemetry",
              "EnabledRuleInAggressiveMode"
            ]
          }
        },
        "CA2100": {
          "id": "CA2100",
          "shortDescription": "Review SQL queries for security vulnerabilities",
          "fullDescription": "SQL queries that directly use user input can be vulnerable to SQL injection attacks. Review this SQL query for potential vulnerabilities, and consider using a parameterized SQL query.",
          "defaultLevel": "warning",
          "helpUri": "https://docs.microsoft.com/dotnet/fundamentals/code-analysis/quality-rules/ca2100",
          "properties": {
            "category": "Security",
            "isEnabledByDefault": false,
            "typeName": "ReviewSqlQueriesForSecurityVulnerabilities",
            "languages": [
              "C#",
              "Visual Basic"
            ],
            "tags": [
              "PortedFromFxCop",
              "Dataflow",
              "Telemetry",
              "EnabledRuleInAggressiveMode"
            ]
          }
        },
        "CA2101": {
          "id": "CA2101",
          "shortDescription": "Specify marshaling for P/Invoke string arguments",
          "fullDescription": "A platform invoke member allows partially trusted callers, has a string parameter, and does not explicitly marshal the string. This can cause a potential security vulnerability.",
          "defaultLevel": "note",
          "helpUri": "https://docs.microsoft.com/dotnet/fundamentals/code-analysis/quality-rules/ca2101",
          "properties": {
            "category": "Globalization",
            "isEnabledByDefault": true,
            "typeName": "PInvokeDiagnosticAnalyzer",
            "languages": [
              "C#",
              "Visual Basic"
            ],
            "tags": [
              "PortedFromFxCop",
              "Telemetry",
              "EnabledRuleInAggressiveMode"
            ]
          }
        },
        "CA2109": {
          "id": "CA2109",
          "shortDescription": "Review visible event handlers",
          "fullDescription": "A public or protected event-handling method was detected. Event-handling methods should not be exposed unless absolutely necessary.",
          "defaultLevel": "warning",
          "helpUri": "https://docs.microsoft.com/dotnet/fundamentals/code-analysis/quality-rules/ca2109",
          "properties": {
            "category": "Security",
            "isEnabledByDefault": false,
            "typeName": "ReviewVisibleEventHandlersAnalyzer",
            "languages": [
              "C#",
              "Visual Basic"
            ],
            "tags": [
              "PortedFromFxCop",
              "Telemetry",
              "EnabledRuleInAggressiveMode"
            ]
          }
        },
        "CA2119": {
          "id": "CA2119",
          "shortDescription": "Seal methods that satisfy private interfaces",
          "fullDescription": "An inheritable public type provides an overridable method implementation of an internal (Friend in Visual Basic) interface. To fix a violation of this rule, prevent the method from being overridden outside the assembly.",
          "defaultLevel": "warning",
          "helpUri": "https://docs.microsoft.com/dotnet/fundamentals/code-analysis/quality-rules/ca2119",
          "properties": {
            "category": "Security",
            "isEnabledByDefault": false,
            "typeName": "SealMethodsThatSatisfyPrivateInterfacesAnalyzer",
            "languages": [
              "C#",
              "Visual Basic"
            ],
            "tags": [
              "PortedFromFxCop",
              "Telemetry",
              "EnabledRuleInAggressiveMode"
            ]
          }
        },
        "CA2153": {
          "id": "CA2153",
          "shortDescription": "Do Not Catch Corrupted State Exceptions",
          "fullDescription": "Catching corrupted state exceptions could mask errors (such as access violations), resulting in inconsistent state of execution or making it easier for attackers to compromise system. Instead, catch and handle a more specific set of exception type(s) or re-throw the exception.",
          "defaultLevel": "warning",
          "helpUri": "https://docs.microsoft.com/dotnet/fundamentals/code-analysis/quality-rules/ca2153",
          "properties": {
            "category": "Security",
            "isEnabledByDefault": false,
            "typeName": "DoNotCatchCorruptedStateExceptionsAnalyzer",
            "languages": [
              "C#",
              "Visual Basic"
            ],
            "tags": [
              "Telemetry",
              "EnabledRuleInAggressiveMode"
            ]
          }
        },
        "CA2200": {
          "id": "CA2200",
          "shortDescription": "Rethrow to preserve stack details",
          "fullDescription": "Re-throwing caught exception changes stack information",
          "defaultLevel": "warning",
          "helpUri": "https://docs.microsoft.com/dotnet/fundamentals/code-analysis/quality-rules/ca2200",
          "properties": {
            "category": "Usage",
            "isEnabledByDefault": true,
            "typeName": "RethrowToPreserveStackDetailsAnalyzer",
            "languages": [
              "C#",
              "Visual Basic"
            ],
            "tags": [
              "PortedFromFxCop",
              "Telemetry",
              "EnabledRuleInAggressiveMode"
            ]
          }
        },
        "CA2201": {
          "id": "CA2201",
          "shortDescription": "Do not raise reserved exception types",
          "fullDescription": "An exception of type that is not sufficiently specific or reserved by the runtime should never be raised by user code. This makes the original error difficult to detect and debug. If this exception instance might be thrown, use a different exception type.",
          "defaultLevel": "hidden",
          "helpUri": "https://docs.microsoft.com/dotnet/fundamentals/code-analysis/quality-rules/ca2201",
          "properties": {
            "category": "Usage",
            "isEnabledByDefault": true,
            "typeName": "DoNotRaiseReservedExceptionTypesAnalyzer",
            "languages": [
              "C#",
              "Visual Basic"
            ],
            "tags": [
              "PortedFromFxCop",
              "Telemetry",
              "EnabledRuleInAggressiveMode"
            ]
          }
        },
        "CA2207": {
          "id": "CA2207",
          "shortDescription": "Initialize value type static fields inline",
          "fullDescription": "A value type declares an explicit static constructor. To fix a violation of this rule, initialize all static data when it is declared and remove the static constructor.",
          "defaultLevel": "warning",
          "helpUri": "https://docs.microsoft.com/dotnet/fundamentals/code-analysis/quality-rules/ca2207",
          "properties": {
            "category": "Usage",
            "isEnabledByDefault": false,
            "typeName": "InitializeStaticFieldsInlineAnalyzer",
            "languages": [
              "C#",
              "Visual Basic"
            ],
            "tags": [
              "PortedFromFxCop",
              "Telemetry",
              "EnabledRuleInAggressiveMode"
            ]
          }
        },
        "CA2208": {
          "id": "CA2208",
          "shortDescription": "Instantiate argument exceptions correctly",
          "fullDescription": "A call is made to the default (parameterless) constructor of an exception type that is or derives from ArgumentException, or an incorrect string argument is passed to a parameterized constructor of an exception type that is or derives from ArgumentException.",
          "defaultLevel": "note",
          "helpUri": "https://docs.microsoft.com/dotnet/fundamentals/code-analysis/quality-rules/ca2208",
          "properties": {
            "category": "Usage",
            "isEnabledByDefault": true,
            "typeName": "InstantiateArgumentExceptionsCorrectlyAnalyzer",
            "languages": [
              "C#",
              "Visual Basic"
            ],
            "tags": [
              "PortedFromFxCop",
              "Telemetry",
              "EnabledRuleInAggressiveMode"
            ]
          }
        },
        "CA2211": {
          "id": "CA2211",
          "shortDescription": "Non-constant fields should not be visible",
          "fullDescription": "Static fields that are neither constants nor read-only are not thread-safe. Access to such a field must be carefully controlled and requires advanced programming techniques to synchronize access to the class object.",
          "defaultLevel": "note",
          "helpUri": "https://docs.microsoft.com/dotnet/fundamentals/code-analysis/quality-rules/ca2211",
          "properties": {
            "category": "Usage",
            "isEnabledByDefault": true,
            "typeName": "NonConstantFieldsShouldNotBeVisibleAnalyzer",
            "languages": [
              "C#",
              "Visual Basic"
            ],
            "tags": [
              "PortedFromFxCop",
              "Telemetry",
              "EnabledRuleInAggressiveMode"
            ]
          }
        },
        "CA2213": {
          "id": "CA2213",
          "shortDescription": "Disposable fields should be disposed",
          "fullDescription": "A type that implements System.IDisposable declares fields that are of types that also implement IDisposable. The Dispose method of the field is not called by the Dispose method of the declaring type. To fix a violation of this rule, call Dispose on fields that are of types that implement IDisposable if you are responsible for allocating and releasing the unmanaged resources held by the field.",
          "defaultLevel": "warning",
          "helpUri": "https://docs.microsoft.com/dotnet/fundamentals/code-analysis/quality-rules/ca2213",
          "properties": {
            "category": "Usage",
            "isEnabledByDefault": false,
            "typeName": "DisposableFieldsShouldBeDisposed",
            "languages": [
              "C#",
              "Visual Basic"
            ],
            "tags": [
              "PortedFromFxCop",
              "Dataflow",
              "Telemetry",
              "EnabledRuleInAggressiveMode"
            ]
          }
        },
        "CA2214": {
          "id": "CA2214",
          "shortDescription": "Do not call overridable methods in constructors",
          "fullDescription": "Virtual methods defined on the class should not be called from constructors. If a derived class has overridden the method, the derived class version will be called (before the derived class constructor is called).",
          "defaultLevel": "warning",
          "helpUri": "https://docs.microsoft.com/dotnet/fundamentals/code-analysis/quality-rules/ca2214",
          "properties": {
            "category": "Usage",
            "isEnabledByDefault": false,
            "typeName": "DoNotCallOverridableMethodsInConstructorsAnalyzer",
            "languages": [
              "C#",
              "Visual Basic"
            ],
            "tags": [
              "PortedFromFxCop",
              "Telemetry",
              "EnabledRuleInAggressiveMode"
            ]
          }
        },
        "CA2215": {
          "id": "CA2215",
          "shortDescription": "Dispose methods should call base class dispose",
          "fullDescription": "A type that implements System.IDisposable inherits from a type that also implements IDisposable. The Dispose method of the inheriting type does not call the Dispose method of the parent type. To fix a violation of this rule, call base.Dispose in your Dispose method.",
          "defaultLevel": "hidden",
          "helpUri": "https://docs.microsoft.com/dotnet/fundamentals/code-analysis/quality-rules/ca2215",
          "properties": {
            "category": "Usage",
            "isEnabledByDefault": true,
            "typeName": "DisposeMethodsShouldCallBaseClassDispose",
            "languages": [
              "C#",
              "Visual Basic"
            ],
            "tags": [
              "PortedFromFxCop",
              "Telemetry",
              "EnabledRuleInAggressiveMode"
            ]
          }
        },
        "CA2216": {
          "id": "CA2216",
          "shortDescription": "Disposable types should declare finalizer",
          "fullDescription": "A type that implements System.IDisposable and has fields that suggest the use of unmanaged resources does not implement a finalizer, as described by Object.Finalize.",
          "defaultLevel": "warning",
          "helpUri": "https://docs.microsoft.com/dotnet/fundamentals/code-analysis/quality-rules/ca2216",
          "properties": {
            "category": "Usage",
            "isEnabledByDefault": false,
            "typeName": "DisposableTypesShouldDeclareFinalizerAnalyzer",
            "languages": [
              "C#",
              "Visual Basic"
            ],
            "tags": [
              "PortedFromFxCop",
              "Telemetry",
              "EnabledRuleInAggressiveMode"
            ]
          }
        },
        "CA2217": {
          "id": "CA2217",
          "shortDescription": "Do not mark enums with FlagsAttribute",
          "fullDescription": "An externally visible enumeration is marked by using FlagsAttribute, and it has one or more values that are not powers of two or a combination of the other defined values on the enumeration.",
          "defaultLevel": "warning",
          "helpUri": "https://docs.microsoft.com/dotnet/fundamentals/code-analysis/quality-rules/ca2217",
          "properties": {
            "category": "Usage",
            "isEnabledByDefault": false,
            "typeName": "EnumWithFlagsAttributeAnalyzer",
            "languages": [
              "C#",
              "Visual Basic"
            ],
            "tags": [
              "PortedFromFxCop",
              "Telemetry",
              "EnabledRuleInAggressiveMode"
            ]
          }
        },
        "CA2219": {
          "id": "CA2219",
          "shortDescription": "Do not raise exceptions in finally clauses",
          "fullDescription": "When an exception is raised in a finally clause, the new exception hides the active exception. This makes the original error difficult to detect and debug.",
          "defaultLevel": "note",
          "helpUri": "https://docs.microsoft.com/dotnet/fundamentals/code-analysis/quality-rules/ca2219",
          "properties": {
            "category": "Usage",
            "isEnabledByDefault": true,
            "typeName": "DoNotRaiseExceptionsInExceptionClausesAnalyzer",
            "languages": [
              "C#",
              "Visual Basic"
            ],
            "tags": [
              "PortedFromFxCop",
              "Telemetry",
              "EnabledRuleInAggressiveMode"
            ]
          }
        },
        "CA2225": {
          "id": "CA2225",
          "shortDescription": "Operator overloads have named alternates",
          "fullDescription": "An operator overload was detected, and the expected named alternative method was not found. The named alternative member provides access to the same functionality as the operator and is provided for developers who program in languages that do not support overloaded operators.",
          "defaultLevel": "warning",
          "helpUri": "https://docs.microsoft.com/dotnet/fundamentals/code-analysis/quality-rules/ca2225",
          "properties": {
            "category": "Usage",
            "isEnabledByDefault": false,
            "typeName": "OperatorOverloadsHaveNamedAlternatesAnalyzer",
            "languages": [
              "C#",
              "Visual Basic"
            ],
            "tags": [
              "PortedFromFxCop",
              "Telemetry",
              "EnabledRuleInAggressiveMode"
            ]
          }
        },
        "CA2226": {
          "id": "CA2226",
          "shortDescription": "Operators should have symmetrical overloads",
          "fullDescription": "A type implements the equality or inequality operator and does not implement the opposite operator.",
          "defaultLevel": "warning",
          "helpUri": "https://docs.microsoft.com/dotnet/fundamentals/code-analysis/quality-rules/ca2226",
          "properties": {
            "category": "Usage",
            "isEnabledByDefault": false,
            "typeName": "OperatorsShouldHaveSymmetricalOverloadsAnalyzer",
            "languages": [
              "C#",
              "Visual Basic"
            ],
            "tags": [
              "PortedFromFxCop",
              "Telemetry",
              "EnabledRuleInAggressiveMode"
            ]
          }
        },
        "CA2227": {
          "id": "CA2227",
          "shortDescription": "Collection properties should be read only",
          "fullDescription": "A writable collection property allows a user to replace the collection with a different collection. A read-only property stops the collection from being replaced but still allows the individual members to be set.",
          "defaultLevel": "warning",
          "helpUri": "https://docs.microsoft.com/dotnet/fundamentals/code-analysis/quality-rules/ca2227",
          "properties": {
            "category": "Usage",
            "isEnabledByDefault": false,
            "typeName": "CollectionPropertiesShouldBeReadOnlyAnalyzer",
            "languages": [
              "C#",
              "Visual Basic"
            ],
            "tags": [
              "PortedFromFxCop",
              "Telemetry",
              "EnabledRuleInAggressiveMode"
            ]
          }
        },
        "CA2229": {
          "id": "CA2229",
          "shortDescription": "Implement serialization constructors",
          "fullDescription": "To fix a violation of this rule, implement the serialization constructor. For a sealed class, make the constructor private; otherwise, make it protected.",
          "defaultLevel": "hidden",
          "helpUri": "https://docs.microsoft.com/dotnet/fundamentals/code-analysis/quality-rules/ca2229",
          "properties": {
            "category": "Usage",
            "isEnabledByDefault": true,
            "typeName": "SerializationRulesDiagnosticAnalyzer",
            "languages": [
              "C#",
              "Visual Basic"
            ],
            "tags": [
              "PortedFromFxCop",
              "Telemetry",
              "EnabledRuleInAggressiveMode"
            ]
          }
        },
        "CA2231": {
          "id": "CA2231",
          "shortDescription": "Overload operator equals on overriding value type Equals",
          "fullDescription": "In most programming languages there is no default implementation of the equality operator (==) for value types. If your programming language supports operator overloads, you should consider implementing the equality operator. Its behavior should be identical to that of Equals.",
          "defaultLevel": "note",
          "helpUri": "https://docs.microsoft.com/dotnet/fundamentals/code-analysis/quality-rules/ca2231",
          "properties": {
            "category": "Usage",
            "isEnabledByDefault": true,
            "typeName": "OverloadOperatorEqualsOnOverridingValueTypeEqualsAnalyzer",
            "languages": [
              "C#",
              "Visual Basic"
            ],
            "tags": [
              "PortedFromFxCop",
              "Telemetry",
              "EnabledRuleInAggressiveMode"
            ]
          }
        },
        "CA2235": {
          "id": "CA2235",
          "shortDescription": "Mark all non-serializable fields",
          "fullDescription": "An instance field of a type that is not serializable is declared in a type that is serializable.",
          "defaultLevel": "warning",
          "helpUri": "https://docs.microsoft.com/dotnet/fundamentals/code-analysis/quality-rules/ca2235",
          "properties": {
            "category": "Usage",
            "isEnabledByDefault": false,
            "typeName": "SerializationRulesDiagnosticAnalyzer",
            "languages": [
              "C#",
              "Visual Basic"
            ],
            "tags": [
              "PortedFromFxCop",
              "Telemetry",
              "EnabledRuleInAggressiveMode"
            ]
          }
        },
        "CA2237": {
          "id": "CA2237",
          "shortDescription": "Mark ISerializable types with serializable",
          "fullDescription": "To be recognized by the common language runtime as serializable, types must be marked by using the SerializableAttribute attribute even when the type uses a custom serialization routine through implementation of the ISerializable interface.",
          "defaultLevel": "warning",
          "helpUri": "https://docs.microsoft.com/dotnet/fundamentals/code-analysis/quality-rules/ca2237",
          "properties": {
            "category": "Usage",
            "isEnabledByDefault": false,
            "typeName": "SerializationRulesDiagnosticAnalyzer",
            "languages": [
              "C#",
              "Visual Basic"
            ],
            "tags": [
              "PortedFromFxCop",
              "Telemetry",
              "EnabledRuleInAggressiveMode"
            ]
          }
        },
        "CA2241": {
          "id": "CA2241",
          "shortDescription": "Provide correct arguments to formatting methods",
          "fullDescription": "The format argument that is passed to System.String.Format does not contain a format item that corresponds to each object argument, or vice versa.",
          "defaultLevel": "note",
          "helpUri": "https://docs.microsoft.com/dotnet/fundamentals/code-analysis/quality-rules/ca2241",
          "properties": {
            "category": "Usage",
            "isEnabledByDefault": true,
            "typeName": "ProvideCorrectArgumentsToFormattingMethodsAnalyzer",
            "languages": [
              "C#",
              "Visual Basic"
            ],
            "tags": [
              "PortedFromFxCop",
              "Telemetry",
              "EnabledRuleInAggressiveMode"
            ]
          }
        },
        "CA2242": {
          "id": "CA2242",
          "shortDescription": "Test for NaN correctly",
          "fullDescription": "This expression tests a value against Single.Nan or Double.Nan. Use Single.IsNan(Single) or Double.IsNan(Double) to test the value.",
          "defaultLevel": "note",
          "helpUri": "https://docs.microsoft.com/dotnet/fundamentals/code-analysis/quality-rules/ca2242",
          "properties": {
            "category": "Usage",
            "isEnabledByDefault": true,
            "typeName": "TestForNaNCorrectlyAnalyzer",
            "languages": [
              "C#",
              "Visual Basic"
            ],
            "tags": [
              "PortedFromFxCop",
              "Telemetry",
              "EnabledRuleInAggressiveMode"
            ]
          }
        },
        "CA2243": {
          "id": "CA2243",
          "shortDescription": "Attribute string literals should parse correctly",
          "fullDescription": "The string literal parameter of an attribute does not parse correctly for a URL, a GUID, or a version.",
          "defaultLevel": "warning",
          "helpUri": "https://docs.microsoft.com/dotnet/fundamentals/code-analysis/quality-rules/ca2243",
          "properties": {
            "category": "Usage",
            "isEnabledByDefault": false,
            "typeName": "AttributeStringLiteralsShouldParseCorrectlyAnalyzer",
            "languages": [
              "C#",
              "Visual Basic"
            ],
            "tags": [
              "PortedFromFxCop",
              "Telemetry",
              "EnabledRuleInAggressiveMode"
            ]
          }
        },
        "CA2244": {
          "id": "CA2244",
          "shortDescription": "Do not duplicate indexed element initializations",
          "fullDescription": "Indexed elements in objects initializers must initialize unique elements. A duplicate index might overwrite a previous element initialization.",
          "defaultLevel": "note",
          "helpUri": "https://docs.microsoft.com/dotnet/fundamentals/code-analysis/quality-rules/ca2244",
          "properties": {
            "category": "Usage",
            "isEnabledByDefault": true,
            "typeName": "AvoidDuplicateElementInitialization",
            "languages": [
              "C#"
            ],
            "tags": [
              "Telemetry",
              "EnabledRuleInAggressiveMode"
            ]
          }
        },
        "CA2245": {
          "id": "CA2245",
          "shortDescription": "Do not assign a property to itself",
          "fullDescription": "The property {0} should not be assigned to itself",
          "defaultLevel": "note",
          "helpUri": "https://docs.microsoft.com/dotnet/fundamentals/code-analysis/quality-rules/ca2245",
          "properties": {
            "category": "Usage",
            "isEnabledByDefault": true,
            "typeName": "AvoidPropertySelfAssignment",
            "languages": [
              "C#",
              "Visual Basic"
            ],
            "tags": [
              "Telemetry",
              "EnabledRuleInAggressiveMode"
            ]
          }
        },
        "CA2246": {
          "id": "CA2246",
          "shortDescription": "Assigning symbol and its member in the same statement",
          "fullDescription": "Assigning to a symbol and its member (field/property) in the same statement is not recommended. It is not clear if the member access was intended to use symbol's old value prior to the assignment or new value from the assignment in this statement. For clarity, consider splitting the assignments into separate statements.",
          "defaultLevel": "note",
          "helpUri": "https://docs.microsoft.com/dotnet/fundamentals/code-analysis/quality-rules/ca2246",
          "properties": {
            "category": "Usage",
            "isEnabledByDefault": true,
            "typeName": "AssigningSymbolAndItsMemberInSameStatement",
            "languages": [
              "C#"
            ],
            "tags": [
              "Telemetry",
              "EnabledRuleInAggressiveMode"
            ]
          }
        },
        "CA2247": {
          "id": "CA2247",
          "shortDescription": "Argument passed to TaskCompletionSource constructor should be TaskCreationOptions enum instead of TaskContinuationOptions enum",
          "fullDescription": "TaskCompletionSource has constructors that take TaskCreationOptions that control the underlying Task, and constructors that take object state that's stored in the task.  Accidentally passing a TaskContinuationOptions instead of a TaskCreationOptions will result in the call treating the options as state.",
          "defaultLevel": "warning",
          "helpUri": "https://docs.microsoft.com/dotnet/fundamentals/code-analysis/quality-rules/ca2247",
          "properties": {
            "category": "Usage",
            "isEnabledByDefault": true,
            "typeName": "DoNotCreateTaskCompletionSourceWithWrongArguments",
            "languages": [
              "C#",
              "Visual Basic"
            ],
            "tags": [
              "Telemetry",
              "EnabledRuleInAggressiveMode"
            ]
          }
        },
        "CA2248": {
          "id": "CA2248",
          "shortDescription": "Provide correct 'enum' argument to 'Enum.HasFlag'",
          "fullDescription": "'Enum.HasFlag' method expects the 'enum' argument to be of the same 'enum' type as the instance on which the method is invoked and that this 'enum' is marked with 'System.FlagsAttribute'. If these are different 'enum' types, an unhandled exception will be thrown at runtime. If the 'enum' type is not marked with 'System.FlagsAttribute' the call will always return 'false' at runtime.",
          "defaultLevel": "note",
          "helpUri": "https://docs.microsoft.com/dotnet/fundamentals/code-analysis/quality-rules/ca2248",
          "properties": {
            "category": "Usage",
            "isEnabledByDefault": true,
            "typeName": "ProvideCorrectArgumentToEnumHasFlag",
            "languages": [
              "C#",
              "Visual Basic"
            ],
            "tags": [
              "Telemetry",
              "EnabledRuleInAggressiveMode"
            ]
          }
        },
        "CA2249": {
          "id": "CA2249",
          "shortDescription": "Consider using 'string.Contains' instead of 'string.IndexOf'",
          "fullDescription": "Calls to 'string.IndexOf' where the result is used to check for the presence/absence of a substring can be replaced by 'string.Contains'.",
          "defaultLevel": "note",
          "helpUri": "https://docs.microsoft.com/dotnet/fundamentals/code-analysis/quality-rules/ca2249",
          "properties": {
            "category": "Usage",
            "isEnabledByDefault": true,
            "typeName": "PreferStringContainsOverIndexOfAnalyzer",
            "languages": [
              "C#",
              "Visual Basic"
            ],
            "tags": [
              "Telemetry",
              "EnabledRuleInAggressiveMode"
            ]
          }
        },
        "CA2250": {
          "id": "CA2250",
          "shortDescription": "Use 'ThrowIfCancellationRequested'",
          "fullDescription": "'ThrowIfCancellationRequested' automatically checks whether the token has been canceled, and throws an 'OperationCanceledException' if it has.",
          "defaultLevel": "note",
          "helpUri": "https://docs.microsoft.com/dotnet/fundamentals/code-analysis/quality-rules/ca2250",
          "properties": {
            "category": "Usage",
            "isEnabledByDefault": true,
            "typeName": "UseCancellationTokenThrowIfCancellationRequested",
            "languages": [
              "C#",
              "Visual Basic"
            ],
            "tags": [
              "Telemetry",
              "EnabledRuleInAggressiveMode"
            ]
          }
        },
        "CA2251": {
          "id": "CA2251",
          "shortDescription": "Use 'string.Equals'",
          "fullDescription": "It is both clearer and likely faster to use 'string.Equals' instead of comparing the result of 'string.Compare' to zero.",
          "defaultLevel": "hidden",
          "helpUri": "https://docs.microsoft.com/dotnet/fundamentals/code-analysis/quality-rules/ca2251",
          "properties": {
            "category": "Usage",
            "isEnabledByDefault": true,
            "typeName": "UseStringEqualsOverStringCompare",
            "languages": [
              "C#",
              "Visual Basic"
            ],
            "tags": [
              "Telemetry",
              "EnabledRuleInAggressiveMode"
            ]
          }
        },
        "CA2253": {
          "id": "CA2253",
          "shortDescription": "Named placeholders should not be numeric values",
          "fullDescription": "Named placeholders in the logging message template should not be comprised of only numeric characters.",
          "defaultLevel": "note",
          "helpUri": "https://docs.microsoft.com/dotnet/fundamentals/code-analysis/quality-rules/ca2253",
          "properties": {
            "category": "Usage",
            "isEnabledByDefault": true,
            "typeName": "LoggerMessageDefineAnalyzer",
            "languages": [
              "C#",
              "Visual Basic"
            ],
            "tags": [
              "Telemetry",
              "EnabledRuleInAggressiveMode"
            ]
          }
        },
        "CA2254": {
          "id": "CA2254",
          "shortDescription": "Template should be a static expression",
          "fullDescription": "The logging message template should not vary between calls.",
          "defaultLevel": "note",
          "helpUri": "https://docs.microsoft.com/dotnet/fundamentals/code-analysis/quality-rules/ca2254",
          "properties": {
            "category": "Usage",
            "isEnabledByDefault": true,
            "typeName": "LoggerMessageDefineAnalyzer",
            "languages": [
              "C#",
              "Visual Basic"
            ],
            "tags": [
              "Telemetry",
              "EnabledRuleInAggressiveMode"
            ]
          }
        },
        "CA2255": {
          "id": "CA2255",
          "shortDescription": "The 'ModuleInitializer' attribute should not be used in libraries",
          "fullDescription": "Module initializers are intended to be used by application code to ensure an application's components are initialized before the application code begins executing. If library code declares a 'ModuleInitializer' method, it can interfere with application initialization and also lead to limitations in that application's trimming abilities. Library code should therefore not utilize the 'ModuleInitializer' attribute, but instead expose methods that can be used to initialize any components within the library and allow the application to invoke the method during application initialization.",
          "defaultLevel": "warning",
          "helpUri": "https://docs.microsoft.com/dotnet/fundamentals/code-analysis/quality-rules/ca2255",
          "properties": {
            "category": "Usage",
            "isEnabledByDefault": true,
            "typeName": "ModuleInitializerAttributeShouldNotBeUsedInLibraries",
            "languages": [
              "C#"
            ],
            "tags": [
              "Telemetry",
              "EnabledRuleInAggressiveMode"
            ]
          }
        },
        "CA2256": {
          "id": "CA2256",
          "shortDescription": "All members declared in parent interfaces must have an implementation in a DynamicInterfaceCastableImplementation-attributed interface",
          "fullDescription": "Types attributed with 'DynamicInterfaceCastableImplementationAttribute' act as an interface implementation for a type that implements the 'IDynamicInterfaceCastable' type. As a result, it must provide an implementation of all of the members defined in the inherited interfaces, because the type that implements 'IDynamicInterfaceCastable' will not provide them otherwise.",
          "defaultLevel": "warning",
          "helpUri": "https://docs.microsoft.com/dotnet/fundamentals/code-analysis/quality-rules/ca2256",
          "properties": {
            "category": "Usage",
            "isEnabledByDefault": true,
            "typeName": "DynamicInterfaceCastableImplementationAnalyzer",
            "languages": [
              "C#",
              "Visual Basic"
            ],
            "tags": [
              "Telemetry",
              "EnabledRuleInAggressiveMode"
            ]
          }
        },
        "CA2257": {
          "id": "CA2257",
          "shortDescription": "Members defined on an interface with the 'DynamicInterfaceCastableImplementationAttribute' should be 'static'",
          "fullDescription": "Since a type that implements 'IDynamicInterfaceCastable' may not implement a dynamic interface in metadata, calls to an instance interface member that is not an explicit implementation defined on this type are likely to fail at runtime. Mark new interface members 'static' to avoid runtime errors.",
          "defaultLevel": "warning",
          "helpUri": "https://docs.microsoft.com/dotnet/fundamentals/code-analysis/quality-rules/ca2257",
          "properties": {
            "category": "Usage",
            "isEnabledByDefault": true,
            "typeName": "DynamicInterfaceCastableImplementationAnalyzer",
            "languages": [
              "C#",
              "Visual Basic"
            ],
            "tags": [
              "Telemetry",
              "EnabledRuleInAggressiveMode"
            ]
          }
        },
        "CA2258": {
          "id": "CA2258",
          "shortDescription": "Providing a 'DynamicInterfaceCastableImplementation' interface in Visual Basic is unsupported",
          "fullDescription": "Providing a functional 'DynamicInterfaceCastableImplementationAttribute'-attributed interface requires the Default Interface Members feature, which is unsupported in Visual Basic.",
          "defaultLevel": "warning",
          "helpUri": "https://docs.microsoft.com/dotnet/fundamentals/code-analysis/quality-rules/ca2258",
          "properties": {
            "category": "Usage",
            "isEnabledByDefault": true,
            "typeName": "DynamicInterfaceCastableImplementationAnalyzer",
            "languages": [
              "C#",
              "Visual Basic"
            ],
            "tags": [
              "Telemetry",
              "EnabledRuleInAggressiveMode"
            ]
          }
        },
        "CA2259": {
          "id": "CA2259",
          "shortDescription": "'ThreadStatic' only affects static fields",
          "fullDescription": "'ThreadStatic' only affects static fields. When applied to instance fields, it has no impact on behavior.",
          "defaultLevel": "warning",
          "helpUri": "https://docs.microsoft.com/dotnet/fundamentals/code-analysis/quality-rules/ca2259",
          "properties": {
            "category": "Usage",
            "isEnabledByDefault": true,
            "typeName": "UseThreadStaticCorrectly",
            "languages": [
              "C#",
              "Visual Basic"
            ],
            "tags": [
              "Telemetry",
              "EnabledRuleInAggressiveMode"
            ]
          }
        },
        "CA2300": {
          "id": "CA2300",
          "shortDescription": "Do not use insecure deserializer BinaryFormatter",
          "fullDescription": "The method '{0}' is insecure when deserializing untrusted data.  If you need to instead detect BinaryFormatter deserialization without a SerializationBinder set, then disable rule CA2300, and enable rules CA2301 and CA2302.",
          "defaultLevel": "warning",
          "helpUri": "https://docs.microsoft.com/dotnet/fundamentals/code-analysis/quality-rules/ca2300",
          "properties": {
            "category": "Security",
            "isEnabledByDefault": false,
            "typeName": "DoNotUseInsecureDeserializerBinaryFormatterMethods",
            "languages": [
              "C#",
              "Visual Basic"
            ],
            "tags": [
              "Telemetry",
              "EnabledRuleInAggressiveMode"
            ]
          }
        },
        "CA2301": {
          "id": "CA2301",
          "shortDescription": "Do not call BinaryFormatter.Deserialize without first setting BinaryFormatter.Binder",
          "fullDescription": "The method '{0}' is insecure when deserializing untrusted data without a SerializationBinder to restrict the type of objects in the deserialized object graph.",
          "defaultLevel": "warning",
          "helpUri": "https://docs.microsoft.com/dotnet/fundamentals/code-analysis/quality-rules/ca2301",
          "properties": {
            "category": "Security",
            "isEnabledByDefault": false,
            "typeName": "DoNotUseInsecureDeserializerBinaryFormatterWithoutBinder",
            "languages": [
              "C#",
              "Visual Basic"
            ],
            "tags": [
              "Dataflow",
              "Telemetry",
              "EnabledRuleInAggressiveMode",
              "CompilationEnd"
            ]
          }
        },
        "CA2302": {
          "id": "CA2302",
          "shortDescription": "Ensure BinaryFormatter.Binder is set before calling BinaryFormatter.Deserialize",
          "fullDescription": "The method '{0}' is insecure when deserializing untrusted data without a SerializationBinder to restrict the type of objects in the deserialized object graph.",
          "defaultLevel": "warning",
          "helpUri": "https://docs.microsoft.com/dotnet/fundamentals/code-analysis/quality-rules/ca2302",
          "properties": {
            "category": "Security",
            "isEnabledByDefault": false,
            "typeName": "DoNotUseInsecureDeserializerBinaryFormatterWithoutBinder",
            "languages": [
              "C#",
              "Visual Basic"
            ],
            "tags": [
              "Dataflow",
              "Telemetry",
              "EnabledRuleInAggressiveMode",
              "CompilationEnd"
            ]
          }
        },
        "CA2305": {
          "id": "CA2305",
          "shortDescription": "Do not use insecure deserializer LosFormatter",
          "fullDescription": "The method '{0}' is insecure when deserializing untrusted data.",
          "defaultLevel": "warning",
          "helpUri": "https://docs.microsoft.com/dotnet/fundamentals/code-analysis/quality-rules/ca2305",
          "properties": {
            "category": "Security",
            "isEnabledByDefault": false,
            "typeName": "DoNotUseInsecureDeserializerLosFormatter",
            "languages": [
              "C#",
              "Visual Basic"
            ],
            "tags": [
              "Telemetry",
              "EnabledRuleInAggressiveMode"
            ]
          }
        },
        "CA2310": {
          "id": "CA2310",
          "shortDescription": "Do not use insecure deserializer NetDataContractSerializer",
          "fullDescription": "The method '{0}' is insecure when deserializing untrusted data.  If you need to instead detect NetDataContractSerializer deserialization without a SerializationBinder set, then disable rule CA2310, and enable rules CA2311 and CA2312.",
          "defaultLevel": "warning",
          "helpUri": "https://docs.microsoft.com/dotnet/fundamentals/code-analysis/quality-rules/ca2310",
          "properties": {
            "category": "Security",
            "isEnabledByDefault": false,
            "typeName": "DoNotUseInsecureDeserializerNetDataContractSerializerMethods",
            "languages": [
              "C#",
              "Visual Basic"
            ],
            "tags": [
              "Telemetry",
              "EnabledRuleInAggressiveMode"
            ]
          }
        },
        "CA2311": {
          "id": "CA2311",
          "shortDescription": "Do not deserialize without first setting NetDataContractSerializer.Binder",
          "fullDescription": "The method '{0}' is insecure when deserializing untrusted data without a SerializationBinder to restrict the type of objects in the deserialized object graph.",
          "defaultLevel": "warning",
          "helpUri": "https://docs.microsoft.com/dotnet/fundamentals/code-analysis/quality-rules/ca2311",
          "properties": {
            "category": "Security",
            "isEnabledByDefault": false,
            "typeName": "DoNotUseInsecureDeserializerNetDataContractSerializerWithoutBinder",
            "languages": [
              "C#",
              "Visual Basic"
            ],
            "tags": [
              "Dataflow",
              "Telemetry",
              "EnabledRuleInAggressiveMode",
              "CompilationEnd"
            ]
          }
        },
        "CA2312": {
          "id": "CA2312",
          "shortDescription": "Ensure NetDataContractSerializer.Binder is set before deserializing",
          "fullDescription": "The method '{0}' is insecure when deserializing untrusted data without a SerializationBinder to restrict the type of objects in the deserialized object graph.",
          "defaultLevel": "warning",
          "helpUri": "https://docs.microsoft.com/dotnet/fundamentals/code-analysis/quality-rules/ca2312",
          "properties": {
            "category": "Security",
            "isEnabledByDefault": false,
            "typeName": "DoNotUseInsecureDeserializerNetDataContractSerializerWithoutBinder",
            "languages": [
              "C#",
              "Visual Basic"
            ],
            "tags": [
              "Dataflow",
              "Telemetry",
              "EnabledRuleInAggressiveMode",
              "CompilationEnd"
            ]
          }
        },
        "CA2315": {
          "id": "CA2315",
          "shortDescription": "Do not use insecure deserializer ObjectStateFormatter",
          "fullDescription": "The method '{0}' is insecure when deserializing untrusted data.",
          "defaultLevel": "warning",
          "helpUri": "https://docs.microsoft.com/dotnet/fundamentals/code-analysis/quality-rules/ca2315",
          "properties": {
            "category": "Security",
            "isEnabledByDefault": false,
            "typeName": "DoNotUseInsecureDeserializerObjectStateFormatter",
            "languages": [
              "C#",
              "Visual Basic"
            ],
            "tags": [
              "Telemetry",
              "EnabledRuleInAggressiveMode"
            ]
          }
        },
        "CA2321": {
          "id": "CA2321",
          "shortDescription": "Do not deserialize with JavaScriptSerializer using a SimpleTypeResolver",
          "fullDescription": "The method '{0}' is insecure when deserializing untrusted data with a JavaScriptSerializer initialized with a SimpleTypeResolver. Initialize JavaScriptSerializer without a JavaScriptTypeResolver specified, or initialize with a JavaScriptTypeResolver that limits the types of objects in the deserialized object graph.",
          "defaultLevel": "warning",
          "helpUri": "https://docs.microsoft.com/dotnet/fundamentals/code-analysis/quality-rules/ca2321",
          "properties": {
            "category": "Security",
            "isEnabledByDefault": false,
            "typeName": "DoNotUseInsecureDeserializerJavaScriptSerializerWithSimpleTypeResolver",
            "languages": [
              "C#",
              "Visual Basic"
            ],
            "tags": [
              "Dataflow",
              "Telemetry",
              "EnabledRuleInAggressiveMode",
              "CompilationEnd"
            ]
          }
        },
        "CA2322": {
          "id": "CA2322",
          "shortDescription": "Ensure JavaScriptSerializer is not initialized with SimpleTypeResolver before deserializing",
          "fullDescription": "The method '{0}' is insecure when deserializing untrusted data with a JavaScriptSerializer initialized with a SimpleTypeResolver. Ensure that the JavaScriptSerializer is initialized without a JavaScriptTypeResolver specified, or initialized with a JavaScriptTypeResolver that limits the types of objects in the deserialized object graph.",
          "defaultLevel": "warning",
          "helpUri": "https://docs.microsoft.com/dotnet/fundamentals/code-analysis/quality-rules/ca2322",
          "properties": {
            "category": "Security",
            "isEnabledByDefault": false,
            "typeName": "DoNotUseInsecureDeserializerJavaScriptSerializerWithSimpleTypeResolver",
            "languages": [
              "C#",
              "Visual Basic"
            ],
            "tags": [
              "Dataflow",
              "Telemetry",
              "EnabledRuleInAggressiveMode",
              "CompilationEnd"
            ]
          }
        },
        "CA2326": {
          "id": "CA2326",
          "shortDescription": "Do not use TypeNameHandling values other than None",
          "fullDescription": "Deserializing JSON when using a TypeNameHandling value other than None can be insecure.  If you need to instead detect Json.NET deserialization when a SerializationBinder isn't specified, then disable rule CA2326, and enable rules CA2327, CA2328, CA2329, and CA2330.",
          "defaultLevel": "warning",
          "helpUri": "https://docs.microsoft.com/dotnet/fundamentals/code-analysis/quality-rules/ca2326",
          "properties": {
            "category": "Security",
            "isEnabledByDefault": false,
            "typeName": "JsonNetTypeNameHandling",
            "languages": [
              "C#",
              "Visual Basic"
            ],
            "tags": [
              "Telemetry",
              "EnabledRuleInAggressiveMode"
            ]
          }
        },
        "CA2327": {
          "id": "CA2327",
          "shortDescription": "Do not use insecure JsonSerializerSettings",
          "fullDescription": "When deserializing untrusted input, allowing arbitrary types to be deserialized is insecure.  When using JsonSerializerSettings, use TypeNameHandling.None, or for values other than None, restrict deserialized types with a SerializationBinder.",
          "defaultLevel": "warning",
          "helpUri": "https://docs.microsoft.com/dotnet/fundamentals/code-analysis/quality-rules/ca2327",
          "properties": {
            "category": "Security",
            "isEnabledByDefault": false,
            "typeName": "DoNotUseInsecureSettingsForJsonNet",
            "languages": [
              "C#",
              "Visual Basic"
            ],
            "tags": [
              "Dataflow",
              "Telemetry",
              "EnabledRuleInAggressiveMode",
              "CompilationEnd"
            ]
          }
        },
        "CA2328": {
          "id": "CA2328",
          "shortDescription": "Ensure that JsonSerializerSettings are secure",
          "fullDescription": "When deserializing untrusted input, allowing arbitrary types to be deserialized is insecure.  When using JsonSerializerSettings, ensure TypeNameHandling.None is specified, or for values other than None, ensure a SerializationBinder is specified to restrict deserialized types.",
          "defaultLevel": "warning",
          "helpUri": "https://docs.microsoft.com/dotnet/fundamentals/code-analysis/quality-rules/ca2328",
          "properties": {
            "category": "Security",
            "isEnabledByDefault": false,
            "typeName": "DoNotUseInsecureSettingsForJsonNet",
            "languages": [
              "C#",
              "Visual Basic"
            ],
            "tags": [
              "Dataflow",
              "Telemetry",
              "EnabledRuleInAggressiveMode",
              "CompilationEnd"
            ]
          }
        },
        "CA2329": {
          "id": "CA2329",
          "shortDescription": "Do not deserialize with JsonSerializer using an insecure configuration",
          "fullDescription": "When deserializing untrusted input, allowing arbitrary types to be deserialized is insecure. When using deserializing JsonSerializer, use TypeNameHandling.None, or for values other than None, restrict deserialized types with a SerializationBinder.",
          "defaultLevel": "warning",
          "helpUri": "https://docs.microsoft.com/dotnet/fundamentals/code-analysis/quality-rules/ca2329",
          "properties": {
            "category": "Security",
            "isEnabledByDefault": false,
            "typeName": "DoNotUseInsecureDeserializerJsonNetWithoutBinder",
            "languages": [
              "C#",
              "Visual Basic"
            ],
            "tags": [
              "Dataflow",
              "Telemetry",
              "EnabledRuleInAggressiveMode",
              "CompilationEnd"
            ]
          }
        },
        "CA2330": {
          "id": "CA2330",
          "shortDescription": "Ensure that JsonSerializer has a secure configuration when deserializing",
          "fullDescription": "When deserializing untrusted input, allowing arbitrary types to be deserialized is insecure. When using deserializing JsonSerializer, use TypeNameHandling.None, or for values other than None, restrict deserialized types with a SerializationBinder.",
          "defaultLevel": "warning",
          "helpUri": "https://docs.microsoft.com/dotnet/fundamentals/code-analysis/quality-rules/ca2330",
          "properties": {
            "category": "Security",
            "isEnabledByDefault": false,
            "typeName": "DoNotUseInsecureDeserializerJsonNetWithoutBinder",
            "languages": [
              "C#",
              "Visual Basic"
            ],
            "tags": [
              "Dataflow",
              "Telemetry",
              "EnabledRuleInAggressiveMode",
              "CompilationEnd"
            ]
          }
        },
        "CA2350": {
          "id": "CA2350",
          "shortDescription": "Do not use DataTable.ReadXml() with untrusted data",
          "fullDescription": "The method '{0}' is insecure when deserializing untrusted data",
          "defaultLevel": "warning",
          "helpUri": "https://docs.microsoft.com/dotnet/fundamentals/code-analysis/quality-rules/ca2350",
          "properties": {
            "category": "Security",
            "isEnabledByDefault": false,
            "typeName": "DoNotUseDataTableReadXml",
            "languages": [
              "C#",
              "Visual Basic"
            ],
            "tags": [
              "Telemetry",
              "EnabledRuleInAggressiveMode"
            ]
          }
        },
        "CA2351": {
          "id": "CA2351",
          "shortDescription": "Do not use DataSet.ReadXml() with untrusted data",
          "fullDescription": "The method '{0}' is insecure when deserializing untrusted data",
          "defaultLevel": "warning",
          "helpUri": "https://docs.microsoft.com/dotnet/fundamentals/code-analysis/quality-rules/ca2351",
          "properties": {
            "category": "Security",
            "isEnabledByDefault": false,
            "typeName": "DoNotUseDataSetReadXml",
            "languages": [
              "C#",
              "Visual Basic"
            ],
            "tags": [
              "Telemetry",
              "EnabledRuleInAggressiveMode"
            ]
          }
        },
        "CA2361": {
          "id": "CA2361",
          "shortDescription": "Ensure auto-generated class containing DataSet.ReadXml() is not used with untrusted data",
          "fullDescription": "The method '{0}' is insecure when deserializing untrusted data. Make sure that auto-generated class containing the '{0}' call is not deserialized with untrusted data.",
          "defaultLevel": "warning",
          "helpUri": "https://docs.microsoft.com/dotnet/fundamentals/code-analysis/quality-rules/ca2361",
          "properties": {
            "category": "Security",
            "isEnabledByDefault": false,
            "typeName": "DoNotUseDataSetReadXml",
            "languages": [
              "C#",
              "Visual Basic"
            ],
            "tags": [
              "Telemetry",
              "EnabledRuleInAggressiveMode"
            ]
          }
        },
        "CA3001": {
          "id": "CA3001",
          "shortDescription": "Review code for SQL injection vulnerabilities",
          "fullDescription": "Potential SQL injection vulnerability was found where '{0}' in method '{1}' may be tainted by user-controlled data from '{2}' in method '{3}'.",
          "defaultLevel": "warning",
          "helpUri": "https://docs.microsoft.com/dotnet/fundamentals/code-analysis/quality-rules/ca3001",
          "properties": {
            "category": "Security",
            "isEnabledByDefault": false,
            "typeName": "ReviewCodeForSqlInjectionVulnerabilities",
            "languages": [
              "C#",
              "Visual Basic"
            ],
            "tags": [
              "Dataflow",
              "Telemetry",
              "EnabledRuleInAggressiveMode"
            ]
          }
        },
        "CA3002": {
          "id": "CA3002",
          "shortDescription": "Review code for XSS vulnerabilities",
          "fullDescription": "Potential cross-site scripting (XSS) vulnerability was found where '{0}' in method '{1}' may be tainted by user-controlled data from '{2}' in method '{3}'.",
          "defaultLevel": "warning",
          "helpUri": "https://docs.microsoft.com/dotnet/fundamentals/code-analysis/quality-rules/ca3002",
          "properties": {
            "category": "Security",
            "isEnabledByDefault": false,
            "typeName": "ReviewCodeForXssVulnerabilities",
            "languages": [
              "C#",
              "Visual Basic"
            ],
            "tags": [
              "Dataflow",
              "Telemetry",
              "EnabledRuleInAggressiveMode"
            ]
          }
        },
        "CA3003": {
          "id": "CA3003",
          "shortDescription": "Review code for file path injection vulnerabilities",
          "fullDescription": "Potential file path injection vulnerability was found where '{0}' in method '{1}' may be tainted by user-controlled data from '{2}' in method '{3}'.",
          "defaultLevel": "warning",
          "helpUri": "https://docs.microsoft.com/dotnet/fundamentals/code-analysis/quality-rules/ca3003",
          "properties": {
            "category": "Security",
            "isEnabledByDefault": false,
            "typeName": "ReviewCodeForFilePathInjectionVulnerabilities",
            "languages": [
              "C#",
              "Visual Basic"
            ],
            "tags": [
              "Dataflow",
              "Telemetry",
              "EnabledRuleInAggressiveMode"
            ]
          }
        },
        "CA3004": {
          "id": "CA3004",
          "shortDescription": "Review code for information disclosure vulnerabilities",
          "fullDescription": "Potential information disclosure vulnerability was found where '{0}' in method '{1}' may contain unintended information from '{2}' in method '{3}'.",
          "defaultLevel": "warning",
          "helpUri": "https://docs.microsoft.com/dotnet/fundamentals/code-analysis/quality-rules/ca3004",
          "properties": {
            "category": "Security",
            "isEnabledByDefault": false,
            "typeName": "ReviewCodeForInformationDisclosureVulnerabilities",
            "languages": [
              "C#",
              "Visual Basic"
            ],
            "tags": [
              "Dataflow",
              "Telemetry",
              "EnabledRuleInAggressiveMode"
            ]
          }
        },
        "CA3005": {
          "id": "CA3005",
          "shortDescription": "Review code for LDAP injection vulnerabilities",
          "fullDescription": "Potential LDAP injection vulnerability was found where '{0}' in method '{1}' may be tainted by user-controlled data from '{2}' in method '{3}'.",
          "defaultLevel": "warning",
          "helpUri": "https://docs.microsoft.com/dotnet/fundamentals/code-analysis/quality-rules/ca3005",
          "properties": {
            "category": "Security",
            "isEnabledByDefault": false,
            "typeName": "ReviewCodeForLdapInjectionVulnerabilities",
            "languages": [
              "C#",
              "Visual Basic"
            ],
            "tags": [
              "Dataflow",
              "Telemetry",
              "EnabledRuleInAggressiveMode"
            ]
          }
        },
        "CA3006": {
          "id": "CA3006",
          "shortDescription": "Review code for process command injection vulnerabilities",
          "fullDescription": "Potential process command injection vulnerability was found where '{0}' in method '{1}' may be tainted by user-controlled data from '{2}' in method '{3}'.",
          "defaultLevel": "warning",
          "helpUri": "https://docs.microsoft.com/dotnet/fundamentals/code-analysis/quality-rules/ca3006",
          "properties": {
            "category": "Security",
            "isEnabledByDefault": false,
            "typeName": "ReviewCodeForCommandExecutionVulnerabilities",
            "languages": [
              "C#",
              "Visual Basic"
            ],
            "tags": [
              "Dataflow",
              "Telemetry",
              "EnabledRuleInAggressiveMode"
            ]
          }
        },
        "CA3007": {
          "id": "CA3007",
          "shortDescription": "Review code for open redirect vulnerabilities",
          "fullDescription": "Potential open redirect vulnerability was found where '{0}' in method '{1}' may be tainted by user-controlled data from '{2}' in method '{3}'.",
          "defaultLevel": "warning",
          "helpUri": "https://docs.microsoft.com/dotnet/fundamentals/code-analysis/quality-rules/ca3007",
          "properties": {
            "category": "Security",
            "isEnabledByDefault": false,
            "typeName": "ReviewCodeForOpenRedirectVulnerabilities",
            "languages": [
              "C#",
              "Visual Basic"
            ],
            "tags": [
              "Dataflow",
              "Telemetry",
              "EnabledRuleInAggressiveMode"
            ]
          }
        },
        "CA3008": {
          "id": "CA3008",
          "shortDescription": "Review code for XPath injection vulnerabilities",
          "fullDescription": "Potential XPath injection vulnerability was found where '{0}' in method '{1}' may be tainted by user-controlled data from '{2}' in method '{3}'.",
          "defaultLevel": "warning",
          "helpUri": "https://docs.microsoft.com/dotnet/fundamentals/code-analysis/quality-rules/ca3008",
          "properties": {
            "category": "Security",
            "isEnabledByDefault": false,
            "typeName": "ReviewCodeForXPathInjectionVulnerabilities",
            "languages": [
              "C#",
              "Visual Basic"
            ],
            "tags": [
              "Dataflow",
              "Telemetry",
              "EnabledRuleInAggressiveMode"
            ]
          }
        },
        "CA3009": {
          "id": "CA3009",
          "shortDescription": "Review code for XML injection vulnerabilities",
          "fullDescription": "Potential XML injection vulnerability was found where '{0}' in method '{1}' may be tainted by user-controlled data from '{2}' in method '{3}'.",
          "defaultLevel": "warning",
          "helpUri": "https://docs.microsoft.com/dotnet/fundamentals/code-analysis/quality-rules/ca3009",
          "properties": {
            "category": "Security",
            "isEnabledByDefault": false,
            "typeName": "ReviewCodeForXmlInjectionVulnerabilities",
            "languages": [
              "C#",
              "Visual Basic"
            ],
            "tags": [
              "Dataflow",
              "Telemetry",
              "EnabledRuleInAggressiveMode"
            ]
          }
        },
        "CA3010": {
          "id": "CA3010",
          "shortDescription": "Review code for XAML injection vulnerabilities",
          "fullDescription": "Potential XAML injection vulnerability was found where '{0}' in method '{1}' may be tainted by user-controlled data from '{2}' in method '{3}'.",
          "defaultLevel": "warning",
          "helpUri": "https://docs.microsoft.com/dotnet/fundamentals/code-analysis/quality-rules/ca3010",
          "properties": {
            "category": "Security",
            "isEnabledByDefault": false,
            "typeName": "ReviewCodeForXamlInjectionVulnerabilities",
            "languages": [
              "C#",
              "Visual Basic"
            ],
            "tags": [
              "Dataflow",
              "Telemetry",
              "EnabledRuleInAggressiveMode"
            ]
          }
        },
        "CA3011": {
          "id": "CA3011",
          "shortDescription": "Review code for DLL injection vulnerabilities",
          "fullDescription": "Potential DLL injection vulnerability was found where '{0}' in method '{1}' may be tainted by user-controlled data from '{2}' in method '{3}'.",
          "defaultLevel": "warning",
          "helpUri": "https://docs.microsoft.com/dotnet/fundamentals/code-analysis/quality-rules/ca3011",
          "properties": {
            "category": "Security",
            "isEnabledByDefault": false,
            "typeName": "ReviewCodeForDllInjectionVulnerabilities",
            "languages": [
              "C#",
              "Visual Basic"
            ],
            "tags": [
              "Dataflow",
              "Telemetry",
              "EnabledRuleInAggressiveMode"
            ]
          }
        },
        "CA3012": {
          "id": "CA3012",
          "shortDescription": "Review code for regex injection vulnerabilities",
          "fullDescription": "Potential regex injection vulnerability was found where '{0}' in method '{1}' may be tainted by user-controlled data from '{2}' in method '{3}'.",
          "defaultLevel": "warning",
          "helpUri": "https://docs.microsoft.com/dotnet/fundamentals/code-analysis/quality-rules/ca3012",
          "properties": {
            "category": "Security",
            "isEnabledByDefault": false,
            "typeName": "ReviewCodeForRegexInjectionVulnerabilities",
            "languages": [
              "C#",
              "Visual Basic"
            ],
            "tags": [
              "Dataflow",
              "Telemetry",
              "EnabledRuleInAggressiveMode"
            ]
          }
        },
        "CA3061": {
          "id": "CA3061",
          "shortDescription": "Do Not Add Schema By URL",
          "fullDescription": "This overload of XmlSchemaCollection.Add method internally enables DTD processing on the XML reader instance used, and uses UrlResolver for resolving external XML entities. The outcome is information disclosure. Content from file system or network shares for the machine processing the XML can be exposed to attacker. In addition, an attacker can use this as a DoS vector.",
          "defaultLevel": "hidden",
          "helpUri": "https://docs.microsoft.com/dotnet/fundamentals/code-analysis/quality-rules/ca3061",
          "properties": {
            "category": "Security",
            "isEnabledByDefault": true,
            "typeName": "DoNotAddSchemaByURL",
            "languages": [
              "C#",
              "Visual Basic"
            ],
            "tags": [
              "Telemetry",
              "EnabledRuleInAggressiveMode"
            ]
          }
        },
        "CA3075": {
          "id": "CA3075",
          "shortDescription": "Insecure DTD processing in XML",
          "fullDescription": "Using XmlTextReader.Load(), creating an insecure XmlReaderSettings instance when invoking XmlReader.Create(), setting the InnerXml property of the XmlDocument and enabling DTD processing using XmlUrlResolver insecurely can lead to information disclosure. Replace it with a call to the Load() method overload that takes an XmlReader instance, use XmlReader.Create() to accept XmlReaderSettings arguments or consider explicitly setting secure values. The DataViewSettingCollectionString property of DataViewManager should always be assigned from a trusted source, the DtdProcessing property should be set to false, and the XmlResolver property should be changed to XmlSecureResolver or null. ",
          "defaultLevel": "hidden",
          "helpUri": "https://docs.microsoft.com/dotnet/fundamentals/code-analysis/quality-rules/ca3075",
          "properties": {
            "category": "Security",
            "isEnabledByDefault": true,
            "typeName": "DoNotUseInsecureDtdProcessingAnalyzer",
            "languages": [
              "C#",
              "Visual Basic"
            ],
            "tags": [
              "Telemetry",
              "EnabledRuleInAggressiveMode"
            ]
          }
        },
        "CA3076": {
          "id": "CA3076",
          "shortDescription": "Insecure XSLT script processing.",
          "fullDescription": "Providing an insecure XsltSettings instance and an insecure XmlResolver instance to XslCompiledTransform.Load method is potentially unsafe as it allows processing script within XSL, which on an untrusted XSL input may lead to malicious code execution. Either replace the insecure XsltSettings argument with XsltSettings.Default or an instance that has disabled document function and script execution, or replace the XmlResolver argument with null or an XmlSecureResolver instance. This message may be suppressed if the input is known to be from a trusted source and external resource resolution from locations that are not known in advance must be supported.",
          "defaultLevel": "hidden",
          "helpUri": "https://docs.microsoft.com/dotnet/fundamentals/code-analysis/quality-rules/ca3076",
          "properties": {
            "category": "Security",
            "isEnabledByDefault": true,
            "typeName": "DoNotUseInsecureXSLTScriptExecutionAnalyzer",
            "languages": [
              "C#",
              "Visual Basic"
            ],
            "tags": [
              "Telemetry",
              "EnabledRuleInAggressiveMode"
            ]
          }
        },
        "CA3077": {
          "id": "CA3077",
          "shortDescription": "Insecure Processing in API Design, XmlDocument and XmlTextReader",
          "fullDescription": "Enabling DTD processing on all instances derived from XmlTextReader or  XmlDocument and using XmlUrlResolver for resolving external XML entities may lead to information disclosure. Ensure to set the XmlResolver property to null, create an instance of XmlSecureResolver when processing untrusted input, or use XmlReader.Create method with a secure XmlReaderSettings argument. Unless you need to enable it, ensure the DtdProcessing property is set to false. ",
          "defaultLevel": "hidden",
          "helpUri": "https://docs.microsoft.com/dotnet/fundamentals/code-analysis/quality-rules/ca3077",
          "properties": {
            "category": "Security",
            "isEnabledByDefault": true,
            "typeName": "DoNotUseInsecureDtdProcessingInApiDesignAnalyzer",
            "languages": [
              "C#",
              "Visual Basic"
            ],
            "tags": [
              "Telemetry",
              "EnabledRuleInAggressiveMode"
            ]
          }
        },
        "CA3147": {
          "id": "CA3147",
          "shortDescription": "Mark Verb Handlers With Validate Antiforgery Token",
          "fullDescription": "Missing ValidateAntiForgeryTokenAttribute on controller action {0}",
          "defaultLevel": "hidden",
          "helpUri": "https://docs.microsoft.com/dotnet/fundamentals/code-analysis/quality-rules/ca3147",
          "properties": {
            "category": "Security",
            "isEnabledByDefault": true,
            "typeName": "MarkVerbHandlersWithValidateAntiforgeryTokenAnalyzer",
            "languages": [
              "C#",
              "Visual Basic"
            ],
            "tags": [
              "Telemetry",
              "EnabledRuleInAggressiveMode"
            ]
          }
        },
        "CA5350": {
          "id": "CA5350",
          "shortDescription": "Do Not Use Weak Cryptographic Algorithms",
          "fullDescription": "Cryptographic algorithms degrade over time as attacks become for advances to attacker get access to more computation. Depending on the type and application of this cryptographic algorithm, further degradation of the cryptographic strength of it may allow attackers to read enciphered messages, tamper with enciphered  messages, forge digital signatures, tamper with hashed content, or otherwise compromise any cryptosystem based on this algorithm. Replace encryption uses with the AES algorithm (AES-256, AES-192 and AES-128 are acceptable) with a key length greater than or equal to 128 bits. Replace hashing uses with a hashing function in the SHA-2 family, such as SHA-2 512, SHA-2 384, or SHA-2 256.",
          "defaultLevel": "hidden",
          "helpUri": "https://docs.microsoft.com/dotnet/fundamentals/code-analysis/quality-rules/ca5350",
          "properties": {
            "category": "Security",
            "isEnabledByDefault": true,
            "typeName": "DoNotUseInsecureCryptographicAlgorithmsAnalyzer",
            "languages": [
              "C#",
              "Visual Basic"
            ],
            "tags": [
              "Telemetry",
              "EnabledRuleInAggressiveMode"
            ]
          }
        },
        "CA5351": {
          "id": "CA5351",
          "shortDescription": "Do Not Use Broken Cryptographic Algorithms",
          "fullDescription": "An attack making it computationally feasible to break this algorithm exists. This allows attackers to break the cryptographic guarantees it is designed to provide. Depending on the type and application of this cryptographic algorithm, this may allow attackers to read enciphered messages, tamper with enciphered  messages, forge digital signatures, tamper with hashed content, or otherwise compromise any cryptosystem based on this algorithm. Replace encryption uses with the AES algorithm (AES-256, AES-192 and AES-128 are acceptable) with a key length greater than or equal to 128 bits. Replace hashing uses with a hashing function in the SHA-2 family, such as SHA512, SHA384, or SHA256. Replace digital signature uses with RSA with a key length greater than or equal to 2048-bits, or ECDSA with a key length greater than or equal to 256 bits.",
          "defaultLevel": "hidden",
          "helpUri": "https://docs.microsoft.com/dotnet/fundamentals/code-analysis/quality-rules/ca5351",
          "properties": {
            "category": "Security",
            "isEnabledByDefault": true,
            "typeName": "DoNotUseInsecureCryptographicAlgorithmsAnalyzer",
            "languages": [
              "C#",
              "Visual Basic"
            ],
            "tags": [
              "Telemetry",
              "EnabledRuleInAggressiveMode"
            ]
          }
        },
        "CA5358": {
          "id": "CA5358",
          "shortDescription": "Review cipher mode usage with cryptography experts",
          "fullDescription": "These cipher modes might be vulnerable to attacks. Consider using recommended modes (CBC, CTS).",
          "defaultLevel": "warning",
          "helpUri": "https://docs.microsoft.com/dotnet/fundamentals/code-analysis/quality-rules/ca5358",
          "properties": {
            "category": "Security",
            "isEnabledByDefault": false,
            "typeName": "ApprovedCipherModeAnalyzer",
            "languages": [
              "C#",
              "Visual Basic"
            ],
            "tags": [
              "Telemetry",
              "EnabledRuleInAggressiveMode"
            ]
          }
        },
        "CA5359": {
          "id": "CA5359",
          "shortDescription": "Do Not Disable Certificate Validation",
          "fullDescription": "A certificate can help authenticate the identity of the server. Clients should validate the server certificate to ensure requests are sent to the intended server. If the ServerCertificateValidationCallback always returns 'true', any certificate will pass validation.",
          "defaultLevel": "hidden",
          "helpUri": "https://docs.microsoft.com/dotnet/fundamentals/code-analysis/quality-rules/ca5359",
          "properties": {
            "category": "Security",
            "isEnabledByDefault": true,
            "typeName": "DoNotDisableCertificateValidation",
            "languages": [
              "C#",
              "Visual Basic"
            ],
            "tags": [
              "Telemetry",
              "EnabledRuleInAggressiveMode"
            ]
          }
        },
        "CA5360": {
          "id": "CA5360",
          "shortDescription": "Do Not Call Dangerous Methods In Deserialization",
          "fullDescription": "Insecure Deserialization is a vulnerability which occurs when untrusted data is used to abuse the logic of an application, inflict a Denial-of-Service (DoS) attack, or even execute arbitrary code upon it being deserialized. It’s frequently possible for malicious users to abuse these deserialization features when the application is deserializing untrusted data which is under their control. Specifically, invoke dangerous methods in the process of deserialization. Successful insecure deserialization attacks could allow an attacker to carry out attacks such as DoS attacks, authentication bypasses, and remote code execution.",
          "defaultLevel": "hidden",
          "helpUri": "https://docs.microsoft.com/dotnet/fundamentals/code-analysis/quality-rules/ca5360",
          "properties": {
            "category": "Security",
            "isEnabledByDefault": true,
            "typeName": "DoNotCallDangerousMethodsInDeserialization",
            "languages": [
              "C#",
              "Visual Basic"
            ],
            "tags": [
              "Telemetry",
              "EnabledRuleInAggressiveMode",
              "CompilationEnd"
            ]
          }
        },
        "CA5361": {
          "id": "CA5361",
          "shortDescription": "Do Not Disable SChannel Use of Strong Crypto",
          "fullDescription": "Starting with the .NET Framework 4.6, the System.Net.ServicePointManager and System.Net.Security.SslStream classes are recommended to use new protocols. The old ones have protocol weaknesses and are not supported. Setting Switch.System.Net.DontEnableSchUseStrongCrypto with true will use the old weak crypto check and opt out of the protocol migration.",
          "defaultLevel": "warning",
          "helpUri": "https://docs.microsoft.com/dotnet/fundamentals/code-analysis/quality-rules/ca5361",
          "properties": {
            "category": "Security",
            "isEnabledByDefault": false,
            "typeName": "DoNotSetSwitch",
            "languages": [
              "C#",
              "Visual Basic"
            ],
            "tags": [
              "Dataflow",
              "Telemetry",
              "EnabledRuleInAggressiveMode"
            ]
          }
        },
        "CA5362": {
          "id": "CA5362",
          "shortDescription": "Potential reference cycle in deserialized object graph",
          "fullDescription": "Review code that processes untrusted deserialized data for handling of unexpected reference cycles. An unexpected reference cycle should not cause the code to enter an infinite loop. Otherwise, an unexpected reference cycle can allow an attacker to DOS or exhaust the memory of the process when deserializing untrusted data.",
          "defaultLevel": "warning",
          "helpUri": "https://docs.microsoft.com/dotnet/fundamentals/code-analysis/quality-rules/ca5362",
          "properties": {
            "category": "Security",
            "isEnabledByDefault": false,
            "typeName": "PotentialReferenceCycleInDeserializedObjectGraph",
            "languages": [
              "C#",
              "Visual Basic"
            ],
            "tags": [
              "Telemetry",
              "EnabledRuleInAggressiveMode",
              "CompilationEnd"
            ]
          }
        },
        "CA5363": {
          "id": "CA5363",
          "shortDescription": "Do Not Disable Request Validation",
          "fullDescription": "Request validation is a feature in ASP.NET that examines HTTP requests and determines whether they contain potentially dangerous content. This check adds protection from markup or code in the URL query string, cookies, or posted form values that might have been added for malicious purposes. So, it is generally desirable and should be left enabled for defense in depth.",
          "defaultLevel": "hidden",
          "helpUri": "https://docs.microsoft.com/dotnet/fundamentals/code-analysis/quality-rules/ca5363",
          "properties": {
            "category": "Security",
            "isEnabledByDefault": true,
            "typeName": "DoNotDisableRequestValidation",
            "languages": [
              "C#",
              "Visual Basic"
            ],
            "tags": [
              "Telemetry",
              "EnabledRuleInAggressiveMode"
            ]
          }
        },
        "CA5364": {
          "id": "CA5364",
          "shortDescription": "Do Not Use Deprecated Security Protocols",
          "fullDescription": "Using a deprecated security protocol rather than the system default is risky.",
          "defaultLevel": "hidden",
          "helpUri": "https://docs.microsoft.com/dotnet/fundamentals/code-analysis/quality-rules/ca5364",
          "properties": {
            "category": "Security",
            "isEnabledByDefault": true,
            "typeName": "DoNotUseDeprecatedSecurityProtocols",
            "languages": [
              "C#",
              "Visual Basic"
            ],
            "tags": [
              "Telemetry",
              "EnabledRuleInAggressiveMode"
            ]
          }
        },
        "CA5365": {
          "id": "CA5365",
          "shortDescription": "Do Not Disable HTTP Header Checking",
          "fullDescription": "HTTP header checking enables encoding of the carriage return and newline characters, \\r and \\n, that are found in response headers. This encoding can help to avoid injection attacks that exploit an application that echoes untrusted data contained by the header.",
          "defaultLevel": "hidden",
          "helpUri": "https://docs.microsoft.com/dotnet/fundamentals/code-analysis/quality-rules/ca5365",
          "properties": {
            "category": "Security",
            "isEnabledByDefault": true,
            "typeName": "DoNotDisableHTTPHeaderChecking",
            "languages": [
              "C#",
              "Visual Basic"
            ],
            "tags": [
              "Telemetry",
              "EnabledRuleInAggressiveMode"
            ]
          }
        },
        "CA5366": {
          "id": "CA5366",
          "shortDescription": "Use XmlReader for 'DataSet.ReadXml()'",
          "fullDescription": "Processing XML from untrusted data may load dangerous external references, which should be restricted by using an XmlReader with a secure resolver or with DTD processing disabled.",
          "defaultLevel": "hidden",
          "helpUri": "https://docs.microsoft.com/dotnet/fundamentals/code-analysis/quality-rules/ca5366",
          "properties": {
            "category": "Security",
            "isEnabledByDefault": true,
            "typeName": "UseXmlReaderForDataSetReadXml",
            "languages": [
              "C#",
              "Visual Basic"
            ],
            "tags": [
              "Telemetry",
              "EnabledRuleInAggressiveMode"
            ]
          }
        },
        "CA5367": {
          "id": "CA5367",
          "shortDescription": "Do Not Serialize Types With Pointer Fields",
          "fullDescription": "Pointers are not \"type safe\" in the sense that you cannot guarantee the correctness of the memory they point at. So, serializing types with pointer fields is dangerous, as it may allow an attacker to control the pointer.",
          "defaultLevel": "warning",
          "helpUri": "https://docs.microsoft.com/dotnet/fundamentals/code-analysis/quality-rules/ca5367",
          "properties": {
            "category": "Security",
            "isEnabledByDefault": false,
            "typeName": "DoNotSerializeTypeWithPointerFields",
            "languages": [
              "C#",
              "Visual Basic"
            ],
            "tags": [
              "Telemetry",
              "EnabledRuleInAggressiveMode",
              "CompilationEnd"
            ]
          }
        },
        "CA5368": {
          "id": "CA5368",
          "shortDescription": "Set ViewStateUserKey For Classes Derived From Page",
          "fullDescription": "Setting the ViewStateUserKey property can help you prevent attacks on your application by allowing you to assign an identifier to the view-state variable for individual users so that they cannot use the variable to generate an attack. Otherwise, there will be cross-site request forgery vulnerabilities.",
          "defaultLevel": "hidden",
          "helpUri": "https://docs.microsoft.com/dotnet/fundamentals/code-analysis/quality-rules/ca5368",
          "properties": {
            "category": "Security",
            "isEnabledByDefault": true,
            "typeName": "SetViewStateUserKey",
            "languages": [
              "C#",
              "Visual Basic"
            ],
            "tags": [
              "Telemetry",
              "EnabledRuleInAggressiveMode"
            ]
          }
        },
        "CA5369": {
          "id": "CA5369",
          "shortDescription": "Use XmlReader for 'XmlSerializer.Deserialize()'",
          "fullDescription": "Processing XML from untrusted data may load dangerous external references, which should be restricted by using an XmlReader with a secure resolver or with DTD processing disabled.",
          "defaultLevel": "hidden",
          "helpUri": "https://docs.microsoft.com/dotnet/fundamentals/code-analysis/quality-rules/ca5369",
          "properties": {
            "category": "Security",
            "isEnabledByDefault": true,
            "typeName": "UseXmlReaderForDeserialize",
            "languages": [
              "C#",
              "Visual Basic"
            ],
            "tags": [
              "Telemetry",
              "EnabledRuleInAggressiveMode"
            ]
          }
        },
        "CA5370": {
          "id": "CA5370",
          "shortDescription": "Use XmlReader for XmlValidatingReader constructor",
          "fullDescription": "Processing XML from untrusted data may load dangerous external references, which should be restricted by using an XmlReader with a secure resolver or with DTD processing disabled.",
          "defaultLevel": "hidden",
          "helpUri": "https://docs.microsoft.com/dotnet/fundamentals/code-analysis/quality-rules/ca5370",
          "properties": {
            "category": "Security",
            "isEnabledByDefault": true,
            "typeName": "UseXmlReaderForValidatingReader",
            "languages": [
              "C#",
              "Visual Basic"
            ],
            "tags": [
              "Telemetry",
              "EnabledRuleInAggressiveMode"
            ]
          }
        },
        "CA5371": {
          "id": "CA5371",
          "shortDescription": "Use XmlReader for 'XmlSchema.Read()'",
          "fullDescription": "Processing XML from untrusted data may load dangerous external references, which should be restricted by using an XmlReader with a secure resolver or with DTD processing disabled.",
          "defaultLevel": "hidden",
          "helpUri": "https://docs.microsoft.com/dotnet/fundamentals/code-analysis/quality-rules/ca5371",
          "properties": {
            "category": "Security",
            "isEnabledByDefault": true,
            "typeName": "UseXmlReaderForSchemaRead",
            "languages": [
              "C#",
              "Visual Basic"
            ],
            "tags": [
              "Telemetry",
              "EnabledRuleInAggressiveMode"
            ]
          }
        },
        "CA5372": {
          "id": "CA5372",
          "shortDescription": "Use XmlReader for XPathDocument constructor",
          "fullDescription": "Processing XML from untrusted data may load dangerous external references, which should be restricted by using an XmlReader with a secure resolver or with DTD processing disabled.",
          "defaultLevel": "hidden",
          "helpUri": "https://docs.microsoft.com/dotnet/fundamentals/code-analysis/quality-rules/ca5372",
          "properties": {
            "category": "Security",
            "isEnabledByDefault": true,
            "typeName": "UseXmlReaderForXPathDocument",
            "languages": [
              "C#",
              "Visual Basic"
            ],
            "tags": [
              "Telemetry",
              "EnabledRuleInAggressiveMode"
            ]
          }
        },
        "CA5373": {
          "id": "CA5373",
          "shortDescription": "Do not use obsolete key derivation function",
          "fullDescription": "Password-based key derivation should use PBKDF2 with SHA-2. Avoid using PasswordDeriveBytes since it generates a PBKDF1 key. Avoid using Rfc2898DeriveBytes.CryptDeriveKey since it doesn't use the iteration count or salt.",
          "defaultLevel": "hidden",
          "helpUri": "https://docs.microsoft.com/dotnet/fundamentals/code-analysis/quality-rules/ca5373",
          "properties": {
            "category": "Security",
            "isEnabledByDefault": true,
            "typeName": "DoNotUseObsoleteKDFAlgorithm",
            "languages": [
              "C#",
              "Visual Basic"
            ],
            "tags": [
              "Telemetry",
              "EnabledRuleInAggressiveMode"
            ]
          }
        },
        "CA5374": {
          "id": "CA5374",
          "shortDescription": "Do Not Use XslTransform",
          "fullDescription": "Do not use XslTransform. It does not restrict potentially dangerous external references.",
          "defaultLevel": "hidden",
          "helpUri": "https://docs.microsoft.com/dotnet/fundamentals/code-analysis/quality-rules/ca5374",
          "properties": {
            "category": "Security",
            "isEnabledByDefault": true,
            "typeName": "DoNotUseXslTransform",
            "languages": [
              "C#",
              "Visual Basic"
            ],
            "tags": [
              "Telemetry",
              "EnabledRuleInAggressiveMode"
            ]
          }
        },
        "CA5375": {
          "id": "CA5375",
          "shortDescription": "Do Not Use Account Shared Access Signature",
          "fullDescription": "Shared Access Signatures(SAS) are a vital part of the security model for any application using Azure Storage, they should provide limited and safe permissions to your storage account to clients that don't have the account key. All of the operations available via a service SAS are also available via an account SAS, that is, account SAS is too powerful. So it is recommended to use Service SAS to delegate access more carefully.",
          "defaultLevel": "warning",
          "helpUri": "https://docs.microsoft.com/dotnet/fundamentals/code-analysis/quality-rules/ca5375",
          "properties": {
            "category": "Security",
            "isEnabledByDefault": false,
            "typeName": "DoNotUseAccountSAS",
            "languages": [
              "C#",
              "Visual Basic"
            ],
            "tags": [
              "Telemetry",
              "EnabledRuleInAggressiveMode"
            ]
          }
        },
        "CA5376": {
          "id": "CA5376",
          "shortDescription": "Use SharedAccessProtocol HttpsOnly",
          "fullDescription": "HTTPS encrypts network traffic. Use HttpsOnly, rather than HttpOrHttps, to ensure network traffic is always encrypted to help prevent disclosure of sensitive data.",
          "defaultLevel": "warning",
          "helpUri": "https://docs.microsoft.com/dotnet/fundamentals/code-analysis/quality-rules/ca5376",
          "properties": {
            "category": "Security",
            "isEnabledByDefault": false,
            "typeName": "UseSharedAccessProtocolHttpsOnly",
            "languages": [
              "C#",
              "Visual Basic"
            ],
            "tags": [
              "Dataflow",
              "Telemetry",
              "EnabledRuleInAggressiveMode"
            ]
          }
        },
        "CA5377": {
          "id": "CA5377",
          "shortDescription": "Use Container Level Access Policy",
          "fullDescription": "No access policy identifier is specified, making tokens non-revocable.",
          "defaultLevel": "warning",
          "helpUri": "https://docs.microsoft.com/dotnet/fundamentals/code-analysis/quality-rules/ca5377",
          "properties": {
            "category": "Security",
            "isEnabledByDefault": false,
            "typeName": "UseContainerLevelAccessPolicy",
            "languages": [
              "C#",
              "Visual Basic"
            ],
            "tags": [
              "Dataflow",
              "Telemetry",
              "EnabledRuleInAggressiveMode"
            ]
          }
        },
        "CA5378": {
          "id": "CA5378",
          "shortDescription": "Do not disable ServicePointManagerSecurityProtocols",
          "fullDescription": "Do not set Switch.System.ServiceModel.DisableUsingServicePointManagerSecurityProtocols to true.  Setting this switch limits Windows Communication Framework (WCF) to using Transport Layer Security (TLS) 1.0, which is insecure and obsolete.",
          "defaultLevel": "warning",
          "helpUri": "https://docs.microsoft.com/dotnet/fundamentals/code-analysis/quality-rules/ca5378",
          "properties": {
            "category": "Security",
            "isEnabledByDefault": false,
            "typeName": "DoNotSetSwitch",
            "languages": [
              "C#",
              "Visual Basic"
            ],
            "tags": [
              "Dataflow",
              "Telemetry",
              "EnabledRuleInAggressiveMode"
            ]
          }
        },
        "CA5379": {
          "id": "CA5379",
          "shortDescription": "Ensure Key Derivation Function algorithm is sufficiently strong",
          "fullDescription": "Some implementations of the Rfc2898DeriveBytes class allow for a hash algorithm to be specified in a constructor parameter or overwritten in the HashAlgorithm property. If a hash algorithm is specified, then it should be SHA-256 or higher.",
          "defaultLevel": "hidden",
          "helpUri": "https://docs.microsoft.com/dotnet/fundamentals/code-analysis/quality-rules/ca5379",
          "properties": {
            "category": "Security",
            "isEnabledByDefault": true,
            "typeName": "DoNotUseWeakKDFAlgorithm",
            "languages": [
              "C#",
              "Visual Basic"
            ],
            "tags": [
              "Telemetry",
              "EnabledRuleInAggressiveMode"
            ]
          }
        },
        "CA5380": {
          "id": "CA5380",
          "shortDescription": "Do Not Add Certificates To Root Store",
          "fullDescription": "By default, the Trusted Root Certification Authorities certificate store is configured with a set of public CAs that has met the requirements of the Microsoft Root Certificate Program. Since all trusted root CAs can issue certificates for any domain, an attacker can pick a weak or coercible CA that you install by yourself to target for an attack – and a single vulnerable, malicious or coercible CA undermines the security of the entire system. To make matters worse, these attacks can go unnoticed quite easily.",
          "defaultLevel": "warning",
          "helpUri": "https://docs.microsoft.com/dotnet/fundamentals/code-analysis/quality-rules/ca5380",
          "properties": {
            "category": "Security",
            "isEnabledByDefault": false,
            "typeName": "DoNotInstallRootCert",
            "languages": [
              "C#",
              "Visual Basic"
            ],
            "tags": [
              "Dataflow",
              "Telemetry",
              "EnabledRuleInAggressiveMode",
              "CompilationEnd"
            ]
          }
        },
        "CA5381": {
          "id": "CA5381",
          "shortDescription": "Ensure Certificates Are Not Added To Root Store",
          "fullDescription": "By default, the Trusted Root Certification Authorities certificate store is configured with a set of public CAs that has met the requirements of the Microsoft Root Certificate Program. Since all trusted root CAs can issue certificates for any domain, an attacker can pick a weak or coercible CA that you install by yourself to target for an attack – and a single vulnerable, malicious or coercible CA undermines the security of the entire system. To make matters worse, these attacks can go unnoticed quite easily.",
          "defaultLevel": "warning",
          "helpUri": "https://docs.microsoft.com/dotnet/fundamentals/code-analysis/quality-rules/ca5381",
          "properties": {
            "category": "Security",
            "isEnabledByDefault": false,
            "typeName": "DoNotInstallRootCert",
            "languages": [
              "C#",
              "Visual Basic"
            ],
            "tags": [
              "Dataflow",
              "Telemetry",
              "EnabledRuleInAggressiveMode",
              "CompilationEnd"
            ]
          }
        },
        "CA5382": {
          "id": "CA5382",
          "shortDescription": "Use Secure Cookies In ASP.NET Core",
          "fullDescription": "Applications available over HTTPS must use secure cookies.",
          "defaultLevel": "warning",
          "helpUri": "https://docs.microsoft.com/dotnet/fundamentals/code-analysis/quality-rules/ca5382",
          "properties": {
            "category": "Security",
            "isEnabledByDefault": false,
            "typeName": "UseSecureCookiesASPNetCore",
            "languages": [
              "C#",
              "Visual Basic"
            ],
            "tags": [
              "Dataflow",
              "Telemetry",
              "EnabledRuleInAggressiveMode",
              "CompilationEnd"
            ]
          }
        },
        "CA5383": {
          "id": "CA5383",
          "shortDescription": "Ensure Use Secure Cookies In ASP.NET Core",
          "fullDescription": "Applications available over HTTPS must use secure cookies.",
          "defaultLevel": "warning",
          "helpUri": "https://docs.microsoft.com/dotnet/fundamentals/code-analysis/quality-rules/ca5383",
          "properties": {
            "category": "Security",
            "isEnabledByDefault": false,
            "typeName": "UseSecureCookiesASPNetCore",
            "languages": [
              "C#",
              "Visual Basic"
            ],
            "tags": [
              "Dataflow",
              "Telemetry",
              "EnabledRuleInAggressiveMode",
              "CompilationEnd"
            ]
          }
        },
        "CA5384": {
          "id": "CA5384",
          "shortDescription": "Do Not Use Digital Signature Algorithm (DSA)",
          "fullDescription": "DSA is too weak to use.",
          "defaultLevel": "hidden",
          "helpUri": "https://docs.microsoft.com/dotnet/fundamentals/code-analysis/quality-rules/ca5384",
          "properties": {
            "category": "Security",
            "isEnabledByDefault": true,
            "typeName": "DoNotUseDSA",
            "languages": [
              "C#",
              "Visual Basic"
            ],
            "tags": [
              "Telemetry",
              "EnabledRuleInAggressiveMode"
            ]
          }
        },
        "CA5385": {
          "id": "CA5385",
          "shortDescription": "Use Rivest–Shamir–Adleman (RSA) Algorithm With Sufficient Key Size",
          "fullDescription": "Encryption algorithms are vulnerable to brute force attacks when too small a key size is used.",
          "defaultLevel": "hidden",
          "helpUri": "https://docs.microsoft.com/dotnet/fundamentals/code-analysis/quality-rules/ca5385",
          "properties": {
            "category": "Security",
            "isEnabledByDefault": true,
            "typeName": "UseRSAWithSufficientKeySize",
            "languages": [
              "C#",
              "Visual Basic"
            ],
            "tags": [
              "Telemetry",
              "EnabledRuleInAggressiveMode"
            ]
          }
        },
        "CA5386": {
          "id": "CA5386",
          "shortDescription": "Avoid hardcoding SecurityProtocolType value",
          "fullDescription": "Avoid hardcoding SecurityProtocolType {0}, and instead use SecurityProtocolType.SystemDefault to allow the operating system to choose the best Transport Layer Security protocol to use.",
          "defaultLevel": "warning",
          "helpUri": "https://docs.microsoft.com/dotnet/fundamentals/code-analysis/quality-rules/ca5386",
          "properties": {
            "category": "Security",
            "isEnabledByDefault": false,
            "typeName": "DoNotUseDeprecatedSecurityProtocols",
            "languages": [
              "C#",
              "Visual Basic"
            ],
            "tags": [
              "Telemetry",
              "EnabledRuleInAggressiveMode"
            ]
          }
        },
        "CA5387": {
          "id": "CA5387",
          "shortDescription": "Do Not Use Weak Key Derivation Function With Insufficient Iteration Count",
          "fullDescription": "When deriving cryptographic keys from user-provided inputs such as password, use sufficient iteration count (at least 100k).",
          "defaultLevel": "warning",
          "helpUri": "https://docs.microsoft.com/dotnet/fundamentals/code-analysis/quality-rules/ca5387",
          "properties": {
            "category": "Security",
            "isEnabledByDefault": false,
            "typeName": "DoNotUseWeakKDFInsufficientIterationCount",
            "languages": [
              "C#",
              "Visual Basic"
            ],
            "tags": [
              "Dataflow",
              "Telemetry",
              "EnabledRuleInAggressiveMode",
              "CompilationEnd"
            ]
          }
        },
        "CA5388": {
          "id": "CA5388",
          "shortDescription": "Ensure Sufficient Iteration Count When Using Weak Key Derivation Function",
          "fullDescription": "When deriving cryptographic keys from user-provided inputs such as password, use sufficient iteration count (at least 100k).",
          "defaultLevel": "warning",
          "helpUri": "https://docs.microsoft.com/dotnet/fundamentals/code-analysis/quality-rules/ca5388",
          "properties": {
            "category": "Security",
            "isEnabledByDefault": false,
            "typeName": "DoNotUseWeakKDFInsufficientIterationCount",
            "languages": [
              "C#",
              "Visual Basic"
            ],
            "tags": [
              "Dataflow",
              "Telemetry",
              "EnabledRuleInAggressiveMode",
              "CompilationEnd"
            ]
          }
        },
        "CA5389": {
          "id": "CA5389",
          "shortDescription": "Do Not Add Archive Item's Path To The Target File System Path",
          "fullDescription": "When extracting files from an archive and using the archive item's path, check if the path is safe. Archive path can be relative and can lead to file system access outside of the expected file system target path, leading to malicious config changes and remote code execution via lay-and-wait technique.",
          "defaultLevel": "warning",
          "helpUri": "https://docs.microsoft.com/dotnet/fundamentals/code-analysis/quality-rules/ca5389",
          "properties": {
            "category": "Security",
            "isEnabledByDefault": false,
            "typeName": "DoNotAddArchiveItemPathToTheTargetFileSystemPath",
            "languages": [
              "C#",
              "Visual Basic"
            ],
            "tags": [
              "Dataflow",
              "Telemetry",
              "EnabledRuleInAggressiveMode"
            ]
          }
        },
        "CA5390": {
          "id": "CA5390",
          "shortDescription": "Do not hard-code encryption key",
          "fullDescription": "SymmetricAlgorithm's .Key property, or a method's rgbKey parameter, should never be a hard-coded value.",
          "defaultLevel": "warning",
          "helpUri": "https://docs.microsoft.com/dotnet/fundamentals/code-analysis/quality-rules/ca5390",
          "properties": {
            "category": "Security",
            "isEnabledByDefault": false,
            "typeName": "DoNotHardCodeEncryptionKey",
            "languages": [
              "C#",
              "Visual Basic"
            ],
            "tags": [
              "Dataflow",
              "Telemetry",
              "EnabledRuleInAggressiveMode"
            ]
          }
        },
        "CA5391": {
          "id": "CA5391",
          "shortDescription": "Use antiforgery tokens in ASP.NET Core MVC controllers",
          "fullDescription": "Handling a POST, PUT, PATCH, or DELETE request without validating an antiforgery token may be vulnerable to cross-site request forgery attacks. A cross-site request forgery attack can send malicious requests from an authenticated user to your ASP.NET Core MVC controller.",
          "defaultLevel": "warning",
          "helpUri": "https://docs.microsoft.com/dotnet/fundamentals/code-analysis/quality-rules/ca5391",
          "properties": {
            "category": "Security",
            "isEnabledByDefault": false,
            "typeName": "UseAutoValidateAntiforgeryToken",
            "languages": [
              "C#",
              "Visual Basic"
            ],
            "tags": [
              "Telemetry",
              "EnabledRuleInAggressiveMode",
              "CompilationEnd"
            ]
          }
        },
        "CA5392": {
          "id": "CA5392",
          "shortDescription": "Use DefaultDllImportSearchPaths attribute for P/Invokes",
          "fullDescription": "By default, P/Invokes using DllImportAttribute probe a number of directories, including the current working directory for the library to load. This can be a security issue for certain applications, leading to DLL hijacking.",
          "defaultLevel": "warning",
          "helpUri": "https://docs.microsoft.com/dotnet/fundamentals/code-analysis/quality-rules/ca5392",
          "properties": {
            "category": "Security",
            "isEnabledByDefault": false,
            "typeName": "UseDefaultDllImportSearchPathsAttribute",
            "languages": [
              "C#",
              "Visual Basic"
            ],
            "tags": [
              "Telemetry",
              "EnabledRuleInAggressiveMode"
            ]
          }
        },
        "CA5393": {
          "id": "CA5393",
          "shortDescription": "Do not use unsafe DllImportSearchPath value",
          "fullDescription": "There could be a malicious DLL in the default DLL search directories. Or, depending on where your application is run from, there could be a malicious DLL in the application's directory. Use a DllImportSearchPath value that specifies an explicit search path instead. The DllImportSearchPath flags that this rule looks for can be configured in .editorconfig.",
          "defaultLevel": "warning",
          "helpUri": "https://docs.microsoft.com/dotnet/fundamentals/code-analysis/quality-rules/ca5393",
          "properties": {
            "category": "Security",
            "isEnabledByDefault": false,
            "typeName": "UseDefaultDllImportSearchPathsAttribute",
            "languages": [
              "C#",
              "Visual Basic"
            ],
            "tags": [
              "Telemetry",
              "EnabledRuleInAggressiveMode"
            ]
          }
        },
        "CA5394": {
          "id": "CA5394",
          "shortDescription": "Do not use insecure randomness",
          "fullDescription": "Using a cryptographically weak pseudo-random number generator may allow an attacker to predict what security-sensitive value will be generated. Use a cryptographically strong random number generator if an unpredictable value is required, or ensure that weak pseudo-random numbers aren't used in a security-sensitive manner.",
          "defaultLevel": "warning",
          "helpUri": "https://docs.microsoft.com/dotnet/fundamentals/code-analysis/quality-rules/ca5394",
          "properties": {
            "category": "Security",
            "isEnabledByDefault": false,
            "typeName": "DoNotUseInsecureRandomness",
            "languages": [
              "C#",
              "Visual Basic"
            ],
            "tags": [
              "Telemetry",
              "EnabledRuleInAggressiveMode"
            ]
          }
        },
        "CA5395": {
          "id": "CA5395",
          "shortDescription": "Miss HttpVerb attribute for action methods",
          "fullDescription": "All the methods that create, edit, delete, or otherwise modify data do so in the [HttpPost] overload of the method, which needs to be protected with the anti forgery attribute from request forgery. Performing a GET operation should be a safe operation that has no side effects and doesn't modify your persisted data.",
          "defaultLevel": "warning",
          "helpUri": "https://docs.microsoft.com/dotnet/fundamentals/code-analysis/quality-rules/ca5395",
          "properties": {
            "category": "Security",
            "isEnabledByDefault": false,
            "typeName": "UseAutoValidateAntiforgeryToken",
            "languages": [
              "C#",
              "Visual Basic"
            ],
            "tags": [
              "Telemetry",
              "EnabledRuleInAggressiveMode",
              "CompilationEnd"
            ]
          }
        },
        "CA5396": {
          "id": "CA5396",
          "shortDescription": "Set HttpOnly to true for HttpCookie",
          "fullDescription": "As a defense in depth measure, ensure security sensitive HTTP cookies are marked as HttpOnly. This indicates web browsers should disallow scripts from accessing the cookies. Injected malicious scripts are a common way of stealing cookies.",
          "defaultLevel": "warning",
          "helpUri": "https://docs.microsoft.com/dotnet/fundamentals/code-analysis/quality-rules/ca5396",
          "properties": {
            "category": "Security",
            "isEnabledByDefault": false,
            "typeName": "SetHttpOnlyForHttpCookie",
            "languages": [
              "C#",
              "Visual Basic"
            ],
            "tags": [
              "Dataflow",
              "Telemetry",
              "EnabledRuleInAggressiveMode",
              "CompilationEnd"
            ]
          }
        },
        "CA5397": {
          "id": "CA5397",
          "shortDescription": "Do not use deprecated SslProtocols values",
          "fullDescription": "Older protocol versions of Transport Layer Security (TLS) are less secure than TLS 1.2 and TLS 1.3, and are more likely to have new vulnerabilities. Avoid older protocol versions to minimize risk.",
          "defaultLevel": "hidden",
          "helpUri": "https://docs.microsoft.com/dotnet/fundamentals/code-analysis/quality-rules/ca5397",
          "properties": {
            "category": "Security",
            "isEnabledByDefault": true,
            "typeName": "SslProtocolsAnalyzer",
            "languages": [
              "C#",
              "Visual Basic"
            ],
            "tags": [
              "Telemetry",
              "EnabledRuleInAggressiveMode"
            ]
          }
        },
        "CA5398": {
          "id": "CA5398",
          "shortDescription": "Avoid hardcoded SslProtocols values",
          "fullDescription": "Current Transport Layer Security protocol versions may become deprecated if vulnerabilities are found. Avoid hardcoding SslProtocols values to keep your application secure. Use 'None' to let the Operating System choose a version.",
          "defaultLevel": "warning",
          "helpUri": "https://docs.microsoft.com/dotnet/fundamentals/code-analysis/quality-rules/ca5398",
          "properties": {
            "category": "Security",
            "isEnabledByDefault": false,
            "typeName": "SslProtocolsAnalyzer",
            "languages": [
              "C#",
              "Visual Basic"
            ],
            "tags": [
              "Telemetry",
              "EnabledRuleInAggressiveMode"
            ]
          }
        },
        "CA5399": {
          "id": "CA5399",
          "shortDescription": "HttpClients should enable certificate revocation list checks",
          "fullDescription": "Using HttpClient without providing a platform specific handler (WinHttpHandler or CurlHandler or HttpClientHandler) where the CheckCertificateRevocationList property is set to true, will allow revoked certificates to be accepted by the HttpClient as valid.",
          "defaultLevel": "warning",
          "helpUri": "https://docs.microsoft.com/dotnet/fundamentals/code-analysis/quality-rules/ca5399",
          "properties": {
            "category": "Security",
            "isEnabledByDefault": false,
            "typeName": "DoNotDisableHttpClientCRLCheck",
            "languages": [
              "C#",
              "Visual Basic"
            ],
            "tags": [
              "Dataflow",
              "Telemetry",
              "EnabledRuleInAggressiveMode",
              "CompilationEnd"
            ]
          }
        },
        "CA5400": {
          "id": "CA5400",
          "shortDescription": "Ensure HttpClient certificate revocation list check is not disabled",
          "fullDescription": "Using HttpClient without providing a platform specific handler (WinHttpHandler or CurlHandler or HttpClientHandler) where the CheckCertificateRevocationList property is set to true, will allow revoked certificates to be accepted by the HttpClient as valid.",
          "defaultLevel": "warning",
          "helpUri": "https://docs.microsoft.com/dotnet/fundamentals/code-analysis/quality-rules/ca5400",
          "properties": {
            "category": "Security",
            "isEnabledByDefault": false,
            "typeName": "DoNotDisableHttpClientCRLCheck",
            "languages": [
              "C#",
              "Visual Basic"
            ],
            "tags": [
              "Dataflow",
              "Telemetry",
              "EnabledRuleInAggressiveMode",
              "CompilationEnd"
            ]
          }
        },
        "CA5401": {
          "id": "CA5401",
          "shortDescription": "Do not use CreateEncryptor with non-default IV",
          "fullDescription": "Symmetric encryption should always use a non-repeatable initialization vector to prevent dictionary attacks.",
          "defaultLevel": "warning",
          "helpUri": "https://docs.microsoft.com/dotnet/fundamentals/code-analysis/quality-rules/ca5401",
          "properties": {
            "category": "Security",
            "isEnabledByDefault": false,
            "typeName": "DoNotUseCreateEncryptorWithNonDefaultIV",
            "languages": [
              "C#",
              "Visual Basic"
            ],
            "tags": [
              "Dataflow",
              "Telemetry",
              "EnabledRuleInAggressiveMode",
              "CompilationEnd"
            ]
          }
        },
        "CA5402": {
          "id": "CA5402",
          "shortDescription": "Use CreateEncryptor with the default IV ",
          "fullDescription": "Symmetric encryption should always use a non-repeatable initialization vector to prevent dictionary attacks.",
          "defaultLevel": "warning",
          "helpUri": "https://docs.microsoft.com/dotnet/fundamentals/code-analysis/quality-rules/ca5402",
          "properties": {
            "category": "Security",
            "isEnabledByDefault": false,
            "typeName": "DoNotUseCreateEncryptorWithNonDefaultIV",
            "languages": [
              "C#",
              "Visual Basic"
            ],
            "tags": [
              "Dataflow",
              "Telemetry",
              "EnabledRuleInAggressiveMode",
              "CompilationEnd"
            ]
          }
        },
        "CA5403": {
          "id": "CA5403",
          "shortDescription": "Do not hard-code certificate",
          "fullDescription": "Hard-coded certificates in source code are vulnerable to being exploited.",
          "defaultLevel": "warning",
          "helpUri": "https://docs.microsoft.com/dotnet/fundamentals/code-analysis/quality-rules/ca5403",
          "properties": {
            "category": "Security",
            "isEnabledByDefault": false,
            "typeName": "DoNotHardCodeCertificate",
            "languages": [
              "C#",
              "Visual Basic"
            ],
            "tags": [
              "Dataflow",
              "Telemetry",
              "EnabledRuleInAggressiveMode"
            ]
          }
        },
        "CA5404": {
          "id": "CA5404",
          "shortDescription": "Do not disable token validation checks",
          "fullDescription": "Token validation checks ensure that while validating tokens, all aspects are analyzed and verified. Turning off validation can lead to security holes by allowing untrusted tokens to make it through validation.",
          "defaultLevel": "warning",
          "helpUri": "https://docs.microsoft.com/dotnet/fundamentals/code-analysis/quality-rules/ca5404",
          "properties": {
            "category": "Security",
            "isEnabledByDefault": false,
            "typeName": "DoNotDisableTokenValidationChecks",
            "languages": [
              "C#",
              "Visual Basic"
            ],
            "tags": [
              "Telemetry",
              "EnabledRuleInAggressiveMode"
            ]
          }
        },
        "CA5405": {
          "id": "CA5405",
          "shortDescription": "Do not always skip token validation in delegates",
          "fullDescription": "By setting critical TokenValidationParameter validation delegates to true, important authentication safeguards are disabled which can lead to tokens from any issuer or expired tokens being wrongly validated.",
          "defaultLevel": "warning",
          "helpUri": "https://docs.microsoft.com/dotnet/fundamentals/code-analysis/quality-rules/ca5405",
          "properties": {
            "category": "Security",
            "isEnabledByDefault": false,
            "typeName": "DoNotAlwaysSkipTokenValidationInDelegates",
            "languages": [
              "C#",
              "Visual Basic"
            ],
            "tags": [
              "Telemetry",
              "EnabledRuleInAggressiveMode"
            ]
          }
        }
      }
    },
    {
      "tool": {
        "name": "Microsoft.CodeAnalysis.VisualBasic.NetAnalyzers",
        "version": "7.0.0",
        "language": "en-US"
      },
      "rules": {
        "CA1001": {
          "id": "CA1001",
          "shortDescription": "Types that own disposable fields should be disposable",
          "fullDescription": "A class declares and implements an instance field that is a System.IDisposable type, and the class does not implement IDisposable. A class that declares an IDisposable field indirectly owns an unmanaged resource and should implement the IDisposable interface.",
          "defaultLevel": "hidden",
          "helpUri": "https://docs.microsoft.com/dotnet/fundamentals/code-analysis/quality-rules/ca1001",
          "properties": {
            "category": "Design",
            "isEnabledByDefault": true,
            "typeName": "BasicTypesThatOwnDisposableFieldsShouldBeDisposableAnalyzer",
            "languages": [
              "Visual Basic"
            ],
            "tags": [
              "PortedFromFxCop",
              "Telemetry",
              "EnabledRuleInAggressiveMode"
            ]
          }
        },
        "CA1032": {
          "id": "CA1032",
          "shortDescription": "Implement standard exception constructors",
          "fullDescription": "Failure to provide the full set of constructors can make it difficult to correctly handle exceptions.",
          "defaultLevel": "warning",
          "helpUri": "https://docs.microsoft.com/dotnet/fundamentals/code-analysis/quality-rules/ca1032",
          "properties": {
            "category": "Design",
            "isEnabledByDefault": false,
            "typeName": "BasicImplementStandardExceptionConstructorsAnalyzer",
            "languages": [
              "Visual Basic"
            ],
            "tags": [
              "PortedFromFxCop",
              "Telemetry",
              "EnabledRuleInAggressiveMode"
            ]
          }
        },
        "CA1200": {
          "id": "CA1200",
          "shortDescription": "Avoid using cref tags with a prefix",
          "fullDescription": "Use of cref tags with prefixes should be avoided, since it prevents the compiler from verifying references and the IDE from updating references during refactorings. It is permissible to suppress this error at a single documentation site if the cref must use a prefix because the type being mentioned is not findable by the compiler. For example, if a cref is mentioning a special attribute in the full framework but you're in a file that compiles against the portable framework, or if you want to reference a type at higher layer of Roslyn, you should suppress the error. You should not suppress the error just because you want to take a shortcut and avoid using the full syntax.",
          "defaultLevel": "hidden",
          "helpUri": "https://docs.microsoft.com/dotnet/fundamentals/code-analysis/quality-rules/ca1200",
          "properties": {
            "category": "Documentation",
            "isEnabledByDefault": true,
            "typeName": "BasicAvoidUsingCrefTagsWithAPrefixAnalyzer",
            "languages": [
              "Visual Basic"
            ],
            "tags": [
              "Telemetry",
              "EnabledRuleInAggressiveMode"
            ]
          }
        },
        "CA1309": {
          "id": "CA1309",
          "shortDescription": "Use ordinal string comparison",
          "fullDescription": "A string comparison operation that is nonlinguistic does not set the StringComparison parameter to either Ordinal or OrdinalIgnoreCase. By explicitly setting the parameter to either StringComparison.Ordinal or StringComparison.OrdinalIgnoreCase, your code often gains speed, becomes more correct, and becomes more reliable.",
          "defaultLevel": "hidden",
          "helpUri": "https://docs.microsoft.com/dotnet/fundamentals/code-analysis/quality-rules/ca1309",
          "properties": {
            "category": "Globalization",
            "isEnabledByDefault": true,
            "typeName": "BasicUseOrdinalStringComparisonAnalyzer",
            "languages": [
              "Visual Basic"
            ],
            "tags": [
              "PortedFromFxCop",
              "Telemetry",
              "EnabledRuleInAggressiveMode"
            ]
          }
        },
        "CA1311": {
          "id": "CA1311",
          "shortDescription": "Specify a culture or use an invariant version",
          "fullDescription": "Specify culture to help avoid accidental implicit dependency on current culture. Using an invariant version yields consistent results regardless of the culture of an application.",
          "defaultLevel": "hidden",
          "helpUri": "https://docs.microsoft.com/dotnet/fundamentals/code-analysis/quality-rules/ca1311",
          "properties": {
            "category": "Globalization",
            "isEnabledByDefault": true,
            "typeName": "BasicSpecifyCultureForToLowerAndToUpperAnalyzer",
            "languages": [
              "Visual Basic"
            ],
            "tags": [
              "Telemetry",
              "EnabledRuleInAggressiveMode"
            ]
          }
        },
        "CA1507": {
          "id": "CA1507",
          "shortDescription": "Use nameof to express symbol names",
          "fullDescription": "Using nameof helps keep your code valid when refactoring.",
          "defaultLevel": "note",
          "helpUri": "https://docs.microsoft.com/dotnet/fundamentals/code-analysis/quality-rules/ca1507",
          "properties": {
            "category": "Maintainability",
            "isEnabledByDefault": true,
            "typeName": "BasicUseNameofInPlaceOfStringAnalyzer",
            "languages": [
              "Visual Basic"
            ],
            "tags": [
              "Telemetry",
              "EnabledRuleInAggressiveMode"
            ]
          }
        },
        "CA1802": {
          "id": "CA1802",
          "shortDescription": "Use literals where appropriate",
          "fullDescription": "A field is declared static and read-only (Shared and ReadOnly in Visual Basic), and is initialized by using a value that is computable at compile time. Because the value that is assigned to the targeted field is computable at compile time, change the declaration to a const (Const in Visual Basic) field so that the value is computed at compile time instead of at run?time.",
          "defaultLevel": "warning",
          "helpUri": "https://docs.microsoft.com/dotnet/fundamentals/code-analysis/quality-rules/ca1802",
          "properties": {
            "category": "Performance",
            "isEnabledByDefault": false,
            "typeName": "BasicUseLiteralsWhereAppropriate",
            "languages": [
              "Visual Basic"
            ],
            "tags": [
              "PortedFromFxCop",
              "Telemetry",
              "EnabledRuleInAggressiveMode"
            ]
          }
        },
        "CA1805": {
          "id": "CA1805",
          "shortDescription": "Do not initialize unnecessarily",
          "fullDescription": "The .NET runtime initializes all fields of reference types to their default values before running the constructor. In most cases, explicitly initializing a field to its default value in a constructor is redundant, adding maintenance costs and potentially degrading performance (such as with increased assembly size), and the explicit initialization can be removed.  In some cases, such as with static readonly fields that permanently retain their default value, consider instead changing them to be constants or properties.",
          "defaultLevel": "hidden",
          "helpUri": "https://docs.microsoft.com/dotnet/fundamentals/code-analysis/quality-rules/ca1805",
          "properties": {
            "category": "Performance",
            "isEnabledByDefault": true,
            "typeName": "BasicDoNotInitializeUnnecessarilyAnalyzer",
            "languages": [
              "Visual Basic"
            ],
            "tags": [
              "PortedFromFxCop",
              "Telemetry",
              "EnabledRuleInAggressiveMode"
            ]
          }
        },
        "CA1812": {
          "id": "CA1812",
          "shortDescription": "Avoid uninstantiated internal classes",
          "fullDescription": "An instance of an assembly-level type is not created by code in the assembly.",
          "defaultLevel": "warning",
          "helpUri": "https://docs.microsoft.com/dotnet/fundamentals/code-analysis/quality-rules/ca1812",
          "properties": {
            "category": "Performance",
            "isEnabledByDefault": false,
            "typeName": "BasicAvoidUninstantiatedInternalClasses",
            "languages": [
              "Visual Basic"
            ],
            "tags": [
              "PortedFromFxCop",
              "Telemetry",
              "EnabledRuleInAggressiveMode",
              "CompilationEnd"
            ]
          }
        },
        "CA1824": {
          "id": "CA1824",
          "shortDescription": "Mark assemblies with NeutralResourcesLanguageAttribute",
          "fullDescription": "The NeutralResourcesLanguage attribute informs the ResourceManager of the language that was used to display the resources of a neutral culture for an assembly. This improves lookup performance for the first resource that you load and can reduce your working set.",
          "defaultLevel": "note",
          "helpUri": "https://docs.microsoft.com/dotnet/fundamentals/code-analysis/quality-rules/ca1824",
          "properties": {
            "category": "Performance",
            "isEnabledByDefault": true,
            "typeName": "BasicMarkAssembliesWithNeutralResourcesLanguageAnalyzer",
            "languages": [
              "Visual Basic"
            ],
            "tags": [
              "PortedFromFxCop",
              "Telemetry",
              "EnabledRuleInAggressiveMode",
              "CompilationEnd"
            ]
          }
        },
        "CA1825": {
          "id": "CA1825",
          "shortDescription": "Avoid zero-length array allocations",
          "fullDescription": "Avoid unnecessary zero-length array allocations.  Use {0} instead.",
          "defaultLevel": "note",
          "helpUri": "https://docs.microsoft.com/dotnet/fundamentals/code-analysis/quality-rules/ca1825",
          "properties": {
            "category": "Performance",
            "isEnabledByDefault": true,
            "typeName": "BasicAvoidZeroLengthArrayAllocationsAnalyzer",
            "languages": [
              "Visual Basic"
            ],
            "tags": [
              "Telemetry",
              "EnabledRuleInAggressiveMode"
            ]
          }
        },
        "CA1841": {
          "id": "CA1841",
          "shortDescription": "Prefer Dictionary.Contains methods",
          "fullDescription": "Many dictionary implementations lazily initialize the Values collection. To avoid unnecessary allocations, prefer 'ContainsValue' over 'Values.Contains'.",
          "defaultLevel": "note",
          "helpUri": "https://docs.microsoft.com/dotnet/fundamentals/code-analysis/quality-rules/ca1841",
          "properties": {
            "category": "Performance",
            "isEnabledByDefault": true,
            "typeName": "BasicPreferDictionaryContainsMethods",
            "languages": [
              "Visual Basic"
            ],
            "tags": [
              "Telemetry",
              "EnabledRuleInAggressiveMode"
            ]
          }
        },
        "CA1845": {
          "id": "CA1845",
          "shortDescription": "Use span-based 'string.Concat'",
          "fullDescription": "It is more efficient to use 'AsSpan' and 'string.Concat', instead of 'Substring' and a concatenation operator.",
          "defaultLevel": "note",
          "helpUri": "https://docs.microsoft.com/dotnet/fundamentals/code-analysis/quality-rules/ca1845",
          "properties": {
            "category": "Performance",
            "isEnabledByDefault": true,
            "typeName": "BasicUseSpanBasedStringConcat",
            "languages": [
              "Visual Basic"
            ],
            "tags": [
              "Telemetry",
              "EnabledRuleInAggressiveMode"
            ]
          }
        },
        "CA1851": {
          "id": "CA1851",
          "shortDescription": "Possible multiple enumerations of 'IEnumerable' collection",
          "fullDescription": "Possible multiple enumerations of 'IEnumerable' collection. Consider using an implementation that avoids multiple enumerations.",
          "defaultLevel": "warning",
          "helpUri": "https://docs.microsoft.com/dotnet/fundamentals/code-analysis/quality-rules/ca1851",
          "properties": {
            "category": "Performance",
            "isEnabledByDefault": false,
            "typeName": "BasicAvoidMultipleEnumerationsAnalyzer",
            "languages": [
              "Visual Basic"
            ],
            "tags": [
              "Dataflow",
              "Telemetry",
              "EnabledRuleInAggressiveMode"
            ]
          }
        },
        "CA2016": {
          "id": "CA2016",
          "shortDescription": "Forward the 'CancellationToken' parameter to methods",
          "fullDescription": "Forward the 'CancellationToken' parameter to methods to ensure the operation cancellation notifications gets properly propagated, or pass in 'CancellationToken.None' explicitly to indicate intentionally not propagating the token.",
          "defaultLevel": "note",
          "helpUri": "https://docs.microsoft.com/dotnet/fundamentals/code-analysis/quality-rules/ca2016",
          "properties": {
            "category": "Reliability",
            "isEnabledByDefault": true,
            "typeName": "BasicForwardCancellationTokenToInvocationsAnalyzer",
            "languages": [
              "Visual Basic"
            ],
            "tags": [
              "Telemetry",
              "EnabledRuleInAggressiveMode"
            ]
          }
        },
        "CA2218": {
          "id": "CA2218",
          "shortDescription": "Override GetHashCode on overriding Equals",
          "fullDescription": "GetHashCode returns a value, based on the current instance, that is suited for hashing algorithms and data structures such as a hash table. Two objects that are the same type and are equal must return the same hash code.",
          "defaultLevel": "note",
          "helpUri": "https://docs.microsoft.com/dotnet/fundamentals/code-analysis/quality-rules/ca2218",
          "properties": {
            "category": "Usage",
            "isEnabledByDefault": true,
            "typeName": "BasicOverrideGetHashCodeOnOverridingEqualsAnalyzer",
            "languages": [
              "Visual Basic"
            ],
            "tags": [
              "PortedFromFxCop",
              "Telemetry",
              "EnabledRuleInAggressiveMode"
            ]
          }
        },
        "CA2224": {
          "id": "CA2224",
          "shortDescription": "Override Equals on overloading operator equals",
          "fullDescription": "A public type implements the equality operator but does not override Object.Equals.",
          "defaultLevel": "note",
          "helpUri": "https://docs.microsoft.com/dotnet/fundamentals/code-analysis/quality-rules/ca2224",
          "properties": {
            "category": "Usage",
            "isEnabledByDefault": true,
            "typeName": "BasicOverrideEqualsOnOverloadingOperatorEqualsAnalyzer",
            "languages": [
              "Visual Basic"
            ],
            "tags": [
              "PortedFromFxCop",
              "Telemetry",
              "EnabledRuleInAggressiveMode"
            ]
          }
        },
        "CA2234": {
          "id": "CA2234",
          "shortDescription": "Pass system uri objects instead of strings",
          "fullDescription": "A call is made to a method that has a string parameter whose name contains \"uri\", \"URI\", \"urn\", \"URN\", \"url\", or \"URL\". The declaring type of the method contains a corresponding method overload that has a System.Uri parameter.",
          "defaultLevel": "warning",
          "helpUri": "https://docs.microsoft.com/dotnet/fundamentals/code-analysis/quality-rules/ca2234",
          "properties": {
            "category": "Usage",
            "isEnabledByDefault": false,
            "typeName": "BasicPassSystemUriObjectsInsteadOfStringsAnalyzer",
            "languages": [
              "Visual Basic"
            ],
            "tags": [
              "PortedFromFxCop",
              "Telemetry",
              "EnabledRuleInAggressiveMode"
            ]
          }
        },
        "CA2252": {
          "id": "CA2252",
          "shortDescription": "This API requires opting into preview features",
          "fullDescription": "An assembly has to opt into preview features before using them.",
          "defaultLevel": "error",
          "helpUri": "https://docs.microsoft.com/dotnet/fundamentals/code-analysis/quality-rules/ca2252",
          "properties": {
            "category": "Usage",
            "isEnabledByDefault": true,
            "typeName": "BasicDetectPreviewFeatureAnalyzer",
            "languages": [
              "Visual Basic"
            ],
            "tags": [
              "Telemetry",
              "EnabledRuleInAggressiveMode"
            ]
          }
        },
        "CA2352": {
          "id": "CA2352",
          "shortDescription": "Unsafe DataSet or DataTable in serializable type can be vulnerable to remote code execution attacks",
          "fullDescription": "When deserializing untrusted input with an IFormatter-based serializer, deserializing a {0} object is insecure. '{1}' either is or derives from {0}.",
          "defaultLevel": "warning",
          "helpUri": "https://docs.microsoft.com/dotnet/fundamentals/code-analysis/quality-rules/ca2352",
          "properties": {
            "category": "Security",
            "isEnabledByDefault": false,
            "typeName": "BasicDataSetDataTableInSerializableTypeAnalyzer",
            "languages": [
              "Visual Basic"
            ],
            "tags": [
              "Telemetry",
              "EnabledRuleInAggressiveMode"
            ]
          }
        },
        "CA2353": {
          "id": "CA2353",
          "shortDescription": "Unsafe DataSet or DataTable in serializable type",
          "fullDescription": "When deserializing untrusted input, deserializing a {0} object is insecure. '{1}' either is or derives from {0}",
          "defaultLevel": "warning",
          "helpUri": "https://docs.microsoft.com/dotnet/fundamentals/code-analysis/quality-rules/ca2353",
          "properties": {
            "category": "Security",
            "isEnabledByDefault": false,
            "typeName": "BasicDataSetDataTableInSerializableTypeAnalyzer",
            "languages": [
              "Visual Basic"
            ],
            "tags": [
              "Telemetry",
              "EnabledRuleInAggressiveMode"
            ]
          }
        },
        "CA2354": {
          "id": "CA2354",
          "shortDescription": "Unsafe DataSet or DataTable in deserialized object graph can be vulnerable to remote code execution attacks",
          "fullDescription": "When deserializing untrusted input, deserializing a {0} object is insecure. '{1}' either is or derives from {0}",
          "defaultLevel": "warning",
          "helpUri": "https://docs.microsoft.com/dotnet/fundamentals/code-analysis/quality-rules/ca2354",
          "properties": {
            "category": "Security",
            "isEnabledByDefault": false,
            "typeName": "BasicDataSetDataTableInIFormatterSerializableObjectGraphAnalyzer",
            "languages": [
              "Visual Basic"
            ],
            "tags": [
              "Telemetry",
              "EnabledRuleInAggressiveMode"
            ]
          }
        },
        "CA2355": {
          "id": "CA2355",
          "shortDescription": "Unsafe DataSet or DataTable type found in deserializable object graph",
          "fullDescription": "When deserializing untrusted input, deserializing a {0} object is insecure. '{1}' either is or derives from {0}",
          "defaultLevel": "warning",
          "helpUri": "https://docs.microsoft.com/dotnet/fundamentals/code-analysis/quality-rules/ca2355",
          "properties": {
            "category": "Security",
            "isEnabledByDefault": false,
            "typeName": "BasicDataSetDataTableInSerializableObjectGraphAnalyzer",
            "languages": [
              "Visual Basic"
            ],
            "tags": [
              "Telemetry",
              "EnabledRuleInAggressiveMode"
            ]
          }
        },
        "CA2356": {
          "id": "CA2356",
          "shortDescription": "Unsafe DataSet or DataTable type in web deserializable object graph",
          "fullDescription": "When deserializing untrusted input, deserializing a {0} object is insecure. '{1}' either is or derives from {0}",
          "defaultLevel": "warning",
          "helpUri": "https://docs.microsoft.com/dotnet/fundamentals/code-analysis/quality-rules/ca2356",
          "properties": {
            "category": "Security",
            "isEnabledByDefault": false,
            "typeName": "BasicDataSetDataTableInWebSerializableObjectGraphAnalyzer",
            "languages": [
              "Visual Basic"
            ],
            "tags": [
              "Telemetry",
              "EnabledRuleInAggressiveMode"
            ]
          }
        },
        "CA2362": {
          "id": "CA2362",
          "shortDescription": "Unsafe DataSet or DataTable in auto-generated serializable type can be vulnerable to remote code execution attacks",
          "fullDescription": "When deserializing untrusted input with an IFormatter-based serializer, deserializing a {0} object is insecure. '{1}' either is or derives from {0}. Ensure that the auto-generated type is never deserialized with untrusted data.",
          "defaultLevel": "warning",
          "helpUri": "https://docs.microsoft.com/dotnet/fundamentals/code-analysis/quality-rules/ca2362",
          "properties": {
            "category": "Security",
            "isEnabledByDefault": false,
            "typeName": "BasicDataSetDataTableInSerializableTypeAnalyzer",
            "languages": [
              "Visual Basic"
            ],
            "tags": [
              "Telemetry",
              "EnabledRuleInAggressiveMode"
            ]
          }
        }
      }
    }
  ]
}<|MERGE_RESOLUTION|>--- conflicted
+++ resolved
@@ -2822,24 +2822,14 @@
         },
         "CA1852": {
           "id": "CA1852",
-<<<<<<< HEAD
-          "shortDescription": "Do not guard 'Dictionary.Remove(key)' with 'Dictionary.ContainsKey(key)'",
-          "fullDescription": "Do not guard 'Dictionary.Remove(key)' with 'Dictionary.ContainsKey(key)'. The former already checks whether the key exists, and will not throw if it does not.",
-          "defaultLevel": "note",
-=======
           "shortDescription": "Seal internal types",
           "fullDescription": "When a type is not accessible outside its assembly and has no subtypes within its containing assembly, it can be safely sealed. Sealing types can improve performance.",
           "defaultLevel": "hidden",
->>>>>>> 28135459
           "helpUri": "https://docs.microsoft.com/dotnet/fundamentals/code-analysis/quality-rules/ca1852",
           "properties": {
             "category": "Performance",
             "isEnabledByDefault": true,
-<<<<<<< HEAD
-            "typeName": "DoNotGuardDictionaryRemoveByContainsKey",
-=======
             "typeName": "SealInternalTypes",
->>>>>>> 28135459
             "languages": [
               "C#",
               "Visual Basic"
@@ -2847,11 +2837,7 @@
             "tags": [
               "Telemetry",
               "EnabledRuleInAggressiveMode",
-<<<<<<< HEAD
-              "Unnecessary"
-=======
               "CompilationEnd"
->>>>>>> 28135459
             ]
           }
         },

﻿{
  "$schema": "http://json.schemastore.org/sarif-1.0.0",
  "version": "1.0.0",
  "runs": [
    {
      "tool": {
        "name": "Microsoft.CodeAnalysis.CSharp.NetAnalyzers",
        "version": "8.0.0",
        "language": "en-US"
      },
      "rules": {
        "CA1001": {
          "id": "CA1001",
          "shortDescription": "Types that own disposable fields should be disposable",
          "fullDescription": "A class declares and implements an instance field that is a System.IDisposable type, and the class does not implement IDisposable. A class that declares an IDisposable field indirectly owns an unmanaged resource and should implement the IDisposable interface.",
          "defaultLevel": "hidden",
          "helpUri": "https://learn.microsoft.com/dotnet/fundamentals/code-analysis/quality-rules/ca1001",
          "properties": {
            "category": "Design",
            "isEnabledByDefault": true,
            "typeName": "CSharpTypesThatOwnDisposableFieldsShouldBeDisposableAnalyzer",
            "languages": [
              "C#"
            ],
            "tags": [
              "PortedFromFxCop",
              "Telemetry",
              "EnabledRuleInAggressiveMode"
            ]
          }
        },
        "CA1032": {
          "id": "CA1032",
          "shortDescription": "Implement standard exception constructors",
          "fullDescription": "Failure to provide the full set of constructors can make it difficult to correctly handle exceptions.",
          "defaultLevel": "warning",
          "helpUri": "https://learn.microsoft.com/dotnet/fundamentals/code-analysis/quality-rules/ca1032",
          "properties": {
            "category": "Design",
            "isEnabledByDefault": false,
            "typeName": "CSharpImplementStandardExceptionConstructorsAnalyzer",
            "languages": [
              "C#"
            ],
            "tags": [
              "PortedFromFxCop",
              "Telemetry",
              "EnabledRuleInAggressiveMode"
            ]
          }
        },
        "CA1200": {
          "id": "CA1200",
          "shortDescription": "Avoid using cref tags with a prefix",
          "fullDescription": "Use of cref tags with prefixes should be avoided, since it prevents the compiler from verifying references and the IDE from updating references during refactorings. It is permissible to suppress this error at a single documentation site if the cref must use a prefix because the type being mentioned is not findable by the compiler. For example, if a cref is mentioning a special attribute in the full framework but you're in a file that compiles against the portable framework, or if you want to reference a type at higher layer of Roslyn, you should suppress the error. You should not suppress the error just because you want to take a shortcut and avoid using the full syntax.",
          "defaultLevel": "hidden",
          "helpUri": "https://learn.microsoft.com/dotnet/fundamentals/code-analysis/quality-rules/ca1200",
          "properties": {
            "category": "Documentation",
            "isEnabledByDefault": true,
            "typeName": "CSharpAvoidUsingCrefTagsWithAPrefixAnalyzer",
            "languages": [
              "C#"
            ],
            "tags": [
              "Telemetry",
              "EnabledRuleInAggressiveMode"
            ]
          }
        },
        "CA1309": {
          "id": "CA1309",
          "shortDescription": "Use ordinal string comparison",
          "fullDescription": "A string comparison operation that is nonlinguistic does not set the StringComparison parameter to either Ordinal or OrdinalIgnoreCase. By explicitly setting the parameter to either StringComparison.Ordinal or StringComparison.OrdinalIgnoreCase, your code often gains speed, becomes more correct, and becomes more reliable.",
          "defaultLevel": "hidden",
          "helpUri": "https://learn.microsoft.com/dotnet/fundamentals/code-analysis/quality-rules/ca1309",
          "properties": {
            "category": "Globalization",
            "isEnabledByDefault": true,
            "typeName": "CSharpUseOrdinalStringComparisonAnalyzer",
            "languages": [
              "C#"
            ],
            "tags": [
              "PortedFromFxCop",
              "Telemetry",
              "EnabledRuleInAggressiveMode"
            ]
          }
        },
        "CA1311": {
          "id": "CA1311",
          "shortDescription": "Specify a culture or use an invariant version",
          "fullDescription": "Specify culture to help avoid accidental implicit dependency on current culture. Using an invariant version yields consistent results regardless of the culture of an application.",
          "defaultLevel": "hidden",
          "helpUri": "https://learn.microsoft.com/dotnet/fundamentals/code-analysis/quality-rules/ca1311",
          "properties": {
            "category": "Globalization",
            "isEnabledByDefault": true,
            "typeName": "CSharpSpecifyCultureForToLowerAndToUpperAnalyzer",
            "languages": [
              "C#"
            ],
            "tags": [
              "Telemetry",
              "EnabledRuleInAggressiveMode"
            ]
          }
        },
        "CA1507": {
          "id": "CA1507",
          "shortDescription": "Use nameof to express symbol names",
          "fullDescription": "Using nameof helps keep your code valid when refactoring.",
          "defaultLevel": "note",
          "helpUri": "https://learn.microsoft.com/dotnet/fundamentals/code-analysis/quality-rules/ca1507",
          "properties": {
            "category": "Maintainability",
            "isEnabledByDefault": true,
            "typeName": "CSharpUseNameofInPlaceOfStringAnalyzer",
            "languages": [
              "C#"
            ],
            "tags": [
              "Telemetry",
              "EnabledRuleInAggressiveMode"
            ]
          }
        },
        "CA1802": {
          "id": "CA1802",
          "shortDescription": "Use literals where appropriate",
          "fullDescription": "A field is declared static and read-only (Shared and ReadOnly in Visual Basic), and is initialized by using a value that is computable at compile time. Because the value that is assigned to the targeted field is computable at compile time, change the declaration to a const (Const in Visual Basic) field so that the value is computed at compile time instead of at run?time.",
          "defaultLevel": "warning",
          "helpUri": "https://learn.microsoft.com/dotnet/fundamentals/code-analysis/quality-rules/ca1802",
          "properties": {
            "category": "Performance",
            "isEnabledByDefault": false,
            "typeName": "CSharpUseLiteralsWhereAppropriate",
            "languages": [
              "C#"
            ],
            "tags": [
              "PortedFromFxCop",
              "Telemetry",
              "EnabledRuleInAggressiveMode"
            ]
          }
        },
        "CA1805": {
          "id": "CA1805",
          "shortDescription": "Do not initialize unnecessarily",
          "fullDescription": "The .NET runtime initializes all fields of reference types to their default values before running the constructor. In most cases, explicitly initializing a field to its default value in a constructor is redundant, adding maintenance costs and potentially degrading performance (such as with increased assembly size), and the explicit initialization can be removed.  In some cases, such as with static readonly fields that permanently retain their default value, consider instead changing them to be constants or properties.",
          "defaultLevel": "hidden",
          "helpUri": "https://learn.microsoft.com/dotnet/fundamentals/code-analysis/quality-rules/ca1805",
          "properties": {
            "category": "Performance",
            "isEnabledByDefault": true,
            "typeName": "CSharpDoNotInitializeUnnecessarilyAnalyzer",
            "languages": [
              "C#"
            ],
            "tags": [
              "PortedFromFxCop",
              "Telemetry",
              "EnabledRuleInAggressiveMode"
            ]
          }
        },
        "CA1812": {
          "id": "CA1812",
          "shortDescription": "Avoid uninstantiated internal classes",
          "fullDescription": "An instance of an assembly-level type is not created by code in the assembly.",
          "defaultLevel": "warning",
          "helpUri": "https://learn.microsoft.com/dotnet/fundamentals/code-analysis/quality-rules/ca1812",
          "properties": {
            "category": "Performance",
            "isEnabledByDefault": false,
            "typeName": "CSharpAvoidUninstantiatedInternalClasses",
            "languages": [
              "C#"
            ],
            "tags": [
              "PortedFromFxCop",
              "Telemetry",
              "EnabledRuleInAggressiveMode",
              "CompilationEnd"
            ]
          }
        },
        "CA1824": {
          "id": "CA1824",
          "shortDescription": "Mark assemblies with NeutralResourcesLanguageAttribute",
          "fullDescription": "The NeutralResourcesLanguage attribute informs the ResourceManager of the language that was used to display the resources of a neutral culture for an assembly. This improves lookup performance for the first resource that you load and can reduce your working set.",
          "defaultLevel": "note",
          "helpUri": "https://learn.microsoft.com/dotnet/fundamentals/code-analysis/quality-rules/ca1824",
          "properties": {
            "category": "Performance",
            "isEnabledByDefault": true,
            "typeName": "CSharpMarkAssembliesWithNeutralResourcesLanguageAnalyzer",
            "languages": [
              "C#"
            ],
            "tags": [
              "PortedFromFxCop",
              "Telemetry",
              "EnabledRuleInAggressiveMode",
              "CompilationEnd"
            ]
          }
        },
        "CA1825": {
          "id": "CA1825",
          "shortDescription": "Avoid zero-length array allocations",
          "fullDescription": "Avoid unnecessary zero-length array allocations.  Use {0} instead.",
          "defaultLevel": "note",
          "helpUri": "https://learn.microsoft.com/dotnet/fundamentals/code-analysis/quality-rules/ca1825",
          "properties": {
            "category": "Performance",
            "isEnabledByDefault": true,
            "typeName": "CSharpAvoidZeroLengthArrayAllocationsAnalyzer",
            "languages": [
              "C#"
            ],
            "tags": [
              "Telemetry",
              "EnabledRuleInAggressiveMode"
            ]
          }
        },
        "CA1841": {
          "id": "CA1841",
          "shortDescription": "Prefer Dictionary.Contains methods",
          "fullDescription": "Many dictionary implementations lazily initialize the Values collection. To avoid unnecessary allocations, prefer 'ContainsValue' over 'Values.Contains'.",
          "defaultLevel": "note",
          "helpUri": "https://learn.microsoft.com/dotnet/fundamentals/code-analysis/quality-rules/ca1841",
          "properties": {
            "category": "Performance",
            "isEnabledByDefault": true,
            "typeName": "CSharpPreferDictionaryContainsMethods",
            "languages": [
              "C#"
            ],
            "tags": [
              "Telemetry",
              "EnabledRuleInAggressiveMode"
            ]
          }
        },
        "CA1845": {
          "id": "CA1845",
          "shortDescription": "Use span-based 'string.Concat'",
          "fullDescription": "It is more efficient to use 'AsSpan' and 'string.Concat', instead of 'Substring' and a concatenation operator.",
          "defaultLevel": "note",
          "helpUri": "https://learn.microsoft.com/dotnet/fundamentals/code-analysis/quality-rules/ca1845",
          "properties": {
            "category": "Performance",
            "isEnabledByDefault": true,
            "typeName": "CSharpUseSpanBasedStringConcat",
            "languages": [
              "C#"
            ],
            "tags": [
              "Telemetry",
              "EnabledRuleInAggressiveMode"
            ]
          }
        },
        "CA1851": {
          "id": "CA1851",
          "shortDescription": "Possible multiple enumerations of 'IEnumerable' collection",
          "fullDescription": "Possible multiple enumerations of 'IEnumerable' collection. Consider using an implementation that avoids multiple enumerations.",
          "defaultLevel": "warning",
          "helpUri": "https://learn.microsoft.com/dotnet/fundamentals/code-analysis/quality-rules/ca1851",
          "properties": {
            "category": "Performance",
            "isEnabledByDefault": false,
            "typeName": "CSharpAvoidMultipleEnumerationsAnalyzer",
            "languages": [
              "C#"
            ],
            "tags": [
              "Dataflow",
              "Telemetry",
              "EnabledRuleInAggressiveMode"
            ]
          }
        },
        "CA1855": {
          "id": "CA1855",
          "shortDescription": "Prefer 'Clear' over 'Fill'",
          "fullDescription": "It is more efficient to use 'Clear', instead of 'Fill' with default value.",
          "defaultLevel": "note",
          "helpUri": "https://learn.microsoft.com/dotnet/fundamentals/code-analysis/quality-rules/ca1855",
          "properties": {
            "category": "Performance",
            "isEnabledByDefault": true,
            "typeName": "CSharpUseSpanClearInsteadOfFillAnalyzer",
            "languages": [
              "C#"
            ],
            "tags": [
              "Telemetry",
              "EnabledRuleInAggressiveMode"
            ]
          }
        },
        "CA1856": {
          "id": "CA1856",
          "shortDescription": "Incorrect usage of ConstantExpected attribute",
          "fullDescription": "ConstantExpected attribute is not applied correctly on the parameter.",
          "defaultLevel": "error",
          "helpUri": "https://learn.microsoft.com/dotnet/fundamentals/code-analysis/quality-rules/ca1856",
          "properties": {
            "category": "Performance",
            "isEnabledByDefault": true,
            "typeName": "CSharpConstantExpectedAnalyzer",
            "languages": [
              "C#"
            ],
            "tags": [
              "Telemetry",
              "EnabledRuleInAggressiveMode"
            ]
          }
        },
        "CA1857": {
          "id": "CA1857",
          "shortDescription": "A constant is expected for the parameter",
          "fullDescription": "The parameter expects a constant for optimal performance.",
          "defaultLevel": "warning",
          "helpUri": "https://learn.microsoft.com/dotnet/fundamentals/code-analysis/quality-rules/ca1857",
          "properties": {
            "category": "Performance",
            "isEnabledByDefault": true,
            "typeName": "CSharpConstantExpectedAnalyzer",
            "languages": [
              "C#"
            ],
            "tags": [
              "Telemetry",
              "EnabledRuleInAggressiveMode"
            ]
          }
        },
        "CA2014": {
          "id": "CA2014",
          "shortDescription": "Do not use stackalloc in loops",
          "fullDescription": "Stack space allocated by a stackalloc is only released at the end of the current method's invocation.  Using it in a loop can result in unbounded stack growth and eventual stack overflow conditions.",
          "defaultLevel": "warning",
          "helpUri": "https://learn.microsoft.com/dotnet/fundamentals/code-analysis/quality-rules/ca2014",
          "properties": {
            "category": "Reliability",
            "isEnabledByDefault": true,
            "typeName": "CSharpDoNotUseStackallocInLoopsAnalyzer",
            "languages": [
              "C#"
            ],
            "tags": [
              "Telemetry",
              "EnabledRuleInAggressiveMode"
            ]
          }
        },
        "CA2016": {
          "id": "CA2016",
          "shortDescription": "Forward the 'CancellationToken' parameter to methods",
          "fullDescription": "Forward the 'CancellationToken' parameter to methods to ensure the operation cancellation notifications gets properly propagated, or pass in 'CancellationToken.None' explicitly to indicate intentionally not propagating the token.",
          "defaultLevel": "note",
          "helpUri": "https://learn.microsoft.com/dotnet/fundamentals/code-analysis/quality-rules/ca2016",
          "properties": {
            "category": "Reliability",
            "isEnabledByDefault": true,
            "typeName": "CSharpForwardCancellationTokenToInvocationsAnalyzer",
            "languages": [
              "C#"
            ],
            "tags": [
              "Telemetry",
              "EnabledRuleInAggressiveMode"
            ]
          }
        },
        "CA2020": {
          "id": "CA2020",
          "shortDescription": "Prevent behavioral change",
          "fullDescription": "Some built-in operators added in .NET 7 behave differently when overflowing than did the corresponding user-defined operators in .NET 6 and earlier versions. Some operators that previously threw in an unchecked context now don't throw unless wrapped within a checked context. Also, some operators that did not previously throw in a checked context now throw unless wrapped in an unchecked context.",
          "defaultLevel": "note",
          "helpUri": "https://learn.microsoft.com/dotnet/fundamentals/code-analysis/quality-rules/ca2020",
          "properties": {
            "category": "Reliability",
            "isEnabledByDefault": true,
            "typeName": "CSharpPreventNumericIntPtrUIntPtrBehavioralChanges",
            "languages": [
              "C#"
            ],
            "tags": [
              "Telemetry",
              "EnabledRuleInAggressiveMode"
            ]
          }
        },
        "CA2234": {
          "id": "CA2234",
          "shortDescription": "Pass system uri objects instead of strings",
          "fullDescription": "A call is made to a method that has a string parameter whose name contains \"uri\", \"URI\", \"urn\", \"URN\", \"url\", or \"URL\". The declaring type of the method contains a corresponding method overload that has a System.Uri parameter.",
          "defaultLevel": "warning",
          "helpUri": "https://learn.microsoft.com/dotnet/fundamentals/code-analysis/quality-rules/ca2234",
          "properties": {
            "category": "Usage",
            "isEnabledByDefault": false,
            "typeName": "CSharpPassSystemUriObjectsInsteadOfStringsAnalyzer",
            "languages": [
              "C#"
            ],
            "tags": [
              "PortedFromFxCop",
              "Telemetry",
              "EnabledRuleInAggressiveMode"
            ]
          }
        },
        "CA2252": {
          "id": "CA2252",
          "shortDescription": "This API requires opting into preview features",
          "fullDescription": "An assembly has to opt into preview features before using them.",
          "defaultLevel": "error",
          "helpUri": "https://learn.microsoft.com/dotnet/fundamentals/code-analysis/quality-rules/ca2252",
          "properties": {
            "category": "Usage",
            "isEnabledByDefault": true,
            "typeName": "CSharpDetectPreviewFeatureAnalyzer",
            "languages": [
              "C#"
            ],
            "tags": [
              "Telemetry",
              "EnabledRuleInAggressiveMode"
            ]
          }
        },
        "CA2260": {
          "id": "CA2260",
          "shortDescription": "Use correct type parameter",
          "fullDescription": "Generic math interfaces require the derived type itself to be used for the self recurring type parameter.",
          "defaultLevel": "warning",
          "helpUri": "https://learn.microsoft.com/dotnet/fundamentals/code-analysis/quality-rules/ca2260",
          "properties": {
            "category": "Usage",
            "isEnabledByDefault": true,
            "typeName": "CSharpImplementGenericMathInterfacesCorrectly",
            "languages": [
              "C#"
            ],
            "tags": [
              "Telemetry",
              "EnabledRuleInAggressiveMode"
            ]
          }
        },
        "CA2352": {
          "id": "CA2352",
          "shortDescription": "Unsafe DataSet or DataTable in serializable type can be vulnerable to remote code execution attacks",
          "fullDescription": "When deserializing untrusted input with an IFormatter-based serializer, deserializing a {0} object is insecure. '{1}' either is or derives from {0}.",
          "defaultLevel": "warning",
          "helpUri": "https://learn.microsoft.com/dotnet/fundamentals/code-analysis/quality-rules/ca2352",
          "properties": {
            "category": "Security",
            "isEnabledByDefault": false,
            "typeName": "CSharpDataSetDataTableInSerializableTypeAnalyzer",
            "languages": [
              "C#"
            ],
            "tags": [
              "Telemetry",
              "EnabledRuleInAggressiveMode"
            ]
          }
        },
        "CA2353": {
          "id": "CA2353",
          "shortDescription": "Unsafe DataSet or DataTable in serializable type",
          "fullDescription": "When deserializing untrusted input, deserializing a {0} object is insecure. '{1}' either is or derives from {0}",
          "defaultLevel": "warning",
          "helpUri": "https://learn.microsoft.com/dotnet/fundamentals/code-analysis/quality-rules/ca2353",
          "properties": {
            "category": "Security",
            "isEnabledByDefault": false,
            "typeName": "CSharpDataSetDataTableInSerializableTypeAnalyzer",
            "languages": [
              "C#"
            ],
            "tags": [
              "Telemetry",
              "EnabledRuleInAggressiveMode"
            ]
          }
        },
        "CA2354": {
          "id": "CA2354",
          "shortDescription": "Unsafe DataSet or DataTable in deserialized object graph can be vulnerable to remote code execution attacks",
          "fullDescription": "When deserializing untrusted input, deserializing a {0} object is insecure. '{1}' either is or derives from {0}",
          "defaultLevel": "warning",
          "helpUri": "https://learn.microsoft.com/dotnet/fundamentals/code-analysis/quality-rules/ca2354",
          "properties": {
            "category": "Security",
            "isEnabledByDefault": false,
            "typeName": "CSharpDataSetDataTableInIFormatterSerializableObjectGraphAnalyzer",
            "languages": [
              "C#"
            ],
            "tags": [
              "Telemetry",
              "EnabledRuleInAggressiveMode"
            ]
          }
        },
        "CA2355": {
          "id": "CA2355",
          "shortDescription": "Unsafe DataSet or DataTable type found in deserializable object graph",
          "fullDescription": "When deserializing untrusted input, deserializing a {0} object is insecure. '{1}' either is or derives from {0}",
          "defaultLevel": "warning",
          "helpUri": "https://learn.microsoft.com/dotnet/fundamentals/code-analysis/quality-rules/ca2355",
          "properties": {
            "category": "Security",
            "isEnabledByDefault": false,
            "typeName": "CSharpDataSetDataTableInSerializableObjectGraphAnalyzer",
            "languages": [
              "C#"
            ],
            "tags": [
              "Telemetry",
              "EnabledRuleInAggressiveMode"
            ]
          }
        },
        "CA2356": {
          "id": "CA2356",
          "shortDescription": "Unsafe DataSet or DataTable type in web deserializable object graph",
          "fullDescription": "When deserializing untrusted input, deserializing a {0} object is insecure. '{1}' either is or derives from {0}",
          "defaultLevel": "warning",
          "helpUri": "https://learn.microsoft.com/dotnet/fundamentals/code-analysis/quality-rules/ca2356",
          "properties": {
            "category": "Security",
            "isEnabledByDefault": false,
            "typeName": "CSharpDataSetDataTableInWebSerializableObjectGraphAnalyzer",
            "languages": [
              "C#"
            ],
            "tags": [
              "Telemetry",
              "EnabledRuleInAggressiveMode"
            ]
          }
        },
        "CA2362": {
          "id": "CA2362",
          "shortDescription": "Unsafe DataSet or DataTable in auto-generated serializable type can be vulnerable to remote code execution attacks",
          "fullDescription": "When deserializing untrusted input with an IFormatter-based serializer, deserializing a {0} object is insecure. '{1}' either is or derives from {0}. Ensure that the auto-generated type is never deserialized with untrusted data.",
          "defaultLevel": "warning",
          "helpUri": "https://learn.microsoft.com/dotnet/fundamentals/code-analysis/quality-rules/ca2362",
          "properties": {
            "category": "Security",
            "isEnabledByDefault": false,
            "typeName": "CSharpDataSetDataTableInSerializableTypeAnalyzer",
            "languages": [
              "C#"
            ],
            "tags": [
              "Telemetry",
              "EnabledRuleInAggressiveMode"
            ]
          }
        }
      }
    },
    {
      "tool": {
        "name": "Microsoft.CodeAnalysis.NetAnalyzers",
        "version": "8.0.0",
        "language": "en-US"
      },
      "rules": {
        "CA1000": {
          "id": "CA1000",
          "shortDescription": "Do not declare static members on generic types",
          "fullDescription": "When a static member of a generic type is called, the type argument must be specified for the type. When a generic instance member that does not support inference is called, the type argument must be specified for the member. In these two cases, the syntax for specifying the type argument is different and easily confused.",
          "defaultLevel": "hidden",
          "helpUri": "https://learn.microsoft.com/dotnet/fundamentals/code-analysis/quality-rules/ca1000",
          "properties": {
            "category": "Design",
            "isEnabledByDefault": true,
            "typeName": "DoNotDeclareStaticMembersOnGenericTypesAnalyzer",
            "languages": [
              "C#",
              "Visual Basic"
            ],
            "tags": [
              "PortedFromFxCop",
              "Telemetry",
              "EnabledRuleInAggressiveMode"
            ]
          }
        },
        "CA1002": {
          "id": "CA1002",
          "shortDescription": "Do not expose generic lists",
          "fullDescription": "System.Collections.Generic.List<T> is a generic collection that's designed for performance and not inheritance. List<T> does not contain virtual members that make it easier to change the behavior of an inherited class.",
          "defaultLevel": "warning",
          "helpUri": "https://learn.microsoft.com/dotnet/fundamentals/code-analysis/quality-rules/ca1002",
          "properties": {
            "category": "Design",
            "isEnabledByDefault": false,
            "typeName": "DoNotExposeGenericLists",
            "languages": [
              "C#",
              "Visual Basic"
            ],
            "tags": [
              "PortedFromFxCop",
              "Telemetry",
              "EnabledRuleInAggressiveMode"
            ]
          }
        },
        "CA1003": {
          "id": "CA1003",
          "shortDescription": "Use generic event handler instances",
          "fullDescription": "A type contains an event that declares an EventHandler delegate that returns void, whose signature contains two parameters (the first an object and the second a type that is assignable to EventArgs), and the containing assembly targets Microsoft .NET Framework?2.0.",
          "defaultLevel": "warning",
          "helpUri": "https://learn.microsoft.com/dotnet/fundamentals/code-analysis/quality-rules/ca1003",
          "properties": {
            "category": "Design",
            "isEnabledByDefault": false,
            "typeName": "UseGenericEventHandlerInstancesAnalyzer",
            "languages": [
              "C#",
              "Visual Basic"
            ],
            "tags": [
              "PortedFromFxCop",
              "Telemetry",
              "EnabledRuleInAggressiveMode"
            ]
          }
        },
        "CA1005": {
          "id": "CA1005",
          "shortDescription": "Avoid excessive parameters on generic types",
          "fullDescription": "The more type parameters a generic type contains, the more difficult it is to know and remember what each type parameter represents.",
          "defaultLevel": "warning",
          "helpUri": "https://learn.microsoft.com/dotnet/fundamentals/code-analysis/quality-rules/ca1005",
          "properties": {
            "category": "Design",
            "isEnabledByDefault": false,
            "typeName": "AvoidExcessiveParametersOnGenericTypes",
            "languages": [
              "C#",
              "Visual Basic"
            ],
            "tags": [
              "PortedFromFxCop",
              "Telemetry"
            ]
          }
        },
        "CA1008": {
          "id": "CA1008",
          "shortDescription": "Enums should have zero value",
          "fullDescription": "The default value of an uninitialized enumeration, just as other value types, is zero. A nonflags-attributed enumeration should define a member by using the value of zero so that the default value is a valid value of the enumeration. If an enumeration that has the FlagsAttribute attribute applied defines a zero-valued member, its name should be \"\"None\"\" to indicate that no values have been set in the enumeration.",
          "defaultLevel": "warning",
          "helpUri": "https://learn.microsoft.com/dotnet/fundamentals/code-analysis/quality-rules/ca1008",
          "properties": {
            "category": "Design",
            "isEnabledByDefault": false,
            "typeName": "EnumsShouldHaveZeroValueAnalyzer",
            "languages": [
              "C#",
              "Visual Basic"
            ],
            "tags": [
              "PortedFromFxCop",
              "Telemetry",
              "EnabledRuleInAggressiveMode",
              "RuleNoZero"
            ]
          }
        },
        "CA1010": {
          "id": "CA1010",
          "shortDescription": "Generic interface should also be implemented",
          "fullDescription": "To broaden the usability of a type, implement one of the generic interfaces. This is especially true for collections as they can then be used to populate generic collection types.",
          "defaultLevel": "hidden",
          "helpUri": "https://learn.microsoft.com/dotnet/fundamentals/code-analysis/quality-rules/ca1010",
          "properties": {
            "category": "Design",
            "isEnabledByDefault": true,
            "typeName": "CollectionsShouldImplementGenericInterfaceAnalyzer",
            "languages": [
              "C#",
              "Visual Basic"
            ],
            "tags": [
              "PortedFromFxCop",
              "Telemetry",
              "EnabledRuleInAggressiveMode"
            ]
          }
        },
        "CA1012": {
          "id": "CA1012",
          "shortDescription": "Abstract types should not have public constructors",
          "fullDescription": "Constructors on abstract types can be called only by derived types. Because public constructors create instances of a type, and you cannot create instances of an abstract type, an abstract type that has a public constructor is incorrectly designed.",
          "defaultLevel": "warning",
          "helpUri": "https://learn.microsoft.com/dotnet/fundamentals/code-analysis/quality-rules/ca1012",
          "properties": {
            "category": "Design",
            "isEnabledByDefault": false,
            "typeName": "AbstractTypesShouldNotHaveConstructorsAnalyzer",
            "languages": [
              "C#",
              "Visual Basic"
            ],
            "tags": [
              "PortedFromFxCop",
              "Telemetry",
              "EnabledRuleInAggressiveMode"
            ]
          }
        },
        "CA1014": {
          "id": "CA1014",
          "shortDescription": "Mark assemblies with CLSCompliant",
          "fullDescription": "The Common Language Specification (CLS) defines naming restrictions, data types, and rules to which assemblies must conform if they will be used across programming languages. Good design dictates that all assemblies explicitly indicate CLS compliance by using CLSCompliantAttribute . If this attribute is not present on an assembly, the assembly is not compliant.",
          "defaultLevel": "warning",
          "helpUri": "https://learn.microsoft.com/dotnet/fundamentals/code-analysis/quality-rules/ca1014",
          "properties": {
            "category": "Design",
            "isEnabledByDefault": false,
            "typeName": "MarkAssembliesWithAttributesDiagnosticAnalyzer",
            "languages": [
              "C#",
              "Visual Basic"
            ],
            "tags": [
              "PortedFromFxCop",
              "Telemetry",
              "CompilationEnd"
            ]
          }
        },
        "CA1016": {
          "id": "CA1016",
          "shortDescription": "Mark assemblies with assembly version",
          "fullDescription": "The .NET Framework uses the version number to uniquely identify an assembly, and to bind to types in strongly named assemblies. The version number is used together with version and publisher policy. By default, applications run only with the assembly version with which they were built.",
          "defaultLevel": "note",
          "helpUri": "https://learn.microsoft.com/dotnet/fundamentals/code-analysis/quality-rules/ca1016",
          "properties": {
            "category": "Design",
            "isEnabledByDefault": true,
            "typeName": "MarkAssembliesWithAttributesDiagnosticAnalyzer",
            "languages": [
              "C#",
              "Visual Basic"
            ],
            "tags": [
              "PortedFromFxCop",
              "Telemetry",
              "EnabledRuleInAggressiveMode",
              "CompilationEnd"
            ]
          }
        },
        "CA1017": {
          "id": "CA1017",
          "shortDescription": "Mark assemblies with ComVisible",
          "fullDescription": "ComVisibleAttribute determines how COM clients access managed code. Good design dictates that assemblies explicitly indicate COM visibility. COM visibility can be set for the whole assembly and then overridden for individual types and type members. If this attribute is not present, the contents of the assembly are visible to COM clients.",
          "defaultLevel": "warning",
          "helpUri": "https://learn.microsoft.com/dotnet/fundamentals/code-analysis/quality-rules/ca1017",
          "properties": {
            "category": "Design",
            "isEnabledByDefault": false,
            "typeName": "MarkAssembliesWithComVisibleAnalyzer",
            "languages": [
              "C#",
              "Visual Basic"
            ],
            "tags": [
              "PortedFromFxCop",
              "Telemetry",
              "CompilationEnd"
            ]
          }
        },
        "CA1018": {
          "id": "CA1018",
          "shortDescription": "Mark attributes with AttributeUsageAttribute",
          "fullDescription": "Specify AttributeUsage on {0}",
          "defaultLevel": "note",
          "helpUri": "https://learn.microsoft.com/dotnet/fundamentals/code-analysis/quality-rules/ca1018",
          "properties": {
            "category": "Design",
            "isEnabledByDefault": true,
            "typeName": "MarkAttributesWithAttributeUsageAnalyzer",
            "languages": [
              "C#",
              "Visual Basic"
            ],
            "tags": [
              "PortedFromFxCop",
              "Telemetry",
              "EnabledRuleInAggressiveMode"
            ]
          }
        },
        "CA1019": {
          "id": "CA1019",
          "shortDescription": "Define accessors for attribute arguments",
          "fullDescription": "Remove the property setter from {0} or reduce its accessibility because it corresponds to positional argument {1}",
          "defaultLevel": "warning",
          "helpUri": "https://learn.microsoft.com/dotnet/fundamentals/code-analysis/quality-rules/ca1019",
          "properties": {
            "category": "Design",
            "isEnabledByDefault": false,
            "typeName": "DefineAccessorsForAttributeArgumentsAnalyzer",
            "languages": [
              "C#",
              "Visual Basic"
            ],
            "tags": [
              "PortedFromFxCop",
              "Telemetry",
              "EnabledRuleInAggressiveMode"
            ]
          }
        },
        "CA1021": {
          "id": "CA1021",
          "shortDescription": "Avoid out parameters",
          "fullDescription": "Passing types by reference (using 'out' or 'ref') requires experience with pointers, understanding how value types and reference types differ, and handling methods with multiple return values. Also, the difference between 'out' and 'ref' parameters is not widely understood.",
          "defaultLevel": "warning",
          "helpUri": "https://learn.microsoft.com/dotnet/fundamentals/code-analysis/quality-rules/ca1021",
          "properties": {
            "category": "Design",
            "isEnabledByDefault": false,
            "typeName": "AvoidOutParameters",
            "languages": [
              "C#",
              "Visual Basic"
            ],
            "tags": [
              "PortedFromFxCop",
              "Telemetry"
            ]
          }
        },
        "CA1024": {
          "id": "CA1024",
          "shortDescription": "Use properties where appropriate",
          "fullDescription": "A public or protected method has a name that starts with \"\"Get\"\", takes no parameters, and returns a value that is not an array. The method might be a good candidate to become a property.",
          "defaultLevel": "warning",
          "helpUri": "https://learn.microsoft.com/dotnet/fundamentals/code-analysis/quality-rules/ca1024",
          "properties": {
            "category": "Design",
            "isEnabledByDefault": false,
            "typeName": "UsePropertiesWhereAppropriateAnalyzer",
            "languages": [
              "C#",
              "Visual Basic"
            ],
            "tags": [
              "PortedFromFxCop",
              "Telemetry",
              "EnabledRuleInAggressiveMode"
            ]
          }
        },
        "CA1027": {
          "id": "CA1027",
          "shortDescription": "Mark enums with FlagsAttribute",
          "fullDescription": "An enumeration is a value type that defines a set of related named constants. Apply FlagsAttribute to an enumeration when its named constants can be meaningfully combined.",
          "defaultLevel": "warning",
          "helpUri": "https://learn.microsoft.com/dotnet/fundamentals/code-analysis/quality-rules/ca1027",
          "properties": {
            "category": "Design",
            "isEnabledByDefault": false,
            "typeName": "EnumWithFlagsAttributeAnalyzer",
            "languages": [
              "C#",
              "Visual Basic"
            ],
            "tags": [
              "PortedFromFxCop",
              "Telemetry",
              "EnabledRuleInAggressiveMode"
            ]
          }
        },
        "CA1028": {
          "id": "CA1028",
          "shortDescription": "Enum Storage should be Int32",
          "fullDescription": "An enumeration is a value type that defines a set of related named constants. By default, the System.Int32 data type is used to store the constant value. Although you can change this underlying type, it is not required or recommended for most scenarios.",
          "defaultLevel": "warning",
          "helpUri": "https://learn.microsoft.com/dotnet/fundamentals/code-analysis/quality-rules/ca1028",
          "properties": {
            "category": "Design",
            "isEnabledByDefault": false,
            "typeName": "EnumStorageShouldBeInt32Analyzer",
            "languages": [
              "C#",
              "Visual Basic"
            ],
            "tags": [
              "PortedFromFxCop",
              "Telemetry",
              "EnabledRuleInAggressiveMode"
            ]
          }
        },
        "CA1030": {
          "id": "CA1030",
          "shortDescription": "Use events where appropriate",
          "fullDescription": "This rule detects methods that have names that ordinarily would be used for events. If a method is called in response to a clearly defined state change, the method should be invoked by an event handler. Objects that call the method should raise events instead of calling the method directly.",
          "defaultLevel": "warning",
          "helpUri": "https://learn.microsoft.com/dotnet/fundamentals/code-analysis/quality-rules/ca1030",
          "properties": {
            "category": "Design",
            "isEnabledByDefault": false,
            "typeName": "UseEventsWhereAppropriateAnalyzer",
            "languages": [
              "C#",
              "Visual Basic"
            ],
            "tags": [
              "PortedFromFxCop",
              "Telemetry",
              "EnabledRuleInAggressiveMode"
            ]
          }
        },
        "CA1031": {
          "id": "CA1031",
          "shortDescription": "Do not catch general exception types",
          "fullDescription": "A general exception such as System.Exception or System.SystemException or a disallowed exception type is caught in a catch statement, or a general catch clause is used. General and disallowed exceptions should not be caught.",
          "defaultLevel": "warning",
          "helpUri": "https://learn.microsoft.com/dotnet/fundamentals/code-analysis/quality-rules/ca1031",
          "properties": {
            "category": "Design",
            "isEnabledByDefault": false,
            "typeName": "DoNotCatchGeneralExceptionTypesAnalyzer",
            "languages": [
              "C#",
              "Visual Basic"
            ],
            "tags": [
              "PortedFromFxCop",
              "Telemetry",
              "EnabledRuleInAggressiveMode"
            ]
          }
        },
        "CA1033": {
          "id": "CA1033",
          "shortDescription": "Interface methods should be callable by child types",
          "fullDescription": "An unsealed externally visible type provides an explicit method implementation of a public interface and does not provide an alternative externally visible method that has the same name.",
          "defaultLevel": "warning",
          "helpUri": "https://learn.microsoft.com/dotnet/fundamentals/code-analysis/quality-rules/ca1033",
          "properties": {
            "category": "Design",
            "isEnabledByDefault": false,
            "typeName": "InterfaceMethodsShouldBeCallableByChildTypesAnalyzer",
            "languages": [
              "C#",
              "Visual Basic"
            ],
            "tags": [
              "PortedFromFxCop",
              "Telemetry",
              "EnabledRuleInAggressiveMode"
            ]
          }
        },
        "CA1034": {
          "id": "CA1034",
          "shortDescription": "Nested types should not be visible",
          "fullDescription": "A nested type is a type that is declared in the scope of another type. Nested types are useful to encapsulate private implementation details of the containing type. Used for this purpose, nested types should not be externally visible.",
          "defaultLevel": "warning",
          "helpUri": "https://learn.microsoft.com/dotnet/fundamentals/code-analysis/quality-rules/ca1034",
          "properties": {
            "category": "Design",
            "isEnabledByDefault": false,
            "typeName": "NestedTypesShouldNotBeVisibleAnalyzer",
            "languages": [
              "C#",
              "Visual Basic"
            ],
            "tags": [
              "PortedFromFxCop",
              "Telemetry",
              "EnabledRuleInAggressiveMode"
            ]
          }
        },
        "CA1036": {
          "id": "CA1036",
          "shortDescription": "Override methods on comparable types",
          "fullDescription": "A public or protected type implements the System.IComparable interface. It does not override Object.Equals nor does it overload the language-specific operator for equality, inequality, less than, less than or equal, greater than or greater than or equal.",
          "defaultLevel": "hidden",
          "helpUri": "https://learn.microsoft.com/dotnet/fundamentals/code-analysis/quality-rules/ca1036",
          "properties": {
            "category": "Design",
            "isEnabledByDefault": true,
            "typeName": "OverrideMethodsOnComparableTypesAnalyzer",
            "languages": [
              "C#",
              "Visual Basic"
            ],
            "tags": [
              "PortedFromFxCop",
              "Telemetry",
              "EnabledRuleInAggressiveMode"
            ]
          }
        },
        "CA1040": {
          "id": "CA1040",
          "shortDescription": "Avoid empty interfaces",
          "fullDescription": "Interfaces define members that provide a behavior or usage contract. The functionality that is described by the interface can be adopted by any type, regardless of where the type appears in the inheritance hierarchy. A type implements an interface by providing implementations for the members of the interface. An empty interface does not define any members; therefore, it does not define a contract that can be implemented.",
          "defaultLevel": "warning",
          "helpUri": "https://learn.microsoft.com/dotnet/fundamentals/code-analysis/quality-rules/ca1040",
          "properties": {
            "category": "Design",
            "isEnabledByDefault": false,
            "typeName": "AvoidEmptyInterfacesAnalyzer",
            "languages": [
              "C#",
              "Visual Basic"
            ],
            "tags": [
              "PortedFromFxCop",
              "Telemetry",
              "EnabledRuleInAggressiveMode"
            ]
          }
        },
        "CA1041": {
          "id": "CA1041",
          "shortDescription": "Provide ObsoleteAttribute message",
          "fullDescription": "A type or member is marked by using a System.ObsoleteAttribute attribute that does not have its ObsoleteAttribute.Message property specified. When a type or member that is marked by using ObsoleteAttribute is compiled, the Message property of the attribute is displayed. This gives the user information about the obsolete type or member.",
          "defaultLevel": "note",
          "helpUri": "https://learn.microsoft.com/dotnet/fundamentals/code-analysis/quality-rules/ca1041",
          "properties": {
            "category": "Design",
            "isEnabledByDefault": true,
            "typeName": "ProvideObsoleteAttributeMessageAnalyzer",
            "languages": [
              "C#",
              "Visual Basic"
            ],
            "tags": [
              "PortedFromFxCop",
              "Telemetry",
              "EnabledRuleInAggressiveMode"
            ]
          }
        },
        "CA1043": {
          "id": "CA1043",
          "shortDescription": "Use Integral Or String Argument For Indexers",
          "fullDescription": "Indexers, that is, indexed properties, should use integer or string types for the index. These types are typically used for indexing data structures and increase the usability of the library. Use of the Object type should be restricted to those cases where the specific integer or string type cannot be specified at design time. If the design requires other types for the index, reconsider whether the type represents a logical data store. If it does not represent a logical data store, use a method.",
          "defaultLevel": "warning",
          "helpUri": "https://learn.microsoft.com/dotnet/fundamentals/code-analysis/quality-rules/ca1043",
          "properties": {
            "category": "Design",
            "isEnabledByDefault": false,
            "typeName": "UseIntegralOrStringArgumentForIndexersAnalyzer",
            "languages": [
              "C#",
              "Visual Basic"
            ],
            "tags": [
              "PortedFromFxCop",
              "Telemetry",
              "EnabledRuleInAggressiveMode"
            ]
          }
        },
        "CA1044": {
          "id": "CA1044",
          "shortDescription": "Properties should not be write only",
          "fullDescription": "Although it is acceptable and often necessary to have a read-only property, the design guidelines prohibit the use of write-only properties. This is because letting a user set a value, and then preventing the user from viewing that value, does not provide any security. Also, without read access, the state of shared objects cannot be viewed, which limits their usefulness.",
          "defaultLevel": "warning",
          "helpUri": "https://learn.microsoft.com/dotnet/fundamentals/code-analysis/quality-rules/ca1044",
          "properties": {
            "category": "Design",
            "isEnabledByDefault": false,
            "typeName": "PropertiesShouldNotBeWriteOnlyAnalyzer",
            "languages": [
              "C#",
              "Visual Basic"
            ],
            "tags": [
              "PortedFromFxCop",
              "Telemetry",
              "EnabledRuleInAggressiveMode"
            ]
          }
        },
        "CA1045": {
          "id": "CA1045",
          "shortDescription": "Do not pass types by reference",
          "fullDescription": "Passing types by reference (using out or ref) requires experience with pointers, understanding how value types and reference types differ, and handling methods that have multiple return values. Also, the difference between out and ref parameters is not widely understood.",
          "defaultLevel": "warning",
          "helpUri": "https://learn.microsoft.com/dotnet/fundamentals/code-analysis/quality-rules/ca1045",
          "properties": {
            "category": "Design",
            "isEnabledByDefault": false,
            "typeName": "DoNotPassTypesByReference",
            "languages": [
              "C#",
              "Visual Basic"
            ],
            "tags": [
              "PortedFromFxCop",
              "Telemetry"
            ]
          }
        },
        "CA1046": {
          "id": "CA1046",
          "shortDescription": "Do not overload equality operator on reference types",
          "fullDescription": "For reference types, the default implementation of the equality operator is almost always correct. By default, two references are equal only if they point to the same object. If the operator is providing meaningful value equality, the type should implement the generic 'System.IEquatable' interface.",
          "defaultLevel": "warning",
          "helpUri": "https://learn.microsoft.com/dotnet/fundamentals/code-analysis/quality-rules/ca1046",
          "properties": {
            "category": "Design",
            "isEnabledByDefault": false,
            "typeName": "DoNotOverloadOperatorEqualsOnReferenceTypes",
            "languages": [
              "C#",
              "Visual Basic"
            ],
            "tags": [
              "PortedFromFxCop",
              "Telemetry",
              "EnabledRuleInAggressiveMode"
            ]
          }
        },
        "CA1047": {
          "id": "CA1047",
          "shortDescription": "Do not declare protected member in sealed type",
          "fullDescription": "Types declare protected members so that inheriting types can access or override the member. By definition, you cannot inherit from a sealed type, which means that protected methods on sealed types cannot be called.",
          "defaultLevel": "note",
          "helpUri": "https://learn.microsoft.com/dotnet/fundamentals/code-analysis/quality-rules/ca1047",
          "properties": {
            "category": "Design",
            "isEnabledByDefault": true,
            "typeName": "DoNotDeclareProtectedMembersInSealedTypes",
            "languages": [
              "Visual Basic"
            ],
            "tags": [
              "PortedFromFxCop",
              "Telemetry",
              "EnabledRuleInAggressiveMode"
            ]
          }
        },
        "CA1050": {
          "id": "CA1050",
          "shortDescription": "Declare types in namespaces",
          "fullDescription": "Types are declared in namespaces to prevent name collisions and as a way to organize related types in an object hierarchy.",
          "defaultLevel": "note",
          "helpUri": "https://learn.microsoft.com/dotnet/fundamentals/code-analysis/quality-rules/ca1050",
          "properties": {
            "category": "Design",
            "isEnabledByDefault": true,
            "typeName": "DeclareTypesInNamespacesAnalyzer",
            "languages": [
              "C#",
              "Visual Basic"
            ],
            "tags": [
              "PortedFromFxCop",
              "Telemetry",
              "EnabledRuleInAggressiveMode"
            ]
          }
        },
        "CA1051": {
          "id": "CA1051",
          "shortDescription": "Do not declare visible instance fields",
          "fullDescription": "The primary use of a field should be as an implementation detail. Fields should be private or internal and should be exposed by using properties.",
          "defaultLevel": "hidden",
          "helpUri": "https://learn.microsoft.com/dotnet/fundamentals/code-analysis/quality-rules/ca1051",
          "properties": {
            "category": "Design",
            "isEnabledByDefault": true,
            "typeName": "DoNotDeclareVisibleInstanceFieldsAnalyzer",
            "languages": [
              "C#",
              "Visual Basic"
            ],
            "tags": [
              "PortedFromFxCop",
              "Telemetry",
              "EnabledRuleInAggressiveMode"
            ]
          }
        },
        "CA1052": {
          "id": "CA1052",
          "shortDescription": "Static holder types should be Static or NotInheritable",
          "fullDescription": "Type '{0}' is a static holder type but is neither static nor NotInheritable",
          "defaultLevel": "warning",
          "helpUri": "https://learn.microsoft.com/dotnet/fundamentals/code-analysis/quality-rules/ca1052",
          "properties": {
            "category": "Design",
            "isEnabledByDefault": false,
            "typeName": "StaticHolderTypesAnalyzer",
            "languages": [
              "C#",
              "Visual Basic"
            ],
            "tags": [
              "PortedFromFxCop",
              "Telemetry",
              "EnabledRuleInAggressiveMode"
            ]
          }
        },
        "CA1054": {
          "id": "CA1054",
          "shortDescription": "URI-like parameters should not be strings",
          "fullDescription": "This rule assumes that the parameter represents a Uniform Resource Identifier (URI). A string representation or a URI is prone to parsing and encoding errors, and can lead to security vulnerabilities. 'System.Uri' class provides these services in a safe and secure manner.",
          "defaultLevel": "warning",
          "helpUri": "https://learn.microsoft.com/dotnet/fundamentals/code-analysis/quality-rules/ca1054",
          "properties": {
            "category": "Design",
            "isEnabledByDefault": false,
            "typeName": "UriParametersShouldNotBeStringsAnalyzer",
            "languages": [
              "C#",
              "Visual Basic"
            ],
            "tags": [
              "PortedFromFxCop",
              "Telemetry",
              "EnabledRuleInAggressiveMode"
            ]
          }
        },
        "CA1055": {
          "id": "CA1055",
          "shortDescription": "URI-like return values should not be strings",
          "fullDescription": "This rule assumes that the method returns a URI. A string representation of a URI is prone to parsing and encoding errors, and can lead to security vulnerabilities. The System.Uri class provides these services in a safe and secure manner.",
          "defaultLevel": "warning",
          "helpUri": "https://learn.microsoft.com/dotnet/fundamentals/code-analysis/quality-rules/ca1055",
          "properties": {
            "category": "Design",
            "isEnabledByDefault": false,
            "typeName": "UriReturnValuesShouldNotBeStringsAnalyzer",
            "languages": [
              "C#",
              "Visual Basic"
            ],
            "tags": [
              "PortedFromFxCop",
              "Telemetry",
              "EnabledRuleInAggressiveMode"
            ]
          }
        },
        "CA1056": {
          "id": "CA1056",
          "shortDescription": "URI-like properties should not be strings",
          "fullDescription": "This rule assumes that the property represents a Uniform Resource Identifier (URI). A string representation of a URI is prone to parsing and encoding errors, and can lead to security vulnerabilities. The System.Uri class provides these services in a safe and secure manner.",
          "defaultLevel": "warning",
          "helpUri": "https://learn.microsoft.com/dotnet/fundamentals/code-analysis/quality-rules/ca1056",
          "properties": {
            "category": "Design",
            "isEnabledByDefault": false,
            "typeName": "UriPropertiesShouldNotBeStringsAnalyzer",
            "languages": [
              "C#",
              "Visual Basic"
            ],
            "tags": [
              "PortedFromFxCop",
              "Telemetry",
              "EnabledRuleInAggressiveMode"
            ]
          }
        },
        "CA1058": {
          "id": "CA1058",
          "shortDescription": "Types should not extend certain base types",
          "fullDescription": "An externally visible type extends certain base types. Use one of the alternatives.",
          "defaultLevel": "warning",
          "helpUri": "https://learn.microsoft.com/dotnet/fundamentals/code-analysis/quality-rules/ca1058",
          "properties": {
            "category": "Design",
            "isEnabledByDefault": false,
            "typeName": "TypesShouldNotExtendCertainBaseTypesAnalyzer",
            "languages": [
              "C#",
              "Visual Basic"
            ],
            "tags": [
              "PortedFromFxCop",
              "Telemetry",
              "EnabledRuleInAggressiveMode"
            ]
          }
        },
        "CA1060": {
          "id": "CA1060",
          "shortDescription": "Move pinvokes to native methods class",
          "fullDescription": "Platform Invocation methods, such as those that are marked by using the System.Runtime.InteropServices.DllImportAttribute attribute, or methods that are defined by using the Declare keyword in Visual Basic, access unmanaged code. These methods should be of the NativeMethods, SafeNativeMethods, or UnsafeNativeMethods class.",
          "defaultLevel": "warning",
          "helpUri": "https://learn.microsoft.com/dotnet/fundamentals/code-analysis/quality-rules/ca1060",
          "properties": {
            "category": "Design",
            "isEnabledByDefault": false,
            "typeName": "MovePInvokesToNativeMethodsClassAnalyzer",
            "languages": [
              "C#",
              "Visual Basic"
            ],
            "tags": [
              "PortedFromFxCop",
              "Telemetry"
            ]
          }
        },
        "CA1061": {
          "id": "CA1061",
          "shortDescription": "Do not hide base class methods",
          "fullDescription": "A method in a base type is hidden by an identically named method in a derived type when the parameter signature of the derived method differs only by types that are more weakly derived than the corresponding types in the parameter signature of the base method.",
          "defaultLevel": "note",
          "helpUri": "https://learn.microsoft.com/dotnet/fundamentals/code-analysis/quality-rules/ca1061",
          "properties": {
            "category": "Design",
            "isEnabledByDefault": true,
            "typeName": "DoNotHideBaseClassMethodsAnalyzer",
            "languages": [
              "C#",
              "Visual Basic"
            ],
            "tags": [
              "PortedFromFxCop",
              "Telemetry",
              "EnabledRuleInAggressiveMode"
            ]
          }
        },
        "CA1062": {
          "id": "CA1062",
          "shortDescription": "Validate arguments of public methods",
          "fullDescription": "An externally visible method dereferences one of its reference arguments without verifying whether that argument is 'null' ('Nothing' in Visual Basic). All reference arguments that are passed to externally visible methods should be checked against 'null'. If appropriate, throw an 'ArgumentNullException' when the argument is 'null'. If the method is designed to be called only by known assemblies, you should make the method internal.",
          "defaultLevel": "warning",
          "helpUri": "https://learn.microsoft.com/dotnet/fundamentals/code-analysis/quality-rules/ca1062",
          "properties": {
            "category": "Design",
            "isEnabledByDefault": false,
            "typeName": "ValidateArgumentsOfPublicMethods",
            "languages": [
              "C#",
              "Visual Basic"
            ],
            "tags": [
              "PortedFromFxCop",
              "Dataflow",
              "Telemetry",
              "EnabledRuleInAggressiveMode"
            ]
          }
        },
        "CA1063": {
          "id": "CA1063",
          "shortDescription": "Implement IDisposable Correctly",
          "fullDescription": "All IDisposable types should implement the Dispose pattern correctly.",
          "defaultLevel": "warning",
          "helpUri": "https://learn.microsoft.com/dotnet/fundamentals/code-analysis/quality-rules/ca1063",
          "properties": {
            "category": "Design",
            "isEnabledByDefault": false,
            "typeName": "ImplementIDisposableCorrectlyAnalyzer",
            "languages": [
              "C#",
              "Visual Basic"
            ],
            "tags": [
              "PortedFromFxCop",
              "Telemetry",
              "EnabledRuleInAggressiveMode"
            ]
          }
        },
        "CA1064": {
          "id": "CA1064",
          "shortDescription": "Exceptions should be public",
          "fullDescription": "An internal exception is visible only inside its own internal scope. After the exception falls outside the internal scope, only the base exception can be used to catch the exception. If the internal exception is inherited from T:System.Exception, T:System.SystemException, or T:System.ApplicationException, the external code will not have sufficient information to know what to do with the exception.",
          "defaultLevel": "warning",
          "helpUri": "https://learn.microsoft.com/dotnet/fundamentals/code-analysis/quality-rules/ca1064",
          "properties": {
            "category": "Design",
            "isEnabledByDefault": false,
            "typeName": "ExceptionsShouldBePublicAnalyzer",
            "languages": [
              "C#",
              "Visual Basic"
            ],
            "tags": [
              "PortedFromFxCop",
              "Telemetry",
              "EnabledRuleInAggressiveMode"
            ]
          }
        },
        "CA1065": {
          "id": "CA1065",
          "shortDescription": "Do not raise exceptions in unexpected locations",
          "fullDescription": "A method that is not expected to throw exceptions throws an exception.",
          "defaultLevel": "warning",
          "helpUri": "https://learn.microsoft.com/dotnet/fundamentals/code-analysis/quality-rules/ca1065",
          "properties": {
            "category": "Design",
            "isEnabledByDefault": false,
            "typeName": "DoNotRaiseExceptionsInUnexpectedLocationsAnalyzer",
            "languages": [
              "C#",
              "Visual Basic"
            ],
            "tags": [
              "PortedFromFxCop",
              "Telemetry",
              "EnabledRuleInAggressiveMode"
            ]
          }
        },
        "CA1066": {
          "id": "CA1066",
          "shortDescription": "Implement IEquatable when overriding Object.Equals",
          "fullDescription": "When a type T overrides Object.Equals(object), the implementation must cast the object argument to the correct type T before performing the comparison. If the type implements IEquatable<T>, and therefore offers the method T.Equals(T), and if the argument is known at compile time to be of type T, then the compiler can call IEquatable<T>.Equals(T) instead of Object.Equals(object), and no cast is necessary, improving performance.",
          "defaultLevel": "warning",
          "helpUri": "https://learn.microsoft.com/dotnet/fundamentals/code-analysis/quality-rules/ca1066",
          "properties": {
            "category": "Design",
            "isEnabledByDefault": false,
            "typeName": "EquatableAnalyzer",
            "languages": [
              "C#",
              "Visual Basic"
            ],
            "tags": [
              "Telemetry",
              "EnabledRuleInAggressiveMode"
            ]
          }
        },
        "CA1067": {
          "id": "CA1067",
          "shortDescription": "Override Object.Equals(object) when implementing IEquatable<T>",
          "fullDescription": "When a type T implements the interface IEquatable<T>, it suggests to a user who sees a call to the Equals method in source code that an instance of the type can be equated with an instance of any other type. The user might be confused if their attempt to equate the type with an instance of another type fails to compile. This violates the \"principle of least surprise\".",
          "defaultLevel": "note",
          "helpUri": "https://learn.microsoft.com/dotnet/fundamentals/code-analysis/quality-rules/ca1067",
          "properties": {
            "category": "Design",
            "isEnabledByDefault": true,
            "typeName": "EquatableAnalyzer",
            "languages": [
              "C#",
              "Visual Basic"
            ],
            "tags": [
              "Telemetry",
              "EnabledRuleInAggressiveMode"
            ]
          }
        },
        "CA1068": {
          "id": "CA1068",
          "shortDescription": "CancellationToken parameters must come last",
          "fullDescription": "Method '{0}' should take CancellationToken as the last parameter",
          "defaultLevel": "note",
          "helpUri": "https://learn.microsoft.com/dotnet/fundamentals/code-analysis/quality-rules/ca1068",
          "properties": {
            "category": "Design",
            "isEnabledByDefault": true,
            "typeName": "CancellationTokenParametersMustComeLastAnalyzer",
            "languages": [
              "C#",
              "Visual Basic"
            ],
            "tags": [
              "Telemetry",
              "EnabledRuleInAggressiveMode"
            ]
          }
        },
        "CA1069": {
          "id": "CA1069",
          "shortDescription": "Enums values should not be duplicated",
          "fullDescription": "The field reference '{0}' is duplicated in this bitwise initialization",
          "defaultLevel": "note",
          "helpUri": "https://learn.microsoft.com/dotnet/fundamentals/code-analysis/quality-rules/ca1069",
          "properties": {
            "category": "Design",
            "isEnabledByDefault": true,
            "typeName": "EnumShouldNotHaveDuplicatedValues",
            "languages": [
              "C#",
              "Visual Basic"
            ],
            "tags": [
              "Telemetry",
              "EnabledRuleInAggressiveMode"
            ]
          }
        },
        "CA1070": {
          "id": "CA1070",
          "shortDescription": "Do not declare event fields as virtual",
          "fullDescription": "Do not declare virtual events in a base class. Overridden events in a derived class have undefined behavior. The C# compiler does not handle this correctly and it is unpredictable whether a subscriber to the derived event will actually be subscribing to the base class event.",
          "defaultLevel": "note",
          "helpUri": "https://learn.microsoft.com/dotnet/fundamentals/code-analysis/quality-rules/ca1070",
          "properties": {
            "category": "Design",
            "isEnabledByDefault": true,
            "typeName": "DoNotDeclareEventFieldsAsVirtual",
            "languages": [
              "C#"
            ],
            "tags": [
              "Telemetry",
              "EnabledRuleInAggressiveMode"
            ]
          }
        },
        "CA1303": {
          "id": "CA1303",
          "shortDescription": "Do not pass literals as localized parameters",
          "fullDescription": "A method passes a string literal as a parameter to a constructor or method in the .NET Framework class library and that string should be localizable. To fix a violation of this rule, replace the string literal with a string retrieved through an instance of the ResourceManager class.",
          "defaultLevel": "warning",
          "helpUri": "https://learn.microsoft.com/dotnet/fundamentals/code-analysis/quality-rules/ca1303",
          "properties": {
            "category": "Globalization",
            "isEnabledByDefault": false,
            "typeName": "DoNotPassLiteralsAsLocalizedParameters",
            "languages": [
              "C#",
              "Visual Basic"
            ],
            "tags": [
              "PortedFromFxCop",
              "Dataflow",
              "Telemetry",
              "EnabledRuleInAggressiveMode"
            ]
          }
        },
        "CA1304": {
          "id": "CA1304",
          "shortDescription": "Specify CultureInfo",
          "fullDescription": "A method or constructor calls a member that has an overload that accepts a System.Globalization.CultureInfo parameter, and the method or constructor does not call the overload that takes the CultureInfo parameter. When a CultureInfo or System.IFormatProvider object is not supplied, the default value that is supplied by the overloaded member might not have the effect that you want in all locales. If the result will be displayed to the user, specify 'CultureInfo.CurrentCulture' as the 'CultureInfo' parameter. Otherwise, if the result will be stored and accessed by software, such as when it is persisted to disk or to a database, specify 'CultureInfo.InvariantCulture'.",
          "defaultLevel": "hidden",
          "helpUri": "https://learn.microsoft.com/dotnet/fundamentals/code-analysis/quality-rules/ca1304",
          "properties": {
            "category": "Globalization",
            "isEnabledByDefault": true,
            "typeName": "SpecifyCultureInfoAnalyzer",
            "languages": [
              "C#",
              "Visual Basic"
            ],
            "tags": [
              "PortedFromFxCop",
              "Telemetry",
              "EnabledRuleInAggressiveMode"
            ]
          }
        },
        "CA1305": {
          "id": "CA1305",
          "shortDescription": "Specify IFormatProvider",
          "fullDescription": "A method or constructor calls one or more members that have overloads that accept a System.IFormatProvider parameter, and the method or constructor does not call the overload that takes the IFormatProvider parameter. When a System.Globalization.CultureInfo or IFormatProvider object is not supplied, the default value that is supplied by the overloaded member might not have the effect that you want in all locales. If the result will be based on the input from/output displayed to the user, specify 'CultureInfo.CurrentCulture' as the 'IFormatProvider'. Otherwise, if the result will be stored and accessed by software, such as when it is loaded from disk/database and when it is persisted to disk/database, specify 'CultureInfo.InvariantCulture'.",
          "defaultLevel": "hidden",
          "helpUri": "https://learn.microsoft.com/dotnet/fundamentals/code-analysis/quality-rules/ca1305",
          "properties": {
            "category": "Globalization",
            "isEnabledByDefault": true,
            "typeName": "SpecifyIFormatProviderAnalyzer",
            "languages": [
              "C#",
              "Visual Basic"
            ],
            "tags": [
              "PortedFromFxCop",
              "Telemetry",
              "EnabledRuleInAggressiveMode"
            ]
          }
        },
        "CA1307": {
          "id": "CA1307",
          "shortDescription": "Specify StringComparison for clarity",
          "fullDescription": "A string comparison operation uses a method overload that does not set a StringComparison parameter. It is recommended to use the overload with StringComparison parameter for clarity of intent. If the result will be displayed to the user, such as when sorting a list of items for display in a list box, specify 'StringComparison.CurrentCulture' or 'StringComparison.CurrentCultureIgnoreCase' as the 'StringComparison' parameter. If comparing case-insensitive identifiers, such as file paths, environment variables, or registry keys and values, specify 'StringComparison.OrdinalIgnoreCase'. Otherwise, if comparing case-sensitive identifiers, specify 'StringComparison.Ordinal'.",
          "defaultLevel": "warning",
          "helpUri": "https://learn.microsoft.com/dotnet/fundamentals/code-analysis/quality-rules/ca1307",
          "properties": {
            "category": "Globalization",
            "isEnabledByDefault": false,
            "typeName": "SpecifyStringComparisonAnalyzer",
            "languages": [
              "C#",
              "Visual Basic"
            ],
            "tags": [
              "PortedFromFxCop",
              "Telemetry",
              "EnabledRuleInAggressiveMode"
            ]
          }
        },
        "CA1308": {
          "id": "CA1308",
          "shortDescription": "Normalize strings to uppercase",
          "fullDescription": "Strings should be normalized to uppercase. A small group of characters cannot make a round trip when they are converted to lowercase. To make a round trip means to convert the characters from one locale to another locale that represents character data differently, and then to accurately retrieve the original characters from the converted characters.",
          "defaultLevel": "warning",
          "helpUri": "https://learn.microsoft.com/dotnet/fundamentals/code-analysis/quality-rules/ca1308",
          "properties": {
            "category": "Globalization",
            "isEnabledByDefault": false,
            "typeName": "NormalizeStringsToUppercaseAnalyzer",
            "languages": [
              "C#",
              "Visual Basic"
            ],
            "tags": [
              "PortedFromFxCop",
              "Telemetry",
              "EnabledRuleInAggressiveMode"
            ]
          }
        },
        "CA1310": {
          "id": "CA1310",
          "shortDescription": "Specify StringComparison for correctness",
          "fullDescription": "A string comparison operation uses a method overload that does not set a StringComparison parameter, hence its behavior could vary based on the current user's locale settings. It is strongly recommended to use the overload with StringComparison parameter for correctness and clarity of intent. If the result will be displayed to the user, such as when sorting a list of items for display in a list box, specify 'StringComparison.CurrentCulture' or 'StringComparison.CurrentCultureIgnoreCase' as the 'StringComparison' parameter. If comparing case-insensitive identifiers, such as file paths, environment variables, or registry keys and values, specify 'StringComparison.OrdinalIgnoreCase'. Otherwise, if comparing case-sensitive identifiers, specify 'StringComparison.Ordinal'.",
          "defaultLevel": "hidden",
          "helpUri": "https://learn.microsoft.com/dotnet/fundamentals/code-analysis/quality-rules/ca1310",
          "properties": {
            "category": "Globalization",
            "isEnabledByDefault": true,
            "typeName": "SpecifyStringComparisonAnalyzer",
            "languages": [
              "C#",
              "Visual Basic"
            ],
            "tags": [
              "Telemetry",
              "EnabledRuleInAggressiveMode"
            ]
          }
        },
        "CA1401": {
          "id": "CA1401",
          "shortDescription": "P/Invokes should not be visible",
          "fullDescription": "A public or protected method in a public type has the System.Runtime.InteropServices.DllImportAttribute attribute (also implemented by the Declare keyword in Visual Basic). Such methods should not be exposed.",
          "defaultLevel": "note",
          "helpUri": "https://learn.microsoft.com/dotnet/fundamentals/code-analysis/quality-rules/ca1401",
          "properties": {
            "category": "Interoperability",
            "isEnabledByDefault": true,
            "typeName": "PInvokeDiagnosticAnalyzer",
            "languages": [
              "C#",
              "Visual Basic"
            ],
            "tags": [
              "PortedFromFxCop",
              "Telemetry",
              "EnabledRuleInAggressiveMode"
            ]
          }
        },
        "CA1416": {
          "id": "CA1416",
          "shortDescription": "Validate platform compatibility",
          "fullDescription": "Using platform dependent API on a component makes the code no longer work across all platforms.",
          "defaultLevel": "warning",
          "helpUri": "https://learn.microsoft.com/dotnet/fundamentals/code-analysis/quality-rules/ca1416",
          "properties": {
            "category": "Interoperability",
            "isEnabledByDefault": true,
            "typeName": "PlatformCompatibilityAnalyzer",
            "languages": [
              "C#",
              "Visual Basic"
            ],
            "tags": [
              "Telemetry",
              "EnabledRuleInAggressiveMode"
            ]
          }
        },
        "CA1417": {
          "id": "CA1417",
          "shortDescription": "Do not use 'OutAttribute' on string parameters for P/Invokes",
          "fullDescription": "String parameters passed by value with the 'OutAttribute' can destabilize the runtime if the string is an interned string.",
          "defaultLevel": "warning",
          "helpUri": "https://learn.microsoft.com/dotnet/fundamentals/code-analysis/quality-rules/ca1417",
          "properties": {
            "category": "Interoperability",
            "isEnabledByDefault": true,
            "typeName": "DoNotUseOutAttributeStringPInvokeParametersAnalyzer",
            "languages": [
              "C#",
              "Visual Basic"
            ],
            "tags": [
              "Telemetry",
              "EnabledRuleInAggressiveMode"
            ]
          }
        },
        "CA1418": {
          "id": "CA1418",
          "shortDescription": "Use valid platform string",
          "fullDescription": "Platform compatibility analyzer requires a valid platform name and version.",
          "defaultLevel": "warning",
          "helpUri": "https://learn.microsoft.com/dotnet/fundamentals/code-analysis/quality-rules/ca1418",
          "properties": {
            "category": "Interoperability",
            "isEnabledByDefault": true,
            "typeName": "UseValidPlatformString",
            "languages": [
              "C#",
              "Visual Basic"
            ],
            "tags": [
              "Telemetry",
              "EnabledRuleInAggressiveMode"
            ]
          }
        },
        "CA1419": {
          "id": "CA1419",
          "shortDescription": "Provide a parameterless constructor that is as visible as the containing type for concrete types derived from 'System.Runtime.InteropServices.SafeHandle'",
          "fullDescription": "Providing a parameterless constructor that is as visible as the containing type for a type derived from 'System.Runtime.InteropServices.SafeHandle' enables better performance and usage with source-generated interop solutions.",
          "defaultLevel": "note",
          "helpUri": "https://learn.microsoft.com/dotnet/fundamentals/code-analysis/quality-rules/ca1419",
          "properties": {
            "category": "Interoperability",
            "isEnabledByDefault": true,
            "typeName": "ProvidePublicParameterlessSafeHandleConstructorAnalyzer",
            "languages": [
              "C#",
              "Visual Basic"
            ],
            "tags": [
              "Telemetry",
              "EnabledRuleInAggressiveMode"
            ]
          }
        },
        "CA1420": {
          "id": "CA1420",
          "shortDescription": "Property, type, or attribute requires runtime marshalling",
          "fullDescription": "Using features that require runtime marshalling when runtime marshalling is disabled will result in runtime exceptions.",
          "defaultLevel": "warning",
          "helpUri": "https://learn.microsoft.com/dotnet/fundamentals/code-analysis/quality-rules/ca1420",
          "properties": {
            "category": "Interoperability",
            "isEnabledByDefault": true,
            "typeName": "DisableRuntimeMarshallingAnalyzer",
            "languages": [
              "C#",
              "Visual Basic"
            ],
            "tags": [
              "Telemetry",
              "EnabledRuleInAggressiveMode"
            ]
          }
        },
        "CA1421": {
          "id": "CA1421",
          "shortDescription": "This method uses runtime marshalling even when the 'DisableRuntimeMarshallingAttribute' is applied",
          "fullDescription": "This method uses runtime marshalling even when runtime marshalling is disabled, which can cause unexpected behavior differences at runtime due to different expectations of a type's native layout.",
          "defaultLevel": "note",
          "helpUri": "https://learn.microsoft.com/dotnet/fundamentals/code-analysis/quality-rules/ca1421",
          "properties": {
            "category": "Interoperability",
            "isEnabledByDefault": true,
            "typeName": "DisableRuntimeMarshallingAnalyzer",
            "languages": [
              "C#",
              "Visual Basic"
            ],
            "tags": [
              "Telemetry",
              "EnabledRuleInAggressiveMode"
            ]
          }
        },
        "CA1422": {
          "id": "CA1422",
          "shortDescription": "Validate platform compatibility",
          "fullDescription": "Using platform dependent API on a component makes the code no longer work across all platforms.",
          "defaultLevel": "warning",
          "helpUri": "https://learn.microsoft.com/dotnet/fundamentals/code-analysis/quality-rules/ca1422",
          "properties": {
            "category": "Interoperability",
            "isEnabledByDefault": true,
            "typeName": "PlatformCompatibilityAnalyzer",
            "languages": [
              "C#",
              "Visual Basic"
            ],
            "tags": [
              "Telemetry",
              "EnabledRuleInAggressiveMode"
            ]
          }
        },
        "CA1501": {
          "id": "CA1501",
          "shortDescription": "Avoid excessive inheritance",
          "fullDescription": "Deeply nested type hierarchies can be difficult to follow, understand, and maintain. This rule limits analysis to hierarchies in the same module. To fix a violation of this rule, derive the type from a base type that is less deep in the inheritance hierarchy or eliminate some of the intermediate base types.",
          "defaultLevel": "warning",
          "helpUri": "https://learn.microsoft.com/dotnet/fundamentals/code-analysis/quality-rules/ca1501",
          "properties": {
            "category": "Maintainability",
            "isEnabledByDefault": false,
            "typeName": "CodeMetricsAnalyzer",
            "languages": [
              "C#",
              "Visual Basic"
            ],
            "tags": [
              "PortedFromFxCop",
              "Telemetry",
              "CompilationEnd"
            ]
          }
        },
        "CA1502": {
          "id": "CA1502",
          "shortDescription": "Avoid excessive complexity",
          "fullDescription": "Cyclomatic complexity measures the number of linearly independent paths through the method, which is determined by the number and complexity of conditional branches. A low cyclomatic complexity generally indicates a method that is easy to understand, test, and maintain. The cyclomatic complexity is calculated from a control flow graph of the method and is given as follows: `cyclomatic complexity = the number of edges - the number of nodes + 1`, where a node represents a logic branch point and an edge represents a line between nodes.",
          "defaultLevel": "warning",
          "helpUri": "https://learn.microsoft.com/dotnet/fundamentals/code-analysis/quality-rules/ca1502",
          "properties": {
            "category": "Maintainability",
            "isEnabledByDefault": false,
            "typeName": "CodeMetricsAnalyzer",
            "languages": [
              "C#",
              "Visual Basic"
            ],
            "tags": [
              "PortedFromFxCop",
              "Telemetry",
              "CompilationEnd"
            ]
          }
        },
        "CA1505": {
          "id": "CA1505",
          "shortDescription": "Avoid unmaintainable code",
          "fullDescription": "The maintainability index is calculated by using the following metrics: lines of code, program volume, and cyclomatic complexity. Program volume is a measure of the difficulty of understanding of a symbol that is based on the number of operators and operands in the code. Cyclomatic complexity is a measure of the structural complexity of the type or method. A low maintainability index indicates that code is probably difficult to maintain and would be a good candidate to redesign.",
          "defaultLevel": "warning",
          "helpUri": "https://learn.microsoft.com/dotnet/fundamentals/code-analysis/quality-rules/ca1505",
          "properties": {
            "category": "Maintainability",
            "isEnabledByDefault": false,
            "typeName": "CodeMetricsAnalyzer",
            "languages": [
              "C#",
              "Visual Basic"
            ],
            "tags": [
              "PortedFromFxCop",
              "Telemetry",
              "CompilationEnd"
            ]
          }
        },
        "CA1506": {
          "id": "CA1506",
          "shortDescription": "Avoid excessive class coupling",
          "fullDescription": "This rule measures class coupling by counting the number of unique type references that a symbol contains. Symbols that have a high degree of class coupling can be difficult to maintain. It is a good practice to have types and methods that exhibit low coupling and high cohesion. To fix this violation, try to redesign the code to reduce the number of types to which it is coupled.",
          "defaultLevel": "warning",
          "helpUri": "https://learn.microsoft.com/dotnet/fundamentals/code-analysis/quality-rules/ca1506",
          "properties": {
            "category": "Maintainability",
            "isEnabledByDefault": false,
            "typeName": "CodeMetricsAnalyzer",
            "languages": [
              "C#",
              "Visual Basic"
            ],
            "tags": [
              "PortedFromFxCop",
              "Telemetry",
              "CompilationEnd"
            ]
          }
        },
        "CA1508": {
          "id": "CA1508",
          "shortDescription": "Avoid dead conditional code",
          "fullDescription": "'{0}' is never '{1}'. Remove or refactor the condition(s) to avoid dead code.",
          "defaultLevel": "warning",
          "helpUri": "https://learn.microsoft.com/dotnet/fundamentals/code-analysis/quality-rules/ca1508",
          "properties": {
            "category": "Maintainability",
            "isEnabledByDefault": false,
            "typeName": "AvoidDeadConditionalCode",
            "languages": [
              "C#",
              "Visual Basic"
            ],
            "tags": [
              "Dataflow",
              "Telemetry",
              "EnabledRuleInAggressiveMode"
            ]
          }
        },
        "CA1509": {
          "id": "CA1509",
          "shortDescription": "Invalid entry in code metrics rule specification file",
          "fullDescription": "Invalid entry in code metrics rule specification file.",
          "defaultLevel": "warning",
          "helpUri": "https://learn.microsoft.com/dotnet/fundamentals/code-analysis/quality-rules/ca1509",
          "properties": {
            "category": "Maintainability",
            "isEnabledByDefault": false,
            "typeName": "CodeMetricsAnalyzer",
            "languages": [
              "C#",
              "Visual Basic"
            ],
            "tags": [
              "Telemetry",
              "CompilationEnd"
            ]
          }
        },
        "CA1510": {
          "id": "CA1510",
          "shortDescription": "Use ArgumentNullException throw helper",
          "fullDescription": "Throw helpers are simpler and more efficient than an if block constructing a new exception instance.",
          "defaultLevel": "note",
          "helpUri": "https://learn.microsoft.com/dotnet/fundamentals/code-analysis/quality-rules/ca1510",
          "properties": {
            "category": "Maintainability",
            "isEnabledByDefault": true,
            "typeName": "UseExceptionThrowHelpers",
            "languages": [
              "C#",
              "Visual Basic"
            ],
            "tags": [
              "Telemetry",
              "EnabledRuleInAggressiveMode"
            ]
          }
        },
        "CA1511": {
          "id": "CA1511",
          "shortDescription": "Use ArgumentException throw helper",
          "fullDescription": "Throw helpers are simpler and more efficient than an if block constructing a new exception instance.",
          "defaultLevel": "note",
          "helpUri": "https://learn.microsoft.com/dotnet/fundamentals/code-analysis/quality-rules/ca1511",
          "properties": {
            "category": "Maintainability",
            "isEnabledByDefault": true,
            "typeName": "UseExceptionThrowHelpers",
            "languages": [
              "C#",
              "Visual Basic"
            ],
            "tags": [
              "Telemetry",
              "EnabledRuleInAggressiveMode"
            ]
          }
        },
        "CA1512": {
          "id": "CA1512",
          "shortDescription": "Use ArgumentOutOfRangeException throw helper",
          "fullDescription": "Throw helpers are simpler and more efficient than an if block constructing a new exception instance.",
          "defaultLevel": "note",
          "helpUri": "https://learn.microsoft.com/dotnet/fundamentals/code-analysis/quality-rules/ca1512",
          "properties": {
            "category": "Maintainability",
            "isEnabledByDefault": true,
            "typeName": "UseExceptionThrowHelpers",
            "languages": [
              "C#",
              "Visual Basic"
            ],
            "tags": [
              "Telemetry",
              "EnabledRuleInAggressiveMode"
            ]
          }
        },
        "CA1513": {
          "id": "CA1513",
          "shortDescription": "Use ObjectDisposedException throw helper",
          "fullDescription": "Throw helpers are simpler and more efficient than an if block constructing a new exception instance.",
          "defaultLevel": "note",
          "helpUri": "https://learn.microsoft.com/dotnet/fundamentals/code-analysis/quality-rules/ca1513",
          "properties": {
            "category": "Maintainability",
            "isEnabledByDefault": true,
            "typeName": "UseExceptionThrowHelpers",
            "languages": [
              "C#",
              "Visual Basic"
            ],
            "tags": [
              "Telemetry",
              "EnabledRuleInAggressiveMode"
            ]
          }
        },
        "CA1700": {
          "id": "CA1700",
          "shortDescription": "Do not name enum values 'Reserved'",
          "fullDescription": "This rule assumes that an enumeration member that has a name that contains \"reserved\" is not currently used but is a placeholder to be renamed or removed in a future version. Renaming or removing a member is a breaking change.",
          "defaultLevel": "warning",
          "helpUri": "https://learn.microsoft.com/dotnet/fundamentals/code-analysis/quality-rules/ca1700",
          "properties": {
            "category": "Naming",
            "isEnabledByDefault": false,
            "typeName": "DoNotNameEnumValuesReserved",
            "languages": [
              "C#",
              "Visual Basic"
            ],
            "tags": [
              "PortedFromFxCop",
              "Telemetry",
              "EnabledRuleInAggressiveMode"
            ]
          }
        },
        "CA1707": {
          "id": "CA1707",
          "shortDescription": "Identifiers should not contain underscores",
          "fullDescription": "By convention, identifier names do not contain the underscore (_) character. This rule checks namespaces, types, members, and parameters.",
          "defaultLevel": "hidden",
          "helpUri": "https://learn.microsoft.com/dotnet/fundamentals/code-analysis/quality-rules/ca1707",
          "properties": {
            "category": "Naming",
            "isEnabledByDefault": true,
            "typeName": "IdentifiersShouldNotContainUnderscoresAnalyzer",
            "languages": [
              "C#",
              "Visual Basic"
            ],
            "tags": [
              "PortedFromFxCop",
              "Telemetry",
              "EnabledRuleInAggressiveMode"
            ]
          }
        },
        "CA1708": {
          "id": "CA1708",
          "shortDescription": "Identifiers should differ by more than case",
          "fullDescription": "Identifiers for namespaces, types, members, and parameters cannot differ only by case because languages that target the common language runtime are not required to be case-sensitive.",
          "defaultLevel": "hidden",
          "helpUri": "https://learn.microsoft.com/dotnet/fundamentals/code-analysis/quality-rules/ca1708",
          "properties": {
            "category": "Naming",
            "isEnabledByDefault": true,
            "typeName": "IdentifiersShouldDifferByMoreThanCaseAnalyzer",
            "languages": [
              "C#",
              "Visual Basic"
            ],
            "tags": [
              "PortedFromFxCop",
              "Telemetry",
              "EnabledRuleInAggressiveMode"
            ]
          }
        },
        "CA1710": {
          "id": "CA1710",
          "shortDescription": "Identifiers should have correct suffix",
          "fullDescription": "By convention, the names of types that extend certain base types or that implement certain interfaces, or types that are derived from these types, have a suffix that is associated with the base type or interface.",
          "defaultLevel": "hidden",
          "helpUri": "https://learn.microsoft.com/dotnet/fundamentals/code-analysis/quality-rules/ca1710",
          "properties": {
            "category": "Naming",
            "isEnabledByDefault": true,
            "typeName": "IdentifiersShouldHaveCorrectSuffixAnalyzer",
            "languages": [
              "C#",
              "Visual Basic"
            ],
            "tags": [
              "PortedFromFxCop",
              "Telemetry",
              "EnabledRuleInAggressiveMode"
            ]
          }
        },
        "CA1711": {
          "id": "CA1711",
          "shortDescription": "Identifiers should not have incorrect suffix",
          "fullDescription": "By convention, only the names of types that extend certain base types or that implement certain interfaces, or types that are derived from these types, should end with specific reserved suffixes. Other type names should not use these reserved suffixes.",
          "defaultLevel": "hidden",
          "helpUri": "https://learn.microsoft.com/dotnet/fundamentals/code-analysis/quality-rules/ca1711",
          "properties": {
            "category": "Naming",
            "isEnabledByDefault": true,
            "typeName": "IdentifiersShouldNotHaveIncorrectSuffixAnalyzer",
            "languages": [
              "C#",
              "Visual Basic"
            ],
            "tags": [
              "PortedFromFxCop",
              "Telemetry",
              "EnabledRuleInAggressiveMode"
            ]
          }
        },
        "CA1712": {
          "id": "CA1712",
          "shortDescription": "Do not prefix enum values with type name",
          "fullDescription": "An enumeration's values should not start with the type name of the enumeration.",
          "defaultLevel": "hidden",
          "helpUri": "https://learn.microsoft.com/dotnet/fundamentals/code-analysis/quality-rules/ca1712",
          "properties": {
            "category": "Naming",
            "isEnabledByDefault": true,
            "typeName": "DoNotPrefixEnumValuesWithTypeNameAnalyzer",
            "languages": [
              "C#",
              "Visual Basic"
            ],
            "tags": [
              "PortedFromFxCop",
              "Telemetry",
              "EnabledRuleInAggressiveMode"
            ]
          }
        },
        "CA1713": {
          "id": "CA1713",
          "shortDescription": "Events should not have 'Before' or 'After' prefix",
          "fullDescription": "Event names should describe the action that raises the event. To name related events that are raised in a specific sequence, use the present or past tense to indicate the relative position in the sequence of actions. For example, when naming a pair of events that is raised when closing a resource, you might name it 'Closing' and 'Closed', instead of 'BeforeClose' and 'AfterClose'.",
          "defaultLevel": "warning",
          "helpUri": "https://learn.microsoft.com/dotnet/fundamentals/code-analysis/quality-rules/ca1713",
          "properties": {
            "category": "Naming",
            "isEnabledByDefault": false,
            "typeName": "EventsShouldNotHaveBeforeOrAfterPrefix",
            "languages": [
              "C#",
              "Visual Basic"
            ],
            "tags": [
              "PortedFromFxCop",
              "Telemetry",
              "EnabledRuleInAggressiveMode"
            ]
          }
        },
        "CA1715": {
          "id": "CA1715",
          "shortDescription": "Identifiers should have correct prefix",
          "fullDescription": "The name of an externally visible interface does not start with an uppercase \"\"I\"\". The name of a generic type parameter on an externally visible type or method does not start with an uppercase \"\"T\"\".",
          "defaultLevel": "hidden",
          "helpUri": "https://learn.microsoft.com/dotnet/fundamentals/code-analysis/quality-rules/ca1715",
          "properties": {
            "category": "Naming",
            "isEnabledByDefault": true,
            "typeName": "IdentifiersShouldHaveCorrectPrefixAnalyzer",
            "languages": [
              "C#",
              "Visual Basic"
            ],
            "tags": [
              "PortedFromFxCop",
              "Telemetry",
              "EnabledRuleInAggressiveMode"
            ]
          }
        },
        "CA1716": {
          "id": "CA1716",
          "shortDescription": "Identifiers should not match keywords",
          "fullDescription": "A namespace name or a type name matches a reserved keyword in a programming language. Identifiers for namespaces and types should not match keywords that are defined by languages that target the common language runtime.",
          "defaultLevel": "hidden",
          "helpUri": "https://learn.microsoft.com/dotnet/fundamentals/code-analysis/quality-rules/ca1716",
          "properties": {
            "category": "Naming",
            "isEnabledByDefault": true,
            "typeName": "IdentifiersShouldNotMatchKeywordsAnalyzer",
            "languages": [
              "C#",
              "Visual Basic"
            ],
            "tags": [
              "PortedFromFxCop",
              "Telemetry",
              "EnabledRuleInAggressiveMode"
            ]
          }
        },
        "CA1720": {
          "id": "CA1720",
          "shortDescription": "Identifier contains type name",
          "fullDescription": "Names of parameters and members are better used to communicate their meaning than to describe their type, which is expected to be provided by development tools. For names of members, if a data type name must be used, use a language-independent name instead of a language-specific one.",
          "defaultLevel": "hidden",
          "helpUri": "https://learn.microsoft.com/dotnet/fundamentals/code-analysis/quality-rules/ca1720",
          "properties": {
            "category": "Naming",
            "isEnabledByDefault": true,
            "typeName": "IdentifiersShouldNotContainTypeNames",
            "languages": [
              "C#",
              "Visual Basic"
            ],
            "tags": [
              "PortedFromFxCop",
              "Telemetry",
              "EnabledRuleInAggressiveMode"
            ]
          }
        },
        "CA1721": {
          "id": "CA1721",
          "shortDescription": "Property names should not match get methods",
          "fullDescription": "The name of a public or protected member starts with \"\"Get\"\" and otherwise matches the name of a public or protected property. \"\"Get\"\" methods and properties should have names that clearly distinguish their function.",
          "defaultLevel": "warning",
          "helpUri": "https://learn.microsoft.com/dotnet/fundamentals/code-analysis/quality-rules/ca1721",
          "properties": {
            "category": "Naming",
            "isEnabledByDefault": false,
            "typeName": "PropertyNamesShouldNotMatchGetMethodsAnalyzer",
            "languages": [
              "C#",
              "Visual Basic"
            ],
            "tags": [
              "PortedFromFxCop",
              "Telemetry",
              "EnabledRuleInAggressiveMode"
            ]
          }
        },
        "CA1724": {
          "id": "CA1724",
          "shortDescription": "Type names should not match namespaces",
          "fullDescription": "Type names should not match the names of namespaces that are defined in the .NET Framework class library. Violating this rule can reduce the usability of the library.",
          "defaultLevel": "warning",
          "helpUri": "https://learn.microsoft.com/dotnet/fundamentals/code-analysis/quality-rules/ca1724",
          "properties": {
            "category": "Naming",
            "isEnabledByDefault": false,
            "typeName": "TypeNamesShouldNotMatchNamespacesAnalyzer",
            "languages": [
              "C#",
              "Visual Basic"
            ],
            "tags": [
              "PortedFromFxCop",
              "Telemetry",
              "EnabledRuleInAggressiveMode",
              "CompilationEnd"
            ]
          }
        },
        "CA1725": {
          "id": "CA1725",
          "shortDescription": "Parameter names should match base declaration",
          "fullDescription": "Consistent naming of parameters in an override hierarchy increases the usability of the method overrides. A parameter name in a derived method that differs from the name in the base declaration can cause confusion about whether the method is an override of the base method or a new overload of the method.",
          "defaultLevel": "hidden",
          "helpUri": "https://learn.microsoft.com/dotnet/fundamentals/code-analysis/quality-rules/ca1725",
          "properties": {
            "category": "Naming",
            "isEnabledByDefault": true,
            "typeName": "ParameterNamesShouldMatchBaseDeclarationAnalyzer",
            "languages": [
              "C#",
              "Visual Basic"
            ],
            "tags": [
              "PortedFromFxCop",
              "Telemetry",
              "EnabledRuleInAggressiveMode"
            ]
          }
        },
        "CA1727": {
          "id": "CA1727",
          "shortDescription": "Use PascalCase for named placeholders",
          "fullDescription": "Use PascalCase for named placeholders in the logging message template.",
          "defaultLevel": "hidden",
          "helpUri": "https://learn.microsoft.com/dotnet/fundamentals/code-analysis/quality-rules/ca1727",
          "properties": {
            "category": "Naming",
            "isEnabledByDefault": true,
            "typeName": "LoggerMessageDefineAnalyzer",
            "languages": [
              "C#",
              "Visual Basic"
            ],
            "tags": [
              "Telemetry",
              "EnabledRuleInAggressiveMode"
            ]
          }
        },
        "CA1806": {
          "id": "CA1806",
          "shortDescription": "Do not ignore method results",
          "fullDescription": "A new object is created but never used; or a method that creates and returns a new string is called and the new string is never used; or a COM or P/Invoke method returns an HRESULT or error code that is never used.",
          "defaultLevel": "note",
          "helpUri": "https://learn.microsoft.com/dotnet/fundamentals/code-analysis/quality-rules/ca1806",
          "properties": {
            "category": "Performance",
            "isEnabledByDefault": true,
            "typeName": "DoNotIgnoreMethodResultsAnalyzer",
            "languages": [
              "C#",
              "Visual Basic"
            ],
            "tags": [
              "PortedFromFxCop",
              "Telemetry",
              "EnabledRuleInAggressiveMode"
            ]
          }
        },
        "CA1810": {
          "id": "CA1810",
          "shortDescription": "Initialize reference type static fields inline",
          "fullDescription": "A reference type declares an explicit static constructor. To fix a violation of this rule, initialize all static data when it is declared and remove the static constructor.",
          "defaultLevel": "warning",
          "helpUri": "https://learn.microsoft.com/dotnet/fundamentals/code-analysis/quality-rules/ca1810",
          "properties": {
            "category": "Performance",
            "isEnabledByDefault": false,
            "typeName": "InitializeStaticFieldsInlineAnalyzer",
            "languages": [
              "C#",
              "Visual Basic"
            ],
            "tags": [
              "PortedFromFxCop",
              "Telemetry",
              "EnabledRuleInAggressiveMode"
            ]
          }
        },
        "CA1813": {
          "id": "CA1813",
          "shortDescription": "Avoid unsealed attributes",
          "fullDescription": "The .NET Framework class library provides methods for retrieving custom attributes. By default, these methods search the attribute inheritance hierarchy. Sealing the attribute eliminates the search through the inheritance hierarchy and can improve performance.",
          "defaultLevel": "warning",
          "helpUri": "https://learn.microsoft.com/dotnet/fundamentals/code-analysis/quality-rules/ca1813",
          "properties": {
            "category": "Performance",
            "isEnabledByDefault": false,
            "typeName": "AvoidUnsealedAttributesAnalyzer",
            "languages": [
              "C#",
              "Visual Basic"
            ],
            "tags": [
              "PortedFromFxCop",
              "Telemetry",
              "EnabledRuleInAggressiveMode"
            ]
          }
        },
        "CA1814": {
          "id": "CA1814",
          "shortDescription": "Prefer jagged arrays over multidimensional",
          "fullDescription": "A jagged array is an array whose elements are arrays. The arrays that make up the elements can be of different sizes, leading to less wasted space for some sets of data.",
          "defaultLevel": "warning",
          "helpUri": "https://learn.microsoft.com/dotnet/fundamentals/code-analysis/quality-rules/ca1814",
          "properties": {
            "category": "Performance",
            "isEnabledByDefault": false,
            "typeName": "PreferJaggedArraysOverMultidimensionalAnalyzer",
            "languages": [
              "C#",
              "Visual Basic"
            ],
            "tags": [
              "PortedFromFxCop",
              "Telemetry",
              "EnabledRuleInAggressiveMode"
            ]
          }
        },
        "CA1815": {
          "id": "CA1815",
          "shortDescription": "Override equals and operator equals on value types",
          "fullDescription": "For value types, the inherited implementation of Equals uses the Reflection library and compares the contents of all fields. Reflection is computationally expensive, and comparing every field for equality might be unnecessary. If you expect users to compare or sort instances, or to use instances as hash table keys, your value type should implement Equals.",
          "defaultLevel": "warning",
          "helpUri": "https://learn.microsoft.com/dotnet/fundamentals/code-analysis/quality-rules/ca1815",
          "properties": {
            "category": "Performance",
            "isEnabledByDefault": false,
            "typeName": "OverrideEqualsAndOperatorEqualsOnValueTypesAnalyzer",
            "languages": [
              "C#",
              "Visual Basic"
            ],
            "tags": [
              "PortedFromFxCop",
              "Telemetry",
              "EnabledRuleInAggressiveMode"
            ]
          }
        },
        "CA1816": {
          "id": "CA1816",
          "shortDescription": "Dispose methods should call SuppressFinalize",
          "fullDescription": "A method that is an implementation of Dispose does not call GC.SuppressFinalize; or a method that is not an implementation of Dispose calls GC.SuppressFinalize; or a method calls GC.SuppressFinalize and passes something other than this (Me in Visual Basic).",
          "defaultLevel": "note",
          "helpUri": "https://learn.microsoft.com/dotnet/fundamentals/code-analysis/quality-rules/ca1816",
          "properties": {
            "category": "Usage",
            "isEnabledByDefault": true,
            "typeName": "CallGCSuppressFinalizeCorrectlyAnalyzer",
            "languages": [
              "C#",
              "Visual Basic"
            ],
            "tags": [
              "PortedFromFxCop",
              "Telemetry",
              "EnabledRuleInAggressiveMode"
            ]
          }
        },
        "CA1819": {
          "id": "CA1819",
          "shortDescription": "Properties should not return arrays",
          "fullDescription": "Arrays that are returned by properties are not write-protected, even when the property is read-only. To keep the array tamper-proof, the property must return a copy of the array. Typically, users will not understand the adverse performance implications of calling such a property.",
          "defaultLevel": "warning",
          "helpUri": "https://learn.microsoft.com/dotnet/fundamentals/code-analysis/quality-rules/ca1819",
          "properties": {
            "category": "Performance",
            "isEnabledByDefault": false,
            "typeName": "PropertiesShouldNotReturnArraysAnalyzer",
            "languages": [
              "C#",
              "Visual Basic"
            ],
            "tags": [
              "PortedFromFxCop",
              "Telemetry",
              "EnabledRuleInAggressiveMode"
            ]
          }
        },
        "CA1820": {
          "id": "CA1820",
          "shortDescription": "Test for empty strings using string length",
          "fullDescription": "Comparing strings by using the String.Length property or the String.IsNullOrEmpty method is significantly faster than using Equals.",
          "defaultLevel": "warning",
          "helpUri": "https://learn.microsoft.com/dotnet/fundamentals/code-analysis/quality-rules/ca1820",
          "properties": {
            "category": "Performance",
            "isEnabledByDefault": false,
            "typeName": "TestForEmptyStringsUsingStringLengthAnalyzer",
            "languages": [
              "C#"
            ],
            "tags": [
              "PortedFromFxCop",
              "Telemetry",
              "EnabledRuleInAggressiveMode"
            ]
          }
        },
        "CA1821": {
          "id": "CA1821",
          "shortDescription": "Remove empty Finalizers",
          "fullDescription": "Finalizers should be avoided where possible, to avoid the additional performance overhead involved in tracking object lifetime.",
          "defaultLevel": "note",
          "helpUri": "https://learn.microsoft.com/dotnet/fundamentals/code-analysis/quality-rules/ca1821",
          "properties": {
            "category": "Performance",
            "isEnabledByDefault": true,
            "typeName": "RemoveEmptyFinalizersAnalyzer",
            "languages": [
              "C#",
              "Visual Basic"
            ],
            "tags": [
              "PortedFromFxCop",
              "Telemetry",
              "EnabledRuleInAggressiveMode"
            ]
          }
        },
        "CA1822": {
          "id": "CA1822",
          "shortDescription": "Mark members as static",
          "fullDescription": "Members that do not access instance data or call instance methods can be marked as static. After you mark the methods as static, the compiler will emit nonvirtual call sites to these members. This can give you a measurable performance gain for performance-sensitive code.",
          "defaultLevel": "note",
          "helpUri": "https://learn.microsoft.com/dotnet/fundamentals/code-analysis/quality-rules/ca1822",
          "properties": {
            "category": "Performance",
            "isEnabledByDefault": true,
            "typeName": "MarkMembersAsStaticAnalyzer",
            "languages": [
              "C#",
              "Visual Basic"
            ],
            "tags": [
              "PortedFromFxCop",
              "Telemetry",
              "EnabledRuleInAggressiveMode"
            ]
          }
        },
        "CA1823": {
          "id": "CA1823",
          "shortDescription": "Avoid unused private fields",
          "fullDescription": "Private fields were detected that do not appear to be accessed in the assembly.",
          "defaultLevel": "warning",
          "helpUri": "https://learn.microsoft.com/dotnet/fundamentals/code-analysis/quality-rules/ca1823",
          "properties": {
            "category": "Performance",
            "isEnabledByDefault": false,
            "typeName": "AvoidUnusedPrivateFieldsAnalyzer",
            "languages": [
              "C#",
              "Visual Basic"
            ],
            "tags": [
              "PortedFromFxCop",
              "Telemetry",
              "EnabledRuleInAggressiveMode"
            ]
          }
        },
        "CA1826": {
          "id": "CA1826",
          "shortDescription": "Do not use Enumerable methods on indexable collections",
          "fullDescription": "This collection is directly indexable. Going through LINQ here causes unnecessary allocations and CPU work.",
          "defaultLevel": "note",
          "helpUri": "https://learn.microsoft.com/dotnet/fundamentals/code-analysis/quality-rules/ca1826",
          "properties": {
            "category": "Performance",
            "isEnabledByDefault": true,
            "typeName": "DoNotUseEnumerableMethodsOnIndexableCollectionsInsteadUseTheCollectionDirectlyAnalyzer",
            "languages": [
              "C#",
              "Visual Basic"
            ],
            "tags": [
              "Telemetry",
              "EnabledRuleInAggressiveMode"
            ]
          }
        },
        "CA1827": {
          "id": "CA1827",
          "shortDescription": "Do not use Count() or LongCount() when Any() can be used",
          "fullDescription": "For non-empty collections, Count() and LongCount() enumerate the entire sequence, while Any() stops at the first item or the first item that satisfies a condition.",
          "defaultLevel": "note",
          "helpUri": "https://learn.microsoft.com/dotnet/fundamentals/code-analysis/quality-rules/ca1827",
          "properties": {
            "category": "Performance",
            "isEnabledByDefault": true,
            "typeName": "UseCountProperlyAnalyzer",
            "languages": [
              "C#",
              "Visual Basic"
            ],
            "tags": [
              "Telemetry",
              "EnabledRuleInAggressiveMode"
            ]
          }
        },
        "CA1828": {
          "id": "CA1828",
          "shortDescription": "Do not use CountAsync() or LongCountAsync() when AnyAsync() can be used",
          "fullDescription": "For non-empty collections, CountAsync() and LongCountAsync() enumerate the entire sequence, while AnyAsync() stops at the first item or the first item that satisfies a condition.",
          "defaultLevel": "note",
          "helpUri": "https://learn.microsoft.com/dotnet/fundamentals/code-analysis/quality-rules/ca1828",
          "properties": {
            "category": "Performance",
            "isEnabledByDefault": true,
            "typeName": "UseCountProperlyAnalyzer",
            "languages": [
              "C#",
              "Visual Basic"
            ],
            "tags": [
              "Telemetry",
              "EnabledRuleInAggressiveMode"
            ]
          }
        },
        "CA1829": {
          "id": "CA1829",
          "shortDescription": "Use Length/Count property instead of Count() when available",
          "fullDescription": "Enumerable.Count() potentially enumerates the sequence while a Length/Count property is a direct access.",
          "defaultLevel": "note",
          "helpUri": "https://learn.microsoft.com/dotnet/fundamentals/code-analysis/quality-rules/ca1829",
          "properties": {
            "category": "Performance",
            "isEnabledByDefault": true,
            "typeName": "UseCountProperlyAnalyzer",
            "languages": [
              "C#",
              "Visual Basic"
            ],
            "tags": [
              "Telemetry",
              "EnabledRuleInAggressiveMode"
            ]
          }
        },
        "CA1830": {
          "id": "CA1830",
          "shortDescription": "Prefer strongly-typed Append and Insert method overloads on StringBuilder",
          "fullDescription": "StringBuilder.Append and StringBuilder.Insert provide overloads for multiple types beyond System.String.  When possible, prefer the strongly-typed overloads over using ToString() and the string-based overload.",
          "defaultLevel": "note",
          "helpUri": "https://learn.microsoft.com/dotnet/fundamentals/code-analysis/quality-rules/ca1830",
          "properties": {
            "category": "Performance",
            "isEnabledByDefault": true,
            "typeName": "PreferTypedStringBuilderAppendOverloads",
            "languages": [
              "C#",
              "Visual Basic"
            ],
            "tags": [
              "Telemetry",
              "EnabledRuleInAggressiveMode"
            ]
          }
        },
        "CA1831": {
          "id": "CA1831",
          "shortDescription": "Use AsSpan or AsMemory instead of Range-based indexers when appropriate",
          "fullDescription": "The Range-based indexer on string values produces a copy of requested portion of the string. This copy is usually unnecessary when it is implicitly used as a ReadOnlySpan or ReadOnlyMemory value. Use the AsSpan method to avoid the unnecessary copy.",
          "defaultLevel": "warning",
          "helpUri": "https://learn.microsoft.com/dotnet/fundamentals/code-analysis/quality-rules/ca1831",
          "properties": {
            "category": "Performance",
            "isEnabledByDefault": true,
            "typeName": "UseAsSpanInsteadOfRangeIndexerAnalyzer",
            "languages": [
              "C#",
              "Visual Basic"
            ],
            "tags": [
              "Telemetry",
              "EnabledRuleInAggressiveMode"
            ]
          }
        },
        "CA1832": {
          "id": "CA1832",
          "shortDescription": "Use AsSpan or AsMemory instead of Range-based indexers when appropriate",
          "fullDescription": "The Range-based indexer on array values produces a copy of requested portion of the array. This copy is usually unnecessary when it is implicitly used as a ReadOnlySpan or ReadOnlyMemory value. Use the AsSpan method to avoid the unnecessary copy.",
          "defaultLevel": "note",
          "helpUri": "https://learn.microsoft.com/dotnet/fundamentals/code-analysis/quality-rules/ca1832",
          "properties": {
            "category": "Performance",
            "isEnabledByDefault": true,
            "typeName": "UseAsSpanInsteadOfRangeIndexerAnalyzer",
            "languages": [
              "C#",
              "Visual Basic"
            ],
            "tags": [
              "Telemetry",
              "EnabledRuleInAggressiveMode"
            ]
          }
        },
        "CA1833": {
          "id": "CA1833",
          "shortDescription": "Use AsSpan or AsMemory instead of Range-based indexers when appropriate",
          "fullDescription": "The Range-based indexer on array values produces a copy of requested portion of the array. This copy is often unwanted when it is implicitly used as a Span or Memory value. Use the AsSpan method to avoid the copy.",
          "defaultLevel": "note",
          "helpUri": "https://learn.microsoft.com/dotnet/fundamentals/code-analysis/quality-rules/ca1833",
          "properties": {
            "category": "Performance",
            "isEnabledByDefault": true,
            "typeName": "UseAsSpanInsteadOfRangeIndexerAnalyzer",
            "languages": [
              "C#",
              "Visual Basic"
            ],
            "tags": [
              "Telemetry",
              "EnabledRuleInAggressiveMode"
            ]
          }
        },
        "CA1834": {
          "id": "CA1834",
          "shortDescription": "Consider using 'StringBuilder.Append(char)' when applicable",
          "fullDescription": "'StringBuilder.Append(char)' is more efficient than 'StringBuilder.Append(string)' when the string is a single character. When calling 'Append' with a constant, prefer using a constant char rather than a constant string containing one character.",
          "defaultLevel": "note",
          "helpUri": "https://learn.microsoft.com/dotnet/fundamentals/code-analysis/quality-rules/ca1834",
          "properties": {
            "category": "Performance",
            "isEnabledByDefault": true,
            "typeName": "PreferConstCharOverConstUnitStringAnalyzer",
            "languages": [
              "C#",
              "Visual Basic"
            ],
            "tags": [
              "Telemetry",
              "EnabledRuleInAggressiveMode"
            ]
          }
        },
        "CA1835": {
          "id": "CA1835",
          "shortDescription": "Prefer the 'Memory'-based overloads for 'ReadAsync' and 'WriteAsync'",
          "fullDescription": "'Stream' has a 'ReadAsync' overload that takes a 'Memory<Byte>' as the first argument, and a 'WriteAsync' overload that takes a 'ReadOnlyMemory<Byte>' as the first argument. Prefer calling the memory based overloads, which are more efficient.",
          "defaultLevel": "note",
          "helpUri": "https://learn.microsoft.com/dotnet/fundamentals/code-analysis/quality-rules/ca1835",
          "properties": {
            "category": "Performance",
            "isEnabledByDefault": true,
            "typeName": "PreferStreamAsyncMemoryOverloads",
            "languages": [
              "C#",
              "Visual Basic"
            ],
            "tags": [
              "Telemetry",
              "EnabledRuleInAggressiveMode"
            ]
          }
        },
        "CA1836": {
          "id": "CA1836",
          "shortDescription": "Prefer IsEmpty over Count",
          "fullDescription": "For determining whether the object contains or not any items, prefer using 'IsEmpty' property rather than retrieving the number of items from the 'Count' property and comparing it to 0 or 1.",
          "defaultLevel": "note",
          "helpUri": "https://learn.microsoft.com/dotnet/fundamentals/code-analysis/quality-rules/ca1836",
          "properties": {
            "category": "Performance",
            "isEnabledByDefault": true,
            "typeName": "UseCountProperlyAnalyzer",
            "languages": [
              "C#",
              "Visual Basic"
            ],
            "tags": [
              "Telemetry",
              "EnabledRuleInAggressiveMode"
            ]
          }
        },
        "CA1837": {
          "id": "CA1837",
          "shortDescription": "Use 'Environment.ProcessId'",
          "fullDescription": "'Environment.ProcessId' is simpler and faster than 'Process.GetCurrentProcess().Id'.",
          "defaultLevel": "note",
          "helpUri": "https://learn.microsoft.com/dotnet/fundamentals/code-analysis/quality-rules/ca1837",
          "properties": {
            "category": "Performance",
            "isEnabledByDefault": true,
            "typeName": "UseEnvironmentMembers",
            "languages": [
              "C#",
              "Visual Basic"
            ],
            "tags": [
              "Telemetry",
              "EnabledRuleInAggressiveMode"
            ]
          }
        },
        "CA1838": {
          "id": "CA1838",
          "shortDescription": "Avoid 'StringBuilder' parameters for P/Invokes",
          "fullDescription": "Marshalling of 'StringBuilder' always creates a native buffer copy, resulting in multiple allocations for one marshalling operation.",
          "defaultLevel": "hidden",
          "helpUri": "https://learn.microsoft.com/dotnet/fundamentals/code-analysis/quality-rules/ca1838",
          "properties": {
            "category": "Performance",
            "isEnabledByDefault": true,
            "typeName": "AvoidStringBuilderPInvokeParametersAnalyzer",
            "languages": [
              "C#",
              "Visual Basic"
            ],
            "tags": [
              "Telemetry",
              "EnabledRuleInAggressiveMode"
            ]
          }
        },
        "CA1839": {
          "id": "CA1839",
          "shortDescription": "Use 'Environment.ProcessPath'",
          "fullDescription": "'Environment.ProcessPath' is simpler and faster than 'Process.GetCurrentProcess().MainModule.FileName'.",
          "defaultLevel": "note",
          "helpUri": "https://learn.microsoft.com/dotnet/fundamentals/code-analysis/quality-rules/ca1839",
          "properties": {
            "category": "Performance",
            "isEnabledByDefault": true,
            "typeName": "UseEnvironmentMembers",
            "languages": [
              "C#",
              "Visual Basic"
            ],
            "tags": [
              "Telemetry",
              "EnabledRuleInAggressiveMode"
            ]
          }
        },
        "CA1840": {
          "id": "CA1840",
          "shortDescription": "Use 'Environment.CurrentManagedThreadId'",
          "fullDescription": "'Environment.CurrentManagedThreadId' is simpler and faster than 'Thread.CurrentThread.ManagedThreadId'.",
          "defaultLevel": "note",
          "helpUri": "https://learn.microsoft.com/dotnet/fundamentals/code-analysis/quality-rules/ca1840",
          "properties": {
            "category": "Performance",
            "isEnabledByDefault": true,
            "typeName": "UseEnvironmentMembers",
            "languages": [
              "C#",
              "Visual Basic"
            ],
            "tags": [
              "Telemetry",
              "EnabledRuleInAggressiveMode"
            ]
          }
        },
        "CA1842": {
          "id": "CA1842",
          "shortDescription": "Do not use 'WhenAll' with a single task",
          "fullDescription": "Using 'WhenAll' with a single task may result in performance loss, await or return the task instead.",
          "defaultLevel": "note",
          "helpUri": "https://learn.microsoft.com/dotnet/fundamentals/code-analysis/quality-rules/ca1842",
          "properties": {
            "category": "Performance",
            "isEnabledByDefault": true,
            "typeName": "DoNotUseWhenAllOrWaitAllWithSingleArgument",
            "languages": [
              "C#",
              "Visual Basic"
            ],
            "tags": [
              "Telemetry",
              "EnabledRuleInAggressiveMode"
            ]
          }
        },
        "CA1843": {
          "id": "CA1843",
          "shortDescription": "Do not use 'WaitAll' with a single task",
          "fullDescription": "Using 'WaitAll' with a single task may result in performance loss, await or return the task instead.",
          "defaultLevel": "note",
          "helpUri": "https://learn.microsoft.com/dotnet/fundamentals/code-analysis/quality-rules/ca1843",
          "properties": {
            "category": "Performance",
            "isEnabledByDefault": true,
            "typeName": "DoNotUseWhenAllOrWaitAllWithSingleArgument",
            "languages": [
              "C#",
              "Visual Basic"
            ],
            "tags": [
              "Telemetry",
              "EnabledRuleInAggressiveMode"
            ]
          }
        },
        "CA1844": {
          "id": "CA1844",
          "shortDescription": "Provide memory-based overrides of async methods when subclassing 'Stream'",
          "fullDescription": "To improve performance, override the memory-based async methods when subclassing 'Stream'. Then implement the array-based methods in terms of the memory-based methods.",
          "defaultLevel": "note",
          "helpUri": "https://learn.microsoft.com/dotnet/fundamentals/code-analysis/quality-rules/ca1844",
          "properties": {
            "category": "Performance",
            "isEnabledByDefault": true,
            "typeName": "ProvideStreamMemoryBasedAsyncOverrides",
            "languages": [
              "C#",
              "Visual Basic"
            ],
            "tags": [
              "Telemetry",
              "EnabledRuleInAggressiveMode"
            ]
          }
        },
        "CA1846": {
          "id": "CA1846",
          "shortDescription": "Prefer 'AsSpan' over 'Substring'",
          "fullDescription": "'AsSpan' is more efficient then 'Substring'. 'Substring' performs an O(n) string copy, while 'AsSpan' does not and has a constant cost.",
          "defaultLevel": "note",
          "helpUri": "https://learn.microsoft.com/dotnet/fundamentals/code-analysis/quality-rules/ca1846",
          "properties": {
            "category": "Performance",
            "isEnabledByDefault": true,
            "typeName": "PreferAsSpanOverSubstring",
            "languages": [
              "C#",
              "Visual Basic"
            ],
            "tags": [
              "Telemetry",
              "EnabledRuleInAggressiveMode"
            ]
          }
        },
        "CA1847": {
          "id": "CA1847",
          "shortDescription": "Use char literal for a single character lookup",
          "fullDescription": "'string.Contains(char)' is available as a better performing overload for single char lookup.",
          "defaultLevel": "note",
          "helpUri": "https://learn.microsoft.com/dotnet/fundamentals/code-analysis/quality-rules/ca1847",
          "properties": {
            "category": "Performance",
            "isEnabledByDefault": true,
            "typeName": "UseStringContainsCharOverloadWithSingleCharactersAnalyzer",
            "languages": [
              "C#",
              "Visual Basic"
            ],
            "tags": [
              "Telemetry",
              "EnabledRuleInAggressiveMode"
            ]
          }
        },
        "CA1848": {
          "id": "CA1848",
          "shortDescription": "Use the LoggerMessage delegates",
          "fullDescription": "For improved performance, use the LoggerMessage delegates.",
          "defaultLevel": "hidden",
          "helpUri": "https://learn.microsoft.com/dotnet/fundamentals/code-analysis/quality-rules/ca1848",
          "properties": {
            "category": "Performance",
            "isEnabledByDefault": true,
            "typeName": "LoggerMessageDefineAnalyzer",
            "languages": [
              "C#",
              "Visual Basic"
            ],
            "tags": [
              "Telemetry",
              "EnabledRuleInAggressiveMode"
            ]
          }
        },
        "CA1849": {
          "id": "CA1849",
          "shortDescription": "Call async methods when in an async method",
          "fullDescription": "When inside a Task-returning method, use the async version of methods, if they exist.",
          "defaultLevel": "warning",
          "helpUri": "https://learn.microsoft.com/dotnet/fundamentals/code-analysis/quality-rules/ca1849",
          "properties": {
            "category": "Performance",
            "isEnabledByDefault": false,
            "typeName": "UseAsyncMethodInAsyncContext",
            "languages": [
              "C#",
              "Visual Basic"
            ],
            "tags": [
              "Telemetry",
              "EnabledRuleInAggressiveMode"
            ]
          }
        },
        "CA1850": {
          "id": "CA1850",
          "shortDescription": "Prefer static 'HashData' method over 'ComputeHash'",
          "fullDescription": "It is more efficient to use the static 'HashData' method over creating and managing a HashAlgorithm instance to call 'ComputeHash'.",
          "defaultLevel": "note",
          "helpUri": "https://learn.microsoft.com/dotnet/fundamentals/code-analysis/quality-rules/ca1850",
          "properties": {
            "category": "Performance",
            "isEnabledByDefault": true,
            "typeName": "PreferHashDataOverComputeHashAnalyzer",
            "languages": [
              "C#",
              "Visual Basic"
            ],
            "tags": [
              "Telemetry",
              "EnabledRuleInAggressiveMode"
            ]
          }
        },
        "CA1852": {
          "id": "CA1852",
          "shortDescription": "Seal internal types",
          "fullDescription": "When a type is not accessible outside its assembly and has no subtypes within its containing assembly, it can be safely sealed. Sealing types can improve performance.",
          "defaultLevel": "hidden",
          "helpUri": "https://learn.microsoft.com/dotnet/fundamentals/code-analysis/quality-rules/ca1852",
          "properties": {
            "category": "Performance",
            "isEnabledByDefault": true,
            "typeName": "SealInternalTypes",
            "languages": [
              "C#",
              "Visual Basic"
            ],
            "tags": [
              "Telemetry",
              "EnabledRuleInAggressiveMode",
              "CompilationEnd"
            ]
          }
        },
        "CA1853": {
          "id": "CA1853",
          "shortDescription": "Unnecessary call to 'Dictionary.ContainsKey(key)'",
          "fullDescription": "Do not guard 'Dictionary.Remove(key)' with 'Dictionary.ContainsKey(key)'. The former already checks whether the key exists, and will not throw if it does not.",
          "defaultLevel": "note",
          "helpUri": "https://learn.microsoft.com/dotnet/fundamentals/code-analysis/quality-rules/ca1853",
          "properties": {
            "category": "Performance",
            "isEnabledByDefault": true,
            "typeName": "DoNotGuardDictionaryRemoveByContainsKey",
            "languages": [
              "C#",
              "Visual Basic"
            ],
            "tags": [
              "Telemetry",
              "EnabledRuleInAggressiveMode"
            ]
          }
        },
        "CA1854": {
          "id": "CA1854",
          "shortDescription": "Prefer the 'IDictionary.TryGetValue(TKey, out TValue)' method",
          "fullDescription": "Prefer a 'TryGetValue' call over a Dictionary indexer access guarded by a 'ContainsKey' check. 'ContainsKey' and the indexer both would lookup the key under the hood, so using 'TryGetValue' removes the extra lookup.",
          "defaultLevel": "note",
          "helpUri": "https://learn.microsoft.com/dotnet/fundamentals/code-analysis/quality-rules/ca1854",
          "properties": {
            "category": "Performance",
            "isEnabledByDefault": true,
            "typeName": "PreferDictionaryTryMethodsOverContainsKeyGuardAnalyzer",
            "languages": [
              "C#",
              "Visual Basic"
            ],
            "tags": [
              "Telemetry",
              "EnabledRuleInAggressiveMode"
            ]
          }
        },
        "CA1858": {
          "id": "CA1858",
          "shortDescription": "Use 'StartsWith' instead of 'IndexOf'",
          "fullDescription": "It is both clearer and faster to use 'StartsWith' instead of comparing the result of 'IndexOf' to zero.",
          "defaultLevel": "note",
          "helpUri": "https://learn.microsoft.com/dotnet/fundamentals/code-analysis/quality-rules/ca1858",
          "properties": {
            "category": "Performance",
            "isEnabledByDefault": true,
            "typeName": "UseStartsWithInsteadOfIndexOfComparisonWithZero",
            "languages": [
              "C#",
              "Visual Basic"
            ],
            "tags": [
              "Telemetry",
              "EnabledRuleInAggressiveMode"
            ]
          }
        },
        "CA1859": {
          "id": "CA1859",
          "shortDescription": "Use concrete types when possible for improved performance",
          "fullDescription": "Using concrete types avoids virtual or interface call overhead and enables inlining.",
          "defaultLevel": "note",
          "helpUri": "https://learn.microsoft.com/dotnet/fundamentals/code-analysis/quality-rules/ca1859",
          "properties": {
            "category": "Performance",
            "isEnabledByDefault": true,
            "typeName": "UseConcreteTypeAnalyzer",
            "languages": [
              "C#",
              "Visual Basic"
            ],
            "tags": [
              "Telemetry",
              "EnabledRuleInAggressiveMode"
            ]
          }
        },
        "CA1860": {
          "id": "CA1860",
          "shortDescription": "Avoid using 'Enumerable.Any()' extension method",
          "fullDescription": "Prefer using 'IsEmpty', 'Count' or 'Length' properties whichever available, rather than calling 'Enumerable.Any()'. The intent is clearer and it is more performant than using 'Enumerable.Any()' extension method.",
          "defaultLevel": "note",
          "helpUri": "https://learn.microsoft.com/dotnet/fundamentals/code-analysis/quality-rules/ca1860",
          "properties": {
            "category": "Performance",
            "isEnabledByDefault": true,
            "typeName": "PreferLengthCountIsEmptyOverAnyAnalyzer",
            "languages": [
              "C#",
              "Visual Basic"
            ],
            "tags": [
              "Telemetry",
              "EnabledRuleInAggressiveMode"
            ]
          }
        },
        "CA1861": {
          "id": "CA1861",
          "shortDescription": "Avoid constant arrays as arguments",
          "fullDescription": "Constant arrays passed as arguments are not reused when called repeatedly, which implies a new array is created each time. Consider extracting them to 'static readonly' fields to improve performance if the passed array is not mutated within the called method.",
          "defaultLevel": "note",
          "helpUri": "https://learn.microsoft.com/dotnet/fundamentals/code-analysis/quality-rules/ca1861",
          "properties": {
            "category": "Performance",
            "isEnabledByDefault": true,
            "typeName": "AvoidConstArraysAnalyzer",
            "languages": [
              "C#",
              "Visual Basic"
            ],
            "tags": [
              "Telemetry",
              "EnabledRuleInAggressiveMode"
            ]
          }
        },
        "CA1862": {
          "id": "CA1862",
          "shortDescription": "Prefer using 'StringComparer' to perform case-insensitive string comparisons",
          "fullDescription": "Avoid calling 'ToLower', 'ToUpper', 'ToLowerInvariant' and 'ToUpperInvariant' to perform case-insensitive string comparisons when using 'CompareTo', because they lead to an allocation. Instead, use 'StringComparer' to perform case-insensitive comparisons.",
          "defaultLevel": "note",
          "helpUri": "https://learn.microsoft.com/dotnet/fundamentals/code-analysis/quality-rules/ca1862",
          "properties": {
            "category": "Performance",
            "isEnabledByDefault": true,
            "typeName": "RecommendCaseInsensitiveStringComparisonAnalyzer",
            "languages": [
              "C#",
              "Visual Basic"
            ],
            "tags": [
              "Telemetry",
              "EnabledRuleInAggressiveMode"
            ]
          }
        },
        "CA1863": {
          "id": "CA1863",
<<<<<<< HEAD
          "shortDescription": "Prefer the 'IDictionary.TryAdd(TKey, TValue)' method",
          "fullDescription": "Prefer a 'TryAdd' call over an 'Add' call guarded by a 'ContainsKey' check. 'TryAdd' behaves the same as 'Add', except that when the specified key already exists, it returns 'false' instead of throwing an exception.",
          "defaultLevel": "note",
=======
          "shortDescription": "Use 'CompositeFormat'",
          "fullDescription": "Cache and use a 'CompositeFormat' instance as the argument to this formatting operation, rather than passing in the original format string. This reduces the cost of the formatting operation.",
          "defaultLevel": "hidden",
>>>>>>> 1951bd1f
          "helpUri": "https://learn.microsoft.com/dotnet/fundamentals/code-analysis/quality-rules/ca1863",
          "properties": {
            "category": "Performance",
            "isEnabledByDefault": true,
<<<<<<< HEAD
            "typeName": "PreferDictionaryTryMethodsOverContainsKeyGuardAnalyzer",
=======
            "typeName": "UseCompositeFormatAnalyzer",
>>>>>>> 1951bd1f
            "languages": [
              "C#",
              "Visual Basic"
            ],
            "tags": [
              "Telemetry",
              "EnabledRuleInAggressiveMode"
            ]
          }
        },
        "CA2000": {
          "id": "CA2000",
          "shortDescription": "Dispose objects before losing scope",
          "fullDescription": "If a disposable object is not explicitly disposed before all references to it are out of scope, the object will be disposed at some indeterminate time when the garbage collector runs the finalizer of the object. Because an exceptional event might occur that will prevent the finalizer of the object from running, the object should be explicitly disposed instead.",
          "defaultLevel": "warning",
          "helpUri": "https://learn.microsoft.com/dotnet/fundamentals/code-analysis/quality-rules/ca2000",
          "properties": {
            "category": "Reliability",
            "isEnabledByDefault": false,
            "typeName": "DisposeObjectsBeforeLosingScope",
            "languages": [
              "C#",
              "Visual Basic"
            ],
            "tags": [
              "PortedFromFxCop",
              "Dataflow",
              "Telemetry",
              "EnabledRuleInAggressiveMode"
            ]
          }
        },
        "CA2002": {
          "id": "CA2002",
          "shortDescription": "Do not lock on objects with weak identity",
          "fullDescription": "An object is said to have a weak identity when it can be directly accessed across application domain boundaries. A thread that tries to acquire a lock on an object that has a weak identity can be blocked by a second thread in a different application domain that has a lock on the same object.",
          "defaultLevel": "warning",
          "helpUri": "https://learn.microsoft.com/dotnet/fundamentals/code-analysis/quality-rules/ca2002",
          "properties": {
            "category": "Reliability",
            "isEnabledByDefault": false,
            "typeName": "DoNotLockOnObjectsWithWeakIdentityAnalyzer",
            "languages": [
              "C#",
              "Visual Basic"
            ],
            "tags": [
              "PortedFromFxCop",
              "Telemetry",
              "EnabledRuleInAggressiveMode"
            ]
          }
        },
        "CA2007": {
          "id": "CA2007",
          "shortDescription": "Consider calling ConfigureAwait on the awaited task",
          "fullDescription": "When an asynchronous method awaits a Task directly, continuation occurs in the same thread that created the task. Consider calling Task.ConfigureAwait(Boolean) to signal your intention for continuation. Call ConfigureAwait(false) on the task to schedule continuations to the thread pool, thereby avoiding a deadlock on the UI thread. Passing false is a good option for app-independent libraries. Calling ConfigureAwait(true) on the task has the same behavior as not explicitly calling ConfigureAwait. By explicitly calling this method, you're letting readers know you intentionally want to perform the continuation on the original synchronization context.",
          "defaultLevel": "warning",
          "helpUri": "https://learn.microsoft.com/dotnet/fundamentals/code-analysis/quality-rules/ca2007",
          "properties": {
            "category": "Reliability",
            "isEnabledByDefault": false,
            "typeName": "DoNotDirectlyAwaitATaskAnalyzer",
            "languages": [
              "C#",
              "Visual Basic"
            ],
            "tags": [
              "Telemetry",
              "EnabledRuleInAggressiveMode"
            ]
          }
        },
        "CA2008": {
          "id": "CA2008",
          "shortDescription": "Do not create tasks without passing a TaskScheduler",
          "fullDescription": "Do not create tasks unless you are using one of the overloads that takes a TaskScheduler. The default is to schedule on TaskScheduler.Current, which would lead to deadlocks. Either use TaskScheduler.Default to schedule on the thread pool, or explicitly pass TaskScheduler.Current to make your intentions clear.",
          "defaultLevel": "warning",
          "helpUri": "https://learn.microsoft.com/dotnet/fundamentals/code-analysis/quality-rules/ca2008",
          "properties": {
            "category": "Reliability",
            "isEnabledByDefault": false,
            "typeName": "DoNotCreateTasksWithoutPassingATaskSchedulerAnalyzer",
            "languages": [
              "C#",
              "Visual Basic"
            ],
            "tags": [
              "Telemetry",
              "EnabledRuleInAggressiveMode"
            ]
          }
        },
        "CA2009": {
          "id": "CA2009",
          "shortDescription": "Do not call ToImmutableCollection on an ImmutableCollection value",
          "fullDescription": "Do not call {0} on an {1} value",
          "defaultLevel": "note",
          "helpUri": "https://learn.microsoft.com/dotnet/fundamentals/code-analysis/quality-rules/ca2009",
          "properties": {
            "category": "Reliability",
            "isEnabledByDefault": true,
            "typeName": "DoNotCallToImmutableCollectionOnAnImmutableCollectionValueAnalyzer",
            "languages": [
              "C#",
              "Visual Basic"
            ],
            "tags": [
              "Telemetry",
              "EnabledRuleInAggressiveMode"
            ]
          }
        },
        "CA2011": {
          "id": "CA2011",
          "shortDescription": "Avoid infinite recursion",
          "fullDescription": "Do not assign the property within its setter. This call might result in an infinite recursion.",
          "defaultLevel": "note",
          "helpUri": "https://learn.microsoft.com/dotnet/fundamentals/code-analysis/quality-rules/ca2011",
          "properties": {
            "category": "Reliability",
            "isEnabledByDefault": true,
            "typeName": "AvoidInfiniteRecursion",
            "languages": [
              "C#",
              "Visual Basic"
            ],
            "tags": [
              "Telemetry",
              "EnabledRuleInAggressiveMode"
            ]
          }
        },
        "CA2012": {
          "id": "CA2012",
          "shortDescription": "Use ValueTasks correctly",
          "fullDescription": "ValueTasks returned from member invocations are intended to be directly awaited.  Attempts to consume a ValueTask multiple times or to directly access one's result before it's known to be completed may result in an exception or corruption.  Ignoring such a ValueTask is likely an indication of a functional bug and may degrade performance.",
          "defaultLevel": "note",
          "helpUri": "https://learn.microsoft.com/dotnet/fundamentals/code-analysis/quality-rules/ca2012",
          "properties": {
            "category": "Reliability",
            "isEnabledByDefault": true,
            "typeName": "UseValueTasksCorrectlyAnalyzer",
            "languages": [
              "C#",
              "Visual Basic"
            ],
            "tags": [
              "Telemetry",
              "EnabledRuleInAggressiveMode"
            ]
          }
        },
        "CA2013": {
          "id": "CA2013",
          "shortDescription": "Do not use ReferenceEquals with value types",
          "fullDescription": "Value type typed arguments are uniquely boxed for each call to this method, therefore the result can be unexpected.",
          "defaultLevel": "warning",
          "helpUri": "https://learn.microsoft.com/dotnet/fundamentals/code-analysis/quality-rules/ca2013",
          "properties": {
            "category": "Reliability",
            "isEnabledByDefault": true,
            "typeName": "DoNotUseReferenceEqualsWithValueTypesAnalyzer",
            "languages": [
              "C#",
              "Visual Basic"
            ],
            "tags": [
              "Telemetry",
              "EnabledRuleInAggressiveMode"
            ]
          }
        },
        "CA2015": {
          "id": "CA2015",
          "shortDescription": "Do not define finalizers for types derived from MemoryManager<T>",
          "fullDescription": "Adding a finalizer to a type derived from MemoryManager<T> may permit memory to be freed while it is still in use by a Span<T>.",
          "defaultLevel": "warning",
          "helpUri": "https://learn.microsoft.com/dotnet/fundamentals/code-analysis/quality-rules/ca2015",
          "properties": {
            "category": "Reliability",
            "isEnabledByDefault": true,
            "typeName": "DoNotDefineFinalizersForTypesDerivedFromMemoryManager",
            "languages": [
              "C#",
              "Visual Basic"
            ],
            "tags": [
              "Telemetry",
              "EnabledRuleInAggressiveMode"
            ]
          }
        },
        "CA2017": {
          "id": "CA2017",
          "shortDescription": "Parameter count mismatch",
          "fullDescription": "Number of parameters supplied in the logging message template do not match the number of named placeholders.",
          "defaultLevel": "warning",
          "helpUri": "https://learn.microsoft.com/dotnet/fundamentals/code-analysis/quality-rules/ca2017",
          "properties": {
            "category": "Reliability",
            "isEnabledByDefault": true,
            "typeName": "LoggerMessageDefineAnalyzer",
            "languages": [
              "C#",
              "Visual Basic"
            ],
            "tags": [
              "Telemetry",
              "EnabledRuleInAggressiveMode"
            ]
          }
        },
        "CA2018": {
          "id": "CA2018",
          "shortDescription": "'Buffer.BlockCopy' expects the number of bytes to be copied for the 'count' argument",
          "fullDescription": "'Buffer.BlockCopy' expects the number of bytes to be copied for the 'count' argument. Using 'Array.Length' may not match the number of bytes that needs to be copied.",
          "defaultLevel": "warning",
          "helpUri": "https://learn.microsoft.com/dotnet/fundamentals/code-analysis/quality-rules/ca2018",
          "properties": {
            "category": "Reliability",
            "isEnabledByDefault": true,
            "typeName": "BufferBlockCopyLengthAnalyzer",
            "languages": [
              "C#",
              "Visual Basic"
            ],
            "tags": [
              "Telemetry",
              "EnabledRuleInAggressiveMode"
            ]
          }
        },
        "CA2019": {
          "id": "CA2019",
          "shortDescription": "Improper 'ThreadStatic' field initialization",
          "fullDescription": "'ThreadStatic' fields should be initialized lazily on use, not with inline initialization nor explicitly in a static constructor, which would only initialize the field on the thread that runs the type's static constructor.",
          "defaultLevel": "note",
          "helpUri": "https://learn.microsoft.com/dotnet/fundamentals/code-analysis/quality-rules/ca2019",
          "properties": {
            "category": "Reliability",
            "isEnabledByDefault": true,
            "typeName": "UseThreadStaticCorrectly",
            "languages": [
              "C#",
              "Visual Basic"
            ],
            "tags": [
              "Telemetry",
              "EnabledRuleInAggressiveMode"
            ]
          }
        },
        "CA2021": {
          "id": "CA2021",
          "shortDescription": "Do not call Enumerable.Cast<T> or Enumerable.OfType<T> with incompatible types",
          "fullDescription": "Enumerable.Cast<T> and Enumerable.OfType<T> require compatible types to function expectedly.  \u000aThe generic cast (IL 'unbox.any') used by the sequence returned by Enumerable.Cast<T> will throw InvalidCastException at runtime on elements of the types specified.  \u000aThe generic type check (C# 'is' operator/IL 'isinst') used by Enumerable.OfType<T> will never succeed with elements of types specified, resulting in an empty sequence.  \u000aWidening and user defined conversions are not supported with generic types.",
          "defaultLevel": "warning",
          "helpUri": "https://learn.microsoft.com/dotnet/fundamentals/code-analysis/quality-rules/ca2021",
          "properties": {
            "category": "Reliability",
            "isEnabledByDefault": true,
            "typeName": "DoNotCallEnumerableCastOrOfTypeWithIncompatibleTypesAnalyzer",
            "languages": [
              "C#",
              "Visual Basic"
            ],
            "tags": [
              "Telemetry",
              "EnabledRuleInAggressiveMode"
            ]
          }
        },
        "CA2100": {
          "id": "CA2100",
          "shortDescription": "Review SQL queries for security vulnerabilities",
          "fullDescription": "SQL queries that directly use user input can be vulnerable to SQL injection attacks. Review this SQL query for potential vulnerabilities, and consider using a parameterized SQL query.",
          "defaultLevel": "warning",
          "helpUri": "https://learn.microsoft.com/dotnet/fundamentals/code-analysis/quality-rules/ca2100",
          "properties": {
            "category": "Security",
            "isEnabledByDefault": false,
            "typeName": "ReviewSqlQueriesForSecurityVulnerabilities",
            "languages": [
              "C#",
              "Visual Basic"
            ],
            "tags": [
              "PortedFromFxCop",
              "Dataflow",
              "Telemetry",
              "EnabledRuleInAggressiveMode"
            ]
          }
        },
        "CA2101": {
          "id": "CA2101",
          "shortDescription": "Specify marshaling for P/Invoke string arguments",
          "fullDescription": "A platform invoke member allows partially trusted callers, has a string parameter, and does not explicitly marshal the string. This can cause a potential security vulnerability.",
          "defaultLevel": "note",
          "helpUri": "https://learn.microsoft.com/dotnet/fundamentals/code-analysis/quality-rules/ca2101",
          "properties": {
            "category": "Globalization",
            "isEnabledByDefault": true,
            "typeName": "PInvokeDiagnosticAnalyzer",
            "languages": [
              "C#",
              "Visual Basic"
            ],
            "tags": [
              "PortedFromFxCop",
              "Telemetry",
              "EnabledRuleInAggressiveMode"
            ]
          }
        },
        "CA2119": {
          "id": "CA2119",
          "shortDescription": "Seal methods that satisfy private interfaces",
          "fullDescription": "An inheritable public type provides an overridable method implementation of an internal (Friend in Visual Basic) interface. To fix a violation of this rule, prevent the method from being overridden outside the assembly.",
          "defaultLevel": "warning",
          "helpUri": "https://learn.microsoft.com/dotnet/fundamentals/code-analysis/quality-rules/ca2119",
          "properties": {
            "category": "Security",
            "isEnabledByDefault": false,
            "typeName": "SealMethodsThatSatisfyPrivateInterfacesAnalyzer",
            "languages": [
              "C#",
              "Visual Basic"
            ],
            "tags": [
              "PortedFromFxCop",
              "Telemetry",
              "EnabledRuleInAggressiveMode"
            ]
          }
        },
        "CA2153": {
          "id": "CA2153",
          "shortDescription": "Do Not Catch Corrupted State Exceptions",
          "fullDescription": "Catching corrupted state exceptions could mask errors (such as access violations), resulting in inconsistent state of execution or making it easier for attackers to compromise system. Instead, catch and handle a more specific set of exception type(s) or re-throw the exception.",
          "defaultLevel": "warning",
          "helpUri": "https://learn.microsoft.com/dotnet/fundamentals/code-analysis/quality-rules/ca2153",
          "properties": {
            "category": "Security",
            "isEnabledByDefault": false,
            "typeName": "DoNotCatchCorruptedStateExceptionsAnalyzer",
            "languages": [
              "C#",
              "Visual Basic"
            ],
            "tags": [
              "Telemetry",
              "EnabledRuleInAggressiveMode"
            ]
          }
        },
        "CA2200": {
          "id": "CA2200",
          "shortDescription": "Rethrow to preserve stack details",
          "fullDescription": "Re-throwing caught exception changes stack information",
          "defaultLevel": "warning",
          "helpUri": "https://learn.microsoft.com/dotnet/fundamentals/code-analysis/quality-rules/ca2200",
          "properties": {
            "category": "Usage",
            "isEnabledByDefault": true,
            "typeName": "RethrowToPreserveStackDetailsAnalyzer",
            "languages": [
              "C#",
              "Visual Basic"
            ],
            "tags": [
              "PortedFromFxCop",
              "Telemetry",
              "EnabledRuleInAggressiveMode"
            ]
          }
        },
        "CA2201": {
          "id": "CA2201",
          "shortDescription": "Do not raise reserved exception types",
          "fullDescription": "An exception of type that is not sufficiently specific or reserved by the runtime should never be raised by user code. This makes the original error difficult to detect and debug. If this exception instance might be thrown, use a different exception type.",
          "defaultLevel": "hidden",
          "helpUri": "https://learn.microsoft.com/dotnet/fundamentals/code-analysis/quality-rules/ca2201",
          "properties": {
            "category": "Usage",
            "isEnabledByDefault": true,
            "typeName": "DoNotRaiseReservedExceptionTypesAnalyzer",
            "languages": [
              "C#",
              "Visual Basic"
            ],
            "tags": [
              "PortedFromFxCop",
              "Telemetry",
              "EnabledRuleInAggressiveMode"
            ]
          }
        },
        "CA2207": {
          "id": "CA2207",
          "shortDescription": "Initialize value type static fields inline",
          "fullDescription": "A value type declares an explicit static constructor. To fix a violation of this rule, initialize all static data when it is declared and remove the static constructor.",
          "defaultLevel": "warning",
          "helpUri": "https://learn.microsoft.com/dotnet/fundamentals/code-analysis/quality-rules/ca2207",
          "properties": {
            "category": "Usage",
            "isEnabledByDefault": false,
            "typeName": "InitializeStaticFieldsInlineAnalyzer",
            "languages": [
              "C#",
              "Visual Basic"
            ],
            "tags": [
              "PortedFromFxCop",
              "Telemetry",
              "EnabledRuleInAggressiveMode"
            ]
          }
        },
        "CA2208": {
          "id": "CA2208",
          "shortDescription": "Instantiate argument exceptions correctly",
          "fullDescription": "A call is made to the default (parameterless) constructor of an exception type that is or derives from ArgumentException, or an incorrect string argument is passed to a parameterized constructor of an exception type that is or derives from ArgumentException.",
          "defaultLevel": "note",
          "helpUri": "https://learn.microsoft.com/dotnet/fundamentals/code-analysis/quality-rules/ca2208",
          "properties": {
            "category": "Usage",
            "isEnabledByDefault": true,
            "typeName": "InstantiateArgumentExceptionsCorrectlyAnalyzer",
            "languages": [
              "C#",
              "Visual Basic"
            ],
            "tags": [
              "PortedFromFxCop",
              "Telemetry",
              "EnabledRuleInAggressiveMode"
            ]
          }
        },
        "CA2211": {
          "id": "CA2211",
          "shortDescription": "Non-constant fields should not be visible",
          "fullDescription": "Static fields that are neither constants nor read-only are not thread-safe. Access to such a field must be carefully controlled and requires advanced programming techniques to synchronize access to the class object.",
          "defaultLevel": "note",
          "helpUri": "https://learn.microsoft.com/dotnet/fundamentals/code-analysis/quality-rules/ca2211",
          "properties": {
            "category": "Usage",
            "isEnabledByDefault": true,
            "typeName": "NonConstantFieldsShouldNotBeVisibleAnalyzer",
            "languages": [
              "C#",
              "Visual Basic"
            ],
            "tags": [
              "PortedFromFxCop",
              "Telemetry",
              "EnabledRuleInAggressiveMode"
            ]
          }
        },
        "CA2213": {
          "id": "CA2213",
          "shortDescription": "Disposable fields should be disposed",
          "fullDescription": "A type that implements System.IDisposable declares fields that are of types that also implement IDisposable. The Dispose method of the field is not called by the Dispose method of the declaring type. To fix a violation of this rule, call Dispose on fields that are of types that implement IDisposable if you are responsible for allocating and releasing the unmanaged resources held by the field.",
          "defaultLevel": "warning",
          "helpUri": "https://learn.microsoft.com/dotnet/fundamentals/code-analysis/quality-rules/ca2213",
          "properties": {
            "category": "Usage",
            "isEnabledByDefault": false,
            "typeName": "DisposableFieldsShouldBeDisposed",
            "languages": [
              "C#",
              "Visual Basic"
            ],
            "tags": [
              "PortedFromFxCop",
              "Dataflow",
              "Telemetry",
              "EnabledRuleInAggressiveMode"
            ]
          }
        },
        "CA2214": {
          "id": "CA2214",
          "shortDescription": "Do not call overridable methods in constructors",
          "fullDescription": "Virtual methods defined on the class should not be called from constructors. If a derived class has overridden the method, the derived class version will be called (before the derived class constructor is called).",
          "defaultLevel": "warning",
          "helpUri": "https://learn.microsoft.com/dotnet/fundamentals/code-analysis/quality-rules/ca2214",
          "properties": {
            "category": "Usage",
            "isEnabledByDefault": false,
            "typeName": "DoNotCallOverridableMethodsInConstructorsAnalyzer",
            "languages": [
              "C#",
              "Visual Basic"
            ],
            "tags": [
              "PortedFromFxCop",
              "Telemetry",
              "EnabledRuleInAggressiveMode"
            ]
          }
        },
        "CA2215": {
          "id": "CA2215",
          "shortDescription": "Dispose methods should call base class dispose",
          "fullDescription": "A type that implements System.IDisposable inherits from a type that also implements IDisposable. The Dispose method of the inheriting type does not call the Dispose method of the parent type. To fix a violation of this rule, call base.Dispose in your Dispose method.",
          "defaultLevel": "hidden",
          "helpUri": "https://learn.microsoft.com/dotnet/fundamentals/code-analysis/quality-rules/ca2215",
          "properties": {
            "category": "Usage",
            "isEnabledByDefault": true,
            "typeName": "DisposeMethodsShouldCallBaseClassDispose",
            "languages": [
              "C#",
              "Visual Basic"
            ],
            "tags": [
              "PortedFromFxCop",
              "Telemetry",
              "EnabledRuleInAggressiveMode"
            ]
          }
        },
        "CA2216": {
          "id": "CA2216",
          "shortDescription": "Disposable types should declare finalizer",
          "fullDescription": "A type that implements System.IDisposable and has fields that suggest the use of unmanaged resources does not implement a finalizer, as described by Object.Finalize.",
          "defaultLevel": "warning",
          "helpUri": "https://learn.microsoft.com/dotnet/fundamentals/code-analysis/quality-rules/ca2216",
          "properties": {
            "category": "Usage",
            "isEnabledByDefault": false,
            "typeName": "DisposableTypesShouldDeclareFinalizerAnalyzer",
            "languages": [
              "C#",
              "Visual Basic"
            ],
            "tags": [
              "PortedFromFxCop",
              "Telemetry",
              "EnabledRuleInAggressiveMode"
            ]
          }
        },
        "CA2217": {
          "id": "CA2217",
          "shortDescription": "Do not mark enums with FlagsAttribute",
          "fullDescription": "An externally visible enumeration is marked by using FlagsAttribute, and it has one or more values that are not powers of two or a combination of the other defined values on the enumeration.",
          "defaultLevel": "warning",
          "helpUri": "https://learn.microsoft.com/dotnet/fundamentals/code-analysis/quality-rules/ca2217",
          "properties": {
            "category": "Usage",
            "isEnabledByDefault": false,
            "typeName": "EnumWithFlagsAttributeAnalyzer",
            "languages": [
              "C#",
              "Visual Basic"
            ],
            "tags": [
              "PortedFromFxCop",
              "Telemetry",
              "EnabledRuleInAggressiveMode"
            ]
          }
        },
        "CA2219": {
          "id": "CA2219",
          "shortDescription": "Do not raise exceptions in finally clauses",
          "fullDescription": "When an exception is raised in a finally clause, the new exception hides the active exception. This makes the original error difficult to detect and debug.",
          "defaultLevel": "note",
          "helpUri": "https://learn.microsoft.com/dotnet/fundamentals/code-analysis/quality-rules/ca2219",
          "properties": {
            "category": "Usage",
            "isEnabledByDefault": true,
            "typeName": "DoNotRaiseExceptionsInExceptionClausesAnalyzer",
            "languages": [
              "C#",
              "Visual Basic"
            ],
            "tags": [
              "PortedFromFxCop",
              "Telemetry",
              "EnabledRuleInAggressiveMode"
            ]
          }
        },
        "CA2225": {
          "id": "CA2225",
          "shortDescription": "Operator overloads have named alternates",
          "fullDescription": "An operator overload was detected, and the expected named alternative method was not found. The named alternative member provides access to the same functionality as the operator and is provided for developers who program in languages that do not support overloaded operators.",
          "defaultLevel": "warning",
          "helpUri": "https://learn.microsoft.com/dotnet/fundamentals/code-analysis/quality-rules/ca2225",
          "properties": {
            "category": "Usage",
            "isEnabledByDefault": false,
            "typeName": "OperatorOverloadsHaveNamedAlternatesAnalyzer",
            "languages": [
              "C#",
              "Visual Basic"
            ],
            "tags": [
              "PortedFromFxCop",
              "Telemetry",
              "EnabledRuleInAggressiveMode"
            ]
          }
        },
        "CA2226": {
          "id": "CA2226",
          "shortDescription": "Operators should have symmetrical overloads",
          "fullDescription": "A type implements the equality or inequality operator and does not implement the opposite operator.",
          "defaultLevel": "warning",
          "helpUri": "https://learn.microsoft.com/dotnet/fundamentals/code-analysis/quality-rules/ca2226",
          "properties": {
            "category": "Usage",
            "isEnabledByDefault": false,
            "typeName": "OperatorsShouldHaveSymmetricalOverloadsAnalyzer",
            "languages": [
              "C#",
              "Visual Basic"
            ],
            "tags": [
              "PortedFromFxCop",
              "Telemetry",
              "EnabledRuleInAggressiveMode"
            ]
          }
        },
        "CA2227": {
          "id": "CA2227",
          "shortDescription": "Collection properties should be read only",
          "fullDescription": "A writable collection property allows a user to replace the collection with a different collection. A read-only property stops the collection from being replaced but still allows the individual members to be set.",
          "defaultLevel": "warning",
          "helpUri": "https://learn.microsoft.com/dotnet/fundamentals/code-analysis/quality-rules/ca2227",
          "properties": {
            "category": "Usage",
            "isEnabledByDefault": false,
            "typeName": "CollectionPropertiesShouldBeReadOnlyAnalyzer",
            "languages": [
              "C#",
              "Visual Basic"
            ],
            "tags": [
              "PortedFromFxCop",
              "Telemetry",
              "EnabledRuleInAggressiveMode"
            ]
          }
        },
        "CA2229": {
          "id": "CA2229",
          "shortDescription": "Implement serialization constructors",
          "fullDescription": "To fix a violation of this rule, implement the serialization constructor. For a sealed class, make the constructor private; otherwise, make it protected.",
          "defaultLevel": "hidden",
          "helpUri": "https://learn.microsoft.com/dotnet/fundamentals/code-analysis/quality-rules/ca2229",
          "properties": {
            "category": "Usage",
            "isEnabledByDefault": true,
            "typeName": "SerializationRulesDiagnosticAnalyzer",
            "languages": [
              "C#",
              "Visual Basic"
            ],
            "tags": [
              "PortedFromFxCop",
              "Telemetry",
              "EnabledRuleInAggressiveMode"
            ]
          }
        },
        "CA2231": {
          "id": "CA2231",
          "shortDescription": "Overload operator equals on overriding value type Equals",
          "fullDescription": "In most programming languages there is no default implementation of the equality operator (==) for value types. If your programming language supports operator overloads, you should consider implementing the equality operator. Its behavior should be identical to that of Equals.",
          "defaultLevel": "note",
          "helpUri": "https://learn.microsoft.com/dotnet/fundamentals/code-analysis/quality-rules/ca2231",
          "properties": {
            "category": "Usage",
            "isEnabledByDefault": true,
            "typeName": "OverloadOperatorEqualsOnOverridingValueTypeEqualsAnalyzer",
            "languages": [
              "C#",
              "Visual Basic"
            ],
            "tags": [
              "PortedFromFxCop",
              "Telemetry",
              "EnabledRuleInAggressiveMode"
            ]
          }
        },
        "CA2235": {
          "id": "CA2235",
          "shortDescription": "Mark all non-serializable fields",
          "fullDescription": "An instance field of a type that is not serializable is declared in a type that is serializable.",
          "defaultLevel": "warning",
          "helpUri": "https://learn.microsoft.com/dotnet/fundamentals/code-analysis/quality-rules/ca2235",
          "properties": {
            "category": "Usage",
            "isEnabledByDefault": false,
            "typeName": "SerializationRulesDiagnosticAnalyzer",
            "languages": [
              "C#",
              "Visual Basic"
            ],
            "tags": [
              "PortedFromFxCop",
              "Telemetry",
              "EnabledRuleInAggressiveMode"
            ]
          }
        },
        "CA2237": {
          "id": "CA2237",
          "shortDescription": "Mark ISerializable types with serializable",
          "fullDescription": "To be recognized by the common language runtime as serializable, types must be marked by using the SerializableAttribute attribute even when the type uses a custom serialization routine through implementation of the ISerializable interface.",
          "defaultLevel": "warning",
          "helpUri": "https://learn.microsoft.com/dotnet/fundamentals/code-analysis/quality-rules/ca2237",
          "properties": {
            "category": "Usage",
            "isEnabledByDefault": false,
            "typeName": "SerializationRulesDiagnosticAnalyzer",
            "languages": [
              "C#",
              "Visual Basic"
            ],
            "tags": [
              "PortedFromFxCop",
              "Telemetry",
              "EnabledRuleInAggressiveMode"
            ]
          }
        },
        "CA2241": {
          "id": "CA2241",
          "shortDescription": "Provide correct arguments to formatting methods",
          "fullDescription": "The format argument that is passed to System.String.Format does not contain a format item that corresponds to each object argument, or vice versa.",
          "defaultLevel": "note",
          "helpUri": "https://learn.microsoft.com/dotnet/fundamentals/code-analysis/quality-rules/ca2241",
          "properties": {
            "category": "Usage",
            "isEnabledByDefault": true,
            "typeName": "ProvideCorrectArgumentsToFormattingMethodsAnalyzer",
            "languages": [
              "C#",
              "Visual Basic"
            ],
            "tags": [
              "PortedFromFxCop",
              "Telemetry",
              "EnabledRuleInAggressiveMode"
            ]
          }
        },
        "CA2242": {
          "id": "CA2242",
          "shortDescription": "Test for NaN correctly",
          "fullDescription": "This expression tests a value against Single.Nan or Double.Nan. Use Single.IsNan(Single) or Double.IsNan(Double) to test the value.",
          "defaultLevel": "note",
          "helpUri": "https://learn.microsoft.com/dotnet/fundamentals/code-analysis/quality-rules/ca2242",
          "properties": {
            "category": "Usage",
            "isEnabledByDefault": true,
            "typeName": "TestForNaNCorrectlyAnalyzer",
            "languages": [
              "C#",
              "Visual Basic"
            ],
            "tags": [
              "PortedFromFxCop",
              "Telemetry",
              "EnabledRuleInAggressiveMode"
            ]
          }
        },
        "CA2243": {
          "id": "CA2243",
          "shortDescription": "Attribute string literals should parse correctly",
          "fullDescription": "The string literal parameter of an attribute does not parse correctly for a URL, a GUID, or a version.",
          "defaultLevel": "warning",
          "helpUri": "https://learn.microsoft.com/dotnet/fundamentals/code-analysis/quality-rules/ca2243",
          "properties": {
            "category": "Usage",
            "isEnabledByDefault": false,
            "typeName": "AttributeStringLiteralsShouldParseCorrectlyAnalyzer",
            "languages": [
              "C#",
              "Visual Basic"
            ],
            "tags": [
              "PortedFromFxCop",
              "Telemetry",
              "EnabledRuleInAggressiveMode"
            ]
          }
        },
        "CA2244": {
          "id": "CA2244",
          "shortDescription": "Do not duplicate indexed element initializations",
          "fullDescription": "Indexed elements in objects initializers must initialize unique elements. A duplicate index might overwrite a previous element initialization.",
          "defaultLevel": "note",
          "helpUri": "https://learn.microsoft.com/dotnet/fundamentals/code-analysis/quality-rules/ca2244",
          "properties": {
            "category": "Usage",
            "isEnabledByDefault": true,
            "typeName": "AvoidDuplicateElementInitialization",
            "languages": [
              "C#"
            ],
            "tags": [
              "Telemetry",
              "EnabledRuleInAggressiveMode"
            ]
          }
        },
        "CA2245": {
          "id": "CA2245",
          "shortDescription": "Do not assign a property to itself",
          "fullDescription": "The property {0} should not be assigned to itself",
          "defaultLevel": "note",
          "helpUri": "https://learn.microsoft.com/dotnet/fundamentals/code-analysis/quality-rules/ca2245",
          "properties": {
            "category": "Usage",
            "isEnabledByDefault": true,
            "typeName": "AvoidPropertySelfAssignment",
            "languages": [
              "C#",
              "Visual Basic"
            ],
            "tags": [
              "Telemetry",
              "EnabledRuleInAggressiveMode"
            ]
          }
        },
        "CA2246": {
          "id": "CA2246",
          "shortDescription": "Assigning symbol and its member in the same statement",
          "fullDescription": "Assigning to a symbol and its member (field/property) in the same statement is not recommended. It is not clear if the member access was intended to use symbol's old value prior to the assignment or new value from the assignment in this statement. For clarity, consider splitting the assignments into separate statements.",
          "defaultLevel": "note",
          "helpUri": "https://learn.microsoft.com/dotnet/fundamentals/code-analysis/quality-rules/ca2246",
          "properties": {
            "category": "Usage",
            "isEnabledByDefault": true,
            "typeName": "AssigningSymbolAndItsMemberInSameStatement",
            "languages": [
              "C#"
            ],
            "tags": [
              "Telemetry",
              "EnabledRuleInAggressiveMode"
            ]
          }
        },
        "CA2247": {
          "id": "CA2247",
          "shortDescription": "Argument passed to TaskCompletionSource constructor should be TaskCreationOptions enum instead of TaskContinuationOptions enum",
          "fullDescription": "TaskCompletionSource has constructors that take TaskCreationOptions that control the underlying Task, and constructors that take object state that's stored in the task.  Accidentally passing a TaskContinuationOptions instead of a TaskCreationOptions will result in the call treating the options as state.",
          "defaultLevel": "warning",
          "helpUri": "https://learn.microsoft.com/dotnet/fundamentals/code-analysis/quality-rules/ca2247",
          "properties": {
            "category": "Usage",
            "isEnabledByDefault": true,
            "typeName": "DoNotCreateTaskCompletionSourceWithWrongArguments",
            "languages": [
              "C#",
              "Visual Basic"
            ],
            "tags": [
              "Telemetry",
              "EnabledRuleInAggressiveMode"
            ]
          }
        },
        "CA2248": {
          "id": "CA2248",
          "shortDescription": "Provide correct 'enum' argument to 'Enum.HasFlag'",
          "fullDescription": "'Enum.HasFlag' method expects the 'enum' argument to be of the same 'enum' type as the instance on which the method is invoked and that this 'enum' is marked with 'System.FlagsAttribute'. If these are different 'enum' types, an unhandled exception will be thrown at runtime. If the 'enum' type is not marked with 'System.FlagsAttribute' the call will always return 'false' at runtime.",
          "defaultLevel": "note",
          "helpUri": "https://learn.microsoft.com/dotnet/fundamentals/code-analysis/quality-rules/ca2248",
          "properties": {
            "category": "Usage",
            "isEnabledByDefault": true,
            "typeName": "ProvideCorrectArgumentToEnumHasFlag",
            "languages": [
              "C#",
              "Visual Basic"
            ],
            "tags": [
              "Telemetry",
              "EnabledRuleInAggressiveMode"
            ]
          }
        },
        "CA2249": {
          "id": "CA2249",
          "shortDescription": "Consider using 'string.Contains' instead of 'string.IndexOf'",
          "fullDescription": "Calls to 'string.IndexOf' where the result is used to check for the presence/absence of a substring can be replaced by 'string.Contains'.",
          "defaultLevel": "note",
          "helpUri": "https://learn.microsoft.com/dotnet/fundamentals/code-analysis/quality-rules/ca2249",
          "properties": {
            "category": "Usage",
            "isEnabledByDefault": true,
            "typeName": "PreferStringContainsOverIndexOfAnalyzer",
            "languages": [
              "C#",
              "Visual Basic"
            ],
            "tags": [
              "Telemetry",
              "EnabledRuleInAggressiveMode"
            ]
          }
        },
        "CA2250": {
          "id": "CA2250",
          "shortDescription": "Use 'ThrowIfCancellationRequested'",
          "fullDescription": "'ThrowIfCancellationRequested' automatically checks whether the token has been canceled, and throws an 'OperationCanceledException' if it has.",
          "defaultLevel": "note",
          "helpUri": "https://learn.microsoft.com/dotnet/fundamentals/code-analysis/quality-rules/ca2250",
          "properties": {
            "category": "Usage",
            "isEnabledByDefault": true,
            "typeName": "UseCancellationTokenThrowIfCancellationRequested",
            "languages": [
              "C#",
              "Visual Basic"
            ],
            "tags": [
              "Telemetry",
              "EnabledRuleInAggressiveMode"
            ]
          }
        },
        "CA2251": {
          "id": "CA2251",
          "shortDescription": "Use 'string.Equals'",
          "fullDescription": "It is both clearer and likely faster to use 'string.Equals' instead of comparing the result of 'string.Compare' to zero.",
          "defaultLevel": "hidden",
          "helpUri": "https://learn.microsoft.com/dotnet/fundamentals/code-analysis/quality-rules/ca2251",
          "properties": {
            "category": "Usage",
            "isEnabledByDefault": true,
            "typeName": "UseStringEqualsOverStringCompare",
            "languages": [
              "C#",
              "Visual Basic"
            ],
            "tags": [
              "Telemetry",
              "EnabledRuleInAggressiveMode"
            ]
          }
        },
        "CA2253": {
          "id": "CA2253",
          "shortDescription": "Named placeholders should not be numeric values",
          "fullDescription": "Named placeholders in the logging message template should not be comprised of only numeric characters.",
          "defaultLevel": "note",
          "helpUri": "https://learn.microsoft.com/dotnet/fundamentals/code-analysis/quality-rules/ca2253",
          "properties": {
            "category": "Usage",
            "isEnabledByDefault": true,
            "typeName": "LoggerMessageDefineAnalyzer",
            "languages": [
              "C#",
              "Visual Basic"
            ],
            "tags": [
              "Telemetry",
              "EnabledRuleInAggressiveMode"
            ]
          }
        },
        "CA2254": {
          "id": "CA2254",
          "shortDescription": "Template should be a static expression",
          "fullDescription": "The logging message template should not vary between calls.",
          "defaultLevel": "note",
          "helpUri": "https://learn.microsoft.com/dotnet/fundamentals/code-analysis/quality-rules/ca2254",
          "properties": {
            "category": "Usage",
            "isEnabledByDefault": true,
            "typeName": "LoggerMessageDefineAnalyzer",
            "languages": [
              "C#",
              "Visual Basic"
            ],
            "tags": [
              "Telemetry",
              "EnabledRuleInAggressiveMode"
            ]
          }
        },
        "CA2255": {
          "id": "CA2255",
          "shortDescription": "The 'ModuleInitializer' attribute should not be used in libraries",
          "fullDescription": "Module initializers are intended to be used by application code to ensure an application's components are initialized before the application code begins executing. If library code declares a method with the 'ModuleInitializerAttribute', it can interfere with application initialization and also lead to limitations in that application's trimming abilities. Instead of using methods marked with 'ModuleInitializerAttribute', the library should expose methods that can be used to initialize any components within the library and allow the application to invoke the method during application initialization.",
          "defaultLevel": "warning",
          "helpUri": "https://learn.microsoft.com/dotnet/fundamentals/code-analysis/quality-rules/ca2255",
          "properties": {
            "category": "Usage",
            "isEnabledByDefault": true,
            "typeName": "ModuleInitializerAttributeShouldNotBeUsedInLibraries",
            "languages": [
              "C#"
            ],
            "tags": [
              "Telemetry",
              "EnabledRuleInAggressiveMode"
            ]
          }
        },
        "CA2256": {
          "id": "CA2256",
          "shortDescription": "All members declared in parent interfaces must have an implementation in a DynamicInterfaceCastableImplementation-attributed interface",
          "fullDescription": "Types attributed with 'DynamicInterfaceCastableImplementationAttribute' act as an interface implementation for a type that implements the 'IDynamicInterfaceCastable' type. As a result, it must provide an implementation of all of the members defined in the inherited interfaces, because the type that implements 'IDynamicInterfaceCastable' will not provide them otherwise.",
          "defaultLevel": "warning",
          "helpUri": "https://learn.microsoft.com/dotnet/fundamentals/code-analysis/quality-rules/ca2256",
          "properties": {
            "category": "Usage",
            "isEnabledByDefault": true,
            "typeName": "DynamicInterfaceCastableImplementationAnalyzer",
            "languages": [
              "C#",
              "Visual Basic"
            ],
            "tags": [
              "Telemetry",
              "EnabledRuleInAggressiveMode"
            ]
          }
        },
        "CA2257": {
          "id": "CA2257",
          "shortDescription": "Members defined on an interface with the 'DynamicInterfaceCastableImplementationAttribute' should be 'static'",
          "fullDescription": "Since a type that implements 'IDynamicInterfaceCastable' may not implement a dynamic interface in metadata, calls to an instance interface member that is not an explicit implementation defined on this type are likely to fail at runtime. Mark new interface members 'static' to avoid runtime errors.",
          "defaultLevel": "warning",
          "helpUri": "https://learn.microsoft.com/dotnet/fundamentals/code-analysis/quality-rules/ca2257",
          "properties": {
            "category": "Usage",
            "isEnabledByDefault": true,
            "typeName": "DynamicInterfaceCastableImplementationAnalyzer",
            "languages": [
              "C#",
              "Visual Basic"
            ],
            "tags": [
              "Telemetry",
              "EnabledRuleInAggressiveMode"
            ]
          }
        },
        "CA2258": {
          "id": "CA2258",
          "shortDescription": "Providing a 'DynamicInterfaceCastableImplementation' interface in Visual Basic is unsupported",
          "fullDescription": "Providing a functional 'DynamicInterfaceCastableImplementationAttribute'-attributed interface requires the Default Interface Members feature, which is unsupported in Visual Basic.",
          "defaultLevel": "warning",
          "helpUri": "https://learn.microsoft.com/dotnet/fundamentals/code-analysis/quality-rules/ca2258",
          "properties": {
            "category": "Usage",
            "isEnabledByDefault": true,
            "typeName": "DynamicInterfaceCastableImplementationAnalyzer",
            "languages": [
              "C#",
              "Visual Basic"
            ],
            "tags": [
              "Telemetry",
              "EnabledRuleInAggressiveMode"
            ]
          }
        },
        "CA2259": {
          "id": "CA2259",
          "shortDescription": "'ThreadStatic' only affects static fields",
          "fullDescription": "'ThreadStatic' only affects static fields. When applied to instance fields, it has no impact on behavior.",
          "defaultLevel": "warning",
          "helpUri": "https://learn.microsoft.com/dotnet/fundamentals/code-analysis/quality-rules/ca2259",
          "properties": {
            "category": "Usage",
            "isEnabledByDefault": true,
            "typeName": "UseThreadStaticCorrectly",
            "languages": [
              "C#",
              "Visual Basic"
            ],
            "tags": [
              "Telemetry",
              "EnabledRuleInAggressiveMode"
            ]
          }
        },
        "CA2261": {
          "id": "CA2261",
          "shortDescription": "Do not use ConfigureAwaitOptions.SuppressThrowing with Task<TResult>",
          "fullDescription": "The ConfigureAwaitOptions.SuppressThrowing is only supported with the non-generic Task, not a Task<TResult>.  To use it with a Task<TResult>, first cast to the base Task.",
          "defaultLevel": "warning",
          "helpUri": "https://learn.microsoft.com/dotnet/fundamentals/code-analysis/quality-rules/ca2261",
          "properties": {
            "category": "Usage",
            "isEnabledByDefault": true,
            "typeName": "DoNotUseConfigureAwaitWithSuppressThrowing",
            "languages": [
              "C#",
              "Visual Basic"
            ],
            "tags": [
              "Telemetry",
              "EnabledRuleInAggressiveMode"
            ]
          }
        },
        "CA2300": {
          "id": "CA2300",
          "shortDescription": "Do not use insecure deserializer BinaryFormatter",
          "fullDescription": "The method '{0}' is insecure when deserializing untrusted data.  If you need to instead detect BinaryFormatter deserialization without a SerializationBinder set, then disable rule CA2300, and enable rules CA2301 and CA2302.",
          "defaultLevel": "warning",
          "helpUri": "https://learn.microsoft.com/dotnet/fundamentals/code-analysis/quality-rules/ca2300",
          "properties": {
            "category": "Security",
            "isEnabledByDefault": false,
            "typeName": "DoNotUseInsecureDeserializerBinaryFormatterMethods",
            "languages": [
              "C#",
              "Visual Basic"
            ],
            "tags": [
              "Telemetry",
              "EnabledRuleInAggressiveMode"
            ]
          }
        },
        "CA2301": {
          "id": "CA2301",
          "shortDescription": "Do not call BinaryFormatter.Deserialize without first setting BinaryFormatter.Binder",
          "fullDescription": "The method '{0}' is insecure when deserializing untrusted data without a SerializationBinder to restrict the type of objects in the deserialized object graph.",
          "defaultLevel": "warning",
          "helpUri": "https://learn.microsoft.com/dotnet/fundamentals/code-analysis/quality-rules/ca2301",
          "properties": {
            "category": "Security",
            "isEnabledByDefault": false,
            "typeName": "DoNotUseInsecureDeserializerBinaryFormatterWithoutBinder",
            "languages": [
              "C#",
              "Visual Basic"
            ],
            "tags": [
              "Dataflow",
              "Telemetry",
              "EnabledRuleInAggressiveMode",
              "CompilationEnd"
            ]
          }
        },
        "CA2302": {
          "id": "CA2302",
          "shortDescription": "Ensure BinaryFormatter.Binder is set before calling BinaryFormatter.Deserialize",
          "fullDescription": "The method '{0}' is insecure when deserializing untrusted data without a SerializationBinder to restrict the type of objects in the deserialized object graph.",
          "defaultLevel": "warning",
          "helpUri": "https://learn.microsoft.com/dotnet/fundamentals/code-analysis/quality-rules/ca2302",
          "properties": {
            "category": "Security",
            "isEnabledByDefault": false,
            "typeName": "DoNotUseInsecureDeserializerBinaryFormatterWithoutBinder",
            "languages": [
              "C#",
              "Visual Basic"
            ],
            "tags": [
              "Dataflow",
              "Telemetry",
              "EnabledRuleInAggressiveMode",
              "CompilationEnd"
            ]
          }
        },
        "CA2305": {
          "id": "CA2305",
          "shortDescription": "Do not use insecure deserializer LosFormatter",
          "fullDescription": "The method '{0}' is insecure when deserializing untrusted data.",
          "defaultLevel": "warning",
          "helpUri": "https://learn.microsoft.com/dotnet/fundamentals/code-analysis/quality-rules/ca2305",
          "properties": {
            "category": "Security",
            "isEnabledByDefault": false,
            "typeName": "DoNotUseInsecureDeserializerLosFormatter",
            "languages": [
              "C#",
              "Visual Basic"
            ],
            "tags": [
              "Telemetry",
              "EnabledRuleInAggressiveMode"
            ]
          }
        },
        "CA2310": {
          "id": "CA2310",
          "shortDescription": "Do not use insecure deserializer NetDataContractSerializer",
          "fullDescription": "The method '{0}' is insecure when deserializing untrusted data.  If you need to instead detect NetDataContractSerializer deserialization without a SerializationBinder set, then disable rule CA2310, and enable rules CA2311 and CA2312.",
          "defaultLevel": "warning",
          "helpUri": "https://learn.microsoft.com/dotnet/fundamentals/code-analysis/quality-rules/ca2310",
          "properties": {
            "category": "Security",
            "isEnabledByDefault": false,
            "typeName": "DoNotUseInsecureDeserializerNetDataContractSerializerMethods",
            "languages": [
              "C#",
              "Visual Basic"
            ],
            "tags": [
              "Telemetry",
              "EnabledRuleInAggressiveMode"
            ]
          }
        },
        "CA2311": {
          "id": "CA2311",
          "shortDescription": "Do not deserialize without first setting NetDataContractSerializer.Binder",
          "fullDescription": "The method '{0}' is insecure when deserializing untrusted data without a SerializationBinder to restrict the type of objects in the deserialized object graph.",
          "defaultLevel": "warning",
          "helpUri": "https://learn.microsoft.com/dotnet/fundamentals/code-analysis/quality-rules/ca2311",
          "properties": {
            "category": "Security",
            "isEnabledByDefault": false,
            "typeName": "DoNotUseInsecureDeserializerNetDataContractSerializerWithoutBinder",
            "languages": [
              "C#",
              "Visual Basic"
            ],
            "tags": [
              "Dataflow",
              "Telemetry",
              "EnabledRuleInAggressiveMode",
              "CompilationEnd"
            ]
          }
        },
        "CA2312": {
          "id": "CA2312",
          "shortDescription": "Ensure NetDataContractSerializer.Binder is set before deserializing",
          "fullDescription": "The method '{0}' is insecure when deserializing untrusted data without a SerializationBinder to restrict the type of objects in the deserialized object graph.",
          "defaultLevel": "warning",
          "helpUri": "https://learn.microsoft.com/dotnet/fundamentals/code-analysis/quality-rules/ca2312",
          "properties": {
            "category": "Security",
            "isEnabledByDefault": false,
            "typeName": "DoNotUseInsecureDeserializerNetDataContractSerializerWithoutBinder",
            "languages": [
              "C#",
              "Visual Basic"
            ],
            "tags": [
              "Dataflow",
              "Telemetry",
              "EnabledRuleInAggressiveMode",
              "CompilationEnd"
            ]
          }
        },
        "CA2315": {
          "id": "CA2315",
          "shortDescription": "Do not use insecure deserializer ObjectStateFormatter",
          "fullDescription": "The method '{0}' is insecure when deserializing untrusted data.",
          "defaultLevel": "warning",
          "helpUri": "https://learn.microsoft.com/dotnet/fundamentals/code-analysis/quality-rules/ca2315",
          "properties": {
            "category": "Security",
            "isEnabledByDefault": false,
            "typeName": "DoNotUseInsecureDeserializerObjectStateFormatter",
            "languages": [
              "C#",
              "Visual Basic"
            ],
            "tags": [
              "Telemetry",
              "EnabledRuleInAggressiveMode"
            ]
          }
        },
        "CA2321": {
          "id": "CA2321",
          "shortDescription": "Do not deserialize with JavaScriptSerializer using a SimpleTypeResolver",
          "fullDescription": "The method '{0}' is insecure when deserializing untrusted data with a JavaScriptSerializer initialized with a SimpleTypeResolver. Initialize JavaScriptSerializer without a JavaScriptTypeResolver specified, or initialize with a JavaScriptTypeResolver that limits the types of objects in the deserialized object graph.",
          "defaultLevel": "warning",
          "helpUri": "https://learn.microsoft.com/dotnet/fundamentals/code-analysis/quality-rules/ca2321",
          "properties": {
            "category": "Security",
            "isEnabledByDefault": false,
            "typeName": "DoNotUseInsecureDeserializerJavaScriptSerializerWithSimpleTypeResolver",
            "languages": [
              "C#",
              "Visual Basic"
            ],
            "tags": [
              "Dataflow",
              "Telemetry",
              "EnabledRuleInAggressiveMode",
              "CompilationEnd"
            ]
          }
        },
        "CA2322": {
          "id": "CA2322",
          "shortDescription": "Ensure JavaScriptSerializer is not initialized with SimpleTypeResolver before deserializing",
          "fullDescription": "The method '{0}' is insecure when deserializing untrusted data with a JavaScriptSerializer initialized with a SimpleTypeResolver. Ensure that the JavaScriptSerializer is initialized without a JavaScriptTypeResolver specified, or initialized with a JavaScriptTypeResolver that limits the types of objects in the deserialized object graph.",
          "defaultLevel": "warning",
          "helpUri": "https://learn.microsoft.com/dotnet/fundamentals/code-analysis/quality-rules/ca2322",
          "properties": {
            "category": "Security",
            "isEnabledByDefault": false,
            "typeName": "DoNotUseInsecureDeserializerJavaScriptSerializerWithSimpleTypeResolver",
            "languages": [
              "C#",
              "Visual Basic"
            ],
            "tags": [
              "Dataflow",
              "Telemetry",
              "EnabledRuleInAggressiveMode",
              "CompilationEnd"
            ]
          }
        },
        "CA2326": {
          "id": "CA2326",
          "shortDescription": "Do not use TypeNameHandling values other than None",
          "fullDescription": "Deserializing JSON when using a TypeNameHandling value other than None can be insecure.  If you need to instead detect Json.NET deserialization when a SerializationBinder isn't specified, then disable rule CA2326, and enable rules CA2327, CA2328, CA2329, and CA2330.",
          "defaultLevel": "warning",
          "helpUri": "https://learn.microsoft.com/dotnet/fundamentals/code-analysis/quality-rules/ca2326",
          "properties": {
            "category": "Security",
            "isEnabledByDefault": false,
            "typeName": "JsonNetTypeNameHandling",
            "languages": [
              "C#",
              "Visual Basic"
            ],
            "tags": [
              "Telemetry",
              "EnabledRuleInAggressiveMode"
            ]
          }
        },
        "CA2327": {
          "id": "CA2327",
          "shortDescription": "Do not use insecure JsonSerializerSettings",
          "fullDescription": "When deserializing untrusted input, allowing arbitrary types to be deserialized is insecure.  When using JsonSerializerSettings, use TypeNameHandling.None, or for values other than None, restrict deserialized types with a SerializationBinder.",
          "defaultLevel": "warning",
          "helpUri": "https://learn.microsoft.com/dotnet/fundamentals/code-analysis/quality-rules/ca2327",
          "properties": {
            "category": "Security",
            "isEnabledByDefault": false,
            "typeName": "DoNotUseInsecureSettingsForJsonNet",
            "languages": [
              "C#",
              "Visual Basic"
            ],
            "tags": [
              "Dataflow",
              "Telemetry",
              "EnabledRuleInAggressiveMode",
              "CompilationEnd"
            ]
          }
        },
        "CA2328": {
          "id": "CA2328",
          "shortDescription": "Ensure that JsonSerializerSettings are secure",
          "fullDescription": "When deserializing untrusted input, allowing arbitrary types to be deserialized is insecure.  When using JsonSerializerSettings, ensure TypeNameHandling.None is specified, or for values other than None, ensure a SerializationBinder is specified to restrict deserialized types.",
          "defaultLevel": "warning",
          "helpUri": "https://learn.microsoft.com/dotnet/fundamentals/code-analysis/quality-rules/ca2328",
          "properties": {
            "category": "Security",
            "isEnabledByDefault": false,
            "typeName": "DoNotUseInsecureSettingsForJsonNet",
            "languages": [
              "C#",
              "Visual Basic"
            ],
            "tags": [
              "Dataflow",
              "Telemetry",
              "EnabledRuleInAggressiveMode",
              "CompilationEnd"
            ]
          }
        },
        "CA2329": {
          "id": "CA2329",
          "shortDescription": "Do not deserialize with JsonSerializer using an insecure configuration",
          "fullDescription": "When deserializing untrusted input, allowing arbitrary types to be deserialized is insecure. When using deserializing JsonSerializer, use TypeNameHandling.None, or for values other than None, restrict deserialized types with a SerializationBinder.",
          "defaultLevel": "warning",
          "helpUri": "https://learn.microsoft.com/dotnet/fundamentals/code-analysis/quality-rules/ca2329",
          "properties": {
            "category": "Security",
            "isEnabledByDefault": false,
            "typeName": "DoNotUseInsecureDeserializerJsonNetWithoutBinder",
            "languages": [
              "C#",
              "Visual Basic"
            ],
            "tags": [
              "Dataflow",
              "Telemetry",
              "EnabledRuleInAggressiveMode",
              "CompilationEnd"
            ]
          }
        },
        "CA2330": {
          "id": "CA2330",
          "shortDescription": "Ensure that JsonSerializer has a secure configuration when deserializing",
          "fullDescription": "When deserializing untrusted input, allowing arbitrary types to be deserialized is insecure. When using deserializing JsonSerializer, use TypeNameHandling.None, or for values other than None, restrict deserialized types with a SerializationBinder.",
          "defaultLevel": "warning",
          "helpUri": "https://learn.microsoft.com/dotnet/fundamentals/code-analysis/quality-rules/ca2330",
          "properties": {
            "category": "Security",
            "isEnabledByDefault": false,
            "typeName": "DoNotUseInsecureDeserializerJsonNetWithoutBinder",
            "languages": [
              "C#",
              "Visual Basic"
            ],
            "tags": [
              "Dataflow",
              "Telemetry",
              "EnabledRuleInAggressiveMode",
              "CompilationEnd"
            ]
          }
        },
        "CA2350": {
          "id": "CA2350",
          "shortDescription": "Do not use DataTable.ReadXml() with untrusted data",
          "fullDescription": "The method '{0}' is insecure when deserializing untrusted data",
          "defaultLevel": "warning",
          "helpUri": "https://learn.microsoft.com/dotnet/fundamentals/code-analysis/quality-rules/ca2350",
          "properties": {
            "category": "Security",
            "isEnabledByDefault": false,
            "typeName": "DoNotUseDataTableReadXml",
            "languages": [
              "C#",
              "Visual Basic"
            ],
            "tags": [
              "Telemetry",
              "EnabledRuleInAggressiveMode"
            ]
          }
        },
        "CA2351": {
          "id": "CA2351",
          "shortDescription": "Do not use DataSet.ReadXml() with untrusted data",
          "fullDescription": "The method '{0}' is insecure when deserializing untrusted data",
          "defaultLevel": "warning",
          "helpUri": "https://learn.microsoft.com/dotnet/fundamentals/code-analysis/quality-rules/ca2351",
          "properties": {
            "category": "Security",
            "isEnabledByDefault": false,
            "typeName": "DoNotUseDataSetReadXml",
            "languages": [
              "C#",
              "Visual Basic"
            ],
            "tags": [
              "Telemetry",
              "EnabledRuleInAggressiveMode"
            ]
          }
        },
        "CA2361": {
          "id": "CA2361",
          "shortDescription": "Ensure auto-generated class containing DataSet.ReadXml() is not used with untrusted data",
          "fullDescription": "The method '{0}' is insecure when deserializing untrusted data. Make sure that auto-generated class containing the '{0}' call is not deserialized with untrusted data.",
          "defaultLevel": "warning",
          "helpUri": "https://learn.microsoft.com/dotnet/fundamentals/code-analysis/quality-rules/ca2361",
          "properties": {
            "category": "Security",
            "isEnabledByDefault": false,
            "typeName": "DoNotUseDataSetReadXml",
            "languages": [
              "C#",
              "Visual Basic"
            ],
            "tags": [
              "Telemetry",
              "EnabledRuleInAggressiveMode"
            ]
          }
        },
        "CA3001": {
          "id": "CA3001",
          "shortDescription": "Review code for SQL injection vulnerabilities",
          "fullDescription": "Potential SQL injection vulnerability was found where '{0}' in method '{1}' may be tainted by user-controlled data from '{2}' in method '{3}'.",
          "defaultLevel": "warning",
          "helpUri": "https://learn.microsoft.com/dotnet/fundamentals/code-analysis/quality-rules/ca3001",
          "properties": {
            "category": "Security",
            "isEnabledByDefault": false,
            "typeName": "ReviewCodeForSqlInjectionVulnerabilities",
            "languages": [
              "C#",
              "Visual Basic"
            ],
            "tags": [
              "Dataflow",
              "Telemetry",
              "EnabledRuleInAggressiveMode"
            ]
          }
        },
        "CA3002": {
          "id": "CA3002",
          "shortDescription": "Review code for XSS vulnerabilities",
          "fullDescription": "Potential cross-site scripting (XSS) vulnerability was found where '{0}' in method '{1}' may be tainted by user-controlled data from '{2}' in method '{3}'.",
          "defaultLevel": "warning",
          "helpUri": "https://learn.microsoft.com/dotnet/fundamentals/code-analysis/quality-rules/ca3002",
          "properties": {
            "category": "Security",
            "isEnabledByDefault": false,
            "typeName": "ReviewCodeForXssVulnerabilities",
            "languages": [
              "C#",
              "Visual Basic"
            ],
            "tags": [
              "Dataflow",
              "Telemetry",
              "EnabledRuleInAggressiveMode"
            ]
          }
        },
        "CA3003": {
          "id": "CA3003",
          "shortDescription": "Review code for file path injection vulnerabilities",
          "fullDescription": "Potential file path injection vulnerability was found where '{0}' in method '{1}' may be tainted by user-controlled data from '{2}' in method '{3}'.",
          "defaultLevel": "warning",
          "helpUri": "https://learn.microsoft.com/dotnet/fundamentals/code-analysis/quality-rules/ca3003",
          "properties": {
            "category": "Security",
            "isEnabledByDefault": false,
            "typeName": "ReviewCodeForFilePathInjectionVulnerabilities",
            "languages": [
              "C#",
              "Visual Basic"
            ],
            "tags": [
              "Dataflow",
              "Telemetry",
              "EnabledRuleInAggressiveMode"
            ]
          }
        },
        "CA3004": {
          "id": "CA3004",
          "shortDescription": "Review code for information disclosure vulnerabilities",
          "fullDescription": "Potential information disclosure vulnerability was found where '{0}' in method '{1}' may contain unintended information from '{2}' in method '{3}'.",
          "defaultLevel": "warning",
          "helpUri": "https://learn.microsoft.com/dotnet/fundamentals/code-analysis/quality-rules/ca3004",
          "properties": {
            "category": "Security",
            "isEnabledByDefault": false,
            "typeName": "ReviewCodeForInformationDisclosureVulnerabilities",
            "languages": [
              "C#",
              "Visual Basic"
            ],
            "tags": [
              "Dataflow",
              "Telemetry",
              "EnabledRuleInAggressiveMode"
            ]
          }
        },
        "CA3005": {
          "id": "CA3005",
          "shortDescription": "Review code for LDAP injection vulnerabilities",
          "fullDescription": "Potential LDAP injection vulnerability was found where '{0}' in method '{1}' may be tainted by user-controlled data from '{2}' in method '{3}'.",
          "defaultLevel": "warning",
          "helpUri": "https://learn.microsoft.com/dotnet/fundamentals/code-analysis/quality-rules/ca3005",
          "properties": {
            "category": "Security",
            "isEnabledByDefault": false,
            "typeName": "ReviewCodeForLdapInjectionVulnerabilities",
            "languages": [
              "C#",
              "Visual Basic"
            ],
            "tags": [
              "Dataflow",
              "Telemetry",
              "EnabledRuleInAggressiveMode"
            ]
          }
        },
        "CA3006": {
          "id": "CA3006",
          "shortDescription": "Review code for process command injection vulnerabilities",
          "fullDescription": "Potential process command injection vulnerability was found where '{0}' in method '{1}' may be tainted by user-controlled data from '{2}' in method '{3}'.",
          "defaultLevel": "warning",
          "helpUri": "https://learn.microsoft.com/dotnet/fundamentals/code-analysis/quality-rules/ca3006",
          "properties": {
            "category": "Security",
            "isEnabledByDefault": false,
            "typeName": "ReviewCodeForCommandExecutionVulnerabilities",
            "languages": [
              "C#",
              "Visual Basic"
            ],
            "tags": [
              "Dataflow",
              "Telemetry",
              "EnabledRuleInAggressiveMode"
            ]
          }
        },
        "CA3007": {
          "id": "CA3007",
          "shortDescription": "Review code for open redirect vulnerabilities",
          "fullDescription": "Potential open redirect vulnerability was found where '{0}' in method '{1}' may be tainted by user-controlled data from '{2}' in method '{3}'.",
          "defaultLevel": "warning",
          "helpUri": "https://learn.microsoft.com/dotnet/fundamentals/code-analysis/quality-rules/ca3007",
          "properties": {
            "category": "Security",
            "isEnabledByDefault": false,
            "typeName": "ReviewCodeForOpenRedirectVulnerabilities",
            "languages": [
              "C#",
              "Visual Basic"
            ],
            "tags": [
              "Dataflow",
              "Telemetry",
              "EnabledRuleInAggressiveMode"
            ]
          }
        },
        "CA3008": {
          "id": "CA3008",
          "shortDescription": "Review code for XPath injection vulnerabilities",
          "fullDescription": "Potential XPath injection vulnerability was found where '{0}' in method '{1}' may be tainted by user-controlled data from '{2}' in method '{3}'.",
          "defaultLevel": "warning",
          "helpUri": "https://learn.microsoft.com/dotnet/fundamentals/code-analysis/quality-rules/ca3008",
          "properties": {
            "category": "Security",
            "isEnabledByDefault": false,
            "typeName": "ReviewCodeForXPathInjectionVulnerabilities",
            "languages": [
              "C#",
              "Visual Basic"
            ],
            "tags": [
              "Dataflow",
              "Telemetry",
              "EnabledRuleInAggressiveMode"
            ]
          }
        },
        "CA3009": {
          "id": "CA3009",
          "shortDescription": "Review code for XML injection vulnerabilities",
          "fullDescription": "Potential XML injection vulnerability was found where '{0}' in method '{1}' may be tainted by user-controlled data from '{2}' in method '{3}'.",
          "defaultLevel": "warning",
          "helpUri": "https://learn.microsoft.com/dotnet/fundamentals/code-analysis/quality-rules/ca3009",
          "properties": {
            "category": "Security",
            "isEnabledByDefault": false,
            "typeName": "ReviewCodeForXmlInjectionVulnerabilities",
            "languages": [
              "C#",
              "Visual Basic"
            ],
            "tags": [
              "Dataflow",
              "Telemetry",
              "EnabledRuleInAggressiveMode"
            ]
          }
        },
        "CA3010": {
          "id": "CA3010",
          "shortDescription": "Review code for XAML injection vulnerabilities",
          "fullDescription": "Potential XAML injection vulnerability was found where '{0}' in method '{1}' may be tainted by user-controlled data from '{2}' in method '{3}'.",
          "defaultLevel": "warning",
          "helpUri": "https://learn.microsoft.com/dotnet/fundamentals/code-analysis/quality-rules/ca3010",
          "properties": {
            "category": "Security",
            "isEnabledByDefault": false,
            "typeName": "ReviewCodeForXamlInjectionVulnerabilities",
            "languages": [
              "C#",
              "Visual Basic"
            ],
            "tags": [
              "Dataflow",
              "Telemetry",
              "EnabledRuleInAggressiveMode"
            ]
          }
        },
        "CA3011": {
          "id": "CA3011",
          "shortDescription": "Review code for DLL injection vulnerabilities",
          "fullDescription": "Potential DLL injection vulnerability was found where '{0}' in method '{1}' may be tainted by user-controlled data from '{2}' in method '{3}'.",
          "defaultLevel": "warning",
          "helpUri": "https://learn.microsoft.com/dotnet/fundamentals/code-analysis/quality-rules/ca3011",
          "properties": {
            "category": "Security",
            "isEnabledByDefault": false,
            "typeName": "ReviewCodeForDllInjectionVulnerabilities",
            "languages": [
              "C#",
              "Visual Basic"
            ],
            "tags": [
              "Dataflow",
              "Telemetry",
              "EnabledRuleInAggressiveMode"
            ]
          }
        },
        "CA3012": {
          "id": "CA3012",
          "shortDescription": "Review code for regex injection vulnerabilities",
          "fullDescription": "Potential regex injection vulnerability was found where '{0}' in method '{1}' may be tainted by user-controlled data from '{2}' in method '{3}'.",
          "defaultLevel": "warning",
          "helpUri": "https://learn.microsoft.com/dotnet/fundamentals/code-analysis/quality-rules/ca3012",
          "properties": {
            "category": "Security",
            "isEnabledByDefault": false,
            "typeName": "ReviewCodeForRegexInjectionVulnerabilities",
            "languages": [
              "C#",
              "Visual Basic"
            ],
            "tags": [
              "Dataflow",
              "Telemetry",
              "EnabledRuleInAggressiveMode"
            ]
          }
        },
        "CA3061": {
          "id": "CA3061",
          "shortDescription": "Do Not Add Schema By URL",
          "fullDescription": "This overload of XmlSchemaCollection.Add method internally enables DTD processing on the XML reader instance used, and uses UrlResolver for resolving external XML entities. The outcome is information disclosure. Content from file system or network shares for the machine processing the XML can be exposed to attacker. In addition, an attacker can use this as a DoS vector.",
          "defaultLevel": "hidden",
          "helpUri": "https://learn.microsoft.com/dotnet/fundamentals/code-analysis/quality-rules/ca3061",
          "properties": {
            "category": "Security",
            "isEnabledByDefault": true,
            "typeName": "DoNotAddSchemaByURL",
            "languages": [
              "C#",
              "Visual Basic"
            ],
            "tags": [
              "Telemetry",
              "EnabledRuleInAggressiveMode"
            ]
          }
        },
        "CA3075": {
          "id": "CA3075",
          "shortDescription": "Insecure DTD processing in XML",
          "fullDescription": "Using XmlTextReader.Load(), creating an insecure XmlReaderSettings instance when invoking XmlReader.Create(), setting the InnerXml property of the XmlDocument and enabling DTD processing using XmlUrlResolver insecurely can lead to information disclosure. Replace it with a call to the Load() method overload that takes an XmlReader instance, use XmlReader.Create() to accept XmlReaderSettings arguments or consider explicitly setting secure values. The DataViewSettingCollectionString property of DataViewManager should always be assigned from a trusted source, the DtdProcessing property should be set to false, and the XmlResolver property should be changed to XmlSecureResolver or null.",
          "defaultLevel": "hidden",
          "helpUri": "https://learn.microsoft.com/dotnet/fundamentals/code-analysis/quality-rules/ca3075",
          "properties": {
            "category": "Security",
            "isEnabledByDefault": true,
            "typeName": "DoNotUseInsecureDtdProcessingAnalyzer",
            "languages": [
              "C#",
              "Visual Basic"
            ],
            "tags": [
              "Telemetry",
              "EnabledRuleInAggressiveMode"
            ]
          }
        },
        "CA3076": {
          "id": "CA3076",
          "shortDescription": "Insecure XSLT script processing",
          "fullDescription": "Providing an insecure XsltSettings instance and an insecure XmlResolver instance to XslCompiledTransform.Load method is potentially unsafe as it allows processing script within XSL, which on an untrusted XSL input may lead to malicious code execution. Either replace the insecure XsltSettings argument with XsltSettings.Default or an instance that has disabled document function and script execution, or replace the XmlResolver argument with null or an XmlSecureResolver instance. This message may be suppressed if the input is known to be from a trusted source and external resource resolution from locations that are not known in advance must be supported.",
          "defaultLevel": "hidden",
          "helpUri": "https://learn.microsoft.com/dotnet/fundamentals/code-analysis/quality-rules/ca3076",
          "properties": {
            "category": "Security",
            "isEnabledByDefault": true,
            "typeName": "DoNotUseInsecureXSLTScriptExecutionAnalyzer",
            "languages": [
              "C#",
              "Visual Basic"
            ],
            "tags": [
              "Telemetry",
              "EnabledRuleInAggressiveMode"
            ]
          }
        },
        "CA3077": {
          "id": "CA3077",
          "shortDescription": "Insecure Processing in API Design, XmlDocument and XmlTextReader",
          "fullDescription": "Enabling DTD processing on all instances derived from XmlTextReader or  XmlDocument and using XmlUrlResolver for resolving external XML entities may lead to information disclosure. Ensure to set the XmlResolver property to null, create an instance of XmlSecureResolver when processing untrusted input, or use XmlReader.Create method with a secure XmlReaderSettings argument. Unless you need to enable it, ensure the DtdProcessing property is set to false.",
          "defaultLevel": "hidden",
          "helpUri": "https://learn.microsoft.com/dotnet/fundamentals/code-analysis/quality-rules/ca3077",
          "properties": {
            "category": "Security",
            "isEnabledByDefault": true,
            "typeName": "DoNotUseInsecureDtdProcessingInApiDesignAnalyzer",
            "languages": [
              "C#",
              "Visual Basic"
            ],
            "tags": [
              "Telemetry",
              "EnabledRuleInAggressiveMode"
            ]
          }
        },
        "CA3147": {
          "id": "CA3147",
          "shortDescription": "Mark Verb Handlers With Validate Antiforgery Token",
          "fullDescription": "Missing ValidateAntiForgeryTokenAttribute on controller action {0}",
          "defaultLevel": "hidden",
          "helpUri": "https://learn.microsoft.com/dotnet/fundamentals/code-analysis/quality-rules/ca3147",
          "properties": {
            "category": "Security",
            "isEnabledByDefault": true,
            "typeName": "MarkVerbHandlersWithValidateAntiforgeryTokenAnalyzer",
            "languages": [
              "C#",
              "Visual Basic"
            ],
            "tags": [
              "Telemetry",
              "EnabledRuleInAggressiveMode"
            ]
          }
        },
        "CA5350": {
          "id": "CA5350",
          "shortDescription": "Do Not Use Weak Cryptographic Algorithms",
          "fullDescription": "Cryptographic algorithms degrade over time as attacks become for advances to attacker get access to more computation. Depending on the type and application of this cryptographic algorithm, further degradation of the cryptographic strength of it may allow attackers to read enciphered messages, tamper with enciphered  messages, forge digital signatures, tamper with hashed content, or otherwise compromise any cryptosystem based on this algorithm. Replace encryption uses with the AES algorithm (AES-256, AES-192 and AES-128 are acceptable) with a key length greater than or equal to 128 bits. Replace hashing uses with a hashing function in the SHA-2 family, such as SHA-2 512, SHA-2 384, or SHA-2 256.",
          "defaultLevel": "hidden",
          "helpUri": "https://learn.microsoft.com/dotnet/fundamentals/code-analysis/quality-rules/ca5350",
          "properties": {
            "category": "Security",
            "isEnabledByDefault": true,
            "typeName": "DoNotUseInsecureCryptographicAlgorithmsAnalyzer",
            "languages": [
              "C#",
              "Visual Basic"
            ],
            "tags": [
              "Telemetry",
              "EnabledRuleInAggressiveMode"
            ]
          }
        },
        "CA5351": {
          "id": "CA5351",
          "shortDescription": "Do Not Use Broken Cryptographic Algorithms",
          "fullDescription": "An attack making it computationally feasible to break this algorithm exists. This allows attackers to break the cryptographic guarantees it is designed to provide. Depending on the type and application of this cryptographic algorithm, this may allow attackers to read enciphered messages, tamper with enciphered  messages, forge digital signatures, tamper with hashed content, or otherwise compromise any cryptosystem based on this algorithm. Replace encryption uses with the AES algorithm (AES-256, AES-192 and AES-128 are acceptable) with a key length greater than or equal to 128 bits. Replace hashing uses with a hashing function in the SHA-2 family, such as SHA512, SHA384, or SHA256. Replace digital signature uses with RSA with a key length greater than or equal to 2048-bits, or ECDSA with a key length greater than or equal to 256 bits.",
          "defaultLevel": "hidden",
          "helpUri": "https://learn.microsoft.com/dotnet/fundamentals/code-analysis/quality-rules/ca5351",
          "properties": {
            "category": "Security",
            "isEnabledByDefault": true,
            "typeName": "DoNotUseInsecureCryptographicAlgorithmsAnalyzer",
            "languages": [
              "C#",
              "Visual Basic"
            ],
            "tags": [
              "Telemetry",
              "EnabledRuleInAggressiveMode"
            ]
          }
        },
        "CA5358": {
          "id": "CA5358",
          "shortDescription": "Review cipher mode usage with cryptography experts",
          "fullDescription": "These cipher modes might be vulnerable to attacks. Consider using recommended modes (CBC, CTS).",
          "defaultLevel": "warning",
          "helpUri": "https://learn.microsoft.com/dotnet/fundamentals/code-analysis/quality-rules/ca5358",
          "properties": {
            "category": "Security",
            "isEnabledByDefault": false,
            "typeName": "ApprovedCipherModeAnalyzer",
            "languages": [
              "C#",
              "Visual Basic"
            ],
            "tags": [
              "Telemetry",
              "EnabledRuleInAggressiveMode"
            ]
          }
        },
        "CA5359": {
          "id": "CA5359",
          "shortDescription": "Do Not Disable Certificate Validation",
          "fullDescription": "A certificate can help authenticate the identity of the server. Clients should validate the server certificate to ensure requests are sent to the intended server. If the ServerCertificateValidationCallback always returns 'true', any certificate will pass validation.",
          "defaultLevel": "hidden",
          "helpUri": "https://learn.microsoft.com/dotnet/fundamentals/code-analysis/quality-rules/ca5359",
          "properties": {
            "category": "Security",
            "isEnabledByDefault": true,
            "typeName": "DoNotDisableCertificateValidation",
            "languages": [
              "C#",
              "Visual Basic"
            ],
            "tags": [
              "Telemetry",
              "EnabledRuleInAggressiveMode"
            ]
          }
        },
        "CA5360": {
          "id": "CA5360",
          "shortDescription": "Do Not Call Dangerous Methods In Deserialization",
          "fullDescription": "Insecure Deserialization is a vulnerability which occurs when untrusted data is used to abuse the logic of an application, inflict a Denial-of-Service (DoS) attack, or even execute arbitrary code upon it being deserialized. It’s frequently possible for malicious users to abuse these deserialization features when the application is deserializing untrusted data which is under their control. Specifically, invoke dangerous methods in the process of deserialization. Successful insecure deserialization attacks could allow an attacker to carry out attacks such as DoS attacks, authentication bypasses, and remote code execution.",
          "defaultLevel": "hidden",
          "helpUri": "https://learn.microsoft.com/dotnet/fundamentals/code-analysis/quality-rules/ca5360",
          "properties": {
            "category": "Security",
            "isEnabledByDefault": true,
            "typeName": "DoNotCallDangerousMethodsInDeserialization",
            "languages": [
              "C#",
              "Visual Basic"
            ],
            "tags": [
              "Telemetry",
              "EnabledRuleInAggressiveMode",
              "CompilationEnd"
            ]
          }
        },
        "CA5361": {
          "id": "CA5361",
          "shortDescription": "Do Not Disable SChannel Use of Strong Crypto",
          "fullDescription": "Starting with the .NET Framework 4.6, the System.Net.ServicePointManager and System.Net.Security.SslStream classes are recommended to use new protocols. The old ones have protocol weaknesses and are not supported. Setting Switch.System.Net.DontEnableSchUseStrongCrypto with true will use the old weak crypto check and opt out of the protocol migration.",
          "defaultLevel": "warning",
          "helpUri": "https://learn.microsoft.com/dotnet/fundamentals/code-analysis/quality-rules/ca5361",
          "properties": {
            "category": "Security",
            "isEnabledByDefault": false,
            "typeName": "DoNotSetSwitch",
            "languages": [
              "C#",
              "Visual Basic"
            ],
            "tags": [
              "Dataflow",
              "Telemetry",
              "EnabledRuleInAggressiveMode"
            ]
          }
        },
        "CA5362": {
          "id": "CA5362",
          "shortDescription": "Potential reference cycle in deserialized object graph",
          "fullDescription": "Review code that processes untrusted deserialized data for handling of unexpected reference cycles. An unexpected reference cycle should not cause the code to enter an infinite loop. Otherwise, an unexpected reference cycle can allow an attacker to DOS or exhaust the memory of the process when deserializing untrusted data.",
          "defaultLevel": "warning",
          "helpUri": "https://learn.microsoft.com/dotnet/fundamentals/code-analysis/quality-rules/ca5362",
          "properties": {
            "category": "Security",
            "isEnabledByDefault": false,
            "typeName": "PotentialReferenceCycleInDeserializedObjectGraph",
            "languages": [
              "C#",
              "Visual Basic"
            ],
            "tags": [
              "Telemetry",
              "EnabledRuleInAggressiveMode",
              "CompilationEnd"
            ]
          }
        },
        "CA5363": {
          "id": "CA5363",
          "shortDescription": "Do Not Disable Request Validation",
          "fullDescription": "Request validation is a feature in ASP.NET that examines HTTP requests and determines whether they contain potentially dangerous content. This check adds protection from markup or code in the URL query string, cookies, or posted form values that might have been added for malicious purposes. So, it is generally desirable and should be left enabled for defense in depth.",
          "defaultLevel": "hidden",
          "helpUri": "https://learn.microsoft.com/dotnet/fundamentals/code-analysis/quality-rules/ca5363",
          "properties": {
            "category": "Security",
            "isEnabledByDefault": true,
            "typeName": "DoNotDisableRequestValidation",
            "languages": [
              "C#",
              "Visual Basic"
            ],
            "tags": [
              "Telemetry",
              "EnabledRuleInAggressiveMode"
            ]
          }
        },
        "CA5364": {
          "id": "CA5364",
          "shortDescription": "Do Not Use Deprecated Security Protocols",
          "fullDescription": "Using a deprecated security protocol rather than the system default is risky.",
          "defaultLevel": "hidden",
          "helpUri": "https://learn.microsoft.com/dotnet/fundamentals/code-analysis/quality-rules/ca5364",
          "properties": {
            "category": "Security",
            "isEnabledByDefault": true,
            "typeName": "DoNotUseDeprecatedSecurityProtocols",
            "languages": [
              "C#",
              "Visual Basic"
            ],
            "tags": [
              "Telemetry",
              "EnabledRuleInAggressiveMode"
            ]
          }
        },
        "CA5365": {
          "id": "CA5365",
          "shortDescription": "Do Not Disable HTTP Header Checking",
          "fullDescription": "HTTP header checking enables encoding of the carriage return and newline characters, \\r and \\n, that are found in response headers. This encoding can help to avoid injection attacks that exploit an application that echoes untrusted data contained by the header.",
          "defaultLevel": "hidden",
          "helpUri": "https://learn.microsoft.com/dotnet/fundamentals/code-analysis/quality-rules/ca5365",
          "properties": {
            "category": "Security",
            "isEnabledByDefault": true,
            "typeName": "DoNotDisableHTTPHeaderChecking",
            "languages": [
              "C#",
              "Visual Basic"
            ],
            "tags": [
              "Telemetry",
              "EnabledRuleInAggressiveMode"
            ]
          }
        },
        "CA5366": {
          "id": "CA5366",
          "shortDescription": "Use XmlReader for 'DataSet.ReadXml()'",
          "fullDescription": "Processing XML from untrusted data may load dangerous external references, which should be restricted by using an XmlReader with a secure resolver or with DTD processing disabled.",
          "defaultLevel": "hidden",
          "helpUri": "https://learn.microsoft.com/dotnet/fundamentals/code-analysis/quality-rules/ca5366",
          "properties": {
            "category": "Security",
            "isEnabledByDefault": true,
            "typeName": "UseXmlReaderForDataSetReadXml",
            "languages": [
              "C#",
              "Visual Basic"
            ],
            "tags": [
              "Telemetry",
              "EnabledRuleInAggressiveMode"
            ]
          }
        },
        "CA5367": {
          "id": "CA5367",
          "shortDescription": "Do Not Serialize Types With Pointer Fields",
          "fullDescription": "Pointers are not \"type safe\" in the sense that you cannot guarantee the correctness of the memory they point at. So, serializing types with pointer fields is dangerous, as it may allow an attacker to control the pointer.",
          "defaultLevel": "warning",
          "helpUri": "https://learn.microsoft.com/dotnet/fundamentals/code-analysis/quality-rules/ca5367",
          "properties": {
            "category": "Security",
            "isEnabledByDefault": false,
            "typeName": "DoNotSerializeTypeWithPointerFields",
            "languages": [
              "C#",
              "Visual Basic"
            ],
            "tags": [
              "Telemetry",
              "EnabledRuleInAggressiveMode",
              "CompilationEnd"
            ]
          }
        },
        "CA5368": {
          "id": "CA5368",
          "shortDescription": "Set ViewStateUserKey For Classes Derived From Page",
          "fullDescription": "Setting the ViewStateUserKey property can help you prevent attacks on your application by allowing you to assign an identifier to the view-state variable for individual users so that they cannot use the variable to generate an attack. Otherwise, there will be cross-site request forgery vulnerabilities.",
          "defaultLevel": "hidden",
          "helpUri": "https://learn.microsoft.com/dotnet/fundamentals/code-analysis/quality-rules/ca5368",
          "properties": {
            "category": "Security",
            "isEnabledByDefault": true,
            "typeName": "SetViewStateUserKey",
            "languages": [
              "C#",
              "Visual Basic"
            ],
            "tags": [
              "Telemetry",
              "EnabledRuleInAggressiveMode"
            ]
          }
        },
        "CA5369": {
          "id": "CA5369",
          "shortDescription": "Use XmlReader for 'XmlSerializer.Deserialize()'",
          "fullDescription": "Processing XML from untrusted data may load dangerous external references, which should be restricted by using an XmlReader with a secure resolver or with DTD processing disabled.",
          "defaultLevel": "hidden",
          "helpUri": "https://learn.microsoft.com/dotnet/fundamentals/code-analysis/quality-rules/ca5369",
          "properties": {
            "category": "Security",
            "isEnabledByDefault": true,
            "typeName": "UseXmlReaderForDeserialize",
            "languages": [
              "C#",
              "Visual Basic"
            ],
            "tags": [
              "Telemetry",
              "EnabledRuleInAggressiveMode"
            ]
          }
        },
        "CA5370": {
          "id": "CA5370",
          "shortDescription": "Use XmlReader for XmlValidatingReader constructor",
          "fullDescription": "Processing XML from untrusted data may load dangerous external references, which should be restricted by using an XmlReader with a secure resolver or with DTD processing disabled.",
          "defaultLevel": "hidden",
          "helpUri": "https://learn.microsoft.com/dotnet/fundamentals/code-analysis/quality-rules/ca5370",
          "properties": {
            "category": "Security",
            "isEnabledByDefault": true,
            "typeName": "UseXmlReaderForValidatingReader",
            "languages": [
              "C#",
              "Visual Basic"
            ],
            "tags": [
              "Telemetry",
              "EnabledRuleInAggressiveMode"
            ]
          }
        },
        "CA5371": {
          "id": "CA5371",
          "shortDescription": "Use XmlReader for 'XmlSchema.Read()'",
          "fullDescription": "Processing XML from untrusted data may load dangerous external references, which should be restricted by using an XmlReader with a secure resolver or with DTD processing disabled.",
          "defaultLevel": "hidden",
          "helpUri": "https://learn.microsoft.com/dotnet/fundamentals/code-analysis/quality-rules/ca5371",
          "properties": {
            "category": "Security",
            "isEnabledByDefault": true,
            "typeName": "UseXmlReaderForSchemaRead",
            "languages": [
              "C#",
              "Visual Basic"
            ],
            "tags": [
              "Telemetry",
              "EnabledRuleInAggressiveMode"
            ]
          }
        },
        "CA5372": {
          "id": "CA5372",
          "shortDescription": "Use XmlReader for XPathDocument constructor",
          "fullDescription": "Processing XML from untrusted data may load dangerous external references, which should be restricted by using an XmlReader with a secure resolver or with DTD processing disabled.",
          "defaultLevel": "hidden",
          "helpUri": "https://learn.microsoft.com/dotnet/fundamentals/code-analysis/quality-rules/ca5372",
          "properties": {
            "category": "Security",
            "isEnabledByDefault": true,
            "typeName": "UseXmlReaderForXPathDocument",
            "languages": [
              "C#",
              "Visual Basic"
            ],
            "tags": [
              "Telemetry",
              "EnabledRuleInAggressiveMode"
            ]
          }
        },
        "CA5373": {
          "id": "CA5373",
          "shortDescription": "Do not use obsolete key derivation function",
          "fullDescription": "Password-based key derivation should use PBKDF2 with SHA-2. Avoid using PasswordDeriveBytes since it generates a PBKDF1 key. Avoid using Rfc2898DeriveBytes.CryptDeriveKey since it doesn't use the iteration count or salt.",
          "defaultLevel": "hidden",
          "helpUri": "https://learn.microsoft.com/dotnet/fundamentals/code-analysis/quality-rules/ca5373",
          "properties": {
            "category": "Security",
            "isEnabledByDefault": true,
            "typeName": "DoNotUseObsoleteKDFAlgorithm",
            "languages": [
              "C#",
              "Visual Basic"
            ],
            "tags": [
              "Telemetry",
              "EnabledRuleInAggressiveMode"
            ]
          }
        },
        "CA5374": {
          "id": "CA5374",
          "shortDescription": "Do Not Use XslTransform",
          "fullDescription": "Do not use XslTransform. It does not restrict potentially dangerous external references.",
          "defaultLevel": "hidden",
          "helpUri": "https://learn.microsoft.com/dotnet/fundamentals/code-analysis/quality-rules/ca5374",
          "properties": {
            "category": "Security",
            "isEnabledByDefault": true,
            "typeName": "DoNotUseXslTransform",
            "languages": [
              "C#",
              "Visual Basic"
            ],
            "tags": [
              "Telemetry",
              "EnabledRuleInAggressiveMode"
            ]
          }
        },
        "CA5375": {
          "id": "CA5375",
          "shortDescription": "Do Not Use Account Shared Access Signature",
          "fullDescription": "Shared Access Signatures(SAS) are a vital part of the security model for any application using Azure Storage, they should provide limited and safe permissions to your storage account to clients that don't have the account key. All of the operations available via a service SAS are also available via an account SAS, that is, account SAS is too powerful. So it is recommended to use Service SAS to delegate access more carefully.",
          "defaultLevel": "warning",
          "helpUri": "https://learn.microsoft.com/dotnet/fundamentals/code-analysis/quality-rules/ca5375",
          "properties": {
            "category": "Security",
            "isEnabledByDefault": false,
            "typeName": "DoNotUseAccountSAS",
            "languages": [
              "C#",
              "Visual Basic"
            ],
            "tags": [
              "Telemetry",
              "EnabledRuleInAggressiveMode"
            ]
          }
        },
        "CA5376": {
          "id": "CA5376",
          "shortDescription": "Use SharedAccessProtocol HttpsOnly",
          "fullDescription": "HTTPS encrypts network traffic. Use HttpsOnly, rather than HttpOrHttps, to ensure network traffic is always encrypted to help prevent disclosure of sensitive data.",
          "defaultLevel": "warning",
          "helpUri": "https://learn.microsoft.com/dotnet/fundamentals/code-analysis/quality-rules/ca5376",
          "properties": {
            "category": "Security",
            "isEnabledByDefault": false,
            "typeName": "UseSharedAccessProtocolHttpsOnly",
            "languages": [
              "C#",
              "Visual Basic"
            ],
            "tags": [
              "Dataflow",
              "Telemetry",
              "EnabledRuleInAggressiveMode"
            ]
          }
        },
        "CA5377": {
          "id": "CA5377",
          "shortDescription": "Use Container Level Access Policy",
          "fullDescription": "No access policy identifier is specified, making tokens non-revocable.",
          "defaultLevel": "warning",
          "helpUri": "https://learn.microsoft.com/dotnet/fundamentals/code-analysis/quality-rules/ca5377",
          "properties": {
            "category": "Security",
            "isEnabledByDefault": false,
            "typeName": "UseContainerLevelAccessPolicy",
            "languages": [
              "C#",
              "Visual Basic"
            ],
            "tags": [
              "Dataflow",
              "Telemetry",
              "EnabledRuleInAggressiveMode"
            ]
          }
        },
        "CA5378": {
          "id": "CA5378",
          "shortDescription": "Do not disable ServicePointManagerSecurityProtocols",
          "fullDescription": "Do not set Switch.System.ServiceModel.DisableUsingServicePointManagerSecurityProtocols to true.  Setting this switch limits Windows Communication Framework (WCF) to using Transport Layer Security (TLS) 1.0, which is insecure and obsolete.",
          "defaultLevel": "warning",
          "helpUri": "https://learn.microsoft.com/dotnet/fundamentals/code-analysis/quality-rules/ca5378",
          "properties": {
            "category": "Security",
            "isEnabledByDefault": false,
            "typeName": "DoNotSetSwitch",
            "languages": [
              "C#",
              "Visual Basic"
            ],
            "tags": [
              "Dataflow",
              "Telemetry",
              "EnabledRuleInAggressiveMode"
            ]
          }
        },
        "CA5379": {
          "id": "CA5379",
          "shortDescription": "Ensure Key Derivation Function algorithm is sufficiently strong",
          "fullDescription": "Some implementations of the Rfc2898DeriveBytes class allow for a hash algorithm to be specified in a constructor parameter or overwritten in the HashAlgorithm property. If a hash algorithm is specified, then it should be SHA-256 or higher.",
          "defaultLevel": "hidden",
          "helpUri": "https://learn.microsoft.com/dotnet/fundamentals/code-analysis/quality-rules/ca5379",
          "properties": {
            "category": "Security",
            "isEnabledByDefault": true,
            "typeName": "DoNotUseWeakKDFAlgorithm",
            "languages": [
              "C#",
              "Visual Basic"
            ],
            "tags": [
              "Telemetry",
              "EnabledRuleInAggressiveMode"
            ]
          }
        },
        "CA5380": {
          "id": "CA5380",
          "shortDescription": "Do Not Add Certificates To Root Store",
          "fullDescription": "By default, the Trusted Root Certification Authorities certificate store is configured with a set of public CAs that has met the requirements of the Microsoft Root Certificate Program. Since all trusted root CAs can issue certificates for any domain, an attacker can pick a weak or coercible CA that you install by yourself to target for an attack - and a single vulnerable, malicious or coercible CA undermines the security of the entire system. To make matters worse, these attacks can go unnoticed quite easily.",
          "defaultLevel": "warning",
          "helpUri": "https://learn.microsoft.com/dotnet/fundamentals/code-analysis/quality-rules/ca5380",
          "properties": {
            "category": "Security",
            "isEnabledByDefault": false,
            "typeName": "DoNotInstallRootCert",
            "languages": [
              "C#",
              "Visual Basic"
            ],
            "tags": [
              "Dataflow",
              "Telemetry",
              "EnabledRuleInAggressiveMode",
              "CompilationEnd"
            ]
          }
        },
        "CA5381": {
          "id": "CA5381",
          "shortDescription": "Ensure Certificates Are Not Added To Root Store",
          "fullDescription": "By default, the Trusted Root Certification Authorities certificate store is configured with a set of public CAs that has met the requirements of the Microsoft Root Certificate Program. Since all trusted root CAs can issue certificates for any domain, an attacker can pick a weak or coercible CA that you install by yourself to target for an attack - and a single vulnerable, malicious or coercible CA undermines the security of the entire system. To make matters worse, these attacks can go unnoticed quite easily.",
          "defaultLevel": "warning",
          "helpUri": "https://learn.microsoft.com/dotnet/fundamentals/code-analysis/quality-rules/ca5381",
          "properties": {
            "category": "Security",
            "isEnabledByDefault": false,
            "typeName": "DoNotInstallRootCert",
            "languages": [
              "C#",
              "Visual Basic"
            ],
            "tags": [
              "Dataflow",
              "Telemetry",
              "EnabledRuleInAggressiveMode",
              "CompilationEnd"
            ]
          }
        },
        "CA5382": {
          "id": "CA5382",
          "shortDescription": "Use Secure Cookies In ASP.NET Core",
          "fullDescription": "Applications available over HTTPS must use secure cookies.",
          "defaultLevel": "warning",
          "helpUri": "https://learn.microsoft.com/dotnet/fundamentals/code-analysis/quality-rules/ca5382",
          "properties": {
            "category": "Security",
            "isEnabledByDefault": false,
            "typeName": "UseSecureCookiesASPNetCore",
            "languages": [
              "C#",
              "Visual Basic"
            ],
            "tags": [
              "Dataflow",
              "Telemetry",
              "EnabledRuleInAggressiveMode",
              "CompilationEnd"
            ]
          }
        },
        "CA5383": {
          "id": "CA5383",
          "shortDescription": "Ensure Use Secure Cookies In ASP.NET Core",
          "fullDescription": "Applications available over HTTPS must use secure cookies.",
          "defaultLevel": "warning",
          "helpUri": "https://learn.microsoft.com/dotnet/fundamentals/code-analysis/quality-rules/ca5383",
          "properties": {
            "category": "Security",
            "isEnabledByDefault": false,
            "typeName": "UseSecureCookiesASPNetCore",
            "languages": [
              "C#",
              "Visual Basic"
            ],
            "tags": [
              "Dataflow",
              "Telemetry",
              "EnabledRuleInAggressiveMode",
              "CompilationEnd"
            ]
          }
        },
        "CA5384": {
          "id": "CA5384",
          "shortDescription": "Do Not Use Digital Signature Algorithm (DSA)",
          "fullDescription": "DSA is too weak to use.",
          "defaultLevel": "hidden",
          "helpUri": "https://learn.microsoft.com/dotnet/fundamentals/code-analysis/quality-rules/ca5384",
          "properties": {
            "category": "Security",
            "isEnabledByDefault": true,
            "typeName": "DoNotUseDSA",
            "languages": [
              "C#",
              "Visual Basic"
            ],
            "tags": [
              "Telemetry",
              "EnabledRuleInAggressiveMode"
            ]
          }
        },
        "CA5385": {
          "id": "CA5385",
          "shortDescription": "Use Rivest-Shamir-Adleman (RSA) Algorithm With Sufficient Key Size",
          "fullDescription": "Encryption algorithms are vulnerable to brute force attacks when too small a key size is used.",
          "defaultLevel": "hidden",
          "helpUri": "https://learn.microsoft.com/dotnet/fundamentals/code-analysis/quality-rules/ca5385",
          "properties": {
            "category": "Security",
            "isEnabledByDefault": true,
            "typeName": "UseRSAWithSufficientKeySize",
            "languages": [
              "C#",
              "Visual Basic"
            ],
            "tags": [
              "Telemetry",
              "EnabledRuleInAggressiveMode"
            ]
          }
        },
        "CA5386": {
          "id": "CA5386",
          "shortDescription": "Avoid hardcoding SecurityProtocolType value",
          "fullDescription": "Avoid hardcoding SecurityProtocolType {0}, and instead use SecurityProtocolType.SystemDefault to allow the operating system to choose the best Transport Layer Security protocol to use.",
          "defaultLevel": "warning",
          "helpUri": "https://learn.microsoft.com/dotnet/fundamentals/code-analysis/quality-rules/ca5386",
          "properties": {
            "category": "Security",
            "isEnabledByDefault": false,
            "typeName": "DoNotUseDeprecatedSecurityProtocols",
            "languages": [
              "C#",
              "Visual Basic"
            ],
            "tags": [
              "Telemetry",
              "EnabledRuleInAggressiveMode"
            ]
          }
        },
        "CA5387": {
          "id": "CA5387",
          "shortDescription": "Do Not Use Weak Key Derivation Function With Insufficient Iteration Count",
          "fullDescription": "When deriving cryptographic keys from user-provided inputs such as password, use sufficient iteration count (at least 100k).",
          "defaultLevel": "warning",
          "helpUri": "https://learn.microsoft.com/dotnet/fundamentals/code-analysis/quality-rules/ca5387",
          "properties": {
            "category": "Security",
            "isEnabledByDefault": false,
            "typeName": "DoNotUseWeakKDFInsufficientIterationCount",
            "languages": [
              "C#",
              "Visual Basic"
            ],
            "tags": [
              "Dataflow",
              "Telemetry",
              "EnabledRuleInAggressiveMode",
              "CompilationEnd"
            ]
          }
        },
        "CA5388": {
          "id": "CA5388",
          "shortDescription": "Ensure Sufficient Iteration Count When Using Weak Key Derivation Function",
          "fullDescription": "When deriving cryptographic keys from user-provided inputs such as password, use sufficient iteration count (at least 100k).",
          "defaultLevel": "warning",
          "helpUri": "https://learn.microsoft.com/dotnet/fundamentals/code-analysis/quality-rules/ca5388",
          "properties": {
            "category": "Security",
            "isEnabledByDefault": false,
            "typeName": "DoNotUseWeakKDFInsufficientIterationCount",
            "languages": [
              "C#",
              "Visual Basic"
            ],
            "tags": [
              "Dataflow",
              "Telemetry",
              "EnabledRuleInAggressiveMode",
              "CompilationEnd"
            ]
          }
        },
        "CA5389": {
          "id": "CA5389",
          "shortDescription": "Do Not Add Archive Item's Path To The Target File System Path",
          "fullDescription": "When extracting files from an archive and using the archive item's path, check if the path is safe. Archive path can be relative and can lead to file system access outside of the expected file system target path, leading to malicious config changes and remote code execution via lay-and-wait technique.",
          "defaultLevel": "warning",
          "helpUri": "https://learn.microsoft.com/dotnet/fundamentals/code-analysis/quality-rules/ca5389",
          "properties": {
            "category": "Security",
            "isEnabledByDefault": false,
            "typeName": "DoNotAddArchiveItemPathToTheTargetFileSystemPath",
            "languages": [
              "C#",
              "Visual Basic"
            ],
            "tags": [
              "Dataflow",
              "Telemetry",
              "EnabledRuleInAggressiveMode"
            ]
          }
        },
        "CA5390": {
          "id": "CA5390",
          "shortDescription": "Do not hard-code encryption key",
          "fullDescription": "SymmetricAlgorithm's .Key property, or a method's rgbKey parameter, should never be a hard-coded value.",
          "defaultLevel": "warning",
          "helpUri": "https://learn.microsoft.com/dotnet/fundamentals/code-analysis/quality-rules/ca5390",
          "properties": {
            "category": "Security",
            "isEnabledByDefault": false,
            "typeName": "DoNotHardCodeEncryptionKey",
            "languages": [
              "C#",
              "Visual Basic"
            ],
            "tags": [
              "Dataflow",
              "Telemetry",
              "EnabledRuleInAggressiveMode"
            ]
          }
        },
        "CA5391": {
          "id": "CA5391",
          "shortDescription": "Use antiforgery tokens in ASP.NET Core MVC controllers",
          "fullDescription": "Handling a POST, PUT, PATCH, or DELETE request without validating an antiforgery token may be vulnerable to cross-site request forgery attacks. A cross-site request forgery attack can send malicious requests from an authenticated user to your ASP.NET Core MVC controller.",
          "defaultLevel": "warning",
          "helpUri": "https://learn.microsoft.com/dotnet/fundamentals/code-analysis/quality-rules/ca5391",
          "properties": {
            "category": "Security",
            "isEnabledByDefault": false,
            "typeName": "UseAutoValidateAntiforgeryToken",
            "languages": [
              "C#",
              "Visual Basic"
            ],
            "tags": [
              "Telemetry",
              "EnabledRuleInAggressiveMode",
              "CompilationEnd"
            ]
          }
        },
        "CA5392": {
          "id": "CA5392",
          "shortDescription": "Use DefaultDllImportSearchPaths attribute for P/Invokes",
          "fullDescription": "By default, P/Invokes using DllImportAttribute probe a number of directories, including the current working directory for the library to load. This can be a security issue for certain applications, leading to DLL hijacking.",
          "defaultLevel": "warning",
          "helpUri": "https://learn.microsoft.com/dotnet/fundamentals/code-analysis/quality-rules/ca5392",
          "properties": {
            "category": "Security",
            "isEnabledByDefault": false,
            "typeName": "UseDefaultDllImportSearchPathsAttribute",
            "languages": [
              "C#",
              "Visual Basic"
            ],
            "tags": [
              "Telemetry",
              "EnabledRuleInAggressiveMode"
            ]
          }
        },
        "CA5393": {
          "id": "CA5393",
          "shortDescription": "Do not use unsafe DllImportSearchPath value",
          "fullDescription": "There could be a malicious DLL in the default DLL search directories. Or, depending on where your application is run from, there could be a malicious DLL in the application's directory. Use a DllImportSearchPath value that specifies an explicit search path instead. The DllImportSearchPath flags that this rule looks for can be configured in .editorconfig.",
          "defaultLevel": "warning",
          "helpUri": "https://learn.microsoft.com/dotnet/fundamentals/code-analysis/quality-rules/ca5393",
          "properties": {
            "category": "Security",
            "isEnabledByDefault": false,
            "typeName": "UseDefaultDllImportSearchPathsAttribute",
            "languages": [
              "C#",
              "Visual Basic"
            ],
            "tags": [
              "Telemetry",
              "EnabledRuleInAggressiveMode"
            ]
          }
        },
        "CA5394": {
          "id": "CA5394",
          "shortDescription": "Do not use insecure randomness",
          "fullDescription": "Using a cryptographically weak pseudo-random number generator may allow an attacker to predict what security-sensitive value will be generated. Use a cryptographically strong random number generator if an unpredictable value is required, or ensure that weak pseudo-random numbers aren't used in a security-sensitive manner.",
          "defaultLevel": "warning",
          "helpUri": "https://learn.microsoft.com/dotnet/fundamentals/code-analysis/quality-rules/ca5394",
          "properties": {
            "category": "Security",
            "isEnabledByDefault": false,
            "typeName": "DoNotUseInsecureRandomness",
            "languages": [
              "C#",
              "Visual Basic"
            ],
            "tags": [
              "Telemetry",
              "EnabledRuleInAggressiveMode"
            ]
          }
        },
        "CA5395": {
          "id": "CA5395",
          "shortDescription": "Miss HttpVerb attribute for action methods",
          "fullDescription": "All the methods that create, edit, delete, or otherwise modify data do so in the [HttpPost] overload of the method, which needs to be protected with the anti forgery attribute from request forgery. Performing a GET operation should be a safe operation that has no side effects and doesn't modify your persisted data.",
          "defaultLevel": "warning",
          "helpUri": "https://learn.microsoft.com/dotnet/fundamentals/code-analysis/quality-rules/ca5395",
          "properties": {
            "category": "Security",
            "isEnabledByDefault": false,
            "typeName": "UseAutoValidateAntiforgeryToken",
            "languages": [
              "C#",
              "Visual Basic"
            ],
            "tags": [
              "Telemetry",
              "EnabledRuleInAggressiveMode",
              "CompilationEnd"
            ]
          }
        },
        "CA5396": {
          "id": "CA5396",
          "shortDescription": "Set HttpOnly to true for HttpCookie",
          "fullDescription": "As a defense in depth measure, ensure security sensitive HTTP cookies are marked as HttpOnly. This indicates web browsers should disallow scripts from accessing the cookies. Injected malicious scripts are a common way of stealing cookies.",
          "defaultLevel": "warning",
          "helpUri": "https://learn.microsoft.com/dotnet/fundamentals/code-analysis/quality-rules/ca5396",
          "properties": {
            "category": "Security",
            "isEnabledByDefault": false,
            "typeName": "SetHttpOnlyForHttpCookie",
            "languages": [
              "C#",
              "Visual Basic"
            ],
            "tags": [
              "Dataflow",
              "Telemetry",
              "EnabledRuleInAggressiveMode",
              "CompilationEnd"
            ]
          }
        },
        "CA5397": {
          "id": "CA5397",
          "shortDescription": "Do not use deprecated SslProtocols values",
          "fullDescription": "Older protocol versions of Transport Layer Security (TLS) are less secure than TLS 1.2 and TLS 1.3, and are more likely to have new vulnerabilities. Avoid older protocol versions to minimize risk.",
          "defaultLevel": "hidden",
          "helpUri": "https://learn.microsoft.com/dotnet/fundamentals/code-analysis/quality-rules/ca5397",
          "properties": {
            "category": "Security",
            "isEnabledByDefault": true,
            "typeName": "SslProtocolsAnalyzer",
            "languages": [
              "C#",
              "Visual Basic"
            ],
            "tags": [
              "Telemetry",
              "EnabledRuleInAggressiveMode"
            ]
          }
        },
        "CA5398": {
          "id": "CA5398",
          "shortDescription": "Avoid hardcoded SslProtocols values",
          "fullDescription": "Current Transport Layer Security protocol versions may become deprecated if vulnerabilities are found. Avoid hardcoding SslProtocols values to keep your application secure. Use 'None' to let the Operating System choose a version.",
          "defaultLevel": "warning",
          "helpUri": "https://learn.microsoft.com/dotnet/fundamentals/code-analysis/quality-rules/ca5398",
          "properties": {
            "category": "Security",
            "isEnabledByDefault": false,
            "typeName": "SslProtocolsAnalyzer",
            "languages": [
              "C#",
              "Visual Basic"
            ],
            "tags": [
              "Telemetry",
              "EnabledRuleInAggressiveMode"
            ]
          }
        },
        "CA5399": {
          "id": "CA5399",
          "shortDescription": "HttpClients should enable certificate revocation list checks",
          "fullDescription": "Using HttpClient without providing a platform specific handler (WinHttpHandler or CurlHandler or HttpClientHandler) where the CheckCertificateRevocationList property is set to true, will allow revoked certificates to be accepted by the HttpClient as valid.",
          "defaultLevel": "warning",
          "helpUri": "https://learn.microsoft.com/dotnet/fundamentals/code-analysis/quality-rules/ca5399",
          "properties": {
            "category": "Security",
            "isEnabledByDefault": false,
            "typeName": "DoNotDisableHttpClientCRLCheck",
            "languages": [
              "C#",
              "Visual Basic"
            ],
            "tags": [
              "Dataflow",
              "Telemetry",
              "EnabledRuleInAggressiveMode",
              "CompilationEnd"
            ]
          }
        },
        "CA5400": {
          "id": "CA5400",
          "shortDescription": "Ensure HttpClient certificate revocation list check is not disabled",
          "fullDescription": "Using HttpClient without providing a platform specific handler (WinHttpHandler or CurlHandler or HttpClientHandler) where the CheckCertificateRevocationList property is set to true, will allow revoked certificates to be accepted by the HttpClient as valid.",
          "defaultLevel": "warning",
          "helpUri": "https://learn.microsoft.com/dotnet/fundamentals/code-analysis/quality-rules/ca5400",
          "properties": {
            "category": "Security",
            "isEnabledByDefault": false,
            "typeName": "DoNotDisableHttpClientCRLCheck",
            "languages": [
              "C#",
              "Visual Basic"
            ],
            "tags": [
              "Dataflow",
              "Telemetry",
              "EnabledRuleInAggressiveMode",
              "CompilationEnd"
            ]
          }
        },
        "CA5401": {
          "id": "CA5401",
          "shortDescription": "Do not use CreateEncryptor with non-default IV",
          "fullDescription": "Symmetric encryption should always use a non-repeatable initialization vector to prevent dictionary attacks.",
          "defaultLevel": "warning",
          "helpUri": "https://learn.microsoft.com/dotnet/fundamentals/code-analysis/quality-rules/ca5401",
          "properties": {
            "category": "Security",
            "isEnabledByDefault": false,
            "typeName": "DoNotUseCreateEncryptorWithNonDefaultIV",
            "languages": [
              "C#",
              "Visual Basic"
            ],
            "tags": [
              "Dataflow",
              "Telemetry",
              "EnabledRuleInAggressiveMode",
              "CompilationEnd"
            ]
          }
        },
        "CA5402": {
          "id": "CA5402",
          "shortDescription": "Use CreateEncryptor with the default IV ",
          "fullDescription": "Symmetric encryption should always use a non-repeatable initialization vector to prevent dictionary attacks.",
          "defaultLevel": "warning",
          "helpUri": "https://learn.microsoft.com/dotnet/fundamentals/code-analysis/quality-rules/ca5402",
          "properties": {
            "category": "Security",
            "isEnabledByDefault": false,
            "typeName": "DoNotUseCreateEncryptorWithNonDefaultIV",
            "languages": [
              "C#",
              "Visual Basic"
            ],
            "tags": [
              "Dataflow",
              "Telemetry",
              "EnabledRuleInAggressiveMode",
              "CompilationEnd"
            ]
          }
        },
        "CA5403": {
          "id": "CA5403",
          "shortDescription": "Do not hard-code certificate",
          "fullDescription": "Hard-coded certificates in source code are vulnerable to being exploited.",
          "defaultLevel": "warning",
          "helpUri": "https://learn.microsoft.com/dotnet/fundamentals/code-analysis/quality-rules/ca5403",
          "properties": {
            "category": "Security",
            "isEnabledByDefault": false,
            "typeName": "DoNotHardCodeCertificate",
            "languages": [
              "C#",
              "Visual Basic"
            ],
            "tags": [
              "Dataflow",
              "Telemetry",
              "EnabledRuleInAggressiveMode"
            ]
          }
        },
        "CA5404": {
          "id": "CA5404",
          "shortDescription": "Do not disable token validation checks",
          "fullDescription": "Token validation checks ensure that while validating tokens, all aspects are analyzed and verified. Turning off validation can lead to security holes by allowing untrusted tokens to make it through validation.",
          "defaultLevel": "warning",
          "helpUri": "https://learn.microsoft.com/dotnet/fundamentals/code-analysis/quality-rules/ca5404",
          "properties": {
            "category": "Security",
            "isEnabledByDefault": false,
            "typeName": "DoNotDisableTokenValidationChecks",
            "languages": [
              "C#",
              "Visual Basic"
            ],
            "tags": [
              "Telemetry",
              "EnabledRuleInAggressiveMode"
            ]
          }
        },
        "CA5405": {
          "id": "CA5405",
          "shortDescription": "Do not always skip token validation in delegates",
          "fullDescription": "By setting critical TokenValidationParameter validation delegates to true, important authentication safeguards are disabled which can lead to tokens from any issuer or expired tokens being wrongly validated.",
          "defaultLevel": "warning",
          "helpUri": "https://learn.microsoft.com/dotnet/fundamentals/code-analysis/quality-rules/ca5405",
          "properties": {
            "category": "Security",
            "isEnabledByDefault": false,
            "typeName": "DoNotAlwaysSkipTokenValidationInDelegates",
            "languages": [
              "C#",
              "Visual Basic"
            ],
            "tags": [
              "Telemetry",
              "EnabledRuleInAggressiveMode"
            ]
          }
        }
      }
    },
    {
      "tool": {
        "name": "Microsoft.CodeAnalysis.VisualBasic.NetAnalyzers",
        "version": "8.0.0",
        "language": "en-US"
      },
      "rules": {
        "CA1001": {
          "id": "CA1001",
          "shortDescription": "Types that own disposable fields should be disposable",
          "fullDescription": "A class declares and implements an instance field that is a System.IDisposable type, and the class does not implement IDisposable. A class that declares an IDisposable field indirectly owns an unmanaged resource and should implement the IDisposable interface.",
          "defaultLevel": "hidden",
          "helpUri": "https://learn.microsoft.com/dotnet/fundamentals/code-analysis/quality-rules/ca1001",
          "properties": {
            "category": "Design",
            "isEnabledByDefault": true,
            "typeName": "BasicTypesThatOwnDisposableFieldsShouldBeDisposableAnalyzer",
            "languages": [
              "Visual Basic"
            ],
            "tags": [
              "PortedFromFxCop",
              "Telemetry",
              "EnabledRuleInAggressiveMode"
            ]
          }
        },
        "CA1032": {
          "id": "CA1032",
          "shortDescription": "Implement standard exception constructors",
          "fullDescription": "Failure to provide the full set of constructors can make it difficult to correctly handle exceptions.",
          "defaultLevel": "warning",
          "helpUri": "https://learn.microsoft.com/dotnet/fundamentals/code-analysis/quality-rules/ca1032",
          "properties": {
            "category": "Design",
            "isEnabledByDefault": false,
            "typeName": "BasicImplementStandardExceptionConstructorsAnalyzer",
            "languages": [
              "Visual Basic"
            ],
            "tags": [
              "PortedFromFxCop",
              "Telemetry",
              "EnabledRuleInAggressiveMode"
            ]
          }
        },
        "CA1200": {
          "id": "CA1200",
          "shortDescription": "Avoid using cref tags with a prefix",
          "fullDescription": "Use of cref tags with prefixes should be avoided, since it prevents the compiler from verifying references and the IDE from updating references during refactorings. It is permissible to suppress this error at a single documentation site if the cref must use a prefix because the type being mentioned is not findable by the compiler. For example, if a cref is mentioning a special attribute in the full framework but you're in a file that compiles against the portable framework, or if you want to reference a type at higher layer of Roslyn, you should suppress the error. You should not suppress the error just because you want to take a shortcut and avoid using the full syntax.",
          "defaultLevel": "hidden",
          "helpUri": "https://learn.microsoft.com/dotnet/fundamentals/code-analysis/quality-rules/ca1200",
          "properties": {
            "category": "Documentation",
            "isEnabledByDefault": true,
            "typeName": "BasicAvoidUsingCrefTagsWithAPrefixAnalyzer",
            "languages": [
              "Visual Basic"
            ],
            "tags": [
              "Telemetry",
              "EnabledRuleInAggressiveMode"
            ]
          }
        },
        "CA1309": {
          "id": "CA1309",
          "shortDescription": "Use ordinal string comparison",
          "fullDescription": "A string comparison operation that is nonlinguistic does not set the StringComparison parameter to either Ordinal or OrdinalIgnoreCase. By explicitly setting the parameter to either StringComparison.Ordinal or StringComparison.OrdinalIgnoreCase, your code often gains speed, becomes more correct, and becomes more reliable.",
          "defaultLevel": "hidden",
          "helpUri": "https://learn.microsoft.com/dotnet/fundamentals/code-analysis/quality-rules/ca1309",
          "properties": {
            "category": "Globalization",
            "isEnabledByDefault": true,
            "typeName": "BasicUseOrdinalStringComparisonAnalyzer",
            "languages": [
              "Visual Basic"
            ],
            "tags": [
              "PortedFromFxCop",
              "Telemetry",
              "EnabledRuleInAggressiveMode"
            ]
          }
        },
        "CA1311": {
          "id": "CA1311",
          "shortDescription": "Specify a culture or use an invariant version",
          "fullDescription": "Specify culture to help avoid accidental implicit dependency on current culture. Using an invariant version yields consistent results regardless of the culture of an application.",
          "defaultLevel": "hidden",
          "helpUri": "https://learn.microsoft.com/dotnet/fundamentals/code-analysis/quality-rules/ca1311",
          "properties": {
            "category": "Globalization",
            "isEnabledByDefault": true,
            "typeName": "BasicSpecifyCultureForToLowerAndToUpperAnalyzer",
            "languages": [
              "Visual Basic"
            ],
            "tags": [
              "Telemetry",
              "EnabledRuleInAggressiveMode"
            ]
          }
        },
        "CA1507": {
          "id": "CA1507",
          "shortDescription": "Use nameof to express symbol names",
          "fullDescription": "Using nameof helps keep your code valid when refactoring.",
          "defaultLevel": "note",
          "helpUri": "https://learn.microsoft.com/dotnet/fundamentals/code-analysis/quality-rules/ca1507",
          "properties": {
            "category": "Maintainability",
            "isEnabledByDefault": true,
            "typeName": "BasicUseNameofInPlaceOfStringAnalyzer",
            "languages": [
              "Visual Basic"
            ],
            "tags": [
              "Telemetry",
              "EnabledRuleInAggressiveMode"
            ]
          }
        },
        "CA1802": {
          "id": "CA1802",
          "shortDescription": "Use literals where appropriate",
          "fullDescription": "A field is declared static and read-only (Shared and ReadOnly in Visual Basic), and is initialized by using a value that is computable at compile time. Because the value that is assigned to the targeted field is computable at compile time, change the declaration to a const (Const in Visual Basic) field so that the value is computed at compile time instead of at run?time.",
          "defaultLevel": "warning",
          "helpUri": "https://learn.microsoft.com/dotnet/fundamentals/code-analysis/quality-rules/ca1802",
          "properties": {
            "category": "Performance",
            "isEnabledByDefault": false,
            "typeName": "BasicUseLiteralsWhereAppropriate",
            "languages": [
              "Visual Basic"
            ],
            "tags": [
              "PortedFromFxCop",
              "Telemetry",
              "EnabledRuleInAggressiveMode"
            ]
          }
        },
        "CA1805": {
          "id": "CA1805",
          "shortDescription": "Do not initialize unnecessarily",
          "fullDescription": "The .NET runtime initializes all fields of reference types to their default values before running the constructor. In most cases, explicitly initializing a field to its default value in a constructor is redundant, adding maintenance costs and potentially degrading performance (such as with increased assembly size), and the explicit initialization can be removed.  In some cases, such as with static readonly fields that permanently retain their default value, consider instead changing them to be constants or properties.",
          "defaultLevel": "hidden",
          "helpUri": "https://learn.microsoft.com/dotnet/fundamentals/code-analysis/quality-rules/ca1805",
          "properties": {
            "category": "Performance",
            "isEnabledByDefault": true,
            "typeName": "BasicDoNotInitializeUnnecessarilyAnalyzer",
            "languages": [
              "Visual Basic"
            ],
            "tags": [
              "PortedFromFxCop",
              "Telemetry",
              "EnabledRuleInAggressiveMode"
            ]
          }
        },
        "CA1812": {
          "id": "CA1812",
          "shortDescription": "Avoid uninstantiated internal classes",
          "fullDescription": "An instance of an assembly-level type is not created by code in the assembly.",
          "defaultLevel": "warning",
          "helpUri": "https://learn.microsoft.com/dotnet/fundamentals/code-analysis/quality-rules/ca1812",
          "properties": {
            "category": "Performance",
            "isEnabledByDefault": false,
            "typeName": "BasicAvoidUninstantiatedInternalClasses",
            "languages": [
              "Visual Basic"
            ],
            "tags": [
              "PortedFromFxCop",
              "Telemetry",
              "EnabledRuleInAggressiveMode",
              "CompilationEnd"
            ]
          }
        },
        "CA1824": {
          "id": "CA1824",
          "shortDescription": "Mark assemblies with NeutralResourcesLanguageAttribute",
          "fullDescription": "The NeutralResourcesLanguage attribute informs the ResourceManager of the language that was used to display the resources of a neutral culture for an assembly. This improves lookup performance for the first resource that you load and can reduce your working set.",
          "defaultLevel": "note",
          "helpUri": "https://learn.microsoft.com/dotnet/fundamentals/code-analysis/quality-rules/ca1824",
          "properties": {
            "category": "Performance",
            "isEnabledByDefault": true,
            "typeName": "BasicMarkAssembliesWithNeutralResourcesLanguageAnalyzer",
            "languages": [
              "Visual Basic"
            ],
            "tags": [
              "PortedFromFxCop",
              "Telemetry",
              "EnabledRuleInAggressiveMode",
              "CompilationEnd"
            ]
          }
        },
        "CA1825": {
          "id": "CA1825",
          "shortDescription": "Avoid zero-length array allocations",
          "fullDescription": "Avoid unnecessary zero-length array allocations.  Use {0} instead.",
          "defaultLevel": "note",
          "helpUri": "https://learn.microsoft.com/dotnet/fundamentals/code-analysis/quality-rules/ca1825",
          "properties": {
            "category": "Performance",
            "isEnabledByDefault": true,
            "typeName": "BasicAvoidZeroLengthArrayAllocationsAnalyzer",
            "languages": [
              "Visual Basic"
            ],
            "tags": [
              "Telemetry",
              "EnabledRuleInAggressiveMode"
            ]
          }
        },
        "CA1841": {
          "id": "CA1841",
          "shortDescription": "Prefer Dictionary.Contains methods",
          "fullDescription": "Many dictionary implementations lazily initialize the Values collection. To avoid unnecessary allocations, prefer 'ContainsValue' over 'Values.Contains'.",
          "defaultLevel": "note",
          "helpUri": "https://learn.microsoft.com/dotnet/fundamentals/code-analysis/quality-rules/ca1841",
          "properties": {
            "category": "Performance",
            "isEnabledByDefault": true,
            "typeName": "BasicPreferDictionaryContainsMethods",
            "languages": [
              "Visual Basic"
            ],
            "tags": [
              "Telemetry",
              "EnabledRuleInAggressiveMode"
            ]
          }
        },
        "CA1845": {
          "id": "CA1845",
          "shortDescription": "Use span-based 'string.Concat'",
          "fullDescription": "It is more efficient to use 'AsSpan' and 'string.Concat', instead of 'Substring' and a concatenation operator.",
          "defaultLevel": "note",
          "helpUri": "https://learn.microsoft.com/dotnet/fundamentals/code-analysis/quality-rules/ca1845",
          "properties": {
            "category": "Performance",
            "isEnabledByDefault": true,
            "typeName": "BasicUseSpanBasedStringConcat",
            "languages": [
              "Visual Basic"
            ],
            "tags": [
              "Telemetry",
              "EnabledRuleInAggressiveMode"
            ]
          }
        },
        "CA1851": {
          "id": "CA1851",
          "shortDescription": "Possible multiple enumerations of 'IEnumerable' collection",
          "fullDescription": "Possible multiple enumerations of 'IEnumerable' collection. Consider using an implementation that avoids multiple enumerations.",
          "defaultLevel": "warning",
          "helpUri": "https://learn.microsoft.com/dotnet/fundamentals/code-analysis/quality-rules/ca1851",
          "properties": {
            "category": "Performance",
            "isEnabledByDefault": false,
            "typeName": "BasicAvoidMultipleEnumerationsAnalyzer",
            "languages": [
              "Visual Basic"
            ],
            "tags": [
              "Dataflow",
              "Telemetry",
              "EnabledRuleInAggressiveMode"
            ]
          }
        },
        "CA2016": {
          "id": "CA2016",
          "shortDescription": "Forward the 'CancellationToken' parameter to methods",
          "fullDescription": "Forward the 'CancellationToken' parameter to methods to ensure the operation cancellation notifications gets properly propagated, or pass in 'CancellationToken.None' explicitly to indicate intentionally not propagating the token.",
          "defaultLevel": "note",
          "helpUri": "https://learn.microsoft.com/dotnet/fundamentals/code-analysis/quality-rules/ca2016",
          "properties": {
            "category": "Reliability",
            "isEnabledByDefault": true,
            "typeName": "BasicForwardCancellationTokenToInvocationsAnalyzer",
            "languages": [
              "Visual Basic"
            ],
            "tags": [
              "Telemetry",
              "EnabledRuleInAggressiveMode"
            ]
          }
        },
        "CA2218": {
          "id": "CA2218",
          "shortDescription": "Override GetHashCode on overriding Equals",
          "fullDescription": "GetHashCode returns a value, based on the current instance, that is suited for hashing algorithms and data structures such as a hash table. Two objects that are the same type and are equal must return the same hash code.",
          "defaultLevel": "note",
          "helpUri": "https://learn.microsoft.com/dotnet/fundamentals/code-analysis/quality-rules/ca2218",
          "properties": {
            "category": "Usage",
            "isEnabledByDefault": true,
            "typeName": "BasicOverrideGetHashCodeOnOverridingEqualsAnalyzer",
            "languages": [
              "Visual Basic"
            ],
            "tags": [
              "PortedFromFxCop",
              "Telemetry",
              "EnabledRuleInAggressiveMode"
            ]
          }
        },
        "CA2224": {
          "id": "CA2224",
          "shortDescription": "Override Equals on overloading operator equals",
          "fullDescription": "A public type implements the equality operator but does not override Object.Equals.",
          "defaultLevel": "note",
          "helpUri": "https://learn.microsoft.com/dotnet/fundamentals/code-analysis/quality-rules/ca2224",
          "properties": {
            "category": "Usage",
            "isEnabledByDefault": true,
            "typeName": "BasicOverrideEqualsOnOverloadingOperatorEqualsAnalyzer",
            "languages": [
              "Visual Basic"
            ],
            "tags": [
              "PortedFromFxCop",
              "Telemetry",
              "EnabledRuleInAggressiveMode"
            ]
          }
        },
        "CA2234": {
          "id": "CA2234",
          "shortDescription": "Pass system uri objects instead of strings",
          "fullDescription": "A call is made to a method that has a string parameter whose name contains \"uri\", \"URI\", \"urn\", \"URN\", \"url\", or \"URL\". The declaring type of the method contains a corresponding method overload that has a System.Uri parameter.",
          "defaultLevel": "warning",
          "helpUri": "https://learn.microsoft.com/dotnet/fundamentals/code-analysis/quality-rules/ca2234",
          "properties": {
            "category": "Usage",
            "isEnabledByDefault": false,
            "typeName": "BasicPassSystemUriObjectsInsteadOfStringsAnalyzer",
            "languages": [
              "Visual Basic"
            ],
            "tags": [
              "PortedFromFxCop",
              "Telemetry",
              "EnabledRuleInAggressiveMode"
            ]
          }
        },
        "CA2252": {
          "id": "CA2252",
          "shortDescription": "This API requires opting into preview features",
          "fullDescription": "An assembly has to opt into preview features before using them.",
          "defaultLevel": "error",
          "helpUri": "https://learn.microsoft.com/dotnet/fundamentals/code-analysis/quality-rules/ca2252",
          "properties": {
            "category": "Usage",
            "isEnabledByDefault": true,
            "typeName": "BasicDetectPreviewFeatureAnalyzer",
            "languages": [
              "Visual Basic"
            ],
            "tags": [
              "Telemetry",
              "EnabledRuleInAggressiveMode"
            ]
          }
        },
        "CA2352": {
          "id": "CA2352",
          "shortDescription": "Unsafe DataSet or DataTable in serializable type can be vulnerable to remote code execution attacks",
          "fullDescription": "When deserializing untrusted input with an IFormatter-based serializer, deserializing a {0} object is insecure. '{1}' either is or derives from {0}.",
          "defaultLevel": "warning",
          "helpUri": "https://learn.microsoft.com/dotnet/fundamentals/code-analysis/quality-rules/ca2352",
          "properties": {
            "category": "Security",
            "isEnabledByDefault": false,
            "typeName": "BasicDataSetDataTableInSerializableTypeAnalyzer",
            "languages": [
              "Visual Basic"
            ],
            "tags": [
              "Telemetry",
              "EnabledRuleInAggressiveMode"
            ]
          }
        },
        "CA2353": {
          "id": "CA2353",
          "shortDescription": "Unsafe DataSet or DataTable in serializable type",
          "fullDescription": "When deserializing untrusted input, deserializing a {0} object is insecure. '{1}' either is or derives from {0}",
          "defaultLevel": "warning",
          "helpUri": "https://learn.microsoft.com/dotnet/fundamentals/code-analysis/quality-rules/ca2353",
          "properties": {
            "category": "Security",
            "isEnabledByDefault": false,
            "typeName": "BasicDataSetDataTableInSerializableTypeAnalyzer",
            "languages": [
              "Visual Basic"
            ],
            "tags": [
              "Telemetry",
              "EnabledRuleInAggressiveMode"
            ]
          }
        },
        "CA2354": {
          "id": "CA2354",
          "shortDescription": "Unsafe DataSet or DataTable in deserialized object graph can be vulnerable to remote code execution attacks",
          "fullDescription": "When deserializing untrusted input, deserializing a {0} object is insecure. '{1}' either is or derives from {0}",
          "defaultLevel": "warning",
          "helpUri": "https://learn.microsoft.com/dotnet/fundamentals/code-analysis/quality-rules/ca2354",
          "properties": {
            "category": "Security",
            "isEnabledByDefault": false,
            "typeName": "BasicDataSetDataTableInIFormatterSerializableObjectGraphAnalyzer",
            "languages": [
              "Visual Basic"
            ],
            "tags": [
              "Telemetry",
              "EnabledRuleInAggressiveMode"
            ]
          }
        },
        "CA2355": {
          "id": "CA2355",
          "shortDescription": "Unsafe DataSet or DataTable type found in deserializable object graph",
          "fullDescription": "When deserializing untrusted input, deserializing a {0} object is insecure. '{1}' either is or derives from {0}",
          "defaultLevel": "warning",
          "helpUri": "https://learn.microsoft.com/dotnet/fundamentals/code-analysis/quality-rules/ca2355",
          "properties": {
            "category": "Security",
            "isEnabledByDefault": false,
            "typeName": "BasicDataSetDataTableInSerializableObjectGraphAnalyzer",
            "languages": [
              "Visual Basic"
            ],
            "tags": [
              "Telemetry",
              "EnabledRuleInAggressiveMode"
            ]
          }
        },
        "CA2356": {
          "id": "CA2356",
          "shortDescription": "Unsafe DataSet or DataTable type in web deserializable object graph",
          "fullDescription": "When deserializing untrusted input, deserializing a {0} object is insecure. '{1}' either is or derives from {0}",
          "defaultLevel": "warning",
          "helpUri": "https://learn.microsoft.com/dotnet/fundamentals/code-analysis/quality-rules/ca2356",
          "properties": {
            "category": "Security",
            "isEnabledByDefault": false,
            "typeName": "BasicDataSetDataTableInWebSerializableObjectGraphAnalyzer",
            "languages": [
              "Visual Basic"
            ],
            "tags": [
              "Telemetry",
              "EnabledRuleInAggressiveMode"
            ]
          }
        },
        "CA2362": {
          "id": "CA2362",
          "shortDescription": "Unsafe DataSet or DataTable in auto-generated serializable type can be vulnerable to remote code execution attacks",
          "fullDescription": "When deserializing untrusted input with an IFormatter-based serializer, deserializing a {0} object is insecure. '{1}' either is or derives from {0}. Ensure that the auto-generated type is never deserialized with untrusted data.",
          "defaultLevel": "warning",
          "helpUri": "https://learn.microsoft.com/dotnet/fundamentals/code-analysis/quality-rules/ca2362",
          "properties": {
            "category": "Security",
            "isEnabledByDefault": false,
            "typeName": "BasicDataSetDataTableInSerializableTypeAnalyzer",
            "languages": [
              "Visual Basic"
            ],
            "tags": [
              "Telemetry",
              "EnabledRuleInAggressiveMode"
            ]
          }
        }
      }
    }
  ]
}<|MERGE_RESOLUTION|>--- conflicted
+++ resolved
@@ -3177,24 +3177,34 @@
         },
         "CA1863": {
           "id": "CA1863",
-<<<<<<< HEAD
-          "shortDescription": "Prefer the 'IDictionary.TryAdd(TKey, TValue)' method",
-          "fullDescription": "Prefer a 'TryAdd' call over an 'Add' call guarded by a 'ContainsKey' check. 'TryAdd' behaves the same as 'Add', except that when the specified key already exists, it returns 'false' instead of throwing an exception.",
-          "defaultLevel": "note",
-=======
           "shortDescription": "Use 'CompositeFormat'",
           "fullDescription": "Cache and use a 'CompositeFormat' instance as the argument to this formatting operation, rather than passing in the original format string. This reduces the cost of the formatting operation.",
           "defaultLevel": "hidden",
->>>>>>> 1951bd1f
           "helpUri": "https://learn.microsoft.com/dotnet/fundamentals/code-analysis/quality-rules/ca1863",
           "properties": {
             "category": "Performance",
             "isEnabledByDefault": true,
-<<<<<<< HEAD
+            "typeName": "UseCompositeFormatAnalyzer",
+            "languages": [
+              "C#",
+              "Visual Basic"
+            ],
+            "tags": [
+              "Telemetry",
+              "EnabledRuleInAggressiveMode"
+            ]
+          }
+        },
+        "CA1864": {
+          "id": "CA1864",
+          "shortDescription": "Prefer the 'IDictionary.TryAdd(TKey, TValue)' method",
+          "fullDescription": "Prefer a 'TryAdd' call over an 'Add' call guarded by a 'ContainsKey' check. 'TryAdd' behaves the same as 'Add', except that when the specified key already exists, it returns 'false' instead of throwing an exception.",
+          "defaultLevel": "note",
+          "helpUri": "https://learn.microsoft.com/dotnet/fundamentals/code-analysis/quality-rules/ca1864",
+          "properties": {
+            "category": "Performance",
+            "isEnabledByDefault": true,
             "typeName": "PreferDictionaryTryMethodsOverContainsKeyGuardAnalyzer",
-=======
-            "typeName": "UseCompositeFormatAnalyzer",
->>>>>>> 1951bd1f
             "languages": [
               "C#",
               "Visual Basic"

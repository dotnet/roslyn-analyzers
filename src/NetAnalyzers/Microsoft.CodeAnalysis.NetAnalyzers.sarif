--- conflicted
+++ resolved
@@ -304,18 +304,6 @@
             ]
           }
         },
-<<<<<<< HEAD
-        "CA2253": {
-          "id": "CA2253",
-          "shortDescription": "Possible missing interpolation token",
-          "fullDescription": "This string literal uses composite formatting but is not an interpolated string. Did you miss the '$' prefix?",
-          "defaultLevel": "note",
-          "helpUri": "https://docs.microsoft.com/dotnet/fundamentals/code-analysis/quality-rules/ca2253",
-          "properties": {
-            "category": "Usage",
-            "isEnabledByDefault": true,
-            "typeName": "CSharpAddMissingInterpolationToken",
-=======
         "CA2252": {
           "id": "CA2252",
           "shortDescription": "This API requires opting into preview features",
@@ -326,7 +314,6 @@
             "category": "Usage",
             "isEnabledByDefault": true,
             "typeName": "CSharpDetectPreviewFeatureAnalyzer",
->>>>>>> c3145214
             "languages": [
               "C#"
             ],

﻿{
  "$schema": "http://json.schemastore.org/sarif-1.0.0",
  "version": "1.0.0",
  "runs": [
    {
      "tool": {
        "name": "Microsoft.CodeAnalysis.CSharp.NetAnalyzers",
        "version": "8.0.0",
        "language": "en-US"
      },
      "rules": {
        "CA1032": {
          "id": "CA1032",
          "shortDescription": "Implement standard exception constructors",
          "fullDescription": "Failure to provide the full set of constructors can make it difficult to correctly handle exceptions.",
          "defaultLevel": "warning",
          "helpUri": "https://learn.microsoft.com/dotnet/fundamentals/code-analysis/quality-rules/ca1032",
          "properties": {
            "category": "Design",
            "isEnabledByDefault": false,
            "typeName": "CSharpImplementStandardExceptionConstructorsAnalyzer",
            "languages": [
              "C#"
            ],
            "tags": [
              "PortedFromFxCop",
              "Telemetry",
              "EnabledRuleInAggressiveMode"
            ]
          }
        },
        "CA1200": {
          "id": "CA1200",
          "shortDescription": "Avoid using cref tags with a prefix",
          "fullDescription": "Use of cref tags with prefixes should be avoided, since it prevents the compiler from verifying references and the IDE from updating references during refactorings. It is permissible to suppress this error at a single documentation site if the cref must use a prefix because the type being mentioned is not findable by the compiler. For example, if a cref is mentioning a special attribute in the full framework but you're in a file that compiles against the portable framework, or if you want to reference a type at higher layer of Roslyn, you should suppress the error. You should not suppress the error just because you want to take a shortcut and avoid using the full syntax.",
          "defaultLevel": "hidden",
          "helpUri": "https://learn.microsoft.com/dotnet/fundamentals/code-analysis/quality-rules/ca1200",
          "properties": {
            "category": "Documentation",
            "isEnabledByDefault": true,
            "typeName": "CSharpAvoidUsingCrefTagsWithAPrefixAnalyzer",
            "languages": [
              "C#"
            ],
            "tags": [
              "Telemetry",
              "EnabledRuleInAggressiveMode"
            ]
          }
        },
        "CA1309": {
          "id": "CA1309",
          "shortDescription": "Use ordinal string comparison",
          "fullDescription": "A string comparison operation that is nonlinguistic does not set the StringComparison parameter to either Ordinal or OrdinalIgnoreCase. By explicitly setting the parameter to either StringComparison.Ordinal or StringComparison.OrdinalIgnoreCase, your code often gains speed, becomes more correct, and becomes more reliable.",
          "defaultLevel": "hidden",
          "helpUri": "https://learn.microsoft.com/dotnet/fundamentals/code-analysis/quality-rules/ca1309",
          "properties": {
            "category": "Globalization",
            "isEnabledByDefault": true,
            "typeName": "CSharpUseOrdinalStringComparisonAnalyzer",
            "languages": [
              "C#"
            ],
            "tags": [
              "PortedFromFxCop",
              "Telemetry",
              "EnabledRuleInAggressiveMode"
            ]
          }
        },
        "CA1311": {
          "id": "CA1311",
          "shortDescription": "Specify a culture or use an invariant version",
          "fullDescription": "Specify culture to help avoid accidental implicit dependency on current culture. Using an invariant version yields consistent results regardless of the culture of an application.",
          "defaultLevel": "hidden",
          "helpUri": "https://learn.microsoft.com/dotnet/fundamentals/code-analysis/quality-rules/ca1311",
          "properties": {
            "category": "Globalization",
            "isEnabledByDefault": true,
            "typeName": "CSharpSpecifyCultureForToLowerAndToUpperAnalyzer",
            "languages": [
              "C#"
            ],
            "tags": [
              "Telemetry",
              "EnabledRuleInAggressiveMode"
            ]
          }
        },
        "CA1507": {
          "id": "CA1507",
          "shortDescription": "Use nameof to express symbol names",
          "fullDescription": "Using nameof helps keep your code valid when refactoring.",
          "defaultLevel": "note",
          "helpUri": "https://learn.microsoft.com/dotnet/fundamentals/code-analysis/quality-rules/ca1507",
          "properties": {
            "category": "Maintainability",
            "isEnabledByDefault": true,
            "typeName": "CSharpUseNameofInPlaceOfStringAnalyzer",
            "languages": [
              "C#"
            ],
            "tags": [
              "Telemetry",
              "EnabledRuleInAggressiveMode"
            ]
          }
        },
        "CA1508": {
          "id": "CA1508",
          "shortDescription": "Avoid dead conditional code",
          "fullDescription": "'{0}' is never '{1}'. Remove or refactor the condition(s) to avoid dead code.",
          "defaultLevel": "warning",
          "helpUri": "https://learn.microsoft.com/dotnet/fundamentals/code-analysis/quality-rules/ca1508",
          "properties": {
            "category": "Maintainability",
            "isEnabledByDefault": false,
            "typeName": "CSharpAvoidDeadConditionalCode",
            "languages": [
              "C#"
            ],
            "tags": [
              "Dataflow",
              "Telemetry",
              "EnabledRuleInAggressiveMode"
            ]
          }
        },
        "CA1802": {
          "id": "CA1802",
          "shortDescription": "Use literals where appropriate",
          "fullDescription": "A field is declared static and read-only (Shared and ReadOnly in Visual Basic), and is initialized by using a value that is computable at compile time. Because the value that is assigned to the targeted field is computable at compile time, change the declaration to a const (Const in Visual Basic) field so that the value is computed at compile time instead of at runtime.",
          "defaultLevel": "warning",
          "helpUri": "https://learn.microsoft.com/dotnet/fundamentals/code-analysis/quality-rules/ca1802",
          "properties": {
            "category": "Performance",
            "isEnabledByDefault": false,
            "typeName": "CSharpUseLiteralsWhereAppropriate",
            "languages": [
              "C#"
            ],
            "tags": [
              "PortedFromFxCop",
              "Telemetry",
              "EnabledRuleInAggressiveMode"
            ]
          }
        },
        "CA1805": {
          "id": "CA1805",
          "shortDescription": "Do not initialize unnecessarily",
          "fullDescription": "The .NET runtime initializes all fields of reference types to their default values before running the constructor. In most cases, explicitly initializing a field to its default value in a constructor is redundant, adding maintenance costs and potentially degrading performance (such as with increased assembly size), and the explicit initialization can be removed.  In some cases, such as with static readonly fields that permanently retain their default value, consider instead changing them to be constants or properties.",
          "defaultLevel": "hidden",
          "helpUri": "https://learn.microsoft.com/dotnet/fundamentals/code-analysis/quality-rules/ca1805",
          "properties": {
            "category": "Performance",
            "isEnabledByDefault": true,
            "typeName": "CSharpDoNotInitializeUnnecessarilyAnalyzer",
            "languages": [
              "C#"
            ],
            "tags": [
              "PortedFromFxCop",
              "Telemetry",
              "EnabledRuleInAggressiveMode"
            ]
          }
        },
        "CA1812": {
          "id": "CA1812",
          "shortDescription": "Avoid uninstantiated internal classes",
          "fullDescription": "An instance of an assembly-level type is not created by code in the assembly.",
          "defaultLevel": "warning",
          "helpUri": "https://learn.microsoft.com/dotnet/fundamentals/code-analysis/quality-rules/ca1812",
          "properties": {
            "category": "Performance",
            "isEnabledByDefault": false,
            "typeName": "CSharpAvoidUninstantiatedInternalClasses",
            "languages": [
              "C#"
            ],
            "tags": [
              "PortedFromFxCop",
              "Telemetry",
              "EnabledRuleInAggressiveMode",
              "CompilationEnd"
            ]
          }
        },
        "CA1824": {
          "id": "CA1824",
          "shortDescription": "Mark assemblies with NeutralResourcesLanguageAttribute",
          "fullDescription": "The NeutralResourcesLanguage attribute informs the ResourceManager of the language that was used to display the resources of a neutral culture for an assembly. This improves lookup performance for the first resource that you load and can reduce your working set.",
          "defaultLevel": "note",
          "helpUri": "https://learn.microsoft.com/dotnet/fundamentals/code-analysis/quality-rules/ca1824",
          "properties": {
            "category": "Performance",
            "isEnabledByDefault": true,
            "typeName": "CSharpMarkAssembliesWithNeutralResourcesLanguageAnalyzer",
            "languages": [
              "C#"
            ],
            "tags": [
              "PortedFromFxCop",
              "Telemetry",
              "EnabledRuleInAggressiveMode",
              "CompilationEnd"
            ]
          }
        },
        "CA1825": {
          "id": "CA1825",
          "shortDescription": "Avoid zero-length array allocations",
          "fullDescription": "Avoid unnecessary zero-length array allocations.  Use {0} instead.",
          "defaultLevel": "note",
          "helpUri": "https://learn.microsoft.com/dotnet/fundamentals/code-analysis/quality-rules/ca1825",
          "properties": {
            "category": "Performance",
            "isEnabledByDefault": true,
            "typeName": "CSharpAvoidZeroLengthArrayAllocationsAnalyzer",
            "languages": [
              "C#"
            ],
            "tags": [
              "Telemetry",
              "EnabledRuleInAggressiveMode"
            ]
          }
        },
        "CA1841": {
          "id": "CA1841",
          "shortDescription": "Prefer Dictionary.Contains methods",
          "fullDescription": "Many dictionary implementations lazily initialize the Values collection. To avoid unnecessary allocations, prefer 'ContainsValue' over 'Values.Contains'.",
          "defaultLevel": "note",
          "helpUri": "https://learn.microsoft.com/dotnet/fundamentals/code-analysis/quality-rules/ca1841",
          "properties": {
            "category": "Performance",
            "isEnabledByDefault": true,
            "typeName": "CSharpPreferDictionaryContainsMethods",
            "languages": [
              "C#"
            ],
            "tags": [
              "Telemetry",
              "EnabledRuleInAggressiveMode"
            ]
          }
        },
        "CA1845": {
          "id": "CA1845",
          "shortDescription": "Use span-based 'string.Concat'",
          "fullDescription": "It is more efficient to use 'AsSpan' and 'string.Concat', instead of 'Substring' and a concatenation operator.",
          "defaultLevel": "note",
          "helpUri": "https://learn.microsoft.com/dotnet/fundamentals/code-analysis/quality-rules/ca1845",
          "properties": {
            "category": "Performance",
            "isEnabledByDefault": true,
            "typeName": "CSharpUseSpanBasedStringConcat",
            "languages": [
              "C#"
            ],
            "tags": [
              "Telemetry",
              "EnabledRuleInAggressiveMode"
            ]
          }
        },
        "CA1851": {
          "id": "CA1851",
          "shortDescription": "Possible multiple enumerations of 'IEnumerable' collection",
          "fullDescription": "Possible multiple enumerations of 'IEnumerable' collection. Consider using an implementation that avoids multiple enumerations.",
          "defaultLevel": "warning",
          "helpUri": "https://learn.microsoft.com/dotnet/fundamentals/code-analysis/quality-rules/ca1851",
          "properties": {
            "category": "Performance",
            "isEnabledByDefault": false,
            "typeName": "CSharpAvoidMultipleEnumerationsAnalyzer",
            "languages": [
              "C#"
            ],
            "tags": [
              "Dataflow",
              "Telemetry",
              "EnabledRuleInAggressiveMode"
            ]
          }
        },
        "CA1855": {
          "id": "CA1855",
          "shortDescription": "Prefer 'Clear' over 'Fill'",
          "fullDescription": "It is more efficient to use 'Clear', instead of 'Fill' with default value.",
          "defaultLevel": "note",
          "helpUri": "https://learn.microsoft.com/dotnet/fundamentals/code-analysis/quality-rules/ca1855",
          "properties": {
            "category": "Performance",
            "isEnabledByDefault": true,
            "typeName": "CSharpUseSpanClearInsteadOfFillAnalyzer",
            "languages": [
              "C#"
            ],
            "tags": [
              "Telemetry",
              "EnabledRuleInAggressiveMode"
            ]
          }
        },
        "CA1856": {
          "id": "CA1856",
          "shortDescription": "Incorrect usage of ConstantExpected attribute",
          "fullDescription": "ConstantExpected attribute is not applied correctly on the parameter.",
          "defaultLevel": "error",
          "helpUri": "https://learn.microsoft.com/dotnet/fundamentals/code-analysis/quality-rules/ca1856",
          "properties": {
            "category": "Performance",
            "isEnabledByDefault": true,
            "typeName": "CSharpConstantExpectedAnalyzer",
            "languages": [
              "C#"
            ],
            "tags": [
              "Telemetry",
              "EnabledRuleInAggressiveMode"
            ]
          }
        },
        "CA1857": {
          "id": "CA1857",
          "shortDescription": "A constant is expected for the parameter",
          "fullDescription": "The parameter expects a constant for optimal performance.",
          "defaultLevel": "warning",
          "helpUri": "https://learn.microsoft.com/dotnet/fundamentals/code-analysis/quality-rules/ca1857",
          "properties": {
            "category": "Performance",
            "isEnabledByDefault": true,
            "typeName": "CSharpConstantExpectedAnalyzer",
            "languages": [
              "C#"
            ],
            "tags": [
              "Telemetry",
              "EnabledRuleInAggressiveMode"
            ]
          }
        },
        "CA1865": {
          "id": "CA1865",
          "shortDescription": "Use char overload",
          "fullDescription": "The char overload is a better performing overload than a string with a single char.",
          "defaultLevel": "note",
          "helpUri": "https://learn.microsoft.com/dotnet/fundamentals/code-analysis/quality-rules/ca1865",
          "properties": {
            "category": "Performance",
            "isEnabledByDefault": true,
            "typeName": "CSharpUseStringMethodCharOverloadWithSingleCharacters",
            "languages": [
              "C#"
            ],
            "tags": [
              "Telemetry",
              "EnabledRuleInAggressiveMode"
            ]
          }
        },
        "CA1866": {
          "id": "CA1866",
          "shortDescription": "Use char overload",
          "fullDescription": "The char overload is a better performing overload than a string with a single char.",
          "defaultLevel": "note",
          "helpUri": "https://learn.microsoft.com/dotnet/fundamentals/code-analysis/quality-rules/ca1866",
          "properties": {
            "category": "Performance",
            "isEnabledByDefault": true,
            "typeName": "CSharpUseStringMethodCharOverloadWithSingleCharacters",
            "languages": [
              "C#"
            ],
            "tags": [
              "Telemetry",
              "EnabledRuleInAggressiveMode"
            ]
          }
        },
        "CA1867": {
          "id": "CA1867",
          "shortDescription": "Use char overload",
          "fullDescription": "The char overload is a better performing overload than a string with a single char.",
          "defaultLevel": "warning",
          "helpUri": "https://learn.microsoft.com/dotnet/fundamentals/code-analysis/quality-rules/ca1867",
          "properties": {
            "category": "Performance",
            "isEnabledByDefault": false,
            "typeName": "CSharpUseStringMethodCharOverloadWithSingleCharacters",
            "languages": [
              "C#"
            ],
            "tags": [
              "Telemetry",
              "EnabledRuleInAggressiveMode"
            ]
          }
        },
        "CA2014": {
          "id": "CA2014",
          "shortDescription": "Do not use stackalloc in loops",
          "fullDescription": "Stack space allocated by a stackalloc is only released at the end of the current method's invocation.  Using it in a loop can result in unbounded stack growth and eventual stack overflow conditions.",
          "defaultLevel": "warning",
          "helpUri": "https://learn.microsoft.com/dotnet/fundamentals/code-analysis/quality-rules/ca2014",
          "properties": {
            "category": "Reliability",
            "isEnabledByDefault": true,
            "typeName": "CSharpDoNotUseStackallocInLoopsAnalyzer",
            "languages": [
              "C#"
            ],
            "tags": [
              "Telemetry",
              "EnabledRuleInAggressiveMode"
            ]
          }
        },
        "CA2016": {
          "id": "CA2016",
          "shortDescription": "Forward the 'CancellationToken' parameter to methods",
          "fullDescription": "Forward the 'CancellationToken' parameter to methods to ensure the operation cancellation notifications gets properly propagated, or pass in 'CancellationToken.None' explicitly to indicate intentionally not propagating the token.",
          "defaultLevel": "note",
          "helpUri": "https://learn.microsoft.com/dotnet/fundamentals/code-analysis/quality-rules/ca2016",
          "properties": {
            "category": "Reliability",
            "isEnabledByDefault": true,
            "typeName": "CSharpForwardCancellationTokenToInvocationsAnalyzer",
            "languages": [
              "C#"
            ],
            "tags": [
              "Telemetry",
              "EnabledRuleInAggressiveMode"
            ]
          }
        },
        "CA2020": {
          "id": "CA2020",
          "shortDescription": "Prevent behavioral change",
          "fullDescription": "Some built-in operators added in .NET 7 behave differently when overflowing than did the corresponding user-defined operators in .NET 6 and earlier versions. Some operators that previously threw in an unchecked context now don't throw unless wrapped within a checked context. Also, some operators that did not previously throw in a checked context now throw unless wrapped in an unchecked context.",
          "defaultLevel": "note",
          "helpUri": "https://learn.microsoft.com/dotnet/fundamentals/code-analysis/quality-rules/ca2020",
          "properties": {
            "category": "Reliability",
            "isEnabledByDefault": true,
            "typeName": "CSharpPreventNumericIntPtrUIntPtrBehavioralChanges",
            "languages": [
              "C#"
            ],
            "tags": [
              "Telemetry",
              "EnabledRuleInAggressiveMode"
            ]
          }
        },
        "CA2234": {
          "id": "CA2234",
          "shortDescription": "Pass system uri objects instead of strings",
          "fullDescription": "A call is made to a method that has a string parameter whose name contains \"uri\", \"URI\", \"urn\", \"URN\", \"url\", or \"URL\". The declaring type of the method contains a corresponding method overload that has a System.Uri parameter.",
          "defaultLevel": "warning",
          "helpUri": "https://learn.microsoft.com/dotnet/fundamentals/code-analysis/quality-rules/ca2234",
          "properties": {
            "category": "Usage",
            "isEnabledByDefault": false,
            "typeName": "CSharpPassSystemUriObjectsInsteadOfStringsAnalyzer",
            "languages": [
              "C#"
            ],
            "tags": [
              "PortedFromFxCop",
              "Telemetry",
              "EnabledRuleInAggressiveMode"
            ]
          }
        },
        "CA2252": {
          "id": "CA2252",
          "shortDescription": "This API requires opting into preview features",
          "fullDescription": "An assembly has to opt into preview features before using them.",
          "defaultLevel": "error",
          "helpUri": "https://learn.microsoft.com/dotnet/fundamentals/code-analysis/quality-rules/ca2252",
          "properties": {
            "category": "Usage",
            "isEnabledByDefault": true,
            "typeName": "CSharpDetectPreviewFeatureAnalyzer",
            "languages": [
              "C#"
            ],
            "tags": [
              "Telemetry",
              "EnabledRuleInAggressiveMode"
            ]
          }
        },
        "CA2260": {
          "id": "CA2260",
          "shortDescription": "Use correct type parameter",
          "fullDescription": "Generic math interfaces require the derived type itself to be used for the self recurring type parameter.",
          "defaultLevel": "warning",
          "helpUri": "https://learn.microsoft.com/dotnet/fundamentals/code-analysis/quality-rules/ca2260",
          "properties": {
            "category": "Usage",
            "isEnabledByDefault": true,
            "typeName": "CSharpImplementGenericMathInterfacesCorrectly",
            "languages": [
              "C#"
            ],
            "tags": [
              "Telemetry",
              "EnabledRuleInAggressiveMode"
            ]
          }
        },
        "CA2352": {
          "id": "CA2352",
          "shortDescription": "Unsafe DataSet or DataTable in serializable type can be vulnerable to remote code execution attacks",
          "fullDescription": "When deserializing untrusted input with an IFormatter-based serializer, deserializing a {0} object is insecure. '{1}' either is or derives from {0}.",
          "defaultLevel": "warning",
          "helpUri": "https://learn.microsoft.com/dotnet/fundamentals/code-analysis/quality-rules/ca2352",
          "properties": {
            "category": "Security",
            "isEnabledByDefault": false,
            "typeName": "CSharpDataSetDataTableInSerializableTypeAnalyzer",
            "languages": [
              "C#"
            ],
            "tags": [
              "Telemetry",
              "EnabledRuleInAggressiveMode"
            ]
          }
        },
        "CA2353": {
          "id": "CA2353",
          "shortDescription": "Unsafe DataSet or DataTable in serializable type",
          "fullDescription": "When deserializing untrusted input, deserializing a {0} object is insecure. '{1}' either is or derives from {0}",
          "defaultLevel": "warning",
          "helpUri": "https://learn.microsoft.com/dotnet/fundamentals/code-analysis/quality-rules/ca2353",
          "properties": {
            "category": "Security",
            "isEnabledByDefault": false,
            "typeName": "CSharpDataSetDataTableInSerializableTypeAnalyzer",
            "languages": [
              "C#"
            ],
            "tags": [
              "Telemetry",
              "EnabledRuleInAggressiveMode"
            ]
          }
        },
        "CA2354": {
          "id": "CA2354",
          "shortDescription": "Unsafe DataSet or DataTable in deserialized object graph can be vulnerable to remote code execution attacks",
          "fullDescription": "When deserializing untrusted input, deserializing a {0} object is insecure. '{1}' either is or derives from {0}",
          "defaultLevel": "warning",
          "helpUri": "https://learn.microsoft.com/dotnet/fundamentals/code-analysis/quality-rules/ca2354",
          "properties": {
            "category": "Security",
            "isEnabledByDefault": false,
            "typeName": "CSharpDataSetDataTableInIFormatterSerializableObjectGraphAnalyzer",
            "languages": [
              "C#"
            ],
            "tags": [
              "Telemetry",
              "EnabledRuleInAggressiveMode"
            ]
          }
        },
        "CA2355": {
          "id": "CA2355",
          "shortDescription": "Unsafe DataSet or DataTable type found in deserializable object graph",
          "fullDescription": "When deserializing untrusted input, deserializing a {0} object is insecure. '{1}' either is or derives from {0}",
          "defaultLevel": "warning",
          "helpUri": "https://learn.microsoft.com/dotnet/fundamentals/code-analysis/quality-rules/ca2355",
          "properties": {
            "category": "Security",
            "isEnabledByDefault": false,
            "typeName": "CSharpDataSetDataTableInSerializableObjectGraphAnalyzer",
            "languages": [
              "C#"
            ],
            "tags": [
              "Telemetry",
              "EnabledRuleInAggressiveMode"
            ]
          }
        },
        "CA2356": {
          "id": "CA2356",
          "shortDescription": "Unsafe DataSet or DataTable type in web deserializable object graph",
          "fullDescription": "When deserializing untrusted input, deserializing a {0} object is insecure. '{1}' either is or derives from {0}",
          "defaultLevel": "warning",
          "helpUri": "https://learn.microsoft.com/dotnet/fundamentals/code-analysis/quality-rules/ca2356",
          "properties": {
            "category": "Security",
            "isEnabledByDefault": false,
            "typeName": "CSharpDataSetDataTableInWebSerializableObjectGraphAnalyzer",
            "languages": [
              "C#"
            ],
            "tags": [
              "Telemetry",
              "EnabledRuleInAggressiveMode"
            ]
          }
        },
        "CA2362": {
          "id": "CA2362",
          "shortDescription": "Unsafe DataSet or DataTable in auto-generated serializable type can be vulnerable to remote code execution attacks",
          "fullDescription": "When deserializing untrusted input with an IFormatter-based serializer, deserializing a {0} object is insecure. '{1}' either is or derives from {0}. Ensure that the auto-generated type is never deserialized with untrusted data.",
          "defaultLevel": "warning",
          "helpUri": "https://learn.microsoft.com/dotnet/fundamentals/code-analysis/quality-rules/ca2362",
          "properties": {
            "category": "Security",
            "isEnabledByDefault": false,
            "typeName": "CSharpDataSetDataTableInSerializableTypeAnalyzer",
            "languages": [
              "C#"
            ],
            "tags": [
              "Telemetry",
              "EnabledRuleInAggressiveMode"
            ]
          }
        }
      }
    },
    {
      "tool": {
        "name": "Microsoft.CodeAnalysis.NetAnalyzers",
        "version": "8.0.0",
        "language": "en-US"
      },
      "rules": {
        "CA1000": {
          "id": "CA1000",
          "shortDescription": "Do not declare static members on generic types",
          "fullDescription": "When a static member of a generic type is called, the type argument must be specified for the type. When a generic instance member that does not support inference is called, the type argument must be specified for the member. In these two cases, the syntax for specifying the type argument is different and easily confused.",
          "defaultLevel": "hidden",
          "helpUri": "https://learn.microsoft.com/dotnet/fundamentals/code-analysis/quality-rules/ca1000",
          "properties": {
            "category": "Design",
            "isEnabledByDefault": true,
            "typeName": "DoNotDeclareStaticMembersOnGenericTypesAnalyzer",
            "languages": [
              "C#",
              "Visual Basic"
            ],
            "tags": [
              "PortedFromFxCop",
              "Telemetry",
              "EnabledRuleInAggressiveMode"
            ]
          }
        },
        "CA1001": {
          "id": "CA1001",
          "shortDescription": "Types that own disposable fields should be disposable",
          "fullDescription": "A class declares and implements an instance field that is a System.IDisposable type, and the class does not implement IDisposable. A class that declares an IDisposable field indirectly owns an unmanaged resource and should implement the IDisposable interface.",
          "defaultLevel": "hidden",
          "helpUri": "https://learn.microsoft.com/dotnet/fundamentals/code-analysis/quality-rules/ca1001",
          "properties": {
            "category": "Design",
            "isEnabledByDefault": true,
            "typeName": "TypesThatOwnDisposableFieldsShouldBeDisposableAnalyzer",
            "languages": [
              "C#",
              "Visual Basic"
            ],
            "tags": [
              "PortedFromFxCop",
              "Telemetry",
              "EnabledRuleInAggressiveMode"
            ]
          }
        },
        "CA1002": {
          "id": "CA1002",
          "shortDescription": "Do not expose generic lists",
          "fullDescription": "System.Collections.Generic.List<T> is a generic collection that's designed for performance and not inheritance. List<T> does not contain virtual members that make it easier to change the behavior of an inherited class.",
          "defaultLevel": "warning",
          "helpUri": "https://learn.microsoft.com/dotnet/fundamentals/code-analysis/quality-rules/ca1002",
          "properties": {
            "category": "Design",
            "isEnabledByDefault": false,
            "typeName": "DoNotExposeGenericLists",
            "languages": [
              "C#",
              "Visual Basic"
            ],
            "tags": [
              "PortedFromFxCop",
              "Telemetry",
              "EnabledRuleInAggressiveMode"
            ]
          }
        },
        "CA1003": {
          "id": "CA1003",
          "shortDescription": "Use generic event handler instances",
          "fullDescription": "A type contains an event that declares an EventHandler delegate that returns void, whose signature contains two parameters (the first an object and the second a type that is assignable to EventArgs), and the containing assembly targets Microsoft .NET Framework?2.0.",
          "defaultLevel": "warning",
          "helpUri": "https://learn.microsoft.com/dotnet/fundamentals/code-analysis/quality-rules/ca1003",
          "properties": {
            "category": "Design",
            "isEnabledByDefault": false,
            "typeName": "UseGenericEventHandlerInstancesAnalyzer",
            "languages": [
              "C#",
              "Visual Basic"
            ],
            "tags": [
              "PortedFromFxCop",
              "Telemetry",
              "EnabledRuleInAggressiveMode"
            ]
          }
        },
        "CA1005": {
          "id": "CA1005",
          "shortDescription": "Avoid excessive parameters on generic types",
          "fullDescription": "The more type parameters a generic type contains, the more difficult it is to know and remember what each type parameter represents.",
          "defaultLevel": "warning",
          "helpUri": "https://learn.microsoft.com/dotnet/fundamentals/code-analysis/quality-rules/ca1005",
          "properties": {
            "category": "Design",
            "isEnabledByDefault": false,
            "typeName": "AvoidExcessiveParametersOnGenericTypes",
            "languages": [
              "C#",
              "Visual Basic"
            ],
            "tags": [
              "PortedFromFxCop",
              "Telemetry"
            ]
          }
        },
        "CA1008": {
          "id": "CA1008",
          "shortDescription": "Enums should have zero value",
          "fullDescription": "The default value of an uninitialized enumeration, just as other value types, is zero. A nonflags-attributed enumeration should define a member by using the value of zero so that the default value is a valid value of the enumeration. If an enumeration that has the FlagsAttribute attribute applied defines a zero-valued member, its name should be \"\"None\"\" to indicate that no values have been set in the enumeration.",
          "defaultLevel": "warning",
          "helpUri": "https://learn.microsoft.com/dotnet/fundamentals/code-analysis/quality-rules/ca1008",
          "properties": {
            "category": "Design",
            "isEnabledByDefault": false,
            "typeName": "EnumsShouldHaveZeroValueAnalyzer",
            "languages": [
              "C#",
              "Visual Basic"
            ],
            "tags": [
              "PortedFromFxCop",
              "Telemetry",
              "EnabledRuleInAggressiveMode",
              "RuleNoZero"
            ]
          }
        },
        "CA1010": {
          "id": "CA1010",
          "shortDescription": "Generic interface should also be implemented",
          "fullDescription": "To broaden the usability of a type, implement one of the generic interfaces. This is especially true for collections as they can then be used to populate generic collection types.",
          "defaultLevel": "hidden",
          "helpUri": "https://learn.microsoft.com/dotnet/fundamentals/code-analysis/quality-rules/ca1010",
          "properties": {
            "category": "Design",
            "isEnabledByDefault": true,
            "typeName": "CollectionsShouldImplementGenericInterfaceAnalyzer",
            "languages": [
              "C#",
              "Visual Basic"
            ],
            "tags": [
              "PortedFromFxCop",
              "Telemetry",
              "EnabledRuleInAggressiveMode"
            ]
          }
        },
        "CA1012": {
          "id": "CA1012",
          "shortDescription": "Abstract types should not have public constructors",
          "fullDescription": "Constructors on abstract types can be called only by derived types. Because public constructors create instances of a type, and you cannot create instances of an abstract type, an abstract type that has a public constructor is incorrectly designed.",
          "defaultLevel": "warning",
          "helpUri": "https://learn.microsoft.com/dotnet/fundamentals/code-analysis/quality-rules/ca1012",
          "properties": {
            "category": "Design",
            "isEnabledByDefault": false,
            "typeName": "AbstractTypesShouldNotHaveConstructorsAnalyzer",
            "languages": [
              "C#",
              "Visual Basic"
            ],
            "tags": [
              "PortedFromFxCop",
              "Telemetry",
              "EnabledRuleInAggressiveMode"
            ]
          }
        },
        "CA1014": {
          "id": "CA1014",
          "shortDescription": "Mark assemblies with CLSCompliant",
          "fullDescription": "The Common Language Specification (CLS) defines naming restrictions, data types, and rules to which assemblies must conform if they will be used across programming languages. Good design dictates that all assemblies explicitly indicate CLS compliance by using CLSCompliantAttribute . If this attribute is not present on an assembly, the assembly is not compliant.",
          "defaultLevel": "warning",
          "helpUri": "https://learn.microsoft.com/dotnet/fundamentals/code-analysis/quality-rules/ca1014",
          "properties": {
            "category": "Design",
            "isEnabledByDefault": false,
            "typeName": "MarkAssembliesWithAttributesDiagnosticAnalyzer",
            "languages": [
              "C#",
              "Visual Basic"
            ],
            "tags": [
              "PortedFromFxCop",
              "Telemetry",
              "CompilationEnd"
            ]
          }
        },
        "CA1016": {
          "id": "CA1016",
          "shortDescription": "Mark assemblies with assembly version",
          "fullDescription": "The .NET Framework uses the version number to uniquely identify an assembly, and to bind to types in strongly named assemblies. The version number is used together with version and publisher policy. By default, applications run only with the assembly version with which they were built.",
          "defaultLevel": "note",
          "helpUri": "https://learn.microsoft.com/dotnet/fundamentals/code-analysis/quality-rules/ca1016",
          "properties": {
            "category": "Design",
            "isEnabledByDefault": true,
            "typeName": "MarkAssembliesWithAttributesDiagnosticAnalyzer",
            "languages": [
              "C#",
              "Visual Basic"
            ],
            "tags": [
              "PortedFromFxCop",
              "Telemetry",
              "EnabledRuleInAggressiveMode",
              "CompilationEnd"
            ]
          }
        },
        "CA1017": {
          "id": "CA1017",
          "shortDescription": "Mark assemblies with ComVisible",
          "fullDescription": "ComVisibleAttribute determines how COM clients access managed code. Good design dictates that assemblies explicitly indicate COM visibility. COM visibility can be set for the whole assembly and then overridden for individual types and type members. If this attribute is not present, the contents of the assembly are visible to COM clients.",
          "defaultLevel": "warning",
          "helpUri": "https://learn.microsoft.com/dotnet/fundamentals/code-analysis/quality-rules/ca1017",
          "properties": {
            "category": "Design",
            "isEnabledByDefault": false,
            "typeName": "MarkAssembliesWithComVisibleAnalyzer",
            "languages": [
              "C#",
              "Visual Basic"
            ],
            "tags": [
              "PortedFromFxCop",
              "Telemetry",
              "CompilationEnd"
            ]
          }
        },
        "CA1018": {
          "id": "CA1018",
          "shortDescription": "Mark attributes with AttributeUsageAttribute",
          "fullDescription": "Specify AttributeUsage on {0}",
          "defaultLevel": "note",
          "helpUri": "https://learn.microsoft.com/dotnet/fundamentals/code-analysis/quality-rules/ca1018",
          "properties": {
            "category": "Design",
            "isEnabledByDefault": true,
            "typeName": "MarkAttributesWithAttributeUsageAnalyzer",
            "languages": [
              "C#",
              "Visual Basic"
            ],
            "tags": [
              "PortedFromFxCop",
              "Telemetry",
              "EnabledRuleInAggressiveMode"
            ]
          }
        },
        "CA1019": {
          "id": "CA1019",
          "shortDescription": "Define accessors for attribute arguments",
          "fullDescription": "Remove the property setter from {0} or reduce its accessibility because it corresponds to positional argument {1}",
          "defaultLevel": "warning",
          "helpUri": "https://learn.microsoft.com/dotnet/fundamentals/code-analysis/quality-rules/ca1019",
          "properties": {
            "category": "Design",
            "isEnabledByDefault": false,
            "typeName": "DefineAccessorsForAttributeArgumentsAnalyzer",
            "languages": [
              "C#",
              "Visual Basic"
            ],
            "tags": [
              "PortedFromFxCop",
              "Telemetry",
              "EnabledRuleInAggressiveMode"
            ]
          }
        },
        "CA1021": {
          "id": "CA1021",
          "shortDescription": "Avoid out parameters",
          "fullDescription": "Passing types by reference (using 'out' or 'ref') requires experience with pointers, understanding how value types and reference types differ, and handling methods with multiple return values. Also, the difference between 'out' and 'ref' parameters is not widely understood.",
          "defaultLevel": "warning",
          "helpUri": "https://learn.microsoft.com/dotnet/fundamentals/code-analysis/quality-rules/ca1021",
          "properties": {
            "category": "Design",
            "isEnabledByDefault": false,
            "typeName": "AvoidOutParameters",
            "languages": [
              "C#",
              "Visual Basic"
            ],
            "tags": [
              "PortedFromFxCop",
              "Telemetry"
            ]
          }
        },
        "CA1024": {
          "id": "CA1024",
          "shortDescription": "Use properties where appropriate",
          "fullDescription": "A public or protected method has a name that starts with \"\"Get\"\", takes no parameters, and returns a value that is not an array. The method might be a good candidate to become a property.",
          "defaultLevel": "warning",
          "helpUri": "https://learn.microsoft.com/dotnet/fundamentals/code-analysis/quality-rules/ca1024",
          "properties": {
            "category": "Design",
            "isEnabledByDefault": false,
            "typeName": "UsePropertiesWhereAppropriateAnalyzer",
            "languages": [
              "C#",
              "Visual Basic"
            ],
            "tags": [
              "PortedFromFxCop",
              "Telemetry",
              "EnabledRuleInAggressiveMode"
            ]
          }
        },
        "CA1027": {
          "id": "CA1027",
          "shortDescription": "Mark enums with FlagsAttribute",
          "fullDescription": "An enumeration is a value type that defines a set of related named constants. Apply FlagsAttribute to an enumeration when its named constants can be meaningfully combined.",
          "defaultLevel": "warning",
          "helpUri": "https://learn.microsoft.com/dotnet/fundamentals/code-analysis/quality-rules/ca1027",
          "properties": {
            "category": "Design",
            "isEnabledByDefault": false,
            "typeName": "EnumWithFlagsAttributeAnalyzer",
            "languages": [
              "C#",
              "Visual Basic"
            ],
            "tags": [
              "PortedFromFxCop",
              "Telemetry",
              "EnabledRuleInAggressiveMode"
            ]
          }
        },
        "CA1028": {
          "id": "CA1028",
          "shortDescription": "Enum Storage should be Int32",
          "fullDescription": "An enumeration is a value type that defines a set of related named constants. By default, the System.Int32 data type is used to store the constant value. Although you can change this underlying type, it is not required or recommended for most scenarios.",
          "defaultLevel": "warning",
          "helpUri": "https://learn.microsoft.com/dotnet/fundamentals/code-analysis/quality-rules/ca1028",
          "properties": {
            "category": "Design",
            "isEnabledByDefault": false,
            "typeName": "EnumStorageShouldBeInt32Analyzer",
            "languages": [
              "C#",
              "Visual Basic"
            ],
            "tags": [
              "PortedFromFxCop",
              "Telemetry",
              "EnabledRuleInAggressiveMode"
            ]
          }
        },
        "CA1030": {
          "id": "CA1030",
          "shortDescription": "Use events where appropriate",
          "fullDescription": "This rule detects methods that have names that ordinarily would be used for events. If a method is called in response to a clearly defined state change, the method should be invoked by an event handler. Objects that call the method should raise events instead of calling the method directly.",
          "defaultLevel": "warning",
          "helpUri": "https://learn.microsoft.com/dotnet/fundamentals/code-analysis/quality-rules/ca1030",
          "properties": {
            "category": "Design",
            "isEnabledByDefault": false,
            "typeName": "UseEventsWhereAppropriateAnalyzer",
            "languages": [
              "C#",
              "Visual Basic"
            ],
            "tags": [
              "PortedFromFxCop",
              "Telemetry",
              "EnabledRuleInAggressiveMode"
            ]
          }
        },
        "CA1031": {
          "id": "CA1031",
          "shortDescription": "Do not catch general exception types",
          "fullDescription": "A general exception such as System.Exception or System.SystemException or a disallowed exception type is caught in a catch statement, or a general catch clause is used. General and disallowed exceptions should not be caught.",
          "defaultLevel": "warning",
          "helpUri": "https://learn.microsoft.com/dotnet/fundamentals/code-analysis/quality-rules/ca1031",
          "properties": {
            "category": "Design",
            "isEnabledByDefault": false,
            "typeName": "DoNotCatchGeneralExceptionTypesAnalyzer",
            "languages": [
              "C#",
              "Visual Basic"
            ],
            "tags": [
              "PortedFromFxCop",
              "Telemetry",
              "EnabledRuleInAggressiveMode"
            ]
          }
        },
        "CA1033": {
          "id": "CA1033",
          "shortDescription": "Interface methods should be callable by child types",
          "fullDescription": "An unsealed externally visible type provides an explicit method implementation of a public interface and does not provide an alternative externally visible method that has the same name.",
          "defaultLevel": "warning",
          "helpUri": "https://learn.microsoft.com/dotnet/fundamentals/code-analysis/quality-rules/ca1033",
          "properties": {
            "category": "Design",
            "isEnabledByDefault": false,
            "typeName": "InterfaceMethodsShouldBeCallableByChildTypesAnalyzer",
            "languages": [
              "C#",
              "Visual Basic"
            ],
            "tags": [
              "PortedFromFxCop",
              "Telemetry",
              "EnabledRuleInAggressiveMode"
            ]
          }
        },
        "CA1034": {
          "id": "CA1034",
          "shortDescription": "Nested types should not be visible",
          "fullDescription": "A nested type is a type that is declared in the scope of another type. Nested types are useful to encapsulate private implementation details of the containing type. Used for this purpose, nested types should not be externally visible.",
          "defaultLevel": "warning",
          "helpUri": "https://learn.microsoft.com/dotnet/fundamentals/code-analysis/quality-rules/ca1034",
          "properties": {
            "category": "Design",
            "isEnabledByDefault": false,
            "typeName": "NestedTypesShouldNotBeVisibleAnalyzer",
            "languages": [
              "C#",
              "Visual Basic"
            ],
            "tags": [
              "PortedFromFxCop",
              "Telemetry",
              "EnabledRuleInAggressiveMode"
            ]
          }
        },
        "CA1036": {
          "id": "CA1036",
          "shortDescription": "Override methods on comparable types",
          "fullDescription": "A public or protected type implements the System.IComparable interface. It does not override Object.Equals nor does it overload the language-specific operator for equality, inequality, less than, less than or equal, greater than or greater than or equal.",
          "defaultLevel": "hidden",
          "helpUri": "https://learn.microsoft.com/dotnet/fundamentals/code-analysis/quality-rules/ca1036",
          "properties": {
            "category": "Design",
            "isEnabledByDefault": true,
            "typeName": "OverrideMethodsOnComparableTypesAnalyzer",
            "languages": [
              "C#",
              "Visual Basic"
            ],
            "tags": [
              "PortedFromFxCop",
              "Telemetry",
              "EnabledRuleInAggressiveMode"
            ]
          }
        },
        "CA1040": {
          "id": "CA1040",
          "shortDescription": "Avoid empty interfaces",
          "fullDescription": "Interfaces define members that provide a behavior or usage contract. The functionality that is described by the interface can be adopted by any type, regardless of where the type appears in the inheritance hierarchy. A type implements an interface by providing implementations for the members of the interface. An empty interface does not define any members; therefore, it does not define a contract that can be implemented.",
          "defaultLevel": "warning",
          "helpUri": "https://learn.microsoft.com/dotnet/fundamentals/code-analysis/quality-rules/ca1040",
          "properties": {
            "category": "Design",
            "isEnabledByDefault": false,
            "typeName": "AvoidEmptyInterfacesAnalyzer",
            "languages": [
              "C#",
              "Visual Basic"
            ],
            "tags": [
              "PortedFromFxCop",
              "Telemetry",
              "EnabledRuleInAggressiveMode"
            ]
          }
        },
        "CA1041": {
          "id": "CA1041",
          "shortDescription": "Provide ObsoleteAttribute message",
          "fullDescription": "A type or member is marked by using a System.ObsoleteAttribute attribute that does not have its ObsoleteAttribute.Message property specified. When a type or member that is marked by using ObsoleteAttribute is compiled, the Message property of the attribute is displayed. This gives the user information about the obsolete type or member.",
          "defaultLevel": "note",
          "helpUri": "https://learn.microsoft.com/dotnet/fundamentals/code-analysis/quality-rules/ca1041",
          "properties": {
            "category": "Design",
            "isEnabledByDefault": true,
            "typeName": "ProvideObsoleteAttributeMessageAnalyzer",
            "languages": [
              "C#",
              "Visual Basic"
            ],
            "tags": [
              "PortedFromFxCop",
              "Telemetry",
              "EnabledRuleInAggressiveMode"
            ]
          }
        },
        "CA1043": {
          "id": "CA1043",
          "shortDescription": "Use Integral Or String Argument For Indexers",
          "fullDescription": "Indexers, that is, indexed properties, should use integer or string types for the index. These types are typically used for indexing data structures and increase the usability of the library. Use of the Object type should be restricted to those cases where the specific integer or string type cannot be specified at design time. If the design requires other types for the index, reconsider whether the type represents a logical data store. If it does not represent a logical data store, use a method.",
          "defaultLevel": "warning",
          "helpUri": "https://learn.microsoft.com/dotnet/fundamentals/code-analysis/quality-rules/ca1043",
          "properties": {
            "category": "Design",
            "isEnabledByDefault": false,
            "typeName": "UseIntegralOrStringArgumentForIndexersAnalyzer",
            "languages": [
              "C#",
              "Visual Basic"
            ],
            "tags": [
              "PortedFromFxCop",
              "Telemetry",
              "EnabledRuleInAggressiveMode"
            ]
          }
        },
        "CA1044": {
          "id": "CA1044",
          "shortDescription": "Properties should not be write only",
          "fullDescription": "Although it is acceptable and often necessary to have a read-only property, the design guidelines prohibit the use of write-only properties. This is because letting a user set a value, and then preventing the user from viewing that value, does not provide any security. Also, without read access, the state of shared objects cannot be viewed, which limits their usefulness.",
          "defaultLevel": "warning",
          "helpUri": "https://learn.microsoft.com/dotnet/fundamentals/code-analysis/quality-rules/ca1044",
          "properties": {
            "category": "Design",
            "isEnabledByDefault": false,
            "typeName": "PropertiesShouldNotBeWriteOnlyAnalyzer",
            "languages": [
              "C#",
              "Visual Basic"
            ],
            "tags": [
              "PortedFromFxCop",
              "Telemetry",
              "EnabledRuleInAggressiveMode"
            ]
          }
        },
        "CA1045": {
          "id": "CA1045",
          "shortDescription": "Do not pass types by reference",
          "fullDescription": "Passing types by reference (using out or ref) requires experience with pointers, understanding how value types and reference types differ, and handling methods that have multiple return values. Also, the difference between out and ref parameters is not widely understood.",
          "defaultLevel": "warning",
          "helpUri": "https://learn.microsoft.com/dotnet/fundamentals/code-analysis/quality-rules/ca1045",
          "properties": {
            "category": "Design",
            "isEnabledByDefault": false,
            "typeName": "DoNotPassTypesByReference",
            "languages": [
              "C#",
              "Visual Basic"
            ],
            "tags": [
              "PortedFromFxCop",
              "Telemetry"
            ]
          }
        },
        "CA1046": {
          "id": "CA1046",
          "shortDescription": "Do not overload equality operator on reference types",
          "fullDescription": "For reference types, the default implementation of the equality operator is almost always correct. By default, two references are equal only if they point to the same object. If the operator is providing meaningful value equality, the type should implement the generic 'System.IEquatable' interface.",
          "defaultLevel": "warning",
          "helpUri": "https://learn.microsoft.com/dotnet/fundamentals/code-analysis/quality-rules/ca1046",
          "properties": {
            "category": "Design",
            "isEnabledByDefault": false,
            "typeName": "DoNotOverloadOperatorEqualsOnReferenceTypes",
            "languages": [
              "C#",
              "Visual Basic"
            ],
            "tags": [
              "PortedFromFxCop",
              "Telemetry",
              "EnabledRuleInAggressiveMode"
            ]
          }
        },
        "CA1047": {
          "id": "CA1047",
          "shortDescription": "Do not declare protected member in sealed type",
          "fullDescription": "Types declare protected members so that inheriting types can access or override the member. By definition, you cannot inherit from a sealed type, which means that protected methods on sealed types cannot be called.",
          "defaultLevel": "note",
          "helpUri": "https://learn.microsoft.com/dotnet/fundamentals/code-analysis/quality-rules/ca1047",
          "properties": {
            "category": "Design",
            "isEnabledByDefault": true,
            "typeName": "DoNotDeclareProtectedMembersInSealedTypes",
            "languages": [
              "Visual Basic"
            ],
            "tags": [
              "PortedFromFxCop",
              "Telemetry",
              "EnabledRuleInAggressiveMode"
            ]
          }
        },
        "CA1050": {
          "id": "CA1050",
          "shortDescription": "Declare types in namespaces",
          "fullDescription": "Types are declared in namespaces to prevent name collisions and as a way to organize related types in an object hierarchy.",
          "defaultLevel": "note",
          "helpUri": "https://learn.microsoft.com/dotnet/fundamentals/code-analysis/quality-rules/ca1050",
          "properties": {
            "category": "Design",
            "isEnabledByDefault": true,
            "typeName": "DeclareTypesInNamespacesAnalyzer",
            "languages": [
              "C#",
              "Visual Basic"
            ],
            "tags": [
              "PortedFromFxCop",
              "Telemetry",
              "EnabledRuleInAggressiveMode"
            ]
          }
        },
        "CA1051": {
          "id": "CA1051",
          "shortDescription": "Do not declare visible instance fields",
          "fullDescription": "The primary use of a field should be as an implementation detail. Fields should be private or internal and should be exposed by using properties.",
          "defaultLevel": "hidden",
          "helpUri": "https://learn.microsoft.com/dotnet/fundamentals/code-analysis/quality-rules/ca1051",
          "properties": {
            "category": "Design",
            "isEnabledByDefault": true,
            "typeName": "DoNotDeclareVisibleInstanceFieldsAnalyzer",
            "languages": [
              "C#",
              "Visual Basic"
            ],
            "tags": [
              "PortedFromFxCop",
              "Telemetry",
              "EnabledRuleInAggressiveMode"
            ]
          }
        },
        "CA1052": {
          "id": "CA1052",
          "shortDescription": "Static holder types should be Static or NotInheritable",
          "fullDescription": "Type '{0}' is a static holder type but is neither static nor NotInheritable",
          "defaultLevel": "warning",
          "helpUri": "https://learn.microsoft.com/dotnet/fundamentals/code-analysis/quality-rules/ca1052",
          "properties": {
            "category": "Design",
            "isEnabledByDefault": false,
            "typeName": "StaticHolderTypesAnalyzer",
            "languages": [
              "C#",
              "Visual Basic"
            ],
            "tags": [
              "PortedFromFxCop",
              "Telemetry",
              "EnabledRuleInAggressiveMode"
            ]
          }
        },
        "CA1054": {
          "id": "CA1054",
          "shortDescription": "URI-like parameters should not be strings",
          "fullDescription": "This rule assumes that the parameter represents a Uniform Resource Identifier (URI). A string representation or a URI is prone to parsing and encoding errors, and can lead to security vulnerabilities. 'System.Uri' class provides these services in a safe and secure manner.",
          "defaultLevel": "warning",
          "helpUri": "https://learn.microsoft.com/dotnet/fundamentals/code-analysis/quality-rules/ca1054",
          "properties": {
            "category": "Design",
            "isEnabledByDefault": false,
            "typeName": "UriParametersShouldNotBeStringsAnalyzer",
            "languages": [
              "C#",
              "Visual Basic"
            ],
            "tags": [
              "PortedFromFxCop",
              "Telemetry",
              "EnabledRuleInAggressiveMode"
            ]
          }
        },
        "CA1055": {
          "id": "CA1055",
          "shortDescription": "URI-like return values should not be strings",
          "fullDescription": "This rule assumes that the method returns a URI. A string representation of a URI is prone to parsing and encoding errors, and can lead to security vulnerabilities. The System.Uri class provides these services in a safe and secure manner.",
          "defaultLevel": "warning",
          "helpUri": "https://learn.microsoft.com/dotnet/fundamentals/code-analysis/quality-rules/ca1055",
          "properties": {
            "category": "Design",
            "isEnabledByDefault": false,
            "typeName": "UriReturnValuesShouldNotBeStringsAnalyzer",
            "languages": [
              "C#",
              "Visual Basic"
            ],
            "tags": [
              "PortedFromFxCop",
              "Telemetry",
              "EnabledRuleInAggressiveMode"
            ]
          }
        },
        "CA1056": {
          "id": "CA1056",
          "shortDescription": "URI-like properties should not be strings",
          "fullDescription": "This rule assumes that the property represents a Uniform Resource Identifier (URI). A string representation of a URI is prone to parsing and encoding errors, and can lead to security vulnerabilities. The System.Uri class provides these services in a safe and secure manner.",
          "defaultLevel": "warning",
          "helpUri": "https://learn.microsoft.com/dotnet/fundamentals/code-analysis/quality-rules/ca1056",
          "properties": {
            "category": "Design",
            "isEnabledByDefault": false,
            "typeName": "UriPropertiesShouldNotBeStringsAnalyzer",
            "languages": [
              "C#",
              "Visual Basic"
            ],
            "tags": [
              "PortedFromFxCop",
              "Telemetry",
              "EnabledRuleInAggressiveMode"
            ]
          }
        },
        "CA1058": {
          "id": "CA1058",
          "shortDescription": "Types should not extend certain base types",
          "fullDescription": "An externally visible type extends certain base types. Use one of the alternatives.",
          "defaultLevel": "warning",
          "helpUri": "https://learn.microsoft.com/dotnet/fundamentals/code-analysis/quality-rules/ca1058",
          "properties": {
            "category": "Design",
            "isEnabledByDefault": false,
            "typeName": "TypesShouldNotExtendCertainBaseTypesAnalyzer",
            "languages": [
              "C#",
              "Visual Basic"
            ],
            "tags": [
              "PortedFromFxCop",
              "Telemetry",
              "EnabledRuleInAggressiveMode"
            ]
          }
        },
        "CA1060": {
          "id": "CA1060",
          "shortDescription": "Move pinvokes to native methods class",
          "fullDescription": "Platform Invocation methods, such as those that are marked by using the System.Runtime.InteropServices.DllImportAttribute attribute, or methods that are defined by using the Declare keyword in Visual Basic, access unmanaged code. These methods should be of the NativeMethods, SafeNativeMethods, or UnsafeNativeMethods class.",
          "defaultLevel": "warning",
          "helpUri": "https://learn.microsoft.com/dotnet/fundamentals/code-analysis/quality-rules/ca1060",
          "properties": {
            "category": "Design",
            "isEnabledByDefault": false,
            "typeName": "MovePInvokesToNativeMethodsClassAnalyzer",
            "languages": [
              "C#",
              "Visual Basic"
            ],
            "tags": [
              "PortedFromFxCop",
              "Telemetry"
            ]
          }
        },
        "CA1061": {
          "id": "CA1061",
          "shortDescription": "Do not hide base class methods",
          "fullDescription": "A method in a base type is hidden by an identically named method in a derived type when the parameter signature of the derived method differs only by types that are more weakly derived than the corresponding types in the parameter signature of the base method.",
          "defaultLevel": "note",
          "helpUri": "https://learn.microsoft.com/dotnet/fundamentals/code-analysis/quality-rules/ca1061",
          "properties": {
            "category": "Design",
            "isEnabledByDefault": true,
            "typeName": "DoNotHideBaseClassMethodsAnalyzer",
            "languages": [
              "C#",
              "Visual Basic"
            ],
            "tags": [
              "PortedFromFxCop",
              "Telemetry",
              "EnabledRuleInAggressiveMode"
            ]
          }
        },
        "CA1062": {
          "id": "CA1062",
          "shortDescription": "Validate arguments of public methods",
          "fullDescription": "An externally visible method dereferences one of its reference arguments without verifying whether that argument is 'null' ('Nothing' in Visual Basic). All reference arguments that are passed to externally visible methods should be checked against 'null'. If appropriate, throw an 'ArgumentNullException' when the argument is 'null'. If the method is designed to be called only by known assemblies, you should make the method internal.",
          "defaultLevel": "warning",
          "helpUri": "https://learn.microsoft.com/dotnet/fundamentals/code-analysis/quality-rules/ca1062",
          "properties": {
            "category": "Design",
            "isEnabledByDefault": false,
            "typeName": "ValidateArgumentsOfPublicMethods",
            "languages": [
              "C#",
              "Visual Basic"
            ],
            "tags": [
              "PortedFromFxCop",
              "Dataflow",
              "Telemetry",
              "EnabledRuleInAggressiveMode"
            ]
          }
        },
        "CA1063": {
          "id": "CA1063",
          "shortDescription": "Implement IDisposable Correctly",
          "fullDescription": "All IDisposable types should implement the Dispose pattern correctly.",
          "defaultLevel": "warning",
          "helpUri": "https://learn.microsoft.com/dotnet/fundamentals/code-analysis/quality-rules/ca1063",
          "properties": {
            "category": "Design",
            "isEnabledByDefault": false,
            "typeName": "ImplementIDisposableCorrectlyAnalyzer",
            "languages": [
              "C#",
              "Visual Basic"
            ],
            "tags": [
              "PortedFromFxCop",
              "Telemetry",
              "EnabledRuleInAggressiveMode"
            ]
          }
        },
        "CA1064": {
          "id": "CA1064",
          "shortDescription": "Exceptions should be public",
          "fullDescription": "An internal exception is visible only inside its own internal scope. After the exception falls outside the internal scope, only the base exception can be used to catch the exception. If the internal exception is inherited from T:System.Exception, T:System.SystemException, or T:System.ApplicationException, the external code will not have sufficient information to know what to do with the exception.",
          "defaultLevel": "warning",
          "helpUri": "https://learn.microsoft.com/dotnet/fundamentals/code-analysis/quality-rules/ca1064",
          "properties": {
            "category": "Design",
            "isEnabledByDefault": false,
            "typeName": "ExceptionsShouldBePublicAnalyzer",
            "languages": [
              "C#",
              "Visual Basic"
            ],
            "tags": [
              "PortedFromFxCop",
              "Telemetry",
              "EnabledRuleInAggressiveMode"
            ]
          }
        },
        "CA1065": {
          "id": "CA1065",
          "shortDescription": "Do not raise exceptions in unexpected locations",
          "fullDescription": "A method that is not expected to throw exceptions throws an exception.",
          "defaultLevel": "warning",
          "helpUri": "https://learn.microsoft.com/dotnet/fundamentals/code-analysis/quality-rules/ca1065",
          "properties": {
            "category": "Design",
            "isEnabledByDefault": false,
            "typeName": "DoNotRaiseExceptionsInUnexpectedLocationsAnalyzer",
            "languages": [
              "C#",
              "Visual Basic"
            ],
            "tags": [
              "PortedFromFxCop",
              "Telemetry",
              "EnabledRuleInAggressiveMode"
            ]
          }
        },
        "CA1066": {
          "id": "CA1066",
          "shortDescription": "Implement IEquatable when overriding Object.Equals",
          "fullDescription": "When a type T overrides Object.Equals(object), the implementation must cast the object argument to the correct type T before performing the comparison. If the type implements IEquatable<T>, and therefore offers the method T.Equals(T), and if the argument is known at compile time to be of type T, then the compiler can call IEquatable<T>.Equals(T) instead of Object.Equals(object), and no cast is necessary, improving performance.",
          "defaultLevel": "warning",
          "helpUri": "https://learn.microsoft.com/dotnet/fundamentals/code-analysis/quality-rules/ca1066",
          "properties": {
            "category": "Design",
            "isEnabledByDefault": false,
            "typeName": "EquatableAnalyzer",
            "languages": [
              "C#",
              "Visual Basic"
            ],
            "tags": [
              "Telemetry",
              "EnabledRuleInAggressiveMode"
            ]
          }
        },
        "CA1067": {
          "id": "CA1067",
          "shortDescription": "Override Object.Equals(object) when implementing IEquatable<T>",
          "fullDescription": "When a type T implements the interface IEquatable<T>, it suggests to a user who sees a call to the Equals method in source code that an instance of the type can be equated with an instance of any other type. The user might be confused if their attempt to equate the type with an instance of another type fails to compile. This violates the \"principle of least surprise\".",
          "defaultLevel": "note",
          "helpUri": "https://learn.microsoft.com/dotnet/fundamentals/code-analysis/quality-rules/ca1067",
          "properties": {
            "category": "Design",
            "isEnabledByDefault": true,
            "typeName": "EquatableAnalyzer",
            "languages": [
              "C#",
              "Visual Basic"
            ],
            "tags": [
              "Telemetry",
              "EnabledRuleInAggressiveMode"
            ]
          }
        },
        "CA1068": {
          "id": "CA1068",
          "shortDescription": "CancellationToken parameters must come last",
          "fullDescription": "Method '{0}' should take CancellationToken as the last parameter",
          "defaultLevel": "note",
          "helpUri": "https://learn.microsoft.com/dotnet/fundamentals/code-analysis/quality-rules/ca1068",
          "properties": {
            "category": "Design",
            "isEnabledByDefault": true,
            "typeName": "CancellationTokenParametersMustComeLastAnalyzer",
            "languages": [
              "C#",
              "Visual Basic"
            ],
            "tags": [
              "Telemetry",
              "EnabledRuleInAggressiveMode"
            ]
          }
        },
        "CA1069": {
          "id": "CA1069",
          "shortDescription": "Enums values should not be duplicated",
          "fullDescription": "The field reference '{0}' is duplicated in this bitwise initialization",
          "defaultLevel": "note",
          "helpUri": "https://learn.microsoft.com/dotnet/fundamentals/code-analysis/quality-rules/ca1069",
          "properties": {
            "category": "Design",
            "isEnabledByDefault": true,
            "typeName": "EnumShouldNotHaveDuplicatedValues",
            "languages": [
              "C#",
              "Visual Basic"
            ],
            "tags": [
              "Telemetry",
              "EnabledRuleInAggressiveMode"
            ]
          }
        },
        "CA1070": {
          "id": "CA1070",
          "shortDescription": "Do not declare event fields as virtual",
          "fullDescription": "Do not declare virtual events in a base class. Overridden events in a derived class have undefined behavior. The C# compiler does not handle this correctly and it is unpredictable whether a subscriber to the derived event will actually be subscribing to the base class event.",
          "defaultLevel": "note",
          "helpUri": "https://learn.microsoft.com/dotnet/fundamentals/code-analysis/quality-rules/ca1070",
          "properties": {
            "category": "Design",
            "isEnabledByDefault": true,
            "typeName": "DoNotDeclareEventFieldsAsVirtual",
            "languages": [
              "C#"
            ],
            "tags": [
              "Telemetry",
              "EnabledRuleInAggressiveMode"
            ]
          }
        },
        "CA1303": {
          "id": "CA1303",
          "shortDescription": "Do not pass literals as localized parameters",
          "fullDescription": "A method passes a string literal as a parameter to a constructor or method in the .NET Framework class library and that string should be localizable. To fix a violation of this rule, replace the string literal with a string retrieved through an instance of the ResourceManager class.",
          "defaultLevel": "warning",
          "helpUri": "https://learn.microsoft.com/dotnet/fundamentals/code-analysis/quality-rules/ca1303",
          "properties": {
            "category": "Globalization",
            "isEnabledByDefault": false,
            "typeName": "DoNotPassLiteralsAsLocalizedParameters",
            "languages": [
              "C#",
              "Visual Basic"
            ],
            "tags": [
              "PortedFromFxCop",
              "Dataflow",
              "Telemetry",
              "EnabledRuleInAggressiveMode"
            ]
          }
        },
        "CA1304": {
          "id": "CA1304",
          "shortDescription": "Specify CultureInfo",
          "fullDescription": "A method or constructor calls a member that has an overload that accepts a System.Globalization.CultureInfo parameter, and the method or constructor does not call the overload that takes the CultureInfo parameter. When a CultureInfo or System.IFormatProvider object is not supplied, the default value that is supplied by the overloaded member might not have the effect that you want in all locales. If the result will be displayed to the user, specify 'CultureInfo.CurrentCulture' as the 'CultureInfo' parameter. Otherwise, if the result will be stored and accessed by software, such as when it is persisted to disk or to a database, specify 'CultureInfo.InvariantCulture'.",
          "defaultLevel": "hidden",
          "helpUri": "https://learn.microsoft.com/dotnet/fundamentals/code-analysis/quality-rules/ca1304",
          "properties": {
            "category": "Globalization",
            "isEnabledByDefault": true,
            "typeName": "SpecifyCultureInfoAnalyzer",
            "languages": [
              "C#",
              "Visual Basic"
            ],
            "tags": [
              "PortedFromFxCop",
              "Telemetry",
              "EnabledRuleInAggressiveMode"
            ]
          }
        },
        "CA1305": {
          "id": "CA1305",
          "shortDescription": "Specify IFormatProvider",
          "fullDescription": "A method or constructor calls one or more members that have overloads that accept a System.IFormatProvider parameter, and the method or constructor does not call the overload that takes the IFormatProvider parameter. When a System.Globalization.CultureInfo or IFormatProvider object is not supplied, the default value that is supplied by the overloaded member might not have the effect that you want in all locales. If the result will be based on the input from/output displayed to the user, specify 'CultureInfo.CurrentCulture' as the 'IFormatProvider'. Otherwise, if the result will be stored and accessed by software, such as when it is loaded from disk/database and when it is persisted to disk/database, specify 'CultureInfo.InvariantCulture'.",
          "defaultLevel": "hidden",
          "helpUri": "https://learn.microsoft.com/dotnet/fundamentals/code-analysis/quality-rules/ca1305",
          "properties": {
            "category": "Globalization",
            "isEnabledByDefault": true,
            "typeName": "SpecifyIFormatProviderAnalyzer",
            "languages": [
              "C#",
              "Visual Basic"
            ],
            "tags": [
              "PortedFromFxCop",
              "Telemetry",
              "EnabledRuleInAggressiveMode"
            ]
          }
        },
        "CA1307": {
          "id": "CA1307",
          "shortDescription": "Specify StringComparison for clarity",
          "fullDescription": "A string comparison operation uses a method overload that does not set a StringComparison parameter. It is recommended to use the overload with StringComparison parameter for clarity of intent. If the result will be displayed to the user, such as when sorting a list of items for display in a list box, specify 'StringComparison.CurrentCulture' or 'StringComparison.CurrentCultureIgnoreCase' as the 'StringComparison' parameter. If comparing case-insensitive identifiers, such as file paths, environment variables, or registry keys and values, specify 'StringComparison.OrdinalIgnoreCase'. Otherwise, if comparing case-sensitive identifiers, specify 'StringComparison.Ordinal'.",
          "defaultLevel": "warning",
          "helpUri": "https://learn.microsoft.com/dotnet/fundamentals/code-analysis/quality-rules/ca1307",
          "properties": {
            "category": "Globalization",
            "isEnabledByDefault": false,
            "typeName": "SpecifyStringComparisonAnalyzer",
            "languages": [
              "C#",
              "Visual Basic"
            ],
            "tags": [
              "PortedFromFxCop",
              "Telemetry",
              "EnabledRuleInAggressiveMode"
            ]
          }
        },
        "CA1308": {
          "id": "CA1308",
          "shortDescription": "Normalize strings to uppercase",
          "fullDescription": "Strings should be normalized to uppercase. A small group of characters cannot make a round trip when they are converted to lowercase. To make a round trip means to convert the characters from one locale to another locale that represents character data differently, and then to accurately retrieve the original characters from the converted characters.",
          "defaultLevel": "warning",
          "helpUri": "https://learn.microsoft.com/dotnet/fundamentals/code-analysis/quality-rules/ca1308",
          "properties": {
            "category": "Globalization",
            "isEnabledByDefault": false,
            "typeName": "NormalizeStringsToUppercaseAnalyzer",
            "languages": [
              "C#",
              "Visual Basic"
            ],
            "tags": [
              "PortedFromFxCop",
              "Telemetry",
              "EnabledRuleInAggressiveMode"
            ]
          }
        },
        "CA1310": {
          "id": "CA1310",
          "shortDescription": "Specify StringComparison for correctness",
          "fullDescription": "A string comparison operation uses a method overload that does not set a StringComparison parameter, hence its behavior could vary based on the current user's locale settings. It is strongly recommended to use the overload with StringComparison parameter for correctness and clarity of intent. If the result will be displayed to the user, such as when sorting a list of items for display in a list box, specify 'StringComparison.CurrentCulture' or 'StringComparison.CurrentCultureIgnoreCase' as the 'StringComparison' parameter. If comparing case-insensitive identifiers, such as file paths, environment variables, or registry keys and values, specify 'StringComparison.OrdinalIgnoreCase'. Otherwise, if comparing case-sensitive identifiers, specify 'StringComparison.Ordinal'.",
          "defaultLevel": "hidden",
          "helpUri": "https://learn.microsoft.com/dotnet/fundamentals/code-analysis/quality-rules/ca1310",
          "properties": {
            "category": "Globalization",
            "isEnabledByDefault": true,
            "typeName": "SpecifyStringComparisonAnalyzer",
            "languages": [
              "C#",
              "Visual Basic"
            ],
            "tags": [
              "Telemetry",
              "EnabledRuleInAggressiveMode"
            ]
          }
        },
        "CA1401": {
          "id": "CA1401",
          "shortDescription": "P/Invokes should not be visible",
          "fullDescription": "A public or protected method in a public type has the System.Runtime.InteropServices.DllImportAttribute attribute (also implemented by the Declare keyword in Visual Basic). Such methods should not be exposed.",
          "defaultLevel": "note",
          "helpUri": "https://learn.microsoft.com/dotnet/fundamentals/code-analysis/quality-rules/ca1401",
          "properties": {
            "category": "Interoperability",
            "isEnabledByDefault": true,
            "typeName": "PInvokeDiagnosticAnalyzer",
            "languages": [
              "C#",
              "Visual Basic"
            ],
            "tags": [
              "PortedFromFxCop",
              "Telemetry",
              "EnabledRuleInAggressiveMode"
            ]
          }
        },
        "CA1416": {
          "id": "CA1416",
          "shortDescription": "Validate platform compatibility",
          "fullDescription": "Using platform dependent API on a component makes the code no longer work across all platforms.",
          "defaultLevel": "warning",
          "helpUri": "https://learn.microsoft.com/dotnet/fundamentals/code-analysis/quality-rules/ca1416",
          "properties": {
            "category": "Interoperability",
            "isEnabledByDefault": true,
            "typeName": "PlatformCompatibilityAnalyzer",
            "languages": [
              "C#",
              "Visual Basic"
            ],
            "tags": [
              "Telemetry",
              "EnabledRuleInAggressiveMode"
            ]
          }
        },
        "CA1417": {
          "id": "CA1417",
          "shortDescription": "Do not use 'OutAttribute' on string parameters for P/Invokes",
          "fullDescription": "String parameters passed by value with the 'OutAttribute' can destabilize the runtime if the string is an interned string.",
          "defaultLevel": "warning",
          "helpUri": "https://learn.microsoft.com/dotnet/fundamentals/code-analysis/quality-rules/ca1417",
          "properties": {
            "category": "Interoperability",
            "isEnabledByDefault": true,
            "typeName": "DoNotUseOutAttributeStringPInvokeParametersAnalyzer",
            "languages": [
              "C#",
              "Visual Basic"
            ],
            "tags": [
              "Telemetry",
              "EnabledRuleInAggressiveMode"
            ]
          }
        },
        "CA1418": {
          "id": "CA1418",
          "shortDescription": "Use valid platform string",
          "fullDescription": "Platform compatibility analyzer requires a valid platform name and version.",
          "defaultLevel": "warning",
          "helpUri": "https://learn.microsoft.com/dotnet/fundamentals/code-analysis/quality-rules/ca1418",
          "properties": {
            "category": "Interoperability",
            "isEnabledByDefault": true,
            "typeName": "UseValidPlatformString",
            "languages": [
              "C#",
              "Visual Basic"
            ],
            "tags": [
              "Telemetry",
              "EnabledRuleInAggressiveMode"
            ]
          }
        },
        "CA1419": {
          "id": "CA1419",
          "shortDescription": "Provide a parameterless constructor that is as visible as the containing type for concrete types derived from 'System.Runtime.InteropServices.SafeHandle'",
          "fullDescription": "Providing a parameterless constructor that is as visible as the containing type for a type derived from 'System.Runtime.InteropServices.SafeHandle' enables better performance and usage with source-generated interop solutions.",
          "defaultLevel": "note",
          "helpUri": "https://learn.microsoft.com/dotnet/fundamentals/code-analysis/quality-rules/ca1419",
          "properties": {
            "category": "Interoperability",
            "isEnabledByDefault": true,
            "typeName": "ProvidePublicParameterlessSafeHandleConstructorAnalyzer",
            "languages": [
              "C#",
              "Visual Basic"
            ],
            "tags": [
              "Telemetry",
              "EnabledRuleInAggressiveMode"
            ]
          }
        },
        "CA1420": {
          "id": "CA1420",
          "shortDescription": "Property, type, or attribute requires runtime marshalling",
          "fullDescription": "Using features that require runtime marshalling when runtime marshalling is disabled will result in runtime exceptions.",
          "defaultLevel": "warning",
          "helpUri": "https://learn.microsoft.com/dotnet/fundamentals/code-analysis/quality-rules/ca1420",
          "properties": {
            "category": "Interoperability",
            "isEnabledByDefault": true,
            "typeName": "DisableRuntimeMarshallingAnalyzer",
            "languages": [
              "C#",
              "Visual Basic"
            ],
            "tags": [
              "Telemetry",
              "EnabledRuleInAggressiveMode"
            ]
          }
        },
        "CA1421": {
          "id": "CA1421",
          "shortDescription": "This method uses runtime marshalling even when the 'DisableRuntimeMarshallingAttribute' is applied",
          "fullDescription": "This method uses runtime marshalling even when runtime marshalling is disabled, which can cause unexpected behavior differences at runtime due to different expectations of a type's native layout.",
          "defaultLevel": "note",
          "helpUri": "https://learn.microsoft.com/dotnet/fundamentals/code-analysis/quality-rules/ca1421",
          "properties": {
            "category": "Interoperability",
            "isEnabledByDefault": true,
            "typeName": "DisableRuntimeMarshallingAnalyzer",
            "languages": [
              "C#",
              "Visual Basic"
            ],
            "tags": [
              "Telemetry",
              "EnabledRuleInAggressiveMode"
            ]
          }
        },
        "CA1422": {
          "id": "CA1422",
          "shortDescription": "Validate platform compatibility",
          "fullDescription": "Using platform dependent API on a component makes the code no longer work across all platforms.",
          "defaultLevel": "warning",
          "helpUri": "https://learn.microsoft.com/dotnet/fundamentals/code-analysis/quality-rules/ca1422",
          "properties": {
            "category": "Interoperability",
            "isEnabledByDefault": true,
            "typeName": "PlatformCompatibilityAnalyzer",
            "languages": [
              "C#",
              "Visual Basic"
            ],
            "tags": [
              "Telemetry",
              "EnabledRuleInAggressiveMode"
            ]
          }
        },
        "CA1501": {
          "id": "CA1501",
          "shortDescription": "Avoid excessive inheritance",
          "fullDescription": "Deeply nested type hierarchies can be difficult to follow, understand, and maintain. This rule limits analysis to hierarchies in the same module. To fix a violation of this rule, derive the type from a base type that is less deep in the inheritance hierarchy or eliminate some of the intermediate base types.",
          "defaultLevel": "warning",
          "helpUri": "https://learn.microsoft.com/dotnet/fundamentals/code-analysis/quality-rules/ca1501",
          "properties": {
            "category": "Maintainability",
            "isEnabledByDefault": false,
            "typeName": "CodeMetricsAnalyzer",
            "languages": [
              "C#",
              "Visual Basic"
            ],
            "tags": [
              "PortedFromFxCop",
              "Telemetry",
              "CompilationEnd"
            ]
          }
        },
        "CA1502": {
          "id": "CA1502",
          "shortDescription": "Avoid excessive complexity",
          "fullDescription": "Cyclomatic complexity measures the number of linearly independent paths through the method, which is determined by the number and complexity of conditional branches. A low cyclomatic complexity generally indicates a method that is easy to understand, test, and maintain. The cyclomatic complexity is calculated from a control flow graph of the method and is given as follows: `cyclomatic complexity = the number of edges - the number of nodes + 1`, where a node represents a logic branch point and an edge represents a line between nodes.",
          "defaultLevel": "warning",
          "helpUri": "https://learn.microsoft.com/dotnet/fundamentals/code-analysis/quality-rules/ca1502",
          "properties": {
            "category": "Maintainability",
            "isEnabledByDefault": false,
            "typeName": "CodeMetricsAnalyzer",
            "languages": [
              "C#",
              "Visual Basic"
            ],
            "tags": [
              "PortedFromFxCop",
              "Telemetry",
              "CompilationEnd"
            ]
          }
        },
        "CA1505": {
          "id": "CA1505",
          "shortDescription": "Avoid unmaintainable code",
          "fullDescription": "The maintainability index is calculated by using the following metrics: lines of code, program volume, and cyclomatic complexity. Program volume is a measure of the difficulty of understanding of a symbol that is based on the number of operators and operands in the code. Cyclomatic complexity is a measure of the structural complexity of the type or method. A low maintainability index indicates that code is probably difficult to maintain and would be a good candidate to redesign.",
          "defaultLevel": "warning",
          "helpUri": "https://learn.microsoft.com/dotnet/fundamentals/code-analysis/quality-rules/ca1505",
          "properties": {
            "category": "Maintainability",
            "isEnabledByDefault": false,
            "typeName": "CodeMetricsAnalyzer",
            "languages": [
              "C#",
              "Visual Basic"
            ],
            "tags": [
              "PortedFromFxCop",
              "Telemetry",
              "CompilationEnd"
            ]
          }
        },
        "CA1506": {
          "id": "CA1506",
          "shortDescription": "Avoid excessive class coupling",
          "fullDescription": "This rule measures class coupling by counting the number of unique type references that a symbol contains. Symbols that have a high degree of class coupling can be difficult to maintain. It is a good practice to have types and methods that exhibit low coupling and high cohesion. To fix this violation, try to redesign the code to reduce the number of types to which it is coupled.",
          "defaultLevel": "warning",
          "helpUri": "https://learn.microsoft.com/dotnet/fundamentals/code-analysis/quality-rules/ca1506",
          "properties": {
            "category": "Maintainability",
            "isEnabledByDefault": false,
            "typeName": "CodeMetricsAnalyzer",
            "languages": [
              "C#",
              "Visual Basic"
            ],
            "tags": [
              "PortedFromFxCop",
              "Telemetry",
              "CompilationEnd"
            ]
          }
        },
        "CA1509": {
          "id": "CA1509",
          "shortDescription": "Invalid entry in code metrics rule specification file",
          "fullDescription": "Invalid entry in code metrics rule specification file.",
          "defaultLevel": "warning",
          "helpUri": "https://learn.microsoft.com/dotnet/fundamentals/code-analysis/quality-rules/ca1509",
          "properties": {
            "category": "Maintainability",
            "isEnabledByDefault": false,
            "typeName": "CodeMetricsAnalyzer",
            "languages": [
              "C#",
              "Visual Basic"
            ],
            "tags": [
              "Telemetry",
              "CompilationEnd"
            ]
          }
        },
        "CA1510": {
          "id": "CA1510",
          "shortDescription": "Use ArgumentNullException throw helper",
          "fullDescription": "Throw helpers are simpler and more efficient than an if block constructing a new exception instance.",
          "defaultLevel": "note",
          "helpUri": "https://learn.microsoft.com/dotnet/fundamentals/code-analysis/quality-rules/ca1510",
          "properties": {
            "category": "Maintainability",
            "isEnabledByDefault": true,
            "typeName": "UseExceptionThrowHelpers",
            "languages": [
              "C#",
              "Visual Basic"
            ],
            "tags": [
              "Telemetry",
              "EnabledRuleInAggressiveMode"
            ]
          }
        },
        "CA1511": {
          "id": "CA1511",
          "shortDescription": "Use ArgumentException throw helper",
          "fullDescription": "Throw helpers are simpler and more efficient than an if block constructing a new exception instance.",
          "defaultLevel": "note",
          "helpUri": "https://learn.microsoft.com/dotnet/fundamentals/code-analysis/quality-rules/ca1511",
          "properties": {
            "category": "Maintainability",
            "isEnabledByDefault": true,
            "typeName": "UseExceptionThrowHelpers",
            "languages": [
              "C#",
              "Visual Basic"
            ],
            "tags": [
              "Telemetry",
              "EnabledRuleInAggressiveMode"
            ]
          }
        },
        "CA1512": {
          "id": "CA1512",
          "shortDescription": "Use ArgumentOutOfRangeException throw helper",
          "fullDescription": "Throw helpers are simpler and more efficient than an if block constructing a new exception instance.",
          "defaultLevel": "note",
          "helpUri": "https://learn.microsoft.com/dotnet/fundamentals/code-analysis/quality-rules/ca1512",
          "properties": {
            "category": "Maintainability",
            "isEnabledByDefault": true,
            "typeName": "UseExceptionThrowHelpers",
            "languages": [
              "C#",
              "Visual Basic"
            ],
            "tags": [
              "Telemetry",
              "EnabledRuleInAggressiveMode"
            ]
          }
        },
        "CA1513": {
          "id": "CA1513",
          "shortDescription": "Use ObjectDisposedException throw helper",
          "fullDescription": "Throw helpers are simpler and more efficient than an if block constructing a new exception instance.",
          "defaultLevel": "note",
          "helpUri": "https://learn.microsoft.com/dotnet/fundamentals/code-analysis/quality-rules/ca1513",
          "properties": {
            "category": "Maintainability",
            "isEnabledByDefault": true,
            "typeName": "UseExceptionThrowHelpers",
            "languages": [
              "C#",
              "Visual Basic"
            ],
            "tags": [
              "Telemetry",
              "EnabledRuleInAggressiveMode"
            ]
          }
        },
        "CA1700": {
          "id": "CA1700",
          "shortDescription": "Do not name enum values 'Reserved'",
          "fullDescription": "This rule assumes that an enumeration member that has a name that contains \"reserved\" is not currently used but is a placeholder to be renamed or removed in a future version. Renaming or removing a member is a breaking change.",
          "defaultLevel": "warning",
          "helpUri": "https://learn.microsoft.com/dotnet/fundamentals/code-analysis/quality-rules/ca1700",
          "properties": {
            "category": "Naming",
            "isEnabledByDefault": false,
            "typeName": "DoNotNameEnumValuesReserved",
            "languages": [
              "C#",
              "Visual Basic"
            ],
            "tags": [
              "PortedFromFxCop",
              "Telemetry",
              "EnabledRuleInAggressiveMode"
            ]
          }
        },
        "CA1707": {
          "id": "CA1707",
          "shortDescription": "Identifiers should not contain underscores",
          "fullDescription": "By convention, identifier names do not contain the underscore (_) character. This rule checks namespaces, types, members, and parameters.",
          "defaultLevel": "hidden",
          "helpUri": "https://learn.microsoft.com/dotnet/fundamentals/code-analysis/quality-rules/ca1707",
          "properties": {
            "category": "Naming",
            "isEnabledByDefault": true,
            "typeName": "IdentifiersShouldNotContainUnderscoresAnalyzer",
            "languages": [
              "C#",
              "Visual Basic"
            ],
            "tags": [
              "PortedFromFxCop",
              "Telemetry",
              "EnabledRuleInAggressiveMode"
            ]
          }
        },
        "CA1708": {
          "id": "CA1708",
          "shortDescription": "Identifiers should differ by more than case",
          "fullDescription": "Identifiers for namespaces, types, members, and parameters cannot differ only by case because languages that target the common language runtime are not required to be case-sensitive.",
          "defaultLevel": "hidden",
          "helpUri": "https://learn.microsoft.com/dotnet/fundamentals/code-analysis/quality-rules/ca1708",
          "properties": {
            "category": "Naming",
            "isEnabledByDefault": true,
            "typeName": "IdentifiersShouldDifferByMoreThanCaseAnalyzer",
            "languages": [
              "C#",
              "Visual Basic"
            ],
            "tags": [
              "PortedFromFxCop",
              "Telemetry",
              "EnabledRuleInAggressiveMode"
            ]
          }
        },
        "CA1710": {
          "id": "CA1710",
          "shortDescription": "Identifiers should have correct suffix",
          "fullDescription": "By convention, the names of types that extend certain base types or that implement certain interfaces, or types that are derived from these types, have a suffix that is associated with the base type or interface.",
          "defaultLevel": "hidden",
          "helpUri": "https://learn.microsoft.com/dotnet/fundamentals/code-analysis/quality-rules/ca1710",
          "properties": {
            "category": "Naming",
            "isEnabledByDefault": true,
            "typeName": "IdentifiersShouldHaveCorrectSuffixAnalyzer",
            "languages": [
              "C#",
              "Visual Basic"
            ],
            "tags": [
              "PortedFromFxCop",
              "Telemetry",
              "EnabledRuleInAggressiveMode"
            ]
          }
        },
        "CA1711": {
          "id": "CA1711",
          "shortDescription": "Identifiers should not have incorrect suffix",
          "fullDescription": "By convention, only the names of types that extend certain base types or that implement certain interfaces, or types that are derived from these types, should end with specific reserved suffixes. Other type names should not use these reserved suffixes.",
          "defaultLevel": "hidden",
          "helpUri": "https://learn.microsoft.com/dotnet/fundamentals/code-analysis/quality-rules/ca1711",
          "properties": {
            "category": "Naming",
            "isEnabledByDefault": true,
            "typeName": "IdentifiersShouldNotHaveIncorrectSuffixAnalyzer",
            "languages": [
              "C#",
              "Visual Basic"
            ],
            "tags": [
              "PortedFromFxCop",
              "Telemetry",
              "EnabledRuleInAggressiveMode"
            ]
          }
        },
        "CA1712": {
          "id": "CA1712",
          "shortDescription": "Do not prefix enum values with type name",
          "fullDescription": "An enumeration's values should not start with the type name of the enumeration.",
          "defaultLevel": "hidden",
          "helpUri": "https://learn.microsoft.com/dotnet/fundamentals/code-analysis/quality-rules/ca1712",
          "properties": {
            "category": "Naming",
            "isEnabledByDefault": true,
            "typeName": "DoNotPrefixEnumValuesWithTypeNameAnalyzer",
            "languages": [
              "C#",
              "Visual Basic"
            ],
            "tags": [
              "PortedFromFxCop",
              "Telemetry",
              "EnabledRuleInAggressiveMode"
            ]
          }
        },
        "CA1713": {
          "id": "CA1713",
          "shortDescription": "Events should not have 'Before' or 'After' prefix",
          "fullDescription": "Event names should describe the action that raises the event. To name related events that are raised in a specific sequence, use the present or past tense to indicate the relative position in the sequence of actions. For example, when naming a pair of events that is raised when closing a resource, you might name it 'Closing' and 'Closed', instead of 'BeforeClose' and 'AfterClose'.",
          "defaultLevel": "warning",
          "helpUri": "https://learn.microsoft.com/dotnet/fundamentals/code-analysis/quality-rules/ca1713",
          "properties": {
            "category": "Naming",
            "isEnabledByDefault": false,
            "typeName": "EventsShouldNotHaveBeforeOrAfterPrefix",
            "languages": [
              "C#",
              "Visual Basic"
            ],
            "tags": [
              "PortedFromFxCop",
              "Telemetry",
              "EnabledRuleInAggressiveMode"
            ]
          }
        },
        "CA1715": {
          "id": "CA1715",
          "shortDescription": "Identifiers should have correct prefix",
          "fullDescription": "The name of an externally visible interface does not start with an uppercase \"\"I\"\". The name of a generic type parameter on an externally visible type or method does not start with an uppercase \"\"T\"\".",
          "defaultLevel": "hidden",
          "helpUri": "https://learn.microsoft.com/dotnet/fundamentals/code-analysis/quality-rules/ca1715",
          "properties": {
            "category": "Naming",
            "isEnabledByDefault": true,
            "typeName": "IdentifiersShouldHaveCorrectPrefixAnalyzer",
            "languages": [
              "C#",
              "Visual Basic"
            ],
            "tags": [
              "PortedFromFxCop",
              "Telemetry",
              "EnabledRuleInAggressiveMode"
            ]
          }
        },
        "CA1716": {
          "id": "CA1716",
          "shortDescription": "Identifiers should not match keywords",
          "fullDescription": "A namespace name or a type name matches a reserved keyword in a programming language. Identifiers for namespaces and types should not match keywords that are defined by languages that target the common language runtime.",
          "defaultLevel": "hidden",
          "helpUri": "https://learn.microsoft.com/dotnet/fundamentals/code-analysis/quality-rules/ca1716",
          "properties": {
            "category": "Naming",
            "isEnabledByDefault": true,
            "typeName": "IdentifiersShouldNotMatchKeywordsAnalyzer",
            "languages": [
              "C#",
              "Visual Basic"
            ],
            "tags": [
              "PortedFromFxCop",
              "Telemetry",
              "EnabledRuleInAggressiveMode"
            ]
          }
        },
        "CA1720": {
          "id": "CA1720",
          "shortDescription": "Identifier contains type name",
          "fullDescription": "Names of parameters and members are better used to communicate their meaning than to describe their type, which is expected to be provided by development tools. For names of members, if a data type name must be used, use a language-independent name instead of a language-specific one.",
          "defaultLevel": "hidden",
          "helpUri": "https://learn.microsoft.com/dotnet/fundamentals/code-analysis/quality-rules/ca1720",
          "properties": {
            "category": "Naming",
            "isEnabledByDefault": true,
            "typeName": "IdentifiersShouldNotContainTypeNames",
            "languages": [
              "C#",
              "Visual Basic"
            ],
            "tags": [
              "PortedFromFxCop",
              "Telemetry",
              "EnabledRuleInAggressiveMode"
            ]
          }
        },
        "CA1721": {
          "id": "CA1721",
          "shortDescription": "Property names should not match get methods",
          "fullDescription": "The name of a public or protected member starts with \"\"Get\"\" and otherwise matches the name of a public or protected property. \"\"Get\"\" methods and properties should have names that clearly distinguish their function.",
          "defaultLevel": "warning",
          "helpUri": "https://learn.microsoft.com/dotnet/fundamentals/code-analysis/quality-rules/ca1721",
          "properties": {
            "category": "Naming",
            "isEnabledByDefault": false,
            "typeName": "PropertyNamesShouldNotMatchGetMethodsAnalyzer",
            "languages": [
              "C#",
              "Visual Basic"
            ],
            "tags": [
              "PortedFromFxCop",
              "Telemetry",
              "EnabledRuleInAggressiveMode"
            ]
          }
        },
        "CA1724": {
          "id": "CA1724",
          "shortDescription": "Type names should not match namespaces",
          "fullDescription": "Type names should not match the names of namespaces that are defined in the .NET Framework class library. Violating this rule can reduce the usability of the library.",
          "defaultLevel": "warning",
          "helpUri": "https://learn.microsoft.com/dotnet/fundamentals/code-analysis/quality-rules/ca1724",
          "properties": {
            "category": "Naming",
            "isEnabledByDefault": false,
            "typeName": "TypeNamesShouldNotMatchNamespacesAnalyzer",
            "languages": [
              "C#",
              "Visual Basic"
            ],
            "tags": [
              "PortedFromFxCop",
              "Telemetry",
              "EnabledRuleInAggressiveMode",
              "CompilationEnd"
            ]
          }
        },
        "CA1725": {
          "id": "CA1725",
          "shortDescription": "Parameter names should match base declaration",
          "fullDescription": "Consistent naming of parameters in an override hierarchy increases the usability of the method overrides. A parameter name in a derived method that differs from the name in the base declaration can cause confusion about whether the method is an override of the base method or a new overload of the method.",
          "defaultLevel": "hidden",
          "helpUri": "https://learn.microsoft.com/dotnet/fundamentals/code-analysis/quality-rules/ca1725",
          "properties": {
            "category": "Naming",
            "isEnabledByDefault": true,
            "typeName": "ParameterNamesShouldMatchBaseDeclarationAnalyzer",
            "languages": [
              "C#",
              "Visual Basic"
            ],
            "tags": [
              "PortedFromFxCop",
              "Telemetry",
              "EnabledRuleInAggressiveMode"
            ]
          }
        },
        "CA1727": {
          "id": "CA1727",
          "shortDescription": "Use PascalCase for named placeholders",
          "fullDescription": "Use PascalCase for named placeholders in the logging message template.",
          "defaultLevel": "hidden",
          "helpUri": "https://learn.microsoft.com/dotnet/fundamentals/code-analysis/quality-rules/ca1727",
          "properties": {
            "category": "Naming",
            "isEnabledByDefault": true,
            "typeName": "LoggerMessageDefineAnalyzer",
            "languages": [
              "C#",
              "Visual Basic"
            ],
            "tags": [
              "Telemetry",
              "EnabledRuleInAggressiveMode"
            ]
          }
        },
        "CA1806": {
          "id": "CA1806",
          "shortDescription": "Do not ignore method results",
          "fullDescription": "A new object is created but never used; or a method that creates and returns a new string is called and the new string is never used; or a COM or P/Invoke method returns an HRESULT or error code that is never used.",
          "defaultLevel": "note",
          "helpUri": "https://learn.microsoft.com/dotnet/fundamentals/code-analysis/quality-rules/ca1806",
          "properties": {
            "category": "Performance",
            "isEnabledByDefault": true,
            "typeName": "DoNotIgnoreMethodResultsAnalyzer",
            "languages": [
              "C#",
              "Visual Basic"
            ],
            "tags": [
              "PortedFromFxCop",
              "Telemetry",
              "EnabledRuleInAggressiveMode"
            ]
          }
        },
        "CA1810": {
          "id": "CA1810",
          "shortDescription": "Initialize reference type static fields inline",
          "fullDescription": "A reference type declares an explicit static constructor. To fix a violation of this rule, initialize all static data when it is declared and remove the static constructor.",
          "defaultLevel": "warning",
          "helpUri": "https://learn.microsoft.com/dotnet/fundamentals/code-analysis/quality-rules/ca1810",
          "properties": {
            "category": "Performance",
            "isEnabledByDefault": false,
            "typeName": "InitializeStaticFieldsInlineAnalyzer",
            "languages": [
              "C#",
              "Visual Basic"
            ],
            "tags": [
              "PortedFromFxCop",
              "Telemetry",
              "EnabledRuleInAggressiveMode"
            ]
          }
        },
        "CA1813": {
          "id": "CA1813",
          "shortDescription": "Avoid unsealed attributes",
          "fullDescription": "The .NET Framework class library provides methods for retrieving custom attributes. By default, these methods search the attribute inheritance hierarchy. Sealing the attribute eliminates the search through the inheritance hierarchy and can improve performance.",
          "defaultLevel": "warning",
          "helpUri": "https://learn.microsoft.com/dotnet/fundamentals/code-analysis/quality-rules/ca1813",
          "properties": {
            "category": "Performance",
            "isEnabledByDefault": false,
            "typeName": "AvoidUnsealedAttributesAnalyzer",
            "languages": [
              "C#",
              "Visual Basic"
            ],
            "tags": [
              "PortedFromFxCop",
              "Telemetry",
              "EnabledRuleInAggressiveMode"
            ]
          }
        },
        "CA1814": {
          "id": "CA1814",
          "shortDescription": "Prefer jagged arrays over multidimensional",
          "fullDescription": "A jagged array is an array whose elements are arrays. The arrays that make up the elements can be of different sizes, leading to less wasted space for some sets of data.",
          "defaultLevel": "warning",
          "helpUri": "https://learn.microsoft.com/dotnet/fundamentals/code-analysis/quality-rules/ca1814",
          "properties": {
            "category": "Performance",
            "isEnabledByDefault": false,
            "typeName": "PreferJaggedArraysOverMultidimensionalAnalyzer",
            "languages": [
              "C#",
              "Visual Basic"
            ],
            "tags": [
              "PortedFromFxCop",
              "Telemetry",
              "EnabledRuleInAggressiveMode"
            ]
          }
        },
        "CA1815": {
          "id": "CA1815",
          "shortDescription": "Override equals and operator equals on value types",
          "fullDescription": "For value types, the inherited implementation of Equals uses the Reflection library and compares the contents of all fields. Reflection is computationally expensive, and comparing every field for equality might be unnecessary. If you expect users to compare or sort instances, or to use instances as hash table keys, your value type should implement Equals.",
          "defaultLevel": "warning",
          "helpUri": "https://learn.microsoft.com/dotnet/fundamentals/code-analysis/quality-rules/ca1815",
          "properties": {
            "category": "Performance",
            "isEnabledByDefault": false,
            "typeName": "OverrideEqualsAndOperatorEqualsOnValueTypesAnalyzer",
            "languages": [
              "C#",
              "Visual Basic"
            ],
            "tags": [
              "PortedFromFxCop",
              "Telemetry",
              "EnabledRuleInAggressiveMode"
            ]
          }
        },
        "CA1816": {
          "id": "CA1816",
          "shortDescription": "Dispose methods should call SuppressFinalize",
          "fullDescription": "A method that is an implementation of Dispose does not call GC.SuppressFinalize; or a method that is not an implementation of Dispose calls GC.SuppressFinalize; or a method calls GC.SuppressFinalize and passes something other than this (Me in Visual Basic).",
          "defaultLevel": "note",
          "helpUri": "https://learn.microsoft.com/dotnet/fundamentals/code-analysis/quality-rules/ca1816",
          "properties": {
            "category": "Usage",
            "isEnabledByDefault": true,
            "typeName": "CallGCSuppressFinalizeCorrectlyAnalyzer",
            "languages": [
              "C#",
              "Visual Basic"
            ],
            "tags": [
              "PortedFromFxCop",
              "Telemetry",
              "EnabledRuleInAggressiveMode"
            ]
          }
        },
        "CA1819": {
          "id": "CA1819",
          "shortDescription": "Properties should not return arrays",
          "fullDescription": "Arrays that are returned by properties are not write-protected, even when the property is read-only. To keep the array tamper-proof, the property must return a copy of the array. Typically, users will not understand the adverse performance implications of calling such a property.",
          "defaultLevel": "warning",
          "helpUri": "https://learn.microsoft.com/dotnet/fundamentals/code-analysis/quality-rules/ca1819",
          "properties": {
            "category": "Performance",
            "isEnabledByDefault": false,
            "typeName": "PropertiesShouldNotReturnArraysAnalyzer",
            "languages": [
              "C#",
              "Visual Basic"
            ],
            "tags": [
              "PortedFromFxCop",
              "Telemetry",
              "EnabledRuleInAggressiveMode"
            ]
          }
        },
        "CA1820": {
          "id": "CA1820",
          "shortDescription": "Test for empty strings using string length",
          "fullDescription": "Comparing strings by using the String.Length property or the String.IsNullOrEmpty method is significantly faster than using Equals.",
          "defaultLevel": "warning",
          "helpUri": "https://learn.microsoft.com/dotnet/fundamentals/code-analysis/quality-rules/ca1820",
          "properties": {
            "category": "Performance",
            "isEnabledByDefault": false,
            "typeName": "TestForEmptyStringsUsingStringLengthAnalyzer",
            "languages": [
              "C#"
            ],
            "tags": [
              "PortedFromFxCop",
              "Telemetry",
              "EnabledRuleInAggressiveMode"
            ]
          }
        },
        "CA1821": {
          "id": "CA1821",
          "shortDescription": "Remove empty Finalizers",
          "fullDescription": "Finalizers should be avoided where possible, to avoid the additional performance overhead involved in tracking object lifetime.",
          "defaultLevel": "note",
          "helpUri": "https://learn.microsoft.com/dotnet/fundamentals/code-analysis/quality-rules/ca1821",
          "properties": {
            "category": "Performance",
            "isEnabledByDefault": true,
            "typeName": "RemoveEmptyFinalizersAnalyzer",
            "languages": [
              "C#",
              "Visual Basic"
            ],
            "tags": [
              "PortedFromFxCop",
              "Telemetry",
              "EnabledRuleInAggressiveMode"
            ]
          }
        },
        "CA1822": {
          "id": "CA1822",
          "shortDescription": "Mark members as static",
          "fullDescription": "Members that do not access instance data or call instance methods can be marked as static. After you mark the methods as static, the compiler will emit nonvirtual call sites to these members. This can give you a measurable performance gain for performance-sensitive code.",
          "defaultLevel": "note",
          "helpUri": "https://learn.microsoft.com/dotnet/fundamentals/code-analysis/quality-rules/ca1822",
          "properties": {
            "category": "Performance",
            "isEnabledByDefault": true,
            "typeName": "MarkMembersAsStaticAnalyzer",
            "languages": [
              "C#",
              "Visual Basic"
            ],
            "tags": [
              "PortedFromFxCop",
              "Telemetry",
              "EnabledRuleInAggressiveMode"
            ]
          }
        },
        "CA1823": {
          "id": "CA1823",
          "shortDescription": "Avoid unused private fields",
          "fullDescription": "Private fields were detected that do not appear to be accessed in the assembly.",
          "defaultLevel": "warning",
          "helpUri": "https://learn.microsoft.com/dotnet/fundamentals/code-analysis/quality-rules/ca1823",
          "properties": {
            "category": "Performance",
            "isEnabledByDefault": false,
            "typeName": "AvoidUnusedPrivateFieldsAnalyzer",
            "languages": [
              "C#",
              "Visual Basic"
            ],
            "tags": [
              "PortedFromFxCop",
              "Telemetry",
              "EnabledRuleInAggressiveMode"
            ]
          }
        },
        "CA1826": {
          "id": "CA1826",
          "shortDescription": "Do not use Enumerable methods on indexable collections",
          "fullDescription": "This collection is directly indexable. Going through LINQ here causes unnecessary allocations and CPU work.",
          "defaultLevel": "note",
          "helpUri": "https://learn.microsoft.com/dotnet/fundamentals/code-analysis/quality-rules/ca1826",
          "properties": {
            "category": "Performance",
            "isEnabledByDefault": true,
            "typeName": "DoNotUseEnumerableMethodsOnIndexableCollectionsInsteadUseTheCollectionDirectlyAnalyzer",
            "languages": [
              "C#",
              "Visual Basic"
            ],
            "tags": [
              "Telemetry",
              "EnabledRuleInAggressiveMode"
            ]
          }
        },
        "CA1827": {
          "id": "CA1827",
          "shortDescription": "Do not use Count() or LongCount() when Any() can be used",
          "fullDescription": "For non-empty collections, Count() and LongCount() enumerate the entire sequence, while Any() stops at the first item or the first item that satisfies a condition.",
          "defaultLevel": "note",
          "helpUri": "https://learn.microsoft.com/dotnet/fundamentals/code-analysis/quality-rules/ca1827",
          "properties": {
            "category": "Performance",
            "isEnabledByDefault": true,
            "typeName": "UseCountProperlyAnalyzer",
            "languages": [
              "C#",
              "Visual Basic"
            ],
            "tags": [
              "Telemetry",
              "EnabledRuleInAggressiveMode"
            ]
          }
        },
        "CA1828": {
          "id": "CA1828",
          "shortDescription": "Do not use CountAsync() or LongCountAsync() when AnyAsync() can be used",
          "fullDescription": "For non-empty collections, CountAsync() and LongCountAsync() enumerate the entire sequence, while AnyAsync() stops at the first item or the first item that satisfies a condition.",
          "defaultLevel": "note",
          "helpUri": "https://learn.microsoft.com/dotnet/fundamentals/code-analysis/quality-rules/ca1828",
          "properties": {
            "category": "Performance",
            "isEnabledByDefault": true,
            "typeName": "UseCountProperlyAnalyzer",
            "languages": [
              "C#",
              "Visual Basic"
            ],
            "tags": [
              "Telemetry",
              "EnabledRuleInAggressiveMode"
            ]
          }
        },
        "CA1829": {
          "id": "CA1829",
          "shortDescription": "Use Length/Count property instead of Count() when available",
          "fullDescription": "Enumerable.Count() potentially enumerates the sequence while a Length/Count property is a direct access.",
          "defaultLevel": "note",
          "helpUri": "https://learn.microsoft.com/dotnet/fundamentals/code-analysis/quality-rules/ca1829",
          "properties": {
            "category": "Performance",
            "isEnabledByDefault": true,
            "typeName": "UseCountProperlyAnalyzer",
            "languages": [
              "C#",
              "Visual Basic"
            ],
            "tags": [
              "Telemetry",
              "EnabledRuleInAggressiveMode"
            ]
          }
        },
        "CA1830": {
          "id": "CA1830",
          "shortDescription": "Prefer strongly-typed Append and Insert method overloads on StringBuilder",
          "fullDescription": "StringBuilder.Append and StringBuilder.Insert provide overloads for multiple types beyond System.String.  When possible, prefer the strongly-typed overloads over using ToString() and the string-based overload.",
          "defaultLevel": "note",
          "helpUri": "https://learn.microsoft.com/dotnet/fundamentals/code-analysis/quality-rules/ca1830",
          "properties": {
            "category": "Performance",
            "isEnabledByDefault": true,
            "typeName": "PreferTypedStringBuilderAppendOverloads",
            "languages": [
              "C#",
              "Visual Basic"
            ],
            "tags": [
              "Telemetry",
              "EnabledRuleInAggressiveMode"
            ]
          }
        },
        "CA1831": {
          "id": "CA1831",
          "shortDescription": "Use AsSpan or AsMemory instead of Range-based indexers when appropriate",
          "fullDescription": "The Range-based indexer on string values produces a copy of requested portion of the string. This copy is usually unnecessary when it is implicitly used as a ReadOnlySpan or ReadOnlyMemory value. Use the AsSpan method to avoid the unnecessary copy.",
          "defaultLevel": "warning",
          "helpUri": "https://learn.microsoft.com/dotnet/fundamentals/code-analysis/quality-rules/ca1831",
          "properties": {
            "category": "Performance",
            "isEnabledByDefault": true,
            "typeName": "UseAsSpanInsteadOfRangeIndexerAnalyzer",
            "languages": [
              "C#",
              "Visual Basic"
            ],
            "tags": [
              "Telemetry",
              "EnabledRuleInAggressiveMode"
            ]
          }
        },
        "CA1832": {
          "id": "CA1832",
          "shortDescription": "Use AsSpan or AsMemory instead of Range-based indexers when appropriate",
          "fullDescription": "The Range-based indexer on array values produces a copy of requested portion of the array. This copy is usually unnecessary when it is implicitly used as a ReadOnlySpan or ReadOnlyMemory value. Use the AsSpan method to avoid the unnecessary copy.",
          "defaultLevel": "note",
          "helpUri": "https://learn.microsoft.com/dotnet/fundamentals/code-analysis/quality-rules/ca1832",
          "properties": {
            "category": "Performance",
            "isEnabledByDefault": true,
            "typeName": "UseAsSpanInsteadOfRangeIndexerAnalyzer",
            "languages": [
              "C#",
              "Visual Basic"
            ],
            "tags": [
              "Telemetry",
              "EnabledRuleInAggressiveMode"
            ]
          }
        },
        "CA1833": {
          "id": "CA1833",
          "shortDescription": "Use AsSpan or AsMemory instead of Range-based indexers when appropriate",
          "fullDescription": "The Range-based indexer on array values produces a copy of requested portion of the array. This copy is often unwanted when it is implicitly used as a Span or Memory value. Use the AsSpan method to avoid the copy.",
          "defaultLevel": "note",
          "helpUri": "https://learn.microsoft.com/dotnet/fundamentals/code-analysis/quality-rules/ca1833",
          "properties": {
            "category": "Performance",
            "isEnabledByDefault": true,
            "typeName": "UseAsSpanInsteadOfRangeIndexerAnalyzer",
            "languages": [
              "C#",
              "Visual Basic"
            ],
            "tags": [
              "Telemetry",
              "EnabledRuleInAggressiveMode"
            ]
          }
        },
        "CA1834": {
          "id": "CA1834",
          "shortDescription": "Consider using 'StringBuilder.Append(char)' when applicable",
          "fullDescription": "'StringBuilder.Append(char)' is more efficient than 'StringBuilder.Append(string)' when the string is a single character. When calling 'Append' with a constant, prefer using a constant char rather than a constant string containing one character.",
          "defaultLevel": "note",
          "helpUri": "https://learn.microsoft.com/dotnet/fundamentals/code-analysis/quality-rules/ca1834",
          "properties": {
            "category": "Performance",
            "isEnabledByDefault": true,
            "typeName": "PreferConstCharOverConstUnitStringAnalyzer",
            "languages": [
              "C#",
              "Visual Basic"
            ],
            "tags": [
              "Telemetry",
              "EnabledRuleInAggressiveMode"
            ]
          }
        },
        "CA1835": {
          "id": "CA1835",
          "shortDescription": "Prefer the 'Memory'-based overloads for 'ReadAsync' and 'WriteAsync'",
          "fullDescription": "'Stream' has a 'ReadAsync' overload that takes a 'Memory<Byte>' as the first argument, and a 'WriteAsync' overload that takes a 'ReadOnlyMemory<Byte>' as the first argument. Prefer calling the memory based overloads, which are more efficient.",
          "defaultLevel": "note",
          "helpUri": "https://learn.microsoft.com/dotnet/fundamentals/code-analysis/quality-rules/ca1835",
          "properties": {
            "category": "Performance",
            "isEnabledByDefault": true,
            "typeName": "PreferStreamAsyncMemoryOverloads",
            "languages": [
              "C#",
              "Visual Basic"
            ],
            "tags": [
              "Telemetry",
              "EnabledRuleInAggressiveMode"
            ]
          }
        },
        "CA1836": {
          "id": "CA1836",
          "shortDescription": "Prefer IsEmpty over Count",
          "fullDescription": "For determining whether the object contains or not any items, prefer using 'IsEmpty' property rather than retrieving the number of items from the 'Count' property and comparing it to 0 or 1.",
          "defaultLevel": "note",
          "helpUri": "https://learn.microsoft.com/dotnet/fundamentals/code-analysis/quality-rules/ca1836",
          "properties": {
            "category": "Performance",
            "isEnabledByDefault": true,
            "typeName": "UseCountProperlyAnalyzer",
            "languages": [
              "C#",
              "Visual Basic"
            ],
            "tags": [
              "Telemetry",
              "EnabledRuleInAggressiveMode"
            ]
          }
        },
        "CA1837": {
          "id": "CA1837",
          "shortDescription": "Use 'Environment.ProcessId'",
          "fullDescription": "'Environment.ProcessId' is simpler and faster than 'Process.GetCurrentProcess().Id'.",
          "defaultLevel": "note",
          "helpUri": "https://learn.microsoft.com/dotnet/fundamentals/code-analysis/quality-rules/ca1837",
          "properties": {
            "category": "Performance",
            "isEnabledByDefault": true,
            "typeName": "UseEnvironmentMembers",
            "languages": [
              "C#",
              "Visual Basic"
            ],
            "tags": [
              "Telemetry",
              "EnabledRuleInAggressiveMode"
            ]
          }
        },
        "CA1838": {
          "id": "CA1838",
          "shortDescription": "Avoid 'StringBuilder' parameters for P/Invokes",
          "fullDescription": "Marshalling of 'StringBuilder' always creates a native buffer copy, resulting in multiple allocations for one marshalling operation.",
          "defaultLevel": "hidden",
          "helpUri": "https://learn.microsoft.com/dotnet/fundamentals/code-analysis/quality-rules/ca1838",
          "properties": {
            "category": "Performance",
            "isEnabledByDefault": true,
            "typeName": "AvoidStringBuilderPInvokeParametersAnalyzer",
            "languages": [
              "C#",
              "Visual Basic"
            ],
            "tags": [
              "Telemetry",
              "EnabledRuleInAggressiveMode"
            ]
          }
        },
        "CA1839": {
          "id": "CA1839",
          "shortDescription": "Use 'Environment.ProcessPath'",
          "fullDescription": "'Environment.ProcessPath' is simpler and faster than 'Process.GetCurrentProcess().MainModule.FileName'.",
          "defaultLevel": "note",
          "helpUri": "https://learn.microsoft.com/dotnet/fundamentals/code-analysis/quality-rules/ca1839",
          "properties": {
            "category": "Performance",
            "isEnabledByDefault": true,
            "typeName": "UseEnvironmentMembers",
            "languages": [
              "C#",
              "Visual Basic"
            ],
            "tags": [
              "Telemetry",
              "EnabledRuleInAggressiveMode"
            ]
          }
        },
        "CA1840": {
          "id": "CA1840",
          "shortDescription": "Use 'Environment.CurrentManagedThreadId'",
          "fullDescription": "'Environment.CurrentManagedThreadId' is simpler and faster than 'Thread.CurrentThread.ManagedThreadId'.",
          "defaultLevel": "note",
          "helpUri": "https://learn.microsoft.com/dotnet/fundamentals/code-analysis/quality-rules/ca1840",
          "properties": {
            "category": "Performance",
            "isEnabledByDefault": true,
            "typeName": "UseEnvironmentMembers",
            "languages": [
              "C#",
              "Visual Basic"
            ],
            "tags": [
              "Telemetry",
              "EnabledRuleInAggressiveMode"
            ]
          }
        },
        "CA1842": {
          "id": "CA1842",
          "shortDescription": "Do not use 'WhenAll' with a single task",
          "fullDescription": "Using 'WhenAll' with a single task may result in performance loss, await or return the task instead.",
          "defaultLevel": "note",
          "helpUri": "https://learn.microsoft.com/dotnet/fundamentals/code-analysis/quality-rules/ca1842",
          "properties": {
            "category": "Performance",
            "isEnabledByDefault": true,
            "typeName": "DoNotUseWhenAllOrWaitAllWithSingleArgument",
            "languages": [
              "C#",
              "Visual Basic"
            ],
            "tags": [
              "Telemetry",
              "EnabledRuleInAggressiveMode"
            ]
          }
        },
        "CA1843": {
          "id": "CA1843",
          "shortDescription": "Do not use 'WaitAll' with a single task",
          "fullDescription": "Using 'WaitAll' with a single task may result in performance loss, await or return the task instead.",
          "defaultLevel": "note",
          "helpUri": "https://learn.microsoft.com/dotnet/fundamentals/code-analysis/quality-rules/ca1843",
          "properties": {
            "category": "Performance",
            "isEnabledByDefault": true,
            "typeName": "DoNotUseWhenAllOrWaitAllWithSingleArgument",
            "languages": [
              "C#",
              "Visual Basic"
            ],
            "tags": [
              "Telemetry",
              "EnabledRuleInAggressiveMode"
            ]
          }
        },
        "CA1844": {
          "id": "CA1844",
          "shortDescription": "Provide memory-based overrides of async methods when subclassing 'Stream'",
          "fullDescription": "To improve performance, override the memory-based async methods when subclassing 'Stream'. Then implement the array-based methods in terms of the memory-based methods.",
          "defaultLevel": "note",
          "helpUri": "https://learn.microsoft.com/dotnet/fundamentals/code-analysis/quality-rules/ca1844",
          "properties": {
            "category": "Performance",
            "isEnabledByDefault": true,
            "typeName": "ProvideStreamMemoryBasedAsyncOverrides",
            "languages": [
              "C#",
              "Visual Basic"
            ],
            "tags": [
              "Telemetry",
              "EnabledRuleInAggressiveMode"
            ]
          }
        },
        "CA1846": {
          "id": "CA1846",
          "shortDescription": "Prefer 'AsSpan' over 'Substring'",
          "fullDescription": "'AsSpan' is more efficient then 'Substring'. 'Substring' performs an O(n) string copy, while 'AsSpan' does not and has a constant cost.",
          "defaultLevel": "note",
          "helpUri": "https://learn.microsoft.com/dotnet/fundamentals/code-analysis/quality-rules/ca1846",
          "properties": {
            "category": "Performance",
            "isEnabledByDefault": true,
            "typeName": "PreferAsSpanOverSubstring",
            "languages": [
              "C#",
              "Visual Basic"
            ],
            "tags": [
              "Telemetry",
              "EnabledRuleInAggressiveMode"
            ]
          }
        },
        "CA1847": {
          "id": "CA1847",
          "shortDescription": "Use char literal for a single character lookup",
          "fullDescription": "'string.Contains(char)' is available as a better performing overload for single char lookup.",
          "defaultLevel": "note",
          "helpUri": "https://learn.microsoft.com/dotnet/fundamentals/code-analysis/quality-rules/ca1847",
          "properties": {
            "category": "Performance",
            "isEnabledByDefault": true,
            "typeName": "UseStringContainsCharOverloadWithSingleCharactersAnalyzer",
            "languages": [
              "C#",
              "Visual Basic"
            ],
            "tags": [
              "Telemetry",
              "EnabledRuleInAggressiveMode"
            ]
          }
        },
        "CA1848": {
          "id": "CA1848",
          "shortDescription": "Use the LoggerMessage delegates",
          "fullDescription": "For improved performance, use the LoggerMessage delegates.",
          "defaultLevel": "hidden",
          "helpUri": "https://learn.microsoft.com/dotnet/fundamentals/code-analysis/quality-rules/ca1848",
          "properties": {
            "category": "Performance",
            "isEnabledByDefault": true,
            "typeName": "LoggerMessageDefineAnalyzer",
            "languages": [
              "C#",
              "Visual Basic"
            ],
            "tags": [
              "Telemetry",
              "EnabledRuleInAggressiveMode"
            ]
          }
        },
        "CA1849": {
          "id": "CA1849",
          "shortDescription": "Call async methods when in an async method",
          "fullDescription": "When inside a Task-returning method, use the async version of methods, if they exist.",
          "defaultLevel": "warning",
          "helpUri": "https://learn.microsoft.com/dotnet/fundamentals/code-analysis/quality-rules/ca1849",
          "properties": {
            "category": "Performance",
            "isEnabledByDefault": false,
            "typeName": "UseAsyncMethodInAsyncContext",
            "languages": [
              "C#",
              "Visual Basic"
            ],
            "tags": [
              "Telemetry",
              "EnabledRuleInAggressiveMode"
            ]
          }
        },
        "CA1850": {
          "id": "CA1850",
          "shortDescription": "Prefer static 'HashData' method over 'ComputeHash'",
          "fullDescription": "It is more efficient to use the static 'HashData' method over creating and managing a HashAlgorithm instance to call 'ComputeHash'.",
          "defaultLevel": "note",
          "helpUri": "https://learn.microsoft.com/dotnet/fundamentals/code-analysis/quality-rules/ca1850",
          "properties": {
            "category": "Performance",
            "isEnabledByDefault": true,
            "typeName": "PreferHashDataOverComputeHashAnalyzer",
            "languages": [
              "C#",
              "Visual Basic"
            ],
            "tags": [
              "Telemetry",
              "EnabledRuleInAggressiveMode"
            ]
          }
        },
        "CA1852": {
          "id": "CA1852",
          "shortDescription": "Seal internal types",
          "fullDescription": "When a type is not accessible outside its assembly and has no subtypes within its containing assembly, it can be safely sealed. Sealing types can improve performance.",
          "defaultLevel": "hidden",
          "helpUri": "https://learn.microsoft.com/dotnet/fundamentals/code-analysis/quality-rules/ca1852",
          "properties": {
            "category": "Performance",
            "isEnabledByDefault": true,
            "typeName": "SealInternalTypes",
            "languages": [
              "C#",
              "Visual Basic"
            ],
            "tags": [
              "Telemetry",
              "EnabledRuleInAggressiveMode",
              "CompilationEnd"
            ]
          }
        },
        "CA1853": {
          "id": "CA1853",
          "shortDescription": "Unnecessary call to 'Dictionary.ContainsKey(key)'",
          "fullDescription": "Do not guard 'Dictionary.Remove(key)' with 'Dictionary.ContainsKey(key)'. The former already checks whether the key exists, and will not throw if it does not.",
          "defaultLevel": "note",
          "helpUri": "https://learn.microsoft.com/dotnet/fundamentals/code-analysis/quality-rules/ca1853",
          "properties": {
            "category": "Performance",
            "isEnabledByDefault": true,
            "typeName": "DoNotGuardDictionaryRemoveByContainsKey",
            "languages": [
              "C#",
              "Visual Basic"
            ],
            "tags": [
              "Telemetry",
              "EnabledRuleInAggressiveMode"
            ]
          }
        },
        "CA1854": {
          "id": "CA1854",
          "shortDescription": "Prefer the 'IDictionary.TryGetValue(TKey, out TValue)' method",
          "fullDescription": "Prefer a 'TryGetValue' call over a Dictionary indexer access guarded by a 'ContainsKey' check. 'ContainsKey' and the indexer both would lookup the key under the hood, so using 'TryGetValue' removes the extra lookup.",
          "defaultLevel": "note",
          "helpUri": "https://learn.microsoft.com/dotnet/fundamentals/code-analysis/quality-rules/ca1854",
          "properties": {
            "category": "Performance",
            "isEnabledByDefault": true,
            "typeName": "PreferDictionaryTryMethodsOverContainsKeyGuardAnalyzer",
            "languages": [
              "C#",
              "Visual Basic"
            ],
            "tags": [
              "Telemetry",
              "EnabledRuleInAggressiveMode"
            ]
          }
        },
        "CA1858": {
          "id": "CA1858",
          "shortDescription": "Use 'StartsWith' instead of 'IndexOf'",
          "fullDescription": "It is both clearer and faster to use 'StartsWith' instead of comparing the result of 'IndexOf' to zero.",
          "defaultLevel": "note",
          "helpUri": "https://learn.microsoft.com/dotnet/fundamentals/code-analysis/quality-rules/ca1858",
          "properties": {
            "category": "Performance",
            "isEnabledByDefault": true,
            "typeName": "UseStartsWithInsteadOfIndexOfComparisonWithZero",
            "languages": [
              "C#",
              "Visual Basic"
            ],
            "tags": [
              "Telemetry",
              "EnabledRuleInAggressiveMode"
            ]
          }
        },
        "CA1859": {
          "id": "CA1859",
          "shortDescription": "Use concrete types when possible for improved performance",
          "fullDescription": "Using concrete types avoids virtual or interface call overhead and enables inlining.",
          "defaultLevel": "note",
          "helpUri": "https://learn.microsoft.com/dotnet/fundamentals/code-analysis/quality-rules/ca1859",
          "properties": {
            "category": "Performance",
            "isEnabledByDefault": true,
            "typeName": "UseConcreteTypeAnalyzer",
            "languages": [
              "C#",
              "Visual Basic"
            ],
            "tags": [
              "Telemetry",
              "EnabledRuleInAggressiveMode"
            ]
          }
        },
        "CA1860": {
          "id": "CA1860",
          "shortDescription": "Avoid using 'Enumerable.Any()' extension method",
          "fullDescription": "Prefer using 'IsEmpty', 'Count' or 'Length' properties whichever available, rather than calling 'Enumerable.Any()'. The intent is clearer and it is more performant than using 'Enumerable.Any()' extension method.",
          "defaultLevel": "note",
          "helpUri": "https://learn.microsoft.com/dotnet/fundamentals/code-analysis/quality-rules/ca1860",
          "properties": {
            "category": "Performance",
            "isEnabledByDefault": true,
            "typeName": "PreferLengthCountIsEmptyOverAnyAnalyzer",
            "languages": [
              "C#",
              "Visual Basic"
            ],
            "tags": [
              "Telemetry",
              "EnabledRuleInAggressiveMode"
            ]
          }
        },
        "CA1861": {
          "id": "CA1861",
          "shortDescription": "Avoid constant arrays as arguments",
          "fullDescription": "Constant arrays passed as arguments are not reused when called repeatedly, which implies a new array is created each time. Consider extracting them to 'static readonly' fields to improve performance if the passed array is not mutated within the called method.",
          "defaultLevel": "note",
          "helpUri": "https://learn.microsoft.com/dotnet/fundamentals/code-analysis/quality-rules/ca1861",
          "properties": {
            "category": "Performance",
            "isEnabledByDefault": true,
            "typeName": "AvoidConstArraysAnalyzer",
            "languages": [
              "C#",
              "Visual Basic"
            ],
            "tags": [
              "Telemetry",
              "EnabledRuleInAggressiveMode"
            ]
          }
        },
        "CA1862": {
          "id": "CA1862",
          "shortDescription": "Prefer the 'StringComparison' method overloads to perform case-insensitive string comparisons",
          "fullDescription": "Avoid calling 'ToLower', 'ToUpper', 'ToLowerInvariant' and 'ToUpperInvariant' to perform case-insensitive string comparisons, as in 'string.ToLower() == string.ToLower()', because they lead to an allocation. Instead, use 'string.Equals(string, StringComparison)' to perform case-insensitive comparisons.",
          "defaultLevel": "note",
          "helpUri": "https://learn.microsoft.com/dotnet/fundamentals/code-analysis/quality-rules/ca1862",
          "properties": {
            "category": "Performance",
            "isEnabledByDefault": true,
            "typeName": "RecommendCaseInsensitiveStringComparisonAnalyzer",
            "languages": [
              "C#",
              "Visual Basic"
            ],
            "tags": [
              "Telemetry",
              "EnabledRuleInAggressiveMode"
            ]
          }
        },
        "CA1863": {
          "id": "CA1863",
          "shortDescription": "Use 'CompositeFormat'",
          "fullDescription": "Cache and use a 'CompositeFormat' instance as the argument to this formatting operation, rather than passing in the original format string. This reduces the cost of the formatting operation.",
          "defaultLevel": "hidden",
          "helpUri": "https://learn.microsoft.com/dotnet/fundamentals/code-analysis/quality-rules/ca1863",
          "properties": {
            "category": "Performance",
            "isEnabledByDefault": true,
            "typeName": "UseCompositeFormatAnalyzer",
            "languages": [
              "C#",
              "Visual Basic"
            ],
            "tags": [
              "Telemetry",
              "EnabledRuleInAggressiveMode"
            ]
          }
        },
        "CA1864": {
          "id": "CA1864",
          "shortDescription": "Prefer the 'IDictionary.TryAdd(TKey, TValue)' method",
          "fullDescription": "Prefer a 'TryAdd' call over an 'Add' call guarded by a 'ContainsKey' check. 'TryAdd' behaves the same as 'Add', except that when the specified key already exists, it returns 'false' instead of throwing an exception.",
          "defaultLevel": "note",
          "helpUri": "https://learn.microsoft.com/dotnet/fundamentals/code-analysis/quality-rules/ca1864",
          "properties": {
            "category": "Performance",
            "isEnabledByDefault": true,
            "typeName": "PreferDictionaryTryMethodsOverContainsKeyGuardAnalyzer",
            "languages": [
              "C#",
              "Visual Basic"
            ],
            "tags": [
              "Telemetry",
              "EnabledRuleInAggressiveMode"
            ]
          }
        },
<<<<<<< HEAD
        "CA1865": {
          "id": "CA1865",
          "shortDescription": "Avoid single-use of local 'JsonSerializerOptions' as it is suboptimal",
          "fullDescription": "Avoid single-use of local 'JsonSerializerOptions' as it is suboptimal, use a singleton instance instead to improve performance.",
          "defaultLevel": "note",
          "helpUri": "https://learn.microsoft.com/dotnet/fundamentals/code-analysis/quality-rules/ca1865",
          "properties": {
            "category": "Performance",
            "isEnabledByDefault": true,
            "typeName": "AvoidSingleUseOfLocalJsonSerializerOptions",
=======
        "CA1868": {
          "id": "CA1868",
          "shortDescription": "Unnecessary call to 'Contains(item)'",
          "fullDescription": "Do not guard 'Add(item)' or 'Remove(item)' with 'Contains(item)' for the set. The former two already check whether the item exists and will return if it was added or removed.",
          "defaultLevel": "note",
          "helpUri": "https://learn.microsoft.com/dotnet/fundamentals/code-analysis/quality-rules/ca1868",
          "properties": {
            "category": "Performance",
            "isEnabledByDefault": true,
            "typeName": "DoNotGuardSetAddOrRemoveByContains",
>>>>>>> 2a2b5f6c
            "languages": [
              "C#",
              "Visual Basic"
            ],
            "tags": [
              "Telemetry",
              "EnabledRuleInAggressiveMode"
            ]
          }
        },
        "CA2000": {
          "id": "CA2000",
          "shortDescription": "Dispose objects before losing scope",
          "fullDescription": "If a disposable object is not explicitly disposed before all references to it are out of scope, the object will be disposed at some indeterminate time when the garbage collector runs the finalizer of the object. Because an exceptional event might occur that will prevent the finalizer of the object from running, the object should be explicitly disposed instead.",
          "defaultLevel": "warning",
          "helpUri": "https://learn.microsoft.com/dotnet/fundamentals/code-analysis/quality-rules/ca2000",
          "properties": {
            "category": "Reliability",
            "isEnabledByDefault": false,
            "typeName": "DisposeObjectsBeforeLosingScope",
            "languages": [
              "C#",
              "Visual Basic"
            ],
            "tags": [
              "PortedFromFxCop",
              "Dataflow",
              "Telemetry",
              "EnabledRuleInAggressiveMode"
            ]
          }
        },
        "CA2002": {
          "id": "CA2002",
          "shortDescription": "Do not lock on objects with weak identity",
          "fullDescription": "An object is said to have a weak identity when it can be directly accessed across application domain boundaries. A thread that tries to acquire a lock on an object that has a weak identity can be blocked by a second thread in a different application domain that has a lock on the same object.",
          "defaultLevel": "warning",
          "helpUri": "https://learn.microsoft.com/dotnet/fundamentals/code-analysis/quality-rules/ca2002",
          "properties": {
            "category": "Reliability",
            "isEnabledByDefault": false,
            "typeName": "DoNotLockOnObjectsWithWeakIdentityAnalyzer",
            "languages": [
              "C#",
              "Visual Basic"
            ],
            "tags": [
              "PortedFromFxCop",
              "Telemetry",
              "EnabledRuleInAggressiveMode"
            ]
          }
        },
        "CA2007": {
          "id": "CA2007",
          "shortDescription": "Consider calling ConfigureAwait on the awaited task",
          "fullDescription": "When an asynchronous method awaits a Task directly, continuation occurs in the same thread that created the task. Consider calling Task.ConfigureAwait(Boolean) to signal your intention for continuation. Call ConfigureAwait(false) on the task to schedule continuations to the thread pool, thereby avoiding a deadlock on the UI thread. Passing false is a good option for app-independent libraries. Calling ConfigureAwait(true) on the task has the same behavior as not explicitly calling ConfigureAwait. By explicitly calling this method, you're letting readers know you intentionally want to perform the continuation on the original synchronization context.",
          "defaultLevel": "warning",
          "helpUri": "https://learn.microsoft.com/dotnet/fundamentals/code-analysis/quality-rules/ca2007",
          "properties": {
            "category": "Reliability",
            "isEnabledByDefault": false,
            "typeName": "DoNotDirectlyAwaitATaskAnalyzer",
            "languages": [
              "C#",
              "Visual Basic"
            ],
            "tags": [
              "Telemetry",
              "EnabledRuleInAggressiveMode"
            ]
          }
        },
        "CA2008": {
          "id": "CA2008",
          "shortDescription": "Do not create tasks without passing a TaskScheduler",
          "fullDescription": "Do not create tasks unless you are using one of the overloads that takes a TaskScheduler. The default is to schedule on TaskScheduler.Current, which would lead to deadlocks. Either use TaskScheduler.Default to schedule on the thread pool, or explicitly pass TaskScheduler.Current to make your intentions clear.",
          "defaultLevel": "warning",
          "helpUri": "https://learn.microsoft.com/dotnet/fundamentals/code-analysis/quality-rules/ca2008",
          "properties": {
            "category": "Reliability",
            "isEnabledByDefault": false,
            "typeName": "DoNotCreateTasksWithoutPassingATaskSchedulerAnalyzer",
            "languages": [
              "C#",
              "Visual Basic"
            ],
            "tags": [
              "Telemetry",
              "EnabledRuleInAggressiveMode"
            ]
          }
        },
        "CA2009": {
          "id": "CA2009",
          "shortDescription": "Do not call ToImmutableCollection on an ImmutableCollection value",
          "fullDescription": "Do not call {0} on an {1} value",
          "defaultLevel": "note",
          "helpUri": "https://learn.microsoft.com/dotnet/fundamentals/code-analysis/quality-rules/ca2009",
          "properties": {
            "category": "Reliability",
            "isEnabledByDefault": true,
            "typeName": "DoNotCallToImmutableCollectionOnAnImmutableCollectionValueAnalyzer",
            "languages": [
              "C#",
              "Visual Basic"
            ],
            "tags": [
              "Telemetry",
              "EnabledRuleInAggressiveMode"
            ]
          }
        },
        "CA2011": {
          "id": "CA2011",
          "shortDescription": "Avoid infinite recursion",
          "fullDescription": "Do not assign the property within its setter. This call might result in an infinite recursion.",
          "defaultLevel": "note",
          "helpUri": "https://learn.microsoft.com/dotnet/fundamentals/code-analysis/quality-rules/ca2011",
          "properties": {
            "category": "Reliability",
            "isEnabledByDefault": true,
            "typeName": "AvoidInfiniteRecursion",
            "languages": [
              "C#",
              "Visual Basic"
            ],
            "tags": [
              "Telemetry",
              "EnabledRuleInAggressiveMode"
            ]
          }
        },
        "CA2012": {
          "id": "CA2012",
          "shortDescription": "Use ValueTasks correctly",
          "fullDescription": "ValueTasks returned from member invocations are intended to be directly awaited.  Attempts to consume a ValueTask multiple times or to directly access one's result before it's known to be completed may result in an exception or corruption.  Ignoring such a ValueTask is likely an indication of a functional bug and may degrade performance.",
          "defaultLevel": "note",
          "helpUri": "https://learn.microsoft.com/dotnet/fundamentals/code-analysis/quality-rules/ca2012",
          "properties": {
            "category": "Reliability",
            "isEnabledByDefault": true,
            "typeName": "UseValueTasksCorrectlyAnalyzer",
            "languages": [
              "C#",
              "Visual Basic"
            ],
            "tags": [
              "Telemetry",
              "EnabledRuleInAggressiveMode"
            ]
          }
        },
        "CA2013": {
          "id": "CA2013",
          "shortDescription": "Do not use ReferenceEquals with value types",
          "fullDescription": "Value type typed arguments are uniquely boxed for each call to this method, therefore the result can be unexpected.",
          "defaultLevel": "warning",
          "helpUri": "https://learn.microsoft.com/dotnet/fundamentals/code-analysis/quality-rules/ca2013",
          "properties": {
            "category": "Reliability",
            "isEnabledByDefault": true,
            "typeName": "DoNotUseReferenceEqualsWithValueTypesAnalyzer",
            "languages": [
              "C#",
              "Visual Basic"
            ],
            "tags": [
              "Telemetry",
              "EnabledRuleInAggressiveMode"
            ]
          }
        },
        "CA2015": {
          "id": "CA2015",
          "shortDescription": "Do not define finalizers for types derived from MemoryManager<T>",
          "fullDescription": "Adding a finalizer to a type derived from MemoryManager<T> may permit memory to be freed while it is still in use by a Span<T>.",
          "defaultLevel": "warning",
          "helpUri": "https://learn.microsoft.com/dotnet/fundamentals/code-analysis/quality-rules/ca2015",
          "properties": {
            "category": "Reliability",
            "isEnabledByDefault": true,
            "typeName": "DoNotDefineFinalizersForTypesDerivedFromMemoryManager",
            "languages": [
              "C#",
              "Visual Basic"
            ],
            "tags": [
              "Telemetry",
              "EnabledRuleInAggressiveMode"
            ]
          }
        },
        "CA2017": {
          "id": "CA2017",
          "shortDescription": "Parameter count mismatch",
          "fullDescription": "Number of parameters supplied in the logging message template do not match the number of named placeholders.",
          "defaultLevel": "warning",
          "helpUri": "https://learn.microsoft.com/dotnet/fundamentals/code-analysis/quality-rules/ca2017",
          "properties": {
            "category": "Reliability",
            "isEnabledByDefault": true,
            "typeName": "LoggerMessageDefineAnalyzer",
            "languages": [
              "C#",
              "Visual Basic"
            ],
            "tags": [
              "Telemetry",
              "EnabledRuleInAggressiveMode"
            ]
          }
        },
        "CA2018": {
          "id": "CA2018",
          "shortDescription": "'Buffer.BlockCopy' expects the number of bytes to be copied for the 'count' argument",
          "fullDescription": "'Buffer.BlockCopy' expects the number of bytes to be copied for the 'count' argument. Using 'Array.Length' may not match the number of bytes that needs to be copied.",
          "defaultLevel": "warning",
          "helpUri": "https://learn.microsoft.com/dotnet/fundamentals/code-analysis/quality-rules/ca2018",
          "properties": {
            "category": "Reliability",
            "isEnabledByDefault": true,
            "typeName": "BufferBlockCopyLengthAnalyzer",
            "languages": [
              "C#",
              "Visual Basic"
            ],
            "tags": [
              "Telemetry",
              "EnabledRuleInAggressiveMode"
            ]
          }
        },
        "CA2019": {
          "id": "CA2019",
          "shortDescription": "Improper 'ThreadStatic' field initialization",
          "fullDescription": "'ThreadStatic' fields should be initialized lazily on use, not with inline initialization nor explicitly in a static constructor, which would only initialize the field on the thread that runs the type's static constructor.",
          "defaultLevel": "note",
          "helpUri": "https://learn.microsoft.com/dotnet/fundamentals/code-analysis/quality-rules/ca2019",
          "properties": {
            "category": "Reliability",
            "isEnabledByDefault": true,
            "typeName": "UseThreadStaticCorrectly",
            "languages": [
              "C#",
              "Visual Basic"
            ],
            "tags": [
              "Telemetry",
              "EnabledRuleInAggressiveMode"
            ]
          }
        },
        "CA2021": {
          "id": "CA2021",
          "shortDescription": "Do not call Enumerable.Cast<T> or Enumerable.OfType<T> with incompatible types",
          "fullDescription": "Enumerable.Cast<T> and Enumerable.OfType<T> require compatible types to function expectedly.  \u000aThe generic cast (IL 'unbox.any') used by the sequence returned by Enumerable.Cast<T> will throw InvalidCastException at runtime on elements of the types specified.  \u000aThe generic type check (C# 'is' operator/IL 'isinst') used by Enumerable.OfType<T> will never succeed with elements of types specified, resulting in an empty sequence.  \u000aWidening and user defined conversions are not supported with generic types.",
          "defaultLevel": "warning",
          "helpUri": "https://learn.microsoft.com/dotnet/fundamentals/code-analysis/quality-rules/ca2021",
          "properties": {
            "category": "Reliability",
            "isEnabledByDefault": true,
            "typeName": "DoNotCallEnumerableCastOrOfTypeWithIncompatibleTypesAnalyzer",
            "languages": [
              "C#",
              "Visual Basic"
            ],
            "tags": [
              "Telemetry",
              "EnabledRuleInAggressiveMode"
            ]
          }
        },
        "CA2100": {
          "id": "CA2100",
          "shortDescription": "Review SQL queries for security vulnerabilities",
          "fullDescription": "SQL queries that directly use user input can be vulnerable to SQL injection attacks. Review this SQL query for potential vulnerabilities, and consider using a parameterized SQL query.",
          "defaultLevel": "warning",
          "helpUri": "https://learn.microsoft.com/dotnet/fundamentals/code-analysis/quality-rules/ca2100",
          "properties": {
            "category": "Security",
            "isEnabledByDefault": false,
            "typeName": "ReviewSqlQueriesForSecurityVulnerabilities",
            "languages": [
              "C#",
              "Visual Basic"
            ],
            "tags": [
              "PortedFromFxCop",
              "Dataflow",
              "Telemetry",
              "EnabledRuleInAggressiveMode"
            ]
          }
        },
        "CA2101": {
          "id": "CA2101",
          "shortDescription": "Specify marshaling for P/Invoke string arguments",
          "fullDescription": "A platform invoke member allows partially trusted callers, has a string parameter, and does not explicitly marshal the string. This can cause a potential security vulnerability.",
          "defaultLevel": "note",
          "helpUri": "https://learn.microsoft.com/dotnet/fundamentals/code-analysis/quality-rules/ca2101",
          "properties": {
            "category": "Globalization",
            "isEnabledByDefault": true,
            "typeName": "PInvokeDiagnosticAnalyzer",
            "languages": [
              "C#",
              "Visual Basic"
            ],
            "tags": [
              "PortedFromFxCop",
              "Telemetry",
              "EnabledRuleInAggressiveMode"
            ]
          }
        },
        "CA2119": {
          "id": "CA2119",
          "shortDescription": "Seal methods that satisfy private interfaces",
          "fullDescription": "An inheritable public type provides an overridable method implementation of an internal (Friend in Visual Basic) interface. To fix a violation of this rule, prevent the method from being overridden outside the assembly.",
          "defaultLevel": "warning",
          "helpUri": "https://learn.microsoft.com/dotnet/fundamentals/code-analysis/quality-rules/ca2119",
          "properties": {
            "category": "Security",
            "isEnabledByDefault": false,
            "typeName": "SealMethodsThatSatisfyPrivateInterfacesAnalyzer",
            "languages": [
              "C#",
              "Visual Basic"
            ],
            "tags": [
              "PortedFromFxCop",
              "Telemetry",
              "EnabledRuleInAggressiveMode"
            ]
          }
        },
        "CA2153": {
          "id": "CA2153",
          "shortDescription": "Do Not Catch Corrupted State Exceptions",
          "fullDescription": "Catching corrupted state exceptions could mask errors (such as access violations), resulting in inconsistent state of execution or making it easier for attackers to compromise system. Instead, catch and handle a more specific set of exception type(s) or re-throw the exception.",
          "defaultLevel": "warning",
          "helpUri": "https://learn.microsoft.com/dotnet/fundamentals/code-analysis/quality-rules/ca2153",
          "properties": {
            "category": "Security",
            "isEnabledByDefault": false,
            "typeName": "DoNotCatchCorruptedStateExceptionsAnalyzer",
            "languages": [
              "C#",
              "Visual Basic"
            ],
            "tags": [
              "Telemetry",
              "EnabledRuleInAggressiveMode"
            ]
          }
        },
        "CA2200": {
          "id": "CA2200",
          "shortDescription": "Rethrow to preserve stack details",
          "fullDescription": "Re-throwing caught exception changes stack information",
          "defaultLevel": "warning",
          "helpUri": "https://learn.microsoft.com/dotnet/fundamentals/code-analysis/quality-rules/ca2200",
          "properties": {
            "category": "Usage",
            "isEnabledByDefault": true,
            "typeName": "RethrowToPreserveStackDetailsAnalyzer",
            "languages": [
              "C#",
              "Visual Basic"
            ],
            "tags": [
              "PortedFromFxCop",
              "Telemetry",
              "EnabledRuleInAggressiveMode"
            ]
          }
        },
        "CA2201": {
          "id": "CA2201",
          "shortDescription": "Do not raise reserved exception types",
          "fullDescription": "An exception of type that is not sufficiently specific or reserved by the runtime should never be raised by user code. This makes the original error difficult to detect and debug. If this exception instance might be thrown, use a different exception type.",
          "defaultLevel": "hidden",
          "helpUri": "https://learn.microsoft.com/dotnet/fundamentals/code-analysis/quality-rules/ca2201",
          "properties": {
            "category": "Usage",
            "isEnabledByDefault": true,
            "typeName": "DoNotRaiseReservedExceptionTypesAnalyzer",
            "languages": [
              "C#",
              "Visual Basic"
            ],
            "tags": [
              "PortedFromFxCop",
              "Telemetry",
              "EnabledRuleInAggressiveMode"
            ]
          }
        },
        "CA2207": {
          "id": "CA2207",
          "shortDescription": "Initialize value type static fields inline",
          "fullDescription": "A value type declares an explicit static constructor. To fix a violation of this rule, initialize all static data when it is declared and remove the static constructor.",
          "defaultLevel": "warning",
          "helpUri": "https://learn.microsoft.com/dotnet/fundamentals/code-analysis/quality-rules/ca2207",
          "properties": {
            "category": "Usage",
            "isEnabledByDefault": false,
            "typeName": "InitializeStaticFieldsInlineAnalyzer",
            "languages": [
              "C#",
              "Visual Basic"
            ],
            "tags": [
              "PortedFromFxCop",
              "Telemetry",
              "EnabledRuleInAggressiveMode"
            ]
          }
        },
        "CA2208": {
          "id": "CA2208",
          "shortDescription": "Instantiate argument exceptions correctly",
          "fullDescription": "A call is made to the default (parameterless) constructor of an exception type that is or derives from ArgumentException, or an incorrect string argument is passed to a parameterized constructor of an exception type that is or derives from ArgumentException.",
          "defaultLevel": "note",
          "helpUri": "https://learn.microsoft.com/dotnet/fundamentals/code-analysis/quality-rules/ca2208",
          "properties": {
            "category": "Usage",
            "isEnabledByDefault": true,
            "typeName": "InstantiateArgumentExceptionsCorrectlyAnalyzer",
            "languages": [
              "C#",
              "Visual Basic"
            ],
            "tags": [
              "PortedFromFxCop",
              "Telemetry",
              "EnabledRuleInAggressiveMode"
            ]
          }
        },
        "CA2211": {
          "id": "CA2211",
          "shortDescription": "Non-constant fields should not be visible",
          "fullDescription": "Static fields that are neither constants nor read-only are not thread-safe. Access to such a field must be carefully controlled and requires advanced programming techniques to synchronize access to the class object.",
          "defaultLevel": "note",
          "helpUri": "https://learn.microsoft.com/dotnet/fundamentals/code-analysis/quality-rules/ca2211",
          "properties": {
            "category": "Usage",
            "isEnabledByDefault": true,
            "typeName": "NonConstantFieldsShouldNotBeVisibleAnalyzer",
            "languages": [
              "C#",
              "Visual Basic"
            ],
            "tags": [
              "PortedFromFxCop",
              "Telemetry",
              "EnabledRuleInAggressiveMode"
            ]
          }
        },
        "CA2213": {
          "id": "CA2213",
          "shortDescription": "Disposable fields should be disposed",
          "fullDescription": "A type that implements System.IDisposable declares fields that are of types that also implement IDisposable. The Dispose method of the field is not called by the Dispose method of the declaring type. To fix a violation of this rule, call Dispose on fields that are of types that implement IDisposable if you are responsible for allocating and releasing the unmanaged resources held by the field.",
          "defaultLevel": "warning",
          "helpUri": "https://learn.microsoft.com/dotnet/fundamentals/code-analysis/quality-rules/ca2213",
          "properties": {
            "category": "Usage",
            "isEnabledByDefault": false,
            "typeName": "DisposableFieldsShouldBeDisposed",
            "languages": [
              "C#",
              "Visual Basic"
            ],
            "tags": [
              "PortedFromFxCop",
              "Dataflow",
              "Telemetry",
              "EnabledRuleInAggressiveMode"
            ]
          }
        },
        "CA2214": {
          "id": "CA2214",
          "shortDescription": "Do not call overridable methods in constructors",
          "fullDescription": "Virtual methods defined on the class should not be called from constructors. If a derived class has overridden the method, the derived class version will be called (before the derived class constructor is called).",
          "defaultLevel": "warning",
          "helpUri": "https://learn.microsoft.com/dotnet/fundamentals/code-analysis/quality-rules/ca2214",
          "properties": {
            "category": "Usage",
            "isEnabledByDefault": false,
            "typeName": "DoNotCallOverridableMethodsInConstructorsAnalyzer",
            "languages": [
              "C#",
              "Visual Basic"
            ],
            "tags": [
              "PortedFromFxCop",
              "Telemetry",
              "EnabledRuleInAggressiveMode"
            ]
          }
        },
        "CA2215": {
          "id": "CA2215",
          "shortDescription": "Dispose methods should call base class dispose",
          "fullDescription": "A type that implements System.IDisposable inherits from a type that also implements IDisposable. The Dispose method of the inheriting type does not call the Dispose method of the parent type. To fix a violation of this rule, call base.Dispose in your Dispose method.",
          "defaultLevel": "hidden",
          "helpUri": "https://learn.microsoft.com/dotnet/fundamentals/code-analysis/quality-rules/ca2215",
          "properties": {
            "category": "Usage",
            "isEnabledByDefault": true,
            "typeName": "DisposeMethodsShouldCallBaseClassDispose",
            "languages": [
              "C#",
              "Visual Basic"
            ],
            "tags": [
              "PortedFromFxCop",
              "Telemetry",
              "EnabledRuleInAggressiveMode"
            ]
          }
        },
        "CA2216": {
          "id": "CA2216",
          "shortDescription": "Disposable types should declare finalizer",
          "fullDescription": "A type that implements System.IDisposable and has fields that suggest the use of unmanaged resources does not implement a finalizer, as described by Object.Finalize.",
          "defaultLevel": "warning",
          "helpUri": "https://learn.microsoft.com/dotnet/fundamentals/code-analysis/quality-rules/ca2216",
          "properties": {
            "category": "Usage",
            "isEnabledByDefault": false,
            "typeName": "DisposableTypesShouldDeclareFinalizerAnalyzer",
            "languages": [
              "C#",
              "Visual Basic"
            ],
            "tags": [
              "PortedFromFxCop",
              "Telemetry",
              "EnabledRuleInAggressiveMode"
            ]
          }
        },
        "CA2217": {
          "id": "CA2217",
          "shortDescription": "Do not mark enums with FlagsAttribute",
          "fullDescription": "An externally visible enumeration is marked by using FlagsAttribute, and it has one or more values that are not powers of two or a combination of the other defined values on the enumeration.",
          "defaultLevel": "warning",
          "helpUri": "https://learn.microsoft.com/dotnet/fundamentals/code-analysis/quality-rules/ca2217",
          "properties": {
            "category": "Usage",
            "isEnabledByDefault": false,
            "typeName": "EnumWithFlagsAttributeAnalyzer",
            "languages": [
              "C#",
              "Visual Basic"
            ],
            "tags": [
              "PortedFromFxCop",
              "Telemetry",
              "EnabledRuleInAggressiveMode"
            ]
          }
        },
        "CA2219": {
          "id": "CA2219",
          "shortDescription": "Do not raise exceptions in finally clauses",
          "fullDescription": "When an exception is raised in a finally clause, the new exception hides the active exception. This makes the original error difficult to detect and debug.",
          "defaultLevel": "note",
          "helpUri": "https://learn.microsoft.com/dotnet/fundamentals/code-analysis/quality-rules/ca2219",
          "properties": {
            "category": "Usage",
            "isEnabledByDefault": true,
            "typeName": "DoNotRaiseExceptionsInExceptionClausesAnalyzer",
            "languages": [
              "C#",
              "Visual Basic"
            ],
            "tags": [
              "PortedFromFxCop",
              "Telemetry",
              "EnabledRuleInAggressiveMode"
            ]
          }
        },
        "CA2225": {
          "id": "CA2225",
          "shortDescription": "Operator overloads have named alternates",
          "fullDescription": "An operator overload was detected, and the expected named alternative method was not found. The named alternative member provides access to the same functionality as the operator and is provided for developers who program in languages that do not support overloaded operators.",
          "defaultLevel": "warning",
          "helpUri": "https://learn.microsoft.com/dotnet/fundamentals/code-analysis/quality-rules/ca2225",
          "properties": {
            "category": "Usage",
            "isEnabledByDefault": false,
            "typeName": "OperatorOverloadsHaveNamedAlternatesAnalyzer",
            "languages": [
              "C#",
              "Visual Basic"
            ],
            "tags": [
              "PortedFromFxCop",
              "Telemetry",
              "EnabledRuleInAggressiveMode"
            ]
          }
        },
        "CA2226": {
          "id": "CA2226",
          "shortDescription": "Operators should have symmetrical overloads",
          "fullDescription": "A type implements the equality or inequality operator and does not implement the opposite operator.",
          "defaultLevel": "warning",
          "helpUri": "https://learn.microsoft.com/dotnet/fundamentals/code-analysis/quality-rules/ca2226",
          "properties": {
            "category": "Usage",
            "isEnabledByDefault": false,
            "typeName": "OperatorsShouldHaveSymmetricalOverloadsAnalyzer",
            "languages": [
              "C#",
              "Visual Basic"
            ],
            "tags": [
              "PortedFromFxCop",
              "Telemetry",
              "EnabledRuleInAggressiveMode"
            ]
          }
        },
        "CA2227": {
          "id": "CA2227",
          "shortDescription": "Collection properties should be read only",
          "fullDescription": "A writable collection property allows a user to replace the collection with a different collection. A read-only property stops the collection from being replaced but still allows the individual members to be set.",
          "defaultLevel": "warning",
          "helpUri": "https://learn.microsoft.com/dotnet/fundamentals/code-analysis/quality-rules/ca2227",
          "properties": {
            "category": "Usage",
            "isEnabledByDefault": false,
            "typeName": "CollectionPropertiesShouldBeReadOnlyAnalyzer",
            "languages": [
              "C#",
              "Visual Basic"
            ],
            "tags": [
              "PortedFromFxCop",
              "Telemetry",
              "EnabledRuleInAggressiveMode"
            ]
          }
        },
        "CA2229": {
          "id": "CA2229",
          "shortDescription": "Implement serialization constructors",
          "fullDescription": "To fix a violation of this rule, implement the serialization constructor. For a sealed class, make the constructor private; otherwise, make it protected.",
          "defaultLevel": "hidden",
          "helpUri": "https://learn.microsoft.com/dotnet/fundamentals/code-analysis/quality-rules/ca2229",
          "properties": {
            "category": "Usage",
            "isEnabledByDefault": true,
            "typeName": "SerializationRulesDiagnosticAnalyzer",
            "languages": [
              "C#",
              "Visual Basic"
            ],
            "tags": [
              "PortedFromFxCop",
              "Telemetry",
              "EnabledRuleInAggressiveMode"
            ]
          }
        },
        "CA2231": {
          "id": "CA2231",
          "shortDescription": "Overload operator equals on overriding value type Equals",
          "fullDescription": "In most programming languages there is no default implementation of the equality operator (==) for value types. If your programming language supports operator overloads, you should consider implementing the equality operator. Its behavior should be identical to that of Equals.",
          "defaultLevel": "note",
          "helpUri": "https://learn.microsoft.com/dotnet/fundamentals/code-analysis/quality-rules/ca2231",
          "properties": {
            "category": "Usage",
            "isEnabledByDefault": true,
            "typeName": "OverloadOperatorEqualsOnOverridingValueTypeEqualsAnalyzer",
            "languages": [
              "C#",
              "Visual Basic"
            ],
            "tags": [
              "PortedFromFxCop",
              "Telemetry",
              "EnabledRuleInAggressiveMode"
            ]
          }
        },
        "CA2235": {
          "id": "CA2235",
          "shortDescription": "Mark all non-serializable fields",
          "fullDescription": "An instance field of a type that is not serializable is declared in a type that is serializable.",
          "defaultLevel": "warning",
          "helpUri": "https://learn.microsoft.com/dotnet/fundamentals/code-analysis/quality-rules/ca2235",
          "properties": {
            "category": "Usage",
            "isEnabledByDefault": false,
            "typeName": "SerializationRulesDiagnosticAnalyzer",
            "languages": [
              "C#",
              "Visual Basic"
            ],
            "tags": [
              "PortedFromFxCop",
              "Telemetry",
              "EnabledRuleInAggressiveMode"
            ]
          }
        },
        "CA2237": {
          "id": "CA2237",
          "shortDescription": "Mark ISerializable types with serializable",
          "fullDescription": "To be recognized by the common language runtime as serializable, types must be marked by using the SerializableAttribute attribute even when the type uses a custom serialization routine through implementation of the ISerializable interface.",
          "defaultLevel": "warning",
          "helpUri": "https://learn.microsoft.com/dotnet/fundamentals/code-analysis/quality-rules/ca2237",
          "properties": {
            "category": "Usage",
            "isEnabledByDefault": false,
            "typeName": "SerializationRulesDiagnosticAnalyzer",
            "languages": [
              "C#",
              "Visual Basic"
            ],
            "tags": [
              "PortedFromFxCop",
              "Telemetry",
              "EnabledRuleInAggressiveMode"
            ]
          }
        },
        "CA2241": {
          "id": "CA2241",
          "shortDescription": "Provide correct arguments to formatting methods",
          "fullDescription": "The format argument that is passed to System.String.Format does not contain a format item that corresponds to each object argument, or vice versa.",
          "defaultLevel": "note",
          "helpUri": "https://learn.microsoft.com/dotnet/fundamentals/code-analysis/quality-rules/ca2241",
          "properties": {
            "category": "Usage",
            "isEnabledByDefault": true,
            "typeName": "ProvideCorrectArgumentsToFormattingMethodsAnalyzer",
            "languages": [
              "C#",
              "Visual Basic"
            ],
            "tags": [
              "PortedFromFxCop",
              "Telemetry",
              "EnabledRuleInAggressiveMode"
            ]
          }
        },
        "CA2242": {
          "id": "CA2242",
          "shortDescription": "Test for NaN correctly",
          "fullDescription": "This expression tests a value against Single.Nan or Double.Nan. Use Single.IsNan(Single) or Double.IsNan(Double) to test the value.",
          "defaultLevel": "note",
          "helpUri": "https://learn.microsoft.com/dotnet/fundamentals/code-analysis/quality-rules/ca2242",
          "properties": {
            "category": "Usage",
            "isEnabledByDefault": true,
            "typeName": "TestForNaNCorrectlyAnalyzer",
            "languages": [
              "C#",
              "Visual Basic"
            ],
            "tags": [
              "PortedFromFxCop",
              "Telemetry",
              "EnabledRuleInAggressiveMode"
            ]
          }
        },
        "CA2243": {
          "id": "CA2243",
          "shortDescription": "Attribute string literals should parse correctly",
          "fullDescription": "The string literal parameter of an attribute does not parse correctly for a URL, a GUID, or a version.",
          "defaultLevel": "warning",
          "helpUri": "https://learn.microsoft.com/dotnet/fundamentals/code-analysis/quality-rules/ca2243",
          "properties": {
            "category": "Usage",
            "isEnabledByDefault": false,
            "typeName": "AttributeStringLiteralsShouldParseCorrectlyAnalyzer",
            "languages": [
              "C#",
              "Visual Basic"
            ],
            "tags": [
              "PortedFromFxCop",
              "Telemetry",
              "EnabledRuleInAggressiveMode"
            ]
          }
        },
        "CA2244": {
          "id": "CA2244",
          "shortDescription": "Do not duplicate indexed element initializations",
          "fullDescription": "Indexed elements in objects initializers must initialize unique elements. A duplicate index might overwrite a previous element initialization.",
          "defaultLevel": "note",
          "helpUri": "https://learn.microsoft.com/dotnet/fundamentals/code-analysis/quality-rules/ca2244",
          "properties": {
            "category": "Usage",
            "isEnabledByDefault": true,
            "typeName": "AvoidDuplicateElementInitialization",
            "languages": [
              "C#"
            ],
            "tags": [
              "Telemetry",
              "EnabledRuleInAggressiveMode"
            ]
          }
        },
        "CA2245": {
          "id": "CA2245",
          "shortDescription": "Do not assign a property to itself",
          "fullDescription": "The property {0} should not be assigned to itself",
          "defaultLevel": "note",
          "helpUri": "https://learn.microsoft.com/dotnet/fundamentals/code-analysis/quality-rules/ca2245",
          "properties": {
            "category": "Usage",
            "isEnabledByDefault": true,
            "typeName": "AvoidPropertySelfAssignment",
            "languages": [
              "C#",
              "Visual Basic"
            ],
            "tags": [
              "Telemetry",
              "EnabledRuleInAggressiveMode"
            ]
          }
        },
        "CA2246": {
          "id": "CA2246",
          "shortDescription": "Assigning symbol and its member in the same statement",
          "fullDescription": "Assigning to a symbol and its member (field/property) in the same statement is not recommended. It is not clear if the member access was intended to use symbol's old value prior to the assignment or new value from the assignment in this statement. For clarity, consider splitting the assignments into separate statements.",
          "defaultLevel": "note",
          "helpUri": "https://learn.microsoft.com/dotnet/fundamentals/code-analysis/quality-rules/ca2246",
          "properties": {
            "category": "Usage",
            "isEnabledByDefault": true,
            "typeName": "AssigningSymbolAndItsMemberInSameStatement",
            "languages": [
              "C#"
            ],
            "tags": [
              "Telemetry",
              "EnabledRuleInAggressiveMode"
            ]
          }
        },
        "CA2247": {
          "id": "CA2247",
          "shortDescription": "Argument passed to TaskCompletionSource constructor should be TaskCreationOptions enum instead of TaskContinuationOptions enum",
          "fullDescription": "TaskCompletionSource has constructors that take TaskCreationOptions that control the underlying Task, and constructors that take object state that's stored in the task.  Accidentally passing a TaskContinuationOptions instead of a TaskCreationOptions will result in the call treating the options as state.",
          "defaultLevel": "warning",
          "helpUri": "https://learn.microsoft.com/dotnet/fundamentals/code-analysis/quality-rules/ca2247",
          "properties": {
            "category": "Usage",
            "isEnabledByDefault": true,
            "typeName": "DoNotCreateTaskCompletionSourceWithWrongArguments",
            "languages": [
              "C#",
              "Visual Basic"
            ],
            "tags": [
              "Telemetry",
              "EnabledRuleInAggressiveMode"
            ]
          }
        },
        "CA2248": {
          "id": "CA2248",
          "shortDescription": "Provide correct 'enum' argument to 'Enum.HasFlag'",
          "fullDescription": "'Enum.HasFlag' method expects the 'enum' argument to be of the same 'enum' type as the instance on which the method is invoked and that this 'enum' is marked with 'System.FlagsAttribute'. If these are different 'enum' types, an unhandled exception will be thrown at runtime. If the 'enum' type is not marked with 'System.FlagsAttribute' the call will always return 'false' at runtime.",
          "defaultLevel": "note",
          "helpUri": "https://learn.microsoft.com/dotnet/fundamentals/code-analysis/quality-rules/ca2248",
          "properties": {
            "category": "Usage",
            "isEnabledByDefault": true,
            "typeName": "ProvideCorrectArgumentToEnumHasFlag",
            "languages": [
              "C#",
              "Visual Basic"
            ],
            "tags": [
              "Telemetry",
              "EnabledRuleInAggressiveMode"
            ]
          }
        },
        "CA2249": {
          "id": "CA2249",
          "shortDescription": "Consider using 'string.Contains' instead of 'string.IndexOf'",
          "fullDescription": "Calls to 'string.IndexOf' where the result is used to check for the presence/absence of a substring can be replaced by 'string.Contains'.",
          "defaultLevel": "note",
          "helpUri": "https://learn.microsoft.com/dotnet/fundamentals/code-analysis/quality-rules/ca2249",
          "properties": {
            "category": "Usage",
            "isEnabledByDefault": true,
            "typeName": "PreferStringContainsOverIndexOfAnalyzer",
            "languages": [
              "C#",
              "Visual Basic"
            ],
            "tags": [
              "Telemetry",
              "EnabledRuleInAggressiveMode"
            ]
          }
        },
        "CA2250": {
          "id": "CA2250",
          "shortDescription": "Use 'ThrowIfCancellationRequested'",
          "fullDescription": "'ThrowIfCancellationRequested' automatically checks whether the token has been canceled, and throws an 'OperationCanceledException' if it has.",
          "defaultLevel": "note",
          "helpUri": "https://learn.microsoft.com/dotnet/fundamentals/code-analysis/quality-rules/ca2250",
          "properties": {
            "category": "Usage",
            "isEnabledByDefault": true,
            "typeName": "UseCancellationTokenThrowIfCancellationRequested",
            "languages": [
              "C#",
              "Visual Basic"
            ],
            "tags": [
              "Telemetry",
              "EnabledRuleInAggressiveMode"
            ]
          }
        },
        "CA2251": {
          "id": "CA2251",
          "shortDescription": "Use 'string.Equals'",
          "fullDescription": "It is both clearer and likely faster to use 'string.Equals' instead of comparing the result of 'string.Compare' to zero.",
          "defaultLevel": "hidden",
          "helpUri": "https://learn.microsoft.com/dotnet/fundamentals/code-analysis/quality-rules/ca2251",
          "properties": {
            "category": "Usage",
            "isEnabledByDefault": true,
            "typeName": "UseStringEqualsOverStringCompare",
            "languages": [
              "C#",
              "Visual Basic"
            ],
            "tags": [
              "Telemetry",
              "EnabledRuleInAggressiveMode"
            ]
          }
        },
        "CA2253": {
          "id": "CA2253",
          "shortDescription": "Named placeholders should not be numeric values",
          "fullDescription": "Named placeholders in the logging message template should not be comprised of only numeric characters.",
          "defaultLevel": "note",
          "helpUri": "https://learn.microsoft.com/dotnet/fundamentals/code-analysis/quality-rules/ca2253",
          "properties": {
            "category": "Usage",
            "isEnabledByDefault": true,
            "typeName": "LoggerMessageDefineAnalyzer",
            "languages": [
              "C#",
              "Visual Basic"
            ],
            "tags": [
              "Telemetry",
              "EnabledRuleInAggressiveMode"
            ]
          }
        },
        "CA2254": {
          "id": "CA2254",
          "shortDescription": "Template should be a static expression",
          "fullDescription": "The logging message template should not vary between calls.",
          "defaultLevel": "note",
          "helpUri": "https://learn.microsoft.com/dotnet/fundamentals/code-analysis/quality-rules/ca2254",
          "properties": {
            "category": "Usage",
            "isEnabledByDefault": true,
            "typeName": "LoggerMessageDefineAnalyzer",
            "languages": [
              "C#",
              "Visual Basic"
            ],
            "tags": [
              "Telemetry",
              "EnabledRuleInAggressiveMode"
            ]
          }
        },
        "CA2255": {
          "id": "CA2255",
          "shortDescription": "The 'ModuleInitializer' attribute should not be used in libraries",
          "fullDescription": "Module initializers are intended to be used by application code to ensure an application's components are initialized before the application code begins executing. If library code declares a method with the 'ModuleInitializerAttribute', it can interfere with application initialization and also lead to limitations in that application's trimming abilities. Instead of using methods marked with 'ModuleInitializerAttribute', the library should expose methods that can be used to initialize any components within the library and allow the application to invoke the method during application initialization.",
          "defaultLevel": "warning",
          "helpUri": "https://learn.microsoft.com/dotnet/fundamentals/code-analysis/quality-rules/ca2255",
          "properties": {
            "category": "Usage",
            "isEnabledByDefault": true,
            "typeName": "ModuleInitializerAttributeShouldNotBeUsedInLibraries",
            "languages": [
              "C#"
            ],
            "tags": [
              "Telemetry",
              "EnabledRuleInAggressiveMode"
            ]
          }
        },
        "CA2256": {
          "id": "CA2256",
          "shortDescription": "All members declared in parent interfaces must have an implementation in a DynamicInterfaceCastableImplementation-attributed interface",
          "fullDescription": "Types attributed with 'DynamicInterfaceCastableImplementationAttribute' act as an interface implementation for a type that implements the 'IDynamicInterfaceCastable' type. As a result, it must provide an implementation of all of the members defined in the inherited interfaces, because the type that implements 'IDynamicInterfaceCastable' will not provide them otherwise.",
          "defaultLevel": "warning",
          "helpUri": "https://learn.microsoft.com/dotnet/fundamentals/code-analysis/quality-rules/ca2256",
          "properties": {
            "category": "Usage",
            "isEnabledByDefault": true,
            "typeName": "DynamicInterfaceCastableImplementationAnalyzer",
            "languages": [
              "C#",
              "Visual Basic"
            ],
            "tags": [
              "Telemetry",
              "EnabledRuleInAggressiveMode"
            ]
          }
        },
        "CA2257": {
          "id": "CA2257",
          "shortDescription": "Members defined on an interface with the 'DynamicInterfaceCastableImplementationAttribute' should be 'static'",
          "fullDescription": "Since a type that implements 'IDynamicInterfaceCastable' may not implement a dynamic interface in metadata, calls to an instance interface member that is not an explicit implementation defined on this type are likely to fail at runtime. Mark new interface members 'static' to avoid runtime errors.",
          "defaultLevel": "warning",
          "helpUri": "https://learn.microsoft.com/dotnet/fundamentals/code-analysis/quality-rules/ca2257",
          "properties": {
            "category": "Usage",
            "isEnabledByDefault": true,
            "typeName": "DynamicInterfaceCastableImplementationAnalyzer",
            "languages": [
              "C#",
              "Visual Basic"
            ],
            "tags": [
              "Telemetry",
              "EnabledRuleInAggressiveMode"
            ]
          }
        },
        "CA2258": {
          "id": "CA2258",
          "shortDescription": "Providing a 'DynamicInterfaceCastableImplementation' interface in Visual Basic is unsupported",
          "fullDescription": "Providing a functional 'DynamicInterfaceCastableImplementationAttribute'-attributed interface requires the Default Interface Members feature, which is unsupported in Visual Basic.",
          "defaultLevel": "warning",
          "helpUri": "https://learn.microsoft.com/dotnet/fundamentals/code-analysis/quality-rules/ca2258",
          "properties": {
            "category": "Usage",
            "isEnabledByDefault": true,
            "typeName": "DynamicInterfaceCastableImplementationAnalyzer",
            "languages": [
              "C#",
              "Visual Basic"
            ],
            "tags": [
              "Telemetry",
              "EnabledRuleInAggressiveMode"
            ]
          }
        },
        "CA2259": {
          "id": "CA2259",
          "shortDescription": "'ThreadStatic' only affects static fields",
          "fullDescription": "'ThreadStatic' only affects static fields. When applied to instance fields, it has no impact on behavior.",
          "defaultLevel": "warning",
          "helpUri": "https://learn.microsoft.com/dotnet/fundamentals/code-analysis/quality-rules/ca2259",
          "properties": {
            "category": "Usage",
            "isEnabledByDefault": true,
            "typeName": "UseThreadStaticCorrectly",
            "languages": [
              "C#",
              "Visual Basic"
            ],
            "tags": [
              "Telemetry",
              "EnabledRuleInAggressiveMode"
            ]
          }
        },
        "CA2261": {
          "id": "CA2261",
          "shortDescription": "Do not use ConfigureAwaitOptions.SuppressThrowing with Task<TResult>",
          "fullDescription": "The ConfigureAwaitOptions.SuppressThrowing is only supported with the non-generic Task, not a Task<TResult>.  To use it with a Task<TResult>, first cast to the base Task.",
          "defaultLevel": "warning",
          "helpUri": "https://learn.microsoft.com/dotnet/fundamentals/code-analysis/quality-rules/ca2261",
          "properties": {
            "category": "Usage",
            "isEnabledByDefault": true,
            "typeName": "DoNotUseConfigureAwaitWithSuppressThrowing",
            "languages": [
              "C#",
              "Visual Basic"
            ],
            "tags": [
              "Telemetry",
              "EnabledRuleInAggressiveMode"
            ]
          }
        },
        "CA2300": {
          "id": "CA2300",
          "shortDescription": "Do not use insecure deserializer BinaryFormatter",
          "fullDescription": "The method '{0}' is insecure when deserializing untrusted data.  If you need to instead detect BinaryFormatter deserialization without a SerializationBinder set, then disable rule CA2300, and enable rules CA2301 and CA2302.",
          "defaultLevel": "warning",
          "helpUri": "https://learn.microsoft.com/dotnet/fundamentals/code-analysis/quality-rules/ca2300",
          "properties": {
            "category": "Security",
            "isEnabledByDefault": false,
            "typeName": "DoNotUseInsecureDeserializerBinaryFormatterMethods",
            "languages": [
              "C#",
              "Visual Basic"
            ],
            "tags": [
              "Telemetry",
              "EnabledRuleInAggressiveMode"
            ]
          }
        },
        "CA2301": {
          "id": "CA2301",
          "shortDescription": "Do not call BinaryFormatter.Deserialize without first setting BinaryFormatter.Binder",
          "fullDescription": "The method '{0}' is insecure when deserializing untrusted data without a SerializationBinder to restrict the type of objects in the deserialized object graph.",
          "defaultLevel": "warning",
          "helpUri": "https://learn.microsoft.com/dotnet/fundamentals/code-analysis/quality-rules/ca2301",
          "properties": {
            "category": "Security",
            "isEnabledByDefault": false,
            "typeName": "DoNotUseInsecureDeserializerBinaryFormatterWithoutBinder",
            "languages": [
              "C#",
              "Visual Basic"
            ],
            "tags": [
              "Dataflow",
              "Telemetry",
              "EnabledRuleInAggressiveMode",
              "CompilationEnd"
            ]
          }
        },
        "CA2302": {
          "id": "CA2302",
          "shortDescription": "Ensure BinaryFormatter.Binder is set before calling BinaryFormatter.Deserialize",
          "fullDescription": "The method '{0}' is insecure when deserializing untrusted data without a SerializationBinder to restrict the type of objects in the deserialized object graph.",
          "defaultLevel": "warning",
          "helpUri": "https://learn.microsoft.com/dotnet/fundamentals/code-analysis/quality-rules/ca2302",
          "properties": {
            "category": "Security",
            "isEnabledByDefault": false,
            "typeName": "DoNotUseInsecureDeserializerBinaryFormatterWithoutBinder",
            "languages": [
              "C#",
              "Visual Basic"
            ],
            "tags": [
              "Dataflow",
              "Telemetry",
              "EnabledRuleInAggressiveMode",
              "CompilationEnd"
            ]
          }
        },
        "CA2305": {
          "id": "CA2305",
          "shortDescription": "Do not use insecure deserializer LosFormatter",
          "fullDescription": "The method '{0}' is insecure when deserializing untrusted data.",
          "defaultLevel": "warning",
          "helpUri": "https://learn.microsoft.com/dotnet/fundamentals/code-analysis/quality-rules/ca2305",
          "properties": {
            "category": "Security",
            "isEnabledByDefault": false,
            "typeName": "DoNotUseInsecureDeserializerLosFormatter",
            "languages": [
              "C#",
              "Visual Basic"
            ],
            "tags": [
              "Telemetry",
              "EnabledRuleInAggressiveMode"
            ]
          }
        },
        "CA2310": {
          "id": "CA2310",
          "shortDescription": "Do not use insecure deserializer NetDataContractSerializer",
          "fullDescription": "The method '{0}' is insecure when deserializing untrusted data.  If you need to instead detect NetDataContractSerializer deserialization without a SerializationBinder set, then disable rule CA2310, and enable rules CA2311 and CA2312.",
          "defaultLevel": "warning",
          "helpUri": "https://learn.microsoft.com/dotnet/fundamentals/code-analysis/quality-rules/ca2310",
          "properties": {
            "category": "Security",
            "isEnabledByDefault": false,
            "typeName": "DoNotUseInsecureDeserializerNetDataContractSerializerMethods",
            "languages": [
              "C#",
              "Visual Basic"
            ],
            "tags": [
              "Telemetry",
              "EnabledRuleInAggressiveMode"
            ]
          }
        },
        "CA2311": {
          "id": "CA2311",
          "shortDescription": "Do not deserialize without first setting NetDataContractSerializer.Binder",
          "fullDescription": "The method '{0}' is insecure when deserializing untrusted data without a SerializationBinder to restrict the type of objects in the deserialized object graph.",
          "defaultLevel": "warning",
          "helpUri": "https://learn.microsoft.com/dotnet/fundamentals/code-analysis/quality-rules/ca2311",
          "properties": {
            "category": "Security",
            "isEnabledByDefault": false,
            "typeName": "DoNotUseInsecureDeserializerNetDataContractSerializerWithoutBinder",
            "languages": [
              "C#",
              "Visual Basic"
            ],
            "tags": [
              "Dataflow",
              "Telemetry",
              "EnabledRuleInAggressiveMode",
              "CompilationEnd"
            ]
          }
        },
        "CA2312": {
          "id": "CA2312",
          "shortDescription": "Ensure NetDataContractSerializer.Binder is set before deserializing",
          "fullDescription": "The method '{0}' is insecure when deserializing untrusted data without a SerializationBinder to restrict the type of objects in the deserialized object graph.",
          "defaultLevel": "warning",
          "helpUri": "https://learn.microsoft.com/dotnet/fundamentals/code-analysis/quality-rules/ca2312",
          "properties": {
            "category": "Security",
            "isEnabledByDefault": false,
            "typeName": "DoNotUseInsecureDeserializerNetDataContractSerializerWithoutBinder",
            "languages": [
              "C#",
              "Visual Basic"
            ],
            "tags": [
              "Dataflow",
              "Telemetry",
              "EnabledRuleInAggressiveMode",
              "CompilationEnd"
            ]
          }
        },
        "CA2315": {
          "id": "CA2315",
          "shortDescription": "Do not use insecure deserializer ObjectStateFormatter",
          "fullDescription": "The method '{0}' is insecure when deserializing untrusted data.",
          "defaultLevel": "warning",
          "helpUri": "https://learn.microsoft.com/dotnet/fundamentals/code-analysis/quality-rules/ca2315",
          "properties": {
            "category": "Security",
            "isEnabledByDefault": false,
            "typeName": "DoNotUseInsecureDeserializerObjectStateFormatter",
            "languages": [
              "C#",
              "Visual Basic"
            ],
            "tags": [
              "Telemetry",
              "EnabledRuleInAggressiveMode"
            ]
          }
        },
        "CA2321": {
          "id": "CA2321",
          "shortDescription": "Do not deserialize with JavaScriptSerializer using a SimpleTypeResolver",
          "fullDescription": "The method '{0}' is insecure when deserializing untrusted data with a JavaScriptSerializer initialized with a SimpleTypeResolver. Initialize JavaScriptSerializer without a JavaScriptTypeResolver specified, or initialize with a JavaScriptTypeResolver that limits the types of objects in the deserialized object graph.",
          "defaultLevel": "warning",
          "helpUri": "https://learn.microsoft.com/dotnet/fundamentals/code-analysis/quality-rules/ca2321",
          "properties": {
            "category": "Security",
            "isEnabledByDefault": false,
            "typeName": "DoNotUseInsecureDeserializerJavaScriptSerializerWithSimpleTypeResolver",
            "languages": [
              "C#",
              "Visual Basic"
            ],
            "tags": [
              "Dataflow",
              "Telemetry",
              "EnabledRuleInAggressiveMode",
              "CompilationEnd"
            ]
          }
        },
        "CA2322": {
          "id": "CA2322",
          "shortDescription": "Ensure JavaScriptSerializer is not initialized with SimpleTypeResolver before deserializing",
          "fullDescription": "The method '{0}' is insecure when deserializing untrusted data with a JavaScriptSerializer initialized with a SimpleTypeResolver. Ensure that the JavaScriptSerializer is initialized without a JavaScriptTypeResolver specified, or initialized with a JavaScriptTypeResolver that limits the types of objects in the deserialized object graph.",
          "defaultLevel": "warning",
          "helpUri": "https://learn.microsoft.com/dotnet/fundamentals/code-analysis/quality-rules/ca2322",
          "properties": {
            "category": "Security",
            "isEnabledByDefault": false,
            "typeName": "DoNotUseInsecureDeserializerJavaScriptSerializerWithSimpleTypeResolver",
            "languages": [
              "C#",
              "Visual Basic"
            ],
            "tags": [
              "Dataflow",
              "Telemetry",
              "EnabledRuleInAggressiveMode",
              "CompilationEnd"
            ]
          }
        },
        "CA2326": {
          "id": "CA2326",
          "shortDescription": "Do not use TypeNameHandling values other than None",
          "fullDescription": "Deserializing JSON when using a TypeNameHandling value other than None can be insecure.  If you need to instead detect Json.NET deserialization when a SerializationBinder isn't specified, then disable rule CA2326, and enable rules CA2327, CA2328, CA2329, and CA2330.",
          "defaultLevel": "warning",
          "helpUri": "https://learn.microsoft.com/dotnet/fundamentals/code-analysis/quality-rules/ca2326",
          "properties": {
            "category": "Security",
            "isEnabledByDefault": false,
            "typeName": "JsonNetTypeNameHandling",
            "languages": [
              "C#",
              "Visual Basic"
            ],
            "tags": [
              "Telemetry",
              "EnabledRuleInAggressiveMode"
            ]
          }
        },
        "CA2327": {
          "id": "CA2327",
          "shortDescription": "Do not use insecure JsonSerializerSettings",
          "fullDescription": "When deserializing untrusted input, allowing arbitrary types to be deserialized is insecure.  When using JsonSerializerSettings, use TypeNameHandling.None, or for values other than None, restrict deserialized types with a SerializationBinder.",
          "defaultLevel": "warning",
          "helpUri": "https://learn.microsoft.com/dotnet/fundamentals/code-analysis/quality-rules/ca2327",
          "properties": {
            "category": "Security",
            "isEnabledByDefault": false,
            "typeName": "DoNotUseInsecureSettingsForJsonNet",
            "languages": [
              "C#",
              "Visual Basic"
            ],
            "tags": [
              "Dataflow",
              "Telemetry",
              "EnabledRuleInAggressiveMode",
              "CompilationEnd"
            ]
          }
        },
        "CA2328": {
          "id": "CA2328",
          "shortDescription": "Ensure that JsonSerializerSettings are secure",
          "fullDescription": "When deserializing untrusted input, allowing arbitrary types to be deserialized is insecure.  When using JsonSerializerSettings, ensure TypeNameHandling.None is specified, or for values other than None, ensure a SerializationBinder is specified to restrict deserialized types.",
          "defaultLevel": "warning",
          "helpUri": "https://learn.microsoft.com/dotnet/fundamentals/code-analysis/quality-rules/ca2328",
          "properties": {
            "category": "Security",
            "isEnabledByDefault": false,
            "typeName": "DoNotUseInsecureSettingsForJsonNet",
            "languages": [
              "C#",
              "Visual Basic"
            ],
            "tags": [
              "Dataflow",
              "Telemetry",
              "EnabledRuleInAggressiveMode",
              "CompilationEnd"
            ]
          }
        },
        "CA2329": {
          "id": "CA2329",
          "shortDescription": "Do not deserialize with JsonSerializer using an insecure configuration",
          "fullDescription": "When deserializing untrusted input, allowing arbitrary types to be deserialized is insecure. When using deserializing JsonSerializer, use TypeNameHandling.None, or for values other than None, restrict deserialized types with a SerializationBinder.",
          "defaultLevel": "warning",
          "helpUri": "https://learn.microsoft.com/dotnet/fundamentals/code-analysis/quality-rules/ca2329",
          "properties": {
            "category": "Security",
            "isEnabledByDefault": false,
            "typeName": "DoNotUseInsecureDeserializerJsonNetWithoutBinder",
            "languages": [
              "C#",
              "Visual Basic"
            ],
            "tags": [
              "Dataflow",
              "Telemetry",
              "EnabledRuleInAggressiveMode",
              "CompilationEnd"
            ]
          }
        },
        "CA2330": {
          "id": "CA2330",
          "shortDescription": "Ensure that JsonSerializer has a secure configuration when deserializing",
          "fullDescription": "When deserializing untrusted input, allowing arbitrary types to be deserialized is insecure. When using deserializing JsonSerializer, use TypeNameHandling.None, or for values other than None, restrict deserialized types with a SerializationBinder.",
          "defaultLevel": "warning",
          "helpUri": "https://learn.microsoft.com/dotnet/fundamentals/code-analysis/quality-rules/ca2330",
          "properties": {
            "category": "Security",
            "isEnabledByDefault": false,
            "typeName": "DoNotUseInsecureDeserializerJsonNetWithoutBinder",
            "languages": [
              "C#",
              "Visual Basic"
            ],
            "tags": [
              "Dataflow",
              "Telemetry",
              "EnabledRuleInAggressiveMode",
              "CompilationEnd"
            ]
          }
        },
        "CA2350": {
          "id": "CA2350",
          "shortDescription": "Do not use DataTable.ReadXml() with untrusted data",
          "fullDescription": "The method '{0}' is insecure when deserializing untrusted data",
          "defaultLevel": "warning",
          "helpUri": "https://learn.microsoft.com/dotnet/fundamentals/code-analysis/quality-rules/ca2350",
          "properties": {
            "category": "Security",
            "isEnabledByDefault": false,
            "typeName": "DoNotUseDataTableReadXml",
            "languages": [
              "C#",
              "Visual Basic"
            ],
            "tags": [
              "Telemetry",
              "EnabledRuleInAggressiveMode"
            ]
          }
        },
        "CA2351": {
          "id": "CA2351",
          "shortDescription": "Do not use DataSet.ReadXml() with untrusted data",
          "fullDescription": "The method '{0}' is insecure when deserializing untrusted data",
          "defaultLevel": "warning",
          "helpUri": "https://learn.microsoft.com/dotnet/fundamentals/code-analysis/quality-rules/ca2351",
          "properties": {
            "category": "Security",
            "isEnabledByDefault": false,
            "typeName": "DoNotUseDataSetReadXml",
            "languages": [
              "C#",
              "Visual Basic"
            ],
            "tags": [
              "Telemetry",
              "EnabledRuleInAggressiveMode"
            ]
          }
        },
        "CA2361": {
          "id": "CA2361",
          "shortDescription": "Ensure auto-generated class containing DataSet.ReadXml() is not used with untrusted data",
          "fullDescription": "The method '{0}' is insecure when deserializing untrusted data. Make sure that auto-generated class containing the '{0}' call is not deserialized with untrusted data.",
          "defaultLevel": "warning",
          "helpUri": "https://learn.microsoft.com/dotnet/fundamentals/code-analysis/quality-rules/ca2361",
          "properties": {
            "category": "Security",
            "isEnabledByDefault": false,
            "typeName": "DoNotUseDataSetReadXml",
            "languages": [
              "C#",
              "Visual Basic"
            ],
            "tags": [
              "Telemetry",
              "EnabledRuleInAggressiveMode"
            ]
          }
        },
        "CA3001": {
          "id": "CA3001",
          "shortDescription": "Review code for SQL injection vulnerabilities",
          "fullDescription": "Potential SQL injection vulnerability was found where '{0}' in method '{1}' may be tainted by user-controlled data from '{2}' in method '{3}'.",
          "defaultLevel": "warning",
          "helpUri": "https://learn.microsoft.com/dotnet/fundamentals/code-analysis/quality-rules/ca3001",
          "properties": {
            "category": "Security",
            "isEnabledByDefault": false,
            "typeName": "ReviewCodeForSqlInjectionVulnerabilities",
            "languages": [
              "C#",
              "Visual Basic"
            ],
            "tags": [
              "Dataflow",
              "Telemetry",
              "EnabledRuleInAggressiveMode"
            ]
          }
        },
        "CA3002": {
          "id": "CA3002",
          "shortDescription": "Review code for XSS vulnerabilities",
          "fullDescription": "Potential cross-site scripting (XSS) vulnerability was found where '{0}' in method '{1}' may be tainted by user-controlled data from '{2}' in method '{3}'.",
          "defaultLevel": "warning",
          "helpUri": "https://learn.microsoft.com/dotnet/fundamentals/code-analysis/quality-rules/ca3002",
          "properties": {
            "category": "Security",
            "isEnabledByDefault": false,
            "typeName": "ReviewCodeForXssVulnerabilities",
            "languages": [
              "C#",
              "Visual Basic"
            ],
            "tags": [
              "Dataflow",
              "Telemetry",
              "EnabledRuleInAggressiveMode"
            ]
          }
        },
        "CA3003": {
          "id": "CA3003",
          "shortDescription": "Review code for file path injection vulnerabilities",
          "fullDescription": "Potential file path injection vulnerability was found where '{0}' in method '{1}' may be tainted by user-controlled data from '{2}' in method '{3}'.",
          "defaultLevel": "warning",
          "helpUri": "https://learn.microsoft.com/dotnet/fundamentals/code-analysis/quality-rules/ca3003",
          "properties": {
            "category": "Security",
            "isEnabledByDefault": false,
            "typeName": "ReviewCodeForFilePathInjectionVulnerabilities",
            "languages": [
              "C#",
              "Visual Basic"
            ],
            "tags": [
              "Dataflow",
              "Telemetry",
              "EnabledRuleInAggressiveMode"
            ]
          }
        },
        "CA3004": {
          "id": "CA3004",
          "shortDescription": "Review code for information disclosure vulnerabilities",
          "fullDescription": "Potential information disclosure vulnerability was found where '{0}' in method '{1}' may contain unintended information from '{2}' in method '{3}'.",
          "defaultLevel": "warning",
          "helpUri": "https://learn.microsoft.com/dotnet/fundamentals/code-analysis/quality-rules/ca3004",
          "properties": {
            "category": "Security",
            "isEnabledByDefault": false,
            "typeName": "ReviewCodeForInformationDisclosureVulnerabilities",
            "languages": [
              "C#",
              "Visual Basic"
            ],
            "tags": [
              "Dataflow",
              "Telemetry",
              "EnabledRuleInAggressiveMode"
            ]
          }
        },
        "CA3005": {
          "id": "CA3005",
          "shortDescription": "Review code for LDAP injection vulnerabilities",
          "fullDescription": "Potential LDAP injection vulnerability was found where '{0}' in method '{1}' may be tainted by user-controlled data from '{2}' in method '{3}'.",
          "defaultLevel": "warning",
          "helpUri": "https://learn.microsoft.com/dotnet/fundamentals/code-analysis/quality-rules/ca3005",
          "properties": {
            "category": "Security",
            "isEnabledByDefault": false,
            "typeName": "ReviewCodeForLdapInjectionVulnerabilities",
            "languages": [
              "C#",
              "Visual Basic"
            ],
            "tags": [
              "Dataflow",
              "Telemetry",
              "EnabledRuleInAggressiveMode"
            ]
          }
        },
        "CA3006": {
          "id": "CA3006",
          "shortDescription": "Review code for process command injection vulnerabilities",
          "fullDescription": "Potential process command injection vulnerability was found where '{0}' in method '{1}' may be tainted by user-controlled data from '{2}' in method '{3}'.",
          "defaultLevel": "warning",
          "helpUri": "https://learn.microsoft.com/dotnet/fundamentals/code-analysis/quality-rules/ca3006",
          "properties": {
            "category": "Security",
            "isEnabledByDefault": false,
            "typeName": "ReviewCodeForCommandExecutionVulnerabilities",
            "languages": [
              "C#",
              "Visual Basic"
            ],
            "tags": [
              "Dataflow",
              "Telemetry",
              "EnabledRuleInAggressiveMode"
            ]
          }
        },
        "CA3007": {
          "id": "CA3007",
          "shortDescription": "Review code for open redirect vulnerabilities",
          "fullDescription": "Potential open redirect vulnerability was found where '{0}' in method '{1}' may be tainted by user-controlled data from '{2}' in method '{3}'.",
          "defaultLevel": "warning",
          "helpUri": "https://learn.microsoft.com/dotnet/fundamentals/code-analysis/quality-rules/ca3007",
          "properties": {
            "category": "Security",
            "isEnabledByDefault": false,
            "typeName": "ReviewCodeForOpenRedirectVulnerabilities",
            "languages": [
              "C#",
              "Visual Basic"
            ],
            "tags": [
              "Dataflow",
              "Telemetry",
              "EnabledRuleInAggressiveMode"
            ]
          }
        },
        "CA3008": {
          "id": "CA3008",
          "shortDescription": "Review code for XPath injection vulnerabilities",
          "fullDescription": "Potential XPath injection vulnerability was found where '{0}' in method '{1}' may be tainted by user-controlled data from '{2}' in method '{3}'.",
          "defaultLevel": "warning",
          "helpUri": "https://learn.microsoft.com/dotnet/fundamentals/code-analysis/quality-rules/ca3008",
          "properties": {
            "category": "Security",
            "isEnabledByDefault": false,
            "typeName": "ReviewCodeForXPathInjectionVulnerabilities",
            "languages": [
              "C#",
              "Visual Basic"
            ],
            "tags": [
              "Dataflow",
              "Telemetry",
              "EnabledRuleInAggressiveMode"
            ]
          }
        },
        "CA3009": {
          "id": "CA3009",
          "shortDescription": "Review code for XML injection vulnerabilities",
          "fullDescription": "Potential XML injection vulnerability was found where '{0}' in method '{1}' may be tainted by user-controlled data from '{2}' in method '{3}'.",
          "defaultLevel": "warning",
          "helpUri": "https://learn.microsoft.com/dotnet/fundamentals/code-analysis/quality-rules/ca3009",
          "properties": {
            "category": "Security",
            "isEnabledByDefault": false,
            "typeName": "ReviewCodeForXmlInjectionVulnerabilities",
            "languages": [
              "C#",
              "Visual Basic"
            ],
            "tags": [
              "Dataflow",
              "Telemetry",
              "EnabledRuleInAggressiveMode"
            ]
          }
        },
        "CA3010": {
          "id": "CA3010",
          "shortDescription": "Review code for XAML injection vulnerabilities",
          "fullDescription": "Potential XAML injection vulnerability was found where '{0}' in method '{1}' may be tainted by user-controlled data from '{2}' in method '{3}'.",
          "defaultLevel": "warning",
          "helpUri": "https://learn.microsoft.com/dotnet/fundamentals/code-analysis/quality-rules/ca3010",
          "properties": {
            "category": "Security",
            "isEnabledByDefault": false,
            "typeName": "ReviewCodeForXamlInjectionVulnerabilities",
            "languages": [
              "C#",
              "Visual Basic"
            ],
            "tags": [
              "Dataflow",
              "Telemetry",
              "EnabledRuleInAggressiveMode"
            ]
          }
        },
        "CA3011": {
          "id": "CA3011",
          "shortDescription": "Review code for DLL injection vulnerabilities",
          "fullDescription": "Potential DLL injection vulnerability was found where '{0}' in method '{1}' may be tainted by user-controlled data from '{2}' in method '{3}'.",
          "defaultLevel": "warning",
          "helpUri": "https://learn.microsoft.com/dotnet/fundamentals/code-analysis/quality-rules/ca3011",
          "properties": {
            "category": "Security",
            "isEnabledByDefault": false,
            "typeName": "ReviewCodeForDllInjectionVulnerabilities",
            "languages": [
              "C#",
              "Visual Basic"
            ],
            "tags": [
              "Dataflow",
              "Telemetry",
              "EnabledRuleInAggressiveMode"
            ]
          }
        },
        "CA3012": {
          "id": "CA3012",
          "shortDescription": "Review code for regex injection vulnerabilities",
          "fullDescription": "Potential regex injection vulnerability was found where '{0}' in method '{1}' may be tainted by user-controlled data from '{2}' in method '{3}'.",
          "defaultLevel": "warning",
          "helpUri": "https://learn.microsoft.com/dotnet/fundamentals/code-analysis/quality-rules/ca3012",
          "properties": {
            "category": "Security",
            "isEnabledByDefault": false,
            "typeName": "ReviewCodeForRegexInjectionVulnerabilities",
            "languages": [
              "C#",
              "Visual Basic"
            ],
            "tags": [
              "Dataflow",
              "Telemetry",
              "EnabledRuleInAggressiveMode"
            ]
          }
        },
        "CA3061": {
          "id": "CA3061",
          "shortDescription": "Do Not Add Schema By URL",
          "fullDescription": "This overload of XmlSchemaCollection.Add method internally enables DTD processing on the XML reader instance used, and uses UrlResolver for resolving external XML entities. The outcome is information disclosure. Content from file system or network shares for the machine processing the XML can be exposed to attacker. In addition, an attacker can use this as a DoS vector.",
          "defaultLevel": "hidden",
          "helpUri": "https://learn.microsoft.com/dotnet/fundamentals/code-analysis/quality-rules/ca3061",
          "properties": {
            "category": "Security",
            "isEnabledByDefault": true,
            "typeName": "DoNotAddSchemaByURL",
            "languages": [
              "C#",
              "Visual Basic"
            ],
            "tags": [
              "Telemetry",
              "EnabledRuleInAggressiveMode"
            ]
          }
        },
        "CA3075": {
          "id": "CA3075",
          "shortDescription": "Insecure DTD processing in XML",
          "fullDescription": "Using XmlTextReader.Load(), creating an insecure XmlReaderSettings instance when invoking XmlReader.Create(), setting the InnerXml property of the XmlDocument and enabling DTD processing using XmlUrlResolver insecurely can lead to information disclosure. Replace it with a call to the Load() method overload that takes an XmlReader instance, use XmlReader.Create() to accept XmlReaderSettings arguments or consider explicitly setting secure values. The DataViewSettingCollectionString property of DataViewManager should always be assigned from a trusted source, the DtdProcessing property should be set to false, and the XmlResolver property should be changed to XmlSecureResolver or null.",
          "defaultLevel": "hidden",
          "helpUri": "https://learn.microsoft.com/dotnet/fundamentals/code-analysis/quality-rules/ca3075",
          "properties": {
            "category": "Security",
            "isEnabledByDefault": true,
            "typeName": "DoNotUseInsecureDtdProcessingAnalyzer",
            "languages": [
              "C#",
              "Visual Basic"
            ],
            "tags": [
              "Telemetry",
              "EnabledRuleInAggressiveMode"
            ]
          }
        },
        "CA3076": {
          "id": "CA3076",
          "shortDescription": "Insecure XSLT script processing",
          "fullDescription": "Providing an insecure XsltSettings instance and an insecure XmlResolver instance to XslCompiledTransform.Load method is potentially unsafe as it allows processing script within XSL, which on an untrusted XSL input may lead to malicious code execution. Either replace the insecure XsltSettings argument with XsltSettings.Default or an instance that has disabled document function and script execution, or replace the XmlResolver argument with null or an XmlSecureResolver instance. This message may be suppressed if the input is known to be from a trusted source and external resource resolution from locations that are not known in advance must be supported.",
          "defaultLevel": "hidden",
          "helpUri": "https://learn.microsoft.com/dotnet/fundamentals/code-analysis/quality-rules/ca3076",
          "properties": {
            "category": "Security",
            "isEnabledByDefault": true,
            "typeName": "DoNotUseInsecureXSLTScriptExecutionAnalyzer",
            "languages": [
              "C#",
              "Visual Basic"
            ],
            "tags": [
              "Telemetry",
              "EnabledRuleInAggressiveMode"
            ]
          }
        },
        "CA3077": {
          "id": "CA3077",
          "shortDescription": "Insecure Processing in API Design, XmlDocument and XmlTextReader",
          "fullDescription": "Enabling DTD processing on all instances derived from XmlTextReader or  XmlDocument and using XmlUrlResolver for resolving external XML entities may lead to information disclosure. Ensure to set the XmlResolver property to null, create an instance of XmlSecureResolver when processing untrusted input, or use XmlReader.Create method with a secure XmlReaderSettings argument. Unless you need to enable it, ensure the DtdProcessing property is set to false.",
          "defaultLevel": "hidden",
          "helpUri": "https://learn.microsoft.com/dotnet/fundamentals/code-analysis/quality-rules/ca3077",
          "properties": {
            "category": "Security",
            "isEnabledByDefault": true,
            "typeName": "DoNotUseInsecureDtdProcessingInApiDesignAnalyzer",
            "languages": [
              "C#",
              "Visual Basic"
            ],
            "tags": [
              "Telemetry",
              "EnabledRuleInAggressiveMode"
            ]
          }
        },
        "CA3147": {
          "id": "CA3147",
          "shortDescription": "Mark Verb Handlers With Validate Antiforgery Token",
          "fullDescription": "Missing ValidateAntiForgeryTokenAttribute on controller action {0}",
          "defaultLevel": "hidden",
          "helpUri": "https://learn.microsoft.com/dotnet/fundamentals/code-analysis/quality-rules/ca3147",
          "properties": {
            "category": "Security",
            "isEnabledByDefault": true,
            "typeName": "MarkVerbHandlersWithValidateAntiforgeryTokenAnalyzer",
            "languages": [
              "C#",
              "Visual Basic"
            ],
            "tags": [
              "Telemetry",
              "EnabledRuleInAggressiveMode"
            ]
          }
        },
        "CA5350": {
          "id": "CA5350",
          "shortDescription": "Do Not Use Weak Cryptographic Algorithms",
          "fullDescription": "Cryptographic algorithms degrade over time as attacks become for advances to attacker get access to more computation. Depending on the type and application of this cryptographic algorithm, further degradation of the cryptographic strength of it may allow attackers to read enciphered messages, tamper with enciphered  messages, forge digital signatures, tamper with hashed content, or otherwise compromise any cryptosystem based on this algorithm. Replace encryption uses with the AES algorithm (AES-256, AES-192 and AES-128 are acceptable) with a key length greater than or equal to 128 bits. Replace hashing uses with a hashing function in the SHA-2 family, such as SHA-2 512, SHA-2 384, or SHA-2 256.",
          "defaultLevel": "hidden",
          "helpUri": "https://learn.microsoft.com/dotnet/fundamentals/code-analysis/quality-rules/ca5350",
          "properties": {
            "category": "Security",
            "isEnabledByDefault": true,
            "typeName": "DoNotUseInsecureCryptographicAlgorithmsAnalyzer",
            "languages": [
              "C#",
              "Visual Basic"
            ],
            "tags": [
              "Telemetry",
              "EnabledRuleInAggressiveMode"
            ]
          }
        },
        "CA5351": {
          "id": "CA5351",
          "shortDescription": "Do Not Use Broken Cryptographic Algorithms",
          "fullDescription": "An attack making it computationally feasible to break this algorithm exists. This allows attackers to break the cryptographic guarantees it is designed to provide. Depending on the type and application of this cryptographic algorithm, this may allow attackers to read enciphered messages, tamper with enciphered  messages, forge digital signatures, tamper with hashed content, or otherwise compromise any cryptosystem based on this algorithm. Replace encryption uses with the AES algorithm (AES-256, AES-192 and AES-128 are acceptable) with a key length greater than or equal to 128 bits. Replace hashing uses with a hashing function in the SHA-2 family, such as SHA512, SHA384, or SHA256. Replace digital signature uses with RSA with a key length greater than or equal to 2048-bits, or ECDSA with a key length greater than or equal to 256 bits.",
          "defaultLevel": "hidden",
          "helpUri": "https://learn.microsoft.com/dotnet/fundamentals/code-analysis/quality-rules/ca5351",
          "properties": {
            "category": "Security",
            "isEnabledByDefault": true,
            "typeName": "DoNotUseInsecureCryptographicAlgorithmsAnalyzer",
            "languages": [
              "C#",
              "Visual Basic"
            ],
            "tags": [
              "Telemetry",
              "EnabledRuleInAggressiveMode"
            ]
          }
        },
        "CA5358": {
          "id": "CA5358",
          "shortDescription": "Review cipher mode usage with cryptography experts",
          "fullDescription": "These cipher modes might be vulnerable to attacks. Consider using recommended modes (CBC, CTS).",
          "defaultLevel": "warning",
          "helpUri": "https://learn.microsoft.com/dotnet/fundamentals/code-analysis/quality-rules/ca5358",
          "properties": {
            "category": "Security",
            "isEnabledByDefault": false,
            "typeName": "ApprovedCipherModeAnalyzer",
            "languages": [
              "C#",
              "Visual Basic"
            ],
            "tags": [
              "Telemetry",
              "EnabledRuleInAggressiveMode"
            ]
          }
        },
        "CA5359": {
          "id": "CA5359",
          "shortDescription": "Do Not Disable Certificate Validation",
          "fullDescription": "A certificate can help authenticate the identity of the server. Clients should validate the server certificate to ensure requests are sent to the intended server. If the ServerCertificateValidationCallback always returns 'true', any certificate will pass validation.",
          "defaultLevel": "hidden",
          "helpUri": "https://learn.microsoft.com/dotnet/fundamentals/code-analysis/quality-rules/ca5359",
          "properties": {
            "category": "Security",
            "isEnabledByDefault": true,
            "typeName": "DoNotDisableCertificateValidation",
            "languages": [
              "C#",
              "Visual Basic"
            ],
            "tags": [
              "Telemetry",
              "EnabledRuleInAggressiveMode"
            ]
          }
        },
        "CA5360": {
          "id": "CA5360",
          "shortDescription": "Do Not Call Dangerous Methods In Deserialization",
          "fullDescription": "Insecure Deserialization is a vulnerability which occurs when untrusted data is used to abuse the logic of an application, inflict a Denial-of-Service (DoS) attack, or even execute arbitrary code upon it being deserialized. It’s frequently possible for malicious users to abuse these deserialization features when the application is deserializing untrusted data which is under their control. Specifically, invoke dangerous methods in the process of deserialization. Successful insecure deserialization attacks could allow an attacker to carry out attacks such as DoS attacks, authentication bypasses, and remote code execution.",
          "defaultLevel": "hidden",
          "helpUri": "https://learn.microsoft.com/dotnet/fundamentals/code-analysis/quality-rules/ca5360",
          "properties": {
            "category": "Security",
            "isEnabledByDefault": true,
            "typeName": "DoNotCallDangerousMethodsInDeserialization",
            "languages": [
              "C#",
              "Visual Basic"
            ],
            "tags": [
              "Telemetry",
              "EnabledRuleInAggressiveMode",
              "CompilationEnd"
            ]
          }
        },
        "CA5361": {
          "id": "CA5361",
          "shortDescription": "Do Not Disable SChannel Use of Strong Crypto",
          "fullDescription": "Starting with the .NET Framework 4.6, the System.Net.ServicePointManager and System.Net.Security.SslStream classes are recommended to use new protocols. The old ones have protocol weaknesses and are not supported. Setting Switch.System.Net.DontEnableSchUseStrongCrypto with true will use the old weak crypto check and opt out of the protocol migration.",
          "defaultLevel": "warning",
          "helpUri": "https://learn.microsoft.com/dotnet/fundamentals/code-analysis/quality-rules/ca5361",
          "properties": {
            "category": "Security",
            "isEnabledByDefault": false,
            "typeName": "DoNotSetSwitch",
            "languages": [
              "C#",
              "Visual Basic"
            ],
            "tags": [
              "Dataflow",
              "Telemetry",
              "EnabledRuleInAggressiveMode"
            ]
          }
        },
        "CA5362": {
          "id": "CA5362",
          "shortDescription": "Potential reference cycle in deserialized object graph",
          "fullDescription": "Review code that processes untrusted deserialized data for handling of unexpected reference cycles. An unexpected reference cycle should not cause the code to enter an infinite loop. Otherwise, an unexpected reference cycle can allow an attacker to DOS or exhaust the memory of the process when deserializing untrusted data.",
          "defaultLevel": "warning",
          "helpUri": "https://learn.microsoft.com/dotnet/fundamentals/code-analysis/quality-rules/ca5362",
          "properties": {
            "category": "Security",
            "isEnabledByDefault": false,
            "typeName": "PotentialReferenceCycleInDeserializedObjectGraph",
            "languages": [
              "C#",
              "Visual Basic"
            ],
            "tags": [
              "Telemetry",
              "EnabledRuleInAggressiveMode",
              "CompilationEnd"
            ]
          }
        },
        "CA5363": {
          "id": "CA5363",
          "shortDescription": "Do Not Disable Request Validation",
          "fullDescription": "Request validation is a feature in ASP.NET that examines HTTP requests and determines whether they contain potentially dangerous content. This check adds protection from markup or code in the URL query string, cookies, or posted form values that might have been added for malicious purposes. So, it is generally desirable and should be left enabled for defense in depth.",
          "defaultLevel": "hidden",
          "helpUri": "https://learn.microsoft.com/dotnet/fundamentals/code-analysis/quality-rules/ca5363",
          "properties": {
            "category": "Security",
            "isEnabledByDefault": true,
            "typeName": "DoNotDisableRequestValidation",
            "languages": [
              "C#",
              "Visual Basic"
            ],
            "tags": [
              "Telemetry",
              "EnabledRuleInAggressiveMode"
            ]
          }
        },
        "CA5364": {
          "id": "CA5364",
          "shortDescription": "Do Not Use Deprecated Security Protocols",
          "fullDescription": "Using a deprecated security protocol rather than the system default is risky.",
          "defaultLevel": "hidden",
          "helpUri": "https://learn.microsoft.com/dotnet/fundamentals/code-analysis/quality-rules/ca5364",
          "properties": {
            "category": "Security",
            "isEnabledByDefault": true,
            "typeName": "DoNotUseDeprecatedSecurityProtocols",
            "languages": [
              "C#",
              "Visual Basic"
            ],
            "tags": [
              "Telemetry",
              "EnabledRuleInAggressiveMode"
            ]
          }
        },
        "CA5365": {
          "id": "CA5365",
          "shortDescription": "Do Not Disable HTTP Header Checking",
          "fullDescription": "HTTP header checking enables encoding of the carriage return and newline characters, \\r and \\n, that are found in response headers. This encoding can help to avoid injection attacks that exploit an application that echoes untrusted data contained by the header.",
          "defaultLevel": "hidden",
          "helpUri": "https://learn.microsoft.com/dotnet/fundamentals/code-analysis/quality-rules/ca5365",
          "properties": {
            "category": "Security",
            "isEnabledByDefault": true,
            "typeName": "DoNotDisableHTTPHeaderChecking",
            "languages": [
              "C#",
              "Visual Basic"
            ],
            "tags": [
              "Telemetry",
              "EnabledRuleInAggressiveMode"
            ]
          }
        },
        "CA5366": {
          "id": "CA5366",
          "shortDescription": "Use XmlReader for 'DataSet.ReadXml()'",
          "fullDescription": "Processing XML from untrusted data may load dangerous external references, which should be restricted by using an XmlReader with a secure resolver or with DTD processing disabled.",
          "defaultLevel": "hidden",
          "helpUri": "https://learn.microsoft.com/dotnet/fundamentals/code-analysis/quality-rules/ca5366",
          "properties": {
            "category": "Security",
            "isEnabledByDefault": true,
            "typeName": "UseXmlReaderForDataSetReadXml",
            "languages": [
              "C#",
              "Visual Basic"
            ],
            "tags": [
              "Telemetry",
              "EnabledRuleInAggressiveMode"
            ]
          }
        },
        "CA5367": {
          "id": "CA5367",
          "shortDescription": "Do Not Serialize Types With Pointer Fields",
          "fullDescription": "Pointers are not \"type safe\" in the sense that you cannot guarantee the correctness of the memory they point at. So, serializing types with pointer fields is dangerous, as it may allow an attacker to control the pointer.",
          "defaultLevel": "warning",
          "helpUri": "https://learn.microsoft.com/dotnet/fundamentals/code-analysis/quality-rules/ca5367",
          "properties": {
            "category": "Security",
            "isEnabledByDefault": false,
            "typeName": "DoNotSerializeTypeWithPointerFields",
            "languages": [
              "C#",
              "Visual Basic"
            ],
            "tags": [
              "Telemetry",
              "EnabledRuleInAggressiveMode",
              "CompilationEnd"
            ]
          }
        },
        "CA5368": {
          "id": "CA5368",
          "shortDescription": "Set ViewStateUserKey For Classes Derived From Page",
          "fullDescription": "Setting the ViewStateUserKey property can help you prevent attacks on your application by allowing you to assign an identifier to the view-state variable for individual users so that they cannot use the variable to generate an attack. Otherwise, there will be cross-site request forgery vulnerabilities.",
          "defaultLevel": "hidden",
          "helpUri": "https://learn.microsoft.com/dotnet/fundamentals/code-analysis/quality-rules/ca5368",
          "properties": {
            "category": "Security",
            "isEnabledByDefault": true,
            "typeName": "SetViewStateUserKey",
            "languages": [
              "C#",
              "Visual Basic"
            ],
            "tags": [
              "Telemetry",
              "EnabledRuleInAggressiveMode"
            ]
          }
        },
        "CA5369": {
          "id": "CA5369",
          "shortDescription": "Use XmlReader for 'XmlSerializer.Deserialize()'",
          "fullDescription": "Processing XML from untrusted data may load dangerous external references, which should be restricted by using an XmlReader with a secure resolver or with DTD processing disabled.",
          "defaultLevel": "hidden",
          "helpUri": "https://learn.microsoft.com/dotnet/fundamentals/code-analysis/quality-rules/ca5369",
          "properties": {
            "category": "Security",
            "isEnabledByDefault": true,
            "typeName": "UseXmlReaderForDeserialize",
            "languages": [
              "C#",
              "Visual Basic"
            ],
            "tags": [
              "Telemetry",
              "EnabledRuleInAggressiveMode"
            ]
          }
        },
        "CA5370": {
          "id": "CA5370",
          "shortDescription": "Use XmlReader for XmlValidatingReader constructor",
          "fullDescription": "Processing XML from untrusted data may load dangerous external references, which should be restricted by using an XmlReader with a secure resolver or with DTD processing disabled.",
          "defaultLevel": "hidden",
          "helpUri": "https://learn.microsoft.com/dotnet/fundamentals/code-analysis/quality-rules/ca5370",
          "properties": {
            "category": "Security",
            "isEnabledByDefault": true,
            "typeName": "UseXmlReaderForValidatingReader",
            "languages": [
              "C#",
              "Visual Basic"
            ],
            "tags": [
              "Telemetry",
              "EnabledRuleInAggressiveMode"
            ]
          }
        },
        "CA5371": {
          "id": "CA5371",
          "shortDescription": "Use XmlReader for 'XmlSchema.Read()'",
          "fullDescription": "Processing XML from untrusted data may load dangerous external references, which should be restricted by using an XmlReader with a secure resolver or with DTD processing disabled.",
          "defaultLevel": "hidden",
          "helpUri": "https://learn.microsoft.com/dotnet/fundamentals/code-analysis/quality-rules/ca5371",
          "properties": {
            "category": "Security",
            "isEnabledByDefault": true,
            "typeName": "UseXmlReaderForSchemaRead",
            "languages": [
              "C#",
              "Visual Basic"
            ],
            "tags": [
              "Telemetry",
              "EnabledRuleInAggressiveMode"
            ]
          }
        },
        "CA5372": {
          "id": "CA5372",
          "shortDescription": "Use XmlReader for XPathDocument constructor",
          "fullDescription": "Processing XML from untrusted data may load dangerous external references, which should be restricted by using an XmlReader with a secure resolver or with DTD processing disabled.",
          "defaultLevel": "hidden",
          "helpUri": "https://learn.microsoft.com/dotnet/fundamentals/code-analysis/quality-rules/ca5372",
          "properties": {
            "category": "Security",
            "isEnabledByDefault": true,
            "typeName": "UseXmlReaderForXPathDocument",
            "languages": [
              "C#",
              "Visual Basic"
            ],
            "tags": [
              "Telemetry",
              "EnabledRuleInAggressiveMode"
            ]
          }
        },
        "CA5373": {
          "id": "CA5373",
          "shortDescription": "Do not use obsolete key derivation function",
          "fullDescription": "Password-based key derivation should use PBKDF2 with SHA-2. Avoid using PasswordDeriveBytes since it generates a PBKDF1 key. Avoid using Rfc2898DeriveBytes.CryptDeriveKey since it doesn't use the iteration count or salt.",
          "defaultLevel": "hidden",
          "helpUri": "https://learn.microsoft.com/dotnet/fundamentals/code-analysis/quality-rules/ca5373",
          "properties": {
            "category": "Security",
            "isEnabledByDefault": true,
            "typeName": "DoNotUseObsoleteKDFAlgorithm",
            "languages": [
              "C#",
              "Visual Basic"
            ],
            "tags": [
              "Telemetry",
              "EnabledRuleInAggressiveMode"
            ]
          }
        },
        "CA5374": {
          "id": "CA5374",
          "shortDescription": "Do Not Use XslTransform",
          "fullDescription": "Do not use XslTransform. It does not restrict potentially dangerous external references.",
          "defaultLevel": "hidden",
          "helpUri": "https://learn.microsoft.com/dotnet/fundamentals/code-analysis/quality-rules/ca5374",
          "properties": {
            "category": "Security",
            "isEnabledByDefault": true,
            "typeName": "DoNotUseXslTransform",
            "languages": [
              "C#",
              "Visual Basic"
            ],
            "tags": [
              "Telemetry",
              "EnabledRuleInAggressiveMode"
            ]
          }
        },
        "CA5375": {
          "id": "CA5375",
          "shortDescription": "Do Not Use Account Shared Access Signature",
          "fullDescription": "Shared Access Signatures(SAS) are a vital part of the security model for any application using Azure Storage, they should provide limited and safe permissions to your storage account to clients that don't have the account key. All of the operations available via a service SAS are also available via an account SAS, that is, account SAS is too powerful. So it is recommended to use Service SAS to delegate access more carefully.",
          "defaultLevel": "warning",
          "helpUri": "https://learn.microsoft.com/dotnet/fundamentals/code-analysis/quality-rules/ca5375",
          "properties": {
            "category": "Security",
            "isEnabledByDefault": false,
            "typeName": "DoNotUseAccountSAS",
            "languages": [
              "C#",
              "Visual Basic"
            ],
            "tags": [
              "Telemetry",
              "EnabledRuleInAggressiveMode"
            ]
          }
        },
        "CA5376": {
          "id": "CA5376",
          "shortDescription": "Use SharedAccessProtocol HttpsOnly",
          "fullDescription": "HTTPS encrypts network traffic. Use HttpsOnly, rather than HttpOrHttps, to ensure network traffic is always encrypted to help prevent disclosure of sensitive data.",
          "defaultLevel": "warning",
          "helpUri": "https://learn.microsoft.com/dotnet/fundamentals/code-analysis/quality-rules/ca5376",
          "properties": {
            "category": "Security",
            "isEnabledByDefault": false,
            "typeName": "UseSharedAccessProtocolHttpsOnly",
            "languages": [
              "C#",
              "Visual Basic"
            ],
            "tags": [
              "Dataflow",
              "Telemetry",
              "EnabledRuleInAggressiveMode"
            ]
          }
        },
        "CA5377": {
          "id": "CA5377",
          "shortDescription": "Use Container Level Access Policy",
          "fullDescription": "No access policy identifier is specified, making tokens non-revocable.",
          "defaultLevel": "warning",
          "helpUri": "https://learn.microsoft.com/dotnet/fundamentals/code-analysis/quality-rules/ca5377",
          "properties": {
            "category": "Security",
            "isEnabledByDefault": false,
            "typeName": "UseContainerLevelAccessPolicy",
            "languages": [
              "C#",
              "Visual Basic"
            ],
            "tags": [
              "Dataflow",
              "Telemetry",
              "EnabledRuleInAggressiveMode"
            ]
          }
        },
        "CA5378": {
          "id": "CA5378",
          "shortDescription": "Do not disable ServicePointManagerSecurityProtocols",
          "fullDescription": "Do not set Switch.System.ServiceModel.DisableUsingServicePointManagerSecurityProtocols to true.  Setting this switch limits Windows Communication Framework (WCF) to using Transport Layer Security (TLS) 1.0, which is insecure and obsolete.",
          "defaultLevel": "warning",
          "helpUri": "https://learn.microsoft.com/dotnet/fundamentals/code-analysis/quality-rules/ca5378",
          "properties": {
            "category": "Security",
            "isEnabledByDefault": false,
            "typeName": "DoNotSetSwitch",
            "languages": [
              "C#",
              "Visual Basic"
            ],
            "tags": [
              "Dataflow",
              "Telemetry",
              "EnabledRuleInAggressiveMode"
            ]
          }
        },
        "CA5379": {
          "id": "CA5379",
          "shortDescription": "Ensure Key Derivation Function algorithm is sufficiently strong",
          "fullDescription": "Some implementations of the Rfc2898DeriveBytes class allow for a hash algorithm to be specified in a constructor parameter or overwritten in the HashAlgorithm property. If a hash algorithm is specified, then it should be SHA-256 or higher.",
          "defaultLevel": "hidden",
          "helpUri": "https://learn.microsoft.com/dotnet/fundamentals/code-analysis/quality-rules/ca5379",
          "properties": {
            "category": "Security",
            "isEnabledByDefault": true,
            "typeName": "DoNotUseWeakKDFAlgorithm",
            "languages": [
              "C#",
              "Visual Basic"
            ],
            "tags": [
              "Telemetry",
              "EnabledRuleInAggressiveMode"
            ]
          }
        },
        "CA5380": {
          "id": "CA5380",
          "shortDescription": "Do Not Add Certificates To Root Store",
          "fullDescription": "By default, the Trusted Root Certification Authorities certificate store is configured with a set of public CAs that has met the requirements of the Microsoft Root Certificate Program. Since all trusted root CAs can issue certificates for any domain, an attacker can pick a weak or coercible CA that you install by yourself to target for an attack - and a single vulnerable, malicious or coercible CA undermines the security of the entire system. To make matters worse, these attacks can go unnoticed quite easily.",
          "defaultLevel": "warning",
          "helpUri": "https://learn.microsoft.com/dotnet/fundamentals/code-analysis/quality-rules/ca5380",
          "properties": {
            "category": "Security",
            "isEnabledByDefault": false,
            "typeName": "DoNotInstallRootCert",
            "languages": [
              "C#",
              "Visual Basic"
            ],
            "tags": [
              "Dataflow",
              "Telemetry",
              "EnabledRuleInAggressiveMode",
              "CompilationEnd"
            ]
          }
        },
        "CA5381": {
          "id": "CA5381",
          "shortDescription": "Ensure Certificates Are Not Added To Root Store",
          "fullDescription": "By default, the Trusted Root Certification Authorities certificate store is configured with a set of public CAs that has met the requirements of the Microsoft Root Certificate Program. Since all trusted root CAs can issue certificates for any domain, an attacker can pick a weak or coercible CA that you install by yourself to target for an attack - and a single vulnerable, malicious or coercible CA undermines the security of the entire system. To make matters worse, these attacks can go unnoticed quite easily.",
          "defaultLevel": "warning",
          "helpUri": "https://learn.microsoft.com/dotnet/fundamentals/code-analysis/quality-rules/ca5381",
          "properties": {
            "category": "Security",
            "isEnabledByDefault": false,
            "typeName": "DoNotInstallRootCert",
            "languages": [
              "C#",
              "Visual Basic"
            ],
            "tags": [
              "Dataflow",
              "Telemetry",
              "EnabledRuleInAggressiveMode",
              "CompilationEnd"
            ]
          }
        },
        "CA5382": {
          "id": "CA5382",
          "shortDescription": "Use Secure Cookies In ASP.NET Core",
          "fullDescription": "Applications available over HTTPS must use secure cookies.",
          "defaultLevel": "warning",
          "helpUri": "https://learn.microsoft.com/dotnet/fundamentals/code-analysis/quality-rules/ca5382",
          "properties": {
            "category": "Security",
            "isEnabledByDefault": false,
            "typeName": "UseSecureCookiesASPNetCore",
            "languages": [
              "C#",
              "Visual Basic"
            ],
            "tags": [
              "Dataflow",
              "Telemetry",
              "EnabledRuleInAggressiveMode",
              "CompilationEnd"
            ]
          }
        },
        "CA5383": {
          "id": "CA5383",
          "shortDescription": "Ensure Use Secure Cookies In ASP.NET Core",
          "fullDescription": "Applications available over HTTPS must use secure cookies.",
          "defaultLevel": "warning",
          "helpUri": "https://learn.microsoft.com/dotnet/fundamentals/code-analysis/quality-rules/ca5383",
          "properties": {
            "category": "Security",
            "isEnabledByDefault": false,
            "typeName": "UseSecureCookiesASPNetCore",
            "languages": [
              "C#",
              "Visual Basic"
            ],
            "tags": [
              "Dataflow",
              "Telemetry",
              "EnabledRuleInAggressiveMode",
              "CompilationEnd"
            ]
          }
        },
        "CA5384": {
          "id": "CA5384",
          "shortDescription": "Do Not Use Digital Signature Algorithm (DSA)",
          "fullDescription": "DSA is too weak to use.",
          "defaultLevel": "hidden",
          "helpUri": "https://learn.microsoft.com/dotnet/fundamentals/code-analysis/quality-rules/ca5384",
          "properties": {
            "category": "Security",
            "isEnabledByDefault": true,
            "typeName": "DoNotUseDSA",
            "languages": [
              "C#",
              "Visual Basic"
            ],
            "tags": [
              "Telemetry",
              "EnabledRuleInAggressiveMode"
            ]
          }
        },
        "CA5385": {
          "id": "CA5385",
          "shortDescription": "Use Rivest-Shamir-Adleman (RSA) Algorithm With Sufficient Key Size",
          "fullDescription": "Encryption algorithms are vulnerable to brute force attacks when too small a key size is used.",
          "defaultLevel": "hidden",
          "helpUri": "https://learn.microsoft.com/dotnet/fundamentals/code-analysis/quality-rules/ca5385",
          "properties": {
            "category": "Security",
            "isEnabledByDefault": true,
            "typeName": "UseRSAWithSufficientKeySize",
            "languages": [
              "C#",
              "Visual Basic"
            ],
            "tags": [
              "Telemetry",
              "EnabledRuleInAggressiveMode"
            ]
          }
        },
        "CA5386": {
          "id": "CA5386",
          "shortDescription": "Avoid hardcoding SecurityProtocolType value",
          "fullDescription": "Avoid hardcoding SecurityProtocolType {0}, and instead use SecurityProtocolType.SystemDefault to allow the operating system to choose the best Transport Layer Security protocol to use.",
          "defaultLevel": "warning",
          "helpUri": "https://learn.microsoft.com/dotnet/fundamentals/code-analysis/quality-rules/ca5386",
          "properties": {
            "category": "Security",
            "isEnabledByDefault": false,
            "typeName": "DoNotUseDeprecatedSecurityProtocols",
            "languages": [
              "C#",
              "Visual Basic"
            ],
            "tags": [
              "Telemetry",
              "EnabledRuleInAggressiveMode"
            ]
          }
        },
        "CA5387": {
          "id": "CA5387",
          "shortDescription": "Do Not Use Weak Key Derivation Function With Insufficient Iteration Count",
          "fullDescription": "When deriving cryptographic keys from user-provided inputs such as password, use sufficient iteration count (at least 100k).",
          "defaultLevel": "warning",
          "helpUri": "https://learn.microsoft.com/dotnet/fundamentals/code-analysis/quality-rules/ca5387",
          "properties": {
            "category": "Security",
            "isEnabledByDefault": false,
            "typeName": "DoNotUseWeakKDFInsufficientIterationCount",
            "languages": [
              "C#",
              "Visual Basic"
            ],
            "tags": [
              "Dataflow",
              "Telemetry",
              "EnabledRuleInAggressiveMode",
              "CompilationEnd"
            ]
          }
        },
        "CA5388": {
          "id": "CA5388",
          "shortDescription": "Ensure Sufficient Iteration Count When Using Weak Key Derivation Function",
          "fullDescription": "When deriving cryptographic keys from user-provided inputs such as password, use sufficient iteration count (at least 100k).",
          "defaultLevel": "warning",
          "helpUri": "https://learn.microsoft.com/dotnet/fundamentals/code-analysis/quality-rules/ca5388",
          "properties": {
            "category": "Security",
            "isEnabledByDefault": false,
            "typeName": "DoNotUseWeakKDFInsufficientIterationCount",
            "languages": [
              "C#",
              "Visual Basic"
            ],
            "tags": [
              "Dataflow",
              "Telemetry",
              "EnabledRuleInAggressiveMode",
              "CompilationEnd"
            ]
          }
        },
        "CA5389": {
          "id": "CA5389",
          "shortDescription": "Do Not Add Archive Item's Path To The Target File System Path",
          "fullDescription": "When extracting files from an archive and using the archive item's path, check if the path is safe. Archive path can be relative and can lead to file system access outside of the expected file system target path, leading to malicious config changes and remote code execution via lay-and-wait technique.",
          "defaultLevel": "warning",
          "helpUri": "https://learn.microsoft.com/dotnet/fundamentals/code-analysis/quality-rules/ca5389",
          "properties": {
            "category": "Security",
            "isEnabledByDefault": false,
            "typeName": "DoNotAddArchiveItemPathToTheTargetFileSystemPath",
            "languages": [
              "C#",
              "Visual Basic"
            ],
            "tags": [
              "Dataflow",
              "Telemetry",
              "EnabledRuleInAggressiveMode"
            ]
          }
        },
        "CA5390": {
          "id": "CA5390",
          "shortDescription": "Do not hard-code encryption key",
          "fullDescription": "SymmetricAlgorithm's .Key property, or a method's rgbKey parameter, should never be a hard-coded value.",
          "defaultLevel": "warning",
          "helpUri": "https://learn.microsoft.com/dotnet/fundamentals/code-analysis/quality-rules/ca5390",
          "properties": {
            "category": "Security",
            "isEnabledByDefault": false,
            "typeName": "DoNotHardCodeEncryptionKey",
            "languages": [
              "C#",
              "Visual Basic"
            ],
            "tags": [
              "Dataflow",
              "Telemetry",
              "EnabledRuleInAggressiveMode"
            ]
          }
        },
        "CA5391": {
          "id": "CA5391",
          "shortDescription": "Use antiforgery tokens in ASP.NET Core MVC controllers",
          "fullDescription": "Handling a POST, PUT, PATCH, or DELETE request without validating an antiforgery token may be vulnerable to cross-site request forgery attacks. A cross-site request forgery attack can send malicious requests from an authenticated user to your ASP.NET Core MVC controller.",
          "defaultLevel": "warning",
          "helpUri": "https://learn.microsoft.com/dotnet/fundamentals/code-analysis/quality-rules/ca5391",
          "properties": {
            "category": "Security",
            "isEnabledByDefault": false,
            "typeName": "UseAutoValidateAntiforgeryToken",
            "languages": [
              "C#",
              "Visual Basic"
            ],
            "tags": [
              "Telemetry",
              "EnabledRuleInAggressiveMode",
              "CompilationEnd"
            ]
          }
        },
        "CA5392": {
          "id": "CA5392",
          "shortDescription": "Use DefaultDllImportSearchPaths attribute for P/Invokes",
          "fullDescription": "By default, P/Invokes using DllImportAttribute probe a number of directories, including the current working directory for the library to load. This can be a security issue for certain applications, leading to DLL hijacking.",
          "defaultLevel": "warning",
          "helpUri": "https://learn.microsoft.com/dotnet/fundamentals/code-analysis/quality-rules/ca5392",
          "properties": {
            "category": "Security",
            "isEnabledByDefault": false,
            "typeName": "UseDefaultDllImportSearchPathsAttribute",
            "languages": [
              "C#",
              "Visual Basic"
            ],
            "tags": [
              "Telemetry",
              "EnabledRuleInAggressiveMode"
            ]
          }
        },
        "CA5393": {
          "id": "CA5393",
          "shortDescription": "Do not use unsafe DllImportSearchPath value",
          "fullDescription": "There could be a malicious DLL in the default DLL search directories. Or, depending on where your application is run from, there could be a malicious DLL in the application's directory. Use a DllImportSearchPath value that specifies an explicit search path instead. The DllImportSearchPath flags that this rule looks for can be configured in .editorconfig.",
          "defaultLevel": "warning",
          "helpUri": "https://learn.microsoft.com/dotnet/fundamentals/code-analysis/quality-rules/ca5393",
          "properties": {
            "category": "Security",
            "isEnabledByDefault": false,
            "typeName": "UseDefaultDllImportSearchPathsAttribute",
            "languages": [
              "C#",
              "Visual Basic"
            ],
            "tags": [
              "Telemetry",
              "EnabledRuleInAggressiveMode"
            ]
          }
        },
        "CA5394": {
          "id": "CA5394",
          "shortDescription": "Do not use insecure randomness",
          "fullDescription": "Using a cryptographically weak pseudo-random number generator may allow an attacker to predict what security-sensitive value will be generated. Use a cryptographically strong random number generator if an unpredictable value is required, or ensure that weak pseudo-random numbers aren't used in a security-sensitive manner.",
          "defaultLevel": "warning",
          "helpUri": "https://learn.microsoft.com/dotnet/fundamentals/code-analysis/quality-rules/ca5394",
          "properties": {
            "category": "Security",
            "isEnabledByDefault": false,
            "typeName": "DoNotUseInsecureRandomness",
            "languages": [
              "C#",
              "Visual Basic"
            ],
            "tags": [
              "Telemetry",
              "EnabledRuleInAggressiveMode"
            ]
          }
        },
        "CA5395": {
          "id": "CA5395",
          "shortDescription": "Miss HttpVerb attribute for action methods",
          "fullDescription": "All the methods that create, edit, delete, or otherwise modify data do so in the [HttpPost] overload of the method, which needs to be protected with the anti forgery attribute from request forgery. Performing a GET operation should be a safe operation that has no side effects and doesn't modify your persisted data.",
          "defaultLevel": "warning",
          "helpUri": "https://learn.microsoft.com/dotnet/fundamentals/code-analysis/quality-rules/ca5395",
          "properties": {
            "category": "Security",
            "isEnabledByDefault": false,
            "typeName": "UseAutoValidateAntiforgeryToken",
            "languages": [
              "C#",
              "Visual Basic"
            ],
            "tags": [
              "Telemetry",
              "EnabledRuleInAggressiveMode",
              "CompilationEnd"
            ]
          }
        },
        "CA5396": {
          "id": "CA5396",
          "shortDescription": "Set HttpOnly to true for HttpCookie",
          "fullDescription": "As a defense in depth measure, ensure security sensitive HTTP cookies are marked as HttpOnly. This indicates web browsers should disallow scripts from accessing the cookies. Injected malicious scripts are a common way of stealing cookies.",
          "defaultLevel": "warning",
          "helpUri": "https://learn.microsoft.com/dotnet/fundamentals/code-analysis/quality-rules/ca5396",
          "properties": {
            "category": "Security",
            "isEnabledByDefault": false,
            "typeName": "SetHttpOnlyForHttpCookie",
            "languages": [
              "C#",
              "Visual Basic"
            ],
            "tags": [
              "Dataflow",
              "Telemetry",
              "EnabledRuleInAggressiveMode",
              "CompilationEnd"
            ]
          }
        },
        "CA5397": {
          "id": "CA5397",
          "shortDescription": "Do not use deprecated SslProtocols values",
          "fullDescription": "Older protocol versions of Transport Layer Security (TLS) are less secure than TLS 1.2 and TLS 1.3, and are more likely to have new vulnerabilities. Avoid older protocol versions to minimize risk.",
          "defaultLevel": "hidden",
          "helpUri": "https://learn.microsoft.com/dotnet/fundamentals/code-analysis/quality-rules/ca5397",
          "properties": {
            "category": "Security",
            "isEnabledByDefault": true,
            "typeName": "SslProtocolsAnalyzer",
            "languages": [
              "C#",
              "Visual Basic"
            ],
            "tags": [
              "Telemetry",
              "EnabledRuleInAggressiveMode"
            ]
          }
        },
        "CA5398": {
          "id": "CA5398",
          "shortDescription": "Avoid hardcoded SslProtocols values",
          "fullDescription": "Current Transport Layer Security protocol versions may become deprecated if vulnerabilities are found. Avoid hardcoding SslProtocols values to keep your application secure. Use 'None' to let the Operating System choose a version.",
          "defaultLevel": "warning",
          "helpUri": "https://learn.microsoft.com/dotnet/fundamentals/code-analysis/quality-rules/ca5398",
          "properties": {
            "category": "Security",
            "isEnabledByDefault": false,
            "typeName": "SslProtocolsAnalyzer",
            "languages": [
              "C#",
              "Visual Basic"
            ],
            "tags": [
              "Telemetry",
              "EnabledRuleInAggressiveMode"
            ]
          }
        },
        "CA5399": {
          "id": "CA5399",
          "shortDescription": "HttpClients should enable certificate revocation list checks",
          "fullDescription": "Using HttpClient without providing a platform specific handler (WinHttpHandler or CurlHandler or HttpClientHandler) where the CheckCertificateRevocationList property is set to true, will allow revoked certificates to be accepted by the HttpClient as valid.",
          "defaultLevel": "warning",
          "helpUri": "https://learn.microsoft.com/dotnet/fundamentals/code-analysis/quality-rules/ca5399",
          "properties": {
            "category": "Security",
            "isEnabledByDefault": false,
            "typeName": "DoNotDisableHttpClientCRLCheck",
            "languages": [
              "C#",
              "Visual Basic"
            ],
            "tags": [
              "Dataflow",
              "Telemetry",
              "EnabledRuleInAggressiveMode",
              "CompilationEnd"
            ]
          }
        },
        "CA5400": {
          "id": "CA5400",
          "shortDescription": "Ensure HttpClient certificate revocation list check is not disabled",
          "fullDescription": "Using HttpClient without providing a platform specific handler (WinHttpHandler or CurlHandler or HttpClientHandler) where the CheckCertificateRevocationList property is set to true, will allow revoked certificates to be accepted by the HttpClient as valid.",
          "defaultLevel": "warning",
          "helpUri": "https://learn.microsoft.com/dotnet/fundamentals/code-analysis/quality-rules/ca5400",
          "properties": {
            "category": "Security",
            "isEnabledByDefault": false,
            "typeName": "DoNotDisableHttpClientCRLCheck",
            "languages": [
              "C#",
              "Visual Basic"
            ],
            "tags": [
              "Dataflow",
              "Telemetry",
              "EnabledRuleInAggressiveMode",
              "CompilationEnd"
            ]
          }
        },
        "CA5401": {
          "id": "CA5401",
          "shortDescription": "Do not use CreateEncryptor with non-default IV",
          "fullDescription": "Symmetric encryption should always use a non-repeatable initialization vector to prevent dictionary attacks.",
          "defaultLevel": "warning",
          "helpUri": "https://learn.microsoft.com/dotnet/fundamentals/code-analysis/quality-rules/ca5401",
          "properties": {
            "category": "Security",
            "isEnabledByDefault": false,
            "typeName": "DoNotUseCreateEncryptorWithNonDefaultIV",
            "languages": [
              "C#",
              "Visual Basic"
            ],
            "tags": [
              "Dataflow",
              "Telemetry",
              "EnabledRuleInAggressiveMode",
              "CompilationEnd"
            ]
          }
        },
        "CA5402": {
          "id": "CA5402",
          "shortDescription": "Use CreateEncryptor with the default IV ",
          "fullDescription": "Symmetric encryption should always use a non-repeatable initialization vector to prevent dictionary attacks.",
          "defaultLevel": "warning",
          "helpUri": "https://learn.microsoft.com/dotnet/fundamentals/code-analysis/quality-rules/ca5402",
          "properties": {
            "category": "Security",
            "isEnabledByDefault": false,
            "typeName": "DoNotUseCreateEncryptorWithNonDefaultIV",
            "languages": [
              "C#",
              "Visual Basic"
            ],
            "tags": [
              "Dataflow",
              "Telemetry",
              "EnabledRuleInAggressiveMode",
              "CompilationEnd"
            ]
          }
        },
        "CA5403": {
          "id": "CA5403",
          "shortDescription": "Do not hard-code certificate",
          "fullDescription": "Hard-coded certificates in source code are vulnerable to being exploited.",
          "defaultLevel": "warning",
          "helpUri": "https://learn.microsoft.com/dotnet/fundamentals/code-analysis/quality-rules/ca5403",
          "properties": {
            "category": "Security",
            "isEnabledByDefault": false,
            "typeName": "DoNotHardCodeCertificate",
            "languages": [
              "C#",
              "Visual Basic"
            ],
            "tags": [
              "Dataflow",
              "Telemetry",
              "EnabledRuleInAggressiveMode"
            ]
          }
        },
        "CA5404": {
          "id": "CA5404",
          "shortDescription": "Do not disable token validation checks",
          "fullDescription": "Token validation checks ensure that while validating tokens, all aspects are analyzed and verified. Turning off validation can lead to security holes by allowing untrusted tokens to make it through validation.",
          "defaultLevel": "warning",
          "helpUri": "https://learn.microsoft.com/dotnet/fundamentals/code-analysis/quality-rules/ca5404",
          "properties": {
            "category": "Security",
            "isEnabledByDefault": false,
            "typeName": "DoNotDisableTokenValidationChecks",
            "languages": [
              "C#",
              "Visual Basic"
            ],
            "tags": [
              "Telemetry",
              "EnabledRuleInAggressiveMode"
            ]
          }
        },
        "CA5405": {
          "id": "CA5405",
          "shortDescription": "Do not always skip token validation in delegates",
          "fullDescription": "By setting critical TokenValidationParameter validation delegates to true, important authentication safeguards are disabled which can lead to tokens from any issuer or expired tokens being wrongly validated.",
          "defaultLevel": "warning",
          "helpUri": "https://learn.microsoft.com/dotnet/fundamentals/code-analysis/quality-rules/ca5405",
          "properties": {
            "category": "Security",
            "isEnabledByDefault": false,
            "typeName": "DoNotAlwaysSkipTokenValidationInDelegates",
            "languages": [
              "C#",
              "Visual Basic"
            ],
            "tags": [
              "Telemetry",
              "EnabledRuleInAggressiveMode"
            ]
          }
        }
      }
    },
    {
      "tool": {
        "name": "Microsoft.CodeAnalysis.VisualBasic.NetAnalyzers",
        "version": "8.0.0",
        "language": "en-US"
      },
      "rules": {
        "CA1032": {
          "id": "CA1032",
          "shortDescription": "Implement standard exception constructors",
          "fullDescription": "Failure to provide the full set of constructors can make it difficult to correctly handle exceptions.",
          "defaultLevel": "warning",
          "helpUri": "https://learn.microsoft.com/dotnet/fundamentals/code-analysis/quality-rules/ca1032",
          "properties": {
            "category": "Design",
            "isEnabledByDefault": false,
            "typeName": "BasicImplementStandardExceptionConstructorsAnalyzer",
            "languages": [
              "Visual Basic"
            ],
            "tags": [
              "PortedFromFxCop",
              "Telemetry",
              "EnabledRuleInAggressiveMode"
            ]
          }
        },
        "CA1200": {
          "id": "CA1200",
          "shortDescription": "Avoid using cref tags with a prefix",
          "fullDescription": "Use of cref tags with prefixes should be avoided, since it prevents the compiler from verifying references and the IDE from updating references during refactorings. It is permissible to suppress this error at a single documentation site if the cref must use a prefix because the type being mentioned is not findable by the compiler. For example, if a cref is mentioning a special attribute in the full framework but you're in a file that compiles against the portable framework, or if you want to reference a type at higher layer of Roslyn, you should suppress the error. You should not suppress the error just because you want to take a shortcut and avoid using the full syntax.",
          "defaultLevel": "hidden",
          "helpUri": "https://learn.microsoft.com/dotnet/fundamentals/code-analysis/quality-rules/ca1200",
          "properties": {
            "category": "Documentation",
            "isEnabledByDefault": true,
            "typeName": "BasicAvoidUsingCrefTagsWithAPrefixAnalyzer",
            "languages": [
              "Visual Basic"
            ],
            "tags": [
              "Telemetry",
              "EnabledRuleInAggressiveMode"
            ]
          }
        },
        "CA1309": {
          "id": "CA1309",
          "shortDescription": "Use ordinal string comparison",
          "fullDescription": "A string comparison operation that is nonlinguistic does not set the StringComparison parameter to either Ordinal or OrdinalIgnoreCase. By explicitly setting the parameter to either StringComparison.Ordinal or StringComparison.OrdinalIgnoreCase, your code often gains speed, becomes more correct, and becomes more reliable.",
          "defaultLevel": "hidden",
          "helpUri": "https://learn.microsoft.com/dotnet/fundamentals/code-analysis/quality-rules/ca1309",
          "properties": {
            "category": "Globalization",
            "isEnabledByDefault": true,
            "typeName": "BasicUseOrdinalStringComparisonAnalyzer",
            "languages": [
              "Visual Basic"
            ],
            "tags": [
              "PortedFromFxCop",
              "Telemetry",
              "EnabledRuleInAggressiveMode"
            ]
          }
        },
        "CA1311": {
          "id": "CA1311",
          "shortDescription": "Specify a culture or use an invariant version",
          "fullDescription": "Specify culture to help avoid accidental implicit dependency on current culture. Using an invariant version yields consistent results regardless of the culture of an application.",
          "defaultLevel": "hidden",
          "helpUri": "https://learn.microsoft.com/dotnet/fundamentals/code-analysis/quality-rules/ca1311",
          "properties": {
            "category": "Globalization",
            "isEnabledByDefault": true,
            "typeName": "BasicSpecifyCultureForToLowerAndToUpperAnalyzer",
            "languages": [
              "Visual Basic"
            ],
            "tags": [
              "Telemetry",
              "EnabledRuleInAggressiveMode"
            ]
          }
        },
        "CA1507": {
          "id": "CA1507",
          "shortDescription": "Use nameof to express symbol names",
          "fullDescription": "Using nameof helps keep your code valid when refactoring.",
          "defaultLevel": "note",
          "helpUri": "https://learn.microsoft.com/dotnet/fundamentals/code-analysis/quality-rules/ca1507",
          "properties": {
            "category": "Maintainability",
            "isEnabledByDefault": true,
            "typeName": "BasicUseNameofInPlaceOfStringAnalyzer",
            "languages": [
              "Visual Basic"
            ],
            "tags": [
              "Telemetry",
              "EnabledRuleInAggressiveMode"
            ]
          }
        },
        "CA1508": {
          "id": "CA1508",
          "shortDescription": "Avoid dead conditional code",
          "fullDescription": "'{0}' is never '{1}'. Remove or refactor the condition(s) to avoid dead code.",
          "defaultLevel": "warning",
          "helpUri": "https://learn.microsoft.com/dotnet/fundamentals/code-analysis/quality-rules/ca1508",
          "properties": {
            "category": "Maintainability",
            "isEnabledByDefault": false,
            "typeName": "BasicAvoidDeadConditionalCode",
            "languages": [
              "Visual Basic"
            ],
            "tags": [
              "Dataflow",
              "Telemetry",
              "EnabledRuleInAggressiveMode"
            ]
          }
        },
        "CA1802": {
          "id": "CA1802",
          "shortDescription": "Use literals where appropriate",
          "fullDescription": "A field is declared static and read-only (Shared and ReadOnly in Visual Basic), and is initialized by using a value that is computable at compile time. Because the value that is assigned to the targeted field is computable at compile time, change the declaration to a const (Const in Visual Basic) field so that the value is computed at compile time instead of at runtime.",
          "defaultLevel": "warning",
          "helpUri": "https://learn.microsoft.com/dotnet/fundamentals/code-analysis/quality-rules/ca1802",
          "properties": {
            "category": "Performance",
            "isEnabledByDefault": false,
            "typeName": "BasicUseLiteralsWhereAppropriate",
            "languages": [
              "Visual Basic"
            ],
            "tags": [
              "PortedFromFxCop",
              "Telemetry",
              "EnabledRuleInAggressiveMode"
            ]
          }
        },
        "CA1805": {
          "id": "CA1805",
          "shortDescription": "Do not initialize unnecessarily",
          "fullDescription": "The .NET runtime initializes all fields of reference types to their default values before running the constructor. In most cases, explicitly initializing a field to its default value in a constructor is redundant, adding maintenance costs and potentially degrading performance (such as with increased assembly size), and the explicit initialization can be removed.  In some cases, such as with static readonly fields that permanently retain their default value, consider instead changing them to be constants or properties.",
          "defaultLevel": "hidden",
          "helpUri": "https://learn.microsoft.com/dotnet/fundamentals/code-analysis/quality-rules/ca1805",
          "properties": {
            "category": "Performance",
            "isEnabledByDefault": true,
            "typeName": "BasicDoNotInitializeUnnecessarilyAnalyzer",
            "languages": [
              "Visual Basic"
            ],
            "tags": [
              "PortedFromFxCop",
              "Telemetry",
              "EnabledRuleInAggressiveMode"
            ]
          }
        },
        "CA1812": {
          "id": "CA1812",
          "shortDescription": "Avoid uninstantiated internal classes",
          "fullDescription": "An instance of an assembly-level type is not created by code in the assembly.",
          "defaultLevel": "warning",
          "helpUri": "https://learn.microsoft.com/dotnet/fundamentals/code-analysis/quality-rules/ca1812",
          "properties": {
            "category": "Performance",
            "isEnabledByDefault": false,
            "typeName": "BasicAvoidUninstantiatedInternalClasses",
            "languages": [
              "Visual Basic"
            ],
            "tags": [
              "PortedFromFxCop",
              "Telemetry",
              "EnabledRuleInAggressiveMode",
              "CompilationEnd"
            ]
          }
        },
        "CA1824": {
          "id": "CA1824",
          "shortDescription": "Mark assemblies with NeutralResourcesLanguageAttribute",
          "fullDescription": "The NeutralResourcesLanguage attribute informs the ResourceManager of the language that was used to display the resources of a neutral culture for an assembly. This improves lookup performance for the first resource that you load and can reduce your working set.",
          "defaultLevel": "note",
          "helpUri": "https://learn.microsoft.com/dotnet/fundamentals/code-analysis/quality-rules/ca1824",
          "properties": {
            "category": "Performance",
            "isEnabledByDefault": true,
            "typeName": "BasicMarkAssembliesWithNeutralResourcesLanguageAnalyzer",
            "languages": [
              "Visual Basic"
            ],
            "tags": [
              "PortedFromFxCop",
              "Telemetry",
              "EnabledRuleInAggressiveMode",
              "CompilationEnd"
            ]
          }
        },
        "CA1825": {
          "id": "CA1825",
          "shortDescription": "Avoid zero-length array allocations",
          "fullDescription": "Avoid unnecessary zero-length array allocations.  Use {0} instead.",
          "defaultLevel": "note",
          "helpUri": "https://learn.microsoft.com/dotnet/fundamentals/code-analysis/quality-rules/ca1825",
          "properties": {
            "category": "Performance",
            "isEnabledByDefault": true,
            "typeName": "BasicAvoidZeroLengthArrayAllocationsAnalyzer",
            "languages": [
              "Visual Basic"
            ],
            "tags": [
              "Telemetry",
              "EnabledRuleInAggressiveMode"
            ]
          }
        },
        "CA1841": {
          "id": "CA1841",
          "shortDescription": "Prefer Dictionary.Contains methods",
          "fullDescription": "Many dictionary implementations lazily initialize the Values collection. To avoid unnecessary allocations, prefer 'ContainsValue' over 'Values.Contains'.",
          "defaultLevel": "note",
          "helpUri": "https://learn.microsoft.com/dotnet/fundamentals/code-analysis/quality-rules/ca1841",
          "properties": {
            "category": "Performance",
            "isEnabledByDefault": true,
            "typeName": "BasicPreferDictionaryContainsMethods",
            "languages": [
              "Visual Basic"
            ],
            "tags": [
              "Telemetry",
              "EnabledRuleInAggressiveMode"
            ]
          }
        },
        "CA1845": {
          "id": "CA1845",
          "shortDescription": "Use span-based 'string.Concat'",
          "fullDescription": "It is more efficient to use 'AsSpan' and 'string.Concat', instead of 'Substring' and a concatenation operator.",
          "defaultLevel": "note",
          "helpUri": "https://learn.microsoft.com/dotnet/fundamentals/code-analysis/quality-rules/ca1845",
          "properties": {
            "category": "Performance",
            "isEnabledByDefault": true,
            "typeName": "BasicUseSpanBasedStringConcat",
            "languages": [
              "Visual Basic"
            ],
            "tags": [
              "Telemetry",
              "EnabledRuleInAggressiveMode"
            ]
          }
        },
        "CA1851": {
          "id": "CA1851",
          "shortDescription": "Possible multiple enumerations of 'IEnumerable' collection",
          "fullDescription": "Possible multiple enumerations of 'IEnumerable' collection. Consider using an implementation that avoids multiple enumerations.",
          "defaultLevel": "warning",
          "helpUri": "https://learn.microsoft.com/dotnet/fundamentals/code-analysis/quality-rules/ca1851",
          "properties": {
            "category": "Performance",
            "isEnabledByDefault": false,
            "typeName": "BasicAvoidMultipleEnumerationsAnalyzer",
            "languages": [
              "Visual Basic"
            ],
            "tags": [
              "Dataflow",
              "Telemetry",
              "EnabledRuleInAggressiveMode"
            ]
          }
        },
        "CA1865": {
          "id": "CA1865",
          "shortDescription": "Use char overload",
          "fullDescription": "The char overload is a better performing overload than a string with a single char.",
          "defaultLevel": "note",
          "helpUri": "https://learn.microsoft.com/dotnet/fundamentals/code-analysis/quality-rules/ca1865",
          "properties": {
            "category": "Performance",
            "isEnabledByDefault": true,
            "typeName": "BasicUseStringMethodCharOverloadWithSingleCharacters",
            "languages": [
              "Visual Basic"
            ],
            "tags": [
              "Telemetry",
              "EnabledRuleInAggressiveMode"
            ]
          }
        },
        "CA1866": {
          "id": "CA1866",
          "shortDescription": "Use char overload",
          "fullDescription": "The char overload is a better performing overload than a string with a single char.",
          "defaultLevel": "note",
          "helpUri": "https://learn.microsoft.com/dotnet/fundamentals/code-analysis/quality-rules/ca1866",
          "properties": {
            "category": "Performance",
            "isEnabledByDefault": true,
            "typeName": "BasicUseStringMethodCharOverloadWithSingleCharacters",
            "languages": [
              "Visual Basic"
            ],
            "tags": [
              "Telemetry",
              "EnabledRuleInAggressiveMode"
            ]
          }
        },
        "CA1867": {
          "id": "CA1867",
          "shortDescription": "Use char overload",
          "fullDescription": "The char overload is a better performing overload than a string with a single char.",
          "defaultLevel": "warning",
          "helpUri": "https://learn.microsoft.com/dotnet/fundamentals/code-analysis/quality-rules/ca1867",
          "properties": {
            "category": "Performance",
            "isEnabledByDefault": false,
            "typeName": "BasicUseStringMethodCharOverloadWithSingleCharacters",
            "languages": [
              "Visual Basic"
            ],
            "tags": [
              "Telemetry",
              "EnabledRuleInAggressiveMode"
            ]
          }
        },
        "CA2016": {
          "id": "CA2016",
          "shortDescription": "Forward the 'CancellationToken' parameter to methods",
          "fullDescription": "Forward the 'CancellationToken' parameter to methods to ensure the operation cancellation notifications gets properly propagated, or pass in 'CancellationToken.None' explicitly to indicate intentionally not propagating the token.",
          "defaultLevel": "note",
          "helpUri": "https://learn.microsoft.com/dotnet/fundamentals/code-analysis/quality-rules/ca2016",
          "properties": {
            "category": "Reliability",
            "isEnabledByDefault": true,
            "typeName": "BasicForwardCancellationTokenToInvocationsAnalyzer",
            "languages": [
              "Visual Basic"
            ],
            "tags": [
              "Telemetry",
              "EnabledRuleInAggressiveMode"
            ]
          }
        },
        "CA2218": {
          "id": "CA2218",
          "shortDescription": "Override GetHashCode on overriding Equals",
          "fullDescription": "GetHashCode returns a value, based on the current instance, that is suited for hashing algorithms and data structures such as a hash table. Two objects that are the same type and are equal must return the same hash code.",
          "defaultLevel": "note",
          "helpUri": "https://learn.microsoft.com/dotnet/fundamentals/code-analysis/quality-rules/ca2218",
          "properties": {
            "category": "Usage",
            "isEnabledByDefault": true,
            "typeName": "BasicOverrideGetHashCodeOnOverridingEqualsAnalyzer",
            "languages": [
              "Visual Basic"
            ],
            "tags": [
              "PortedFromFxCop",
              "Telemetry",
              "EnabledRuleInAggressiveMode"
            ]
          }
        },
        "CA2224": {
          "id": "CA2224",
          "shortDescription": "Override Equals on overloading operator equals",
          "fullDescription": "A public type implements the equality operator but does not override Object.Equals.",
          "defaultLevel": "note",
          "helpUri": "https://learn.microsoft.com/dotnet/fundamentals/code-analysis/quality-rules/ca2224",
          "properties": {
            "category": "Usage",
            "isEnabledByDefault": true,
            "typeName": "BasicOverrideEqualsOnOverloadingOperatorEqualsAnalyzer",
            "languages": [
              "Visual Basic"
            ],
            "tags": [
              "PortedFromFxCop",
              "Telemetry",
              "EnabledRuleInAggressiveMode"
            ]
          }
        },
        "CA2234": {
          "id": "CA2234",
          "shortDescription": "Pass system uri objects instead of strings",
          "fullDescription": "A call is made to a method that has a string parameter whose name contains \"uri\", \"URI\", \"urn\", \"URN\", \"url\", or \"URL\". The declaring type of the method contains a corresponding method overload that has a System.Uri parameter.",
          "defaultLevel": "warning",
          "helpUri": "https://learn.microsoft.com/dotnet/fundamentals/code-analysis/quality-rules/ca2234",
          "properties": {
            "category": "Usage",
            "isEnabledByDefault": false,
            "typeName": "BasicPassSystemUriObjectsInsteadOfStringsAnalyzer",
            "languages": [
              "Visual Basic"
            ],
            "tags": [
              "PortedFromFxCop",
              "Telemetry",
              "EnabledRuleInAggressiveMode"
            ]
          }
        },
        "CA2252": {
          "id": "CA2252",
          "shortDescription": "This API requires opting into preview features",
          "fullDescription": "An assembly has to opt into preview features before using them.",
          "defaultLevel": "error",
          "helpUri": "https://learn.microsoft.com/dotnet/fundamentals/code-analysis/quality-rules/ca2252",
          "properties": {
            "category": "Usage",
            "isEnabledByDefault": true,
            "typeName": "BasicDetectPreviewFeatureAnalyzer",
            "languages": [
              "Visual Basic"
            ],
            "tags": [
              "Telemetry",
              "EnabledRuleInAggressiveMode"
            ]
          }
        },
        "CA2352": {
          "id": "CA2352",
          "shortDescription": "Unsafe DataSet or DataTable in serializable type can be vulnerable to remote code execution attacks",
          "fullDescription": "When deserializing untrusted input with an IFormatter-based serializer, deserializing a {0} object is insecure. '{1}' either is or derives from {0}.",
          "defaultLevel": "warning",
          "helpUri": "https://learn.microsoft.com/dotnet/fundamentals/code-analysis/quality-rules/ca2352",
          "properties": {
            "category": "Security",
            "isEnabledByDefault": false,
            "typeName": "BasicDataSetDataTableInSerializableTypeAnalyzer",
            "languages": [
              "Visual Basic"
            ],
            "tags": [
              "Telemetry",
              "EnabledRuleInAggressiveMode"
            ]
          }
        },
        "CA2353": {
          "id": "CA2353",
          "shortDescription": "Unsafe DataSet or DataTable in serializable type",
          "fullDescription": "When deserializing untrusted input, deserializing a {0} object is insecure. '{1}' either is or derives from {0}",
          "defaultLevel": "warning",
          "helpUri": "https://learn.microsoft.com/dotnet/fundamentals/code-analysis/quality-rules/ca2353",
          "properties": {
            "category": "Security",
            "isEnabledByDefault": false,
            "typeName": "BasicDataSetDataTableInSerializableTypeAnalyzer",
            "languages": [
              "Visual Basic"
            ],
            "tags": [
              "Telemetry",
              "EnabledRuleInAggressiveMode"
            ]
          }
        },
        "CA2354": {
          "id": "CA2354",
          "shortDescription": "Unsafe DataSet or DataTable in deserialized object graph can be vulnerable to remote code execution attacks",
          "fullDescription": "When deserializing untrusted input, deserializing a {0} object is insecure. '{1}' either is or derives from {0}",
          "defaultLevel": "warning",
          "helpUri": "https://learn.microsoft.com/dotnet/fundamentals/code-analysis/quality-rules/ca2354",
          "properties": {
            "category": "Security",
            "isEnabledByDefault": false,
            "typeName": "BasicDataSetDataTableInIFormatterSerializableObjectGraphAnalyzer",
            "languages": [
              "Visual Basic"
            ],
            "tags": [
              "Telemetry",
              "EnabledRuleInAggressiveMode"
            ]
          }
        },
        "CA2355": {
          "id": "CA2355",
          "shortDescription": "Unsafe DataSet or DataTable type found in deserializable object graph",
          "fullDescription": "When deserializing untrusted input, deserializing a {0} object is insecure. '{1}' either is or derives from {0}",
          "defaultLevel": "warning",
          "helpUri": "https://learn.microsoft.com/dotnet/fundamentals/code-analysis/quality-rules/ca2355",
          "properties": {
            "category": "Security",
            "isEnabledByDefault": false,
            "typeName": "BasicDataSetDataTableInSerializableObjectGraphAnalyzer",
            "languages": [
              "Visual Basic"
            ],
            "tags": [
              "Telemetry",
              "EnabledRuleInAggressiveMode"
            ]
          }
        },
        "CA2356": {
          "id": "CA2356",
          "shortDescription": "Unsafe DataSet or DataTable type in web deserializable object graph",
          "fullDescription": "When deserializing untrusted input, deserializing a {0} object is insecure. '{1}' either is or derives from {0}",
          "defaultLevel": "warning",
          "helpUri": "https://learn.microsoft.com/dotnet/fundamentals/code-analysis/quality-rules/ca2356",
          "properties": {
            "category": "Security",
            "isEnabledByDefault": false,
            "typeName": "BasicDataSetDataTableInWebSerializableObjectGraphAnalyzer",
            "languages": [
              "Visual Basic"
            ],
            "tags": [
              "Telemetry",
              "EnabledRuleInAggressiveMode"
            ]
          }
        },
        "CA2362": {
          "id": "CA2362",
          "shortDescription": "Unsafe DataSet or DataTable in auto-generated serializable type can be vulnerable to remote code execution attacks",
          "fullDescription": "When deserializing untrusted input with an IFormatter-based serializer, deserializing a {0} object is insecure. '{1}' either is or derives from {0}. Ensure that the auto-generated type is never deserialized with untrusted data.",
          "defaultLevel": "warning",
          "helpUri": "https://learn.microsoft.com/dotnet/fundamentals/code-analysis/quality-rules/ca2362",
          "properties": {
            "category": "Security",
            "isEnabledByDefault": false,
            "typeName": "BasicDataSetDataTableInSerializableTypeAnalyzer",
            "languages": [
              "Visual Basic"
            ],
            "tags": [
              "Telemetry",
              "EnabledRuleInAggressiveMode"
            ]
          }
        }
      }
    }
  ]
}<|MERGE_RESOLUTION|>--- conflicted
+++ resolved
@@ -3272,7 +3272,26 @@
             ]
           }
         },
-<<<<<<< HEAD
+        "CA1868": {
+          "id": "CA1868",
+          "shortDescription": "Unnecessary call to 'Contains(item)'",
+          "fullDescription": "Do not guard 'Add(item)' or 'Remove(item)' with 'Contains(item)' for the set. The former two already check whether the item exists and will return if it was added or removed.",
+          "defaultLevel": "note",
+          "helpUri": "https://learn.microsoft.com/dotnet/fundamentals/code-analysis/quality-rules/ca1868",
+          "properties": {
+            "category": "Performance",
+            "isEnabledByDefault": true,
+            "typeName": "DoNotGuardSetAddOrRemoveByContains",
+            "languages": [
+              "C#",
+              "Visual Basic"
+            ],
+            "tags": [
+              "Telemetry",
+              "EnabledRuleInAggressiveMode"
+            ]
+          }
+        },
         "CA1865": {
           "id": "CA1865",
           "shortDescription": "Avoid single-use of local 'JsonSerializerOptions' as it is suboptimal",
@@ -3283,18 +3302,6 @@
             "category": "Performance",
             "isEnabledByDefault": true,
             "typeName": "AvoidSingleUseOfLocalJsonSerializerOptions",
-=======
-        "CA1868": {
-          "id": "CA1868",
-          "shortDescription": "Unnecessary call to 'Contains(item)'",
-          "fullDescription": "Do not guard 'Add(item)' or 'Remove(item)' with 'Contains(item)' for the set. The former two already check whether the item exists and will return if it was added or removed.",
-          "defaultLevel": "note",
-          "helpUri": "https://learn.microsoft.com/dotnet/fundamentals/code-analysis/quality-rules/ca1868",
-          "properties": {
-            "category": "Performance",
-            "isEnabledByDefault": true,
-            "typeName": "DoNotGuardSetAddOrRemoveByContains",
->>>>>>> 2a2b5f6c
             "languages": [
               "C#",
               "Visual Basic"

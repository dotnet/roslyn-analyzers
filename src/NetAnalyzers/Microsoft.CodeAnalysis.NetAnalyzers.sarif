﻿{
  "$schema": "http://json.schemastore.org/sarif-1.0.0",
  "version": "1.0.0",
  "runs": [
    {
      "tool": {
        "name": "Microsoft.CodeAnalysis.CSharp.NetAnalyzers",
        "version": "9.0.0",
        "language": "en-US"
      },
      "rules": {
        "CA1032": {
          "id": "CA1032",
          "shortDescription": "Implement standard exception constructors",
          "fullDescription": "Failure to provide the full set of constructors can make it difficult to correctly handle exceptions.",
          "defaultLevel": "warning",
          "helpUri": "https://learn.microsoft.com/dotnet/fundamentals/code-analysis/quality-rules/ca1032",
          "properties": {
            "category": "Design",
            "isEnabledByDefault": false,
            "typeName": "CSharpImplementStandardExceptionConstructorsAnalyzer",
            "languages": [
              "C#"
            ],
            "tags": [
              "PortedFromFxCop",
              "Telemetry",
              "EnabledRuleInAggressiveMode"
            ]
          }
        },
        "CA1200": {
          "id": "CA1200",
          "shortDescription": "Avoid using cref tags with a prefix",
          "fullDescription": "Use of cref tags with prefixes should be avoided, since it prevents the compiler from verifying references and the IDE from updating references during refactorings. It is permissible to suppress this error at a single documentation site if the cref must use a prefix because the type being mentioned is not findable by the compiler. For example, if a cref is mentioning a special attribute in the full framework but you're in a file that compiles against the portable framework, or if you want to reference a type at higher layer of Roslyn, you should suppress the error. You should not suppress the error just because you want to take a shortcut and avoid using the full syntax.",
          "defaultLevel": "hidden",
          "helpUri": "https://learn.microsoft.com/dotnet/fundamentals/code-analysis/quality-rules/ca1200",
          "properties": {
            "category": "Documentation",
            "isEnabledByDefault": true,
            "typeName": "CSharpAvoidUsingCrefTagsWithAPrefixAnalyzer",
            "languages": [
              "C#"
            ],
            "tags": [
              "Telemetry",
              "EnabledRuleInAggressiveMode"
            ]
          }
        },
        "CA1309": {
          "id": "CA1309",
          "shortDescription": "Use ordinal string comparison",
          "fullDescription": "A string comparison operation that is nonlinguistic does not set the StringComparison parameter to either Ordinal or OrdinalIgnoreCase. By explicitly setting the parameter to either StringComparison.Ordinal or StringComparison.OrdinalIgnoreCase, your code often gains speed, becomes more correct, and becomes more reliable.",
          "defaultLevel": "hidden",
          "helpUri": "https://learn.microsoft.com/dotnet/fundamentals/code-analysis/quality-rules/ca1309",
          "properties": {
            "category": "Globalization",
            "isEnabledByDefault": true,
            "typeName": "CSharpUseOrdinalStringComparisonAnalyzer",
            "languages": [
              "C#"
            ],
            "tags": [
              "PortedFromFxCop",
              "Telemetry",
              "EnabledRuleInAggressiveMode"
            ]
          }
        },
        "CA1311": {
          "id": "CA1311",
          "shortDescription": "Specify a culture or use an invariant version",
          "fullDescription": "Specify culture to help avoid accidental implicit dependency on current culture. Using an invariant version yields consistent results regardless of the culture of an application.",
          "defaultLevel": "hidden",
          "helpUri": "https://learn.microsoft.com/dotnet/fundamentals/code-analysis/quality-rules/ca1311",
          "properties": {
            "category": "Globalization",
            "isEnabledByDefault": true,
            "typeName": "CSharpSpecifyCultureForToLowerAndToUpperAnalyzer",
            "languages": [
              "C#"
            ],
            "tags": [
              "Telemetry",
              "EnabledRuleInAggressiveMode"
            ]
          }
        },
        "CA1507": {
          "id": "CA1507",
          "shortDescription": "Use nameof to express symbol names",
          "fullDescription": "Using nameof helps keep your code valid when refactoring.",
          "defaultLevel": "note",
          "helpUri": "https://learn.microsoft.com/dotnet/fundamentals/code-analysis/quality-rules/ca1507",
          "properties": {
            "category": "Maintainability",
            "isEnabledByDefault": true,
            "typeName": "CSharpUseNameofInPlaceOfStringAnalyzer",
            "languages": [
              "C#"
            ],
            "tags": [
              "Telemetry",
              "EnabledRuleInAggressiveMode"
            ]
          }
        },
        "CA1508": {
          "id": "CA1508",
          "shortDescription": "Avoid dead conditional code",
          "fullDescription": "'{0}' is never '{1}'. Remove or refactor the condition(s) to avoid dead code.",
          "defaultLevel": "warning",
          "helpUri": "https://learn.microsoft.com/dotnet/fundamentals/code-analysis/quality-rules/ca1508",
          "properties": {
            "category": "Maintainability",
            "isEnabledByDefault": false,
            "typeName": "CSharpAvoidDeadConditionalCode",
            "languages": [
              "C#"
            ],
            "tags": [
              "Dataflow",
              "Telemetry",
              "EnabledRuleInAggressiveMode"
            ]
          }
        },
        "CA1515": {
          "id": "CA1515",
          "shortDescription": "Consider making public types internal",
          "fullDescription": "Unlike a class library, an application's API isn't typically referenced publicly, so types can be marked internal.",
          "defaultLevel": "warning",
          "helpUri": "https://learn.microsoft.com/dotnet/fundamentals/code-analysis/quality-rules/ca1515",
          "properties": {
            "category": "Maintainability",
            "isEnabledByDefault": false,
            "typeName": "CSharpMakeTypesInternal",
            "languages": [
              "C#"
            ],
            "tags": [
              "Telemetry",
              "EnabledRuleInAggressiveMode"
            ]
          }
        },
        "CA1802": {
          "id": "CA1802",
          "shortDescription": "Use literals where appropriate",
          "fullDescription": "A field is declared static and read-only (Shared and ReadOnly in Visual Basic), and is initialized by using a value that is computable at compile time. Because the value that is assigned to the targeted field is computable at compile time, change the declaration to a const (Const in Visual Basic) field so that the value is computed at compile time instead of at runtime.",
          "defaultLevel": "warning",
          "helpUri": "https://learn.microsoft.com/dotnet/fundamentals/code-analysis/quality-rules/ca1802",
          "properties": {
            "category": "Performance",
            "isEnabledByDefault": false,
            "typeName": "CSharpUseLiteralsWhereAppropriate",
            "languages": [
              "C#"
            ],
            "tags": [
              "PortedFromFxCop",
              "Telemetry",
              "EnabledRuleInAggressiveMode"
            ]
          }
        },
        "CA1805": {
          "id": "CA1805",
          "shortDescription": "Do not initialize unnecessarily",
          "fullDescription": "The .NET runtime initializes all fields of reference types to their default values before running the constructor. In most cases, explicitly initializing a field to its default value in a constructor is redundant, adding maintenance costs and potentially degrading performance (such as with increased assembly size), and the explicit initialization can be removed.  In some cases, such as with static readonly fields that permanently retain their default value, consider instead changing them to be constants or properties.",
          "defaultLevel": "hidden",
          "helpUri": "https://learn.microsoft.com/dotnet/fundamentals/code-analysis/quality-rules/ca1805",
          "properties": {
            "category": "Performance",
            "isEnabledByDefault": true,
            "typeName": "CSharpDoNotInitializeUnnecessarilyAnalyzer",
            "languages": [
              "C#"
            ],
            "tags": [
              "PortedFromFxCop",
              "Telemetry",
              "EnabledRuleInAggressiveMode"
            ]
          }
        },
        "CA1812": {
          "id": "CA1812",
          "shortDescription": "Avoid uninstantiated internal classes",
          "fullDescription": "An instance of an assembly-level type is not created by code in the assembly.",
          "defaultLevel": "warning",
          "helpUri": "https://learn.microsoft.com/dotnet/fundamentals/code-analysis/quality-rules/ca1812",
          "properties": {
            "category": "Performance",
            "isEnabledByDefault": false,
            "typeName": "CSharpAvoidUninstantiatedInternalClasses",
            "languages": [
              "C#"
            ],
            "tags": [
              "PortedFromFxCop",
              "Telemetry",
              "EnabledRuleInAggressiveMode",
              "CompilationEnd"
            ]
          }
        },
        "CA1824": {
          "id": "CA1824",
          "shortDescription": "Mark assemblies with NeutralResourcesLanguageAttribute",
          "fullDescription": "The NeutralResourcesLanguage attribute informs the ResourceManager of the language that was used to display the resources of a neutral culture for an assembly. This improves lookup performance for the first resource that you load and can reduce your working set.",
          "defaultLevel": "note",
          "helpUri": "https://learn.microsoft.com/dotnet/fundamentals/code-analysis/quality-rules/ca1824",
          "properties": {
            "category": "Performance",
            "isEnabledByDefault": true,
            "typeName": "CSharpMarkAssembliesWithNeutralResourcesLanguageAnalyzer",
            "languages": [
              "C#"
            ],
            "tags": [
              "PortedFromFxCop",
              "Telemetry",
              "EnabledRuleInAggressiveMode"
            ]
          }
        },
        "CA1825": {
          "id": "CA1825",
          "shortDescription": "Avoid zero-length array allocations",
          "fullDescription": "Avoid unnecessary zero-length array allocations.  Use {0} instead.",
          "defaultLevel": "note",
          "helpUri": "https://learn.microsoft.com/dotnet/fundamentals/code-analysis/quality-rules/ca1825",
          "properties": {
            "category": "Performance",
            "isEnabledByDefault": true,
            "typeName": "CSharpAvoidZeroLengthArrayAllocationsAnalyzer",
            "languages": [
              "C#"
            ],
            "tags": [
              "Telemetry",
              "EnabledRuleInAggressiveMode"
            ]
          }
        },
        "CA1841": {
          "id": "CA1841",
          "shortDescription": "Prefer Dictionary.Contains methods",
          "fullDescription": "Many dictionary implementations lazily initialize the Values collection. To avoid unnecessary allocations, prefer 'ContainsValue' over 'Values.Contains'.",
          "defaultLevel": "note",
          "helpUri": "https://learn.microsoft.com/dotnet/fundamentals/code-analysis/quality-rules/ca1841",
          "properties": {
            "category": "Performance",
            "isEnabledByDefault": true,
            "typeName": "CSharpPreferDictionaryContainsMethods",
            "languages": [
              "C#"
            ],
            "tags": [
              "Telemetry",
              "EnabledRuleInAggressiveMode"
            ]
          }
        },
        "CA1845": {
          "id": "CA1845",
          "shortDescription": "Use span-based 'string.Concat'",
          "fullDescription": "It is more efficient to use 'AsSpan' and 'string.Concat', instead of 'Substring' and a concatenation operator.",
          "defaultLevel": "note",
          "helpUri": "https://learn.microsoft.com/dotnet/fundamentals/code-analysis/quality-rules/ca1845",
          "properties": {
            "category": "Performance",
            "isEnabledByDefault": true,
            "typeName": "CSharpUseSpanBasedStringConcat",
            "languages": [
              "C#"
            ],
            "tags": [
              "Telemetry",
              "EnabledRuleInAggressiveMode"
            ]
          }
        },
        "CA1851": {
          "id": "CA1851",
          "shortDescription": "Possible multiple enumerations of 'IEnumerable' collection",
          "fullDescription": "Possible multiple enumerations of 'IEnumerable' collection. Consider using an implementation that avoids multiple enumerations.",
          "defaultLevel": "warning",
          "helpUri": "https://learn.microsoft.com/dotnet/fundamentals/code-analysis/quality-rules/ca1851",
          "properties": {
            "category": "Performance",
            "isEnabledByDefault": false,
            "typeName": "CSharpAvoidMultipleEnumerationsAnalyzer",
            "languages": [
              "C#"
            ],
            "tags": [
              "Dataflow",
              "Telemetry",
              "EnabledRuleInAggressiveMode"
            ]
          }
        },
        "CA1855": {
          "id": "CA1855",
          "shortDescription": "Prefer 'Clear' over 'Fill'",
          "fullDescription": "It is more efficient to use 'Clear', instead of 'Fill' with default value.",
          "defaultLevel": "note",
          "helpUri": "https://learn.microsoft.com/dotnet/fundamentals/code-analysis/quality-rules/ca1855",
          "properties": {
            "category": "Performance",
            "isEnabledByDefault": true,
            "typeName": "CSharpUseSpanClearInsteadOfFillAnalyzer",
            "languages": [
              "C#"
            ],
            "tags": [
              "Telemetry",
              "EnabledRuleInAggressiveMode"
            ]
          }
        },
        "CA1856": {
          "id": "CA1856",
          "shortDescription": "Incorrect usage of ConstantExpected attribute",
          "fullDescription": "ConstantExpected attribute is not applied correctly on the parameter.",
          "defaultLevel": "error",
          "helpUri": "https://learn.microsoft.com/dotnet/fundamentals/code-analysis/quality-rules/ca1856",
          "properties": {
            "category": "Performance",
            "isEnabledByDefault": true,
            "typeName": "CSharpConstantExpectedAnalyzer",
            "languages": [
              "C#"
            ],
            "tags": [
              "Telemetry",
              "EnabledRuleInAggressiveMode"
            ]
          }
        },
        "CA1857": {
          "id": "CA1857",
          "shortDescription": "A constant is expected for the parameter",
          "fullDescription": "The parameter expects a constant for optimal performance.",
          "defaultLevel": "warning",
          "helpUri": "https://learn.microsoft.com/dotnet/fundamentals/code-analysis/quality-rules/ca1857",
          "properties": {
            "category": "Performance",
            "isEnabledByDefault": true,
            "typeName": "CSharpConstantExpectedAnalyzer",
            "languages": [
              "C#"
            ],
            "tags": [
              "Telemetry",
              "EnabledRuleInAggressiveMode"
            ]
          }
        },
        "CA1865": {
          "id": "CA1865",
          "shortDescription": "Use char overload",
          "fullDescription": "The char overload is a better performing overload than a string with a single char.",
          "defaultLevel": "note",
          "helpUri": "https://learn.microsoft.com/dotnet/fundamentals/code-analysis/quality-rules/ca1865",
          "properties": {
            "category": "Performance",
            "isEnabledByDefault": true,
            "typeName": "CSharpUseStringMethodCharOverloadWithSingleCharacters",
            "languages": [
              "C#"
            ],
            "tags": [
              "Telemetry",
              "EnabledRuleInAggressiveMode"
            ]
          }
        },
        "CA1866": {
          "id": "CA1866",
          "shortDescription": "Use char overload",
          "fullDescription": "The char overload is a better performing overload than a string with a single char.",
          "defaultLevel": "note",
          "helpUri": "https://learn.microsoft.com/dotnet/fundamentals/code-analysis/quality-rules/ca1866",
          "properties": {
            "category": "Performance",
            "isEnabledByDefault": true,
            "typeName": "CSharpUseStringMethodCharOverloadWithSingleCharacters",
            "languages": [
              "C#"
            ],
            "tags": [
              "Telemetry",
              "EnabledRuleInAggressiveMode"
            ]
          }
        },
        "CA1867": {
          "id": "CA1867",
          "shortDescription": "Use char overload",
          "fullDescription": "The char overload is a better performing overload than a string with a single char.",
          "defaultLevel": "warning",
          "helpUri": "https://learn.microsoft.com/dotnet/fundamentals/code-analysis/quality-rules/ca1867",
          "properties": {
            "category": "Performance",
            "isEnabledByDefault": false,
            "typeName": "CSharpUseStringMethodCharOverloadWithSingleCharacters",
            "languages": [
              "C#"
            ],
            "tags": [
              "Telemetry",
              "EnabledRuleInAggressiveMode"
            ]
          }
        },
        "CA1870": {
          "id": "CA1870",
          "shortDescription": "Use a cached 'SearchValues' instance",
          "fullDescription": "Using a cached 'SearchValues' instance is more efficient than passing values to 'IndexOfAny'/'ContainsAny' directly.",
          "defaultLevel": "note",
          "helpUri": "https://learn.microsoft.com/dotnet/fundamentals/code-analysis/quality-rules/ca1870",
          "properties": {
            "category": "Performance",
            "isEnabledByDefault": true,
            "typeName": "CSharpUseSearchValuesAnalyzer",
            "languages": [
              "C#"
            ],
            "tags": [
              "Telemetry",
              "EnabledRuleInAggressiveMode"
            ]
          }
        },
        "CA2014": {
          "id": "CA2014",
          "shortDescription": "Do not use stackalloc in loops",
          "fullDescription": "Stack space allocated by a stackalloc is only released at the end of the current method's invocation.  Using it in a loop can result in unbounded stack growth and eventual stack overflow conditions.",
          "defaultLevel": "warning",
          "helpUri": "https://learn.microsoft.com/dotnet/fundamentals/code-analysis/quality-rules/ca2014",
          "properties": {
            "category": "Reliability",
            "isEnabledByDefault": true,
            "typeName": "CSharpDoNotUseStackallocInLoopsAnalyzer",
            "languages": [
              "C#"
            ],
            "tags": [
              "Telemetry",
              "EnabledRuleInAggressiveMode"
            ]
          }
        },
        "CA2016": {
          "id": "CA2016",
          "shortDescription": "Forward the 'CancellationToken' parameter to methods",
          "fullDescription": "Forward the 'CancellationToken' parameter to methods to ensure the operation cancellation notifications gets properly propagated, or pass in 'CancellationToken.None' explicitly to indicate intentionally not propagating the token.",
          "defaultLevel": "note",
          "helpUri": "https://learn.microsoft.com/dotnet/fundamentals/code-analysis/quality-rules/ca2016",
          "properties": {
            "category": "Reliability",
            "isEnabledByDefault": true,
            "typeName": "CSharpForwardCancellationTokenToInvocationsAnalyzer",
            "languages": [
              "C#"
            ],
            "tags": [
              "Telemetry",
              "EnabledRuleInAggressiveMode"
            ]
          }
        },
        "CA2020": {
          "id": "CA2020",
          "shortDescription": "Prevent behavioral change",
          "fullDescription": "Some built-in operators added in .NET 7 behave differently when overflowing than did the corresponding user-defined operators in .NET 6 and earlier versions. Some operators that previously threw in an unchecked context now don't throw unless wrapped within a checked context. Also, some operators that did not previously throw in a checked context now throw unless wrapped in an unchecked context.",
          "defaultLevel": "note",
          "helpUri": "https://learn.microsoft.com/dotnet/fundamentals/code-analysis/quality-rules/ca2020",
          "properties": {
            "category": "Reliability",
            "isEnabledByDefault": true,
            "typeName": "CSharpPreventNumericIntPtrUIntPtrBehavioralChanges",
            "languages": [
              "C#"
            ],
            "tags": [
              "Telemetry",
              "EnabledRuleInAggressiveMode"
            ]
          }
        },
        "CA2234": {
          "id": "CA2234",
          "shortDescription": "Pass system uri objects instead of strings",
          "fullDescription": "A call is made to a method that has a string parameter whose name contains \"uri\", \"URI\", \"urn\", \"URN\", \"url\", or \"URL\". The declaring type of the method contains a corresponding method overload that has a System.Uri parameter.",
          "defaultLevel": "warning",
          "helpUri": "https://learn.microsoft.com/dotnet/fundamentals/code-analysis/quality-rules/ca2234",
          "properties": {
            "category": "Usage",
            "isEnabledByDefault": false,
            "typeName": "CSharpPassSystemUriObjectsInsteadOfStringsAnalyzer",
            "languages": [
              "C#"
            ],
            "tags": [
              "PortedFromFxCop",
              "Telemetry",
              "EnabledRuleInAggressiveMode"
            ]
          }
        },
        "CA2252": {
          "id": "CA2252",
          "shortDescription": "This API requires opting into preview features",
          "fullDescription": "An assembly has to opt into preview features before using them.",
          "defaultLevel": "error",
          "helpUri": "https://learn.microsoft.com/dotnet/fundamentals/code-analysis/quality-rules/ca2252",
          "properties": {
            "category": "Usage",
            "isEnabledByDefault": true,
            "typeName": "CSharpDetectPreviewFeatureAnalyzer",
            "languages": [
              "C#"
            ],
            "tags": [
              "Telemetry",
              "EnabledRuleInAggressiveMode"
            ]
          }
        },
        "CA2260": {
          "id": "CA2260",
          "shortDescription": "Use correct type parameter",
          "fullDescription": "Generic math interfaces require the derived type itself to be used for the self recurring type parameter.",
          "defaultLevel": "warning",
          "helpUri": "https://learn.microsoft.com/dotnet/fundamentals/code-analysis/quality-rules/ca2260",
          "properties": {
            "category": "Usage",
            "isEnabledByDefault": true,
            "typeName": "CSharpImplementGenericMathInterfacesCorrectly",
            "languages": [
              "C#"
            ],
            "tags": [
              "Telemetry",
              "EnabledRuleInAggressiveMode"
            ]
          }
        },
        "CA2352": {
          "id": "CA2352",
          "shortDescription": "Unsafe DataSet or DataTable in serializable type can be vulnerable to remote code execution attacks",
          "fullDescription": "When deserializing untrusted input with an IFormatter-based serializer, deserializing a {0} object is insecure. '{1}' either is or derives from {0}.",
          "defaultLevel": "warning",
          "helpUri": "https://learn.microsoft.com/dotnet/fundamentals/code-analysis/quality-rules/ca2352",
          "properties": {
            "category": "Security",
            "isEnabledByDefault": false,
            "typeName": "CSharpDataSetDataTableInSerializableTypeAnalyzer",
            "languages": [
              "C#"
            ],
            "tags": [
              "Telemetry",
              "EnabledRuleInAggressiveMode"
            ]
          }
        },
        "CA2353": {
          "id": "CA2353",
          "shortDescription": "Unsafe DataSet or DataTable in serializable type",
          "fullDescription": "When deserializing untrusted input, deserializing a {0} object is insecure. '{1}' either is or derives from {0}",
          "defaultLevel": "warning",
          "helpUri": "https://learn.microsoft.com/dotnet/fundamentals/code-analysis/quality-rules/ca2353",
          "properties": {
            "category": "Security",
            "isEnabledByDefault": false,
            "typeName": "CSharpDataSetDataTableInSerializableTypeAnalyzer",
            "languages": [
              "C#"
            ],
            "tags": [
              "Telemetry",
              "EnabledRuleInAggressiveMode"
            ]
          }
        },
        "CA2354": {
          "id": "CA2354",
          "shortDescription": "Unsafe DataSet or DataTable in deserialized object graph can be vulnerable to remote code execution attacks",
          "fullDescription": "When deserializing untrusted input, deserializing a {0} object is insecure. '{1}' either is or derives from {0}",
          "defaultLevel": "warning",
          "helpUri": "https://learn.microsoft.com/dotnet/fundamentals/code-analysis/quality-rules/ca2354",
          "properties": {
            "category": "Security",
            "isEnabledByDefault": false,
            "typeName": "CSharpDataSetDataTableInIFormatterSerializableObjectGraphAnalyzer",
            "languages": [
              "C#"
            ],
            "tags": [
              "Telemetry",
              "EnabledRuleInAggressiveMode"
            ]
          }
        },
        "CA2355": {
          "id": "CA2355",
          "shortDescription": "Unsafe DataSet or DataTable type found in deserializable object graph",
          "fullDescription": "When deserializing untrusted input, deserializing a {0} object is insecure. '{1}' either is or derives from {0}",
          "defaultLevel": "warning",
          "helpUri": "https://learn.microsoft.com/dotnet/fundamentals/code-analysis/quality-rules/ca2355",
          "properties": {
            "category": "Security",
            "isEnabledByDefault": false,
            "typeName": "CSharpDataSetDataTableInSerializableObjectGraphAnalyzer",
            "languages": [
              "C#"
            ],
            "tags": [
              "Telemetry",
              "EnabledRuleInAggressiveMode"
            ]
          }
        },
        "CA2356": {
          "id": "CA2356",
          "shortDescription": "Unsafe DataSet or DataTable type in web deserializable object graph",
          "fullDescription": "When deserializing untrusted input, deserializing a {0} object is insecure. '{1}' either is or derives from {0}",
          "defaultLevel": "warning",
          "helpUri": "https://learn.microsoft.com/dotnet/fundamentals/code-analysis/quality-rules/ca2356",
          "properties": {
            "category": "Security",
            "isEnabledByDefault": false,
            "typeName": "CSharpDataSetDataTableInWebSerializableObjectGraphAnalyzer",
            "languages": [
              "C#"
            ],
            "tags": [
              "Telemetry",
              "EnabledRuleInAggressiveMode"
            ]
          }
        },
        "CA2362": {
          "id": "CA2362",
          "shortDescription": "Unsafe DataSet or DataTable in auto-generated serializable type can be vulnerable to remote code execution attacks",
          "fullDescription": "When deserializing untrusted input with an IFormatter-based serializer, deserializing a {0} object is insecure. '{1}' either is or derives from {0}. Ensure that the auto-generated type is never deserialized with untrusted data.",
          "defaultLevel": "warning",
          "helpUri": "https://learn.microsoft.com/dotnet/fundamentals/code-analysis/quality-rules/ca2362",
          "properties": {
            "category": "Security",
            "isEnabledByDefault": false,
            "typeName": "CSharpDataSetDataTableInSerializableTypeAnalyzer",
            "languages": [
              "C#"
            ],
            "tags": [
              "Telemetry",
              "EnabledRuleInAggressiveMode"
            ]
          }
        }
      }
    },
    {
      "tool": {
        "name": "Microsoft.CodeAnalysis.NetAnalyzers",
        "version": "9.0.0",
        "language": "en-US"
      },
      "rules": {
        "CA1000": {
          "id": "CA1000",
          "shortDescription": "Do not declare static members on generic types",
          "fullDescription": "When a static member of a generic type is called, the type argument must be specified for the type. When a generic instance member that does not support inference is called, the type argument must be specified for the member. In these two cases, the syntax for specifying the type argument is different and easily confused.",
          "defaultLevel": "hidden",
          "helpUri": "https://learn.microsoft.com/dotnet/fundamentals/code-analysis/quality-rules/ca1000",
          "properties": {
            "category": "Design",
            "isEnabledByDefault": true,
            "typeName": "DoNotDeclareStaticMembersOnGenericTypesAnalyzer",
            "languages": [
              "C#",
              "Visual Basic"
            ],
            "tags": [
              "PortedFromFxCop",
              "Telemetry",
              "EnabledRuleInAggressiveMode"
            ]
          }
        },
        "CA1001": {
          "id": "CA1001",
          "shortDescription": "Types that own disposable fields should be disposable",
          "fullDescription": "A class declares and implements an instance field that is a System.IDisposable type, and the class does not implement IDisposable. A class that declares an IDisposable field indirectly owns an unmanaged resource and should implement the IDisposable interface.",
          "defaultLevel": "hidden",
          "helpUri": "https://learn.microsoft.com/dotnet/fundamentals/code-analysis/quality-rules/ca1001",
          "properties": {
            "category": "Design",
            "isEnabledByDefault": true,
            "typeName": "TypesThatOwnDisposableFieldsShouldBeDisposableAnalyzer",
            "languages": [
              "C#",
              "Visual Basic"
            ],
            "tags": [
              "PortedFromFxCop",
              "Telemetry",
              "EnabledRuleInAggressiveMode"
            ]
          }
        },
        "CA1002": {
          "id": "CA1002",
          "shortDescription": "Do not expose generic lists",
          "fullDescription": "System.Collections.Generic.List<T> is a generic collection that's designed for performance and not inheritance. List<T> does not contain virtual members that make it easier to change the behavior of an inherited class.",
          "defaultLevel": "warning",
          "helpUri": "https://learn.microsoft.com/dotnet/fundamentals/code-analysis/quality-rules/ca1002",
          "properties": {
            "category": "Design",
            "isEnabledByDefault": false,
            "typeName": "DoNotExposeGenericLists",
            "languages": [
              "C#",
              "Visual Basic"
            ],
            "tags": [
              "PortedFromFxCop",
              "Telemetry",
              "EnabledRuleInAggressiveMode"
            ]
          }
        },
        "CA1003": {
          "id": "CA1003",
          "shortDescription": "Use generic event handler instances",
          "fullDescription": "A type contains an event that declares an EventHandler delegate that returns void, whose signature contains two parameters (the first an object and the second a type that is assignable to EventArgs), and the containing assembly targets Microsoft .NET Framework?2.0.",
          "defaultLevel": "warning",
          "helpUri": "https://learn.microsoft.com/dotnet/fundamentals/code-analysis/quality-rules/ca1003",
          "properties": {
            "category": "Design",
            "isEnabledByDefault": false,
            "typeName": "UseGenericEventHandlerInstancesAnalyzer",
            "languages": [
              "C#",
              "Visual Basic"
            ],
            "tags": [
              "PortedFromFxCop",
              "Telemetry",
              "EnabledRuleInAggressiveMode"
            ]
          }
        },
        "CA1005": {
          "id": "CA1005",
          "shortDescription": "Avoid excessive parameters on generic types",
          "fullDescription": "The more type parameters a generic type contains, the more difficult it is to know and remember what each type parameter represents.",
          "defaultLevel": "warning",
          "helpUri": "https://learn.microsoft.com/dotnet/fundamentals/code-analysis/quality-rules/ca1005",
          "properties": {
            "category": "Design",
            "isEnabledByDefault": false,
            "typeName": "AvoidExcessiveParametersOnGenericTypes",
            "languages": [
              "C#",
              "Visual Basic"
            ],
            "tags": [
              "PortedFromFxCop",
              "Telemetry"
            ]
          }
        },
        "CA1008": {
          "id": "CA1008",
          "shortDescription": "Enums should have zero value",
          "fullDescription": "The default value of an uninitialized enumeration, just as other value types, is zero. A nonflags-attributed enumeration should define a member by using the value of zero so that the default value is a valid value of the enumeration. If an enumeration that has the FlagsAttribute attribute applied defines a zero-valued member, its name should be \"\"None\"\" to indicate that no values have been set in the enumeration.",
          "defaultLevel": "warning",
          "helpUri": "https://learn.microsoft.com/dotnet/fundamentals/code-analysis/quality-rules/ca1008",
          "properties": {
            "category": "Design",
            "isEnabledByDefault": false,
            "typeName": "EnumsShouldHaveZeroValueAnalyzer",
            "languages": [
              "C#",
              "Visual Basic"
            ],
            "tags": [
              "PortedFromFxCop",
              "Telemetry",
              "EnabledRuleInAggressiveMode",
              "RuleNoZero"
            ]
          }
        },
        "CA1010": {
          "id": "CA1010",
          "shortDescription": "Generic interface should also be implemented",
          "fullDescription": "To broaden the usability of a type, implement one of the generic interfaces. This is especially true for collections as they can then be used to populate generic collection types.",
          "defaultLevel": "hidden",
          "helpUri": "https://learn.microsoft.com/dotnet/fundamentals/code-analysis/quality-rules/ca1010",
          "properties": {
            "category": "Design",
            "isEnabledByDefault": true,
            "typeName": "CollectionsShouldImplementGenericInterfaceAnalyzer",
            "languages": [
              "C#",
              "Visual Basic"
            ],
            "tags": [
              "PortedFromFxCop",
              "Telemetry",
              "EnabledRuleInAggressiveMode"
            ]
          }
        },
        "CA1012": {
          "id": "CA1012",
          "shortDescription": "Abstract types should not have public constructors",
          "fullDescription": "Constructors on abstract types can be called only by derived types. Because public constructors create instances of a type, and you cannot create instances of an abstract type, an abstract type that has a public constructor is incorrectly designed.",
          "defaultLevel": "warning",
          "helpUri": "https://learn.microsoft.com/dotnet/fundamentals/code-analysis/quality-rules/ca1012",
          "properties": {
            "category": "Design",
            "isEnabledByDefault": false,
            "typeName": "AbstractTypesShouldNotHaveConstructorsAnalyzer",
            "languages": [
              "C#",
              "Visual Basic"
            ],
            "tags": [
              "PortedFromFxCop",
              "Telemetry",
              "EnabledRuleInAggressiveMode"
            ]
          }
        },
        "CA1014": {
          "id": "CA1014",
          "shortDescription": "Mark assemblies with CLSCompliant",
          "fullDescription": "The Common Language Specification (CLS) defines naming restrictions, data types, and rules to which assemblies must conform if they will be used across programming languages. Good design dictates that all assemblies explicitly indicate CLS compliance by using CLSCompliantAttribute . If this attribute is not present on an assembly, the assembly is not compliant.",
          "defaultLevel": "warning",
          "helpUri": "https://learn.microsoft.com/dotnet/fundamentals/code-analysis/quality-rules/ca1014",
          "properties": {
            "category": "Design",
            "isEnabledByDefault": false,
            "typeName": "MarkAssembliesWithAttributesDiagnosticAnalyzer",
            "languages": [
              "C#",
              "Visual Basic"
            ],
            "tags": [
              "PortedFromFxCop",
              "Telemetry",
              "CompilationEnd"
            ]
          }
        },
        "CA1016": {
          "id": "CA1016",
          "shortDescription": "Mark assemblies with assembly version",
          "fullDescription": "The .NET Framework uses the version number to uniquely identify an assembly, and to bind to types in strongly named assemblies. The version number is used together with version and publisher policy. By default, applications run only with the assembly version with which they were built.",
          "defaultLevel": "note",
          "helpUri": "https://learn.microsoft.com/dotnet/fundamentals/code-analysis/quality-rules/ca1016",
          "properties": {
            "category": "Design",
            "isEnabledByDefault": true,
            "typeName": "MarkAssembliesWithAttributesDiagnosticAnalyzer",
            "languages": [
              "C#",
              "Visual Basic"
            ],
            "tags": [
              "PortedFromFxCop",
              "Telemetry",
              "EnabledRuleInAggressiveMode",
              "CompilationEnd"
            ]
          }
        },
        "CA1017": {
          "id": "CA1017",
          "shortDescription": "Mark assemblies with ComVisible",
          "fullDescription": "ComVisibleAttribute determines how COM clients access managed code. Good design dictates that assemblies explicitly indicate COM visibility. COM visibility can be set for the whole assembly and then overridden for individual types and type members. If this attribute is not present, the contents of the assembly are visible to COM clients.",
          "defaultLevel": "warning",
          "helpUri": "https://learn.microsoft.com/dotnet/fundamentals/code-analysis/quality-rules/ca1017",
          "properties": {
            "category": "Design",
            "isEnabledByDefault": false,
            "typeName": "MarkAssembliesWithComVisibleAnalyzer",
            "languages": [
              "C#",
              "Visual Basic"
            ],
            "tags": [
              "PortedFromFxCop",
              "Telemetry",
              "CompilationEnd"
            ]
          }
        },
        "CA1018": {
          "id": "CA1018",
          "shortDescription": "Mark attributes with AttributeUsageAttribute",
          "fullDescription": "Specify AttributeUsage on {0}",
          "defaultLevel": "note",
          "helpUri": "https://learn.microsoft.com/dotnet/fundamentals/code-analysis/quality-rules/ca1018",
          "properties": {
            "category": "Design",
            "isEnabledByDefault": true,
            "typeName": "MarkAttributesWithAttributeUsageAnalyzer",
            "languages": [
              "C#",
              "Visual Basic"
            ],
            "tags": [
              "PortedFromFxCop",
              "Telemetry",
              "EnabledRuleInAggressiveMode"
            ]
          }
        },
        "CA1019": {
          "id": "CA1019",
          "shortDescription": "Define accessors for attribute arguments",
          "fullDescription": "Remove the property setter from {0} or reduce its accessibility because it corresponds to positional argument {1}",
          "defaultLevel": "warning",
          "helpUri": "https://learn.microsoft.com/dotnet/fundamentals/code-analysis/quality-rules/ca1019",
          "properties": {
            "category": "Design",
            "isEnabledByDefault": false,
            "typeName": "DefineAccessorsForAttributeArgumentsAnalyzer",
            "languages": [
              "C#",
              "Visual Basic"
            ],
            "tags": [
              "PortedFromFxCop",
              "Telemetry",
              "EnabledRuleInAggressiveMode"
            ]
          }
        },
        "CA1021": {
          "id": "CA1021",
          "shortDescription": "Avoid out parameters",
          "fullDescription": "Passing types by reference (using 'out' or 'ref') requires experience with pointers, understanding how value types and reference types differ, and handling methods with multiple return values. Also, the difference between 'out' and 'ref' parameters is not widely understood.",
          "defaultLevel": "warning",
          "helpUri": "https://learn.microsoft.com/dotnet/fundamentals/code-analysis/quality-rules/ca1021",
          "properties": {
            "category": "Design",
            "isEnabledByDefault": false,
            "typeName": "AvoidOutParameters",
            "languages": [
              "C#",
              "Visual Basic"
            ],
            "tags": [
              "PortedFromFxCop",
              "Telemetry"
            ]
          }
        },
        "CA1024": {
          "id": "CA1024",
          "shortDescription": "Use properties where appropriate",
          "fullDescription": "A public or protected method has a name that starts with \"\"Get\"\", takes no parameters, and returns a value that is not an array. The method might be a good candidate to become a property.",
          "defaultLevel": "warning",
          "helpUri": "https://learn.microsoft.com/dotnet/fundamentals/code-analysis/quality-rules/ca1024",
          "properties": {
            "category": "Design",
            "isEnabledByDefault": false,
            "typeName": "UsePropertiesWhereAppropriateAnalyzer",
            "languages": [
              "C#",
              "Visual Basic"
            ],
            "tags": [
              "PortedFromFxCop",
              "Telemetry",
              "EnabledRuleInAggressiveMode"
            ]
          }
        },
        "CA1027": {
          "id": "CA1027",
          "shortDescription": "Mark enums with FlagsAttribute",
          "fullDescription": "An enumeration is a value type that defines a set of related named constants. Apply FlagsAttribute to an enumeration when its named constants can be meaningfully combined.",
          "defaultLevel": "warning",
          "helpUri": "https://learn.microsoft.com/dotnet/fundamentals/code-analysis/quality-rules/ca1027",
          "properties": {
            "category": "Design",
            "isEnabledByDefault": false,
            "typeName": "EnumWithFlagsAttributeAnalyzer",
            "languages": [
              "C#",
              "Visual Basic"
            ],
            "tags": [
              "PortedFromFxCop",
              "Telemetry",
              "EnabledRuleInAggressiveMode"
            ]
          }
        },
        "CA1028": {
          "id": "CA1028",
          "shortDescription": "Enum Storage should be Int32",
          "fullDescription": "An enumeration is a value type that defines a set of related named constants. By default, the System.Int32 data type is used to store the constant value. Although you can change this underlying type, it is not required or recommended for most scenarios.",
          "defaultLevel": "warning",
          "helpUri": "https://learn.microsoft.com/dotnet/fundamentals/code-analysis/quality-rules/ca1028",
          "properties": {
            "category": "Design",
            "isEnabledByDefault": false,
            "typeName": "EnumStorageShouldBeInt32Analyzer",
            "languages": [
              "C#",
              "Visual Basic"
            ],
            "tags": [
              "PortedFromFxCop",
              "Telemetry",
              "EnabledRuleInAggressiveMode"
            ]
          }
        },
        "CA1030": {
          "id": "CA1030",
          "shortDescription": "Use events where appropriate",
          "fullDescription": "This rule detects methods that have names that ordinarily would be used for events. If a method is called in response to a clearly defined state change, the method should be invoked by an event handler. Objects that call the method should raise events instead of calling the method directly.",
          "defaultLevel": "warning",
          "helpUri": "https://learn.microsoft.com/dotnet/fundamentals/code-analysis/quality-rules/ca1030",
          "properties": {
            "category": "Design",
            "isEnabledByDefault": false,
            "typeName": "UseEventsWhereAppropriateAnalyzer",
            "languages": [
              "C#",
              "Visual Basic"
            ],
            "tags": [
              "PortedFromFxCop",
              "Telemetry",
              "EnabledRuleInAggressiveMode"
            ]
          }
        },
        "CA1031": {
          "id": "CA1031",
          "shortDescription": "Do not catch general exception types",
          "fullDescription": "A general exception such as System.Exception or System.SystemException or a disallowed exception type is caught in a catch statement, or a general catch clause is used. General and disallowed exceptions should not be caught.",
          "defaultLevel": "warning",
          "helpUri": "https://learn.microsoft.com/dotnet/fundamentals/code-analysis/quality-rules/ca1031",
          "properties": {
            "category": "Design",
            "isEnabledByDefault": false,
            "typeName": "DoNotCatchGeneralExceptionTypesAnalyzer",
            "languages": [
              "C#",
              "Visual Basic"
            ],
            "tags": [
              "PortedFromFxCop",
              "Telemetry",
              "EnabledRuleInAggressiveMode"
            ]
          }
        },
        "CA1033": {
          "id": "CA1033",
          "shortDescription": "Interface methods should be callable by child types",
          "fullDescription": "An unsealed externally visible type provides an explicit method implementation of a public interface and does not provide an alternative externally visible method that has the same name.",
          "defaultLevel": "warning",
          "helpUri": "https://learn.microsoft.com/dotnet/fundamentals/code-analysis/quality-rules/ca1033",
          "properties": {
            "category": "Design",
            "isEnabledByDefault": false,
            "typeName": "InterfaceMethodsShouldBeCallableByChildTypesAnalyzer",
            "languages": [
              "C#",
              "Visual Basic"
            ],
            "tags": [
              "PortedFromFxCop",
              "Telemetry",
              "EnabledRuleInAggressiveMode"
            ]
          }
        },
        "CA1034": {
          "id": "CA1034",
          "shortDescription": "Nested types should not be visible",
          "fullDescription": "A nested type is a type that is declared in the scope of another type. Nested types are useful to encapsulate private implementation details of the containing type. Used for this purpose, nested types should not be externally visible.",
          "defaultLevel": "warning",
          "helpUri": "https://learn.microsoft.com/dotnet/fundamentals/code-analysis/quality-rules/ca1034",
          "properties": {
            "category": "Design",
            "isEnabledByDefault": false,
            "typeName": "NestedTypesShouldNotBeVisibleAnalyzer",
            "languages": [
              "C#",
              "Visual Basic"
            ],
            "tags": [
              "PortedFromFxCop",
              "Telemetry",
              "EnabledRuleInAggressiveMode"
            ]
          }
        },
        "CA1036": {
          "id": "CA1036",
          "shortDescription": "Override methods on comparable types",
          "fullDescription": "A public or protected type implements the System.IComparable interface. It does not override Object.Equals nor does it overload the language-specific operator for equality, inequality, less than, less than or equal, greater than or greater than or equal.",
          "defaultLevel": "hidden",
          "helpUri": "https://learn.microsoft.com/dotnet/fundamentals/code-analysis/quality-rules/ca1036",
          "properties": {
            "category": "Design",
            "isEnabledByDefault": true,
            "typeName": "OverrideMethodsOnComparableTypesAnalyzer",
            "languages": [
              "C#",
              "Visual Basic"
            ],
            "tags": [
              "PortedFromFxCop",
              "Telemetry",
              "EnabledRuleInAggressiveMode"
            ]
          }
        },
        "CA1040": {
          "id": "CA1040",
          "shortDescription": "Avoid empty interfaces",
          "fullDescription": "Interfaces define members that provide a behavior or usage contract. The functionality that is described by the interface can be adopted by any type, regardless of where the type appears in the inheritance hierarchy. A type implements an interface by providing implementations for the members of the interface. An empty interface does not define any members; therefore, it does not define a contract that can be implemented.",
          "defaultLevel": "warning",
          "helpUri": "https://learn.microsoft.com/dotnet/fundamentals/code-analysis/quality-rules/ca1040",
          "properties": {
            "category": "Design",
            "isEnabledByDefault": false,
            "typeName": "AvoidEmptyInterfacesAnalyzer",
            "languages": [
              "C#",
              "Visual Basic"
            ],
            "tags": [
              "PortedFromFxCop",
              "Telemetry",
              "EnabledRuleInAggressiveMode"
            ]
          }
        },
        "CA1041": {
          "id": "CA1041",
          "shortDescription": "Provide ObsoleteAttribute message",
          "fullDescription": "A type or member is marked by using a System.ObsoleteAttribute attribute that does not have its ObsoleteAttribute.Message property specified. When a type or member that is marked by using ObsoleteAttribute is compiled, the Message property of the attribute is displayed. This gives the user information about the obsolete type or member.",
          "defaultLevel": "note",
          "helpUri": "https://learn.microsoft.com/dotnet/fundamentals/code-analysis/quality-rules/ca1041",
          "properties": {
            "category": "Design",
            "isEnabledByDefault": true,
            "typeName": "ProvideObsoleteAttributeMessageAnalyzer",
            "languages": [
              "C#",
              "Visual Basic"
            ],
            "tags": [
              "PortedFromFxCop",
              "Telemetry",
              "EnabledRuleInAggressiveMode"
            ]
          }
        },
        "CA1043": {
          "id": "CA1043",
          "shortDescription": "Use Integral Or String Argument For Indexers",
          "fullDescription": "Indexers, that is, indexed properties, should use integer or string types for the index. These types are typically used for indexing data structures and increase the usability of the library. Use of the Object type should be restricted to those cases where the specific integer or string type cannot be specified at design time. If the design requires other types for the index, reconsider whether the type represents a logical data store. If it does not represent a logical data store, use a method.",
          "defaultLevel": "warning",
          "helpUri": "https://learn.microsoft.com/dotnet/fundamentals/code-analysis/quality-rules/ca1043",
          "properties": {
            "category": "Design",
            "isEnabledByDefault": false,
            "typeName": "UseIntegralOrStringArgumentForIndexersAnalyzer",
            "languages": [
              "C#",
              "Visual Basic"
            ],
            "tags": [
              "PortedFromFxCop",
              "Telemetry",
              "EnabledRuleInAggressiveMode"
            ]
          }
        },
        "CA1044": {
          "id": "CA1044",
          "shortDescription": "Properties should not be write only",
          "fullDescription": "Although it is acceptable and often necessary to have a read-only property, the design guidelines prohibit the use of write-only properties. This is because letting a user set a value, and then preventing the user from viewing that value, does not provide any security. Also, without read access, the state of shared objects cannot be viewed, which limits their usefulness.",
          "defaultLevel": "warning",
          "helpUri": "https://learn.microsoft.com/dotnet/fundamentals/code-analysis/quality-rules/ca1044",
          "properties": {
            "category": "Design",
            "isEnabledByDefault": false,
            "typeName": "PropertiesShouldNotBeWriteOnlyAnalyzer",
            "languages": [
              "C#",
              "Visual Basic"
            ],
            "tags": [
              "PortedFromFxCop",
              "Telemetry",
              "EnabledRuleInAggressiveMode"
            ]
          }
        },
        "CA1045": {
          "id": "CA1045",
          "shortDescription": "Do not pass types by reference",
          "fullDescription": "Passing types by reference (using out or ref) requires experience with pointers, understanding how value types and reference types differ, and handling methods that have multiple return values. Also, the difference between out and ref parameters is not widely understood.",
          "defaultLevel": "warning",
          "helpUri": "https://learn.microsoft.com/dotnet/fundamentals/code-analysis/quality-rules/ca1045",
          "properties": {
            "category": "Design",
            "isEnabledByDefault": false,
            "typeName": "DoNotPassTypesByReference",
            "languages": [
              "C#",
              "Visual Basic"
            ],
            "tags": [
              "PortedFromFxCop",
              "Telemetry"
            ]
          }
        },
        "CA1046": {
          "id": "CA1046",
          "shortDescription": "Do not overload equality operator on reference types",
          "fullDescription": "For reference types, the default implementation of the equality operator is almost always correct. By default, two references are equal only if they point to the same object. If the operator is providing meaningful value equality, the type should implement the generic 'System.IEquatable' interface.",
          "defaultLevel": "warning",
          "helpUri": "https://learn.microsoft.com/dotnet/fundamentals/code-analysis/quality-rules/ca1046",
          "properties": {
            "category": "Design",
            "isEnabledByDefault": false,
            "typeName": "DoNotOverloadOperatorEqualsOnReferenceTypes",
            "languages": [
              "C#",
              "Visual Basic"
            ],
            "tags": [
              "PortedFromFxCop",
              "Telemetry",
              "EnabledRuleInAggressiveMode"
            ]
          }
        },
        "CA1047": {
          "id": "CA1047",
          "shortDescription": "Do not declare protected member in sealed type",
          "fullDescription": "Types declare protected members so that inheriting types can access or override the member. By definition, you cannot inherit from a sealed type, which means that protected methods on sealed types cannot be called.",
          "defaultLevel": "note",
          "helpUri": "https://learn.microsoft.com/dotnet/fundamentals/code-analysis/quality-rules/ca1047",
          "properties": {
            "category": "Design",
            "isEnabledByDefault": true,
            "typeName": "DoNotDeclareProtectedMembersInSealedTypes",
            "languages": [
              "Visual Basic"
            ],
            "tags": [
              "PortedFromFxCop",
              "Telemetry",
              "EnabledRuleInAggressiveMode"
            ]
          }
        },
        "CA1050": {
          "id": "CA1050",
          "shortDescription": "Declare types in namespaces",
          "fullDescription": "Types are declared in namespaces to prevent name collisions and as a way to organize related types in an object hierarchy.",
          "defaultLevel": "note",
          "helpUri": "https://learn.microsoft.com/dotnet/fundamentals/code-analysis/quality-rules/ca1050",
          "properties": {
            "category": "Design",
            "isEnabledByDefault": true,
            "typeName": "DeclareTypesInNamespacesAnalyzer",
            "languages": [
              "C#",
              "Visual Basic"
            ],
            "tags": [
              "PortedFromFxCop",
              "Telemetry",
              "EnabledRuleInAggressiveMode"
            ]
          }
        },
        "CA1051": {
          "id": "CA1051",
          "shortDescription": "Do not declare visible instance fields",
          "fullDescription": "The primary use of a field should be as an implementation detail. Fields should be private or internal and should be exposed by using properties.",
          "defaultLevel": "hidden",
          "helpUri": "https://learn.microsoft.com/dotnet/fundamentals/code-analysis/quality-rules/ca1051",
          "properties": {
            "category": "Design",
            "isEnabledByDefault": true,
            "typeName": "DoNotDeclareVisibleInstanceFieldsAnalyzer",
            "languages": [
              "C#",
              "Visual Basic"
            ],
            "tags": [
              "PortedFromFxCop",
              "Telemetry",
              "EnabledRuleInAggressiveMode"
            ]
          }
        },
        "CA1052": {
          "id": "CA1052",
          "shortDescription": "Static holder types should be Static or NotInheritable",
          "fullDescription": "Type '{0}' is a static holder type but is neither static nor NotInheritable",
          "defaultLevel": "warning",
          "helpUri": "https://learn.microsoft.com/dotnet/fundamentals/code-analysis/quality-rules/ca1052",
          "properties": {
            "category": "Design",
            "isEnabledByDefault": false,
            "typeName": "StaticHolderTypesAnalyzer",
            "languages": [
              "C#",
              "Visual Basic"
            ],
            "tags": [
              "PortedFromFxCop",
              "Telemetry",
              "EnabledRuleInAggressiveMode"
            ]
          }
        },
        "CA1054": {
          "id": "CA1054",
          "shortDescription": "URI-like parameters should not be strings",
          "fullDescription": "This rule assumes that the parameter represents a Uniform Resource Identifier (URI). A string representation or a URI is prone to parsing and encoding errors, and can lead to security vulnerabilities. 'System.Uri' class provides these services in a safe and secure manner.",
          "defaultLevel": "warning",
          "helpUri": "https://learn.microsoft.com/dotnet/fundamentals/code-analysis/quality-rules/ca1054",
          "properties": {
            "category": "Design",
            "isEnabledByDefault": false,
            "typeName": "UriParametersShouldNotBeStringsAnalyzer",
            "languages": [
              "C#",
              "Visual Basic"
            ],
            "tags": [
              "PortedFromFxCop",
              "Telemetry",
              "EnabledRuleInAggressiveMode"
            ]
          }
        },
        "CA1055": {
          "id": "CA1055",
          "shortDescription": "URI-like return values should not be strings",
          "fullDescription": "This rule assumes that the method returns a URI. A string representation of a URI is prone to parsing and encoding errors, and can lead to security vulnerabilities. The System.Uri class provides these services in a safe and secure manner.",
          "defaultLevel": "warning",
          "helpUri": "https://learn.microsoft.com/dotnet/fundamentals/code-analysis/quality-rules/ca1055",
          "properties": {
            "category": "Design",
            "isEnabledByDefault": false,
            "typeName": "UriReturnValuesShouldNotBeStringsAnalyzer",
            "languages": [
              "C#",
              "Visual Basic"
            ],
            "tags": [
              "PortedFromFxCop",
              "Telemetry",
              "EnabledRuleInAggressiveMode"
            ]
          }
        },
        "CA1056": {
          "id": "CA1056",
          "shortDescription": "URI-like properties should not be strings",
          "fullDescription": "This rule assumes that the property represents a Uniform Resource Identifier (URI). A string representation of a URI is prone to parsing and encoding errors, and can lead to security vulnerabilities. The System.Uri class provides these services in a safe and secure manner.",
          "defaultLevel": "warning",
          "helpUri": "https://learn.microsoft.com/dotnet/fundamentals/code-analysis/quality-rules/ca1056",
          "properties": {
            "category": "Design",
            "isEnabledByDefault": false,
            "typeName": "UriPropertiesShouldNotBeStringsAnalyzer",
            "languages": [
              "C#",
              "Visual Basic"
            ],
            "tags": [
              "PortedFromFxCop",
              "Telemetry",
              "EnabledRuleInAggressiveMode"
            ]
          }
        },
        "CA1058": {
          "id": "CA1058",
          "shortDescription": "Types should not extend certain base types",
          "fullDescription": "An externally visible type extends certain base types. Use one of the alternatives.",
          "defaultLevel": "warning",
          "helpUri": "https://learn.microsoft.com/dotnet/fundamentals/code-analysis/quality-rules/ca1058",
          "properties": {
            "category": "Design",
            "isEnabledByDefault": false,
            "typeName": "TypesShouldNotExtendCertainBaseTypesAnalyzer",
            "languages": [
              "C#",
              "Visual Basic"
            ],
            "tags": [
              "PortedFromFxCop",
              "Telemetry",
              "EnabledRuleInAggressiveMode"
            ]
          }
        },
        "CA1060": {
          "id": "CA1060",
          "shortDescription": "Move pinvokes to native methods class",
          "fullDescription": "Platform Invocation methods, such as those that are marked by using the System.Runtime.InteropServices.DllImportAttribute attribute, or methods that are defined by using the Declare keyword in Visual Basic, access unmanaged code. These methods should be of the NativeMethods, SafeNativeMethods, or UnsafeNativeMethods class.",
          "defaultLevel": "warning",
          "helpUri": "https://learn.microsoft.com/dotnet/fundamentals/code-analysis/quality-rules/ca1060",
          "properties": {
            "category": "Design",
            "isEnabledByDefault": false,
            "typeName": "MovePInvokesToNativeMethodsClassAnalyzer",
            "languages": [
              "C#",
              "Visual Basic"
            ],
            "tags": [
              "PortedFromFxCop",
              "Telemetry"
            ]
          }
        },
        "CA1061": {
          "id": "CA1061",
          "shortDescription": "Do not hide base class methods",
          "fullDescription": "A method in a base type is hidden by an identically named method in a derived type when the parameter signature of the derived method differs only by types that are more weakly derived than the corresponding types in the parameter signature of the base method.",
          "defaultLevel": "note",
          "helpUri": "https://learn.microsoft.com/dotnet/fundamentals/code-analysis/quality-rules/ca1061",
          "properties": {
            "category": "Design",
            "isEnabledByDefault": true,
            "typeName": "DoNotHideBaseClassMethodsAnalyzer",
            "languages": [
              "C#",
              "Visual Basic"
            ],
            "tags": [
              "PortedFromFxCop",
              "Telemetry",
              "EnabledRuleInAggressiveMode"
            ]
          }
        },
        "CA1062": {
          "id": "CA1062",
          "shortDescription": "Validate arguments of public methods",
          "fullDescription": "An externally visible method dereferences one of its reference arguments without verifying whether that argument is 'null' ('Nothing' in Visual Basic). All reference arguments that are passed to externally visible methods should be checked against 'null'. If appropriate, throw an 'ArgumentNullException' when the argument is 'null'. If the method is designed to be called only by known assemblies, you should make the method internal.",
          "defaultLevel": "warning",
          "helpUri": "https://learn.microsoft.com/dotnet/fundamentals/code-analysis/quality-rules/ca1062",
          "properties": {
            "category": "Design",
            "isEnabledByDefault": false,
            "typeName": "ValidateArgumentsOfPublicMethods",
            "languages": [
              "C#",
              "Visual Basic"
            ],
            "tags": [
              "PortedFromFxCop",
              "Dataflow",
              "Telemetry",
              "EnabledRuleInAggressiveMode"
            ]
          }
        },
        "CA1063": {
          "id": "CA1063",
          "shortDescription": "Implement IDisposable Correctly",
          "fullDescription": "All IDisposable types should implement the Dispose pattern correctly.",
          "defaultLevel": "warning",
          "helpUri": "https://learn.microsoft.com/dotnet/fundamentals/code-analysis/quality-rules/ca1063",
          "properties": {
            "category": "Design",
            "isEnabledByDefault": false,
            "typeName": "ImplementIDisposableCorrectlyAnalyzer",
            "languages": [
              "C#",
              "Visual Basic"
            ],
            "tags": [
              "PortedFromFxCop",
              "Telemetry",
              "EnabledRuleInAggressiveMode"
            ]
          }
        },
        "CA1064": {
          "id": "CA1064",
          "shortDescription": "Exceptions should be public",
          "fullDescription": "An internal exception is visible only inside its own internal scope. After the exception falls outside the internal scope, only the base exception can be used to catch the exception. If the internal exception is inherited from T:System.Exception, T:System.SystemException, or T:System.ApplicationException, the external code will not have sufficient information to know what to do with the exception.",
          "defaultLevel": "warning",
          "helpUri": "https://learn.microsoft.com/dotnet/fundamentals/code-analysis/quality-rules/ca1064",
          "properties": {
            "category": "Design",
            "isEnabledByDefault": false,
            "typeName": "ExceptionsShouldBePublicAnalyzer",
            "languages": [
              "C#",
              "Visual Basic"
            ],
            "tags": [
              "PortedFromFxCop",
              "Telemetry",
              "EnabledRuleInAggressiveMode"
            ]
          }
        },
        "CA1065": {
          "id": "CA1065",
          "shortDescription": "Do not raise exceptions in unexpected locations",
          "fullDescription": "A method that is not expected to throw exceptions throws an exception.",
          "defaultLevel": "warning",
          "helpUri": "https://learn.microsoft.com/dotnet/fundamentals/code-analysis/quality-rules/ca1065",
          "properties": {
            "category": "Design",
            "isEnabledByDefault": false,
            "typeName": "DoNotRaiseExceptionsInUnexpectedLocationsAnalyzer",
            "languages": [
              "C#",
              "Visual Basic"
            ],
            "tags": [
              "PortedFromFxCop",
              "Telemetry",
              "EnabledRuleInAggressiveMode"
            ]
          }
        },
        "CA1066": {
          "id": "CA1066",
          "shortDescription": "Implement IEquatable when overriding Object.Equals",
          "fullDescription": "When a type T overrides Object.Equals(object), the implementation must cast the object argument to the correct type T before performing the comparison. If the type implements IEquatable<T>, and therefore offers the method T.Equals(T), and if the argument is known at compile time to be of type T, then the compiler can call IEquatable<T>.Equals(T) instead of Object.Equals(object), and no cast is necessary, improving performance.",
          "defaultLevel": "warning",
          "helpUri": "https://learn.microsoft.com/dotnet/fundamentals/code-analysis/quality-rules/ca1066",
          "properties": {
            "category": "Design",
            "isEnabledByDefault": false,
            "typeName": "EquatableAnalyzer",
            "languages": [
              "C#",
              "Visual Basic"
            ],
            "tags": [
              "Telemetry",
              "EnabledRuleInAggressiveMode"
            ]
          }
        },
        "CA1067": {
          "id": "CA1067",
          "shortDescription": "Override Object.Equals(object) when implementing IEquatable<T>",
          "fullDescription": "When a type T implements the interface IEquatable<T>, it suggests to a user who sees a call to the Equals method in source code that an instance of the type can be equated with an instance of any other type. The user might be confused if their attempt to equate the type with an instance of another type fails to compile. This violates the \"principle of least surprise\".",
          "defaultLevel": "note",
          "helpUri": "https://learn.microsoft.com/dotnet/fundamentals/code-analysis/quality-rules/ca1067",
          "properties": {
            "category": "Design",
            "isEnabledByDefault": true,
            "typeName": "EquatableAnalyzer",
            "languages": [
              "C#",
              "Visual Basic"
            ],
            "tags": [
              "Telemetry",
              "EnabledRuleInAggressiveMode"
            ]
          }
        },
        "CA1068": {
          "id": "CA1068",
          "shortDescription": "CancellationToken parameters must come last",
          "fullDescription": "Method '{0}' should take CancellationToken as the last parameter",
          "defaultLevel": "note",
          "helpUri": "https://learn.microsoft.com/dotnet/fundamentals/code-analysis/quality-rules/ca1068",
          "properties": {
            "category": "Design",
            "isEnabledByDefault": true,
            "typeName": "CancellationTokenParametersMustComeLastAnalyzer",
            "languages": [
              "C#",
              "Visual Basic"
            ],
            "tags": [
              "Telemetry",
              "EnabledRuleInAggressiveMode"
            ]
          }
        },
        "CA1069": {
          "id": "CA1069",
          "shortDescription": "Enums values should not be duplicated",
          "fullDescription": "The field reference '{0}' is duplicated in this bitwise initialization",
          "defaultLevel": "note",
          "helpUri": "https://learn.microsoft.com/dotnet/fundamentals/code-analysis/quality-rules/ca1069",
          "properties": {
            "category": "Design",
            "isEnabledByDefault": true,
            "typeName": "EnumShouldNotHaveDuplicatedValues",
            "languages": [
              "C#",
              "Visual Basic"
            ],
            "tags": [
              "Telemetry",
              "EnabledRuleInAggressiveMode"
            ]
          }
        },
        "CA1070": {
          "id": "CA1070",
          "shortDescription": "Do not declare event fields as virtual",
          "fullDescription": "Do not declare virtual events in a base class. Overridden events in a derived class have undefined behavior. The C# compiler does not handle this correctly and it is unpredictable whether a subscriber to the derived event will actually be subscribing to the base class event.",
          "defaultLevel": "note",
          "helpUri": "https://learn.microsoft.com/dotnet/fundamentals/code-analysis/quality-rules/ca1070",
          "properties": {
            "category": "Design",
            "isEnabledByDefault": true,
            "typeName": "DoNotDeclareEventFieldsAsVirtual",
            "languages": [
              "C#"
            ],
            "tags": [
              "Telemetry",
              "EnabledRuleInAggressiveMode"
            ]
          }
        },
        "CA1303": {
          "id": "CA1303",
          "shortDescription": "Do not pass literals as localized parameters",
          "fullDescription": "A method passes a string literal as a parameter to a constructor or method in the .NET Framework class library and that string should be localizable. To fix a violation of this rule, replace the string literal with a string retrieved through an instance of the ResourceManager class.",
          "defaultLevel": "warning",
          "helpUri": "https://learn.microsoft.com/dotnet/fundamentals/code-analysis/quality-rules/ca1303",
          "properties": {
            "category": "Globalization",
            "isEnabledByDefault": false,
            "typeName": "DoNotPassLiteralsAsLocalizedParameters",
            "languages": [
              "C#",
              "Visual Basic"
            ],
            "tags": [
              "PortedFromFxCop",
              "Dataflow",
              "Telemetry",
              "EnabledRuleInAggressiveMode"
            ]
          }
        },
        "CA1304": {
          "id": "CA1304",
          "shortDescription": "Specify CultureInfo",
          "fullDescription": "A method or constructor calls a member that has an overload that accepts a System.Globalization.CultureInfo parameter, and the method or constructor does not call the overload that takes the CultureInfo parameter. When a CultureInfo or System.IFormatProvider object is not supplied, the default value that is supplied by the overloaded member might not have the effect that you want in all locales. If the result will be displayed to the user, specify 'CultureInfo.CurrentCulture' as the 'CultureInfo' parameter. Otherwise, if the result will be stored and accessed by software, such as when it is persisted to disk or to a database, specify 'CultureInfo.InvariantCulture'.",
          "defaultLevel": "hidden",
          "helpUri": "https://learn.microsoft.com/dotnet/fundamentals/code-analysis/quality-rules/ca1304",
          "properties": {
            "category": "Globalization",
            "isEnabledByDefault": true,
            "typeName": "SpecifyCultureInfoAnalyzer",
            "languages": [
              "C#",
              "Visual Basic"
            ],
            "tags": [
              "PortedFromFxCop",
              "Telemetry",
              "EnabledRuleInAggressiveMode"
            ]
          }
        },
        "CA1305": {
          "id": "CA1305",
          "shortDescription": "Specify IFormatProvider",
          "fullDescription": "A method or constructor calls one or more members that have overloads that accept a System.IFormatProvider parameter, and the method or constructor does not call the overload that takes the IFormatProvider parameter. When a System.Globalization.CultureInfo or IFormatProvider object is not supplied, the default value that is supplied by the overloaded member might not have the effect that you want in all locales. If the result will be based on the input from/output displayed to the user, specify 'CultureInfo.CurrentCulture' as the 'IFormatProvider'. Otherwise, if the result will be stored and accessed by software, such as when it is loaded from disk/database and when it is persisted to disk/database, specify 'CultureInfo.InvariantCulture'.",
          "defaultLevel": "hidden",
          "helpUri": "https://learn.microsoft.com/dotnet/fundamentals/code-analysis/quality-rules/ca1305",
          "properties": {
            "category": "Globalization",
            "isEnabledByDefault": true,
            "typeName": "SpecifyIFormatProviderAnalyzer",
            "languages": [
              "C#",
              "Visual Basic"
            ],
            "tags": [
              "PortedFromFxCop",
              "Telemetry",
              "EnabledRuleInAggressiveMode"
            ]
          }
        },
        "CA1307": {
          "id": "CA1307",
          "shortDescription": "Specify StringComparison for clarity",
          "fullDescription": "A string comparison operation uses a method overload that does not set a StringComparison parameter. It is recommended to use the overload with StringComparison parameter for clarity of intent. If the result will be displayed to the user, such as when sorting a list of items for display in a list box, specify 'StringComparison.CurrentCulture' or 'StringComparison.CurrentCultureIgnoreCase' as the 'StringComparison' parameter. If comparing case-insensitive identifiers, such as file paths, environment variables, or registry keys and values, specify 'StringComparison.OrdinalIgnoreCase'. Otherwise, if comparing case-sensitive identifiers, specify 'StringComparison.Ordinal'.",
          "defaultLevel": "warning",
          "helpUri": "https://learn.microsoft.com/dotnet/fundamentals/code-analysis/quality-rules/ca1307",
          "properties": {
            "category": "Globalization",
            "isEnabledByDefault": false,
            "typeName": "SpecifyStringComparisonAnalyzer",
            "languages": [
              "C#",
              "Visual Basic"
            ],
            "tags": [
              "PortedFromFxCop",
              "Telemetry",
              "EnabledRuleInAggressiveMode"
            ]
          }
        },
        "CA1308": {
          "id": "CA1308",
          "shortDescription": "Normalize strings to uppercase",
          "fullDescription": "Strings should be normalized to uppercase. A small group of characters cannot make a round trip when they are converted to lowercase. To make a round trip means to convert the characters from one locale to another locale that represents character data differently, and then to accurately retrieve the original characters from the converted characters.",
          "defaultLevel": "warning",
          "helpUri": "https://learn.microsoft.com/dotnet/fundamentals/code-analysis/quality-rules/ca1308",
          "properties": {
            "category": "Globalization",
            "isEnabledByDefault": false,
            "typeName": "NormalizeStringsToUppercaseAnalyzer",
            "languages": [
              "C#",
              "Visual Basic"
            ],
            "tags": [
              "PortedFromFxCop",
              "Telemetry",
              "EnabledRuleInAggressiveMode"
            ]
          }
        },
        "CA1310": {
          "id": "CA1310",
          "shortDescription": "Specify StringComparison for correctness",
          "fullDescription": "A string comparison operation uses a method overload that does not set a StringComparison parameter, hence its behavior could vary based on the current user's locale settings. It is strongly recommended to use the overload with StringComparison parameter for correctness and clarity of intent. If the result will be displayed to the user, such as when sorting a list of items for display in a list box, specify 'StringComparison.CurrentCulture' or 'StringComparison.CurrentCultureIgnoreCase' as the 'StringComparison' parameter. If comparing case-insensitive identifiers, such as file paths, environment variables, or registry keys and values, specify 'StringComparison.OrdinalIgnoreCase'. Otherwise, if comparing case-sensitive identifiers, specify 'StringComparison.Ordinal'.",
          "defaultLevel": "hidden",
          "helpUri": "https://learn.microsoft.com/dotnet/fundamentals/code-analysis/quality-rules/ca1310",
          "properties": {
            "category": "Globalization",
            "isEnabledByDefault": true,
            "typeName": "SpecifyStringComparisonAnalyzer",
            "languages": [
              "C#",
              "Visual Basic"
            ],
            "tags": [
              "Telemetry",
              "EnabledRuleInAggressiveMode"
            ]
          }
        },
        "CA1401": {
          "id": "CA1401",
          "shortDescription": "P/Invokes should not be visible",
          "fullDescription": "A public or protected method in a public type has the System.Runtime.InteropServices.DllImportAttribute attribute (also implemented by the Declare keyword in Visual Basic). Such methods should not be exposed.",
          "defaultLevel": "note",
          "helpUri": "https://learn.microsoft.com/dotnet/fundamentals/code-analysis/quality-rules/ca1401",
          "properties": {
            "category": "Interoperability",
            "isEnabledByDefault": true,
            "typeName": "PInvokeDiagnosticAnalyzer",
            "languages": [
              "C#",
              "Visual Basic"
            ],
            "tags": [
              "PortedFromFxCop",
              "Telemetry",
              "EnabledRuleInAggressiveMode"
            ]
          }
        },
        "CA1416": {
          "id": "CA1416",
          "shortDescription": "Validate platform compatibility",
          "fullDescription": "Using platform dependent API on a component makes the code no longer work across all platforms.",
          "defaultLevel": "warning",
          "helpUri": "https://learn.microsoft.com/dotnet/fundamentals/code-analysis/quality-rules/ca1416",
          "properties": {
            "category": "Interoperability",
            "isEnabledByDefault": true,
            "typeName": "PlatformCompatibilityAnalyzer",
            "languages": [
              "C#",
              "Visual Basic"
            ],
            "tags": [
              "Telemetry",
              "EnabledRuleInAggressiveMode"
            ]
          }
        },
        "CA1417": {
          "id": "CA1417",
          "shortDescription": "Do not use 'OutAttribute' on string parameters for P/Invokes",
          "fullDescription": "String parameters passed by value with the 'OutAttribute' can destabilize the runtime if the string is an interned string.",
          "defaultLevel": "warning",
          "helpUri": "https://learn.microsoft.com/dotnet/fundamentals/code-analysis/quality-rules/ca1417",
          "properties": {
            "category": "Interoperability",
            "isEnabledByDefault": true,
            "typeName": "DoNotUseOutAttributeStringPInvokeParametersAnalyzer",
            "languages": [
              "C#",
              "Visual Basic"
            ],
            "tags": [
              "Telemetry",
              "EnabledRuleInAggressiveMode"
            ]
          }
        },
        "CA1418": {
          "id": "CA1418",
          "shortDescription": "Use valid platform string",
          "fullDescription": "Platform compatibility analyzer requires a valid platform name and version.",
          "defaultLevel": "warning",
          "helpUri": "https://learn.microsoft.com/dotnet/fundamentals/code-analysis/quality-rules/ca1418",
          "properties": {
            "category": "Interoperability",
            "isEnabledByDefault": true,
            "typeName": "UseValidPlatformString",
            "languages": [
              "C#",
              "Visual Basic"
            ],
            "tags": [
              "Telemetry",
              "EnabledRuleInAggressiveMode"
            ]
          }
        },
        "CA1419": {
          "id": "CA1419",
          "shortDescription": "Provide a parameterless constructor that is as visible as the containing type for concrete types derived from 'System.Runtime.InteropServices.SafeHandle'",
          "fullDescription": "Providing a parameterless constructor that is as visible as the containing type for a type derived from 'System.Runtime.InteropServices.SafeHandle' enables better performance and usage with source-generated interop solutions.",
          "defaultLevel": "note",
          "helpUri": "https://learn.microsoft.com/dotnet/fundamentals/code-analysis/quality-rules/ca1419",
          "properties": {
            "category": "Interoperability",
            "isEnabledByDefault": true,
            "typeName": "ProvidePublicParameterlessSafeHandleConstructorAnalyzer",
            "languages": [
              "C#",
              "Visual Basic"
            ],
            "tags": [
              "Telemetry",
              "EnabledRuleInAggressiveMode"
            ]
          }
        },
        "CA1420": {
          "id": "CA1420",
          "shortDescription": "Property, type, or attribute requires runtime marshalling",
          "fullDescription": "Using features that require runtime marshalling when runtime marshalling is disabled will result in runtime exceptions.",
          "defaultLevel": "warning",
          "helpUri": "https://learn.microsoft.com/dotnet/fundamentals/code-analysis/quality-rules/ca1420",
          "properties": {
            "category": "Interoperability",
            "isEnabledByDefault": true,
            "typeName": "DisableRuntimeMarshallingAnalyzer",
            "languages": [
              "C#",
              "Visual Basic"
            ],
            "tags": [
              "Telemetry",
              "EnabledRuleInAggressiveMode"
            ]
          }
        },
        "CA1421": {
          "id": "CA1421",
          "shortDescription": "This method uses runtime marshalling even when the 'DisableRuntimeMarshallingAttribute' is applied",
          "fullDescription": "This method uses runtime marshalling even when runtime marshalling is disabled, which can cause unexpected behavior differences at runtime due to different expectations of a type's native layout.",
          "defaultLevel": "note",
          "helpUri": "https://learn.microsoft.com/dotnet/fundamentals/code-analysis/quality-rules/ca1421",
          "properties": {
            "category": "Interoperability",
            "isEnabledByDefault": true,
            "typeName": "DisableRuntimeMarshallingAnalyzer",
            "languages": [
              "C#",
              "Visual Basic"
            ],
            "tags": [
              "Telemetry",
              "EnabledRuleInAggressiveMode"
            ]
          }
        },
        "CA1422": {
          "id": "CA1422",
          "shortDescription": "Validate platform compatibility",
          "fullDescription": "Using platform dependent API on a component makes the code no longer work across all platforms.",
          "defaultLevel": "warning",
          "helpUri": "https://learn.microsoft.com/dotnet/fundamentals/code-analysis/quality-rules/ca1422",
          "properties": {
            "category": "Interoperability",
            "isEnabledByDefault": true,
            "typeName": "PlatformCompatibilityAnalyzer",
            "languages": [
              "C#",
              "Visual Basic"
            ],
            "tags": [
              "Telemetry",
              "EnabledRuleInAggressiveMode"
            ]
          }
        },
        "CA1501": {
          "id": "CA1501",
          "shortDescription": "Avoid excessive inheritance",
          "fullDescription": "Deeply nested type hierarchies can be difficult to follow, understand, and maintain. This rule limits analysis to hierarchies in the same module. To fix a violation of this rule, derive the type from a base type that is less deep in the inheritance hierarchy or eliminate some of the intermediate base types.",
          "defaultLevel": "warning",
          "helpUri": "https://learn.microsoft.com/dotnet/fundamentals/code-analysis/quality-rules/ca1501",
          "properties": {
            "category": "Maintainability",
            "isEnabledByDefault": false,
            "typeName": "CodeMetricsAnalyzer",
            "languages": [
              "C#",
              "Visual Basic"
            ],
            "tags": [
              "PortedFromFxCop",
              "Telemetry",
              "CompilationEnd"
            ]
          }
        },
        "CA1502": {
          "id": "CA1502",
          "shortDescription": "Avoid excessive complexity",
          "fullDescription": "Cyclomatic complexity measures the number of linearly independent paths through the method, which is determined by the number and complexity of conditional branches. A low cyclomatic complexity generally indicates a method that is easy to understand, test, and maintain. The cyclomatic complexity is calculated from a control flow graph of the method and is given as follows: `cyclomatic complexity = the number of edges - the number of nodes + 1`, where a node represents a logic branch point and an edge represents a line between nodes.",
          "defaultLevel": "warning",
          "helpUri": "https://learn.microsoft.com/dotnet/fundamentals/code-analysis/quality-rules/ca1502",
          "properties": {
            "category": "Maintainability",
            "isEnabledByDefault": false,
            "typeName": "CodeMetricsAnalyzer",
            "languages": [
              "C#",
              "Visual Basic"
            ],
            "tags": [
              "PortedFromFxCop",
              "Telemetry",
              "CompilationEnd"
            ]
          }
        },
        "CA1505": {
          "id": "CA1505",
          "shortDescription": "Avoid unmaintainable code",
          "fullDescription": "The maintainability index is calculated by using the following metrics: lines of code, program volume, and cyclomatic complexity. Program volume is a measure of the difficulty of understanding of a symbol that is based on the number of operators and operands in the code. Cyclomatic complexity is a measure of the structural complexity of the type or method. A low maintainability index indicates that code is probably difficult to maintain and would be a good candidate to redesign.",
          "defaultLevel": "warning",
          "helpUri": "https://learn.microsoft.com/dotnet/fundamentals/code-analysis/quality-rules/ca1505",
          "properties": {
            "category": "Maintainability",
            "isEnabledByDefault": false,
            "typeName": "CodeMetricsAnalyzer",
            "languages": [
              "C#",
              "Visual Basic"
            ],
            "tags": [
              "PortedFromFxCop",
              "Telemetry",
              "CompilationEnd"
            ]
          }
        },
        "CA1506": {
          "id": "CA1506",
          "shortDescription": "Avoid excessive class coupling",
          "fullDescription": "This rule measures class coupling by counting the number of unique type references that a symbol contains. Symbols that have a high degree of class coupling can be difficult to maintain. It is a good practice to have types and methods that exhibit low coupling and high cohesion. To fix this violation, try to redesign the code to reduce the number of types to which it is coupled.",
          "defaultLevel": "warning",
          "helpUri": "https://learn.microsoft.com/dotnet/fundamentals/code-analysis/quality-rules/ca1506",
          "properties": {
            "category": "Maintainability",
            "isEnabledByDefault": false,
            "typeName": "CodeMetricsAnalyzer",
            "languages": [
              "C#",
              "Visual Basic"
            ],
            "tags": [
              "PortedFromFxCop",
              "Telemetry",
              "CompilationEnd"
            ]
          }
        },
        "CA1509": {
          "id": "CA1509",
          "shortDescription": "Invalid entry in code metrics rule specification file",
          "fullDescription": "Invalid entry in code metrics rule specification file.",
          "defaultLevel": "warning",
          "helpUri": "https://learn.microsoft.com/dotnet/fundamentals/code-analysis/quality-rules/ca1509",
          "properties": {
            "category": "Maintainability",
            "isEnabledByDefault": false,
            "typeName": "CodeMetricsAnalyzer",
            "languages": [
              "C#",
              "Visual Basic"
            ],
            "tags": [
              "Telemetry",
              "CompilationEnd"
            ]
          }
        },
        "CA1510": {
          "id": "CA1510",
          "shortDescription": "Use ArgumentNullException throw helper",
          "fullDescription": "Throw helpers are simpler and more efficient than an if block constructing a new exception instance.",
          "defaultLevel": "note",
          "helpUri": "https://learn.microsoft.com/dotnet/fundamentals/code-analysis/quality-rules/ca1510",
          "properties": {
            "category": "Maintainability",
            "isEnabledByDefault": true,
            "typeName": "UseExceptionThrowHelpers",
            "languages": [
              "C#",
              "Visual Basic"
            ],
            "tags": [
              "Telemetry",
              "EnabledRuleInAggressiveMode"
            ]
          }
        },
        "CA1511": {
          "id": "CA1511",
          "shortDescription": "Use ArgumentException throw helper",
          "fullDescription": "Throw helpers are simpler and more efficient than an if block constructing a new exception instance.",
          "defaultLevel": "note",
          "helpUri": "https://learn.microsoft.com/dotnet/fundamentals/code-analysis/quality-rules/ca1511",
          "properties": {
            "category": "Maintainability",
            "isEnabledByDefault": true,
            "typeName": "UseExceptionThrowHelpers",
            "languages": [
              "C#",
              "Visual Basic"
            ],
            "tags": [
              "Telemetry",
              "EnabledRuleInAggressiveMode"
            ]
          }
        },
        "CA1512": {
          "id": "CA1512",
          "shortDescription": "Use ArgumentOutOfRangeException throw helper",
          "fullDescription": "Throw helpers are simpler and more efficient than an if block constructing a new exception instance.",
          "defaultLevel": "note",
          "helpUri": "https://learn.microsoft.com/dotnet/fundamentals/code-analysis/quality-rules/ca1512",
          "properties": {
            "category": "Maintainability",
            "isEnabledByDefault": true,
            "typeName": "UseExceptionThrowHelpers",
            "languages": [
              "C#",
              "Visual Basic"
            ],
            "tags": [
              "Telemetry",
              "EnabledRuleInAggressiveMode"
            ]
          }
        },
        "CA1513": {
          "id": "CA1513",
          "shortDescription": "Use ObjectDisposedException throw helper",
          "fullDescription": "Throw helpers are simpler and more efficient than an if block constructing a new exception instance.",
          "defaultLevel": "note",
          "helpUri": "https://learn.microsoft.com/dotnet/fundamentals/code-analysis/quality-rules/ca1513",
          "properties": {
            "category": "Maintainability",
            "isEnabledByDefault": true,
            "typeName": "UseExceptionThrowHelpers",
            "languages": [
              "C#",
              "Visual Basic"
            ],
            "tags": [
              "Telemetry",
              "EnabledRuleInAggressiveMode"
            ]
          }
        },
        "CA1514": {
          "id": "CA1514",
          "shortDescription": "Avoid redundant length argument",
          "fullDescription": "An explicit length calculation can be error-prone and can be avoided when slicing to end of the buffer.",
          "defaultLevel": "note",
          "helpUri": "https://learn.microsoft.com/dotnet/fundamentals/code-analysis/quality-rules/ca1514",
          "properties": {
            "category": "Maintainability",
            "isEnabledByDefault": true,
            "typeName": "AvoidLengthCalculationWhenSlicingToEndAnalyzer",
            "languages": [
              "C#",
              "Visual Basic"
            ],
            "tags": [
              "Telemetry",
              "EnabledRuleInAggressiveMode"
            ]
          }
        },
        "CA1700": {
          "id": "CA1700",
          "shortDescription": "Do not name enum values 'Reserved'",
          "fullDescription": "This rule assumes that an enumeration member that has a name that contains \"reserved\" is not currently used but is a placeholder to be renamed or removed in a future version. Renaming or removing a member is a breaking change.",
          "defaultLevel": "warning",
          "helpUri": "https://learn.microsoft.com/dotnet/fundamentals/code-analysis/quality-rules/ca1700",
          "properties": {
            "category": "Naming",
            "isEnabledByDefault": false,
            "typeName": "DoNotNameEnumValuesReserved",
            "languages": [
              "C#",
              "Visual Basic"
            ],
            "tags": [
              "PortedFromFxCop",
              "Telemetry",
              "EnabledRuleInAggressiveMode"
            ]
          }
        },
        "CA1707": {
          "id": "CA1707",
          "shortDescription": "Identifiers should not contain underscores",
          "fullDescription": "By convention, identifier names do not contain the underscore (_) character. This rule checks namespaces, types, members, and parameters.",
          "defaultLevel": "hidden",
          "helpUri": "https://learn.microsoft.com/dotnet/fundamentals/code-analysis/quality-rules/ca1707",
          "properties": {
            "category": "Naming",
            "isEnabledByDefault": true,
            "typeName": "IdentifiersShouldNotContainUnderscoresAnalyzer",
            "languages": [
              "C#",
              "Visual Basic"
            ],
            "tags": [
              "PortedFromFxCop",
              "Telemetry",
              "EnabledRuleInAggressiveMode"
            ]
          }
        },
        "CA1708": {
          "id": "CA1708",
          "shortDescription": "Identifiers should differ by more than case",
          "fullDescription": "Identifiers for namespaces, types, members, and parameters cannot differ only by case because languages that target the common language runtime are not required to be case-sensitive.",
          "defaultLevel": "hidden",
          "helpUri": "https://learn.microsoft.com/dotnet/fundamentals/code-analysis/quality-rules/ca1708",
          "properties": {
            "category": "Naming",
            "isEnabledByDefault": true,
            "typeName": "IdentifiersShouldDifferByMoreThanCaseAnalyzer",
            "languages": [
              "C#",
              "Visual Basic"
            ],
            "tags": [
              "PortedFromFxCop",
              "Telemetry",
              "EnabledRuleInAggressiveMode"
            ]
          }
        },
        "CA1710": {
          "id": "CA1710",
          "shortDescription": "Identifiers should have correct suffix",
          "fullDescription": "By convention, the names of types that extend certain base types or that implement certain interfaces, or types that are derived from these types, have a suffix that is associated with the base type or interface.",
          "defaultLevel": "hidden",
          "helpUri": "https://learn.microsoft.com/dotnet/fundamentals/code-analysis/quality-rules/ca1710",
          "properties": {
            "category": "Naming",
            "isEnabledByDefault": true,
            "typeName": "IdentifiersShouldHaveCorrectSuffixAnalyzer",
            "languages": [
              "C#",
              "Visual Basic"
            ],
            "tags": [
              "PortedFromFxCop",
              "Telemetry",
              "EnabledRuleInAggressiveMode"
            ]
          }
        },
        "CA1711": {
          "id": "CA1711",
          "shortDescription": "Identifiers should not have incorrect suffix",
          "fullDescription": "By convention, only the names of types that extend certain base types or that implement certain interfaces, or types that are derived from these types, should end with specific reserved suffixes. Other type names should not use these reserved suffixes.",
          "defaultLevel": "hidden",
          "helpUri": "https://learn.microsoft.com/dotnet/fundamentals/code-analysis/quality-rules/ca1711",
          "properties": {
            "category": "Naming",
            "isEnabledByDefault": true,
            "typeName": "IdentifiersShouldNotHaveIncorrectSuffixAnalyzer",
            "languages": [
              "C#",
              "Visual Basic"
            ],
            "tags": [
              "PortedFromFxCop",
              "Telemetry",
              "EnabledRuleInAggressiveMode"
            ]
          }
        },
        "CA1712": {
          "id": "CA1712",
          "shortDescription": "Do not prefix enum values with type name",
          "fullDescription": "An enumeration's values should not start with the type name of the enumeration.",
          "defaultLevel": "hidden",
          "helpUri": "https://learn.microsoft.com/dotnet/fundamentals/code-analysis/quality-rules/ca1712",
          "properties": {
            "category": "Naming",
            "isEnabledByDefault": true,
            "typeName": "DoNotPrefixEnumValuesWithTypeNameAnalyzer",
            "languages": [
              "C#",
              "Visual Basic"
            ],
            "tags": [
              "PortedFromFxCop",
              "Telemetry",
              "EnabledRuleInAggressiveMode"
            ]
          }
        },
        "CA1713": {
          "id": "CA1713",
          "shortDescription": "Events should not have 'Before' or 'After' prefix",
          "fullDescription": "Event names should describe the action that raises the event. To name related events that are raised in a specific sequence, use the present or past tense to indicate the relative position in the sequence of actions. For example, when naming a pair of events that is raised when closing a resource, you might name it 'Closing' and 'Closed', instead of 'BeforeClose' and 'AfterClose'.",
          "defaultLevel": "warning",
          "helpUri": "https://learn.microsoft.com/dotnet/fundamentals/code-analysis/quality-rules/ca1713",
          "properties": {
            "category": "Naming",
            "isEnabledByDefault": false,
            "typeName": "EventsShouldNotHaveBeforeOrAfterPrefix",
            "languages": [
              "C#",
              "Visual Basic"
            ],
            "tags": [
              "PortedFromFxCop",
              "Telemetry",
              "EnabledRuleInAggressiveMode"
            ]
          }
        },
        "CA1715": {
          "id": "CA1715",
          "shortDescription": "Identifiers should have correct prefix",
          "fullDescription": "The name of an externally visible interface does not start with an uppercase \"\"I\"\". The name of a generic type parameter on an externally visible type or method does not start with an uppercase \"\"T\"\".",
          "defaultLevel": "hidden",
          "helpUri": "https://learn.microsoft.com/dotnet/fundamentals/code-analysis/quality-rules/ca1715",
          "properties": {
            "category": "Naming",
            "isEnabledByDefault": true,
            "typeName": "IdentifiersShouldHaveCorrectPrefixAnalyzer",
            "languages": [
              "C#",
              "Visual Basic"
            ],
            "tags": [
              "PortedFromFxCop",
              "Telemetry",
              "EnabledRuleInAggressiveMode"
            ]
          }
        },
        "CA1716": {
          "id": "CA1716",
          "shortDescription": "Identifiers should not match keywords",
          "fullDescription": "A namespace name or a type name matches a reserved keyword in a programming language. Identifiers for namespaces and types should not match keywords that are defined by languages that target the common language runtime.",
          "defaultLevel": "hidden",
          "helpUri": "https://learn.microsoft.com/dotnet/fundamentals/code-analysis/quality-rules/ca1716",
          "properties": {
            "category": "Naming",
            "isEnabledByDefault": true,
            "typeName": "IdentifiersShouldNotMatchKeywordsAnalyzer",
            "languages": [
              "C#",
              "Visual Basic"
            ],
            "tags": [
              "PortedFromFxCop",
              "Telemetry",
              "EnabledRuleInAggressiveMode"
            ]
          }
        },
        "CA1720": {
          "id": "CA1720",
          "shortDescription": "Identifier contains type name",
          "fullDescription": "Names of parameters and members are better used to communicate their meaning than to describe their type, which is expected to be provided by development tools. For names of members, if a data type name must be used, use a language-independent name instead of a language-specific one.",
          "defaultLevel": "hidden",
          "helpUri": "https://learn.microsoft.com/dotnet/fundamentals/code-analysis/quality-rules/ca1720",
          "properties": {
            "category": "Naming",
            "isEnabledByDefault": true,
            "typeName": "IdentifiersShouldNotContainTypeNames",
            "languages": [
              "C#",
              "Visual Basic"
            ],
            "tags": [
              "PortedFromFxCop",
              "Telemetry",
              "EnabledRuleInAggressiveMode"
            ]
          }
        },
        "CA1721": {
          "id": "CA1721",
          "shortDescription": "Property names should not match get methods",
          "fullDescription": "The name of a public or protected member starts with \"\"Get\"\" and otherwise matches the name of a public or protected property. \"\"Get\"\" methods and properties should have names that clearly distinguish their function.",
          "defaultLevel": "warning",
          "helpUri": "https://learn.microsoft.com/dotnet/fundamentals/code-analysis/quality-rules/ca1721",
          "properties": {
            "category": "Naming",
            "isEnabledByDefault": false,
            "typeName": "PropertyNamesShouldNotMatchGetMethodsAnalyzer",
            "languages": [
              "C#",
              "Visual Basic"
            ],
            "tags": [
              "PortedFromFxCop",
              "Telemetry",
              "EnabledRuleInAggressiveMode"
            ]
          }
        },
        "CA1724": {
          "id": "CA1724",
          "shortDescription": "Type names should not match namespaces",
          "fullDescription": "Type names should not match the names of namespaces that are defined in the .NET Framework class library. Violating this rule can reduce the usability of the library.",
          "defaultLevel": "warning",
          "helpUri": "https://learn.microsoft.com/dotnet/fundamentals/code-analysis/quality-rules/ca1724",
          "properties": {
            "category": "Naming",
            "isEnabledByDefault": false,
            "typeName": "TypeNamesShouldNotMatchNamespacesAnalyzer",
            "languages": [
              "C#",
              "Visual Basic"
            ],
            "tags": [
              "PortedFromFxCop",
              "Telemetry",
              "EnabledRuleInAggressiveMode",
              "CompilationEnd"
            ]
          }
        },
        "CA1725": {
          "id": "CA1725",
          "shortDescription": "Parameter names should match base declaration",
          "fullDescription": "Consistent naming of parameters in an override hierarchy increases the usability of the method overrides. A parameter name in a derived method that differs from the name in the base declaration can cause confusion about whether the method is an override of the base method or a new overload of the method.",
          "defaultLevel": "hidden",
          "helpUri": "https://learn.microsoft.com/dotnet/fundamentals/code-analysis/quality-rules/ca1725",
          "properties": {
            "category": "Naming",
            "isEnabledByDefault": true,
            "typeName": "ParameterNamesShouldMatchBaseDeclarationAnalyzer",
            "languages": [
              "C#",
              "Visual Basic"
            ],
            "tags": [
              "PortedFromFxCop",
              "Telemetry",
              "EnabledRuleInAggressiveMode"
            ]
          }
        },
        "CA1727": {
          "id": "CA1727",
          "shortDescription": "Use PascalCase for named placeholders",
          "fullDescription": "Use PascalCase for named placeholders in the logging message template.",
          "defaultLevel": "hidden",
          "helpUri": "https://learn.microsoft.com/dotnet/fundamentals/code-analysis/quality-rules/ca1727",
          "properties": {
            "category": "Naming",
            "isEnabledByDefault": true,
            "typeName": "LoggerMessageDefineAnalyzer",
            "languages": [
              "C#",
              "Visual Basic"
            ],
            "tags": [
              "Telemetry",
              "EnabledRuleInAggressiveMode"
            ]
          }
        },
        "CA1806": {
          "id": "CA1806",
          "shortDescription": "Do not ignore method results",
          "fullDescription": "A new object is created but never used; or a method that creates and returns a new string is called and the new string is never used; or a COM or P/Invoke method returns an HRESULT or error code that is never used.",
          "defaultLevel": "note",
          "helpUri": "https://learn.microsoft.com/dotnet/fundamentals/code-analysis/quality-rules/ca1806",
          "properties": {
            "category": "Performance",
            "isEnabledByDefault": true,
            "typeName": "DoNotIgnoreMethodResultsAnalyzer",
            "languages": [
              "C#",
              "Visual Basic"
            ],
            "tags": [
              "PortedFromFxCop",
              "Telemetry",
              "EnabledRuleInAggressiveMode"
            ]
          }
        },
        "CA1810": {
          "id": "CA1810",
          "shortDescription": "Initialize reference type static fields inline",
          "fullDescription": "A reference type declares an explicit static constructor. To fix a violation of this rule, initialize all static data when it is declared and remove the static constructor.",
          "defaultLevel": "warning",
          "helpUri": "https://learn.microsoft.com/dotnet/fundamentals/code-analysis/quality-rules/ca1810",
          "properties": {
            "category": "Performance",
            "isEnabledByDefault": false,
            "typeName": "InitializeStaticFieldsInlineAnalyzer",
            "languages": [
              "C#",
              "Visual Basic"
            ],
            "tags": [
              "PortedFromFxCop",
              "Telemetry",
              "EnabledRuleInAggressiveMode"
            ]
          }
        },
        "CA1813": {
          "id": "CA1813",
          "shortDescription": "Avoid unsealed attributes",
          "fullDescription": "The .NET Framework class library provides methods for retrieving custom attributes. By default, these methods search the attribute inheritance hierarchy. Sealing the attribute eliminates the search through the inheritance hierarchy and can improve performance.",
          "defaultLevel": "warning",
          "helpUri": "https://learn.microsoft.com/dotnet/fundamentals/code-analysis/quality-rules/ca1813",
          "properties": {
            "category": "Performance",
            "isEnabledByDefault": false,
            "typeName": "AvoidUnsealedAttributesAnalyzer",
            "languages": [
              "C#",
              "Visual Basic"
            ],
            "tags": [
              "PortedFromFxCop",
              "Telemetry",
              "EnabledRuleInAggressiveMode"
            ]
          }
        },
        "CA1814": {
          "id": "CA1814",
          "shortDescription": "Prefer jagged arrays over multidimensional",
          "fullDescription": "A jagged array is an array whose elements are arrays. The arrays that make up the elements can be of different sizes, leading to less wasted space for some sets of data.",
          "defaultLevel": "warning",
          "helpUri": "https://learn.microsoft.com/dotnet/fundamentals/code-analysis/quality-rules/ca1814",
          "properties": {
            "category": "Performance",
            "isEnabledByDefault": false,
            "typeName": "PreferJaggedArraysOverMultidimensionalAnalyzer",
            "languages": [
              "C#",
              "Visual Basic"
            ],
            "tags": [
              "PortedFromFxCop",
              "Telemetry",
              "EnabledRuleInAggressiveMode"
            ]
          }
        },
        "CA1815": {
          "id": "CA1815",
          "shortDescription": "Override equals and operator equals on value types",
          "fullDescription": "For value types, the inherited implementation of Equals uses the Reflection library and compares the contents of all fields. Reflection is computationally expensive, and comparing every field for equality might be unnecessary. If you expect users to compare or sort instances, or to use instances as hash table keys, your value type should implement Equals.",
          "defaultLevel": "warning",
          "helpUri": "https://learn.microsoft.com/dotnet/fundamentals/code-analysis/quality-rules/ca1815",
          "properties": {
            "category": "Performance",
            "isEnabledByDefault": false,
            "typeName": "OverrideEqualsAndOperatorEqualsOnValueTypesAnalyzer",
            "languages": [
              "C#",
              "Visual Basic"
            ],
            "tags": [
              "PortedFromFxCop",
              "Telemetry",
              "EnabledRuleInAggressiveMode"
            ]
          }
        },
        "CA1816": {
          "id": "CA1816",
          "shortDescription": "Dispose methods should call SuppressFinalize",
          "fullDescription": "A method that is an implementation of Dispose does not call GC.SuppressFinalize; or a method that is not an implementation of Dispose calls GC.SuppressFinalize; or a method calls GC.SuppressFinalize and passes something other than this (Me in Visual Basic).",
          "defaultLevel": "note",
          "helpUri": "https://learn.microsoft.com/dotnet/fundamentals/code-analysis/quality-rules/ca1816",
          "properties": {
            "category": "Usage",
            "isEnabledByDefault": true,
            "typeName": "CallGCSuppressFinalizeCorrectlyAnalyzer",
            "languages": [
              "C#",
              "Visual Basic"
            ],
            "tags": [
              "PortedFromFxCop",
              "Telemetry",
              "EnabledRuleInAggressiveMode"
            ]
          }
        },
        "CA1819": {
          "id": "CA1819",
          "shortDescription": "Properties should not return arrays",
          "fullDescription": "Arrays that are returned by properties are not write-protected, even when the property is read-only. To keep the array tamper-proof, the property must return a copy of the array. Typically, users will not understand the adverse performance implications of calling such a property.",
          "defaultLevel": "warning",
          "helpUri": "https://learn.microsoft.com/dotnet/fundamentals/code-analysis/quality-rules/ca1819",
          "properties": {
            "category": "Performance",
            "isEnabledByDefault": false,
            "typeName": "PropertiesShouldNotReturnArraysAnalyzer",
            "languages": [
              "C#",
              "Visual Basic"
            ],
            "tags": [
              "PortedFromFxCop",
              "Telemetry",
              "EnabledRuleInAggressiveMode"
            ]
          }
        },
        "CA1820": {
          "id": "CA1820",
          "shortDescription": "Test for empty strings using string length",
          "fullDescription": "Comparing strings by using the String.Length property or the String.IsNullOrEmpty method is significantly faster than using Equals.",
          "defaultLevel": "warning",
          "helpUri": "https://learn.microsoft.com/dotnet/fundamentals/code-analysis/quality-rules/ca1820",
          "properties": {
            "category": "Performance",
            "isEnabledByDefault": false,
            "typeName": "TestForEmptyStringsUsingStringLengthAnalyzer",
            "languages": [
              "C#"
            ],
            "tags": [
              "PortedFromFxCop",
              "Telemetry",
              "EnabledRuleInAggressiveMode"
            ]
          }
        },
        "CA1821": {
          "id": "CA1821",
          "shortDescription": "Remove empty Finalizers",
          "fullDescription": "Finalizers should be avoided where possible, to avoid the additional performance overhead involved in tracking object lifetime.",
          "defaultLevel": "note",
          "helpUri": "https://learn.microsoft.com/dotnet/fundamentals/code-analysis/quality-rules/ca1821",
          "properties": {
            "category": "Performance",
            "isEnabledByDefault": true,
            "typeName": "RemoveEmptyFinalizersAnalyzer",
            "languages": [
              "C#",
              "Visual Basic"
            ],
            "tags": [
              "PortedFromFxCop",
              "Telemetry",
              "EnabledRuleInAggressiveMode"
            ]
          }
        },
        "CA1822": {
          "id": "CA1822",
          "shortDescription": "Mark members as static",
          "fullDescription": "Members that do not access instance data or call instance methods can be marked as static. After you mark the methods as static, the compiler will emit nonvirtual call sites to these members. This can give you a measurable performance gain for performance-sensitive code.",
          "defaultLevel": "note",
          "helpUri": "https://learn.microsoft.com/dotnet/fundamentals/code-analysis/quality-rules/ca1822",
          "properties": {
            "category": "Performance",
            "isEnabledByDefault": true,
            "typeName": "MarkMembersAsStaticAnalyzer",
            "languages": [
              "C#",
              "Visual Basic"
            ],
            "tags": [
              "PortedFromFxCop",
              "Telemetry",
              "EnabledRuleInAggressiveMode"
            ]
          }
        },
        "CA1823": {
          "id": "CA1823",
          "shortDescription": "Avoid unused private fields",
          "fullDescription": "Private fields were detected that do not appear to be accessed in the assembly.",
          "defaultLevel": "warning",
          "helpUri": "https://learn.microsoft.com/dotnet/fundamentals/code-analysis/quality-rules/ca1823",
          "properties": {
            "category": "Performance",
            "isEnabledByDefault": false,
            "typeName": "AvoidUnusedPrivateFieldsAnalyzer",
            "languages": [
              "C#",
              "Visual Basic"
            ],
            "tags": [
              "PortedFromFxCop",
              "Telemetry",
              "EnabledRuleInAggressiveMode"
            ]
          }
        },
        "CA1826": {
          "id": "CA1826",
          "shortDescription": "Do not use Enumerable methods on indexable collections",
          "fullDescription": "This collection is directly indexable. Going through LINQ here causes unnecessary allocations and CPU work.",
          "defaultLevel": "note",
          "helpUri": "https://learn.microsoft.com/dotnet/fundamentals/code-analysis/quality-rules/ca1826",
          "properties": {
            "category": "Performance",
            "isEnabledByDefault": true,
            "typeName": "DoNotUseEnumerableMethodsOnIndexableCollectionsInsteadUseTheCollectionDirectlyAnalyzer",
            "languages": [
              "C#",
              "Visual Basic"
            ],
            "tags": [
              "Telemetry",
              "EnabledRuleInAggressiveMode"
            ]
          }
        },
        "CA1827": {
          "id": "CA1827",
          "shortDescription": "Do not use Count() or LongCount() when Any() can be used",
          "fullDescription": "For non-empty collections, Count() and LongCount() enumerate the entire sequence, while Any() stops at the first item or the first item that satisfies a condition.",
          "defaultLevel": "note",
          "helpUri": "https://learn.microsoft.com/dotnet/fundamentals/code-analysis/quality-rules/ca1827",
          "properties": {
            "category": "Performance",
            "isEnabledByDefault": true,
            "typeName": "UseCountProperlyAnalyzer",
            "languages": [
              "C#",
              "Visual Basic"
            ],
            "tags": [
              "Telemetry",
              "EnabledRuleInAggressiveMode"
            ]
          }
        },
        "CA1828": {
          "id": "CA1828",
          "shortDescription": "Do not use CountAsync() or LongCountAsync() when AnyAsync() can be used",
          "fullDescription": "For non-empty collections, CountAsync() and LongCountAsync() enumerate the entire sequence, while AnyAsync() stops at the first item or the first item that satisfies a condition.",
          "defaultLevel": "note",
          "helpUri": "https://learn.microsoft.com/dotnet/fundamentals/code-analysis/quality-rules/ca1828",
          "properties": {
            "category": "Performance",
            "isEnabledByDefault": true,
            "typeName": "UseCountProperlyAnalyzer",
            "languages": [
              "C#",
              "Visual Basic"
            ],
            "tags": [
              "Telemetry",
              "EnabledRuleInAggressiveMode"
            ]
          }
        },
        "CA1829": {
          "id": "CA1829",
          "shortDescription": "Use Length/Count property instead of Count() when available",
          "fullDescription": "Enumerable.Count() potentially enumerates the sequence while a Length/Count property is a direct access.",
          "defaultLevel": "note",
          "helpUri": "https://learn.microsoft.com/dotnet/fundamentals/code-analysis/quality-rules/ca1829",
          "properties": {
            "category": "Performance",
            "isEnabledByDefault": true,
            "typeName": "UseCountProperlyAnalyzer",
            "languages": [
              "C#",
              "Visual Basic"
            ],
            "tags": [
              "Telemetry",
              "EnabledRuleInAggressiveMode"
            ]
          }
        },
        "CA1830": {
          "id": "CA1830",
          "shortDescription": "Prefer strongly-typed Append and Insert method overloads on StringBuilder",
          "fullDescription": "StringBuilder.Append and StringBuilder.Insert provide overloads for multiple types beyond System.String.  When possible, prefer the strongly-typed overloads over using ToString() and the string-based overload.",
          "defaultLevel": "note",
          "helpUri": "https://learn.microsoft.com/dotnet/fundamentals/code-analysis/quality-rules/ca1830",
          "properties": {
            "category": "Performance",
            "isEnabledByDefault": true,
            "typeName": "PreferTypedStringBuilderAppendOverloads",
            "languages": [
              "C#",
              "Visual Basic"
            ],
            "tags": [
              "Telemetry",
              "EnabledRuleInAggressiveMode"
            ]
          }
        },
        "CA1831": {
          "id": "CA1831",
          "shortDescription": "Use AsSpan or AsMemory instead of Range-based indexers when appropriate",
          "fullDescription": "The Range-based indexer on string values produces a copy of requested portion of the string. This copy is usually unnecessary when it is implicitly used as a ReadOnlySpan or ReadOnlyMemory value. Use the AsSpan method to avoid the unnecessary copy.",
          "defaultLevel": "warning",
          "helpUri": "https://learn.microsoft.com/dotnet/fundamentals/code-analysis/quality-rules/ca1831",
          "properties": {
            "category": "Performance",
            "isEnabledByDefault": true,
            "typeName": "UseAsSpanInsteadOfRangeIndexerAnalyzer",
            "languages": [
              "C#",
              "Visual Basic"
            ],
            "tags": [
              "Telemetry",
              "EnabledRuleInAggressiveMode"
            ]
          }
        },
        "CA1832": {
          "id": "CA1832",
          "shortDescription": "Use AsSpan or AsMemory instead of Range-based indexers when appropriate",
          "fullDescription": "The Range-based indexer on array values produces a copy of requested portion of the array. This copy is usually unnecessary when it is implicitly used as a ReadOnlySpan or ReadOnlyMemory value. Use the AsSpan method to avoid the unnecessary copy.",
          "defaultLevel": "note",
          "helpUri": "https://learn.microsoft.com/dotnet/fundamentals/code-analysis/quality-rules/ca1832",
          "properties": {
            "category": "Performance",
            "isEnabledByDefault": true,
            "typeName": "UseAsSpanInsteadOfRangeIndexerAnalyzer",
            "languages": [
              "C#",
              "Visual Basic"
            ],
            "tags": [
              "Telemetry",
              "EnabledRuleInAggressiveMode"
            ]
          }
        },
        "CA1833": {
          "id": "CA1833",
          "shortDescription": "Use AsSpan or AsMemory instead of Range-based indexers when appropriate",
          "fullDescription": "The Range-based indexer on array values produces a copy of requested portion of the array. This copy is often unwanted when it is implicitly used as a Span or Memory value. Use the AsSpan method to avoid the copy.",
          "defaultLevel": "note",
          "helpUri": "https://learn.microsoft.com/dotnet/fundamentals/code-analysis/quality-rules/ca1833",
          "properties": {
            "category": "Performance",
            "isEnabledByDefault": true,
            "typeName": "UseAsSpanInsteadOfRangeIndexerAnalyzer",
            "languages": [
              "C#",
              "Visual Basic"
            ],
            "tags": [
              "Telemetry",
              "EnabledRuleInAggressiveMode"
            ]
          }
        },
        "CA1834": {
          "id": "CA1834",
          "shortDescription": "Consider using 'StringBuilder.Append(char)' when applicable",
          "fullDescription": "'StringBuilder.Append(char)' is more efficient than 'StringBuilder.Append(string)' when the string is a single character. When calling 'Append' with a constant, prefer using a constant char rather than a constant string containing one character.",
          "defaultLevel": "note",
          "helpUri": "https://learn.microsoft.com/dotnet/fundamentals/code-analysis/quality-rules/ca1834",
          "properties": {
            "category": "Performance",
            "isEnabledByDefault": true,
            "typeName": "PreferConstCharOverConstUnitStringAnalyzer",
            "languages": [
              "C#",
              "Visual Basic"
            ],
            "tags": [
              "Telemetry",
              "EnabledRuleInAggressiveMode"
            ]
          }
        },
        "CA1835": {
          "id": "CA1835",
          "shortDescription": "Prefer the 'Memory'-based overloads for 'ReadAsync' and 'WriteAsync'",
          "fullDescription": "'Stream' has a 'ReadAsync' overload that takes a 'Memory<Byte>' as the first argument, and a 'WriteAsync' overload that takes a 'ReadOnlyMemory<Byte>' as the first argument. Prefer calling the memory based overloads, which are more efficient.",
          "defaultLevel": "note",
          "helpUri": "https://learn.microsoft.com/dotnet/fundamentals/code-analysis/quality-rules/ca1835",
          "properties": {
            "category": "Performance",
            "isEnabledByDefault": true,
            "typeName": "PreferStreamAsyncMemoryOverloads",
            "languages": [
              "C#",
              "Visual Basic"
            ],
            "tags": [
              "Telemetry",
              "EnabledRuleInAggressiveMode"
            ]
          }
        },
        "CA1836": {
          "id": "CA1836",
          "shortDescription": "Prefer IsEmpty over Count",
          "fullDescription": "For determining whether the object contains or not any items, prefer using 'IsEmpty' property rather than retrieving the number of items from the 'Count' property and comparing it to 0 or 1.",
          "defaultLevel": "note",
          "helpUri": "https://learn.microsoft.com/dotnet/fundamentals/code-analysis/quality-rules/ca1836",
          "properties": {
            "category": "Performance",
            "isEnabledByDefault": true,
            "typeName": "UseCountProperlyAnalyzer",
            "languages": [
              "C#",
              "Visual Basic"
            ],
            "tags": [
              "Telemetry",
              "EnabledRuleInAggressiveMode"
            ]
          }
        },
        "CA1837": {
          "id": "CA1837",
          "shortDescription": "Use 'Environment.ProcessId'",
          "fullDescription": "'Environment.ProcessId' is simpler and faster than 'Process.GetCurrentProcess().Id'.",
          "defaultLevel": "note",
          "helpUri": "https://learn.microsoft.com/dotnet/fundamentals/code-analysis/quality-rules/ca1837",
          "properties": {
            "category": "Performance",
            "isEnabledByDefault": true,
            "typeName": "UseEnvironmentMembers",
            "languages": [
              "C#",
              "Visual Basic"
            ],
            "tags": [
              "Telemetry",
              "EnabledRuleInAggressiveMode"
            ]
          }
        },
        "CA1838": {
          "id": "CA1838",
          "shortDescription": "Avoid 'StringBuilder' parameters for P/Invokes",
          "fullDescription": "Marshalling of 'StringBuilder' always creates a native buffer copy, resulting in multiple allocations for one marshalling operation.",
          "defaultLevel": "hidden",
          "helpUri": "https://learn.microsoft.com/dotnet/fundamentals/code-analysis/quality-rules/ca1838",
          "properties": {
            "category": "Performance",
            "isEnabledByDefault": true,
            "typeName": "AvoidStringBuilderPInvokeParametersAnalyzer",
            "languages": [
              "C#",
              "Visual Basic"
            ],
            "tags": [
              "Telemetry",
              "EnabledRuleInAggressiveMode"
            ]
          }
        },
        "CA1839": {
          "id": "CA1839",
          "shortDescription": "Use 'Environment.ProcessPath'",
          "fullDescription": "'Environment.ProcessPath' is simpler and faster than 'Process.GetCurrentProcess().MainModule.FileName'.",
          "defaultLevel": "note",
          "helpUri": "https://learn.microsoft.com/dotnet/fundamentals/code-analysis/quality-rules/ca1839",
          "properties": {
            "category": "Performance",
            "isEnabledByDefault": true,
            "typeName": "UseEnvironmentMembers",
            "languages": [
              "C#",
              "Visual Basic"
            ],
            "tags": [
              "Telemetry",
              "EnabledRuleInAggressiveMode"
            ]
          }
        },
        "CA1840": {
          "id": "CA1840",
          "shortDescription": "Use 'Environment.CurrentManagedThreadId'",
          "fullDescription": "'Environment.CurrentManagedThreadId' is simpler and faster than 'Thread.CurrentThread.ManagedThreadId'.",
          "defaultLevel": "note",
          "helpUri": "https://learn.microsoft.com/dotnet/fundamentals/code-analysis/quality-rules/ca1840",
          "properties": {
            "category": "Performance",
            "isEnabledByDefault": true,
            "typeName": "UseEnvironmentMembers",
            "languages": [
              "C#",
              "Visual Basic"
            ],
            "tags": [
              "Telemetry",
              "EnabledRuleInAggressiveMode"
            ]
          }
        },
        "CA1842": {
          "id": "CA1842",
          "shortDescription": "Do not use 'WhenAll' with a single task",
          "fullDescription": "Using 'WhenAll' with a single task may result in performance loss, await or return the task instead.",
          "defaultLevel": "note",
          "helpUri": "https://learn.microsoft.com/dotnet/fundamentals/code-analysis/quality-rules/ca1842",
          "properties": {
            "category": "Performance",
            "isEnabledByDefault": true,
            "typeName": "DoNotUseWhenAllOrWaitAllWithSingleArgument",
            "languages": [
              "C#",
              "Visual Basic"
            ],
            "tags": [
              "Telemetry",
              "EnabledRuleInAggressiveMode"
            ]
          }
        },
        "CA1843": {
          "id": "CA1843",
          "shortDescription": "Do not use 'WaitAll' with a single task",
          "fullDescription": "Using 'WaitAll' with a single task may result in performance loss, await or return the task instead.",
          "defaultLevel": "note",
          "helpUri": "https://learn.microsoft.com/dotnet/fundamentals/code-analysis/quality-rules/ca1843",
          "properties": {
            "category": "Performance",
            "isEnabledByDefault": true,
            "typeName": "DoNotUseWhenAllOrWaitAllWithSingleArgument",
            "languages": [
              "C#",
              "Visual Basic"
            ],
            "tags": [
              "Telemetry",
              "EnabledRuleInAggressiveMode"
            ]
          }
        },
        "CA1844": {
          "id": "CA1844",
          "shortDescription": "Provide memory-based overrides of async methods when subclassing 'Stream'",
          "fullDescription": "To improve performance, override the memory-based async methods when subclassing 'Stream'. Then implement the array-based methods in terms of the memory-based methods.",
          "defaultLevel": "note",
          "helpUri": "https://learn.microsoft.com/dotnet/fundamentals/code-analysis/quality-rules/ca1844",
          "properties": {
            "category": "Performance",
            "isEnabledByDefault": true,
            "typeName": "ProvideStreamMemoryBasedAsyncOverrides",
            "languages": [
              "C#",
              "Visual Basic"
            ],
            "tags": [
              "Telemetry",
              "EnabledRuleInAggressiveMode"
            ]
          }
        },
        "CA1846": {
          "id": "CA1846",
          "shortDescription": "Prefer 'AsSpan' over 'Substring'",
          "fullDescription": "'AsSpan' is more efficient than 'Substring'. 'Substring' performs an O(n) string copy, while 'AsSpan' does not and has a constant cost.",
          "defaultLevel": "note",
          "helpUri": "https://learn.microsoft.com/dotnet/fundamentals/code-analysis/quality-rules/ca1846",
          "properties": {
            "category": "Performance",
            "isEnabledByDefault": true,
            "typeName": "PreferAsSpanOverSubstring",
            "languages": [
              "C#",
              "Visual Basic"
            ],
            "tags": [
              "Telemetry",
              "EnabledRuleInAggressiveMode"
            ]
          }
        },
        "CA1847": {
          "id": "CA1847",
          "shortDescription": "Use char literal for a single character lookup",
          "fullDescription": "'string.Contains(char)' is available as a better performing overload for single char lookup.",
          "defaultLevel": "note",
          "helpUri": "https://learn.microsoft.com/dotnet/fundamentals/code-analysis/quality-rules/ca1847",
          "properties": {
            "category": "Performance",
            "isEnabledByDefault": true,
            "typeName": "UseStringContainsCharOverloadWithSingleCharactersAnalyzer",
            "languages": [
              "C#",
              "Visual Basic"
            ],
            "tags": [
              "Telemetry",
              "EnabledRuleInAggressiveMode"
            ]
          }
        },
        "CA1848": {
          "id": "CA1848",
          "shortDescription": "Use the LoggerMessage delegates",
          "fullDescription": "For improved performance, use the LoggerMessage delegates.",
          "defaultLevel": "hidden",
          "helpUri": "https://learn.microsoft.com/dotnet/fundamentals/code-analysis/quality-rules/ca1848",
          "properties": {
            "category": "Performance",
            "isEnabledByDefault": true,
            "typeName": "LoggerMessageDefineAnalyzer",
            "languages": [
              "C#",
              "Visual Basic"
            ],
            "tags": [
              "Telemetry",
              "EnabledRuleInAggressiveMode"
            ]
          }
        },
        "CA1849": {
          "id": "CA1849",
          "shortDescription": "Call async methods when in an async method",
          "fullDescription": "When inside a Task-returning method, use the async version of methods, if they exist.",
          "defaultLevel": "warning",
          "helpUri": "https://learn.microsoft.com/dotnet/fundamentals/code-analysis/quality-rules/ca1849",
          "properties": {
            "category": "Performance",
            "isEnabledByDefault": false,
            "typeName": "UseAsyncMethodInAsyncContext",
            "languages": [
              "C#",
              "Visual Basic"
            ],
            "tags": [
              "Telemetry",
              "EnabledRuleInAggressiveMode"
            ]
          }
        },
        "CA1850": {
          "id": "CA1850",
          "shortDescription": "Prefer static 'HashData' method over 'ComputeHash'",
          "fullDescription": "It is more efficient to use the static 'HashData' method over creating and managing a HashAlgorithm instance to call 'ComputeHash'.",
          "defaultLevel": "note",
          "helpUri": "https://learn.microsoft.com/dotnet/fundamentals/code-analysis/quality-rules/ca1850",
          "properties": {
            "category": "Performance",
            "isEnabledByDefault": true,
            "typeName": "PreferHashDataOverComputeHashAnalyzer",
            "languages": [
              "C#",
              "Visual Basic"
            ],
            "tags": [
              "Telemetry",
              "EnabledRuleInAggressiveMode"
            ]
          }
        },
        "CA1852": {
          "id": "CA1852",
          "shortDescription": "Seal internal types",
          "fullDescription": "When a type is not accessible outside its assembly and has no subtypes within its containing assembly, it can be safely sealed. Sealing types can improve performance.",
          "defaultLevel": "hidden",
          "helpUri": "https://learn.microsoft.com/dotnet/fundamentals/code-analysis/quality-rules/ca1852",
          "properties": {
            "category": "Performance",
            "isEnabledByDefault": true,
            "typeName": "SealInternalTypes",
            "languages": [
              "C#",
              "Visual Basic"
            ],
            "tags": [
              "Telemetry",
              "EnabledRuleInAggressiveMode",
              "CompilationEnd"
            ]
          }
        },
        "CA1853": {
          "id": "CA1853",
          "shortDescription": "Unnecessary call to 'Dictionary.ContainsKey(key)'",
          "fullDescription": "Do not guard 'Dictionary.Remove(key)' with 'Dictionary.ContainsKey(key)'. The former already checks whether the key exists, and will not throw if it does not.",
          "defaultLevel": "note",
          "helpUri": "https://learn.microsoft.com/dotnet/fundamentals/code-analysis/quality-rules/ca1853",
          "properties": {
            "category": "Performance",
            "isEnabledByDefault": true,
            "typeName": "DoNotGuardCallAnalyzer",
            "languages": [
              "C#",
              "Visual Basic"
            ],
            "tags": [
              "Telemetry",
              "EnabledRuleInAggressiveMode"
            ]
          }
        },
        "CA1854": {
          "id": "CA1854",
          "shortDescription": "Prefer the 'IDictionary.TryGetValue(TKey, out TValue)' method",
          "fullDescription": "Prefer a 'TryGetValue' call over a Dictionary indexer access guarded by a 'ContainsKey' check. 'ContainsKey' and the indexer both would lookup the key under the hood, so using 'TryGetValue' removes the extra lookup.",
          "defaultLevel": "note",
          "helpUri": "https://learn.microsoft.com/dotnet/fundamentals/code-analysis/quality-rules/ca1854",
          "properties": {
            "category": "Performance",
            "isEnabledByDefault": true,
            "typeName": "PreferDictionaryTryMethodsOverContainsKeyGuardAnalyzer",
            "languages": [
              "C#",
              "Visual Basic"
            ],
            "tags": [
              "Telemetry",
              "EnabledRuleInAggressiveMode"
            ]
          }
        },
        "CA1858": {
          "id": "CA1858",
          "shortDescription": "Use 'StartsWith' instead of 'IndexOf'",
          "fullDescription": "It is both clearer and faster to use 'StartsWith' instead of comparing the result of 'IndexOf' to zero.",
          "defaultLevel": "note",
          "helpUri": "https://learn.microsoft.com/dotnet/fundamentals/code-analysis/quality-rules/ca1858",
          "properties": {
            "category": "Performance",
            "isEnabledByDefault": true,
            "typeName": "UseStartsWithInsteadOfIndexOfComparisonWithZero",
            "languages": [
              "C#",
              "Visual Basic"
            ],
            "tags": [
              "Telemetry",
              "EnabledRuleInAggressiveMode"
            ]
          }
        },
        "CA1859": {
          "id": "CA1859",
          "shortDescription": "Use concrete types when possible for improved performance",
          "fullDescription": "Using concrete types avoids virtual or interface call overhead and enables inlining.",
          "defaultLevel": "note",
          "helpUri": "https://learn.microsoft.com/dotnet/fundamentals/code-analysis/quality-rules/ca1859",
          "properties": {
            "category": "Performance",
            "isEnabledByDefault": true,
            "typeName": "UseConcreteTypeAnalyzer",
            "languages": [
              "C#",
              "Visual Basic"
            ],
            "tags": [
              "Telemetry",
              "EnabledRuleInAggressiveMode"
            ]
          }
        },
        "CA1860": {
          "id": "CA1860",
          "shortDescription": "Avoid using 'Enumerable.Any()' extension method",
          "fullDescription": "Prefer using 'IsEmpty', 'Count' or 'Length' properties whichever available, rather than calling 'Enumerable.Any()'. The intent is clearer and it is more performant than using 'Enumerable.Any()' extension method.",
          "defaultLevel": "note",
          "helpUri": "https://learn.microsoft.com/dotnet/fundamentals/code-analysis/quality-rules/ca1860",
          "properties": {
            "category": "Performance",
            "isEnabledByDefault": true,
            "typeName": "PreferLengthCountIsEmptyOverAnyAnalyzer",
            "languages": [
              "C#",
              "Visual Basic"
            ],
            "tags": [
              "Telemetry",
              "EnabledRuleInAggressiveMode"
            ]
          }
        },
        "CA1861": {
          "id": "CA1861",
          "shortDescription": "Avoid constant arrays as arguments",
          "fullDescription": "Constant arrays passed as arguments are not reused when called repeatedly, which implies a new array is created each time. Consider extracting them to 'static readonly' fields to improve performance if the passed array is not mutated within the called method.",
          "defaultLevel": "note",
          "helpUri": "https://learn.microsoft.com/dotnet/fundamentals/code-analysis/quality-rules/ca1861",
          "properties": {
            "category": "Performance",
            "isEnabledByDefault": true,
            "typeName": "AvoidConstArraysAnalyzer",
            "languages": [
              "C#",
              "Visual Basic"
            ],
            "tags": [
              "Telemetry",
              "EnabledRuleInAggressiveMode"
            ]
          }
        },
        "CA1862": {
          "id": "CA1862",
          "shortDescription": "Use the 'StringComparison' method overloads to perform case-insensitive string comparisons",
          "fullDescription": "Avoid calling 'ToLower', 'ToUpper', 'ToLowerInvariant' and 'ToUpperInvariant' to perform case-insensitive string comparisons, as in 'string.ToLower() == string.ToLower()', because they lead to an allocation. Instead, use 'string.Equals(string, StringComparison)' to perform case-insensitive comparisons. Switching to using an overload that takes a 'StringComparison' might cause subtle changes in behavior, so it's important to conduct thorough testing after applying the suggestion. Additionally, if a culturally sensitive comparison is not required, consider using 'StringComparison.OrdinalIgnoreCase'.",
          "defaultLevel": "note",
          "helpUri": "https://learn.microsoft.com/dotnet/fundamentals/code-analysis/quality-rules/ca1862",
          "properties": {
            "category": "Performance",
            "isEnabledByDefault": true,
            "typeName": "RecommendCaseInsensitiveStringComparisonAnalyzer",
            "languages": [
              "C#",
              "Visual Basic"
            ],
            "tags": [
              "Telemetry",
              "EnabledRuleInAggressiveMode"
            ]
          }
        },
        "CA1863": {
          "id": "CA1863",
          "shortDescription": "Use 'CompositeFormat'",
          "fullDescription": "Cache and use a 'CompositeFormat' instance as the argument to this formatting operation, rather than passing in the original format string. This reduces the cost of the formatting operation.",
          "defaultLevel": "hidden",
          "helpUri": "https://learn.microsoft.com/dotnet/fundamentals/code-analysis/quality-rules/ca1863",
          "properties": {
            "category": "Performance",
            "isEnabledByDefault": true,
            "typeName": "UseCompositeFormatAnalyzer",
            "languages": [
              "C#",
              "Visual Basic"
            ],
            "tags": [
              "Telemetry",
              "EnabledRuleInAggressiveMode"
            ]
          }
        },
        "CA1864": {
          "id": "CA1864",
          "shortDescription": "Prefer the 'IDictionary.TryAdd(TKey, TValue)' method",
          "fullDescription": "Prefer a 'TryAdd' call over an 'Add' call guarded by a 'ContainsKey' check. 'TryAdd' behaves the same as 'Add', except that when the specified key already exists, it returns 'false' instead of throwing an exception.",
          "defaultLevel": "note",
          "helpUri": "https://learn.microsoft.com/dotnet/fundamentals/code-analysis/quality-rules/ca1864",
          "properties": {
            "category": "Performance",
            "isEnabledByDefault": true,
            "typeName": "PreferDictionaryTryMethodsOverContainsKeyGuardAnalyzer",
            "languages": [
              "C#",
              "Visual Basic"
            ],
            "tags": [
              "Telemetry",
              "EnabledRuleInAggressiveMode"
            ]
          }
        },
        "CA1868": {
          "id": "CA1868",
          "shortDescription": "Unnecessary call to 'Contains(item)'",
          "fullDescription": "Do not guard 'Add(item)' or 'Remove(item)' with 'Contains(item)' for the set. The former two already check whether the item exists and will return if it was added or removed.",
          "defaultLevel": "note",
          "helpUri": "https://learn.microsoft.com/dotnet/fundamentals/code-analysis/quality-rules/ca1868",
          "properties": {
            "category": "Performance",
            "isEnabledByDefault": true,
            "typeName": "DoNotGuardCallAnalyzer",
            "languages": [
              "C#",
              "Visual Basic"
            ],
            "tags": [
              "Telemetry",
              "EnabledRuleInAggressiveMode"
            ]
          }
        },
        "CA1869": {
          "id": "CA1869",
          "shortDescription": "Cache and reuse 'JsonSerializerOptions' instances",
          "fullDescription": "Avoid creating a new 'JsonSerializerOptions' instance for every serialization operation. Cache and reuse instances instead. Single use 'JsonSerializerOptions' instances can substantially degrade the performance of your application.",
          "defaultLevel": "note",
          "helpUri": "https://learn.microsoft.com/dotnet/fundamentals/code-analysis/quality-rules/ca1869",
          "properties": {
            "category": "Performance",
            "isEnabledByDefault": true,
            "typeName": "AvoidSingleUseOfLocalJsonSerializerOptions",
            "languages": [
              "C#",
              "Visual Basic"
            ],
            "tags": [
              "Telemetry",
              "EnabledRuleInAggressiveMode"
            ]
          }
        },
        "CA2000": {
          "id": "CA2000",
          "shortDescription": "Dispose objects before losing scope",
          "fullDescription": "If a disposable object is not explicitly disposed before all references to it are out of scope, the object will be disposed at some indeterminate time when the garbage collector runs the finalizer of the object. Because an exceptional event might occur that will prevent the finalizer of the object from running, the object should be explicitly disposed instead.",
          "defaultLevel": "warning",
          "helpUri": "https://learn.microsoft.com/dotnet/fundamentals/code-analysis/quality-rules/ca2000",
          "properties": {
            "category": "Reliability",
            "isEnabledByDefault": false,
            "typeName": "DisposeObjectsBeforeLosingScope",
            "languages": [
              "C#",
              "Visual Basic"
            ],
            "tags": [
              "PortedFromFxCop",
              "Dataflow",
              "Telemetry",
              "EnabledRuleInAggressiveMode"
            ]
          }
        },
        "CA2002": {
          "id": "CA2002",
          "shortDescription": "Do not lock on objects with weak identity",
          "fullDescription": "An object is said to have a weak identity when it can be directly accessed across application domain boundaries. A thread that tries to acquire a lock on an object that has a weak identity can be blocked by a second thread in a different application domain that has a lock on the same object.",
          "defaultLevel": "warning",
          "helpUri": "https://learn.microsoft.com/dotnet/fundamentals/code-analysis/quality-rules/ca2002",
          "properties": {
            "category": "Reliability",
            "isEnabledByDefault": false,
            "typeName": "DoNotLockOnObjectsWithWeakIdentityAnalyzer",
            "languages": [
              "C#",
              "Visual Basic"
            ],
            "tags": [
              "PortedFromFxCop",
              "Telemetry",
              "EnabledRuleInAggressiveMode"
            ]
          }
        },
        "CA2007": {
          "id": "CA2007",
          "shortDescription": "Consider calling ConfigureAwait on the awaited task",
          "fullDescription": "When an asynchronous method awaits a Task directly, continuation occurs in the same thread that created the task. Consider calling Task.ConfigureAwait(Boolean) to signal your intention for continuation. Call ConfigureAwait(false) on the task to schedule continuations to the thread pool, thereby avoiding a deadlock on the UI thread. Passing false is a good option for app-independent libraries. Calling ConfigureAwait(true) on the task has the same behavior as not explicitly calling ConfigureAwait. By explicitly calling this method, you're letting readers know you intentionally want to perform the continuation on the original synchronization context.",
          "defaultLevel": "warning",
          "helpUri": "https://learn.microsoft.com/dotnet/fundamentals/code-analysis/quality-rules/ca2007",
          "properties": {
            "category": "Reliability",
            "isEnabledByDefault": false,
            "typeName": "DoNotDirectlyAwaitATaskAnalyzer",
            "languages": [
              "C#",
              "Visual Basic"
            ],
            "tags": [
              "Telemetry",
              "EnabledRuleInAggressiveMode"
            ]
          }
        },
        "CA2008": {
          "id": "CA2008",
          "shortDescription": "Do not create tasks without passing a TaskScheduler",
          "fullDescription": "Do not create tasks unless you are using one of the overloads that takes a TaskScheduler. The default is to schedule on TaskScheduler.Current, which would lead to deadlocks. Either use TaskScheduler.Default to schedule on the thread pool, or explicitly pass TaskScheduler.Current to make your intentions clear.",
          "defaultLevel": "warning",
          "helpUri": "https://learn.microsoft.com/dotnet/fundamentals/code-analysis/quality-rules/ca2008",
          "properties": {
            "category": "Reliability",
            "isEnabledByDefault": false,
            "typeName": "DoNotCreateTasksWithoutPassingATaskSchedulerAnalyzer",
            "languages": [
              "C#",
              "Visual Basic"
            ],
            "tags": [
              "Telemetry",
              "EnabledRuleInAggressiveMode"
            ]
          }
        },
        "CA2009": {
          "id": "CA2009",
          "shortDescription": "Do not call ToImmutableCollection on an ImmutableCollection value",
          "fullDescription": "Do not call {0} on an {1} value",
          "defaultLevel": "note",
          "helpUri": "https://learn.microsoft.com/dotnet/fundamentals/code-analysis/quality-rules/ca2009",
          "properties": {
            "category": "Reliability",
            "isEnabledByDefault": true,
            "typeName": "DoNotCallToImmutableCollectionOnAnImmutableCollectionValueAnalyzer",
            "languages": [
              "C#",
              "Visual Basic"
            ],
            "tags": [
              "Telemetry",
              "EnabledRuleInAggressiveMode"
            ]
          }
        },
        "CA2011": {
          "id": "CA2011",
          "shortDescription": "Avoid infinite recursion",
          "fullDescription": "Do not assign the property within its setter. This call might result in an infinite recursion.",
          "defaultLevel": "note",
          "helpUri": "https://learn.microsoft.com/dotnet/fundamentals/code-analysis/quality-rules/ca2011",
          "properties": {
            "category": "Reliability",
            "isEnabledByDefault": true,
            "typeName": "AvoidInfiniteRecursion",
            "languages": [
              "C#",
              "Visual Basic"
            ],
            "tags": [
              "Telemetry",
              "EnabledRuleInAggressiveMode"
            ]
          }
        },
        "CA2012": {
          "id": "CA2012",
          "shortDescription": "Use ValueTasks correctly",
          "fullDescription": "ValueTasks returned from member invocations are intended to be directly awaited.  Attempts to consume a ValueTask multiple times or to directly access one's result before it's known to be completed may result in an exception or corruption.  Ignoring such a ValueTask is likely an indication of a functional bug and may degrade performance.",
          "defaultLevel": "note",
          "helpUri": "https://learn.microsoft.com/dotnet/fundamentals/code-analysis/quality-rules/ca2012",
          "properties": {
            "category": "Reliability",
            "isEnabledByDefault": true,
            "typeName": "UseValueTasksCorrectlyAnalyzer",
            "languages": [
              "C#",
              "Visual Basic"
            ],
            "tags": [
              "Telemetry",
              "EnabledRuleInAggressiveMode"
            ]
          }
        },
        "CA2013": {
          "id": "CA2013",
          "shortDescription": "Do not use ReferenceEquals with value types",
          "fullDescription": "Value type typed arguments are uniquely boxed for each call to this method, therefore the result can be unexpected.",
          "defaultLevel": "warning",
          "helpUri": "https://learn.microsoft.com/dotnet/fundamentals/code-analysis/quality-rules/ca2013",
          "properties": {
            "category": "Reliability",
            "isEnabledByDefault": true,
            "typeName": "DoNotUseReferenceEqualsWithValueTypesAnalyzer",
            "languages": [
              "C#",
              "Visual Basic"
            ],
            "tags": [
              "Telemetry",
              "EnabledRuleInAggressiveMode"
            ]
          }
        },
        "CA2015": {
          "id": "CA2015",
          "shortDescription": "Do not define finalizers for types derived from MemoryManager<T>",
          "fullDescription": "Adding a finalizer to a type derived from MemoryManager<T> may permit memory to be freed while it is still in use by a Span<T>.",
          "defaultLevel": "warning",
          "helpUri": "https://learn.microsoft.com/dotnet/fundamentals/code-analysis/quality-rules/ca2015",
          "properties": {
            "category": "Reliability",
            "isEnabledByDefault": true,
            "typeName": "DoNotDefineFinalizersForTypesDerivedFromMemoryManager",
            "languages": [
              "C#",
              "Visual Basic"
            ],
            "tags": [
              "Telemetry",
              "EnabledRuleInAggressiveMode"
            ]
          }
        },
        "CA2017": {
          "id": "CA2017",
          "shortDescription": "Parameter count mismatch",
          "fullDescription": "Number of parameters supplied in the logging message template do not match the number of named placeholders.",
          "defaultLevel": "warning",
          "helpUri": "https://learn.microsoft.com/dotnet/fundamentals/code-analysis/quality-rules/ca2017",
          "properties": {
            "category": "Reliability",
            "isEnabledByDefault": true,
            "typeName": "LoggerMessageDefineAnalyzer",
            "languages": [
              "C#",
              "Visual Basic"
            ],
            "tags": [
              "Telemetry",
              "EnabledRuleInAggressiveMode"
            ]
          }
        },
        "CA2018": {
          "id": "CA2018",
          "shortDescription": "'Buffer.BlockCopy' expects the number of bytes to be copied for the 'count' argument",
          "fullDescription": "'Buffer.BlockCopy' expects the number of bytes to be copied for the 'count' argument. Using 'Array.Length' may not match the number of bytes that needs to be copied.",
          "defaultLevel": "warning",
          "helpUri": "https://learn.microsoft.com/dotnet/fundamentals/code-analysis/quality-rules/ca2018",
          "properties": {
            "category": "Reliability",
            "isEnabledByDefault": true,
            "typeName": "BufferBlockCopyLengthAnalyzer",
            "languages": [
              "C#",
              "Visual Basic"
            ],
            "tags": [
              "Telemetry",
              "EnabledRuleInAggressiveMode"
            ]
          }
        },
        "CA2019": {
          "id": "CA2019",
          "shortDescription": "Improper 'ThreadStatic' field initialization",
          "fullDescription": "'ThreadStatic' fields should be initialized lazily on use, not with inline initialization nor explicitly in a static constructor, which would only initialize the field on the thread that runs the type's static constructor.",
          "defaultLevel": "note",
          "helpUri": "https://learn.microsoft.com/dotnet/fundamentals/code-analysis/quality-rules/ca2019",
          "properties": {
            "category": "Reliability",
            "isEnabledByDefault": true,
            "typeName": "UseThreadStaticCorrectly",
            "languages": [
              "C#",
              "Visual Basic"
            ],
            "tags": [
              "Telemetry",
              "EnabledRuleInAggressiveMode"
            ]
          }
        },
        "CA2021": {
          "id": "CA2021",
          "shortDescription": "Do not call Enumerable.Cast<T> or Enumerable.OfType<T> with incompatible types",
          "fullDescription": "Enumerable.Cast<T> and Enumerable.OfType<T> require compatible types to function expectedly.  \u000aThe generic cast (IL 'unbox.any') used by the sequence returned by Enumerable.Cast<T> will throw InvalidCastException at runtime on elements of the types specified.  \u000aThe generic type check (C# 'is' operator/IL 'isinst') used by Enumerable.OfType<T> will never succeed with elements of types specified, resulting in an empty sequence.  \u000aWidening and user defined conversions are not supported with generic types.",
          "defaultLevel": "warning",
          "helpUri": "https://learn.microsoft.com/dotnet/fundamentals/code-analysis/quality-rules/ca2021",
          "properties": {
            "category": "Reliability",
            "isEnabledByDefault": true,
            "typeName": "DoNotCallEnumerableCastOrOfTypeWithIncompatibleTypesAnalyzer",
            "languages": [
              "C#",
              "Visual Basic"
            ],
            "tags": [
              "Telemetry",
              "EnabledRuleInAggressiveMode"
            ]
          }
        },
        "CA2100": {
          "id": "CA2100",
          "shortDescription": "Review SQL queries for security vulnerabilities",
          "fullDescription": "SQL queries that directly use user input can be vulnerable to SQL injection attacks. Review this SQL query for potential vulnerabilities, and consider using a parameterized SQL query.",
          "defaultLevel": "warning",
          "helpUri": "https://learn.microsoft.com/dotnet/fundamentals/code-analysis/quality-rules/ca2100",
          "properties": {
            "category": "Security",
            "isEnabledByDefault": false,
            "typeName": "ReviewSqlQueriesForSecurityVulnerabilities",
            "languages": [
              "C#",
              "Visual Basic"
            ],
            "tags": [
              "PortedFromFxCop",
              "Dataflow",
              "Telemetry",
              "EnabledRuleInAggressiveMode"
            ]
          }
        },
        "CA2101": {
          "id": "CA2101",
          "shortDescription": "Specify marshaling for P/Invoke string arguments",
          "fullDescription": "A platform invoke member allows partially trusted callers, has a string parameter, and does not explicitly marshal the string. This can cause a potential security vulnerability.",
          "defaultLevel": "note",
          "helpUri": "https://learn.microsoft.com/dotnet/fundamentals/code-analysis/quality-rules/ca2101",
          "properties": {
            "category": "Globalization",
            "isEnabledByDefault": true,
            "typeName": "PInvokeDiagnosticAnalyzer",
            "languages": [
              "C#",
              "Visual Basic"
            ],
            "tags": [
              "PortedFromFxCop",
              "Telemetry",
              "EnabledRuleInAggressiveMode"
            ]
          }
        },
        "CA2119": {
          "id": "CA2119",
          "shortDescription": "Seal methods that satisfy private interfaces",
          "fullDescription": "An inheritable public type provides an overridable method implementation of an internal (Friend in Visual Basic) interface. To fix a violation of this rule, prevent the method from being overridden outside the assembly.",
          "defaultLevel": "warning",
          "helpUri": "https://learn.microsoft.com/dotnet/fundamentals/code-analysis/quality-rules/ca2119",
          "properties": {
            "category": "Security",
            "isEnabledByDefault": false,
            "typeName": "SealMethodsThatSatisfyPrivateInterfacesAnalyzer",
            "languages": [
              "C#",
              "Visual Basic"
            ],
            "tags": [
              "PortedFromFxCop",
              "Telemetry",
              "EnabledRuleInAggressiveMode"
            ]
          }
        },
        "CA2153": {
          "id": "CA2153",
          "shortDescription": "Do Not Catch Corrupted State Exceptions",
          "fullDescription": "Catching corrupted state exceptions could mask errors (such as access violations), resulting in inconsistent state of execution or making it easier for attackers to compromise system. Instead, catch and handle a more specific set of exception type(s) or re-throw the exception.",
          "defaultLevel": "warning",
          "helpUri": "https://learn.microsoft.com/dotnet/fundamentals/code-analysis/quality-rules/ca2153",
          "properties": {
            "category": "Security",
            "isEnabledByDefault": false,
            "typeName": "DoNotCatchCorruptedStateExceptionsAnalyzer",
            "languages": [
              "C#",
              "Visual Basic"
            ],
            "tags": [
              "Telemetry",
              "EnabledRuleInAggressiveMode"
            ]
          }
        },
        "CA2200": {
          "id": "CA2200",
          "shortDescription": "Rethrow to preserve stack details",
          "fullDescription": "Re-throwing caught exception changes stack information",
          "defaultLevel": "warning",
          "helpUri": "https://learn.microsoft.com/dotnet/fundamentals/code-analysis/quality-rules/ca2200",
          "properties": {
            "category": "Usage",
            "isEnabledByDefault": true,
            "typeName": "RethrowToPreserveStackDetailsAnalyzer",
            "languages": [
              "C#",
              "Visual Basic"
            ],
            "tags": [
              "PortedFromFxCop",
              "Telemetry",
              "EnabledRuleInAggressiveMode"
            ]
          }
        },
        "CA2201": {
          "id": "CA2201",
          "shortDescription": "Do not raise reserved exception types",
          "fullDescription": "An exception of type that is not sufficiently specific or reserved by the runtime should never be raised by user code. This makes the original error difficult to detect and debug. If this exception instance might be thrown, use a different exception type.",
          "defaultLevel": "hidden",
          "helpUri": "https://learn.microsoft.com/dotnet/fundamentals/code-analysis/quality-rules/ca2201",
          "properties": {
            "category": "Usage",
            "isEnabledByDefault": true,
            "typeName": "DoNotRaiseReservedExceptionTypesAnalyzer",
            "languages": [
              "C#",
              "Visual Basic"
            ],
            "tags": [
              "PortedFromFxCop",
              "Telemetry",
              "EnabledRuleInAggressiveMode"
            ]
          }
        },
        "CA2207": {
          "id": "CA2207",
          "shortDescription": "Initialize value type static fields inline",
          "fullDescription": "A value type declares an explicit static constructor. To fix a violation of this rule, initialize all static data when it is declared and remove the static constructor.",
          "defaultLevel": "warning",
          "helpUri": "https://learn.microsoft.com/dotnet/fundamentals/code-analysis/quality-rules/ca2207",
          "properties": {
            "category": "Usage",
            "isEnabledByDefault": false,
            "typeName": "InitializeStaticFieldsInlineAnalyzer",
            "languages": [
              "C#",
              "Visual Basic"
            ],
            "tags": [
              "PortedFromFxCop",
              "Telemetry",
              "EnabledRuleInAggressiveMode"
            ]
          }
        },
        "CA2208": {
          "id": "CA2208",
          "shortDescription": "Instantiate argument exceptions correctly",
          "fullDescription": "A call is made to the default (parameterless) constructor of an exception type that is or derives from ArgumentException, or an incorrect string argument is passed to a parameterized constructor of an exception type that is or derives from ArgumentException.",
          "defaultLevel": "note",
          "helpUri": "https://learn.microsoft.com/dotnet/fundamentals/code-analysis/quality-rules/ca2208",
          "properties": {
            "category": "Usage",
            "isEnabledByDefault": true,
            "typeName": "InstantiateArgumentExceptionsCorrectlyAnalyzer",
            "languages": [
              "C#",
              "Visual Basic"
            ],
            "tags": [
              "PortedFromFxCop",
              "Telemetry",
              "EnabledRuleInAggressiveMode"
            ]
          }
        },
        "CA2211": {
          "id": "CA2211",
          "shortDescription": "Non-constant fields should not be visible",
          "fullDescription": "Static fields that are neither constants nor read-only are not thread-safe. Access to such a field must be carefully controlled and requires advanced programming techniques to synchronize access to the class object.",
          "defaultLevel": "note",
          "helpUri": "https://learn.microsoft.com/dotnet/fundamentals/code-analysis/quality-rules/ca2211",
          "properties": {
            "category": "Usage",
            "isEnabledByDefault": true,
            "typeName": "NonConstantFieldsShouldNotBeVisibleAnalyzer",
            "languages": [
              "C#",
              "Visual Basic"
            ],
            "tags": [
              "PortedFromFxCop",
              "Telemetry",
              "EnabledRuleInAggressiveMode"
            ]
          }
        },
        "CA2213": {
          "id": "CA2213",
          "shortDescription": "Disposable fields should be disposed",
          "fullDescription": "A type that implements System.IDisposable declares fields that are of types that also implement IDisposable. The Dispose method of the field is not called by the Dispose method of the declaring type. To fix a violation of this rule, call Dispose on fields that are of types that implement IDisposable if you are responsible for allocating and releasing the unmanaged resources held by the field.",
          "defaultLevel": "warning",
          "helpUri": "https://learn.microsoft.com/dotnet/fundamentals/code-analysis/quality-rules/ca2213",
          "properties": {
            "category": "Usage",
            "isEnabledByDefault": false,
            "typeName": "DisposableFieldsShouldBeDisposed",
            "languages": [
              "C#",
              "Visual Basic"
            ],
            "tags": [
              "PortedFromFxCop",
              "Dataflow",
              "Telemetry",
              "EnabledRuleInAggressiveMode"
            ]
          }
        },
        "CA2214": {
          "id": "CA2214",
          "shortDescription": "Do not call overridable methods in constructors",
          "fullDescription": "Virtual methods defined on the class should not be called from constructors. If a derived class has overridden the method, the derived class version will be called (before the derived class constructor is called).",
          "defaultLevel": "warning",
          "helpUri": "https://learn.microsoft.com/dotnet/fundamentals/code-analysis/quality-rules/ca2214",
          "properties": {
            "category": "Usage",
            "isEnabledByDefault": false,
            "typeName": "DoNotCallOverridableMethodsInConstructorsAnalyzer",
            "languages": [
              "C#",
              "Visual Basic"
            ],
            "tags": [
              "PortedFromFxCop",
              "Telemetry",
              "EnabledRuleInAggressiveMode"
            ]
          }
        },
        "CA2215": {
          "id": "CA2215",
          "shortDescription": "Dispose methods should call base class dispose",
          "fullDescription": "A type that implements System.IDisposable inherits from a type that also implements IDisposable. The Dispose method of the inheriting type does not call the Dispose method of the parent type. To fix a violation of this rule, call base.Dispose in your Dispose method.",
          "defaultLevel": "hidden",
          "helpUri": "https://learn.microsoft.com/dotnet/fundamentals/code-analysis/quality-rules/ca2215",
          "properties": {
            "category": "Usage",
            "isEnabledByDefault": true,
            "typeName": "DisposeMethodsShouldCallBaseClassDispose",
            "languages": [
              "C#",
              "Visual Basic"
            ],
            "tags": [
              "PortedFromFxCop",
              "Telemetry",
              "EnabledRuleInAggressiveMode"
            ]
          }
        },
        "CA2216": {
          "id": "CA2216",
          "shortDescription": "Disposable types should declare finalizer",
          "fullDescription": "A type that implements System.IDisposable and has fields that suggest the use of unmanaged resources does not implement a finalizer, as described by Object.Finalize.",
          "defaultLevel": "warning",
          "helpUri": "https://learn.microsoft.com/dotnet/fundamentals/code-analysis/quality-rules/ca2216",
          "properties": {
            "category": "Usage",
            "isEnabledByDefault": false,
            "typeName": "DisposableTypesShouldDeclareFinalizerAnalyzer",
            "languages": [
              "C#",
              "Visual Basic"
            ],
            "tags": [
              "PortedFromFxCop",
              "Telemetry",
              "EnabledRuleInAggressiveMode"
            ]
          }
        },
        "CA2217": {
          "id": "CA2217",
          "shortDescription": "Do not mark enums with FlagsAttribute",
          "fullDescription": "An externally visible enumeration is marked by using FlagsAttribute, and it has one or more values that are not powers of two or a combination of the other defined values on the enumeration.",
          "defaultLevel": "warning",
          "helpUri": "https://learn.microsoft.com/dotnet/fundamentals/code-analysis/quality-rules/ca2217",
          "properties": {
            "category": "Usage",
            "isEnabledByDefault": false,
            "typeName": "EnumWithFlagsAttributeAnalyzer",
            "languages": [
              "C#",
              "Visual Basic"
            ],
            "tags": [
              "PortedFromFxCop",
              "Telemetry",
              "EnabledRuleInAggressiveMode"
            ]
          }
        },
        "CA2219": {
          "id": "CA2219",
          "shortDescription": "Do not raise exceptions in finally clauses",
          "fullDescription": "When an exception is raised in a finally clause, the new exception hides the active exception. This makes the original error difficult to detect and debug.",
          "defaultLevel": "note",
          "helpUri": "https://learn.microsoft.com/dotnet/fundamentals/code-analysis/quality-rules/ca2219",
          "properties": {
            "category": "Usage",
            "isEnabledByDefault": true,
            "typeName": "DoNotRaiseExceptionsInExceptionClausesAnalyzer",
            "languages": [
              "C#",
              "Visual Basic"
            ],
            "tags": [
              "PortedFromFxCop",
              "Telemetry",
              "EnabledRuleInAggressiveMode"
            ]
          }
        },
        "CA2225": {
          "id": "CA2225",
          "shortDescription": "Operator overloads have named alternates",
          "fullDescription": "An operator overload was detected, and the expected named alternative method was not found. The named alternative member provides access to the same functionality as the operator and is provided for developers who program in languages that do not support overloaded operators.",
          "defaultLevel": "warning",
          "helpUri": "https://learn.microsoft.com/dotnet/fundamentals/code-analysis/quality-rules/ca2225",
          "properties": {
            "category": "Usage",
            "isEnabledByDefault": false,
            "typeName": "OperatorOverloadsHaveNamedAlternatesAnalyzer",
            "languages": [
              "C#",
              "Visual Basic"
            ],
            "tags": [
              "PortedFromFxCop",
              "Telemetry",
              "EnabledRuleInAggressiveMode"
            ]
          }
        },
        "CA2226": {
          "id": "CA2226",
          "shortDescription": "Operators should have symmetrical overloads",
          "fullDescription": "A type implements the equality or inequality operator and does not implement the opposite operator.",
          "defaultLevel": "warning",
          "helpUri": "https://learn.microsoft.com/dotnet/fundamentals/code-analysis/quality-rules/ca2226",
          "properties": {
            "category": "Usage",
            "isEnabledByDefault": false,
            "typeName": "OperatorsShouldHaveSymmetricalOverloadsAnalyzer",
            "languages": [
              "C#",
              "Visual Basic"
            ],
            "tags": [
              "PortedFromFxCop",
              "Telemetry",
              "EnabledRuleInAggressiveMode"
            ]
          }
        },
        "CA2227": {
          "id": "CA2227",
          "shortDescription": "Collection properties should be read only",
          "fullDescription": "A writable collection property allows a user to replace the collection with a different collection. A read-only property stops the collection from being replaced but still allows the individual members to be set.",
          "defaultLevel": "warning",
          "helpUri": "https://learn.microsoft.com/dotnet/fundamentals/code-analysis/quality-rules/ca2227",
          "properties": {
            "category": "Usage",
            "isEnabledByDefault": false,
            "typeName": "CollectionPropertiesShouldBeReadOnlyAnalyzer",
            "languages": [
              "C#",
              "Visual Basic"
            ],
            "tags": [
              "PortedFromFxCop",
              "Telemetry",
              "EnabledRuleInAggressiveMode"
            ]
          }
        },
        "CA2231": {
          "id": "CA2231",
          "shortDescription": "Overload operator equals on overriding value type Equals",
          "fullDescription": "In most programming languages there is no default implementation of the equality operator (==) for value types. If your programming language supports operator overloads, you should consider implementing the equality operator. Its behavior should be identical to that of Equals.",
          "defaultLevel": "note",
          "helpUri": "https://learn.microsoft.com/dotnet/fundamentals/code-analysis/quality-rules/ca2231",
          "properties": {
            "category": "Usage",
            "isEnabledByDefault": true,
            "typeName": "OverloadOperatorEqualsOnOverridingValueTypeEqualsAnalyzer",
            "languages": [
              "C#",
              "Visual Basic"
            ],
            "tags": [
              "PortedFromFxCop",
              "Telemetry",
              "EnabledRuleInAggressiveMode"
            ]
          }
        },
        "CA2235": {
          "id": "CA2235",
          "shortDescription": "Mark all non-serializable fields",
          "fullDescription": "An instance field of a type that is not serializable is declared in a type that is serializable.",
          "defaultLevel": "warning",
          "helpUri": "https://learn.microsoft.com/dotnet/fundamentals/code-analysis/quality-rules/ca2235",
          "properties": {
            "category": "Usage",
            "isEnabledByDefault": false,
            "typeName": "SerializationRulesDiagnosticAnalyzer",
            "languages": [
              "C#",
              "Visual Basic"
            ],
            "tags": [
              "PortedFromFxCop",
              "Telemetry",
              "EnabledRuleInAggressiveMode"
            ]
          }
        },
        "CA2237": {
          "id": "CA2237",
          "shortDescription": "Mark ISerializable types with serializable",
          "fullDescription": "To be recognized by the common language runtime as serializable, types must be marked by using the SerializableAttribute attribute even when the type uses a custom serialization routine through implementation of the ISerializable interface.",
          "defaultLevel": "warning",
          "helpUri": "https://learn.microsoft.com/dotnet/fundamentals/code-analysis/quality-rules/ca2237",
          "properties": {
            "category": "Usage",
            "isEnabledByDefault": false,
            "typeName": "SerializationRulesDiagnosticAnalyzer",
            "languages": [
              "C#",
              "Visual Basic"
            ],
            "tags": [
              "PortedFromFxCop",
              "Telemetry",
              "EnabledRuleInAggressiveMode"
            ]
          }
        },
        "CA2241": {
          "id": "CA2241",
          "shortDescription": "Provide correct arguments to formatting methods",
          "fullDescription": "The format argument that is passed to System.String.Format does not contain a format item that corresponds to each object argument, or vice versa.",
          "defaultLevel": "note",
          "helpUri": "https://learn.microsoft.com/dotnet/fundamentals/code-analysis/quality-rules/ca2241",
          "properties": {
            "category": "Usage",
            "isEnabledByDefault": true,
            "typeName": "ProvideCorrectArgumentsToFormattingMethodsAnalyzer",
            "languages": [
              "C#",
              "Visual Basic"
            ],
            "tags": [
              "PortedFromFxCop",
              "Telemetry",
              "EnabledRuleInAggressiveMode"
            ]
          }
        },
        "CA2242": {
          "id": "CA2242",
          "shortDescription": "Test for NaN correctly",
          "fullDescription": "This expression tests a value against Single.Nan or Double.Nan. Use Single.IsNan(Single) or Double.IsNan(Double) to test the value.",
          "defaultLevel": "note",
          "helpUri": "https://learn.microsoft.com/dotnet/fundamentals/code-analysis/quality-rules/ca2242",
          "properties": {
            "category": "Usage",
            "isEnabledByDefault": true,
            "typeName": "TestForNaNCorrectlyAnalyzer",
            "languages": [
              "C#",
              "Visual Basic"
            ],
            "tags": [
              "PortedFromFxCop",
              "Telemetry",
              "EnabledRuleInAggressiveMode"
            ]
          }
        },
        "CA2243": {
          "id": "CA2243",
          "shortDescription": "Attribute string literals should parse correctly",
          "fullDescription": "The string literal parameter of an attribute does not parse correctly for a URL, a GUID, or a version.",
          "defaultLevel": "warning",
          "helpUri": "https://learn.microsoft.com/dotnet/fundamentals/code-analysis/quality-rules/ca2243",
          "properties": {
            "category": "Usage",
            "isEnabledByDefault": false,
            "typeName": "AttributeStringLiteralsShouldParseCorrectlyAnalyzer",
            "languages": [
              "C#",
              "Visual Basic"
            ],
            "tags": [
              "PortedFromFxCop",
              "Telemetry",
              "EnabledRuleInAggressiveMode"
            ]
          }
        },
        "CA2244": {
          "id": "CA2244",
          "shortDescription": "Do not duplicate indexed element initializations",
          "fullDescription": "Indexed elements in objects initializers must initialize unique elements. A duplicate index might overwrite a previous element initialization.",
          "defaultLevel": "note",
          "helpUri": "https://learn.microsoft.com/dotnet/fundamentals/code-analysis/quality-rules/ca2244",
          "properties": {
            "category": "Usage",
            "isEnabledByDefault": true,
            "typeName": "AvoidDuplicateElementInitialization",
            "languages": [
              "C#"
            ],
            "tags": [
              "Telemetry",
              "EnabledRuleInAggressiveMode"
            ]
          }
        },
        "CA2245": {
          "id": "CA2245",
          "shortDescription": "Do not assign a property to itself",
          "fullDescription": "The property {0} should not be assigned to itself",
          "defaultLevel": "note",
          "helpUri": "https://learn.microsoft.com/dotnet/fundamentals/code-analysis/quality-rules/ca2245",
          "properties": {
            "category": "Usage",
            "isEnabledByDefault": true,
            "typeName": "AvoidPropertySelfAssignment",
            "languages": [
              "C#",
              "Visual Basic"
            ],
            "tags": [
              "Telemetry",
              "EnabledRuleInAggressiveMode"
            ]
          }
        },
        "CA2246": {
          "id": "CA2246",
          "shortDescription": "Assigning symbol and its member in the same statement",
          "fullDescription": "Assigning to a symbol and its member (field/property) in the same statement is not recommended. It is not clear if the member access was intended to use symbol's old value prior to the assignment or new value from the assignment in this statement. For clarity, consider splitting the assignments into separate statements.",
          "defaultLevel": "note",
          "helpUri": "https://learn.microsoft.com/dotnet/fundamentals/code-analysis/quality-rules/ca2246",
          "properties": {
            "category": "Usage",
            "isEnabledByDefault": true,
            "typeName": "AssigningSymbolAndItsMemberInSameStatement",
            "languages": [
              "C#"
            ],
            "tags": [
              "Telemetry",
              "EnabledRuleInAggressiveMode"
            ]
          }
        },
        "CA2247": {
          "id": "CA2247",
          "shortDescription": "Argument passed to TaskCompletionSource constructor should be TaskCreationOptions enum instead of TaskContinuationOptions enum",
          "fullDescription": "TaskCompletionSource has constructors that take TaskCreationOptions that control the underlying Task, and constructors that take object state that's stored in the task.  Accidentally passing a TaskContinuationOptions instead of a TaskCreationOptions will result in the call treating the options as state.",
          "defaultLevel": "warning",
          "helpUri": "https://learn.microsoft.com/dotnet/fundamentals/code-analysis/quality-rules/ca2247",
          "properties": {
            "category": "Usage",
            "isEnabledByDefault": true,
            "typeName": "DoNotCreateTaskCompletionSourceWithWrongArguments",
            "languages": [
              "C#",
              "Visual Basic"
            ],
            "tags": [
              "Telemetry",
              "EnabledRuleInAggressiveMode"
            ]
          }
        },
        "CA2248": {
          "id": "CA2248",
          "shortDescription": "Provide correct 'enum' argument to 'Enum.HasFlag'",
          "fullDescription": "'Enum.HasFlag' method expects the 'enum' argument to be of the same 'enum' type as the instance on which the method is invoked and that this 'enum' is marked with 'System.FlagsAttribute'. If these are different 'enum' types, an unhandled exception will be thrown at runtime. If the 'enum' type is not marked with 'System.FlagsAttribute' the call will always return 'false' at runtime.",
          "defaultLevel": "note",
          "helpUri": "https://learn.microsoft.com/dotnet/fundamentals/code-analysis/quality-rules/ca2248",
          "properties": {
            "category": "Usage",
            "isEnabledByDefault": true,
            "typeName": "ProvideCorrectArgumentToEnumHasFlag",
            "languages": [
              "C#",
              "Visual Basic"
            ],
            "tags": [
              "Telemetry",
              "EnabledRuleInAggressiveMode"
            ]
          }
        },
        "CA2249": {
          "id": "CA2249",
          "shortDescription": "Consider using 'string.Contains' instead of 'string.IndexOf'",
          "fullDescription": "Calls to 'string.IndexOf' where the result is used to check for the presence/absence of a substring can be replaced by 'string.Contains'.",
          "defaultLevel": "note",
          "helpUri": "https://learn.microsoft.com/dotnet/fundamentals/code-analysis/quality-rules/ca2249",
          "properties": {
            "category": "Usage",
            "isEnabledByDefault": true,
            "typeName": "PreferStringContainsOverIndexOfAnalyzer",
            "languages": [
              "C#",
              "Visual Basic"
            ],
            "tags": [
              "Telemetry",
              "EnabledRuleInAggressiveMode"
            ]
          }
        },
        "CA2250": {
          "id": "CA2250",
          "shortDescription": "Use 'ThrowIfCancellationRequested'",
          "fullDescription": "'ThrowIfCancellationRequested' automatically checks whether the token has been canceled, and throws an 'OperationCanceledException' if it has.",
          "defaultLevel": "note",
          "helpUri": "https://learn.microsoft.com/dotnet/fundamentals/code-analysis/quality-rules/ca2250",
          "properties": {
            "category": "Usage",
            "isEnabledByDefault": true,
            "typeName": "UseCancellationTokenThrowIfCancellationRequested",
            "languages": [
              "C#",
              "Visual Basic"
            ],
            "tags": [
              "Telemetry",
              "EnabledRuleInAggressiveMode"
            ]
          }
        },
        "CA2251": {
          "id": "CA2251",
          "shortDescription": "Use 'string.Equals'",
          "fullDescription": "It is both clearer and likely faster to use 'string.Equals' instead of comparing the result of 'string.Compare' to zero.",
          "defaultLevel": "hidden",
          "helpUri": "https://learn.microsoft.com/dotnet/fundamentals/code-analysis/quality-rules/ca2251",
          "properties": {
            "category": "Usage",
            "isEnabledByDefault": true,
            "typeName": "UseStringEqualsOverStringCompare",
            "languages": [
              "C#",
              "Visual Basic"
            ],
            "tags": [
              "Telemetry",
              "EnabledRuleInAggressiveMode"
            ]
          }
        },
        "CA2253": {
          "id": "CA2253",
          "shortDescription": "Named placeholders should not be numeric values",
          "fullDescription": "Named placeholders in the logging message template should not be comprised of only numeric characters.",
          "defaultLevel": "note",
          "helpUri": "https://learn.microsoft.com/dotnet/fundamentals/code-analysis/quality-rules/ca2253",
          "properties": {
            "category": "Usage",
            "isEnabledByDefault": true,
            "typeName": "LoggerMessageDefineAnalyzer",
            "languages": [
              "C#",
              "Visual Basic"
            ],
            "tags": [
              "Telemetry",
              "EnabledRuleInAggressiveMode"
            ]
          }
        },
        "CA2254": {
          "id": "CA2254",
          "shortDescription": "Template should be a static expression",
          "fullDescription": "The logging message template should not vary between calls.",
          "defaultLevel": "note",
          "helpUri": "https://learn.microsoft.com/dotnet/fundamentals/code-analysis/quality-rules/ca2254",
          "properties": {
            "category": "Usage",
            "isEnabledByDefault": true,
            "typeName": "LoggerMessageDefineAnalyzer",
            "languages": [
              "C#",
              "Visual Basic"
            ],
            "tags": [
              "Telemetry",
              "EnabledRuleInAggressiveMode"
            ]
          }
        },
        "CA2255": {
          "id": "CA2255",
          "shortDescription": "The 'ModuleInitializer' attribute should not be used in libraries",
          "fullDescription": "Module initializers are intended to be used by application code to ensure an application's components are initialized before the application code begins executing. If library code declares a method with the 'ModuleInitializerAttribute', it can interfere with application initialization and also lead to limitations in that application's trimming abilities. Instead of using methods marked with 'ModuleInitializerAttribute', the library should expose methods that can be used to initialize any components within the library and allow the application to invoke the method during application initialization.",
          "defaultLevel": "warning",
          "helpUri": "https://learn.microsoft.com/dotnet/fundamentals/code-analysis/quality-rules/ca2255",
          "properties": {
            "category": "Usage",
            "isEnabledByDefault": true,
            "typeName": "ModuleInitializerAttributeShouldNotBeUsedInLibraries",
            "languages": [
              "C#"
            ],
            "tags": [
              "Telemetry",
              "EnabledRuleInAggressiveMode"
            ]
          }
        },
        "CA2256": {
          "id": "CA2256",
          "shortDescription": "All members declared in parent interfaces must have an implementation in a DynamicInterfaceCastableImplementation-attributed interface",
          "fullDescription": "Types attributed with 'DynamicInterfaceCastableImplementationAttribute' act as an interface implementation for a type that implements the 'IDynamicInterfaceCastable' type. As a result, it must provide an implementation of all of the members defined in the inherited interfaces, because the type that implements 'IDynamicInterfaceCastable' will not provide them otherwise.",
          "defaultLevel": "warning",
          "helpUri": "https://learn.microsoft.com/dotnet/fundamentals/code-analysis/quality-rules/ca2256",
          "properties": {
            "category": "Usage",
            "isEnabledByDefault": true,
            "typeName": "DynamicInterfaceCastableImplementationAnalyzer",
            "languages": [
              "C#",
              "Visual Basic"
            ],
            "tags": [
              "Telemetry",
              "EnabledRuleInAggressiveMode"
            ]
          }
        },
        "CA2257": {
          "id": "CA2257",
          "shortDescription": "Members defined on an interface with the 'DynamicInterfaceCastableImplementationAttribute' should be 'static'",
          "fullDescription": "Since a type that implements 'IDynamicInterfaceCastable' may not implement a dynamic interface in metadata, calls to an instance interface member that is not an explicit implementation defined on this type are likely to fail at runtime. Mark new interface members 'static' to avoid runtime errors.",
          "defaultLevel": "warning",
          "helpUri": "https://learn.microsoft.com/dotnet/fundamentals/code-analysis/quality-rules/ca2257",
          "properties": {
            "category": "Usage",
            "isEnabledByDefault": true,
            "typeName": "DynamicInterfaceCastableImplementationAnalyzer",
            "languages": [
              "C#",
              "Visual Basic"
            ],
            "tags": [
              "Telemetry",
              "EnabledRuleInAggressiveMode"
            ]
          }
        },
        "CA2258": {
          "id": "CA2258",
          "shortDescription": "Providing a 'DynamicInterfaceCastableImplementation' interface in Visual Basic is unsupported",
          "fullDescription": "Providing a functional 'DynamicInterfaceCastableImplementationAttribute'-attributed interface requires the Default Interface Members feature, which is unsupported in Visual Basic.",
          "defaultLevel": "warning",
          "helpUri": "https://learn.microsoft.com/dotnet/fundamentals/code-analysis/quality-rules/ca2258",
          "properties": {
            "category": "Usage",
            "isEnabledByDefault": true,
            "typeName": "DynamicInterfaceCastableImplementationAnalyzer",
            "languages": [
              "C#",
              "Visual Basic"
            ],
            "tags": [
              "Telemetry",
              "EnabledRuleInAggressiveMode"
            ]
          }
        },
        "CA2259": {
          "id": "CA2259",
          "shortDescription": "'ThreadStatic' only affects static fields",
          "fullDescription": "'ThreadStatic' only affects static fields. When applied to instance fields, it has no impact on behavior.",
          "defaultLevel": "warning",
          "helpUri": "https://learn.microsoft.com/dotnet/fundamentals/code-analysis/quality-rules/ca2259",
          "properties": {
            "category": "Usage",
            "isEnabledByDefault": true,
            "typeName": "UseThreadStaticCorrectly",
            "languages": [
              "C#",
              "Visual Basic"
            ],
            "tags": [
              "Telemetry",
              "EnabledRuleInAggressiveMode"
            ]
          }
        },
        "CA2261": {
          "id": "CA2261",
          "shortDescription": "Do not use ConfigureAwaitOptions.SuppressThrowing with Task<TResult>",
          "fullDescription": "The ConfigureAwaitOptions.SuppressThrowing is only supported with the non-generic Task, not a Task<TResult>.  To use it with a Task<TResult>, first cast to the base Task.",
          "defaultLevel": "warning",
          "helpUri": "https://learn.microsoft.com/dotnet/fundamentals/code-analysis/quality-rules/ca2261",
          "properties": {
            "category": "Usage",
            "isEnabledByDefault": true,
            "typeName": "DoNotUseConfigureAwaitWithSuppressThrowing",
            "languages": [
              "C#",
              "Visual Basic"
            ],
            "tags": [
              "Telemetry",
              "EnabledRuleInAggressiveMode"
            ]
          }
        },
        "CA2262": {
          "id": "CA2262",
<<<<<<< HEAD
          "shortDescription": "Do not compare Span<T> to 'null'",
          "fullDescription": "Comparing a Span<T> to 'null' will not perform an actual null check, so it is more explicit to compare to 'default' or to use 'IsEmpty'.",
          "defaultLevel": "warning",
=======
          "shortDescription": "Set 'MaxResponseHeadersLength' properly",
          "fullDescription": "The property 'MaxResponseHeadersLength' is measured in kilobytes, not in bytes. That mean the provided value will be multiplied by 1024, the result might be too high than your intended value.",
          "defaultLevel": "note",
>>>>>>> ac6c7031
          "helpUri": "https://learn.microsoft.com/dotnet/fundamentals/code-analysis/quality-rules/ca2262",
          "properties": {
            "category": "Usage",
            "isEnabledByDefault": true,
<<<<<<< HEAD
            "typeName": "DoNotCompareSpanToNullAnalyzer",
=======
            "typeName": "ProvideHttpClientHandlerMaxResponseHeaderLengthValueCorrectly",
>>>>>>> ac6c7031
            "languages": [
              "C#",
              "Visual Basic"
            ],
            "tags": [
              "Telemetry",
              "EnabledRuleInAggressiveMode"
            ]
          }
        },
        "CA2300": {
          "id": "CA2300",
          "shortDescription": "Do not use insecure deserializer BinaryFormatter",
          "fullDescription": "The method '{0}' is insecure when deserializing untrusted data.  If you need to instead detect BinaryFormatter deserialization without a SerializationBinder set, then disable rule CA2300, and enable rules CA2301 and CA2302.",
          "defaultLevel": "warning",
          "helpUri": "https://learn.microsoft.com/dotnet/fundamentals/code-analysis/quality-rules/ca2300",
          "properties": {
            "category": "Security",
            "isEnabledByDefault": false,
            "typeName": "DoNotUseInsecureDeserializerBinaryFormatterMethods",
            "languages": [
              "C#",
              "Visual Basic"
            ],
            "tags": [
              "Telemetry",
              "EnabledRuleInAggressiveMode"
            ]
          }
        },
        "CA2301": {
          "id": "CA2301",
          "shortDescription": "Do not call BinaryFormatter.Deserialize without first setting BinaryFormatter.Binder",
          "fullDescription": "The method '{0}' is insecure when deserializing untrusted data without a SerializationBinder to restrict the type of objects in the deserialized object graph.",
          "defaultLevel": "warning",
          "helpUri": "https://learn.microsoft.com/dotnet/fundamentals/code-analysis/quality-rules/ca2301",
          "properties": {
            "category": "Security",
            "isEnabledByDefault": false,
            "typeName": "DoNotUseInsecureDeserializerBinaryFormatterWithoutBinder",
            "languages": [
              "C#",
              "Visual Basic"
            ],
            "tags": [
              "Dataflow",
              "Telemetry",
              "EnabledRuleInAggressiveMode",
              "CompilationEnd"
            ]
          }
        },
        "CA2302": {
          "id": "CA2302",
          "shortDescription": "Ensure BinaryFormatter.Binder is set before calling BinaryFormatter.Deserialize",
          "fullDescription": "The method '{0}' is insecure when deserializing untrusted data without a SerializationBinder to restrict the type of objects in the deserialized object graph.",
          "defaultLevel": "warning",
          "helpUri": "https://learn.microsoft.com/dotnet/fundamentals/code-analysis/quality-rules/ca2302",
          "properties": {
            "category": "Security",
            "isEnabledByDefault": false,
            "typeName": "DoNotUseInsecureDeserializerBinaryFormatterWithoutBinder",
            "languages": [
              "C#",
              "Visual Basic"
            ],
            "tags": [
              "Dataflow",
              "Telemetry",
              "EnabledRuleInAggressiveMode",
              "CompilationEnd"
            ]
          }
        },
        "CA2305": {
          "id": "CA2305",
          "shortDescription": "Do not use insecure deserializer LosFormatter",
          "fullDescription": "The method '{0}' is insecure when deserializing untrusted data.",
          "defaultLevel": "warning",
          "helpUri": "https://learn.microsoft.com/dotnet/fundamentals/code-analysis/quality-rules/ca2305",
          "properties": {
            "category": "Security",
            "isEnabledByDefault": false,
            "typeName": "DoNotUseInsecureDeserializerLosFormatter",
            "languages": [
              "C#",
              "Visual Basic"
            ],
            "tags": [
              "Telemetry",
              "EnabledRuleInAggressiveMode"
            ]
          }
        },
        "CA2310": {
          "id": "CA2310",
          "shortDescription": "Do not use insecure deserializer NetDataContractSerializer",
          "fullDescription": "The method '{0}' is insecure when deserializing untrusted data.  If you need to instead detect NetDataContractSerializer deserialization without a SerializationBinder set, then disable rule CA2310, and enable rules CA2311 and CA2312.",
          "defaultLevel": "warning",
          "helpUri": "https://learn.microsoft.com/dotnet/fundamentals/code-analysis/quality-rules/ca2310",
          "properties": {
            "category": "Security",
            "isEnabledByDefault": false,
            "typeName": "DoNotUseInsecureDeserializerNetDataContractSerializerMethods",
            "languages": [
              "C#",
              "Visual Basic"
            ],
            "tags": [
              "Telemetry",
              "EnabledRuleInAggressiveMode"
            ]
          }
        },
        "CA2311": {
          "id": "CA2311",
          "shortDescription": "Do not deserialize without first setting NetDataContractSerializer.Binder",
          "fullDescription": "The method '{0}' is insecure when deserializing untrusted data without a SerializationBinder to restrict the type of objects in the deserialized object graph.",
          "defaultLevel": "warning",
          "helpUri": "https://learn.microsoft.com/dotnet/fundamentals/code-analysis/quality-rules/ca2311",
          "properties": {
            "category": "Security",
            "isEnabledByDefault": false,
            "typeName": "DoNotUseInsecureDeserializerNetDataContractSerializerWithoutBinder",
            "languages": [
              "C#",
              "Visual Basic"
            ],
            "tags": [
              "Dataflow",
              "Telemetry",
              "EnabledRuleInAggressiveMode",
              "CompilationEnd"
            ]
          }
        },
        "CA2312": {
          "id": "CA2312",
          "shortDescription": "Ensure NetDataContractSerializer.Binder is set before deserializing",
          "fullDescription": "The method '{0}' is insecure when deserializing untrusted data without a SerializationBinder to restrict the type of objects in the deserialized object graph.",
          "defaultLevel": "warning",
          "helpUri": "https://learn.microsoft.com/dotnet/fundamentals/code-analysis/quality-rules/ca2312",
          "properties": {
            "category": "Security",
            "isEnabledByDefault": false,
            "typeName": "DoNotUseInsecureDeserializerNetDataContractSerializerWithoutBinder",
            "languages": [
              "C#",
              "Visual Basic"
            ],
            "tags": [
              "Dataflow",
              "Telemetry",
              "EnabledRuleInAggressiveMode",
              "CompilationEnd"
            ]
          }
        },
        "CA2315": {
          "id": "CA2315",
          "shortDescription": "Do not use insecure deserializer ObjectStateFormatter",
          "fullDescription": "The method '{0}' is insecure when deserializing untrusted data.",
          "defaultLevel": "warning",
          "helpUri": "https://learn.microsoft.com/dotnet/fundamentals/code-analysis/quality-rules/ca2315",
          "properties": {
            "category": "Security",
            "isEnabledByDefault": false,
            "typeName": "DoNotUseInsecureDeserializerObjectStateFormatter",
            "languages": [
              "C#",
              "Visual Basic"
            ],
            "tags": [
              "Telemetry",
              "EnabledRuleInAggressiveMode"
            ]
          }
        },
        "CA2321": {
          "id": "CA2321",
          "shortDescription": "Do not deserialize with JavaScriptSerializer using a SimpleTypeResolver",
          "fullDescription": "The method '{0}' is insecure when deserializing untrusted data with a JavaScriptSerializer initialized with a SimpleTypeResolver. Initialize JavaScriptSerializer without a JavaScriptTypeResolver specified, or initialize with a JavaScriptTypeResolver that limits the types of objects in the deserialized object graph.",
          "defaultLevel": "warning",
          "helpUri": "https://learn.microsoft.com/dotnet/fundamentals/code-analysis/quality-rules/ca2321",
          "properties": {
            "category": "Security",
            "isEnabledByDefault": false,
            "typeName": "DoNotUseInsecureDeserializerJavaScriptSerializerWithSimpleTypeResolver",
            "languages": [
              "C#",
              "Visual Basic"
            ],
            "tags": [
              "Dataflow",
              "Telemetry",
              "EnabledRuleInAggressiveMode",
              "CompilationEnd"
            ]
          }
        },
        "CA2322": {
          "id": "CA2322",
          "shortDescription": "Ensure JavaScriptSerializer is not initialized with SimpleTypeResolver before deserializing",
          "fullDescription": "The method '{0}' is insecure when deserializing untrusted data with a JavaScriptSerializer initialized with a SimpleTypeResolver. Ensure that the JavaScriptSerializer is initialized without a JavaScriptTypeResolver specified, or initialized with a JavaScriptTypeResolver that limits the types of objects in the deserialized object graph.",
          "defaultLevel": "warning",
          "helpUri": "https://learn.microsoft.com/dotnet/fundamentals/code-analysis/quality-rules/ca2322",
          "properties": {
            "category": "Security",
            "isEnabledByDefault": false,
            "typeName": "DoNotUseInsecureDeserializerJavaScriptSerializerWithSimpleTypeResolver",
            "languages": [
              "C#",
              "Visual Basic"
            ],
            "tags": [
              "Dataflow",
              "Telemetry",
              "EnabledRuleInAggressiveMode",
              "CompilationEnd"
            ]
          }
        },
        "CA2326": {
          "id": "CA2326",
          "shortDescription": "Do not use TypeNameHandling values other than None",
          "fullDescription": "Deserializing JSON when using a TypeNameHandling value other than None can be insecure.  If you need to instead detect Json.NET deserialization when a SerializationBinder isn't specified, then disable rule CA2326, and enable rules CA2327, CA2328, CA2329, and CA2330.",
          "defaultLevel": "warning",
          "helpUri": "https://learn.microsoft.com/dotnet/fundamentals/code-analysis/quality-rules/ca2326",
          "properties": {
            "category": "Security",
            "isEnabledByDefault": false,
            "typeName": "JsonNetTypeNameHandling",
            "languages": [
              "C#",
              "Visual Basic"
            ],
            "tags": [
              "Telemetry",
              "EnabledRuleInAggressiveMode"
            ]
          }
        },
        "CA2327": {
          "id": "CA2327",
          "shortDescription": "Do not use insecure JsonSerializerSettings",
          "fullDescription": "When deserializing untrusted input, allowing arbitrary types to be deserialized is insecure.  When using JsonSerializerSettings, use TypeNameHandling.None, or for values other than None, restrict deserialized types with a SerializationBinder.",
          "defaultLevel": "warning",
          "helpUri": "https://learn.microsoft.com/dotnet/fundamentals/code-analysis/quality-rules/ca2327",
          "properties": {
            "category": "Security",
            "isEnabledByDefault": false,
            "typeName": "DoNotUseInsecureSettingsForJsonNet",
            "languages": [
              "C#",
              "Visual Basic"
            ],
            "tags": [
              "Dataflow",
              "Telemetry",
              "EnabledRuleInAggressiveMode",
              "CompilationEnd"
            ]
          }
        },
        "CA2328": {
          "id": "CA2328",
          "shortDescription": "Ensure that JsonSerializerSettings are secure",
          "fullDescription": "When deserializing untrusted input, allowing arbitrary types to be deserialized is insecure.  When using JsonSerializerSettings, ensure TypeNameHandling.None is specified, or for values other than None, ensure a SerializationBinder is specified to restrict deserialized types.",
          "defaultLevel": "warning",
          "helpUri": "https://learn.microsoft.com/dotnet/fundamentals/code-analysis/quality-rules/ca2328",
          "properties": {
            "category": "Security",
            "isEnabledByDefault": false,
            "typeName": "DoNotUseInsecureSettingsForJsonNet",
            "languages": [
              "C#",
              "Visual Basic"
            ],
            "tags": [
              "Dataflow",
              "Telemetry",
              "EnabledRuleInAggressiveMode",
              "CompilationEnd"
            ]
          }
        },
        "CA2329": {
          "id": "CA2329",
          "shortDescription": "Do not deserialize with JsonSerializer using an insecure configuration",
          "fullDescription": "When deserializing untrusted input, allowing arbitrary types to be deserialized is insecure. When using deserializing JsonSerializer, use TypeNameHandling.None, or for values other than None, restrict deserialized types with a SerializationBinder.",
          "defaultLevel": "warning",
          "helpUri": "https://learn.microsoft.com/dotnet/fundamentals/code-analysis/quality-rules/ca2329",
          "properties": {
            "category": "Security",
            "isEnabledByDefault": false,
            "typeName": "DoNotUseInsecureDeserializerJsonNetWithoutBinder",
            "languages": [
              "C#",
              "Visual Basic"
            ],
            "tags": [
              "Dataflow",
              "Telemetry",
              "EnabledRuleInAggressiveMode",
              "CompilationEnd"
            ]
          }
        },
        "CA2330": {
          "id": "CA2330",
          "shortDescription": "Ensure that JsonSerializer has a secure configuration when deserializing",
          "fullDescription": "When deserializing untrusted input, allowing arbitrary types to be deserialized is insecure. When using deserializing JsonSerializer, use TypeNameHandling.None, or for values other than None, restrict deserialized types with a SerializationBinder.",
          "defaultLevel": "warning",
          "helpUri": "https://learn.microsoft.com/dotnet/fundamentals/code-analysis/quality-rules/ca2330",
          "properties": {
            "category": "Security",
            "isEnabledByDefault": false,
            "typeName": "DoNotUseInsecureDeserializerJsonNetWithoutBinder",
            "languages": [
              "C#",
              "Visual Basic"
            ],
            "tags": [
              "Dataflow",
              "Telemetry",
              "EnabledRuleInAggressiveMode",
              "CompilationEnd"
            ]
          }
        },
        "CA2350": {
          "id": "CA2350",
          "shortDescription": "Do not use DataTable.ReadXml() with untrusted data",
          "fullDescription": "The method '{0}' is insecure when deserializing untrusted data",
          "defaultLevel": "warning",
          "helpUri": "https://learn.microsoft.com/dotnet/fundamentals/code-analysis/quality-rules/ca2350",
          "properties": {
            "category": "Security",
            "isEnabledByDefault": false,
            "typeName": "DoNotUseDataTableReadXml",
            "languages": [
              "C#",
              "Visual Basic"
            ],
            "tags": [
              "Telemetry",
              "EnabledRuleInAggressiveMode"
            ]
          }
        },
        "CA2351": {
          "id": "CA2351",
          "shortDescription": "Do not use DataSet.ReadXml() with untrusted data",
          "fullDescription": "The method '{0}' is insecure when deserializing untrusted data",
          "defaultLevel": "warning",
          "helpUri": "https://learn.microsoft.com/dotnet/fundamentals/code-analysis/quality-rules/ca2351",
          "properties": {
            "category": "Security",
            "isEnabledByDefault": false,
            "typeName": "DoNotUseDataSetReadXml",
            "languages": [
              "C#",
              "Visual Basic"
            ],
            "tags": [
              "Telemetry",
              "EnabledRuleInAggressiveMode"
            ]
          }
        },
        "CA2361": {
          "id": "CA2361",
          "shortDescription": "Ensure auto-generated class containing DataSet.ReadXml() is not used with untrusted data",
          "fullDescription": "The method '{0}' is insecure when deserializing untrusted data. Make sure that auto-generated class containing the '{0}' call is not deserialized with untrusted data.",
          "defaultLevel": "warning",
          "helpUri": "https://learn.microsoft.com/dotnet/fundamentals/code-analysis/quality-rules/ca2361",
          "properties": {
            "category": "Security",
            "isEnabledByDefault": false,
            "typeName": "DoNotUseDataSetReadXml",
            "languages": [
              "C#",
              "Visual Basic"
            ],
            "tags": [
              "Telemetry",
              "EnabledRuleInAggressiveMode"
            ]
          }
        },
        "CA3001": {
          "id": "CA3001",
          "shortDescription": "Review code for SQL injection vulnerabilities",
          "fullDescription": "Potential SQL injection vulnerability was found where '{0}' in method '{1}' may be tainted by user-controlled data from '{2}' in method '{3}'.",
          "defaultLevel": "warning",
          "helpUri": "https://learn.microsoft.com/dotnet/fundamentals/code-analysis/quality-rules/ca3001",
          "properties": {
            "category": "Security",
            "isEnabledByDefault": false,
            "typeName": "ReviewCodeForSqlInjectionVulnerabilities",
            "languages": [
              "C#",
              "Visual Basic"
            ],
            "tags": [
              "Dataflow",
              "Telemetry",
              "EnabledRuleInAggressiveMode"
            ]
          }
        },
        "CA3002": {
          "id": "CA3002",
          "shortDescription": "Review code for XSS vulnerabilities",
          "fullDescription": "Potential cross-site scripting (XSS) vulnerability was found where '{0}' in method '{1}' may be tainted by user-controlled data from '{2}' in method '{3}'.",
          "defaultLevel": "warning",
          "helpUri": "https://learn.microsoft.com/dotnet/fundamentals/code-analysis/quality-rules/ca3002",
          "properties": {
            "category": "Security",
            "isEnabledByDefault": false,
            "typeName": "ReviewCodeForXssVulnerabilities",
            "languages": [
              "C#",
              "Visual Basic"
            ],
            "tags": [
              "Dataflow",
              "Telemetry",
              "EnabledRuleInAggressiveMode"
            ]
          }
        },
        "CA3003": {
          "id": "CA3003",
          "shortDescription": "Review code for file path injection vulnerabilities",
          "fullDescription": "Potential file path injection vulnerability was found where '{0}' in method '{1}' may be tainted by user-controlled data from '{2}' in method '{3}'.",
          "defaultLevel": "warning",
          "helpUri": "https://learn.microsoft.com/dotnet/fundamentals/code-analysis/quality-rules/ca3003",
          "properties": {
            "category": "Security",
            "isEnabledByDefault": false,
            "typeName": "ReviewCodeForFilePathInjectionVulnerabilities",
            "languages": [
              "C#",
              "Visual Basic"
            ],
            "tags": [
              "Dataflow",
              "Telemetry",
              "EnabledRuleInAggressiveMode"
            ]
          }
        },
        "CA3004": {
          "id": "CA3004",
          "shortDescription": "Review code for information disclosure vulnerabilities",
          "fullDescription": "Potential information disclosure vulnerability was found where '{0}' in method '{1}' may contain unintended information from '{2}' in method '{3}'.",
          "defaultLevel": "warning",
          "helpUri": "https://learn.microsoft.com/dotnet/fundamentals/code-analysis/quality-rules/ca3004",
          "properties": {
            "category": "Security",
            "isEnabledByDefault": false,
            "typeName": "ReviewCodeForInformationDisclosureVulnerabilities",
            "languages": [
              "C#",
              "Visual Basic"
            ],
            "tags": [
              "Dataflow",
              "Telemetry",
              "EnabledRuleInAggressiveMode"
            ]
          }
        },
        "CA3005": {
          "id": "CA3005",
          "shortDescription": "Review code for LDAP injection vulnerabilities",
          "fullDescription": "Potential LDAP injection vulnerability was found where '{0}' in method '{1}' may be tainted by user-controlled data from '{2}' in method '{3}'.",
          "defaultLevel": "warning",
          "helpUri": "https://learn.microsoft.com/dotnet/fundamentals/code-analysis/quality-rules/ca3005",
          "properties": {
            "category": "Security",
            "isEnabledByDefault": false,
            "typeName": "ReviewCodeForLdapInjectionVulnerabilities",
            "languages": [
              "C#",
              "Visual Basic"
            ],
            "tags": [
              "Dataflow",
              "Telemetry",
              "EnabledRuleInAggressiveMode"
            ]
          }
        },
        "CA3006": {
          "id": "CA3006",
          "shortDescription": "Review code for process command injection vulnerabilities",
          "fullDescription": "Potential process command injection vulnerability was found where '{0}' in method '{1}' may be tainted by user-controlled data from '{2}' in method '{3}'.",
          "defaultLevel": "warning",
          "helpUri": "https://learn.microsoft.com/dotnet/fundamentals/code-analysis/quality-rules/ca3006",
          "properties": {
            "category": "Security",
            "isEnabledByDefault": false,
            "typeName": "ReviewCodeForCommandExecutionVulnerabilities",
            "languages": [
              "C#",
              "Visual Basic"
            ],
            "tags": [
              "Dataflow",
              "Telemetry",
              "EnabledRuleInAggressiveMode"
            ]
          }
        },
        "CA3007": {
          "id": "CA3007",
          "shortDescription": "Review code for open redirect vulnerabilities",
          "fullDescription": "Potential open redirect vulnerability was found where '{0}' in method '{1}' may be tainted by user-controlled data from '{2}' in method '{3}'.",
          "defaultLevel": "warning",
          "helpUri": "https://learn.microsoft.com/dotnet/fundamentals/code-analysis/quality-rules/ca3007",
          "properties": {
            "category": "Security",
            "isEnabledByDefault": false,
            "typeName": "ReviewCodeForOpenRedirectVulnerabilities",
            "languages": [
              "C#",
              "Visual Basic"
            ],
            "tags": [
              "Dataflow",
              "Telemetry",
              "EnabledRuleInAggressiveMode"
            ]
          }
        },
        "CA3008": {
          "id": "CA3008",
          "shortDescription": "Review code for XPath injection vulnerabilities",
          "fullDescription": "Potential XPath injection vulnerability was found where '{0}' in method '{1}' may be tainted by user-controlled data from '{2}' in method '{3}'.",
          "defaultLevel": "warning",
          "helpUri": "https://learn.microsoft.com/dotnet/fundamentals/code-analysis/quality-rules/ca3008",
          "properties": {
            "category": "Security",
            "isEnabledByDefault": false,
            "typeName": "ReviewCodeForXPathInjectionVulnerabilities",
            "languages": [
              "C#",
              "Visual Basic"
            ],
            "tags": [
              "Dataflow",
              "Telemetry",
              "EnabledRuleInAggressiveMode"
            ]
          }
        },
        "CA3009": {
          "id": "CA3009",
          "shortDescription": "Review code for XML injection vulnerabilities",
          "fullDescription": "Potential XML injection vulnerability was found where '{0}' in method '{1}' may be tainted by user-controlled data from '{2}' in method '{3}'.",
          "defaultLevel": "warning",
          "helpUri": "https://learn.microsoft.com/dotnet/fundamentals/code-analysis/quality-rules/ca3009",
          "properties": {
            "category": "Security",
            "isEnabledByDefault": false,
            "typeName": "ReviewCodeForXmlInjectionVulnerabilities",
            "languages": [
              "C#",
              "Visual Basic"
            ],
            "tags": [
              "Dataflow",
              "Telemetry",
              "EnabledRuleInAggressiveMode"
            ]
          }
        },
        "CA3010": {
          "id": "CA3010",
          "shortDescription": "Review code for XAML injection vulnerabilities",
          "fullDescription": "Potential XAML injection vulnerability was found where '{0}' in method '{1}' may be tainted by user-controlled data from '{2}' in method '{3}'.",
          "defaultLevel": "warning",
          "helpUri": "https://learn.microsoft.com/dotnet/fundamentals/code-analysis/quality-rules/ca3010",
          "properties": {
            "category": "Security",
            "isEnabledByDefault": false,
            "typeName": "ReviewCodeForXamlInjectionVulnerabilities",
            "languages": [
              "C#",
              "Visual Basic"
            ],
            "tags": [
              "Dataflow",
              "Telemetry",
              "EnabledRuleInAggressiveMode"
            ]
          }
        },
        "CA3011": {
          "id": "CA3011",
          "shortDescription": "Review code for DLL injection vulnerabilities",
          "fullDescription": "Potential DLL injection vulnerability was found where '{0}' in method '{1}' may be tainted by user-controlled data from '{2}' in method '{3}'.",
          "defaultLevel": "warning",
          "helpUri": "https://learn.microsoft.com/dotnet/fundamentals/code-analysis/quality-rules/ca3011",
          "properties": {
            "category": "Security",
            "isEnabledByDefault": false,
            "typeName": "ReviewCodeForDllInjectionVulnerabilities",
            "languages": [
              "C#",
              "Visual Basic"
            ],
            "tags": [
              "Dataflow",
              "Telemetry",
              "EnabledRuleInAggressiveMode"
            ]
          }
        },
        "CA3012": {
          "id": "CA3012",
          "shortDescription": "Review code for regex injection vulnerabilities",
          "fullDescription": "Potential regex injection vulnerability was found where '{0}' in method '{1}' may be tainted by user-controlled data from '{2}' in method '{3}'.",
          "defaultLevel": "warning",
          "helpUri": "https://learn.microsoft.com/dotnet/fundamentals/code-analysis/quality-rules/ca3012",
          "properties": {
            "category": "Security",
            "isEnabledByDefault": false,
            "typeName": "ReviewCodeForRegexInjectionVulnerabilities",
            "languages": [
              "C#",
              "Visual Basic"
            ],
            "tags": [
              "Dataflow",
              "Telemetry",
              "EnabledRuleInAggressiveMode"
            ]
          }
        },
        "CA3061": {
          "id": "CA3061",
          "shortDescription": "Do Not Add Schema By URL",
          "fullDescription": "This overload of XmlSchemaCollection.Add method internally enables DTD processing on the XML reader instance used, and uses UrlResolver for resolving external XML entities. The outcome is information disclosure. Content from file system or network shares for the machine processing the XML can be exposed to attacker. In addition, an attacker can use this as a DoS vector.",
          "defaultLevel": "hidden",
          "helpUri": "https://learn.microsoft.com/dotnet/fundamentals/code-analysis/quality-rules/ca3061",
          "properties": {
            "category": "Security",
            "isEnabledByDefault": true,
            "typeName": "DoNotAddSchemaByURL",
            "languages": [
              "C#",
              "Visual Basic"
            ],
            "tags": [
              "Telemetry",
              "EnabledRuleInAggressiveMode"
            ]
          }
        },
        "CA3075": {
          "id": "CA3075",
          "shortDescription": "Insecure DTD processing in XML",
          "fullDescription": "Using XmlTextReader.Load(), creating an insecure XmlReaderSettings instance when invoking XmlReader.Create(), setting the InnerXml property of the XmlDocument and enabling DTD processing using XmlUrlResolver insecurely can lead to information disclosure. Replace it with a call to the Load() method overload that takes an XmlReader instance, use XmlReader.Create() to accept XmlReaderSettings arguments or consider explicitly setting secure values. The DataViewSettingCollectionString property of DataViewManager should always be assigned from a trusted source, the DtdProcessing property should be set to false, and the XmlResolver property should be changed to XmlSecureResolver or null.",
          "defaultLevel": "hidden",
          "helpUri": "https://learn.microsoft.com/dotnet/fundamentals/code-analysis/quality-rules/ca3075",
          "properties": {
            "category": "Security",
            "isEnabledByDefault": true,
            "typeName": "DoNotUseInsecureDtdProcessingAnalyzer",
            "languages": [
              "C#",
              "Visual Basic"
            ],
            "tags": [
              "Telemetry",
              "EnabledRuleInAggressiveMode"
            ]
          }
        },
        "CA3076": {
          "id": "CA3076",
          "shortDescription": "Insecure XSLT script processing",
          "fullDescription": "Providing an insecure XsltSettings instance and an insecure XmlResolver instance to XslCompiledTransform.Load method is potentially unsafe as it allows processing script within XSL, which on an untrusted XSL input may lead to malicious code execution. Either replace the insecure XsltSettings argument with XsltSettings.Default or an instance that has disabled document function and script execution, or replace the XmlResolver argument with null or an XmlSecureResolver instance. This message may be suppressed if the input is known to be from a trusted source and external resource resolution from locations that are not known in advance must be supported.",
          "defaultLevel": "hidden",
          "helpUri": "https://learn.microsoft.com/dotnet/fundamentals/code-analysis/quality-rules/ca3076",
          "properties": {
            "category": "Security",
            "isEnabledByDefault": true,
            "typeName": "DoNotUseInsecureXSLTScriptExecutionAnalyzer",
            "languages": [
              "C#",
              "Visual Basic"
            ],
            "tags": [
              "Telemetry",
              "EnabledRuleInAggressiveMode"
            ]
          }
        },
        "CA3077": {
          "id": "CA3077",
          "shortDescription": "Insecure Processing in API Design, XmlDocument and XmlTextReader",
          "fullDescription": "Enabling DTD processing on all instances derived from XmlTextReader or  XmlDocument and using XmlUrlResolver for resolving external XML entities may lead to information disclosure. Ensure to set the XmlResolver property to null, create an instance of XmlSecureResolver when processing untrusted input, or use XmlReader.Create method with a secure XmlReaderSettings argument. Unless you need to enable it, ensure the DtdProcessing property is set to false.",
          "defaultLevel": "hidden",
          "helpUri": "https://learn.microsoft.com/dotnet/fundamentals/code-analysis/quality-rules/ca3077",
          "properties": {
            "category": "Security",
            "isEnabledByDefault": true,
            "typeName": "DoNotUseInsecureDtdProcessingInApiDesignAnalyzer",
            "languages": [
              "C#",
              "Visual Basic"
            ],
            "tags": [
              "Telemetry",
              "EnabledRuleInAggressiveMode"
            ]
          }
        },
        "CA3147": {
          "id": "CA3147",
          "shortDescription": "Mark Verb Handlers With Validate Antiforgery Token",
          "fullDescription": "Missing ValidateAntiForgeryTokenAttribute on controller action {0}",
          "defaultLevel": "hidden",
          "helpUri": "https://learn.microsoft.com/dotnet/fundamentals/code-analysis/quality-rules/ca3147",
          "properties": {
            "category": "Security",
            "isEnabledByDefault": true,
            "typeName": "MarkVerbHandlersWithValidateAntiforgeryTokenAnalyzer",
            "languages": [
              "C#",
              "Visual Basic"
            ],
            "tags": [
              "Telemetry",
              "EnabledRuleInAggressiveMode"
            ]
          }
        },
        "CA5350": {
          "id": "CA5350",
          "shortDescription": "Do Not Use Weak Cryptographic Algorithms",
          "fullDescription": "Cryptographic algorithms degrade over time as attacks become for advances to attacker get access to more computation. Depending on the type and application of this cryptographic algorithm, further degradation of the cryptographic strength of it may allow attackers to read enciphered messages, tamper with enciphered  messages, forge digital signatures, tamper with hashed content, or otherwise compromise any cryptosystem based on this algorithm. Replace encryption uses with the AES algorithm (AES-256, AES-192 and AES-128 are acceptable) with a key length greater than or equal to 128 bits. Replace hashing uses with a hashing function in the SHA-2 family, such as SHA-2 512, SHA-2 384, or SHA-2 256.",
          "defaultLevel": "hidden",
          "helpUri": "https://learn.microsoft.com/dotnet/fundamentals/code-analysis/quality-rules/ca5350",
          "properties": {
            "category": "Security",
            "isEnabledByDefault": true,
            "typeName": "DoNotUseInsecureCryptographicAlgorithmsAnalyzer",
            "languages": [
              "C#",
              "Visual Basic"
            ],
            "tags": [
              "Telemetry",
              "EnabledRuleInAggressiveMode"
            ]
          }
        },
        "CA5351": {
          "id": "CA5351",
          "shortDescription": "Do Not Use Broken Cryptographic Algorithms",
          "fullDescription": "An attack making it computationally feasible to break this algorithm exists. This allows attackers to break the cryptographic guarantees it is designed to provide. Depending on the type and application of this cryptographic algorithm, this may allow attackers to read enciphered messages, tamper with enciphered  messages, forge digital signatures, tamper with hashed content, or otherwise compromise any cryptosystem based on this algorithm. Replace encryption uses with the AES algorithm (AES-256, AES-192 and AES-128 are acceptable) with a key length greater than or equal to 128 bits. Replace hashing uses with a hashing function in the SHA-2 family, such as SHA512, SHA384, or SHA256. Replace digital signature uses with RSA with a key length greater than or equal to 2048-bits, or ECDSA with a key length greater than or equal to 256 bits.",
          "defaultLevel": "hidden",
          "helpUri": "https://learn.microsoft.com/dotnet/fundamentals/code-analysis/quality-rules/ca5351",
          "properties": {
            "category": "Security",
            "isEnabledByDefault": true,
            "typeName": "DoNotUseInsecureCryptographicAlgorithmsAnalyzer",
            "languages": [
              "C#",
              "Visual Basic"
            ],
            "tags": [
              "Telemetry",
              "EnabledRuleInAggressiveMode"
            ]
          }
        },
        "CA5358": {
          "id": "CA5358",
          "shortDescription": "Review cipher mode usage with cryptography experts",
          "fullDescription": "These cipher modes might be vulnerable to attacks. Consider using recommended modes (CBC, CTS).",
          "defaultLevel": "warning",
          "helpUri": "https://learn.microsoft.com/dotnet/fundamentals/code-analysis/quality-rules/ca5358",
          "properties": {
            "category": "Security",
            "isEnabledByDefault": false,
            "typeName": "ApprovedCipherModeAnalyzer",
            "languages": [
              "C#",
              "Visual Basic"
            ],
            "tags": [
              "Telemetry",
              "EnabledRuleInAggressiveMode"
            ]
          }
        },
        "CA5359": {
          "id": "CA5359",
          "shortDescription": "Do Not Disable Certificate Validation",
          "fullDescription": "A certificate can help authenticate the identity of the server. Clients should validate the server certificate to ensure requests are sent to the intended server. If the ServerCertificateValidationCallback always returns 'true', any certificate will pass validation.",
          "defaultLevel": "hidden",
          "helpUri": "https://learn.microsoft.com/dotnet/fundamentals/code-analysis/quality-rules/ca5359",
          "properties": {
            "category": "Security",
            "isEnabledByDefault": true,
            "typeName": "DoNotDisableCertificateValidation",
            "languages": [
              "C#",
              "Visual Basic"
            ],
            "tags": [
              "Telemetry",
              "EnabledRuleInAggressiveMode"
            ]
          }
        },
        "CA5360": {
          "id": "CA5360",
          "shortDescription": "Do Not Call Dangerous Methods In Deserialization",
          "fullDescription": "Insecure Deserialization is a vulnerability which occurs when untrusted data is used to abuse the logic of an application, inflict a Denial-of-Service (DoS) attack, or even execute arbitrary code upon it being deserialized. It’s frequently possible for malicious users to abuse these deserialization features when the application is deserializing untrusted data which is under their control. Specifically, invoke dangerous methods in the process of deserialization. Successful insecure deserialization attacks could allow an attacker to carry out attacks such as DoS attacks, authentication bypasses, and remote code execution.",
          "defaultLevel": "hidden",
          "helpUri": "https://learn.microsoft.com/dotnet/fundamentals/code-analysis/quality-rules/ca5360",
          "properties": {
            "category": "Security",
            "isEnabledByDefault": true,
            "typeName": "DoNotCallDangerousMethodsInDeserialization",
            "languages": [
              "C#",
              "Visual Basic"
            ],
            "tags": [
              "Telemetry",
              "EnabledRuleInAggressiveMode",
              "CompilationEnd"
            ]
          }
        },
        "CA5361": {
          "id": "CA5361",
          "shortDescription": "Do Not Disable SChannel Use of Strong Crypto",
          "fullDescription": "Starting with the .NET Framework 4.6, the System.Net.ServicePointManager and System.Net.Security.SslStream classes are recommended to use new protocols. The old ones have protocol weaknesses and are not supported. Setting Switch.System.Net.DontEnableSchUseStrongCrypto with true will use the old weak crypto check and opt out of the protocol migration.",
          "defaultLevel": "warning",
          "helpUri": "https://learn.microsoft.com/dotnet/fundamentals/code-analysis/quality-rules/ca5361",
          "properties": {
            "category": "Security",
            "isEnabledByDefault": false,
            "typeName": "DoNotSetSwitch",
            "languages": [
              "C#",
              "Visual Basic"
            ],
            "tags": [
              "Dataflow",
              "Telemetry",
              "EnabledRuleInAggressiveMode"
            ]
          }
        },
        "CA5362": {
          "id": "CA5362",
          "shortDescription": "Potential reference cycle in deserialized object graph",
          "fullDescription": "Review code that processes untrusted deserialized data for handling of unexpected reference cycles. An unexpected reference cycle should not cause the code to enter an infinite loop. Otherwise, an unexpected reference cycle can allow an attacker to DOS or exhaust the memory of the process when deserializing untrusted data.",
          "defaultLevel": "warning",
          "helpUri": "https://learn.microsoft.com/dotnet/fundamentals/code-analysis/quality-rules/ca5362",
          "properties": {
            "category": "Security",
            "isEnabledByDefault": false,
            "typeName": "PotentialReferenceCycleInDeserializedObjectGraph",
            "languages": [
              "C#",
              "Visual Basic"
            ],
            "tags": [
              "Telemetry",
              "EnabledRuleInAggressiveMode",
              "CompilationEnd"
            ]
          }
        },
        "CA5363": {
          "id": "CA5363",
          "shortDescription": "Do Not Disable Request Validation",
          "fullDescription": "Request validation is a feature in ASP.NET that examines HTTP requests and determines whether they contain potentially dangerous content. This check adds protection from markup or code in the URL query string, cookies, or posted form values that might have been added for malicious purposes. So, it is generally desirable and should be left enabled for defense in depth.",
          "defaultLevel": "hidden",
          "helpUri": "https://learn.microsoft.com/dotnet/fundamentals/code-analysis/quality-rules/ca5363",
          "properties": {
            "category": "Security",
            "isEnabledByDefault": true,
            "typeName": "DoNotDisableRequestValidation",
            "languages": [
              "C#",
              "Visual Basic"
            ],
            "tags": [
              "Telemetry",
              "EnabledRuleInAggressiveMode"
            ]
          }
        },
        "CA5364": {
          "id": "CA5364",
          "shortDescription": "Do Not Use Deprecated Security Protocols",
          "fullDescription": "Using a deprecated security protocol rather than the system default is risky.",
          "defaultLevel": "hidden",
          "helpUri": "https://learn.microsoft.com/dotnet/fundamentals/code-analysis/quality-rules/ca5364",
          "properties": {
            "category": "Security",
            "isEnabledByDefault": true,
            "typeName": "DoNotUseDeprecatedSecurityProtocols",
            "languages": [
              "C#",
              "Visual Basic"
            ],
            "tags": [
              "Telemetry",
              "EnabledRuleInAggressiveMode"
            ]
          }
        },
        "CA5365": {
          "id": "CA5365",
          "shortDescription": "Do Not Disable HTTP Header Checking",
          "fullDescription": "HTTP header checking enables encoding of the carriage return and newline characters, \\r and \\n, that are found in response headers. This encoding can help to avoid injection attacks that exploit an application that echoes untrusted data contained by the header.",
          "defaultLevel": "hidden",
          "helpUri": "https://learn.microsoft.com/dotnet/fundamentals/code-analysis/quality-rules/ca5365",
          "properties": {
            "category": "Security",
            "isEnabledByDefault": true,
            "typeName": "DoNotDisableHTTPHeaderChecking",
            "languages": [
              "C#",
              "Visual Basic"
            ],
            "tags": [
              "Telemetry",
              "EnabledRuleInAggressiveMode"
            ]
          }
        },
        "CA5366": {
          "id": "CA5366",
          "shortDescription": "Use XmlReader for 'DataSet.ReadXml()'",
          "fullDescription": "Processing XML from untrusted data may load dangerous external references, which should be restricted by using an XmlReader with a secure resolver or with DTD processing disabled.",
          "defaultLevel": "hidden",
          "helpUri": "https://learn.microsoft.com/dotnet/fundamentals/code-analysis/quality-rules/ca5366",
          "properties": {
            "category": "Security",
            "isEnabledByDefault": true,
            "typeName": "UseXmlReaderForDataSetReadXml",
            "languages": [
              "C#",
              "Visual Basic"
            ],
            "tags": [
              "Telemetry",
              "EnabledRuleInAggressiveMode"
            ]
          }
        },
        "CA5367": {
          "id": "CA5367",
          "shortDescription": "Do Not Serialize Types With Pointer Fields",
          "fullDescription": "Pointers are not \"type safe\" in the sense that you cannot guarantee the correctness of the memory they point at. So, serializing types with pointer fields is dangerous, as it may allow an attacker to control the pointer.",
          "defaultLevel": "warning",
          "helpUri": "https://learn.microsoft.com/dotnet/fundamentals/code-analysis/quality-rules/ca5367",
          "properties": {
            "category": "Security",
            "isEnabledByDefault": false,
            "typeName": "DoNotSerializeTypeWithPointerFields",
            "languages": [
              "C#",
              "Visual Basic"
            ],
            "tags": [
              "Telemetry",
              "EnabledRuleInAggressiveMode",
              "CompilationEnd"
            ]
          }
        },
        "CA5368": {
          "id": "CA5368",
          "shortDescription": "Set ViewStateUserKey For Classes Derived From Page",
          "fullDescription": "Setting the ViewStateUserKey property can help you prevent attacks on your application by allowing you to assign an identifier to the view-state variable for individual users so that they cannot use the variable to generate an attack. Otherwise, there will be cross-site request forgery vulnerabilities.",
          "defaultLevel": "hidden",
          "helpUri": "https://learn.microsoft.com/dotnet/fundamentals/code-analysis/quality-rules/ca5368",
          "properties": {
            "category": "Security",
            "isEnabledByDefault": true,
            "typeName": "SetViewStateUserKey",
            "languages": [
              "C#",
              "Visual Basic"
            ],
            "tags": [
              "Telemetry",
              "EnabledRuleInAggressiveMode"
            ]
          }
        },
        "CA5369": {
          "id": "CA5369",
          "shortDescription": "Use XmlReader for 'XmlSerializer.Deserialize()'",
          "fullDescription": "Processing XML from untrusted data may load dangerous external references, which should be restricted by using an XmlReader with a secure resolver or with DTD processing disabled.",
          "defaultLevel": "hidden",
          "helpUri": "https://learn.microsoft.com/dotnet/fundamentals/code-analysis/quality-rules/ca5369",
          "properties": {
            "category": "Security",
            "isEnabledByDefault": true,
            "typeName": "UseXmlReaderForDeserialize",
            "languages": [
              "C#",
              "Visual Basic"
            ],
            "tags": [
              "Telemetry",
              "EnabledRuleInAggressiveMode"
            ]
          }
        },
        "CA5370": {
          "id": "CA5370",
          "shortDescription": "Use XmlReader for XmlValidatingReader constructor",
          "fullDescription": "Processing XML from untrusted data may load dangerous external references, which should be restricted by using an XmlReader with a secure resolver or with DTD processing disabled.",
          "defaultLevel": "hidden",
          "helpUri": "https://learn.microsoft.com/dotnet/fundamentals/code-analysis/quality-rules/ca5370",
          "properties": {
            "category": "Security",
            "isEnabledByDefault": true,
            "typeName": "UseXmlReaderForValidatingReader",
            "languages": [
              "C#",
              "Visual Basic"
            ],
            "tags": [
              "Telemetry",
              "EnabledRuleInAggressiveMode"
            ]
          }
        },
        "CA5371": {
          "id": "CA5371",
          "shortDescription": "Use XmlReader for 'XmlSchema.Read()'",
          "fullDescription": "Processing XML from untrusted data may load dangerous external references, which should be restricted by using an XmlReader with a secure resolver or with DTD processing disabled.",
          "defaultLevel": "hidden",
          "helpUri": "https://learn.microsoft.com/dotnet/fundamentals/code-analysis/quality-rules/ca5371",
          "properties": {
            "category": "Security",
            "isEnabledByDefault": true,
            "typeName": "UseXmlReaderForSchemaRead",
            "languages": [
              "C#",
              "Visual Basic"
            ],
            "tags": [
              "Telemetry",
              "EnabledRuleInAggressiveMode"
            ]
          }
        },
        "CA5372": {
          "id": "CA5372",
          "shortDescription": "Use XmlReader for XPathDocument constructor",
          "fullDescription": "Processing XML from untrusted data may load dangerous external references, which should be restricted by using an XmlReader with a secure resolver or with DTD processing disabled.",
          "defaultLevel": "hidden",
          "helpUri": "https://learn.microsoft.com/dotnet/fundamentals/code-analysis/quality-rules/ca5372",
          "properties": {
            "category": "Security",
            "isEnabledByDefault": true,
            "typeName": "UseXmlReaderForXPathDocument",
            "languages": [
              "C#",
              "Visual Basic"
            ],
            "tags": [
              "Telemetry",
              "EnabledRuleInAggressiveMode"
            ]
          }
        },
        "CA5373": {
          "id": "CA5373",
          "shortDescription": "Do not use obsolete key derivation function",
          "fullDescription": "Password-based key derivation should use PBKDF2 with SHA-2. Avoid using PasswordDeriveBytes since it generates a PBKDF1 key. Avoid using Rfc2898DeriveBytes.CryptDeriveKey since it doesn't use the iteration count or salt.",
          "defaultLevel": "hidden",
          "helpUri": "https://learn.microsoft.com/dotnet/fundamentals/code-analysis/quality-rules/ca5373",
          "properties": {
            "category": "Security",
            "isEnabledByDefault": true,
            "typeName": "DoNotUseObsoleteKDFAlgorithm",
            "languages": [
              "C#",
              "Visual Basic"
            ],
            "tags": [
              "Telemetry",
              "EnabledRuleInAggressiveMode"
            ]
          }
        },
        "CA5374": {
          "id": "CA5374",
          "shortDescription": "Do Not Use XslTransform",
          "fullDescription": "Do not use XslTransform. It does not restrict potentially dangerous external references.",
          "defaultLevel": "hidden",
          "helpUri": "https://learn.microsoft.com/dotnet/fundamentals/code-analysis/quality-rules/ca5374",
          "properties": {
            "category": "Security",
            "isEnabledByDefault": true,
            "typeName": "DoNotUseXslTransform",
            "languages": [
              "C#",
              "Visual Basic"
            ],
            "tags": [
              "Telemetry",
              "EnabledRuleInAggressiveMode"
            ]
          }
        },
        "CA5375": {
          "id": "CA5375",
          "shortDescription": "Do Not Use Account Shared Access Signature",
          "fullDescription": "Shared Access Signatures(SAS) are a vital part of the security model for any application using Azure Storage, they should provide limited and safe permissions to your storage account to clients that don't have the account key. All of the operations available via a service SAS are also available via an account SAS, that is, account SAS is too powerful. So it is recommended to use Service SAS to delegate access more carefully.",
          "defaultLevel": "warning",
          "helpUri": "https://learn.microsoft.com/dotnet/fundamentals/code-analysis/quality-rules/ca5375",
          "properties": {
            "category": "Security",
            "isEnabledByDefault": false,
            "typeName": "DoNotUseAccountSAS",
            "languages": [
              "C#",
              "Visual Basic"
            ],
            "tags": [
              "Telemetry",
              "EnabledRuleInAggressiveMode"
            ]
          }
        },
        "CA5376": {
          "id": "CA5376",
          "shortDescription": "Use SharedAccessProtocol HttpsOnly",
          "fullDescription": "HTTPS encrypts network traffic. Use HttpsOnly, rather than HttpOrHttps, to ensure network traffic is always encrypted to help prevent disclosure of sensitive data.",
          "defaultLevel": "warning",
          "helpUri": "https://learn.microsoft.com/dotnet/fundamentals/code-analysis/quality-rules/ca5376",
          "properties": {
            "category": "Security",
            "isEnabledByDefault": false,
            "typeName": "UseSharedAccessProtocolHttpsOnly",
            "languages": [
              "C#",
              "Visual Basic"
            ],
            "tags": [
              "Dataflow",
              "Telemetry",
              "EnabledRuleInAggressiveMode"
            ]
          }
        },
        "CA5377": {
          "id": "CA5377",
          "shortDescription": "Use Container Level Access Policy",
          "fullDescription": "No access policy identifier is specified, making tokens non-revocable.",
          "defaultLevel": "warning",
          "helpUri": "https://learn.microsoft.com/dotnet/fundamentals/code-analysis/quality-rules/ca5377",
          "properties": {
            "category": "Security",
            "isEnabledByDefault": false,
            "typeName": "UseContainerLevelAccessPolicy",
            "languages": [
              "C#",
              "Visual Basic"
            ],
            "tags": [
              "Dataflow",
              "Telemetry",
              "EnabledRuleInAggressiveMode"
            ]
          }
        },
        "CA5378": {
          "id": "CA5378",
          "shortDescription": "Do not disable ServicePointManagerSecurityProtocols",
          "fullDescription": "Do not set Switch.System.ServiceModel.DisableUsingServicePointManagerSecurityProtocols to true.  Setting this switch limits Windows Communication Framework (WCF) to using Transport Layer Security (TLS) 1.0, which is insecure and obsolete.",
          "defaultLevel": "warning",
          "helpUri": "https://learn.microsoft.com/dotnet/fundamentals/code-analysis/quality-rules/ca5378",
          "properties": {
            "category": "Security",
            "isEnabledByDefault": false,
            "typeName": "DoNotSetSwitch",
            "languages": [
              "C#",
              "Visual Basic"
            ],
            "tags": [
              "Dataflow",
              "Telemetry",
              "EnabledRuleInAggressiveMode"
            ]
          }
        },
        "CA5379": {
          "id": "CA5379",
          "shortDescription": "Ensure Key Derivation Function algorithm is sufficiently strong",
          "fullDescription": "Some implementations of the Rfc2898DeriveBytes class allow for a hash algorithm to be specified in a constructor parameter or overwritten in the HashAlgorithm property. If a hash algorithm is specified, then it should be SHA-256 or higher.",
          "defaultLevel": "hidden",
          "helpUri": "https://learn.microsoft.com/dotnet/fundamentals/code-analysis/quality-rules/ca5379",
          "properties": {
            "category": "Security",
            "isEnabledByDefault": true,
            "typeName": "DoNotUseWeakKDFAlgorithm",
            "languages": [
              "C#",
              "Visual Basic"
            ],
            "tags": [
              "Telemetry",
              "EnabledRuleInAggressiveMode"
            ]
          }
        },
        "CA5380": {
          "id": "CA5380",
          "shortDescription": "Do Not Add Certificates To Root Store",
          "fullDescription": "By default, the Trusted Root Certification Authorities certificate store is configured with a set of public CAs that has met the requirements of the Microsoft Root Certificate Program. Since all trusted root CAs can issue certificates for any domain, an attacker can pick a weak or coercible CA that you install by yourself to target for an attack - and a single vulnerable, malicious or coercible CA undermines the security of the entire system. To make matters worse, these attacks can go unnoticed quite easily.",
          "defaultLevel": "warning",
          "helpUri": "https://learn.microsoft.com/dotnet/fundamentals/code-analysis/quality-rules/ca5380",
          "properties": {
            "category": "Security",
            "isEnabledByDefault": false,
            "typeName": "DoNotInstallRootCert",
            "languages": [
              "C#",
              "Visual Basic"
            ],
            "tags": [
              "Dataflow",
              "Telemetry",
              "EnabledRuleInAggressiveMode",
              "CompilationEnd"
            ]
          }
        },
        "CA5381": {
          "id": "CA5381",
          "shortDescription": "Ensure Certificates Are Not Added To Root Store",
          "fullDescription": "By default, the Trusted Root Certification Authorities certificate store is configured with a set of public CAs that has met the requirements of the Microsoft Root Certificate Program. Since all trusted root CAs can issue certificates for any domain, an attacker can pick a weak or coercible CA that you install by yourself to target for an attack - and a single vulnerable, malicious or coercible CA undermines the security of the entire system. To make matters worse, these attacks can go unnoticed quite easily.",
          "defaultLevel": "warning",
          "helpUri": "https://learn.microsoft.com/dotnet/fundamentals/code-analysis/quality-rules/ca5381",
          "properties": {
            "category": "Security",
            "isEnabledByDefault": false,
            "typeName": "DoNotInstallRootCert",
            "languages": [
              "C#",
              "Visual Basic"
            ],
            "tags": [
              "Dataflow",
              "Telemetry",
              "EnabledRuleInAggressiveMode",
              "CompilationEnd"
            ]
          }
        },
        "CA5382": {
          "id": "CA5382",
          "shortDescription": "Use Secure Cookies In ASP.NET Core",
          "fullDescription": "Applications available over HTTPS must use secure cookies.",
          "defaultLevel": "warning",
          "helpUri": "https://learn.microsoft.com/dotnet/fundamentals/code-analysis/quality-rules/ca5382",
          "properties": {
            "category": "Security",
            "isEnabledByDefault": false,
            "typeName": "UseSecureCookiesASPNetCore",
            "languages": [
              "C#",
              "Visual Basic"
            ],
            "tags": [
              "Dataflow",
              "Telemetry",
              "EnabledRuleInAggressiveMode",
              "CompilationEnd"
            ]
          }
        },
        "CA5383": {
          "id": "CA5383",
          "shortDescription": "Ensure Use Secure Cookies In ASP.NET Core",
          "fullDescription": "Applications available over HTTPS must use secure cookies.",
          "defaultLevel": "warning",
          "helpUri": "https://learn.microsoft.com/dotnet/fundamentals/code-analysis/quality-rules/ca5383",
          "properties": {
            "category": "Security",
            "isEnabledByDefault": false,
            "typeName": "UseSecureCookiesASPNetCore",
            "languages": [
              "C#",
              "Visual Basic"
            ],
            "tags": [
              "Dataflow",
              "Telemetry",
              "EnabledRuleInAggressiveMode",
              "CompilationEnd"
            ]
          }
        },
        "CA5384": {
          "id": "CA5384",
          "shortDescription": "Do Not Use Digital Signature Algorithm (DSA)",
          "fullDescription": "DSA is too weak to use.",
          "defaultLevel": "hidden",
          "helpUri": "https://learn.microsoft.com/dotnet/fundamentals/code-analysis/quality-rules/ca5384",
          "properties": {
            "category": "Security",
            "isEnabledByDefault": true,
            "typeName": "DoNotUseDSA",
            "languages": [
              "C#",
              "Visual Basic"
            ],
            "tags": [
              "Telemetry",
              "EnabledRuleInAggressiveMode"
            ]
          }
        },
        "CA5385": {
          "id": "CA5385",
          "shortDescription": "Use Rivest-Shamir-Adleman (RSA) Algorithm With Sufficient Key Size",
          "fullDescription": "Encryption algorithms are vulnerable to brute force attacks when too small a key size is used.",
          "defaultLevel": "hidden",
          "helpUri": "https://learn.microsoft.com/dotnet/fundamentals/code-analysis/quality-rules/ca5385",
          "properties": {
            "category": "Security",
            "isEnabledByDefault": true,
            "typeName": "UseRSAWithSufficientKeySize",
            "languages": [
              "C#",
              "Visual Basic"
            ],
            "tags": [
              "Telemetry",
              "EnabledRuleInAggressiveMode"
            ]
          }
        },
        "CA5386": {
          "id": "CA5386",
          "shortDescription": "Avoid hardcoding SecurityProtocolType value",
          "fullDescription": "Avoid hardcoding SecurityProtocolType {0}, and instead use SecurityProtocolType.SystemDefault to allow the operating system to choose the best Transport Layer Security protocol to use.",
          "defaultLevel": "warning",
          "helpUri": "https://learn.microsoft.com/dotnet/fundamentals/code-analysis/quality-rules/ca5386",
          "properties": {
            "category": "Security",
            "isEnabledByDefault": false,
            "typeName": "DoNotUseDeprecatedSecurityProtocols",
            "languages": [
              "C#",
              "Visual Basic"
            ],
            "tags": [
              "Telemetry",
              "EnabledRuleInAggressiveMode"
            ]
          }
        },
        "CA5387": {
          "id": "CA5387",
          "shortDescription": "Do Not Use Weak Key Derivation Function With Insufficient Iteration Count",
          "fullDescription": "When deriving cryptographic keys from user-provided inputs such as password, use sufficient iteration count (at least 100k).",
          "defaultLevel": "warning",
          "helpUri": "https://learn.microsoft.com/dotnet/fundamentals/code-analysis/quality-rules/ca5387",
          "properties": {
            "category": "Security",
            "isEnabledByDefault": false,
            "typeName": "DoNotUseWeakKDFInsufficientIterationCount",
            "languages": [
              "C#",
              "Visual Basic"
            ],
            "tags": [
              "Dataflow",
              "Telemetry",
              "EnabledRuleInAggressiveMode",
              "CompilationEnd"
            ]
          }
        },
        "CA5388": {
          "id": "CA5388",
          "shortDescription": "Ensure Sufficient Iteration Count When Using Weak Key Derivation Function",
          "fullDescription": "When deriving cryptographic keys from user-provided inputs such as password, use sufficient iteration count (at least 100k).",
          "defaultLevel": "warning",
          "helpUri": "https://learn.microsoft.com/dotnet/fundamentals/code-analysis/quality-rules/ca5388",
          "properties": {
            "category": "Security",
            "isEnabledByDefault": false,
            "typeName": "DoNotUseWeakKDFInsufficientIterationCount",
            "languages": [
              "C#",
              "Visual Basic"
            ],
            "tags": [
              "Dataflow",
              "Telemetry",
              "EnabledRuleInAggressiveMode",
              "CompilationEnd"
            ]
          }
        },
        "CA5389": {
          "id": "CA5389",
          "shortDescription": "Do Not Add Archive Item's Path To The Target File System Path",
          "fullDescription": "When extracting files from an archive and using the archive item's path, check if the path is safe. Archive path can be relative and can lead to file system access outside of the expected file system target path, leading to malicious config changes and remote code execution via lay-and-wait technique.",
          "defaultLevel": "warning",
          "helpUri": "https://learn.microsoft.com/dotnet/fundamentals/code-analysis/quality-rules/ca5389",
          "properties": {
            "category": "Security",
            "isEnabledByDefault": false,
            "typeName": "DoNotAddArchiveItemPathToTheTargetFileSystemPath",
            "languages": [
              "C#",
              "Visual Basic"
            ],
            "tags": [
              "Dataflow",
              "Telemetry",
              "EnabledRuleInAggressiveMode"
            ]
          }
        },
        "CA5390": {
          "id": "CA5390",
          "shortDescription": "Do not hard-code encryption key",
          "fullDescription": "SymmetricAlgorithm's .Key property, or a method's rgbKey parameter, should never be a hard-coded value.",
          "defaultLevel": "warning",
          "helpUri": "https://learn.microsoft.com/dotnet/fundamentals/code-analysis/quality-rules/ca5390",
          "properties": {
            "category": "Security",
            "isEnabledByDefault": false,
            "typeName": "DoNotHardCodeEncryptionKey",
            "languages": [
              "C#",
              "Visual Basic"
            ],
            "tags": [
              "Dataflow",
              "Telemetry",
              "EnabledRuleInAggressiveMode"
            ]
          }
        },
        "CA5391": {
          "id": "CA5391",
          "shortDescription": "Use antiforgery tokens in ASP.NET Core MVC controllers",
          "fullDescription": "Handling a POST, PUT, PATCH, or DELETE request without validating an antiforgery token may be vulnerable to cross-site request forgery attacks. A cross-site request forgery attack can send malicious requests from an authenticated user to your ASP.NET Core MVC controller.",
          "defaultLevel": "warning",
          "helpUri": "https://learn.microsoft.com/dotnet/fundamentals/code-analysis/quality-rules/ca5391",
          "properties": {
            "category": "Security",
            "isEnabledByDefault": false,
            "typeName": "UseAutoValidateAntiforgeryToken",
            "languages": [
              "C#",
              "Visual Basic"
            ],
            "tags": [
              "Telemetry",
              "EnabledRuleInAggressiveMode",
              "CompilationEnd"
            ]
          }
        },
        "CA5392": {
          "id": "CA5392",
          "shortDescription": "Use DefaultDllImportSearchPaths attribute for P/Invokes",
          "fullDescription": "By default, P/Invokes using DllImportAttribute probe a number of directories, including the current working directory for the library to load. This can be a security issue for certain applications, leading to DLL hijacking.",
          "defaultLevel": "warning",
          "helpUri": "https://learn.microsoft.com/dotnet/fundamentals/code-analysis/quality-rules/ca5392",
          "properties": {
            "category": "Security",
            "isEnabledByDefault": false,
            "typeName": "UseDefaultDllImportSearchPathsAttribute",
            "languages": [
              "C#",
              "Visual Basic"
            ],
            "tags": [
              "Telemetry",
              "EnabledRuleInAggressiveMode"
            ]
          }
        },
        "CA5393": {
          "id": "CA5393",
          "shortDescription": "Do not use unsafe DllImportSearchPath value",
          "fullDescription": "There could be a malicious DLL in the default DLL search directories. Or, depending on where your application is run from, there could be a malicious DLL in the application's directory. Use a DllImportSearchPath value that specifies an explicit search path instead. The DllImportSearchPath flags that this rule looks for can be configured in .editorconfig.",
          "defaultLevel": "warning",
          "helpUri": "https://learn.microsoft.com/dotnet/fundamentals/code-analysis/quality-rules/ca5393",
          "properties": {
            "category": "Security",
            "isEnabledByDefault": false,
            "typeName": "UseDefaultDllImportSearchPathsAttribute",
            "languages": [
              "C#",
              "Visual Basic"
            ],
            "tags": [
              "Telemetry",
              "EnabledRuleInAggressiveMode"
            ]
          }
        },
        "CA5394": {
          "id": "CA5394",
          "shortDescription": "Do not use insecure randomness",
          "fullDescription": "Using a cryptographically weak pseudo-random number generator may allow an attacker to predict what security-sensitive value will be generated. Use a cryptographically strong random number generator if an unpredictable value is required, or ensure that weak pseudo-random numbers aren't used in a security-sensitive manner.",
          "defaultLevel": "warning",
          "helpUri": "https://learn.microsoft.com/dotnet/fundamentals/code-analysis/quality-rules/ca5394",
          "properties": {
            "category": "Security",
            "isEnabledByDefault": false,
            "typeName": "DoNotUseInsecureRandomness",
            "languages": [
              "C#",
              "Visual Basic"
            ],
            "tags": [
              "Telemetry",
              "EnabledRuleInAggressiveMode"
            ]
          }
        },
        "CA5395": {
          "id": "CA5395",
          "shortDescription": "Miss HttpVerb attribute for action methods",
          "fullDescription": "All the methods that create, edit, delete, or otherwise modify data do so in the [HttpPost] overload of the method, which needs to be protected with the anti forgery attribute from request forgery. Performing a GET operation should be a safe operation that has no side effects and doesn't modify your persisted data.",
          "defaultLevel": "warning",
          "helpUri": "https://learn.microsoft.com/dotnet/fundamentals/code-analysis/quality-rules/ca5395",
          "properties": {
            "category": "Security",
            "isEnabledByDefault": false,
            "typeName": "UseAutoValidateAntiforgeryToken",
            "languages": [
              "C#",
              "Visual Basic"
            ],
            "tags": [
              "Telemetry",
              "EnabledRuleInAggressiveMode",
              "CompilationEnd"
            ]
          }
        },
        "CA5396": {
          "id": "CA5396",
          "shortDescription": "Set HttpOnly to true for HttpCookie",
          "fullDescription": "As a defense in depth measure, ensure security sensitive HTTP cookies are marked as HttpOnly. This indicates web browsers should disallow scripts from accessing the cookies. Injected malicious scripts are a common way of stealing cookies.",
          "defaultLevel": "warning",
          "helpUri": "https://learn.microsoft.com/dotnet/fundamentals/code-analysis/quality-rules/ca5396",
          "properties": {
            "category": "Security",
            "isEnabledByDefault": false,
            "typeName": "SetHttpOnlyForHttpCookie",
            "languages": [
              "C#",
              "Visual Basic"
            ],
            "tags": [
              "Dataflow",
              "Telemetry",
              "EnabledRuleInAggressiveMode",
              "CompilationEnd"
            ]
          }
        },
        "CA5397": {
          "id": "CA5397",
          "shortDescription": "Do not use deprecated SslProtocols values",
          "fullDescription": "Older protocol versions of Transport Layer Security (TLS) are less secure than TLS 1.2 and TLS 1.3, and are more likely to have new vulnerabilities. Avoid older protocol versions to minimize risk.",
          "defaultLevel": "hidden",
          "helpUri": "https://learn.microsoft.com/dotnet/fundamentals/code-analysis/quality-rules/ca5397",
          "properties": {
            "category": "Security",
            "isEnabledByDefault": true,
            "typeName": "SslProtocolsAnalyzer",
            "languages": [
              "C#",
              "Visual Basic"
            ],
            "tags": [
              "Telemetry",
              "EnabledRuleInAggressiveMode"
            ]
          }
        },
        "CA5398": {
          "id": "CA5398",
          "shortDescription": "Avoid hardcoded SslProtocols values",
          "fullDescription": "Current Transport Layer Security protocol versions may become deprecated if vulnerabilities are found. Avoid hardcoding SslProtocols values to keep your application secure. Use 'None' to let the Operating System choose a version.",
          "defaultLevel": "warning",
          "helpUri": "https://learn.microsoft.com/dotnet/fundamentals/code-analysis/quality-rules/ca5398",
          "properties": {
            "category": "Security",
            "isEnabledByDefault": false,
            "typeName": "SslProtocolsAnalyzer",
            "languages": [
              "C#",
              "Visual Basic"
            ],
            "tags": [
              "Telemetry",
              "EnabledRuleInAggressiveMode"
            ]
          }
        },
        "CA5399": {
          "id": "CA5399",
          "shortDescription": "HttpClients should enable certificate revocation list checks",
          "fullDescription": "Using HttpClient without providing a platform specific handler (WinHttpHandler or CurlHandler or HttpClientHandler) where the CheckCertificateRevocationList property is set to true, will allow revoked certificates to be accepted by the HttpClient as valid.",
          "defaultLevel": "warning",
          "helpUri": "https://learn.microsoft.com/dotnet/fundamentals/code-analysis/quality-rules/ca5399",
          "properties": {
            "category": "Security",
            "isEnabledByDefault": false,
            "typeName": "DoNotDisableHttpClientCRLCheck",
            "languages": [
              "C#",
              "Visual Basic"
            ],
            "tags": [
              "Dataflow",
              "Telemetry",
              "EnabledRuleInAggressiveMode",
              "CompilationEnd"
            ]
          }
        },
        "CA5400": {
          "id": "CA5400",
          "shortDescription": "Ensure HttpClient certificate revocation list check is not disabled",
          "fullDescription": "Using HttpClient without providing a platform specific handler (WinHttpHandler or CurlHandler or HttpClientHandler) where the CheckCertificateRevocationList property is set to true, will allow revoked certificates to be accepted by the HttpClient as valid.",
          "defaultLevel": "warning",
          "helpUri": "https://learn.microsoft.com/dotnet/fundamentals/code-analysis/quality-rules/ca5400",
          "properties": {
            "category": "Security",
            "isEnabledByDefault": false,
            "typeName": "DoNotDisableHttpClientCRLCheck",
            "languages": [
              "C#",
              "Visual Basic"
            ],
            "tags": [
              "Dataflow",
              "Telemetry",
              "EnabledRuleInAggressiveMode",
              "CompilationEnd"
            ]
          }
        },
        "CA5401": {
          "id": "CA5401",
          "shortDescription": "Do not use CreateEncryptor with non-default IV",
          "fullDescription": "Symmetric encryption should always use a non-repeatable initialization vector to prevent dictionary attacks.",
          "defaultLevel": "warning",
          "helpUri": "https://learn.microsoft.com/dotnet/fundamentals/code-analysis/quality-rules/ca5401",
          "properties": {
            "category": "Security",
            "isEnabledByDefault": false,
            "typeName": "DoNotUseCreateEncryptorWithNonDefaultIV",
            "languages": [
              "C#",
              "Visual Basic"
            ],
            "tags": [
              "Dataflow",
              "Telemetry",
              "EnabledRuleInAggressiveMode",
              "CompilationEnd"
            ]
          }
        },
        "CA5402": {
          "id": "CA5402",
          "shortDescription": "Use CreateEncryptor with the default IV ",
          "fullDescription": "Symmetric encryption should always use a non-repeatable initialization vector to prevent dictionary attacks.",
          "defaultLevel": "warning",
          "helpUri": "https://learn.microsoft.com/dotnet/fundamentals/code-analysis/quality-rules/ca5402",
          "properties": {
            "category": "Security",
            "isEnabledByDefault": false,
            "typeName": "DoNotUseCreateEncryptorWithNonDefaultIV",
            "languages": [
              "C#",
              "Visual Basic"
            ],
            "tags": [
              "Dataflow",
              "Telemetry",
              "EnabledRuleInAggressiveMode",
              "CompilationEnd"
            ]
          }
        },
        "CA5403": {
          "id": "CA5403",
          "shortDescription": "Do not hard-code certificate",
          "fullDescription": "Hard-coded certificates in source code are vulnerable to being exploited.",
          "defaultLevel": "warning",
          "helpUri": "https://learn.microsoft.com/dotnet/fundamentals/code-analysis/quality-rules/ca5403",
          "properties": {
            "category": "Security",
            "isEnabledByDefault": false,
            "typeName": "DoNotHardCodeCertificate",
            "languages": [
              "C#",
              "Visual Basic"
            ],
            "tags": [
              "Dataflow",
              "Telemetry",
              "EnabledRuleInAggressiveMode"
            ]
          }
        },
        "CA5404": {
          "id": "CA5404",
          "shortDescription": "Do not disable token validation checks",
          "fullDescription": "Token validation checks ensure that while validating tokens, all aspects are analyzed and verified. Turning off validation can lead to security holes by allowing untrusted tokens to make it through validation.",
          "defaultLevel": "warning",
          "helpUri": "https://learn.microsoft.com/dotnet/fundamentals/code-analysis/quality-rules/ca5404",
          "properties": {
            "category": "Security",
            "isEnabledByDefault": false,
            "typeName": "DoNotDisableTokenValidationChecks",
            "languages": [
              "C#",
              "Visual Basic"
            ],
            "tags": [
              "Telemetry",
              "EnabledRuleInAggressiveMode"
            ]
          }
        },
        "CA5405": {
          "id": "CA5405",
          "shortDescription": "Do not always skip token validation in delegates",
          "fullDescription": "By setting critical TokenValidationParameter validation delegates to true, important authentication safeguards are disabled which can lead to tokens from any issuer or expired tokens being wrongly validated.",
          "defaultLevel": "warning",
          "helpUri": "https://learn.microsoft.com/dotnet/fundamentals/code-analysis/quality-rules/ca5405",
          "properties": {
            "category": "Security",
            "isEnabledByDefault": false,
            "typeName": "DoNotAlwaysSkipTokenValidationInDelegates",
            "languages": [
              "C#",
              "Visual Basic"
            ],
            "tags": [
              "Telemetry",
              "EnabledRuleInAggressiveMode"
            ]
          }
        }
      }
    },
    {
      "tool": {
        "name": "Microsoft.CodeAnalysis.VisualBasic.NetAnalyzers",
        "version": "9.0.0",
        "language": "en-US"
      },
      "rules": {
        "CA1032": {
          "id": "CA1032",
          "shortDescription": "Implement standard exception constructors",
          "fullDescription": "Failure to provide the full set of constructors can make it difficult to correctly handle exceptions.",
          "defaultLevel": "warning",
          "helpUri": "https://learn.microsoft.com/dotnet/fundamentals/code-analysis/quality-rules/ca1032",
          "properties": {
            "category": "Design",
            "isEnabledByDefault": false,
            "typeName": "BasicImplementStandardExceptionConstructorsAnalyzer",
            "languages": [
              "Visual Basic"
            ],
            "tags": [
              "PortedFromFxCop",
              "Telemetry",
              "EnabledRuleInAggressiveMode"
            ]
          }
        },
        "CA1200": {
          "id": "CA1200",
          "shortDescription": "Avoid using cref tags with a prefix",
          "fullDescription": "Use of cref tags with prefixes should be avoided, since it prevents the compiler from verifying references and the IDE from updating references during refactorings. It is permissible to suppress this error at a single documentation site if the cref must use a prefix because the type being mentioned is not findable by the compiler. For example, if a cref is mentioning a special attribute in the full framework but you're in a file that compiles against the portable framework, or if you want to reference a type at higher layer of Roslyn, you should suppress the error. You should not suppress the error just because you want to take a shortcut and avoid using the full syntax.",
          "defaultLevel": "hidden",
          "helpUri": "https://learn.microsoft.com/dotnet/fundamentals/code-analysis/quality-rules/ca1200",
          "properties": {
            "category": "Documentation",
            "isEnabledByDefault": true,
            "typeName": "BasicAvoidUsingCrefTagsWithAPrefixAnalyzer",
            "languages": [
              "Visual Basic"
            ],
            "tags": [
              "Telemetry",
              "EnabledRuleInAggressiveMode"
            ]
          }
        },
        "CA1309": {
          "id": "CA1309",
          "shortDescription": "Use ordinal string comparison",
          "fullDescription": "A string comparison operation that is nonlinguistic does not set the StringComparison parameter to either Ordinal or OrdinalIgnoreCase. By explicitly setting the parameter to either StringComparison.Ordinal or StringComparison.OrdinalIgnoreCase, your code often gains speed, becomes more correct, and becomes more reliable.",
          "defaultLevel": "hidden",
          "helpUri": "https://learn.microsoft.com/dotnet/fundamentals/code-analysis/quality-rules/ca1309",
          "properties": {
            "category": "Globalization",
            "isEnabledByDefault": true,
            "typeName": "BasicUseOrdinalStringComparisonAnalyzer",
            "languages": [
              "Visual Basic"
            ],
            "tags": [
              "PortedFromFxCop",
              "Telemetry",
              "EnabledRuleInAggressiveMode"
            ]
          }
        },
        "CA1311": {
          "id": "CA1311",
          "shortDescription": "Specify a culture or use an invariant version",
          "fullDescription": "Specify culture to help avoid accidental implicit dependency on current culture. Using an invariant version yields consistent results regardless of the culture of an application.",
          "defaultLevel": "hidden",
          "helpUri": "https://learn.microsoft.com/dotnet/fundamentals/code-analysis/quality-rules/ca1311",
          "properties": {
            "category": "Globalization",
            "isEnabledByDefault": true,
            "typeName": "BasicSpecifyCultureForToLowerAndToUpperAnalyzer",
            "languages": [
              "Visual Basic"
            ],
            "tags": [
              "Telemetry",
              "EnabledRuleInAggressiveMode"
            ]
          }
        },
        "CA1507": {
          "id": "CA1507",
          "shortDescription": "Use nameof to express symbol names",
          "fullDescription": "Using nameof helps keep your code valid when refactoring.",
          "defaultLevel": "note",
          "helpUri": "https://learn.microsoft.com/dotnet/fundamentals/code-analysis/quality-rules/ca1507",
          "properties": {
            "category": "Maintainability",
            "isEnabledByDefault": true,
            "typeName": "BasicUseNameofInPlaceOfStringAnalyzer",
            "languages": [
              "Visual Basic"
            ],
            "tags": [
              "Telemetry",
              "EnabledRuleInAggressiveMode"
            ]
          }
        },
        "CA1508": {
          "id": "CA1508",
          "shortDescription": "Avoid dead conditional code",
          "fullDescription": "'{0}' is never '{1}'. Remove or refactor the condition(s) to avoid dead code.",
          "defaultLevel": "warning",
          "helpUri": "https://learn.microsoft.com/dotnet/fundamentals/code-analysis/quality-rules/ca1508",
          "properties": {
            "category": "Maintainability",
            "isEnabledByDefault": false,
            "typeName": "BasicAvoidDeadConditionalCode",
            "languages": [
              "Visual Basic"
            ],
            "tags": [
              "Dataflow",
              "Telemetry",
              "EnabledRuleInAggressiveMode"
            ]
          }
        },
        "CA1515": {
          "id": "CA1515",
          "shortDescription": "Consider making public types internal",
          "fullDescription": "Unlike a class library, an application's API isn't typically referenced publicly, so types can be marked internal.",
          "defaultLevel": "warning",
          "helpUri": "https://learn.microsoft.com/dotnet/fundamentals/code-analysis/quality-rules/ca1515",
          "properties": {
            "category": "Maintainability",
            "isEnabledByDefault": false,
            "typeName": "BasicMakeTypesInternal",
            "languages": [
              "Visual Basic"
            ],
            "tags": [
              "Telemetry",
              "EnabledRuleInAggressiveMode"
            ]
          }
        },
        "CA1802": {
          "id": "CA1802",
          "shortDescription": "Use literals where appropriate",
          "fullDescription": "A field is declared static and read-only (Shared and ReadOnly in Visual Basic), and is initialized by using a value that is computable at compile time. Because the value that is assigned to the targeted field is computable at compile time, change the declaration to a const (Const in Visual Basic) field so that the value is computed at compile time instead of at runtime.",
          "defaultLevel": "warning",
          "helpUri": "https://learn.microsoft.com/dotnet/fundamentals/code-analysis/quality-rules/ca1802",
          "properties": {
            "category": "Performance",
            "isEnabledByDefault": false,
            "typeName": "BasicUseLiteralsWhereAppropriate",
            "languages": [
              "Visual Basic"
            ],
            "tags": [
              "PortedFromFxCop",
              "Telemetry",
              "EnabledRuleInAggressiveMode"
            ]
          }
        },
        "CA1805": {
          "id": "CA1805",
          "shortDescription": "Do not initialize unnecessarily",
          "fullDescription": "The .NET runtime initializes all fields of reference types to their default values before running the constructor. In most cases, explicitly initializing a field to its default value in a constructor is redundant, adding maintenance costs and potentially degrading performance (such as with increased assembly size), and the explicit initialization can be removed.  In some cases, such as with static readonly fields that permanently retain their default value, consider instead changing them to be constants or properties.",
          "defaultLevel": "hidden",
          "helpUri": "https://learn.microsoft.com/dotnet/fundamentals/code-analysis/quality-rules/ca1805",
          "properties": {
            "category": "Performance",
            "isEnabledByDefault": true,
            "typeName": "BasicDoNotInitializeUnnecessarilyAnalyzer",
            "languages": [
              "Visual Basic"
            ],
            "tags": [
              "PortedFromFxCop",
              "Telemetry",
              "EnabledRuleInAggressiveMode"
            ]
          }
        },
        "CA1812": {
          "id": "CA1812",
          "shortDescription": "Avoid uninstantiated internal classes",
          "fullDescription": "An instance of an assembly-level type is not created by code in the assembly.",
          "defaultLevel": "warning",
          "helpUri": "https://learn.microsoft.com/dotnet/fundamentals/code-analysis/quality-rules/ca1812",
          "properties": {
            "category": "Performance",
            "isEnabledByDefault": false,
            "typeName": "BasicAvoidUninstantiatedInternalClasses",
            "languages": [
              "Visual Basic"
            ],
            "tags": [
              "PortedFromFxCop",
              "Telemetry",
              "EnabledRuleInAggressiveMode",
              "CompilationEnd"
            ]
          }
        },
        "CA1824": {
          "id": "CA1824",
          "shortDescription": "Mark assemblies with NeutralResourcesLanguageAttribute",
          "fullDescription": "The NeutralResourcesLanguage attribute informs the ResourceManager of the language that was used to display the resources of a neutral culture for an assembly. This improves lookup performance for the first resource that you load and can reduce your working set.",
          "defaultLevel": "note",
          "helpUri": "https://learn.microsoft.com/dotnet/fundamentals/code-analysis/quality-rules/ca1824",
          "properties": {
            "category": "Performance",
            "isEnabledByDefault": true,
            "typeName": "BasicMarkAssembliesWithNeutralResourcesLanguageAnalyzer",
            "languages": [
              "Visual Basic"
            ],
            "tags": [
              "PortedFromFxCop",
              "Telemetry",
              "EnabledRuleInAggressiveMode"
            ]
          }
        },
        "CA1825": {
          "id": "CA1825",
          "shortDescription": "Avoid zero-length array allocations",
          "fullDescription": "Avoid unnecessary zero-length array allocations.  Use {0} instead.",
          "defaultLevel": "note",
          "helpUri": "https://learn.microsoft.com/dotnet/fundamentals/code-analysis/quality-rules/ca1825",
          "properties": {
            "category": "Performance",
            "isEnabledByDefault": true,
            "typeName": "BasicAvoidZeroLengthArrayAllocationsAnalyzer",
            "languages": [
              "Visual Basic"
            ],
            "tags": [
              "Telemetry",
              "EnabledRuleInAggressiveMode"
            ]
          }
        },
        "CA1841": {
          "id": "CA1841",
          "shortDescription": "Prefer Dictionary.Contains methods",
          "fullDescription": "Many dictionary implementations lazily initialize the Values collection. To avoid unnecessary allocations, prefer 'ContainsValue' over 'Values.Contains'.",
          "defaultLevel": "note",
          "helpUri": "https://learn.microsoft.com/dotnet/fundamentals/code-analysis/quality-rules/ca1841",
          "properties": {
            "category": "Performance",
            "isEnabledByDefault": true,
            "typeName": "BasicPreferDictionaryContainsMethods",
            "languages": [
              "Visual Basic"
            ],
            "tags": [
              "Telemetry",
              "EnabledRuleInAggressiveMode"
            ]
          }
        },
        "CA1845": {
          "id": "CA1845",
          "shortDescription": "Use span-based 'string.Concat'",
          "fullDescription": "It is more efficient to use 'AsSpan' and 'string.Concat', instead of 'Substring' and a concatenation operator.",
          "defaultLevel": "note",
          "helpUri": "https://learn.microsoft.com/dotnet/fundamentals/code-analysis/quality-rules/ca1845",
          "properties": {
            "category": "Performance",
            "isEnabledByDefault": true,
            "typeName": "BasicUseSpanBasedStringConcat",
            "languages": [
              "Visual Basic"
            ],
            "tags": [
              "Telemetry",
              "EnabledRuleInAggressiveMode"
            ]
          }
        },
        "CA1851": {
          "id": "CA1851",
          "shortDescription": "Possible multiple enumerations of 'IEnumerable' collection",
          "fullDescription": "Possible multiple enumerations of 'IEnumerable' collection. Consider using an implementation that avoids multiple enumerations.",
          "defaultLevel": "warning",
          "helpUri": "https://learn.microsoft.com/dotnet/fundamentals/code-analysis/quality-rules/ca1851",
          "properties": {
            "category": "Performance",
            "isEnabledByDefault": false,
            "typeName": "BasicAvoidMultipleEnumerationsAnalyzer",
            "languages": [
              "Visual Basic"
            ],
            "tags": [
              "Dataflow",
              "Telemetry",
              "EnabledRuleInAggressiveMode"
            ]
          }
        },
        "CA1865": {
          "id": "CA1865",
          "shortDescription": "Use char overload",
          "fullDescription": "The char overload is a better performing overload than a string with a single char.",
          "defaultLevel": "note",
          "helpUri": "https://learn.microsoft.com/dotnet/fundamentals/code-analysis/quality-rules/ca1865",
          "properties": {
            "category": "Performance",
            "isEnabledByDefault": true,
            "typeName": "BasicUseStringMethodCharOverloadWithSingleCharacters",
            "languages": [
              "Visual Basic"
            ],
            "tags": [
              "Telemetry",
              "EnabledRuleInAggressiveMode"
            ]
          }
        },
        "CA1866": {
          "id": "CA1866",
          "shortDescription": "Use char overload",
          "fullDescription": "The char overload is a better performing overload than a string with a single char.",
          "defaultLevel": "note",
          "helpUri": "https://learn.microsoft.com/dotnet/fundamentals/code-analysis/quality-rules/ca1866",
          "properties": {
            "category": "Performance",
            "isEnabledByDefault": true,
            "typeName": "BasicUseStringMethodCharOverloadWithSingleCharacters",
            "languages": [
              "Visual Basic"
            ],
            "tags": [
              "Telemetry",
              "EnabledRuleInAggressiveMode"
            ]
          }
        },
        "CA1867": {
          "id": "CA1867",
          "shortDescription": "Use char overload",
          "fullDescription": "The char overload is a better performing overload than a string with a single char.",
          "defaultLevel": "warning",
          "helpUri": "https://learn.microsoft.com/dotnet/fundamentals/code-analysis/quality-rules/ca1867",
          "properties": {
            "category": "Performance",
            "isEnabledByDefault": false,
            "typeName": "BasicUseStringMethodCharOverloadWithSingleCharacters",
            "languages": [
              "Visual Basic"
            ],
            "tags": [
              "Telemetry",
              "EnabledRuleInAggressiveMode"
            ]
          }
        },
        "CA2016": {
          "id": "CA2016",
          "shortDescription": "Forward the 'CancellationToken' parameter to methods",
          "fullDescription": "Forward the 'CancellationToken' parameter to methods to ensure the operation cancellation notifications gets properly propagated, or pass in 'CancellationToken.None' explicitly to indicate intentionally not propagating the token.",
          "defaultLevel": "note",
          "helpUri": "https://learn.microsoft.com/dotnet/fundamentals/code-analysis/quality-rules/ca2016",
          "properties": {
            "category": "Reliability",
            "isEnabledByDefault": true,
            "typeName": "BasicForwardCancellationTokenToInvocationsAnalyzer",
            "languages": [
              "Visual Basic"
            ],
            "tags": [
              "Telemetry",
              "EnabledRuleInAggressiveMode"
            ]
          }
        },
        "CA2218": {
          "id": "CA2218",
          "shortDescription": "Override GetHashCode on overriding Equals",
          "fullDescription": "GetHashCode returns a value, based on the current instance, that is suited for hashing algorithms and data structures such as a hash table. Two objects that are the same type and are equal must return the same hash code.",
          "defaultLevel": "note",
          "helpUri": "https://learn.microsoft.com/dotnet/fundamentals/code-analysis/quality-rules/ca2218",
          "properties": {
            "category": "Usage",
            "isEnabledByDefault": true,
            "typeName": "BasicOverrideGetHashCodeOnOverridingEqualsAnalyzer",
            "languages": [
              "Visual Basic"
            ],
            "tags": [
              "PortedFromFxCop",
              "Telemetry",
              "EnabledRuleInAggressiveMode"
            ]
          }
        },
        "CA2224": {
          "id": "CA2224",
          "shortDescription": "Override Equals on overloading operator equals",
          "fullDescription": "A public type implements the equality operator but does not override Object.Equals.",
          "defaultLevel": "note",
          "helpUri": "https://learn.microsoft.com/dotnet/fundamentals/code-analysis/quality-rules/ca2224",
          "properties": {
            "category": "Usage",
            "isEnabledByDefault": true,
            "typeName": "BasicOverrideEqualsOnOverloadingOperatorEqualsAnalyzer",
            "languages": [
              "Visual Basic"
            ],
            "tags": [
              "PortedFromFxCop",
              "Telemetry",
              "EnabledRuleInAggressiveMode"
            ]
          }
        },
        "CA2234": {
          "id": "CA2234",
          "shortDescription": "Pass system uri objects instead of strings",
          "fullDescription": "A call is made to a method that has a string parameter whose name contains \"uri\", \"URI\", \"urn\", \"URN\", \"url\", or \"URL\". The declaring type of the method contains a corresponding method overload that has a System.Uri parameter.",
          "defaultLevel": "warning",
          "helpUri": "https://learn.microsoft.com/dotnet/fundamentals/code-analysis/quality-rules/ca2234",
          "properties": {
            "category": "Usage",
            "isEnabledByDefault": false,
            "typeName": "BasicPassSystemUriObjectsInsteadOfStringsAnalyzer",
            "languages": [
              "Visual Basic"
            ],
            "tags": [
              "PortedFromFxCop",
              "Telemetry",
              "EnabledRuleInAggressiveMode"
            ]
          }
        },
        "CA2252": {
          "id": "CA2252",
          "shortDescription": "This API requires opting into preview features",
          "fullDescription": "An assembly has to opt into preview features before using them.",
          "defaultLevel": "error",
          "helpUri": "https://learn.microsoft.com/dotnet/fundamentals/code-analysis/quality-rules/ca2252",
          "properties": {
            "category": "Usage",
            "isEnabledByDefault": true,
            "typeName": "BasicDetectPreviewFeatureAnalyzer",
            "languages": [
              "Visual Basic"
            ],
            "tags": [
              "Telemetry",
              "EnabledRuleInAggressiveMode"
            ]
          }
        },
        "CA2352": {
          "id": "CA2352",
          "shortDescription": "Unsafe DataSet or DataTable in serializable type can be vulnerable to remote code execution attacks",
          "fullDescription": "When deserializing untrusted input with an IFormatter-based serializer, deserializing a {0} object is insecure. '{1}' either is or derives from {0}.",
          "defaultLevel": "warning",
          "helpUri": "https://learn.microsoft.com/dotnet/fundamentals/code-analysis/quality-rules/ca2352",
          "properties": {
            "category": "Security",
            "isEnabledByDefault": false,
            "typeName": "BasicDataSetDataTableInSerializableTypeAnalyzer",
            "languages": [
              "Visual Basic"
            ],
            "tags": [
              "Telemetry",
              "EnabledRuleInAggressiveMode"
            ]
          }
        },
        "CA2353": {
          "id": "CA2353",
          "shortDescription": "Unsafe DataSet or DataTable in serializable type",
          "fullDescription": "When deserializing untrusted input, deserializing a {0} object is insecure. '{1}' either is or derives from {0}",
          "defaultLevel": "warning",
          "helpUri": "https://learn.microsoft.com/dotnet/fundamentals/code-analysis/quality-rules/ca2353",
          "properties": {
            "category": "Security",
            "isEnabledByDefault": false,
            "typeName": "BasicDataSetDataTableInSerializableTypeAnalyzer",
            "languages": [
              "Visual Basic"
            ],
            "tags": [
              "Telemetry",
              "EnabledRuleInAggressiveMode"
            ]
          }
        },
        "CA2354": {
          "id": "CA2354",
          "shortDescription": "Unsafe DataSet or DataTable in deserialized object graph can be vulnerable to remote code execution attacks",
          "fullDescription": "When deserializing untrusted input, deserializing a {0} object is insecure. '{1}' either is or derives from {0}",
          "defaultLevel": "warning",
          "helpUri": "https://learn.microsoft.com/dotnet/fundamentals/code-analysis/quality-rules/ca2354",
          "properties": {
            "category": "Security",
            "isEnabledByDefault": false,
            "typeName": "BasicDataSetDataTableInIFormatterSerializableObjectGraphAnalyzer",
            "languages": [
              "Visual Basic"
            ],
            "tags": [
              "Telemetry",
              "EnabledRuleInAggressiveMode"
            ]
          }
        },
        "CA2355": {
          "id": "CA2355",
          "shortDescription": "Unsafe DataSet or DataTable type found in deserializable object graph",
          "fullDescription": "When deserializing untrusted input, deserializing a {0} object is insecure. '{1}' either is or derives from {0}",
          "defaultLevel": "warning",
          "helpUri": "https://learn.microsoft.com/dotnet/fundamentals/code-analysis/quality-rules/ca2355",
          "properties": {
            "category": "Security",
            "isEnabledByDefault": false,
            "typeName": "BasicDataSetDataTableInSerializableObjectGraphAnalyzer",
            "languages": [
              "Visual Basic"
            ],
            "tags": [
              "Telemetry",
              "EnabledRuleInAggressiveMode"
            ]
          }
        },
        "CA2356": {
          "id": "CA2356",
          "shortDescription": "Unsafe DataSet or DataTable type in web deserializable object graph",
          "fullDescription": "When deserializing untrusted input, deserializing a {0} object is insecure. '{1}' either is or derives from {0}",
          "defaultLevel": "warning",
          "helpUri": "https://learn.microsoft.com/dotnet/fundamentals/code-analysis/quality-rules/ca2356",
          "properties": {
            "category": "Security",
            "isEnabledByDefault": false,
            "typeName": "BasicDataSetDataTableInWebSerializableObjectGraphAnalyzer",
            "languages": [
              "Visual Basic"
            ],
            "tags": [
              "Telemetry",
              "EnabledRuleInAggressiveMode"
            ]
          }
        },
        "CA2362": {
          "id": "CA2362",
          "shortDescription": "Unsafe DataSet or DataTable in auto-generated serializable type can be vulnerable to remote code execution attacks",
          "fullDescription": "When deserializing untrusted input with an IFormatter-based serializer, deserializing a {0} object is insecure. '{1}' either is or derives from {0}. Ensure that the auto-generated type is never deserialized with untrusted data.",
          "defaultLevel": "warning",
          "helpUri": "https://learn.microsoft.com/dotnet/fundamentals/code-analysis/quality-rules/ca2362",
          "properties": {
            "category": "Security",
            "isEnabledByDefault": false,
            "typeName": "BasicDataSetDataTableInSerializableTypeAnalyzer",
            "languages": [
              "Visual Basic"
            ],
            "tags": [
              "Telemetry",
              "EnabledRuleInAggressiveMode"
            ]
          }
        }
      }
    }
  ]
}<|MERGE_RESOLUTION|>--- conflicted
+++ resolved
@@ -4456,24 +4456,14 @@
         },
         "CA2262": {
           "id": "CA2262",
-<<<<<<< HEAD
-          "shortDescription": "Do not compare Span<T> to 'null'",
-          "fullDescription": "Comparing a Span<T> to 'null' will not perform an actual null check, so it is more explicit to compare to 'default' or to use 'IsEmpty'.",
-          "defaultLevel": "warning",
-=======
           "shortDescription": "Set 'MaxResponseHeadersLength' properly",
           "fullDescription": "The property 'MaxResponseHeadersLength' is measured in kilobytes, not in bytes. That mean the provided value will be multiplied by 1024, the result might be too high than your intended value.",
           "defaultLevel": "note",
->>>>>>> ac6c7031
           "helpUri": "https://learn.microsoft.com/dotnet/fundamentals/code-analysis/quality-rules/ca2262",
           "properties": {
             "category": "Usage",
             "isEnabledByDefault": true,
-<<<<<<< HEAD
-            "typeName": "DoNotCompareSpanToNullAnalyzer",
-=======
             "typeName": "ProvideHttpClientHandlerMaxResponseHeaderLengthValueCorrectly",
->>>>>>> ac6c7031
             "languages": [
               "C#",
               "Visual Basic"

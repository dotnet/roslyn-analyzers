--- conflicted
+++ resolved
@@ -2703,24 +2703,34 @@
         },
         "CA1849": {
           "id": "CA1849",
-<<<<<<< HEAD
+          "shortDescription": "Call async methods when in an async method",
+          "fullDescription": "When inside a Task-returning method, use the async version of methods, if they exist.",
+          "defaultLevel": "warning",
+          "helpUri": "https://docs.microsoft.com/dotnet/fundamentals/code-analysis/quality-rules/ca1849",
+          "properties": {
+            "category": "Performance",
+            "isEnabledByDefault": false,
+            "typeName": "UseAsyncMethodInAsyncContext",
+            "languages": [
+              "C#",
+              "Visual Basic"
+            ],
+            "tags": [
+              "Telemetry",
+              "EnabledRuleInAggressiveMode"
+            ]
+          }
+        },
+        "CA1850": {
+          "id": "CA1850",
           "shortDescription": "Use Clear instead of Fill with default value",
           "fullDescription": "It is more efficient to use 'Clear', instead of 'Fill' with default value.",
-=======
-          "shortDescription": "Call async methods when in an async method",
-          "fullDescription": "When inside a Task-returning method, use the async version of methods, if they exist.",
->>>>>>> afff3311
-          "defaultLevel": "warning",
-          "helpUri": "https://docs.microsoft.com/dotnet/fundamentals/code-analysis/quality-rules/ca1849",
+          "defaultLevel": "warning",
+          "helpUri": "https://docs.microsoft.com/dotnet/fundamentals/code-analysis/quality-rules/ca1850",
           "properties": {
             "category": "Performance",
-<<<<<<< HEAD
             "isEnabledByDefault": true,
             "typeName": "UseSpanClearInsteadOfFillAnalyzer",
-=======
-            "isEnabledByDefault": false,
-            "typeName": "UseAsyncMethodInAsyncContext",
->>>>>>> afff3311
             "languages": [
               "C#",
               "Visual Basic"

--- conflicted
+++ resolved
@@ -285,7 +285,25 @@
             ]
           }
         },
-<<<<<<< HEAD
+        "CA1855": {
+          "id": "CA1855",
+          "shortDescription": "Prefer 'Clear' over 'Fill'",
+          "fullDescription": "It is more efficient to use 'Clear', instead of 'Fill' with default value.",
+          "defaultLevel": "note",
+          "helpUri": "https://docs.microsoft.com/dotnet/fundamentals/code-analysis/quality-rules/ca1855",
+          "properties": {
+            "category": "Performance",
+            "isEnabledByDefault": true,
+            "typeName": "CSharpUseSpanClearInsteadOfFillAnalyzer",
+            "languages": [
+              "C#"
+            ],
+            "tags": [
+              "Telemetry",
+              "EnabledRuleInAggressiveMode"
+            ]
+          }
+        },
         "CA1860": {
           "id": "CA1860",
           "shortDescription": "Incorrect usage of ConstantExpected attribute",
@@ -315,18 +333,6 @@
             "category": "Performance",
             "isEnabledByDefault": true,
             "typeName": "CSharpConstantExpectedAnalyzer",
-=======
-        "CA1855": {
-          "id": "CA1855",
-          "shortDescription": "Prefer 'Clear' over 'Fill'",
-          "fullDescription": "It is more efficient to use 'Clear', instead of 'Fill' with default value.",
-          "defaultLevel": "note",
-          "helpUri": "https://docs.microsoft.com/dotnet/fundamentals/code-analysis/quality-rules/ca1855",
-          "properties": {
-            "category": "Performance",
-            "isEnabledByDefault": true,
-            "typeName": "CSharpUseSpanClearInsteadOfFillAnalyzer",
->>>>>>> dc672ef1
             "languages": [
               "C#"
             ],

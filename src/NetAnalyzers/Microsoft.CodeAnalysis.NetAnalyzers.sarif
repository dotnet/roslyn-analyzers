﻿{
  "$schema": "http://json.schemastore.org/sarif-1.0.0",
  "version": "1.0.0",
  "runs": [
    {
      "tool": {
        "name": "Microsoft.CodeAnalysis.CSharp.NetAnalyzers",
        "version": "7.0.0",
        "language": "en-US"
      },
      "rules": {
        "CA1001": {
          "id": "CA1001",
          "shortDescription": "Types that own disposable fields should be disposable",
          "fullDescription": "A class declares and implements an instance field that is a System.IDisposable type, and the class does not implement IDisposable. A class that declares an IDisposable field indirectly owns an unmanaged resource and should implement the IDisposable interface.",
          "defaultLevel": "hidden",
          "helpUri": "https://docs.microsoft.com/dotnet/fundamentals/code-analysis/quality-rules/ca1001",
          "properties": {
            "category": "Design",
            "isEnabledByDefault": true,
            "typeName": "CSharpTypesThatOwnDisposableFieldsShouldBeDisposableAnalyzer",
            "languages": [
              "C#"
            ],
            "tags": [
              "PortedFromFxCop",
              "Telemetry",
              "EnabledRuleInAggressiveMode"
            ]
          }
        },
        "CA1032": {
          "id": "CA1032",
          "shortDescription": "Implement standard exception constructors",
          "fullDescription": "Failure to provide the full set of constructors can make it difficult to correctly handle exceptions.",
          "defaultLevel": "warning",
          "helpUri": "https://docs.microsoft.com/dotnet/fundamentals/code-analysis/quality-rules/ca1032",
          "properties": {
            "category": "Design",
            "isEnabledByDefault": false,
            "typeName": "CSharpImplementStandardExceptionConstructorsAnalyzer",
            "languages": [
              "C#"
            ],
            "tags": [
              "PortedFromFxCop",
              "Telemetry",
              "EnabledRuleInAggressiveMode"
            ]
          }
        },
        "CA1200": {
          "id": "CA1200",
          "shortDescription": "Avoid using cref tags with a prefix",
          "fullDescription": "Use of cref tags with prefixes should be avoided, since it prevents the compiler from verifying references and the IDE from updating references during refactorings. It is permissible to suppress this error at a single documentation site if the cref must use a prefix because the type being mentioned is not findable by the compiler. For example, if a cref is mentioning a special attribute in the full framework but you're in a file that compiles against the portable framework, or if you want to reference a type at higher layer of Roslyn, you should suppress the error. You should not suppress the error just because you want to take a shortcut and avoid using the full syntax.",
          "defaultLevel": "hidden",
          "helpUri": "https://docs.microsoft.com/dotnet/fundamentals/code-analysis/quality-rules/ca1200",
          "properties": {
            "category": "Documentation",
            "isEnabledByDefault": true,
            "typeName": "CSharpAvoidUsingCrefTagsWithAPrefixAnalyzer",
            "languages": [
              "C#"
            ],
            "tags": [
              "Telemetry",
              "EnabledRuleInAggressiveMode"
            ]
          }
        },
        "CA1309": {
          "id": "CA1309",
          "shortDescription": "Use ordinal string comparison",
          "fullDescription": "A string comparison operation that is nonlinguistic does not set the StringComparison parameter to either Ordinal or OrdinalIgnoreCase. By explicitly setting the parameter to either StringComparison.Ordinal or StringComparison.OrdinalIgnoreCase, your code often gains speed, becomes more correct, and becomes more reliable.",
          "defaultLevel": "hidden",
          "helpUri": "https://docs.microsoft.com/dotnet/fundamentals/code-analysis/quality-rules/ca1309",
          "properties": {
            "category": "Globalization",
            "isEnabledByDefault": true,
            "typeName": "CSharpUseOrdinalStringComparisonAnalyzer",
            "languages": [
              "C#"
            ],
            "tags": [
              "PortedFromFxCop",
              "Telemetry",
              "EnabledRuleInAggressiveMode"
            ]
          }
        },
        "CA1311": {
          "id": "CA1311",
          "shortDescription": "Specify a culture or use an invariant version",
          "fullDescription": "Specify culture to help avoid accidental implicit dependency on current culture. Using an invariant version yields consistent results regardless of the culture of an application.",
          "defaultLevel": "hidden",
          "helpUri": "https://docs.microsoft.com/dotnet/fundamentals/code-analysis/quality-rules/ca1311",
          "properties": {
            "category": "Globalization",
            "isEnabledByDefault": true,
            "typeName": "CSharpSpecifyCultureForToLowerAndToUpperAnalyzer",
            "languages": [
              "C#"
            ],
            "tags": [
              "Telemetry",
              "EnabledRuleInAggressiveMode"
            ]
          }
        },
        "CA1507": {
          "id": "CA1507",
          "shortDescription": "Use nameof to express symbol names",
          "fullDescription": "Using nameof helps keep your code valid when refactoring.",
          "defaultLevel": "note",
          "helpUri": "https://docs.microsoft.com/dotnet/fundamentals/code-analysis/quality-rules/ca1507",
          "properties": {
            "category": "Maintainability",
            "isEnabledByDefault": true,
            "typeName": "CSharpUseNameofInPlaceOfStringAnalyzer",
            "languages": [
              "C#"
            ],
            "tags": [
              "Telemetry",
              "EnabledRuleInAggressiveMode"
            ]
          }
        },
        "CA1802": {
          "id": "CA1802",
          "shortDescription": "Use literals where appropriate",
          "fullDescription": "A field is declared static and read-only (Shared and ReadOnly in Visual Basic), and is initialized by using a value that is computable at compile time. Because the value that is assigned to the targeted field is computable at compile time, change the declaration to a const (Const in Visual Basic) field so that the value is computed at compile time instead of at run?time.",
          "defaultLevel": "warning",
          "helpUri": "https://docs.microsoft.com/dotnet/fundamentals/code-analysis/quality-rules/ca1802",
          "properties": {
            "category": "Performance",
            "isEnabledByDefault": false,
            "typeName": "CSharpUseLiteralsWhereAppropriate",
            "languages": [
              "C#"
            ],
            "tags": [
              "PortedFromFxCop",
              "Telemetry",
              "EnabledRuleInAggressiveMode"
            ]
          }
        },
        "CA1805": {
          "id": "CA1805",
          "shortDescription": "Do not initialize unnecessarily",
          "fullDescription": "The .NET runtime initializes all fields of reference types to their default values before running the constructor. In most cases, explicitly initializing a field to its default value in a constructor is redundant, adding maintenance costs and potentially degrading performance (such as with increased assembly size), and the explicit initialization can be removed.  In some cases, such as with static readonly fields that permanently retain their default value, consider instead changing them to be constants or properties.",
          "defaultLevel": "hidden",
          "helpUri": "https://docs.microsoft.com/dotnet/fundamentals/code-analysis/quality-rules/ca1805",
          "properties": {
            "category": "Performance",
            "isEnabledByDefault": true,
            "typeName": "CSharpDoNotInitializeUnnecessarilyAnalyzer",
            "languages": [
              "C#"
            ],
            "tags": [
              "PortedFromFxCop",
              "Telemetry",
              "EnabledRuleInAggressiveMode"
            ]
          }
        },
        "CA1812": {
          "id": "CA1812",
          "shortDescription": "Avoid uninstantiated internal classes",
          "fullDescription": "An instance of an assembly-level type is not created by code in the assembly.",
          "defaultLevel": "warning",
          "helpUri": "https://docs.microsoft.com/dotnet/fundamentals/code-analysis/quality-rules/ca1812",
          "properties": {
            "category": "Performance",
            "isEnabledByDefault": false,
            "typeName": "CSharpAvoidUninstantiatedInternalClasses",
            "languages": [
              "C#"
            ],
            "tags": [
              "PortedFromFxCop",
              "Telemetry",
              "EnabledRuleInAggressiveMode",
              "CompilationEnd"
            ]
          }
        },
        "CA1824": {
          "id": "CA1824",
          "shortDescription": "Mark assemblies with NeutralResourcesLanguageAttribute",
          "fullDescription": "The NeutralResourcesLanguage attribute informs the ResourceManager of the language that was used to display the resources of a neutral culture for an assembly. This improves lookup performance for the first resource that you load and can reduce your working set.",
          "defaultLevel": "note",
          "helpUri": "https://docs.microsoft.com/dotnet/fundamentals/code-analysis/quality-rules/ca1824",
          "properties": {
            "category": "Performance",
            "isEnabledByDefault": true,
            "typeName": "CSharpMarkAssembliesWithNeutralResourcesLanguageAnalyzer",
            "languages": [
              "C#"
            ],
            "tags": [
              "PortedFromFxCop",
              "Telemetry",
              "EnabledRuleInAggressiveMode",
              "CompilationEnd"
            ]
          }
        },
        "CA1825": {
          "id": "CA1825",
          "shortDescription": "Avoid zero-length array allocations",
          "fullDescription": "Avoid unnecessary zero-length array allocations.  Use {0} instead.",
          "defaultLevel": "note",
          "helpUri": "https://docs.microsoft.com/dotnet/fundamentals/code-analysis/quality-rules/ca1825",
          "properties": {
            "category": "Performance",
            "isEnabledByDefault": true,
            "typeName": "CSharpAvoidZeroLengthArrayAllocationsAnalyzer",
            "languages": [
              "C#"
            ],
            "tags": [
              "Telemetry",
              "EnabledRuleInAggressiveMode"
            ]
          }
        },
        "CA1841": {
          "id": "CA1841",
          "shortDescription": "Prefer Dictionary.Contains methods",
          "fullDescription": "Many dictionary implementations lazily initialize the Values collection. To avoid unnecessary allocations, prefer 'ContainsValue' over 'Values.Contains'.",
          "defaultLevel": "note",
          "helpUri": "https://docs.microsoft.com/dotnet/fundamentals/code-analysis/quality-rules/ca1841",
          "properties": {
            "category": "Performance",
            "isEnabledByDefault": true,
            "typeName": "CSharpPreferDictionaryContainsMethods",
            "languages": [
              "C#"
            ],
            "tags": [
              "Telemetry",
              "EnabledRuleInAggressiveMode"
            ]
          }
        },
        "CA1845": {
          "id": "CA1845",
          "shortDescription": "Use span-based 'string.Concat'",
          "fullDescription": "It is more efficient to use 'AsSpan' and 'string.Concat', instead of 'Substring' and a concatenation operator.",
          "defaultLevel": "note",
          "helpUri": "https://docs.microsoft.com/dotnet/fundamentals/code-analysis/quality-rules/ca1845",
          "properties": {
            "category": "Performance",
            "isEnabledByDefault": true,
            "typeName": "CSharpUseSpanBasedStringConcat",
            "languages": [
              "C#"
            ],
            "tags": [
              "Telemetry",
              "EnabledRuleInAggressiveMode"
            ]
          }
        },
        "CA1851": {
          "id": "CA1851",
          "shortDescription": "Possible multiple enumerations of 'IEnumerable' collection",
          "fullDescription": "Possible multiple enumerations of 'IEnumerable' collection. Consider using an implementation that avoids multiple enumerations.",
          "defaultLevel": "warning",
          "helpUri": "https://docs.microsoft.com/dotnet/fundamentals/code-analysis/quality-rules/ca1851",
          "properties": {
            "category": "Performance",
            "isEnabledByDefault": false,
            "typeName": "CSharpAvoidMultipleEnumerationsAnalyzer",
            "languages": [
              "C#"
            ],
            "tags": [
              "Dataflow",
              "Telemetry",
              "EnabledRuleInAggressiveMode"
            ]
          }
        },
        "CA2014": {
          "id": "CA2014",
          "shortDescription": "Do not use stackalloc in loops",
          "fullDescription": "Stack space allocated by a stackalloc is only released at the end of the current method's invocation.  Using it in a loop can result in unbounded stack growth and eventual stack overflow conditions.",
          "defaultLevel": "warning",
          "helpUri": "https://docs.microsoft.com/dotnet/fundamentals/code-analysis/quality-rules/ca2014",
          "properties": {
            "category": "Reliability",
            "isEnabledByDefault": true,
            "typeName": "CSharpDoNotUseStackallocInLoopsAnalyzer",
            "languages": [
              "C#"
            ],
            "tags": [
              "Telemetry",
              "EnabledRuleInAggressiveMode"
            ]
          }
        },
        "CA2016": {
          "id": "CA2016",
          "shortDescription": "Forward the 'CancellationToken' parameter to methods",
          "fullDescription": "Forward the 'CancellationToken' parameter to methods to ensure the operation cancellation notifications gets properly propagated, or pass in 'CancellationToken.None' explicitly to indicate intentionally not propagating the token.",
          "defaultLevel": "note",
          "helpUri": "https://docs.microsoft.com/dotnet/fundamentals/code-analysis/quality-rules/ca2016",
          "properties": {
            "category": "Reliability",
            "isEnabledByDefault": true,
            "typeName": "CSharpForwardCancellationTokenToInvocationsAnalyzer",
            "languages": [
              "C#"
            ],
            "tags": [
              "Telemetry",
              "EnabledRuleInAggressiveMode"
            ]
          }
        },
        "CA2234": {
          "id": "CA2234",
          "shortDescription": "Pass system uri objects instead of strings",
          "fullDescription": "A call is made to a method that has a string parameter whose name contains \"uri\", \"URI\", \"urn\", \"URN\", \"url\", or \"URL\". The declaring type of the method contains a corresponding method overload that has a System.Uri parameter.",
          "defaultLevel": "warning",
          "helpUri": "https://docs.microsoft.com/dotnet/fundamentals/code-analysis/quality-rules/ca2234",
          "properties": {
            "category": "Usage",
            "isEnabledByDefault": false,
            "typeName": "CSharpPassSystemUriObjectsInsteadOfStringsAnalyzer",
            "languages": [
              "C#"
            ],
            "tags": [
              "PortedFromFxCop",
              "Telemetry",
              "EnabledRuleInAggressiveMode"
            ]
          }
        },
        "CA2252": {
          "id": "CA2252",
          "shortDescription": "This API requires opting into preview features",
          "fullDescription": "An assembly has to opt into preview features before using them.",
          "defaultLevel": "error",
          "helpUri": "https://docs.microsoft.com/dotnet/fundamentals/code-analysis/quality-rules/ca2252",
          "properties": {
            "category": "Usage",
            "isEnabledByDefault": true,
            "typeName": "CSharpDetectPreviewFeatureAnalyzer",
            "languages": [
              "C#"
            ],
            "tags": [
              "Telemetry",
              "EnabledRuleInAggressiveMode"
            ]
          }
        },
        "CA2352": {
          "id": "CA2352",
          "shortDescription": "Unsafe DataSet or DataTable in serializable type can be vulnerable to remote code execution attacks",
          "fullDescription": "When deserializing untrusted input with an IFormatter-based serializer, deserializing a {0} object is insecure. '{1}' either is or derives from {0}.",
          "defaultLevel": "warning",
          "helpUri": "https://docs.microsoft.com/dotnet/fundamentals/code-analysis/quality-rules/ca2352",
          "properties": {
            "category": "Security",
            "isEnabledByDefault": false,
            "typeName": "CSharpDataSetDataTableInSerializableTypeAnalyzer",
            "languages": [
              "C#"
            ],
            "tags": [
              "Telemetry",
              "EnabledRuleInAggressiveMode"
            ]
          }
        },
        "CA2353": {
          "id": "CA2353",
          "shortDescription": "Unsafe DataSet or DataTable in serializable type",
          "fullDescription": "When deserializing untrusted input, deserializing a {0} object is insecure. '{1}' either is or derives from {0}",
          "defaultLevel": "warning",
          "helpUri": "https://docs.microsoft.com/dotnet/fundamentals/code-analysis/quality-rules/ca2353",
          "properties": {
            "category": "Security",
            "isEnabledByDefault": false,
            "typeName": "CSharpDataSetDataTableInSerializableTypeAnalyzer",
            "languages": [
              "C#"
            ],
            "tags": [
              "Telemetry",
              "EnabledRuleInAggressiveMode"
            ]
          }
        },
        "CA2354": {
          "id": "CA2354",
          "shortDescription": "Unsafe DataSet or DataTable in deserialized object graph can be vulnerable to remote code execution attacks",
          "fullDescription": "When deserializing untrusted input, deserializing a {0} object is insecure. '{1}' either is or derives from {0}",
          "defaultLevel": "warning",
          "helpUri": "https://docs.microsoft.com/dotnet/fundamentals/code-analysis/quality-rules/ca2354",
          "properties": {
            "category": "Security",
            "isEnabledByDefault": false,
            "typeName": "CSharpDataSetDataTableInIFormatterSerializableObjectGraphAnalyzer",
            "languages": [
              "C#"
            ],
            "tags": [
              "Telemetry",
              "EnabledRuleInAggressiveMode"
            ]
          }
        },
        "CA2355": {
          "id": "CA2355",
          "shortDescription": "Unsafe DataSet or DataTable type found in deserializable object graph",
          "fullDescription": "When deserializing untrusted input, deserializing a {0} object is insecure. '{1}' either is or derives from {0}",
          "defaultLevel": "warning",
          "helpUri": "https://docs.microsoft.com/dotnet/fundamentals/code-analysis/quality-rules/ca2355",
          "properties": {
            "category": "Security",
            "isEnabledByDefault": false,
            "typeName": "CSharpDataSetDataTableInSerializableObjectGraphAnalyzer",
            "languages": [
              "C#"
            ],
            "tags": [
              "Telemetry",
              "EnabledRuleInAggressiveMode"
            ]
          }
        },
        "CA2356": {
          "id": "CA2356",
          "shortDescription": "Unsafe DataSet or DataTable type in web deserializable object graph",
          "fullDescription": "When deserializing untrusted input, deserializing a {0} object is insecure. '{1}' either is or derives from {0}",
          "defaultLevel": "warning",
          "helpUri": "https://docs.microsoft.com/dotnet/fundamentals/code-analysis/quality-rules/ca2356",
          "properties": {
            "category": "Security",
            "isEnabledByDefault": false,
            "typeName": "CSharpDataSetDataTableInWebSerializableObjectGraphAnalyzer",
            "languages": [
              "C#"
            ],
            "tags": [
              "Telemetry",
              "EnabledRuleInAggressiveMode"
            ]
          }
        },
        "CA2362": {
          "id": "CA2362",
          "shortDescription": "Unsafe DataSet or DataTable in auto-generated serializable type can be vulnerable to remote code execution attacks",
          "fullDescription": "When deserializing untrusted input with an IFormatter-based serializer, deserializing a {0} object is insecure. '{1}' either is or derives from {0}. Ensure that the auto-generated type is never deserialized with untrusted data.",
          "defaultLevel": "warning",
          "helpUri": "https://docs.microsoft.com/dotnet/fundamentals/code-analysis/quality-rules/ca2362",
          "properties": {
            "category": "Security",
            "isEnabledByDefault": false,
            "typeName": "CSharpDataSetDataTableInSerializableTypeAnalyzer",
            "languages": [
              "C#"
            ],
            "tags": [
              "Telemetry",
              "EnabledRuleInAggressiveMode"
            ]
          }
        }
      }
    },
    {
      "tool": {
        "name": "Microsoft.CodeAnalysis.NetAnalyzers",
        "version": "7.0.0",
        "language": "en-US"
      },
      "rules": {
        "CA1000": {
          "id": "CA1000",
          "shortDescription": "Do not declare static members on generic types",
          "fullDescription": "When a static member of a generic type is called, the type argument must be specified for the type. When a generic instance member that does not support inference is called, the type argument must be specified for the member. In these two cases, the syntax for specifying the type argument is different and easily confused.",
          "defaultLevel": "hidden",
          "helpUri": "https://docs.microsoft.com/dotnet/fundamentals/code-analysis/quality-rules/ca1000",
          "properties": {
            "category": "Design",
            "isEnabledByDefault": true,
            "typeName": "DoNotDeclareStaticMembersOnGenericTypesAnalyzer",
            "languages": [
              "C#",
              "Visual Basic"
            ],
            "tags": [
              "PortedFromFxCop",
              "Telemetry",
              "EnabledRuleInAggressiveMode"
            ]
          }
        },
        "CA1002": {
          "id": "CA1002",
          "shortDescription": "Do not expose generic lists",
          "fullDescription": "System.Collections.Generic.List<T> is a generic collection that's designed for performance and not inheritance. List<T> does not contain virtual members that make it easier to change the behavior of an inherited class.",
          "defaultLevel": "warning",
          "helpUri": "https://docs.microsoft.com/dotnet/fundamentals/code-analysis/quality-rules/ca1002",
          "properties": {
            "category": "Design",
            "isEnabledByDefault": false,
            "typeName": "DoNotExposeGenericLists",
            "languages": [
              "C#",
              "Visual Basic"
            ],
            "tags": [
              "PortedFromFxCop",
              "Telemetry",
              "EnabledRuleInAggressiveMode"
            ]
          }
        },
        "CA1003": {
          "id": "CA1003",
          "shortDescription": "Use generic event handler instances",
          "fullDescription": "A type contains an event that declares an EventHandler delegate that returns void, whose signature contains two parameters (the first an object and the second a type that is assignable to EventArgs), and the containing assembly targets Microsoft .NET Framework?2.0.",
          "defaultLevel": "warning",
          "helpUri": "https://docs.microsoft.com/dotnet/fundamentals/code-analysis/quality-rules/ca1003",
          "properties": {
            "category": "Design",
            "isEnabledByDefault": false,
            "typeName": "UseGenericEventHandlerInstancesAnalyzer",
            "languages": [
              "C#",
              "Visual Basic"
            ],
            "tags": [
              "PortedFromFxCop",
              "Telemetry",
              "EnabledRuleInAggressiveMode"
            ]
          }
        },
        "CA1005": {
          "id": "CA1005",
          "shortDescription": "Avoid excessive parameters on generic types",
          "fullDescription": "The more type parameters a generic type contains, the more difficult it is to know and remember what each type parameter represents.",
          "defaultLevel": "warning",
          "helpUri": "https://docs.microsoft.com/dotnet/fundamentals/code-analysis/quality-rules/ca1005",
          "properties": {
            "category": "Design",
            "isEnabledByDefault": false,
            "typeName": "AvoidExcessiveParametersOnGenericTypes",
            "languages": [
              "C#",
              "Visual Basic"
            ],
            "tags": [
              "PortedFromFxCop",
              "Telemetry"
            ]
          }
        },
        "CA1008": {
          "id": "CA1008",
          "shortDescription": "Enums should have zero value",
          "fullDescription": "The default value of an uninitialized enumeration, just as other value types, is zero. A nonflags-attributed enumeration should define a member by using the value of zero so that the default value is a valid value of the enumeration. If an enumeration that has the FlagsAttribute attribute applied defines a zero-valued member, its name should be \"\"None\"\" to indicate that no values have been set in the enumeration.",
          "defaultLevel": "warning",
          "helpUri": "https://docs.microsoft.com/dotnet/fundamentals/code-analysis/quality-rules/ca1008",
          "properties": {
            "category": "Design",
            "isEnabledByDefault": false,
            "typeName": "EnumsShouldHaveZeroValueAnalyzer",
            "languages": [
              "C#",
              "Visual Basic"
            ],
            "tags": [
              "PortedFromFxCop",
              "Telemetry",
              "EnabledRuleInAggressiveMode",
              "RuleNoZero"
            ]
          }
        },
        "CA1010": {
          "id": "CA1010",
          "shortDescription": "Generic interface should also be implemented",
          "fullDescription": "To broaden the usability of a type, implement one of the generic interfaces. This is especially true for collections as they can then be used to populate generic collection types.",
          "defaultLevel": "hidden",
          "helpUri": "https://docs.microsoft.com/dotnet/fundamentals/code-analysis/quality-rules/ca1010",
          "properties": {
            "category": "Design",
            "isEnabledByDefault": true,
            "typeName": "CollectionsShouldImplementGenericInterfaceAnalyzer",
            "languages": [
              "C#",
              "Visual Basic"
            ],
            "tags": [
              "PortedFromFxCop",
              "Telemetry",
              "EnabledRuleInAggressiveMode"
            ]
          }
        },
        "CA1012": {
          "id": "CA1012",
          "shortDescription": "Abstract types should not have public constructors",
          "fullDescription": "Constructors on abstract types can be called only by derived types. Because public constructors create instances of a type, and you cannot create instances of an abstract type, an abstract type that has a public constructor is incorrectly designed.",
          "defaultLevel": "warning",
          "helpUri": "https://docs.microsoft.com/dotnet/fundamentals/code-analysis/quality-rules/ca1012",
          "properties": {
            "category": "Design",
            "isEnabledByDefault": false,
            "typeName": "AbstractTypesShouldNotHaveConstructorsAnalyzer",
            "languages": [
              "C#",
              "Visual Basic"
            ],
            "tags": [
              "PortedFromFxCop",
              "Telemetry",
              "EnabledRuleInAggressiveMode"
            ]
          }
        },
        "CA1014": {
          "id": "CA1014",
          "shortDescription": "Mark assemblies with CLSCompliant",
          "fullDescription": "The Common Language Specification (CLS) defines naming restrictions, data types, and rules to which assemblies must conform if they will be used across programming languages. Good design dictates that all assemblies explicitly indicate CLS compliance by using CLSCompliantAttribute . If this attribute is not present on an assembly, the assembly is not compliant.",
          "defaultLevel": "warning",
          "helpUri": "https://docs.microsoft.com/dotnet/fundamentals/code-analysis/quality-rules/ca1014",
          "properties": {
            "category": "Design",
            "isEnabledByDefault": false,
            "typeName": "MarkAssembliesWithAttributesDiagnosticAnalyzer",
            "languages": [
              "C#",
              "Visual Basic"
            ],
            "tags": [
              "PortedFromFxCop",
              "Telemetry",
              "EnabledRuleInAggressiveMode",
              "CompilationEnd"
            ]
          }
        },
        "CA1016": {
          "id": "CA1016",
          "shortDescription": "Mark assemblies with assembly version",
          "fullDescription": "The .NET Framework uses the version number to uniquely identify an assembly, and to bind to types in strongly named assemblies. The version number is used together with version and publisher policy. By default, applications run only with the assembly version with which they were built.",
          "defaultLevel": "note",
          "helpUri": "https://docs.microsoft.com/dotnet/fundamentals/code-analysis/quality-rules/ca1016",
          "properties": {
            "category": "Design",
            "isEnabledByDefault": true,
            "typeName": "MarkAssembliesWithAttributesDiagnosticAnalyzer",
            "languages": [
              "C#",
              "Visual Basic"
            ],
            "tags": [
              "PortedFromFxCop",
              "Telemetry",
              "EnabledRuleInAggressiveMode",
              "CompilationEnd"
            ]
          }
        },
        "CA1017": {
          "id": "CA1017",
          "shortDescription": "Mark assemblies with ComVisible",
          "fullDescription": "ComVisibleAttribute determines how COM clients access managed code. Good design dictates that assemblies explicitly indicate COM visibility. COM visibility can be set for the whole assembly and then overridden for individual types and type members. If this attribute is not present, the contents of the assembly are visible to COM clients.",
          "defaultLevel": "warning",
          "helpUri": "https://docs.microsoft.com/dotnet/fundamentals/code-analysis/quality-rules/ca1017",
          "properties": {
            "category": "Design",
            "isEnabledByDefault": false,
            "typeName": "MarkAssembliesWithComVisibleAnalyzer",
            "languages": [
              "C#",
              "Visual Basic"
            ],
            "tags": [
              "PortedFromFxCop",
              "Telemetry",
              "CompilationEnd"
            ]
          }
        },
        "CA1018": {
          "id": "CA1018",
          "shortDescription": "Mark attributes with AttributeUsageAttribute",
          "fullDescription": "Specify AttributeUsage on {0}",
          "defaultLevel": "note",
          "helpUri": "https://docs.microsoft.com/dotnet/fundamentals/code-analysis/quality-rules/ca1018",
          "properties": {
            "category": "Design",
            "isEnabledByDefault": true,
            "typeName": "MarkAttributesWithAttributeUsageAnalyzer",
            "languages": [
              "C#",
              "Visual Basic"
            ],
            "tags": [
              "PortedFromFxCop",
              "Telemetry",
              "EnabledRuleInAggressiveMode"
            ]
          }
        },
        "CA1019": {
          "id": "CA1019",
          "shortDescription": "Define accessors for attribute arguments",
          "fullDescription": "Remove the property setter from {0} or reduce its accessibility because it corresponds to positional argument {1}",
          "defaultLevel": "warning",
          "helpUri": "https://docs.microsoft.com/dotnet/fundamentals/code-analysis/quality-rules/ca1019",
          "properties": {
            "category": "Design",
            "isEnabledByDefault": false,
            "typeName": "DefineAccessorsForAttributeArgumentsAnalyzer",
            "languages": [
              "C#",
              "Visual Basic"
            ],
            "tags": [
              "PortedFromFxCop",
              "Telemetry",
              "EnabledRuleInAggressiveMode"
            ]
          }
        },
        "CA1021": {
          "id": "CA1021",
          "shortDescription": "Avoid out parameters",
          "fullDescription": "Passing types by reference (using 'out' or 'ref') requires experience with pointers, understanding how value types and reference types differ, and handling methods with multiple return values. Also, the difference between 'out' and 'ref' parameters is not widely understood.",
          "defaultLevel": "warning",
          "helpUri": "https://docs.microsoft.com/dotnet/fundamentals/code-analysis/quality-rules/ca1021",
          "properties": {
            "category": "Design",
            "isEnabledByDefault": false,
            "typeName": "AvoidOutParameters",
            "languages": [
              "C#",
              "Visual Basic"
            ],
            "tags": [
              "PortedFromFxCop",
              "Telemetry"
            ]
          }
        },
        "CA1024": {
          "id": "CA1024",
          "shortDescription": "Use properties where appropriate",
          "fullDescription": "A public or protected method has a name that starts with \"\"Get\"\", takes no parameters, and returns a value that is not an array. The method might be a good candidate to become a property.",
          "defaultLevel": "warning",
          "helpUri": "https://docs.microsoft.com/dotnet/fundamentals/code-analysis/quality-rules/ca1024",
          "properties": {
            "category": "Design",
            "isEnabledByDefault": false,
            "typeName": "UsePropertiesWhereAppropriateAnalyzer",
            "languages": [
              "C#",
              "Visual Basic"
            ],
            "tags": [
              "PortedFromFxCop",
              "Telemetry",
              "EnabledRuleInAggressiveMode"
            ]
          }
        },
        "CA1027": {
          "id": "CA1027",
          "shortDescription": "Mark enums with FlagsAttribute",
          "fullDescription": "An enumeration is a value type that defines a set of related named constants. Apply FlagsAttribute to an enumeration when its named constants can be meaningfully combined.",
          "defaultLevel": "warning",
          "helpUri": "https://docs.microsoft.com/dotnet/fundamentals/code-analysis/quality-rules/ca1027",
          "properties": {
            "category": "Design",
            "isEnabledByDefault": false,
            "typeName": "EnumWithFlagsAttributeAnalyzer",
            "languages": [
              "C#",
              "Visual Basic"
            ],
            "tags": [
              "PortedFromFxCop",
              "Telemetry",
              "EnabledRuleInAggressiveMode"
            ]
          }
        },
        "CA1028": {
          "id": "CA1028",
          "shortDescription": "Enum Storage should be Int32",
          "fullDescription": "An enumeration is a value type that defines a set of related named constants. By default, the System.Int32 data type is used to store the constant value. Although you can change this underlying type, it is not required or recommended for most scenarios.",
          "defaultLevel": "warning",
          "helpUri": "https://docs.microsoft.com/dotnet/fundamentals/code-analysis/quality-rules/ca1028",
          "properties": {
            "category": "Design",
            "isEnabledByDefault": false,
            "typeName": "EnumStorageShouldBeInt32Analyzer",
            "languages": [
              "C#",
              "Visual Basic"
            ],
            "tags": [
              "PortedFromFxCop",
              "Telemetry",
              "EnabledRuleInAggressiveMode"
            ]
          }
        },
        "CA1030": {
          "id": "CA1030",
          "shortDescription": "Use events where appropriate",
          "fullDescription": "This rule detects methods that have names that ordinarily would be used for events. If a method is called in response to a clearly defined state change, the method should be invoked by an event handler. Objects that call the method should raise events instead of calling the method directly.",
          "defaultLevel": "warning",
          "helpUri": "https://docs.microsoft.com/dotnet/fundamentals/code-analysis/quality-rules/ca1030",
          "properties": {
            "category": "Design",
            "isEnabledByDefault": false,
            "typeName": "UseEventsWhereAppropriateAnalyzer",
            "languages": [
              "C#",
              "Visual Basic"
            ],
            "tags": [
              "PortedFromFxCop",
              "Telemetry",
              "EnabledRuleInAggressiveMode"
            ]
          }
        },
        "CA1031": {
          "id": "CA1031",
          "shortDescription": "Do not catch general exception types",
          "fullDescription": "A general exception such as System.Exception or System.SystemException or a disallowed exception type is caught in a catch statement, or a general catch clause is used. General and disallowed exceptions should not be caught.",
          "defaultLevel": "warning",
          "helpUri": "https://docs.microsoft.com/dotnet/fundamentals/code-analysis/quality-rules/ca1031",
          "properties": {
            "category": "Design",
            "isEnabledByDefault": false,
            "typeName": "DoNotCatchGeneralExceptionTypesAnalyzer",
            "languages": [
              "C#",
              "Visual Basic"
            ],
            "tags": [
              "PortedFromFxCop",
              "Telemetry",
              "EnabledRuleInAggressiveMode"
            ]
          }
        },
        "CA1033": {
          "id": "CA1033",
          "shortDescription": "Interface methods should be callable by child types",
          "fullDescription": "An unsealed externally visible type provides an explicit method implementation of a public interface and does not provide an alternative externally visible method that has the same name.",
          "defaultLevel": "warning",
          "helpUri": "https://docs.microsoft.com/dotnet/fundamentals/code-analysis/quality-rules/ca1033",
          "properties": {
            "category": "Design",
            "isEnabledByDefault": false,
            "typeName": "InterfaceMethodsShouldBeCallableByChildTypesAnalyzer",
            "languages": [
              "C#",
              "Visual Basic"
            ],
            "tags": [
              "PortedFromFxCop",
              "Telemetry",
              "EnabledRuleInAggressiveMode"
            ]
          }
        },
        "CA1034": {
          "id": "CA1034",
          "shortDescription": "Nested types should not be visible",
          "fullDescription": "A nested type is a type that is declared in the scope of another type. Nested types are useful to encapsulate private implementation details of the containing type. Used for this purpose, nested types should not be externally visible.",
          "defaultLevel": "warning",
          "helpUri": "https://docs.microsoft.com/dotnet/fundamentals/code-analysis/quality-rules/ca1034",
          "properties": {
            "category": "Design",
            "isEnabledByDefault": false,
            "typeName": "NestedTypesShouldNotBeVisibleAnalyzer",
            "languages": [
              "C#",
              "Visual Basic"
            ],
            "tags": [
              "PortedFromFxCop",
              "Telemetry",
              "EnabledRuleInAggressiveMode"
            ]
          }
        },
        "CA1036": {
          "id": "CA1036",
          "shortDescription": "Override methods on comparable types",
          "fullDescription": "A public or protected type implements the System.IComparable interface. It does not override Object.Equals nor does it overload the language-specific operator for equality, inequality, less than, less than or equal, greater than or greater than or equal.",
          "defaultLevel": "hidden",
          "helpUri": "https://docs.microsoft.com/dotnet/fundamentals/code-analysis/quality-rules/ca1036",
          "properties": {
            "category": "Design",
            "isEnabledByDefault": true,
            "typeName": "OverrideMethodsOnComparableTypesAnalyzer",
            "languages": [
              "C#",
              "Visual Basic"
            ],
            "tags": [
              "PortedFromFxCop",
              "Telemetry",
              "EnabledRuleInAggressiveMode"
            ]
          }
        },
        "CA1040": {
          "id": "CA1040",
          "shortDescription": "Avoid empty interfaces",
          "fullDescription": "Interfaces define members that provide a behavior or usage contract. The functionality that is described by the interface can be adopted by any type, regardless of where the type appears in the inheritance hierarchy. A type implements an interface by providing implementations for the members of the interface. An empty interface does not define any members; therefore, it does not define a contract that can be implemented.",
          "defaultLevel": "warning",
          "helpUri": "https://docs.microsoft.com/dotnet/fundamentals/code-analysis/quality-rules/ca1040",
          "properties": {
            "category": "Design",
            "isEnabledByDefault": false,
            "typeName": "AvoidEmptyInterfacesAnalyzer",
            "languages": [
              "C#",
              "Visual Basic"
            ],
            "tags": [
              "PortedFromFxCop",
              "Telemetry",
              "EnabledRuleInAggressiveMode"
            ]
          }
        },
        "CA1041": {
          "id": "CA1041",
          "shortDescription": "Provide ObsoleteAttribute message",
          "fullDescription": "A type or member is marked by using a System.ObsoleteAttribute attribute that does not have its ObsoleteAttribute.Message property specified. When a type or member that is marked by using ObsoleteAttribute is compiled, the Message property of the attribute is displayed. This gives the user information about the obsolete type or member.",
          "defaultLevel": "note",
          "helpUri": "https://docs.microsoft.com/dotnet/fundamentals/code-analysis/quality-rules/ca1041",
          "properties": {
            "category": "Design",
            "isEnabledByDefault": true,
            "typeName": "ProvideObsoleteAttributeMessageAnalyzer",
            "languages": [
              "C#",
              "Visual Basic"
            ],
            "tags": [
              "PortedFromFxCop",
              "Telemetry",
              "EnabledRuleInAggressiveMode"
            ]
          }
        },
        "CA1043": {
          "id": "CA1043",
          "shortDescription": "Use Integral Or String Argument For Indexers",
          "fullDescription": "Indexers, that is, indexed properties, should use integer or string types for the index. These types are typically used for indexing data structures and increase the usability of the library. Use of the Object type should be restricted to those cases where the specific integer or string type cannot be specified at design time. If the design requires other types for the index, reconsider whether the type represents a logical data store. If it does not represent a logical data store, use a method.",
          "defaultLevel": "warning",
          "helpUri": "https://docs.microsoft.com/dotnet/fundamentals/code-analysis/quality-rules/ca1043",
          "properties": {
            "category": "Design",
            "isEnabledByDefault": false,
            "typeName": "UseIntegralOrStringArgumentForIndexersAnalyzer",
            "languages": [
              "C#",
              "Visual Basic"
            ],
            "tags": [
              "PortedFromFxCop",
              "Telemetry",
              "EnabledRuleInAggressiveMode"
            ]
          }
        },
        "CA1044": {
          "id": "CA1044",
          "shortDescription": "Properties should not be write only",
          "fullDescription": "Although it is acceptable and often necessary to have a read-only property, the design guidelines prohibit the use of write-only properties. This is because letting a user set a value, and then preventing the user from viewing that value, does not provide any security. Also, without read access, the state of shared objects cannot be viewed, which limits their usefulness.",
          "defaultLevel": "warning",
          "helpUri": "https://docs.microsoft.com/dotnet/fundamentals/code-analysis/quality-rules/ca1044",
          "properties": {
            "category": "Design",
            "isEnabledByDefault": false,
            "typeName": "PropertiesShouldNotBeWriteOnlyAnalyzer",
            "languages": [
              "C#",
              "Visual Basic"
            ],
            "tags": [
              "PortedFromFxCop",
              "Telemetry",
              "EnabledRuleInAggressiveMode"
            ]
          }
        },
        "CA1045": {
          "id": "CA1045",
          "shortDescription": "Do not pass types by reference",
          "fullDescription": "Passing types by reference (using out or ref) requires experience with pointers, understanding how value types and reference types differ, and handling methods that have multiple return values. Also, the difference between out and ref parameters is not widely understood.",
          "defaultLevel": "warning",
          "helpUri": "https://docs.microsoft.com/dotnet/fundamentals/code-analysis/quality-rules/ca1045",
          "properties": {
            "category": "Design",
            "isEnabledByDefault": false,
            "typeName": "DoNotPassTypesByReference",
            "languages": [
              "C#",
              "Visual Basic"
            ],
            "tags": [
              "PortedFromFxCop",
              "Telemetry"
            ]
          }
        },
        "CA1046": {
          "id": "CA1046",
          "shortDescription": "Do not overload equality operator on reference types",
          "fullDescription": "For reference types, the default implementation of the equality operator is almost always correct. By default, two references are equal only if they point to the same object. If the operator is providing meaningful value equality, the type should implement the generic 'System.IEquatable' interface.",
          "defaultLevel": "warning",
          "helpUri": "https://docs.microsoft.com/dotnet/fundamentals/code-analysis/quality-rules/ca1046",
          "properties": {
            "category": "Design",
            "isEnabledByDefault": false,
            "typeName": "DoNotOverloadOperatorEqualsOnReferenceTypes",
            "languages": [
              "C#",
              "Visual Basic"
            ],
            "tags": [
              "PortedFromFxCop",
              "Telemetry",
              "EnabledRuleInAggressiveMode"
            ]
          }
        },
        "CA1047": {
          "id": "CA1047",
          "shortDescription": "Do not declare protected member in sealed type",
          "fullDescription": "Types declare protected members so that inheriting types can access or override the member. By definition, you cannot inherit from a sealed type, which means that protected methods on sealed types cannot be called.",
          "defaultLevel": "note",
          "helpUri": "https://docs.microsoft.com/dotnet/fundamentals/code-analysis/quality-rules/ca1047",
          "properties": {
            "category": "Design",
            "isEnabledByDefault": true,
            "typeName": "DoNotDeclareProtectedMembersInSealedTypes",
            "languages": [
              "Visual Basic"
            ],
            "tags": [
              "PortedFromFxCop",
              "Telemetry",
              "EnabledRuleInAggressiveMode"
            ]
          }
        },
        "CA1050": {
          "id": "CA1050",
          "shortDescription": "Declare types in namespaces",
          "fullDescription": "Types are declared in namespaces to prevent name collisions and as a way to organize related types in an object hierarchy.",
          "defaultLevel": "note",
          "helpUri": "https://docs.microsoft.com/dotnet/fundamentals/code-analysis/quality-rules/ca1050",
          "properties": {
            "category": "Design",
            "isEnabledByDefault": true,
            "typeName": "DeclareTypesInNamespacesAnalyzer",
            "languages": [
              "C#",
              "Visual Basic"
            ],
            "tags": [
              "PortedFromFxCop",
              "Telemetry",
              "EnabledRuleInAggressiveMode"
            ]
          }
        },
        "CA1051": {
          "id": "CA1051",
          "shortDescription": "Do not declare visible instance fields",
          "fullDescription": "The primary use of a field should be as an implementation detail. Fields should be private or internal and should be exposed by using properties.",
          "defaultLevel": "hidden",
          "helpUri": "https://docs.microsoft.com/dotnet/fundamentals/code-analysis/quality-rules/ca1051",
          "properties": {
            "category": "Design",
            "isEnabledByDefault": true,
            "typeName": "DoNotDeclareVisibleInstanceFieldsAnalyzer",
            "languages": [
              "C#",
              "Visual Basic"
            ],
            "tags": [
              "PortedFromFxCop",
              "Telemetry",
              "EnabledRuleInAggressiveMode"
            ]
          }
        },
        "CA1052": {
          "id": "CA1052",
          "shortDescription": "Static holder types should be Static or NotInheritable",
          "fullDescription": "Type '{0}' is a static holder type but is neither static nor NotInheritable",
          "defaultLevel": "warning",
          "helpUri": "https://docs.microsoft.com/dotnet/fundamentals/code-analysis/quality-rules/ca1052",
          "properties": {
            "category": "Design",
            "isEnabledByDefault": false,
            "typeName": "StaticHolderTypesAnalyzer",
            "languages": [
              "C#",
              "Visual Basic"
            ],
            "tags": [
              "PortedFromFxCop",
              "Telemetry",
              "EnabledRuleInAggressiveMode"
            ]
          }
        },
        "CA1054": {
          "id": "CA1054",
          "shortDescription": "URI-like parameters should not be strings",
          "fullDescription": "This rule assumes that the parameter represents a Uniform Resource Identifier (URI). A string representation or a URI is prone to parsing and encoding errors, and can lead to security vulnerabilities. 'System.Uri' class provides these services in a safe and secure manner.",
          "defaultLevel": "warning",
          "helpUri": "https://docs.microsoft.com/dotnet/fundamentals/code-analysis/quality-rules/ca1054",
          "properties": {
            "category": "Design",
            "isEnabledByDefault": false,
            "typeName": "UriParametersShouldNotBeStringsAnalyzer",
            "languages": [
              "C#",
              "Visual Basic"
            ],
            "tags": [
              "PortedFromFxCop",
              "Telemetry",
              "EnabledRuleInAggressiveMode"
            ]
          }
        },
        "CA1055": {
          "id": "CA1055",
          "shortDescription": "URI-like return values should not be strings",
          "fullDescription": "This rule assumes that the method returns a URI. A string representation of a URI is prone to parsing and encoding errors, and can lead to security vulnerabilities. The System.Uri class provides these services in a safe and secure manner.",
          "defaultLevel": "warning",
          "helpUri": "https://docs.microsoft.com/dotnet/fundamentals/code-analysis/quality-rules/ca1055",
          "properties": {
            "category": "Design",
            "isEnabledByDefault": false,
            "typeName": "UriReturnValuesShouldNotBeStringsAnalyzer",
            "languages": [
              "C#",
              "Visual Basic"
            ],
            "tags": [
              "PortedFromFxCop",
              "Telemetry",
              "EnabledRuleInAggressiveMode"
            ]
          }
        },
        "CA1056": {
          "id": "CA1056",
          "shortDescription": "URI-like properties should not be strings",
          "fullDescription": "This rule assumes that the property represents a Uniform Resource Identifier (URI). A string representation of a URI is prone to parsing and encoding errors, and can lead to security vulnerabilities. The System.Uri class provides these services in a safe and secure manner.",
          "defaultLevel": "warning",
          "helpUri": "https://docs.microsoft.com/dotnet/fundamentals/code-analysis/quality-rules/ca1056",
          "properties": {
            "category": "Design",
            "isEnabledByDefault": false,
            "typeName": "UriPropertiesShouldNotBeStringsAnalyzer",
            "languages": [
              "C#",
              "Visual Basic"
            ],
            "tags": [
              "PortedFromFxCop",
              "Telemetry",
              "EnabledRuleInAggressiveMode"
            ]
          }
        },
        "CA1058": {
          "id": "CA1058",
          "shortDescription": "Types should not extend certain base types",
          "fullDescription": "An externally visible type extends certain base types. Use one of the alternatives.",
          "defaultLevel": "warning",
          "helpUri": "https://docs.microsoft.com/dotnet/fundamentals/code-analysis/quality-rules/ca1058",
          "properties": {
            "category": "Design",
            "isEnabledByDefault": false,
            "typeName": "TypesShouldNotExtendCertainBaseTypesAnalyzer",
            "languages": [
              "C#",
              "Visual Basic"
            ],
            "tags": [
              "PortedFromFxCop",
              "Telemetry",
              "EnabledRuleInAggressiveMode"
            ]
          }
        },
        "CA1060": {
          "id": "CA1060",
          "shortDescription": "Move pinvokes to native methods class",
          "fullDescription": "Platform Invocation methods, such as those that are marked by using the System.Runtime.InteropServices.DllImportAttribute attribute, or methods that are defined by using the Declare keyword in Visual Basic, access unmanaged code. These methods should be of the NativeMethods, SafeNativeMethods, or UnsafeNativeMethods class.",
          "defaultLevel": "warning",
          "helpUri": "https://docs.microsoft.com/dotnet/fundamentals/code-analysis/quality-rules/ca1060",
          "properties": {
            "category": "Design",
            "isEnabledByDefault": false,
            "typeName": "MovePInvokesToNativeMethodsClassAnalyzer",
            "languages": [
              "C#",
              "Visual Basic"
            ],
            "tags": [
              "PortedFromFxCop",
              "Telemetry"
            ]
          }
        },
        "CA1061": {
          "id": "CA1061",
          "shortDescription": "Do not hide base class methods",
          "fullDescription": "A method in a base type is hidden by an identically named method in a derived type when the parameter signature of the derived method differs only by types that are more weakly derived than the corresponding types in the parameter signature of the base method.",
          "defaultLevel": "note",
          "helpUri": "https://docs.microsoft.com/dotnet/fundamentals/code-analysis/quality-rules/ca1061",
          "properties": {
            "category": "Design",
            "isEnabledByDefault": true,
            "typeName": "DoNotHideBaseClassMethodsAnalyzer",
            "languages": [
              "C#",
              "Visual Basic"
            ],
            "tags": [
              "PortedFromFxCop",
              "Telemetry",
              "EnabledRuleInAggressiveMode"
            ]
          }
        },
        "CA1062": {
          "id": "CA1062",
          "shortDescription": "Validate arguments of public methods",
          "fullDescription": "An externally visible method dereferences one of its reference arguments without verifying whether that argument is null (Nothing in Visual Basic). All reference arguments that are passed to externally visible methods should be checked against null. If appropriate, throw an ArgumentNullException when the argument is null or add a Code Contract precondition asserting non-null argument. If the method is designed to be called only by known assemblies, you should make the method internal.",
          "defaultLevel": "warning",
          "helpUri": "https://docs.microsoft.com/dotnet/fundamentals/code-analysis/quality-rules/ca1062",
          "properties": {
            "category": "Design",
            "isEnabledByDefault": false,
            "typeName": "ValidateArgumentsOfPublicMethods",
            "languages": [
              "C#",
              "Visual Basic"
            ],
            "tags": [
              "PortedFromFxCop",
              "Dataflow",
              "Telemetry",
              "EnabledRuleInAggressiveMode"
            ]
          }
        },
        "CA1063": {
          "id": "CA1063",
          "shortDescription": "Implement IDisposable Correctly",
          "fullDescription": "All IDisposable types should implement the Dispose pattern correctly.",
          "defaultLevel": "warning",
          "helpUri": "https://docs.microsoft.com/dotnet/fundamentals/code-analysis/quality-rules/ca1063",
          "properties": {
            "category": "Design",
            "isEnabledByDefault": false,
            "typeName": "ImplementIDisposableCorrectlyAnalyzer",
            "languages": [
              "C#",
              "Visual Basic"
            ],
            "tags": [
              "PortedFromFxCop",
              "Telemetry",
              "EnabledRuleInAggressiveMode"
            ]
          }
        },
        "CA1064": {
          "id": "CA1064",
          "shortDescription": "Exceptions should be public",
          "fullDescription": "An internal exception is visible only inside its own internal scope. After the exception falls outside the internal scope, only the base exception can be used to catch the exception. If the internal exception is inherited from T:System.Exception, T:System.SystemException, or T:System.ApplicationException, the external code will not have sufficient information to know what to do with the exception.",
          "defaultLevel": "warning",
          "helpUri": "https://docs.microsoft.com/dotnet/fundamentals/code-analysis/quality-rules/ca1064",
          "properties": {
            "category": "Design",
            "isEnabledByDefault": false,
            "typeName": "ExceptionsShouldBePublicAnalyzer",
            "languages": [
              "C#",
              "Visual Basic"
            ],
            "tags": [
              "PortedFromFxCop",
              "Telemetry",
              "EnabledRuleInAggressiveMode"
            ]
          }
        },
        "CA1065": {
          "id": "CA1065",
          "shortDescription": "Do not raise exceptions in unexpected locations",
          "fullDescription": "A method that is not expected to throw exceptions throws an exception.",
          "defaultLevel": "warning",
          "helpUri": "https://docs.microsoft.com/dotnet/fundamentals/code-analysis/quality-rules/ca1065",
          "properties": {
            "category": "Design",
            "isEnabledByDefault": false,
            "typeName": "DoNotRaiseExceptionsInUnexpectedLocationsAnalyzer",
            "languages": [
              "C#",
              "Visual Basic"
            ],
            "tags": [
              "PortedFromFxCop",
              "Telemetry",
              "EnabledRuleInAggressiveMode"
            ]
          }
        },
        "CA1066": {
          "id": "CA1066",
          "shortDescription": "Implement IEquatable when overriding Object.Equals",
          "fullDescription": "When a type T overrides Object.Equals(object), the implementation must cast the object argument to the correct type T before performing the comparison. If the type implements IEquatable<T>, and therefore offers the method T.Equals(T), and if the argument is known at compile time to be of type T, then the compiler can call IEquatable<T>.Equals(T) instead of Object.Equals(object), and no cast is necessary, improving performance.",
          "defaultLevel": "warning",
          "helpUri": "https://docs.microsoft.com/dotnet/fundamentals/code-analysis/quality-rules/ca1066",
          "properties": {
            "category": "Design",
            "isEnabledByDefault": false,
            "typeName": "EquatableAnalyzer",
            "languages": [
              "C#",
              "Visual Basic"
            ],
            "tags": [
              "Telemetry",
              "EnabledRuleInAggressiveMode"
            ]
          }
        },
        "CA1067": {
          "id": "CA1067",
          "shortDescription": "Override Object.Equals(object) when implementing IEquatable<T>",
          "fullDescription": "When a type T implements the interface IEquatable<T>, it suggests to a user who sees a call to the Equals method in source code that an instance of the type can be equated with an instance of any other type. The user might be confused if their attempt to equate the type with an instance of another type fails to compile. This violates the \"principle of least surprise\".",
          "defaultLevel": "note",
          "helpUri": "https://docs.microsoft.com/dotnet/fundamentals/code-analysis/quality-rules/ca1067",
          "properties": {
            "category": "Design",
            "isEnabledByDefault": true,
            "typeName": "EquatableAnalyzer",
            "languages": [
              "C#",
              "Visual Basic"
            ],
            "tags": [
              "Telemetry",
              "EnabledRuleInAggressiveMode"
            ]
          }
        },
        "CA1068": {
          "id": "CA1068",
          "shortDescription": "CancellationToken parameters must come last",
          "fullDescription": "Method '{0}' should take CancellationToken as the last parameter",
          "defaultLevel": "note",
          "helpUri": "https://docs.microsoft.com/dotnet/fundamentals/code-analysis/quality-rules/ca1068",
          "properties": {
            "category": "Design",
            "isEnabledByDefault": true,
            "typeName": "CancellationTokenParametersMustComeLastAnalyzer",
            "languages": [
              "C#",
              "Visual Basic"
            ],
            "tags": [
              "Telemetry",
              "EnabledRuleInAggressiveMode"
            ]
          }
        },
        "CA1069": {
          "id": "CA1069",
          "shortDescription": "Enums values should not be duplicated",
          "fullDescription": "The field reference '{0}' is duplicated in this bitwise initialization",
          "defaultLevel": "note",
          "helpUri": "https://docs.microsoft.com/dotnet/fundamentals/code-analysis/quality-rules/ca1069",
          "properties": {
            "category": "Design",
            "isEnabledByDefault": true,
            "typeName": "EnumShouldNotHaveDuplicatedValues",
            "languages": [
              "C#",
              "Visual Basic"
            ],
            "tags": [
              "Telemetry",
              "EnabledRuleInAggressiveMode"
            ]
          }
        },
        "CA1070": {
          "id": "CA1070",
          "shortDescription": "Do not declare event fields as virtual",
          "fullDescription": "Do not declare virtual events in a base class. Overridden events in a derived class have undefined behavior. The C# compiler does not handle this correctly and it is unpredictable whether a subscriber to the derived event will actually be subscribing to the base class event.",
          "defaultLevel": "note",
          "helpUri": "https://docs.microsoft.com/dotnet/fundamentals/code-analysis/quality-rules/ca1070",
          "properties": {
            "category": "Design",
            "isEnabledByDefault": true,
            "typeName": "DoNotDeclareEventFieldsAsVirtual",
            "languages": [
              "C#"
            ],
            "tags": [
              "Telemetry",
              "EnabledRuleInAggressiveMode"
            ]
          }
        },
        "CA1303": {
          "id": "CA1303",
          "shortDescription": "Do not pass literals as localized parameters",
          "fullDescription": "A method passes a string literal as a parameter to a constructor or method in the .NET Framework class library and that string should be localizable. To fix a violation of this rule, replace the string literal with a string retrieved through an instance of the ResourceManager class.",
          "defaultLevel": "warning",
          "helpUri": "https://docs.microsoft.com/dotnet/fundamentals/code-analysis/quality-rules/ca1303",
          "properties": {
            "category": "Globalization",
            "isEnabledByDefault": false,
            "typeName": "DoNotPassLiteralsAsLocalizedParameters",
            "languages": [
              "C#",
              "Visual Basic"
            ],
            "tags": [
              "PortedFromFxCop",
              "Dataflow",
              "Telemetry",
              "EnabledRuleInAggressiveMode"
            ]
          }
        },
        "CA1304": {
          "id": "CA1304",
          "shortDescription": "Specify CultureInfo",
          "fullDescription": "A method or constructor calls a member that has an overload that accepts a System.Globalization.CultureInfo parameter, and the method or constructor does not call the overload that takes the CultureInfo parameter. When a CultureInfo or System.IFormatProvider object is not supplied, the default value that is supplied by the overloaded member might not have the effect that you want in all locales. If the result will be displayed to the user, specify 'CultureInfo.CurrentCulture' as the 'CultureInfo' parameter. Otherwise, if the result will be stored and accessed by software, such as when it is persisted to disk or to a database, specify 'CultureInfo.InvariantCulture'.",
          "defaultLevel": "hidden",
          "helpUri": "https://docs.microsoft.com/dotnet/fundamentals/code-analysis/quality-rules/ca1304",
          "properties": {
            "category": "Globalization",
            "isEnabledByDefault": true,
            "typeName": "SpecifyCultureInfoAnalyzer",
            "languages": [
              "C#",
              "Visual Basic"
            ],
            "tags": [
              "PortedFromFxCop",
              "Telemetry",
              "EnabledRuleInAggressiveMode"
            ]
          }
        },
        "CA1305": {
          "id": "CA1305",
          "shortDescription": "Specify IFormatProvider",
          "fullDescription": "A method or constructor calls one or more members that have overloads that accept a System.IFormatProvider parameter, and the method or constructor does not call the overload that takes the IFormatProvider parameter. When a System.Globalization.CultureInfo or IFormatProvider object is not supplied, the default value that is supplied by the overloaded member might not have the effect that you want in all locales. If the result will be based on the input from/output displayed to the user, specify 'CultureInfo.CurrentCulture' as the 'IFormatProvider'. Otherwise, if the result will be stored and accessed by software, such as when it is loaded from disk/database and when it is persisted to disk/database, specify 'CultureInfo.InvariantCulture'.",
          "defaultLevel": "hidden",
          "helpUri": "https://docs.microsoft.com/dotnet/fundamentals/code-analysis/quality-rules/ca1305",
          "properties": {
            "category": "Globalization",
            "isEnabledByDefault": true,
            "typeName": "SpecifyIFormatProviderAnalyzer",
            "languages": [
              "C#",
              "Visual Basic"
            ],
            "tags": [
              "PortedFromFxCop",
              "Telemetry",
              "EnabledRuleInAggressiveMode"
            ]
          }
        },
        "CA1307": {
          "id": "CA1307",
          "shortDescription": "Specify StringComparison for clarity",
          "fullDescription": "A string comparison operation uses a method overload that does not set a StringComparison parameter. It is recommended to use the overload with StringComparison parameter for clarity of intent. If the result will be displayed to the user, such as when sorting a list of items for display in a list box, specify 'StringComparison.CurrentCulture' or 'StringComparison.CurrentCultureIgnoreCase' as the 'StringComparison' parameter. If comparing case-insensitive identifiers, such as file paths, environment variables, or registry keys and values, specify 'StringComparison.OrdinalIgnoreCase'. Otherwise, if comparing case-sensitive identifiers, specify 'StringComparison.Ordinal'.",
          "defaultLevel": "warning",
          "helpUri": "https://docs.microsoft.com/dotnet/fundamentals/code-analysis/quality-rules/ca1307",
          "properties": {
            "category": "Globalization",
            "isEnabledByDefault": false,
            "typeName": "SpecifyStringComparisonAnalyzer",
            "languages": [
              "C#",
              "Visual Basic"
            ],
            "tags": [
              "PortedFromFxCop",
              "Telemetry",
              "EnabledRuleInAggressiveMode"
            ]
          }
        },
        "CA1308": {
          "id": "CA1308",
          "shortDescription": "Normalize strings to uppercase",
          "fullDescription": "Strings should be normalized to uppercase. A small group of characters cannot make a round trip when they are converted to lowercase. To make a round trip means to convert the characters from one locale to another locale that represents character data differently, and then to accurately retrieve the original characters from the converted characters.",
          "defaultLevel": "warning",
          "helpUri": "https://docs.microsoft.com/dotnet/fundamentals/code-analysis/quality-rules/ca1308",
          "properties": {
            "category": "Globalization",
            "isEnabledByDefault": false,
            "typeName": "NormalizeStringsToUppercaseAnalyzer",
            "languages": [
              "C#",
              "Visual Basic"
            ],
            "tags": [
              "PortedFromFxCop",
              "Telemetry",
              "EnabledRuleInAggressiveMode"
            ]
          }
        },
        "CA1310": {
          "id": "CA1310",
          "shortDescription": "Specify StringComparison for correctness",
          "fullDescription": "A string comparison operation uses a method overload that does not set a StringComparison parameter, hence its behavior could vary based on the current user's locale settings. It is strongly recommended to use the overload with StringComparison parameter for correctness and clarity of intent. If the result will be displayed to the user, such as when sorting a list of items for display in a list box, specify 'StringComparison.CurrentCulture' or 'StringComparison.CurrentCultureIgnoreCase' as the 'StringComparison' parameter. If comparing case-insensitive identifiers, such as file paths, environment variables, or registry keys and values, specify 'StringComparison.OrdinalIgnoreCase'. Otherwise, if comparing case-sensitive identifiers, specify 'StringComparison.Ordinal'.",
          "defaultLevel": "hidden",
          "helpUri": "https://docs.microsoft.com/dotnet/fundamentals/code-analysis/quality-rules/ca1310",
          "properties": {
            "category": "Globalization",
            "isEnabledByDefault": true,
            "typeName": "SpecifyStringComparisonAnalyzer",
            "languages": [
              "C#",
              "Visual Basic"
            ],
            "tags": [
              "Telemetry",
              "EnabledRuleInAggressiveMode"
            ]
          }
        },
        "CA1401": {
          "id": "CA1401",
          "shortDescription": "P/Invokes should not be visible",
          "fullDescription": "A public or protected method in a public type has the System.Runtime.InteropServices.DllImportAttribute attribute (also implemented by the Declare keyword in Visual Basic). Such methods should not be exposed.",
          "defaultLevel": "note",
          "helpUri": "https://docs.microsoft.com/dotnet/fundamentals/code-analysis/quality-rules/ca1401",
          "properties": {
            "category": "Interoperability",
            "isEnabledByDefault": true,
            "typeName": "PInvokeDiagnosticAnalyzer",
            "languages": [
              "C#",
              "Visual Basic"
            ],
            "tags": [
              "PortedFromFxCop",
              "Telemetry",
              "EnabledRuleInAggressiveMode"
            ]
          }
        },
        "CA1416": {
          "id": "CA1416",
          "shortDescription": "Validate platform compatibility",
          "fullDescription": "Using platform dependent API on a component makes the code no longer work across all platforms.",
          "defaultLevel": "warning",
          "helpUri": "https://docs.microsoft.com/dotnet/fundamentals/code-analysis/quality-rules/ca1416",
          "properties": {
            "category": "Interoperability",
            "isEnabledByDefault": true,
            "typeName": "PlatformCompatibilityAnalyzer",
            "languages": [
              "C#",
              "Visual Basic"
            ],
            "tags": [
              "Telemetry",
              "EnabledRuleInAggressiveMode"
            ]
          }
        },
        "CA1417": {
          "id": "CA1417",
          "shortDescription": "Do not use 'OutAttribute' on string parameters for P/Invokes",
          "fullDescription": "String parameters passed by value with the 'OutAttribute' can destabilize the runtime if the string is an interned string.",
          "defaultLevel": "warning",
          "helpUri": "https://docs.microsoft.com/dotnet/fundamentals/code-analysis/quality-rules/ca1417",
          "properties": {
            "category": "Interoperability",
            "isEnabledByDefault": true,
            "typeName": "DoNotUseOutAttributeStringPInvokeParametersAnalyzer",
            "languages": [
              "C#",
              "Visual Basic"
            ],
            "tags": [
              "Telemetry",
              "EnabledRuleInAggressiveMode"
            ]
          }
        },
        "CA1418": {
          "id": "CA1418",
          "shortDescription": "Use valid platform string",
          "fullDescription": "Platform compatibility analyzer requires a valid platform name and version.",
          "defaultLevel": "warning",
          "helpUri": "https://docs.microsoft.com/dotnet/fundamentals/code-analysis/quality-rules/ca1418",
          "properties": {
            "category": "Interoperability",
            "isEnabledByDefault": true,
            "typeName": "UseValidPlatformString",
            "languages": [
              "C#",
              "Visual Basic"
            ],
            "tags": [
              "Telemetry",
              "EnabledRuleInAggressiveMode"
            ]
          }
        },
        "CA1419": {
          "id": "CA1419",
          "shortDescription": "Provide a parameterless constructor that is as visible as the containing type for concrete types derived from 'System.Runtime.InteropServices.SafeHandle'",
          "fullDescription": "Providing a parameterless constructor that is as visible as the containing type for a type derived from 'System.Runtime.InteropServices.SafeHandle' enables better performance and usage with source-generated interop solutions.",
          "defaultLevel": "note",
          "helpUri": "https://docs.microsoft.com/dotnet/fundamentals/code-analysis/quality-rules/ca1419",
          "properties": {
            "category": "Interoperability",
            "isEnabledByDefault": true,
            "typeName": "ProvidePublicParameterlessSafeHandleConstructorAnalyzer",
            "languages": [
              "C#",
              "Visual Basic"
            ],
            "tags": [
              "Telemetry",
              "EnabledRuleInAggressiveMode"
            ]
          }
        },
        "CA1420": {
          "id": "CA1420",
          "shortDescription": "Property, type, or attribute requires runtime marshalling",
          "fullDescription": "Using features that require runtime marshalling when runtime marshalling is disabled will result in runtime exceptions.",
          "defaultLevel": "warning",
          "helpUri": "https://docs.microsoft.com/dotnet/fundamentals/code-analysis/quality-rules/ca1420",
          "properties": {
            "category": "Interoperability",
            "isEnabledByDefault": true,
            "typeName": "DisableRuntimeMarshallingAnalyzer",
            "languages": [
              "C#",
              "Visual Basic"
            ],
            "tags": [
              "Telemetry",
              "EnabledRuleInAggressiveMode"
            ]
          }
        },
        "CA1421": {
          "id": "CA1421",
          "shortDescription": "This method uses runtime marshalling even when the 'DisableRuntimeMarshallingAttribute' is applied",
          "fullDescription": "This method uses runtime marshalling even when runtime marshalling is disabled, which can cause unexpected behavior differences at runtime due to different expectations of a type's native layout.",
          "defaultLevel": "note",
          "helpUri": "https://docs.microsoft.com/dotnet/fundamentals/code-analysis/quality-rules/ca1421",
          "properties": {
            "category": "Interoperability",
            "isEnabledByDefault": true,
            "typeName": "DisableRuntimeMarshallingAnalyzer",
            "languages": [
              "C#",
              "Visual Basic"
            ],
            "tags": [
              "Telemetry",
              "EnabledRuleInAggressiveMode"
            ]
          }
        },
        "CA1501": {
          "id": "CA1501",
          "shortDescription": "Avoid excessive inheritance",
          "fullDescription": "Deeply nested type hierarchies can be difficult to follow, understand, and maintain. This rule limits analysis to hierarchies in the same module. To fix a violation of this rule, derive the type from a base type that is less deep in the inheritance hierarchy or eliminate some of the intermediate base types.",
          "defaultLevel": "warning",
          "helpUri": "https://docs.microsoft.com/dotnet/fundamentals/code-analysis/quality-rules/ca1501",
          "properties": {
            "category": "Maintainability",
            "isEnabledByDefault": false,
            "typeName": "CodeMetricsAnalyzer",
            "languages": [
              "C#",
              "Visual Basic"
            ],
            "tags": [
              "PortedFromFxCop",
              "Telemetry",
              "CompilationEnd"
            ]
          }
        },
        "CA1502": {
          "id": "CA1502",
          "shortDescription": "Avoid excessive complexity",
          "fullDescription": "Cyclomatic complexity measures the number of linearly independent paths through the method, which is determined by the number and complexity of conditional branches. A low cyclomatic complexity generally indicates a method that is easy to understand, test, and maintain. The cyclomatic complexity is calculated from a control flow graph of the method and is given as follows: `cyclomatic complexity = the number of edges - the number of nodes + 1`, where a node represents a logic branch point and an edge represents a line between nodes.",
          "defaultLevel": "warning",
          "helpUri": "https://docs.microsoft.com/dotnet/fundamentals/code-analysis/quality-rules/ca1502",
          "properties": {
            "category": "Maintainability",
            "isEnabledByDefault": false,
            "typeName": "CodeMetricsAnalyzer",
            "languages": [
              "C#",
              "Visual Basic"
            ],
            "tags": [
              "PortedFromFxCop",
              "Telemetry",
              "CompilationEnd"
            ]
          }
        },
        "CA1505": {
          "id": "CA1505",
          "shortDescription": "Avoid unmaintainable code",
          "fullDescription": "The maintainability index is calculated by using the following metrics: lines of code, program volume, and cyclomatic complexity. Program volume is a measure of the difficulty of understanding of a symbol that is based on the number of operators and operands in the code. Cyclomatic complexity is a measure of the structural complexity of the type or method. A low maintainability index indicates that code is probably difficult to maintain and would be a good candidate to redesign.",
          "defaultLevel": "warning",
          "helpUri": "https://docs.microsoft.com/dotnet/fundamentals/code-analysis/quality-rules/ca1505",
          "properties": {
            "category": "Maintainability",
            "isEnabledByDefault": false,
            "typeName": "CodeMetricsAnalyzer",
            "languages": [
              "C#",
              "Visual Basic"
            ],
            "tags": [
              "PortedFromFxCop",
              "Telemetry",
              "CompilationEnd"
            ]
          }
        },
        "CA1506": {
          "id": "CA1506",
          "shortDescription": "Avoid excessive class coupling",
          "fullDescription": "This rule measures class coupling by counting the number of unique type references that a symbol contains. Symbols that have a high degree of class coupling can be difficult to maintain. It is a good practice to have types and methods that exhibit low coupling and high cohesion. To fix this violation, try to redesign the code to reduce the number of types to which it is coupled.",
          "defaultLevel": "warning",
          "helpUri": "https://docs.microsoft.com/dotnet/fundamentals/code-analysis/quality-rules/ca1506",
          "properties": {
            "category": "Maintainability",
            "isEnabledByDefault": false,
            "typeName": "CodeMetricsAnalyzer",
            "languages": [
              "C#",
              "Visual Basic"
            ],
            "tags": [
              "PortedFromFxCop",
              "Telemetry",
              "CompilationEnd"
            ]
          }
        },
        "CA1508": {
          "id": "CA1508",
          "shortDescription": "Avoid dead conditional code",
          "fullDescription": "'{0}' is never '{1}'. Remove or refactor the condition(s) to avoid dead code.",
          "defaultLevel": "warning",
          "helpUri": "https://docs.microsoft.com/dotnet/fundamentals/code-analysis/quality-rules/ca1508",
          "properties": {
            "category": "Maintainability",
            "isEnabledByDefault": false,
            "typeName": "AvoidDeadConditionalCode",
            "languages": [
              "C#",
              "Visual Basic"
            ],
            "tags": [
              "Dataflow",
              "Telemetry",
              "EnabledRuleInAggressiveMode"
            ]
          }
        },
        "CA1509": {
          "id": "CA1509",
          "shortDescription": "Invalid entry in code metrics rule specification file",
          "fullDescription": "Invalid entry in code metrics rule specification file.",
          "defaultLevel": "warning",
          "helpUri": "https://docs.microsoft.com/dotnet/fundamentals/code-analysis/quality-rules/ca1509",
          "properties": {
            "category": "Maintainability",
            "isEnabledByDefault": false,
            "typeName": "CodeMetricsAnalyzer",
            "languages": [
              "C#",
              "Visual Basic"
            ],
            "tags": [
              "Telemetry",
              "CompilationEnd"
            ]
          }
        },
        "CA1700": {
          "id": "CA1700",
          "shortDescription": "Do not name enum values 'Reserved'",
          "fullDescription": "This rule assumes that an enumeration member that has a name that contains \"reserved\" is not currently used but is a placeholder to be renamed or removed in a future version. Renaming or removing a member is a breaking change.",
          "defaultLevel": "warning",
          "helpUri": "https://docs.microsoft.com/dotnet/fundamentals/code-analysis/quality-rules/ca1700",
          "properties": {
            "category": "Naming",
            "isEnabledByDefault": false,
            "typeName": "DoNotNameEnumValuesReserved",
            "languages": [
              "C#",
              "Visual Basic"
            ],
            "tags": [
              "PortedFromFxCop",
              "Telemetry",
              "EnabledRuleInAggressiveMode"
            ]
          }
        },
        "CA1707": {
          "id": "CA1707",
          "shortDescription": "Identifiers should not contain underscores",
          "fullDescription": "By convention, identifier names do not contain the underscore (_) character. This rule checks namespaces, types, members, and parameters.",
          "defaultLevel": "hidden",
          "helpUri": "https://docs.microsoft.com/dotnet/fundamentals/code-analysis/quality-rules/ca1707",
          "properties": {
            "category": "Naming",
            "isEnabledByDefault": true,
            "typeName": "IdentifiersShouldNotContainUnderscoresAnalyzer",
            "languages": [
              "C#",
              "Visual Basic"
            ],
            "tags": [
              "PortedFromFxCop",
              "Telemetry",
              "EnabledRuleInAggressiveMode"
            ]
          }
        },
        "CA1708": {
          "id": "CA1708",
          "shortDescription": "Identifiers should differ by more than case",
          "fullDescription": "Identifiers for namespaces, types, members, and parameters cannot differ only by case because languages that target the common language runtime are not required to be case-sensitive.",
          "defaultLevel": "hidden",
          "helpUri": "https://docs.microsoft.com/dotnet/fundamentals/code-analysis/quality-rules/ca1708",
          "properties": {
            "category": "Naming",
            "isEnabledByDefault": true,
            "typeName": "IdentifiersShouldDifferByMoreThanCaseAnalyzer",
            "languages": [
              "C#",
              "Visual Basic"
            ],
            "tags": [
              "PortedFromFxCop",
              "Telemetry",
              "EnabledRuleInAggressiveMode"
            ]
          }
        },
        "CA1710": {
          "id": "CA1710",
          "shortDescription": "Identifiers should have correct suffix",
          "fullDescription": "By convention, the names of types that extend certain base types or that implement certain interfaces, or types that are derived from these types, have a suffix that is associated with the base type or interface.",
          "defaultLevel": "hidden",
          "helpUri": "https://docs.microsoft.com/dotnet/fundamentals/code-analysis/quality-rules/ca1710",
          "properties": {
            "category": "Naming",
            "isEnabledByDefault": true,
            "typeName": "IdentifiersShouldHaveCorrectSuffixAnalyzer",
            "languages": [
              "C#",
              "Visual Basic"
            ],
            "tags": [
              "PortedFromFxCop",
              "Telemetry",
              "EnabledRuleInAggressiveMode"
            ]
          }
        },
        "CA1711": {
          "id": "CA1711",
          "shortDescription": "Identifiers should not have incorrect suffix",
          "fullDescription": "By convention, only the names of types that extend certain base types or that implement certain interfaces, or types that are derived from these types, should end with specific reserved suffixes. Other type names should not use these reserved suffixes.",
          "defaultLevel": "hidden",
          "helpUri": "https://docs.microsoft.com/dotnet/fundamentals/code-analysis/quality-rules/ca1711",
          "properties": {
            "category": "Naming",
            "isEnabledByDefault": true,
            "typeName": "IdentifiersShouldNotHaveIncorrectSuffixAnalyzer",
            "languages": [
              "C#",
              "Visual Basic"
            ],
            "tags": [
              "PortedFromFxCop",
              "Telemetry",
              "EnabledRuleInAggressiveMode"
            ]
          }
        },
        "CA1712": {
          "id": "CA1712",
          "shortDescription": "Do not prefix enum values with type name",
          "fullDescription": "An enumeration's values should not start with the type name of the enumeration.",
          "defaultLevel": "hidden",
          "helpUri": "https://docs.microsoft.com/dotnet/fundamentals/code-analysis/quality-rules/ca1712",
          "properties": {
            "category": "Naming",
            "isEnabledByDefault": true,
            "typeName": "DoNotPrefixEnumValuesWithTypeNameAnalyzer",
            "languages": [
              "C#",
              "Visual Basic"
            ],
            "tags": [
              "PortedFromFxCop",
              "Telemetry",
              "EnabledRuleInAggressiveMode"
            ]
          }
        },
        "CA1713": {
          "id": "CA1713",
          "shortDescription": "Events should not have 'Before' or 'After' prefix",
          "fullDescription": "Event names should describe the action that raises the event. To name related events that are raised in a specific sequence, use the present or past tense to indicate the relative position in the sequence of actions. For example, when naming a pair of events that is raised when closing a resource, you might name it 'Closing' and 'Closed', instead of 'BeforeClose' and 'AfterClose'.",
          "defaultLevel": "warning",
          "helpUri": "https://docs.microsoft.com/dotnet/fundamentals/code-analysis/quality-rules/ca1713",
          "properties": {
            "category": "Naming",
            "isEnabledByDefault": false,
            "typeName": "EventsShouldNotHaveBeforeOrAfterPrefix",
            "languages": [
              "C#",
              "Visual Basic"
            ],
            "tags": [
              "PortedFromFxCop",
              "Telemetry",
              "EnabledRuleInAggressiveMode"
            ]
          }
        },
        "CA1715": {
          "id": "CA1715",
          "shortDescription": "Identifiers should have correct prefix",
          "fullDescription": "The name of an externally visible interface does not start with an uppercase \"\"I\"\". The name of a generic type parameter on an externally visible type or method does not start with an uppercase \"\"T\"\".",
          "defaultLevel": "hidden",
          "helpUri": "https://docs.microsoft.com/dotnet/fundamentals/code-analysis/quality-rules/ca1715",
          "properties": {
            "category": "Naming",
            "isEnabledByDefault": true,
            "typeName": "IdentifiersShouldHaveCorrectPrefixAnalyzer",
            "languages": [
              "C#",
              "Visual Basic"
            ],
            "tags": [
              "PortedFromFxCop",
              "Telemetry",
              "EnabledRuleInAggressiveMode"
            ]
          }
        },
        "CA1716": {
          "id": "CA1716",
          "shortDescription": "Identifiers should not match keywords",
          "fullDescription": "A namespace name or a type name matches a reserved keyword in a programming language. Identifiers for namespaces and types should not match keywords that are defined by languages that target the common language runtime.",
          "defaultLevel": "hidden",
          "helpUri": "https://docs.microsoft.com/dotnet/fundamentals/code-analysis/quality-rules/ca1716",
          "properties": {
            "category": "Naming",
            "isEnabledByDefault": true,
            "typeName": "IdentifiersShouldNotMatchKeywordsAnalyzer",
            "languages": [
              "C#",
              "Visual Basic"
            ],
            "tags": [
              "PortedFromFxCop",
              "Telemetry",
              "EnabledRuleInAggressiveMode"
            ]
          }
        },
        "CA1720": {
          "id": "CA1720",
          "shortDescription": "Identifier contains type name",
          "fullDescription": "Names of parameters and members are better used to communicate their meaning than to describe their type, which is expected to be provided by development tools. For names of members, if a data type name must be used, use a language-independent name instead of a language-specific one.",
          "defaultLevel": "hidden",
          "helpUri": "https://docs.microsoft.com/dotnet/fundamentals/code-analysis/quality-rules/ca1720",
          "properties": {
            "category": "Naming",
            "isEnabledByDefault": true,
            "typeName": "IdentifiersShouldNotContainTypeNames",
            "languages": [
              "C#",
              "Visual Basic"
            ],
            "tags": [
              "PortedFromFxCop",
              "Telemetry",
              "EnabledRuleInAggressiveMode"
            ]
          }
        },
        "CA1721": {
          "id": "CA1721",
          "shortDescription": "Property names should not match get methods",
          "fullDescription": "The name of a public or protected member starts with \"\"Get\"\" and otherwise matches the name of a public or protected property. \"\"Get\"\" methods and properties should have names that clearly distinguish their function.",
          "defaultLevel": "warning",
          "helpUri": "https://docs.microsoft.com/dotnet/fundamentals/code-analysis/quality-rules/ca1721",
          "properties": {
            "category": "Naming",
            "isEnabledByDefault": false,
            "typeName": "PropertyNamesShouldNotMatchGetMethodsAnalyzer",
            "languages": [
              "C#",
              "Visual Basic"
            ],
            "tags": [
              "PortedFromFxCop",
              "Telemetry",
              "EnabledRuleInAggressiveMode"
            ]
          }
        },
        "CA1724": {
          "id": "CA1724",
          "shortDescription": "Type names should not match namespaces",
          "fullDescription": "Type names should not match the names of namespaces that are defined in the .NET Framework class library. Violating this rule can reduce the usability of the library.",
          "defaultLevel": "warning",
          "helpUri": "https://docs.microsoft.com/dotnet/fundamentals/code-analysis/quality-rules/ca1724",
          "properties": {
            "category": "Naming",
            "isEnabledByDefault": false,
            "typeName": "TypeNamesShouldNotMatchNamespacesAnalyzer",
            "languages": [
              "C#",
              "Visual Basic"
            ],
            "tags": [
              "PortedFromFxCop",
              "Telemetry",
              "EnabledRuleInAggressiveMode",
              "CompilationEnd"
            ]
          }
        },
        "CA1725": {
          "id": "CA1725",
          "shortDescription": "Parameter names should match base declaration",
          "fullDescription": "Consistent naming of parameters in an override hierarchy increases the usability of the method overrides. A parameter name in a derived method that differs from the name in the base declaration can cause confusion about whether the method is an override of the base method or a new overload of the method.",
          "defaultLevel": "hidden",
          "helpUri": "https://docs.microsoft.com/dotnet/fundamentals/code-analysis/quality-rules/ca1725",
          "properties": {
            "category": "Naming",
            "isEnabledByDefault": true,
            "typeName": "ParameterNamesShouldMatchBaseDeclarationAnalyzer",
            "languages": [
              "C#",
              "Visual Basic"
            ],
            "tags": [
              "PortedFromFxCop",
              "Telemetry",
              "EnabledRuleInAggressiveMode"
            ]
          }
        },
        "CA1727": {
          "id": "CA1727",
          "shortDescription": "Use PascalCase for named placeholders",
          "fullDescription": "Use PascalCase for named placeholders in the logging message template.",
          "defaultLevel": "hidden",
          "helpUri": "https://docs.microsoft.com/dotnet/fundamentals/code-analysis/quality-rules/ca1727",
          "properties": {
            "category": "Naming",
            "isEnabledByDefault": true,
            "typeName": "LoggerMessageDefineAnalyzer",
            "languages": [
              "C#",
              "Visual Basic"
            ],
            "tags": [
              "Telemetry",
              "EnabledRuleInAggressiveMode"
            ]
          }
        },
        "CA1806": {
          "id": "CA1806",
          "shortDescription": "Do not ignore method results",
          "fullDescription": "A new object is created but never used; or a method that creates and returns a new string is called and the new string is never used; or a COM or P/Invoke method returns an HRESULT or error code that is never used.",
          "defaultLevel": "note",
          "helpUri": "https://docs.microsoft.com/dotnet/fundamentals/code-analysis/quality-rules/ca1806",
          "properties": {
            "category": "Performance",
            "isEnabledByDefault": true,
            "typeName": "DoNotIgnoreMethodResultsAnalyzer",
            "languages": [
              "C#",
              "Visual Basic"
            ],
            "tags": [
              "PortedFromFxCop",
              "Telemetry",
              "EnabledRuleInAggressiveMode"
            ]
          }
        },
        "CA1810": {
          "id": "CA1810",
          "shortDescription": "Initialize reference type static fields inline",
          "fullDescription": "A reference type declares an explicit static constructor. To fix a violation of this rule, initialize all static data when it is declared and remove the static constructor.",
          "defaultLevel": "warning",
          "helpUri": "https://docs.microsoft.com/dotnet/fundamentals/code-analysis/quality-rules/ca1810",
          "properties": {
            "category": "Performance",
            "isEnabledByDefault": false,
            "typeName": "InitializeStaticFieldsInlineAnalyzer",
            "languages": [
              "C#",
              "Visual Basic"
            ],
            "tags": [
              "PortedFromFxCop",
              "Telemetry",
              "EnabledRuleInAggressiveMode"
            ]
          }
        },
        "CA1813": {
          "id": "CA1813",
          "shortDescription": "Avoid unsealed attributes",
          "fullDescription": "The .NET Framework class library provides methods for retrieving custom attributes. By default, these methods search the attribute inheritance hierarchy. Sealing the attribute eliminates the search through the inheritance hierarchy and can improve performance.",
          "defaultLevel": "warning",
          "helpUri": "https://docs.microsoft.com/dotnet/fundamentals/code-analysis/quality-rules/ca1813",
          "properties": {
            "category": "Performance",
            "isEnabledByDefault": false,
            "typeName": "AvoidUnsealedAttributesAnalyzer",
            "languages": [
              "C#",
              "Visual Basic"
            ],
            "tags": [
              "PortedFromFxCop",
              "Telemetry",
              "EnabledRuleInAggressiveMode"
            ]
          }
        },
        "CA1814": {
          "id": "CA1814",
          "shortDescription": "Prefer jagged arrays over multidimensional",
          "fullDescription": "A jagged array is an array whose elements are arrays. The arrays that make up the elements can be of different sizes, leading to less wasted space for some sets of data.",
          "defaultLevel": "warning",
          "helpUri": "https://docs.microsoft.com/dotnet/fundamentals/code-analysis/quality-rules/ca1814",
          "properties": {
            "category": "Performance",
            "isEnabledByDefault": false,
            "typeName": "PreferJaggedArraysOverMultidimensionalAnalyzer",
            "languages": [
              "C#",
              "Visual Basic"
            ],
            "tags": [
              "PortedFromFxCop",
              "Telemetry",
              "EnabledRuleInAggressiveMode"
            ]
          }
        },
        "CA1815": {
          "id": "CA1815",
          "shortDescription": "Override equals and operator equals on value types",
          "fullDescription": "For value types, the inherited implementation of Equals uses the Reflection library and compares the contents of all fields. Reflection is computationally expensive, and comparing every field for equality might be unnecessary. If you expect users to compare or sort instances, or to use instances as hash table keys, your value type should implement Equals.",
          "defaultLevel": "warning",
          "helpUri": "https://docs.microsoft.com/dotnet/fundamentals/code-analysis/quality-rules/ca1815",
          "properties": {
            "category": "Performance",
            "isEnabledByDefault": false,
            "typeName": "OverrideEqualsAndOperatorEqualsOnValueTypesAnalyzer",
            "languages": [
              "C#",
              "Visual Basic"
            ],
            "tags": [
              "PortedFromFxCop",
              "Telemetry",
              "EnabledRuleInAggressiveMode"
            ]
          }
        },
        "CA1816": {
          "id": "CA1816",
          "shortDescription": "Dispose methods should call SuppressFinalize",
          "fullDescription": "A method that is an implementation of Dispose does not call GC.SuppressFinalize; or a method that is not an implementation of Dispose calls GC.SuppressFinalize; or a method calls GC.SuppressFinalize and passes something other than this (Me in Visual Basic).",
          "defaultLevel": "note",
          "helpUri": "https://docs.microsoft.com/dotnet/fundamentals/code-analysis/quality-rules/ca1816",
          "properties": {
            "category": "Usage",
            "isEnabledByDefault": true,
            "typeName": "CallGCSuppressFinalizeCorrectlyAnalyzer",
            "languages": [
              "C#",
              "Visual Basic"
            ],
            "tags": [
              "PortedFromFxCop",
              "Telemetry",
              "EnabledRuleInAggressiveMode"
            ]
          }
        },
        "CA1819": {
          "id": "CA1819",
          "shortDescription": "Properties should not return arrays",
          "fullDescription": "Arrays that are returned by properties are not write-protected, even when the property is read-only. To keep the array tamper-proof, the property must return a copy of the array. Typically, users will not understand the adverse performance implications of calling such a property.",
          "defaultLevel": "warning",
          "helpUri": "https://docs.microsoft.com/dotnet/fundamentals/code-analysis/quality-rules/ca1819",
          "properties": {
            "category": "Performance",
            "isEnabledByDefault": false,
            "typeName": "PropertiesShouldNotReturnArraysAnalyzer",
            "languages": [
              "C#",
              "Visual Basic"
            ],
            "tags": [
              "PortedFromFxCop",
              "Telemetry",
              "EnabledRuleInAggressiveMode"
            ]
          }
        },
        "CA1820": {
          "id": "CA1820",
          "shortDescription": "Test for empty strings using string length",
          "fullDescription": "Comparing strings by using the String.Length property or the String.IsNullOrEmpty method is significantly faster than using Equals.",
          "defaultLevel": "warning",
          "helpUri": "https://docs.microsoft.com/dotnet/fundamentals/code-analysis/quality-rules/ca1820",
          "properties": {
            "category": "Performance",
            "isEnabledByDefault": false,
            "typeName": "TestForEmptyStringsUsingStringLengthAnalyzer",
            "languages": [
              "C#"
            ],
            "tags": [
              "PortedFromFxCop",
              "Telemetry",
              "EnabledRuleInAggressiveMode"
            ]
          }
        },
        "CA1821": {
          "id": "CA1821",
          "shortDescription": "Remove empty Finalizers",
          "fullDescription": "Finalizers should be avoided where possible, to avoid the additional performance overhead involved in tracking object lifetime.",
          "defaultLevel": "note",
          "helpUri": "https://docs.microsoft.com/dotnet/fundamentals/code-analysis/quality-rules/ca1821",
          "properties": {
            "category": "Performance",
            "isEnabledByDefault": true,
            "typeName": "RemoveEmptyFinalizersAnalyzer",
            "languages": [
              "C#",
              "Visual Basic"
            ],
            "tags": [
              "PortedFromFxCop",
              "Telemetry",
              "EnabledRuleInAggressiveMode"
            ]
          }
        },
        "CA1822": {
          "id": "CA1822",
          "shortDescription": "Mark members as static",
          "fullDescription": "Members that do not access instance data or call instance methods can be marked as static. After you mark the methods as static, the compiler will emit nonvirtual call sites to these members. This can give you a measurable performance gain for performance-sensitive code.",
          "defaultLevel": "note",
          "helpUri": "https://docs.microsoft.com/dotnet/fundamentals/code-analysis/quality-rules/ca1822",
          "properties": {
            "category": "Performance",
            "isEnabledByDefault": true,
            "typeName": "MarkMembersAsStaticAnalyzer",
            "languages": [
              "C#",
              "Visual Basic"
            ],
            "tags": [
              "PortedFromFxCop",
              "Telemetry",
              "EnabledRuleInAggressiveMode"
            ]
          }
        },
        "CA1823": {
          "id": "CA1823",
          "shortDescription": "Avoid unused private fields",
          "fullDescription": "Private fields were detected that do not appear to be accessed in the assembly.",
          "defaultLevel": "warning",
          "helpUri": "https://docs.microsoft.com/dotnet/fundamentals/code-analysis/quality-rules/ca1823",
          "properties": {
            "category": "Performance",
            "isEnabledByDefault": false,
            "typeName": "AvoidUnusedPrivateFieldsAnalyzer",
            "languages": [
              "C#",
              "Visual Basic"
            ],
            "tags": [
              "PortedFromFxCop",
              "Telemetry",
              "EnabledRuleInAggressiveMode"
            ]
          }
        },
        "CA1826": {
          "id": "CA1826",
          "shortDescription": "Do not use Enumerable methods on indexable collections",
          "fullDescription": "This collection is directly indexable. Going through LINQ here causes unnecessary allocations and CPU work.",
          "defaultLevel": "note",
          "helpUri": "https://docs.microsoft.com/dotnet/fundamentals/code-analysis/quality-rules/ca1826",
          "properties": {
            "category": "Performance",
            "isEnabledByDefault": true,
            "typeName": "DoNotUseEnumerableMethodsOnIndexableCollectionsInsteadUseTheCollectionDirectlyAnalyzer",
            "languages": [
              "C#",
              "Visual Basic"
            ],
            "tags": [
              "Telemetry",
              "EnabledRuleInAggressiveMode"
            ]
          }
        },
        "CA1827": {
          "id": "CA1827",
          "shortDescription": "Do not use Count() or LongCount() when Any() can be used",
          "fullDescription": "For non-empty collections, Count() and LongCount() enumerate the entire sequence, while Any() stops at the first item or the first item that satisfies a condition.",
          "defaultLevel": "note",
          "helpUri": "https://docs.microsoft.com/dotnet/fundamentals/code-analysis/quality-rules/ca1827",
          "properties": {
            "category": "Performance",
            "isEnabledByDefault": true,
            "typeName": "UseCountProperlyAnalyzer",
            "languages": [
              "C#",
              "Visual Basic"
            ],
            "tags": [
              "Telemetry",
              "EnabledRuleInAggressiveMode"
            ]
          }
        },
        "CA1828": {
          "id": "CA1828",
          "shortDescription": "Do not use CountAsync() or LongCountAsync() when AnyAsync() can be used",
          "fullDescription": "For non-empty collections, CountAsync() and LongCountAsync() enumerate the entire sequence, while AnyAsync() stops at the first item or the first item that satisfies a condition.",
          "defaultLevel": "note",
          "helpUri": "https://docs.microsoft.com/dotnet/fundamentals/code-analysis/quality-rules/ca1828",
          "properties": {
            "category": "Performance",
            "isEnabledByDefault": true,
            "typeName": "UseCountProperlyAnalyzer",
            "languages": [
              "C#",
              "Visual Basic"
            ],
            "tags": [
              "Telemetry",
              "EnabledRuleInAggressiveMode"
            ]
          }
        },
        "CA1829": {
          "id": "CA1829",
          "shortDescription": "Use Length/Count property instead of Count() when available",
          "fullDescription": "Enumerable.Count() potentially enumerates the sequence while a Length/Count property is a direct access.",
          "defaultLevel": "note",
          "helpUri": "https://docs.microsoft.com/dotnet/fundamentals/code-analysis/quality-rules/ca1829",
          "properties": {
            "category": "Performance",
            "isEnabledByDefault": true,
            "typeName": "UseCountProperlyAnalyzer",
            "languages": [
              "C#",
              "Visual Basic"
            ],
            "tags": [
              "Telemetry",
              "EnabledRuleInAggressiveMode"
            ]
          }
        },
        "CA1830": {
          "id": "CA1830",
          "shortDescription": "Prefer strongly-typed Append and Insert method overloads on StringBuilder",
          "fullDescription": "StringBuilder.Append and StringBuilder.Insert provide overloads for multiple types beyond System.String.  When possible, prefer the strongly-typed overloads over using ToString() and the string-based overload.",
          "defaultLevel": "note",
          "helpUri": "https://docs.microsoft.com/dotnet/fundamentals/code-analysis/quality-rules/ca1830",
          "properties": {
            "category": "Performance",
            "isEnabledByDefault": true,
            "typeName": "PreferTypedStringBuilderAppendOverloads",
            "languages": [
              "C#",
              "Visual Basic"
            ],
            "tags": [
              "Telemetry",
              "EnabledRuleInAggressiveMode"
            ]
          }
        },
        "CA1831": {
          "id": "CA1831",
          "shortDescription": "Use AsSpan or AsMemory instead of Range-based indexers when appropriate",
          "fullDescription": "The Range-based indexer on string values produces a copy of requested portion of the string. This copy is usually unnecessary when it is implicitly used as a ReadOnlySpan or ReadOnlyMemory value. Use the AsSpan method to avoid the unnecessary copy.",
          "defaultLevel": "warning",
          "helpUri": "https://docs.microsoft.com/dotnet/fundamentals/code-analysis/quality-rules/ca1831",
          "properties": {
            "category": "Performance",
            "isEnabledByDefault": true,
            "typeName": "UseAsSpanInsteadOfRangeIndexerAnalyzer",
            "languages": [
              "C#",
              "Visual Basic"
            ],
            "tags": [
              "Telemetry",
              "EnabledRuleInAggressiveMode"
            ]
          }
        },
        "CA1832": {
          "id": "CA1832",
          "shortDescription": "Use AsSpan or AsMemory instead of Range-based indexers when appropriate",
          "fullDescription": "The Range-based indexer on array values produces a copy of requested portion of the array. This copy is usually unnecessary when it is implicitly used as a ReadOnlySpan or ReadOnlyMemory value. Use the AsSpan method to avoid the unnecessary copy.",
          "defaultLevel": "note",
          "helpUri": "https://docs.microsoft.com/dotnet/fundamentals/code-analysis/quality-rules/ca1832",
          "properties": {
            "category": "Performance",
            "isEnabledByDefault": true,
            "typeName": "UseAsSpanInsteadOfRangeIndexerAnalyzer",
            "languages": [
              "C#",
              "Visual Basic"
            ],
            "tags": [
              "Telemetry",
              "EnabledRuleInAggressiveMode"
            ]
          }
        },
        "CA1833": {
          "id": "CA1833",
          "shortDescription": "Use AsSpan or AsMemory instead of Range-based indexers when appropriate",
          "fullDescription": "The Range-based indexer on array values produces a copy of requested portion of the array. This copy is often unwanted when it is implicitly used as a Span or Memory value. Use the AsSpan method to avoid the copy.",
          "defaultLevel": "note",
          "helpUri": "https://docs.microsoft.com/dotnet/fundamentals/code-analysis/quality-rules/ca1833",
          "properties": {
            "category": "Performance",
            "isEnabledByDefault": true,
            "typeName": "UseAsSpanInsteadOfRangeIndexerAnalyzer",
            "languages": [
              "C#",
              "Visual Basic"
            ],
            "tags": [
              "Telemetry",
              "EnabledRuleInAggressiveMode"
            ]
          }
        },
        "CA1834": {
          "id": "CA1834",
          "shortDescription": "Consider using 'StringBuilder.Append(char)' when applicable",
          "fullDescription": "'StringBuilder.Append(char)' is more efficient than 'StringBuilder.Append(string)' when the string is a single character. When calling 'Append' with a constant, prefer using a constant char rather than a constant string containing one character.",
          "defaultLevel": "note",
          "helpUri": "https://docs.microsoft.com/dotnet/fundamentals/code-analysis/quality-rules/ca1834",
          "properties": {
            "category": "Performance",
            "isEnabledByDefault": true,
            "typeName": "PreferConstCharOverConstUnitStringAnalyzer",
            "languages": [
              "C#",
              "Visual Basic"
            ],
            "tags": [
              "Telemetry",
              "EnabledRuleInAggressiveMode"
            ]
          }
        },
        "CA1835": {
          "id": "CA1835",
          "shortDescription": "Prefer the 'Memory'-based overloads for 'ReadAsync' and 'WriteAsync'",
          "fullDescription": "'Stream' has a 'ReadAsync' overload that takes a 'Memory<Byte>' as the first argument, and a 'WriteAsync' overload that takes a 'ReadOnlyMemory<Byte>' as the first argument. Prefer calling the memory based overloads, which are more efficient.",
          "defaultLevel": "note",
          "helpUri": "https://docs.microsoft.com/dotnet/fundamentals/code-analysis/quality-rules/ca1835",
          "properties": {
            "category": "Performance",
            "isEnabledByDefault": true,
            "typeName": "PreferStreamAsyncMemoryOverloads",
            "languages": [
              "C#",
              "Visual Basic"
            ],
            "tags": [
              "Telemetry",
              "EnabledRuleInAggressiveMode"
            ]
          }
        },
        "CA1836": {
          "id": "CA1836",
          "shortDescription": "Prefer IsEmpty over Count",
          "fullDescription": "For determining whether the object contains or not any items, prefer using 'IsEmpty' property rather than retrieving the number of items from the 'Count' property and comparing it to 0 or 1.",
          "defaultLevel": "note",
          "helpUri": "https://docs.microsoft.com/dotnet/fundamentals/code-analysis/quality-rules/ca1836",
          "properties": {
            "category": "Performance",
            "isEnabledByDefault": true,
            "typeName": "UseCountProperlyAnalyzer",
            "languages": [
              "C#",
              "Visual Basic"
            ],
            "tags": [
              "Telemetry",
              "EnabledRuleInAggressiveMode"
            ]
          }
        },
        "CA1837": {
          "id": "CA1837",
          "shortDescription": "Use 'Environment.ProcessId'",
          "fullDescription": "'Environment.ProcessId' is simpler and faster than 'Process.GetCurrentProcess().Id'.",
          "defaultLevel": "note",
          "helpUri": "https://docs.microsoft.com/dotnet/fundamentals/code-analysis/quality-rules/ca1837",
          "properties": {
            "category": "Performance",
            "isEnabledByDefault": true,
            "typeName": "UseEnvironmentMembers",
            "languages": [
              "C#",
              "Visual Basic"
            ],
            "tags": [
              "Telemetry",
              "EnabledRuleInAggressiveMode"
            ]
          }
        },
        "CA1838": {
          "id": "CA1838",
          "shortDescription": "Avoid 'StringBuilder' parameters for P/Invokes",
          "fullDescription": "Marshalling of 'StringBuilder' always creates a native buffer copy, resulting in multiple allocations for one marshalling operation.",
          "defaultLevel": "hidden",
          "helpUri": "https://docs.microsoft.com/dotnet/fundamentals/code-analysis/quality-rules/ca1838",
          "properties": {
            "category": "Performance",
            "isEnabledByDefault": true,
            "typeName": "AvoidStringBuilderPInvokeParametersAnalyzer",
            "languages": [
              "C#",
              "Visual Basic"
            ],
            "tags": [
              "Telemetry",
              "EnabledRuleInAggressiveMode"
            ]
          }
        },
        "CA1839": {
          "id": "CA1839",
          "shortDescription": "Use 'Environment.ProcessPath'",
          "fullDescription": "'Environment.ProcessPath' is simpler and faster than 'Process.GetCurrentProcess().MainModule.FileName'.",
          "defaultLevel": "note",
          "helpUri": "https://docs.microsoft.com/dotnet/fundamentals/code-analysis/quality-rules/ca1839",
          "properties": {
            "category": "Performance",
            "isEnabledByDefault": true,
            "typeName": "UseEnvironmentMembers",
            "languages": [
              "C#",
              "Visual Basic"
            ],
            "tags": [
              "Telemetry",
              "EnabledRuleInAggressiveMode"
            ]
          }
        },
        "CA1840": {
          "id": "CA1840",
          "shortDescription": "Use 'Environment.CurrentManagedThreadId'",
          "fullDescription": "'Environment.CurrentManagedThreadId' is simpler and faster than 'Thread.CurrentThread.ManagedThreadId'.",
          "defaultLevel": "note",
          "helpUri": "https://docs.microsoft.com/dotnet/fundamentals/code-analysis/quality-rules/ca1840",
          "properties": {
            "category": "Performance",
            "isEnabledByDefault": true,
            "typeName": "UseEnvironmentMembers",
            "languages": [
              "C#",
              "Visual Basic"
            ],
            "tags": [
              "Telemetry",
              "EnabledRuleInAggressiveMode"
            ]
          }
        },
        "CA1842": {
          "id": "CA1842",
          "shortDescription": "Do not use 'WhenAll' with a single task",
          "fullDescription": "Using 'WhenAll' with a single task may result in performance loss, await or return the task instead.",
          "defaultLevel": "note",
          "helpUri": "https://docs.microsoft.com/dotnet/fundamentals/code-analysis/quality-rules/ca1842",
          "properties": {
            "category": "Performance",
            "isEnabledByDefault": true,
            "typeName": "DoNotUseWhenAllOrWaitAllWithSingleArgument",
            "languages": [
              "C#",
              "Visual Basic"
            ],
            "tags": [
              "Telemetry",
              "EnabledRuleInAggressiveMode"
            ]
          }
        },
        "CA1843": {
          "id": "CA1843",
          "shortDescription": "Do not use 'WaitAll' with a single task",
          "fullDescription": "Using 'WaitAll' with a single task may result in performance loss, await or return the task instead.",
          "defaultLevel": "note",
          "helpUri": "https://docs.microsoft.com/dotnet/fundamentals/code-analysis/quality-rules/ca1843",
          "properties": {
            "category": "Performance",
            "isEnabledByDefault": true,
            "typeName": "DoNotUseWhenAllOrWaitAllWithSingleArgument",
            "languages": [
              "C#",
              "Visual Basic"
            ],
            "tags": [
              "Telemetry",
              "EnabledRuleInAggressiveMode"
            ]
          }
        },
        "CA1844": {
          "id": "CA1844",
          "shortDescription": "Provide memory-based overrides of async methods when subclassing 'Stream'",
          "fullDescription": "To improve performance, override the memory-based async methods when subclassing 'Stream'. Then implement the array-based methods in terms of the memory-based methods.",
          "defaultLevel": "note",
          "helpUri": "https://docs.microsoft.com/dotnet/fundamentals/code-analysis/quality-rules/ca1844",
          "properties": {
            "category": "Performance",
            "isEnabledByDefault": true,
            "typeName": "ProvideStreamMemoryBasedAsyncOverrides",
            "languages": [
              "C#",
              "Visual Basic"
            ],
            "tags": [
              "Telemetry",
              "EnabledRuleInAggressiveMode"
            ]
          }
        },
        "CA1846": {
          "id": "CA1846",
          "shortDescription": "Prefer 'AsSpan' over 'Substring'",
          "fullDescription": "'AsSpan' is more efficient then 'Substring'. 'Substring' performs an O(n) string copy, while 'AsSpan' does not and has a constant cost.",
          "defaultLevel": "note",
          "helpUri": "https://docs.microsoft.com/dotnet/fundamentals/code-analysis/quality-rules/ca1846",
          "properties": {
            "category": "Performance",
            "isEnabledByDefault": true,
            "typeName": "PreferAsSpanOverSubstring",
            "languages": [
              "C#",
              "Visual Basic"
            ],
            "tags": [
              "Telemetry",
              "EnabledRuleInAggressiveMode"
            ]
          }
        },
        "CA1847": {
          "id": "CA1847",
          "shortDescription": "Use char literal for a single character lookup",
          "fullDescription": "'string.Contains(char)' is available as a better performing overload for single char lookup.",
          "defaultLevel": "note",
          "helpUri": "https://docs.microsoft.com/dotnet/fundamentals/code-analysis/quality-rules/ca1847",
          "properties": {
            "category": "Performance",
            "isEnabledByDefault": true,
            "typeName": "UseStringContainsCharOverloadWithSingleCharactersAnalyzer",
            "languages": [
              "C#",
              "Visual Basic"
            ],
            "tags": [
              "Telemetry",
              "EnabledRuleInAggressiveMode"
            ]
          }
        },
        "CA1848": {
          "id": "CA1848",
          "shortDescription": "Use the LoggerMessage delegates",
          "fullDescription": "For improved performance, use the LoggerMessage delegates.",
          "defaultLevel": "hidden",
          "helpUri": "https://docs.microsoft.com/dotnet/fundamentals/code-analysis/quality-rules/ca1848",
          "properties": {
            "category": "Performance",
            "isEnabledByDefault": true,
            "typeName": "LoggerMessageDefineAnalyzer",
            "languages": [
              "C#",
              "Visual Basic"
            ],
            "tags": [
              "Telemetry",
              "EnabledRuleInAggressiveMode"
            ]
          }
        },
        "CA1849": {
          "id": "CA1849",
          "shortDescription": "Call async methods when in an async method",
          "fullDescription": "When inside a Task-returning method, use the async version of methods, if they exist.",
          "defaultLevel": "warning",
          "helpUri": "https://docs.microsoft.com/dotnet/fundamentals/code-analysis/quality-rules/ca1849",
          "properties": {
            "category": "Performance",
            "isEnabledByDefault": false,
            "typeName": "UseAsyncMethodInAsyncContext",
            "languages": [
              "C#",
              "Visual Basic"
            ],
            "tags": [
              "Telemetry",
              "EnabledRuleInAggressiveMode"
            ]
          }
        },
        "CA1850": {
          "id": "CA1850",
          "shortDescription": "Prefer static 'HashData' method over 'ComputeHash'",
          "fullDescription": "It is more efficient to use the static 'HashData' method over creating and managing a HashAlgorithm instance to call 'ComputeHash'.",
          "defaultLevel": "note",
          "helpUri": "https://docs.microsoft.com/dotnet/fundamentals/code-analysis/quality-rules/ca1850",
          "properties": {
            "category": "Performance",
            "isEnabledByDefault": true,
            "typeName": "PreferHashDataOverComputeHashAnalyzer",
            "languages": [
              "C#",
              "Visual Basic"
            ],
            "tags": [
              "Telemetry",
              "EnabledRuleInAggressiveMode"
            ]
          }
        },
<<<<<<< HEAD
        "CA1851": {
          "id": "CA1851",
          "shortDescription": "Avoid constant arrays as arguments",
          "fullDescription": "Having a constant array passed as an argument is not ideally performant. Extract constant arrays as 'static readonly'.",
          "defaultLevel": "note",
          "helpUri": "https://docs.microsoft.com/dotnet/fundamentals/code-analysis/quality-rules/ca1851",
          "properties": {
            "category": "Performance",
            "isEnabledByDefault": true,
            "typeName": "AvoidConstArraysAnalyzer",
=======
        "CA1852": {
          "id": "CA1852",
          "shortDescription": "Seal internal types",
          "fullDescription": "When a type is not accessible outside its assembly and has no subtypes within its containing assembly, it can be safely sealed. Sealing types can improve performance.",
          "defaultLevel": "hidden",
          "helpUri": "https://docs.microsoft.com/dotnet/fundamentals/code-analysis/quality-rules/ca1852",
          "properties": {
            "category": "Performance",
            "isEnabledByDefault": true,
            "typeName": "SealInternalTypes",
>>>>>>> 28135459
            "languages": [
              "C#",
              "Visual Basic"
            ],
            "tags": [
              "Telemetry",
<<<<<<< HEAD
              "EnabledRuleInAggressiveMode"
=======
              "EnabledRuleInAggressiveMode",
              "CompilationEnd"
>>>>>>> 28135459
            ]
          }
        },
        "CA2000": {
          "id": "CA2000",
          "shortDescription": "Dispose objects before losing scope",
          "fullDescription": "If a disposable object is not explicitly disposed before all references to it are out of scope, the object will be disposed at some indeterminate time when the garbage collector runs the finalizer of the object. Because an exceptional event might occur that will prevent the finalizer of the object from running, the object should be explicitly disposed instead.",
          "defaultLevel": "warning",
          "helpUri": "https://docs.microsoft.com/dotnet/fundamentals/code-analysis/quality-rules/ca2000",
          "properties": {
            "category": "Reliability",
            "isEnabledByDefault": false,
            "typeName": "DisposeObjectsBeforeLosingScope",
            "languages": [
              "C#",
              "Visual Basic"
            ],
            "tags": [
              "PortedFromFxCop",
              "Dataflow",
              "Telemetry",
              "EnabledRuleInAggressiveMode"
            ]
          }
        },
        "CA2002": {
          "id": "CA2002",
          "shortDescription": "Do not lock on objects with weak identity",
          "fullDescription": "An object is said to have a weak identity when it can be directly accessed across application domain boundaries. A thread that tries to acquire a lock on an object that has a weak identity can be blocked by a second thread in a different application domain that has a lock on the same object.",
          "defaultLevel": "warning",
          "helpUri": "https://docs.microsoft.com/dotnet/fundamentals/code-analysis/quality-rules/ca2002",
          "properties": {
            "category": "Reliability",
            "isEnabledByDefault": false,
            "typeName": "DoNotLockOnObjectsWithWeakIdentityAnalyzer",
            "languages": [
              "C#",
              "Visual Basic"
            ],
            "tags": [
              "PortedFromFxCop",
              "Telemetry",
              "EnabledRuleInAggressiveMode"
            ]
          }
        },
        "CA2007": {
          "id": "CA2007",
          "shortDescription": "Consider calling ConfigureAwait on the awaited task",
          "fullDescription": "When an asynchronous method awaits a Task directly, continuation occurs in the same thread that created the task. Consider calling Task.ConfigureAwait(Boolean) to signal your intention for continuation. Call ConfigureAwait(false) on the task to schedule continuations to the thread pool, thereby avoiding a deadlock on the UI thread. Passing false is a good option for app-independent libraries. Calling ConfigureAwait(true) on the task has the same behavior as not explicitly calling ConfigureAwait. By explicitly calling this method, you're letting readers know you intentionally want to perform the continuation on the original synchronization context.",
          "defaultLevel": "warning",
          "helpUri": "https://docs.microsoft.com/dotnet/fundamentals/code-analysis/quality-rules/ca2007",
          "properties": {
            "category": "Reliability",
            "isEnabledByDefault": false,
            "typeName": "DoNotDirectlyAwaitATaskAnalyzer",
            "languages": [
              "C#",
              "Visual Basic"
            ],
            "tags": [
              "Telemetry",
              "EnabledRuleInAggressiveMode"
            ]
          }
        },
        "CA2008": {
          "id": "CA2008",
          "shortDescription": "Do not create tasks without passing a TaskScheduler",
          "fullDescription": "Do not create tasks unless you are using one of the overloads that takes a TaskScheduler. The default is to schedule on TaskScheduler.Current, which would lead to deadlocks. Either use TaskScheduler.Default to schedule on the thread pool, or explicitly pass TaskScheduler.Current to make your intentions clear.",
          "defaultLevel": "warning",
          "helpUri": "https://docs.microsoft.com/dotnet/fundamentals/code-analysis/quality-rules/ca2008",
          "properties": {
            "category": "Reliability",
            "isEnabledByDefault": false,
            "typeName": "DoNotCreateTasksWithoutPassingATaskSchedulerAnalyzer",
            "languages": [
              "C#",
              "Visual Basic"
            ],
            "tags": [
              "Telemetry",
              "EnabledRuleInAggressiveMode"
            ]
          }
        },
        "CA2009": {
          "id": "CA2009",
          "shortDescription": "Do not call ToImmutableCollection on an ImmutableCollection value",
          "fullDescription": "Do not call {0} on an {1} value",
          "defaultLevel": "note",
          "helpUri": "https://docs.microsoft.com/dotnet/fundamentals/code-analysis/quality-rules/ca2009",
          "properties": {
            "category": "Reliability",
            "isEnabledByDefault": true,
            "typeName": "DoNotCallToImmutableCollectionOnAnImmutableCollectionValueAnalyzer",
            "languages": [
              "C#",
              "Visual Basic"
            ],
            "tags": [
              "Telemetry",
              "EnabledRuleInAggressiveMode"
            ]
          }
        },
        "CA2011": {
          "id": "CA2011",
          "shortDescription": "Avoid infinite recursion",
          "fullDescription": "Do not assign the property within its setter. This call might result in an infinite recursion.",
          "defaultLevel": "note",
          "helpUri": "https://docs.microsoft.com/dotnet/fundamentals/code-analysis/quality-rules/ca2011",
          "properties": {
            "category": "Reliability",
            "isEnabledByDefault": true,
            "typeName": "AvoidInfiniteRecursion",
            "languages": [
              "C#",
              "Visual Basic"
            ],
            "tags": [
              "Telemetry",
              "EnabledRuleInAggressiveMode"
            ]
          }
        },
        "CA2012": {
          "id": "CA2012",
          "shortDescription": "Use ValueTasks correctly",
          "fullDescription": "ValueTasks returned from member invocations are intended to be directly awaited.  Attempts to consume a ValueTask multiple times or to directly access one's result before it's known to be completed may result in an exception or corruption.  Ignoring such a ValueTask is likely an indication of a functional bug and may degrade performance.",
          "defaultLevel": "note",
          "helpUri": "https://docs.microsoft.com/dotnet/fundamentals/code-analysis/quality-rules/ca2012",
          "properties": {
            "category": "Reliability",
            "isEnabledByDefault": true,
            "typeName": "UseValueTasksCorrectlyAnalyzer",
            "languages": [
              "C#",
              "Visual Basic"
            ],
            "tags": [
              "Telemetry",
              "EnabledRuleInAggressiveMode"
            ]
          }
        },
        "CA2013": {
          "id": "CA2013",
          "shortDescription": "Do not use ReferenceEquals with value types",
          "fullDescription": "Value type typed arguments are uniquely boxed for each call to this method, therefore the result is always false.",
          "defaultLevel": "warning",
          "helpUri": "https://docs.microsoft.com/dotnet/fundamentals/code-analysis/quality-rules/ca2013",
          "properties": {
            "category": "Reliability",
            "isEnabledByDefault": true,
            "typeName": "DoNotUseReferenceEqualsWithValueTypesAnalyzer",
            "languages": [
              "C#",
              "Visual Basic"
            ],
            "tags": [
              "Telemetry",
              "EnabledRuleInAggressiveMode"
            ]
          }
        },
        "CA2015": {
          "id": "CA2015",
          "shortDescription": "Do not define finalizers for types derived from MemoryManager<T>",
          "fullDescription": "Adding a finalizer to a type derived from MemoryManager<T> may permit memory to be freed while it is still in use by a Span<T>.",
          "defaultLevel": "warning",
          "helpUri": "https://docs.microsoft.com/dotnet/fundamentals/code-analysis/quality-rules/ca2015",
          "properties": {
            "category": "Reliability",
            "isEnabledByDefault": true,
            "typeName": "DoNotDefineFinalizersForTypesDerivedFromMemoryManager",
            "languages": [
              "C#",
              "Visual Basic"
            ],
            "tags": [
              "Telemetry",
              "EnabledRuleInAggressiveMode"
            ]
          }
        },
        "CA2017": {
          "id": "CA2017",
          "shortDescription": "Parameter count mismatch",
          "fullDescription": "Number of parameters supplied in the logging message template do not match the number of named placeholders.",
          "defaultLevel": "warning",
          "helpUri": "https://docs.microsoft.com/dotnet/fundamentals/code-analysis/quality-rules/ca2017",
          "properties": {
            "category": "Reliability",
            "isEnabledByDefault": true,
            "typeName": "LoggerMessageDefineAnalyzer",
            "languages": [
              "C#",
              "Visual Basic"
            ],
            "tags": [
              "Telemetry",
              "EnabledRuleInAggressiveMode"
            ]
          }
        },
        "CA2018": {
          "id": "CA2018",
          "shortDescription": "'Buffer.BlockCopy' expects the number of bytes to be copied for the 'count' argument",
          "fullDescription": "'Buffer.BlockCopy' expects the number of bytes to be copied for the 'count' argument. Using 'Array.Length' may not match the number of bytes that needs to be copied.",
          "defaultLevel": "warning",
          "helpUri": "https://docs.microsoft.com/dotnet/fundamentals/code-analysis/quality-rules/ca2018",
          "properties": {
            "category": "Reliability",
            "isEnabledByDefault": true,
            "typeName": "BufferBlockCopyLengthAnalyzer",
            "languages": [
              "C#",
              "Visual Basic"
            ],
            "tags": [
              "Telemetry",
              "EnabledRuleInAggressiveMode"
            ]
          }
        },
        "CA2019": {
          "id": "CA2019",
          "shortDescription": "Improper 'ThreadStatic' field initialization",
          "fullDescription": "'ThreadStatic' fields should be initialized lazily on use, not with inline initialization nor explicitly in a static constructor, which would only initialize the field on the thread that runs the type's static constructor.",
          "defaultLevel": "note",
          "helpUri": "https://docs.microsoft.com/dotnet/fundamentals/code-analysis/quality-rules/ca2019",
          "properties": {
            "category": "Reliability",
            "isEnabledByDefault": true,
            "typeName": "UseThreadStaticCorrectly",
            "languages": [
              "C#",
              "Visual Basic"
            ],
            "tags": [
              "Telemetry",
              "EnabledRuleInAggressiveMode"
            ]
          }
        },
        "CA2100": {
          "id": "CA2100",
          "shortDescription": "Review SQL queries for security vulnerabilities",
          "fullDescription": "SQL queries that directly use user input can be vulnerable to SQL injection attacks. Review this SQL query for potential vulnerabilities, and consider using a parameterized SQL query.",
          "defaultLevel": "warning",
          "helpUri": "https://docs.microsoft.com/dotnet/fundamentals/code-analysis/quality-rules/ca2100",
          "properties": {
            "category": "Security",
            "isEnabledByDefault": false,
            "typeName": "ReviewSqlQueriesForSecurityVulnerabilities",
            "languages": [
              "C#",
              "Visual Basic"
            ],
            "tags": [
              "PortedFromFxCop",
              "Dataflow",
              "Telemetry",
              "EnabledRuleInAggressiveMode"
            ]
          }
        },
        "CA2101": {
          "id": "CA2101",
          "shortDescription": "Specify marshaling for P/Invoke string arguments",
          "fullDescription": "A platform invoke member allows partially trusted callers, has a string parameter, and does not explicitly marshal the string. This can cause a potential security vulnerability.",
          "defaultLevel": "note",
          "helpUri": "https://docs.microsoft.com/dotnet/fundamentals/code-analysis/quality-rules/ca2101",
          "properties": {
            "category": "Globalization",
            "isEnabledByDefault": true,
            "typeName": "PInvokeDiagnosticAnalyzer",
            "languages": [
              "C#",
              "Visual Basic"
            ],
            "tags": [
              "PortedFromFxCop",
              "Telemetry",
              "EnabledRuleInAggressiveMode"
            ]
          }
        },
        "CA2109": {
          "id": "CA2109",
          "shortDescription": "Review visible event handlers",
          "fullDescription": "A public or protected event-handling method was detected. Event-handling methods should not be exposed unless absolutely necessary.",
          "defaultLevel": "warning",
          "helpUri": "https://docs.microsoft.com/dotnet/fundamentals/code-analysis/quality-rules/ca2109",
          "properties": {
            "category": "Security",
            "isEnabledByDefault": false,
            "typeName": "ReviewVisibleEventHandlersAnalyzer",
            "languages": [
              "C#",
              "Visual Basic"
            ],
            "tags": [
              "PortedFromFxCop",
              "Telemetry",
              "EnabledRuleInAggressiveMode"
            ]
          }
        },
        "CA2119": {
          "id": "CA2119",
          "shortDescription": "Seal methods that satisfy private interfaces",
          "fullDescription": "An inheritable public type provides an overridable method implementation of an internal (Friend in Visual Basic) interface. To fix a violation of this rule, prevent the method from being overridden outside the assembly.",
          "defaultLevel": "warning",
          "helpUri": "https://docs.microsoft.com/dotnet/fundamentals/code-analysis/quality-rules/ca2119",
          "properties": {
            "category": "Security",
            "isEnabledByDefault": false,
            "typeName": "SealMethodsThatSatisfyPrivateInterfacesAnalyzer",
            "languages": [
              "C#",
              "Visual Basic"
            ],
            "tags": [
              "PortedFromFxCop",
              "Telemetry",
              "EnabledRuleInAggressiveMode"
            ]
          }
        },
        "CA2153": {
          "id": "CA2153",
          "shortDescription": "Do Not Catch Corrupted State Exceptions",
          "fullDescription": "Catching corrupted state exceptions could mask errors (such as access violations), resulting in inconsistent state of execution or making it easier for attackers to compromise system. Instead, catch and handle a more specific set of exception type(s) or re-throw the exception.",
          "defaultLevel": "warning",
          "helpUri": "https://docs.microsoft.com/dotnet/fundamentals/code-analysis/quality-rules/ca2153",
          "properties": {
            "category": "Security",
            "isEnabledByDefault": false,
            "typeName": "DoNotCatchCorruptedStateExceptionsAnalyzer",
            "languages": [
              "C#",
              "Visual Basic"
            ],
            "tags": [
              "Telemetry",
              "EnabledRuleInAggressiveMode"
            ]
          }
        },
        "CA2200": {
          "id": "CA2200",
          "shortDescription": "Rethrow to preserve stack details",
          "fullDescription": "Re-throwing caught exception changes stack information",
          "defaultLevel": "warning",
          "helpUri": "https://docs.microsoft.com/dotnet/fundamentals/code-analysis/quality-rules/ca2200",
          "properties": {
            "category": "Usage",
            "isEnabledByDefault": true,
            "typeName": "RethrowToPreserveStackDetailsAnalyzer",
            "languages": [
              "C#",
              "Visual Basic"
            ],
            "tags": [
              "PortedFromFxCop",
              "Telemetry",
              "EnabledRuleInAggressiveMode"
            ]
          }
        },
        "CA2201": {
          "id": "CA2201",
          "shortDescription": "Do not raise reserved exception types",
          "fullDescription": "An exception of type that is not sufficiently specific or reserved by the runtime should never be raised by user code. This makes the original error difficult to detect and debug. If this exception instance might be thrown, use a different exception type.",
          "defaultLevel": "hidden",
          "helpUri": "https://docs.microsoft.com/dotnet/fundamentals/code-analysis/quality-rules/ca2201",
          "properties": {
            "category": "Usage",
            "isEnabledByDefault": true,
            "typeName": "DoNotRaiseReservedExceptionTypesAnalyzer",
            "languages": [
              "C#",
              "Visual Basic"
            ],
            "tags": [
              "PortedFromFxCop",
              "Telemetry",
              "EnabledRuleInAggressiveMode"
            ]
          }
        },
        "CA2207": {
          "id": "CA2207",
          "shortDescription": "Initialize value type static fields inline",
          "fullDescription": "A value type declares an explicit static constructor. To fix a violation of this rule, initialize all static data when it is declared and remove the static constructor.",
          "defaultLevel": "warning",
          "helpUri": "https://docs.microsoft.com/dotnet/fundamentals/code-analysis/quality-rules/ca2207",
          "properties": {
            "category": "Usage",
            "isEnabledByDefault": false,
            "typeName": "InitializeStaticFieldsInlineAnalyzer",
            "languages": [
              "C#",
              "Visual Basic"
            ],
            "tags": [
              "PortedFromFxCop",
              "Telemetry",
              "EnabledRuleInAggressiveMode"
            ]
          }
        },
        "CA2208": {
          "id": "CA2208",
          "shortDescription": "Instantiate argument exceptions correctly",
          "fullDescription": "A call is made to the default (parameterless) constructor of an exception type that is or derives from ArgumentException, or an incorrect string argument is passed to a parameterized constructor of an exception type that is or derives from ArgumentException.",
          "defaultLevel": "note",
          "helpUri": "https://docs.microsoft.com/dotnet/fundamentals/code-analysis/quality-rules/ca2208",
          "properties": {
            "category": "Usage",
            "isEnabledByDefault": true,
            "typeName": "InstantiateArgumentExceptionsCorrectlyAnalyzer",
            "languages": [
              "C#",
              "Visual Basic"
            ],
            "tags": [
              "PortedFromFxCop",
              "Telemetry",
              "EnabledRuleInAggressiveMode"
            ]
          }
        },
        "CA2211": {
          "id": "CA2211",
          "shortDescription": "Non-constant fields should not be visible",
          "fullDescription": "Static fields that are neither constants nor read-only are not thread-safe. Access to such a field must be carefully controlled and requires advanced programming techniques to synchronize access to the class object.",
          "defaultLevel": "note",
          "helpUri": "https://docs.microsoft.com/dotnet/fundamentals/code-analysis/quality-rules/ca2211",
          "properties": {
            "category": "Usage",
            "isEnabledByDefault": true,
            "typeName": "NonConstantFieldsShouldNotBeVisibleAnalyzer",
            "languages": [
              "C#",
              "Visual Basic"
            ],
            "tags": [
              "PortedFromFxCop",
              "Telemetry",
              "EnabledRuleInAggressiveMode"
            ]
          }
        },
        "CA2213": {
          "id": "CA2213",
          "shortDescription": "Disposable fields should be disposed",
          "fullDescription": "A type that implements System.IDisposable declares fields that are of types that also implement IDisposable. The Dispose method of the field is not called by the Dispose method of the declaring type. To fix a violation of this rule, call Dispose on fields that are of types that implement IDisposable if you are responsible for allocating and releasing the unmanaged resources held by the field.",
          "defaultLevel": "warning",
          "helpUri": "https://docs.microsoft.com/dotnet/fundamentals/code-analysis/quality-rules/ca2213",
          "properties": {
            "category": "Usage",
            "isEnabledByDefault": false,
            "typeName": "DisposableFieldsShouldBeDisposed",
            "languages": [
              "C#",
              "Visual Basic"
            ],
            "tags": [
              "PortedFromFxCop",
              "Dataflow",
              "Telemetry",
              "EnabledRuleInAggressiveMode"
            ]
          }
        },
        "CA2214": {
          "id": "CA2214",
          "shortDescription": "Do not call overridable methods in constructors",
          "fullDescription": "Virtual methods defined on the class should not be called from constructors. If a derived class has overridden the method, the derived class version will be called (before the derived class constructor is called).",
          "defaultLevel": "warning",
          "helpUri": "https://docs.microsoft.com/dotnet/fundamentals/code-analysis/quality-rules/ca2214",
          "properties": {
            "category": "Usage",
            "isEnabledByDefault": false,
            "typeName": "DoNotCallOverridableMethodsInConstructorsAnalyzer",
            "languages": [
              "C#",
              "Visual Basic"
            ],
            "tags": [
              "PortedFromFxCop",
              "Telemetry",
              "EnabledRuleInAggressiveMode"
            ]
          }
        },
        "CA2215": {
          "id": "CA2215",
          "shortDescription": "Dispose methods should call base class dispose",
          "fullDescription": "A type that implements System.IDisposable inherits from a type that also implements IDisposable. The Dispose method of the inheriting type does not call the Dispose method of the parent type. To fix a violation of this rule, call base.Dispose in your Dispose method.",
          "defaultLevel": "hidden",
          "helpUri": "https://docs.microsoft.com/dotnet/fundamentals/code-analysis/quality-rules/ca2215",
          "properties": {
            "category": "Usage",
            "isEnabledByDefault": true,
            "typeName": "DisposeMethodsShouldCallBaseClassDispose",
            "languages": [
              "C#",
              "Visual Basic"
            ],
            "tags": [
              "PortedFromFxCop",
              "Telemetry",
              "EnabledRuleInAggressiveMode"
            ]
          }
        },
        "CA2216": {
          "id": "CA2216",
          "shortDescription": "Disposable types should declare finalizer",
          "fullDescription": "A type that implements System.IDisposable and has fields that suggest the use of unmanaged resources does not implement a finalizer, as described by Object.Finalize.",
          "defaultLevel": "warning",
          "helpUri": "https://docs.microsoft.com/dotnet/fundamentals/code-analysis/quality-rules/ca2216",
          "properties": {
            "category": "Usage",
            "isEnabledByDefault": false,
            "typeName": "DisposableTypesShouldDeclareFinalizerAnalyzer",
            "languages": [
              "C#",
              "Visual Basic"
            ],
            "tags": [
              "PortedFromFxCop",
              "Telemetry",
              "EnabledRuleInAggressiveMode"
            ]
          }
        },
        "CA2217": {
          "id": "CA2217",
          "shortDescription": "Do not mark enums with FlagsAttribute",
          "fullDescription": "An externally visible enumeration is marked by using FlagsAttribute, and it has one or more values that are not powers of two or a combination of the other defined values on the enumeration.",
          "defaultLevel": "warning",
          "helpUri": "https://docs.microsoft.com/dotnet/fundamentals/code-analysis/quality-rules/ca2217",
          "properties": {
            "category": "Usage",
            "isEnabledByDefault": false,
            "typeName": "EnumWithFlagsAttributeAnalyzer",
            "languages": [
              "C#",
              "Visual Basic"
            ],
            "tags": [
              "PortedFromFxCop",
              "Telemetry",
              "EnabledRuleInAggressiveMode"
            ]
          }
        },
        "CA2219": {
          "id": "CA2219",
          "shortDescription": "Do not raise exceptions in finally clauses",
          "fullDescription": "When an exception is raised in a finally clause, the new exception hides the active exception. This makes the original error difficult to detect and debug.",
          "defaultLevel": "note",
          "helpUri": "https://docs.microsoft.com/dotnet/fundamentals/code-analysis/quality-rules/ca2219",
          "properties": {
            "category": "Usage",
            "isEnabledByDefault": true,
            "typeName": "DoNotRaiseExceptionsInExceptionClausesAnalyzer",
            "languages": [
              "C#",
              "Visual Basic"
            ],
            "tags": [
              "PortedFromFxCop",
              "Telemetry",
              "EnabledRuleInAggressiveMode"
            ]
          }
        },
        "CA2225": {
          "id": "CA2225",
          "shortDescription": "Operator overloads have named alternates",
          "fullDescription": "An operator overload was detected, and the expected named alternative method was not found. The named alternative member provides access to the same functionality as the operator and is provided for developers who program in languages that do not support overloaded operators.",
          "defaultLevel": "warning",
          "helpUri": "https://docs.microsoft.com/dotnet/fundamentals/code-analysis/quality-rules/ca2225",
          "properties": {
            "category": "Usage",
            "isEnabledByDefault": false,
            "typeName": "OperatorOverloadsHaveNamedAlternatesAnalyzer",
            "languages": [
              "C#",
              "Visual Basic"
            ],
            "tags": [
              "PortedFromFxCop",
              "Telemetry",
              "EnabledRuleInAggressiveMode"
            ]
          }
        },
        "CA2226": {
          "id": "CA2226",
          "shortDescription": "Operators should have symmetrical overloads",
          "fullDescription": "A type implements the equality or inequality operator and does not implement the opposite operator.",
          "defaultLevel": "warning",
          "helpUri": "https://docs.microsoft.com/dotnet/fundamentals/code-analysis/quality-rules/ca2226",
          "properties": {
            "category": "Usage",
            "isEnabledByDefault": false,
            "typeName": "OperatorsShouldHaveSymmetricalOverloadsAnalyzer",
            "languages": [
              "C#",
              "Visual Basic"
            ],
            "tags": [
              "PortedFromFxCop",
              "Telemetry",
              "EnabledRuleInAggressiveMode"
            ]
          }
        },
        "CA2227": {
          "id": "CA2227",
          "shortDescription": "Collection properties should be read only",
          "fullDescription": "A writable collection property allows a user to replace the collection with a different collection. A read-only property stops the collection from being replaced but still allows the individual members to be set.",
          "defaultLevel": "warning",
          "helpUri": "https://docs.microsoft.com/dotnet/fundamentals/code-analysis/quality-rules/ca2227",
          "properties": {
            "category": "Usage",
            "isEnabledByDefault": false,
            "typeName": "CollectionPropertiesShouldBeReadOnlyAnalyzer",
            "languages": [
              "C#",
              "Visual Basic"
            ],
            "tags": [
              "PortedFromFxCop",
              "Telemetry",
              "EnabledRuleInAggressiveMode"
            ]
          }
        },
        "CA2229": {
          "id": "CA2229",
          "shortDescription": "Implement serialization constructors",
          "fullDescription": "To fix a violation of this rule, implement the serialization constructor. For a sealed class, make the constructor private; otherwise, make it protected.",
          "defaultLevel": "hidden",
          "helpUri": "https://docs.microsoft.com/dotnet/fundamentals/code-analysis/quality-rules/ca2229",
          "properties": {
            "category": "Usage",
            "isEnabledByDefault": true,
            "typeName": "SerializationRulesDiagnosticAnalyzer",
            "languages": [
              "C#",
              "Visual Basic"
            ],
            "tags": [
              "PortedFromFxCop",
              "Telemetry",
              "EnabledRuleInAggressiveMode"
            ]
          }
        },
        "CA2231": {
          "id": "CA2231",
          "shortDescription": "Overload operator equals on overriding value type Equals",
          "fullDescription": "In most programming languages there is no default implementation of the equality operator (==) for value types. If your programming language supports operator overloads, you should consider implementing the equality operator. Its behavior should be identical to that of Equals.",
          "defaultLevel": "note",
          "helpUri": "https://docs.microsoft.com/dotnet/fundamentals/code-analysis/quality-rules/ca2231",
          "properties": {
            "category": "Usage",
            "isEnabledByDefault": true,
            "typeName": "OverloadOperatorEqualsOnOverridingValueTypeEqualsAnalyzer",
            "languages": [
              "C#",
              "Visual Basic"
            ],
            "tags": [
              "PortedFromFxCop",
              "Telemetry",
              "EnabledRuleInAggressiveMode"
            ]
          }
        },
        "CA2235": {
          "id": "CA2235",
          "shortDescription": "Mark all non-serializable fields",
          "fullDescription": "An instance field of a type that is not serializable is declared in a type that is serializable.",
          "defaultLevel": "warning",
          "helpUri": "https://docs.microsoft.com/dotnet/fundamentals/code-analysis/quality-rules/ca2235",
          "properties": {
            "category": "Usage",
            "isEnabledByDefault": false,
            "typeName": "SerializationRulesDiagnosticAnalyzer",
            "languages": [
              "C#",
              "Visual Basic"
            ],
            "tags": [
              "PortedFromFxCop",
              "Telemetry",
              "EnabledRuleInAggressiveMode"
            ]
          }
        },
        "CA2237": {
          "id": "CA2237",
          "shortDescription": "Mark ISerializable types with serializable",
          "fullDescription": "To be recognized by the common language runtime as serializable, types must be marked by using the SerializableAttribute attribute even when the type uses a custom serialization routine through implementation of the ISerializable interface.",
          "defaultLevel": "warning",
          "helpUri": "https://docs.microsoft.com/dotnet/fundamentals/code-analysis/quality-rules/ca2237",
          "properties": {
            "category": "Usage",
            "isEnabledByDefault": false,
            "typeName": "SerializationRulesDiagnosticAnalyzer",
            "languages": [
              "C#",
              "Visual Basic"
            ],
            "tags": [
              "PortedFromFxCop",
              "Telemetry",
              "EnabledRuleInAggressiveMode"
            ]
          }
        },
        "CA2241": {
          "id": "CA2241",
          "shortDescription": "Provide correct arguments to formatting methods",
          "fullDescription": "The format argument that is passed to System.String.Format does not contain a format item that corresponds to each object argument, or vice versa.",
          "defaultLevel": "note",
          "helpUri": "https://docs.microsoft.com/dotnet/fundamentals/code-analysis/quality-rules/ca2241",
          "properties": {
            "category": "Usage",
            "isEnabledByDefault": true,
            "typeName": "ProvideCorrectArgumentsToFormattingMethodsAnalyzer",
            "languages": [
              "C#",
              "Visual Basic"
            ],
            "tags": [
              "PortedFromFxCop",
              "Telemetry",
              "EnabledRuleInAggressiveMode"
            ]
          }
        },
        "CA2242": {
          "id": "CA2242",
          "shortDescription": "Test for NaN correctly",
          "fullDescription": "This expression tests a value against Single.Nan or Double.Nan. Use Single.IsNan(Single) or Double.IsNan(Double) to test the value.",
          "defaultLevel": "note",
          "helpUri": "https://docs.microsoft.com/dotnet/fundamentals/code-analysis/quality-rules/ca2242",
          "properties": {
            "category": "Usage",
            "isEnabledByDefault": true,
            "typeName": "TestForNaNCorrectlyAnalyzer",
            "languages": [
              "C#",
              "Visual Basic"
            ],
            "tags": [
              "PortedFromFxCop",
              "Telemetry",
              "EnabledRuleInAggressiveMode"
            ]
          }
        },
        "CA2243": {
          "id": "CA2243",
          "shortDescription": "Attribute string literals should parse correctly",
          "fullDescription": "The string literal parameter of an attribute does not parse correctly for a URL, a GUID, or a version.",
          "defaultLevel": "warning",
          "helpUri": "https://docs.microsoft.com/dotnet/fundamentals/code-analysis/quality-rules/ca2243",
          "properties": {
            "category": "Usage",
            "isEnabledByDefault": false,
            "typeName": "AttributeStringLiteralsShouldParseCorrectlyAnalyzer",
            "languages": [
              "C#",
              "Visual Basic"
            ],
            "tags": [
              "PortedFromFxCop",
              "Telemetry",
              "EnabledRuleInAggressiveMode"
            ]
          }
        },
        "CA2244": {
          "id": "CA2244",
          "shortDescription": "Do not duplicate indexed element initializations",
          "fullDescription": "Indexed elements in objects initializers must initialize unique elements. A duplicate index might overwrite a previous element initialization.",
          "defaultLevel": "note",
          "helpUri": "https://docs.microsoft.com/dotnet/fundamentals/code-analysis/quality-rules/ca2244",
          "properties": {
            "category": "Usage",
            "isEnabledByDefault": true,
            "typeName": "AvoidDuplicateElementInitialization",
            "languages": [
              "C#"
            ],
            "tags": [
              "Telemetry",
              "EnabledRuleInAggressiveMode"
            ]
          }
        },
        "CA2245": {
          "id": "CA2245",
          "shortDescription": "Do not assign a property to itself",
          "fullDescription": "The property {0} should not be assigned to itself",
          "defaultLevel": "note",
          "helpUri": "https://docs.microsoft.com/dotnet/fundamentals/code-analysis/quality-rules/ca2245",
          "properties": {
            "category": "Usage",
            "isEnabledByDefault": true,
            "typeName": "AvoidPropertySelfAssignment",
            "languages": [
              "C#",
              "Visual Basic"
            ],
            "tags": [
              "Telemetry",
              "EnabledRuleInAggressiveMode"
            ]
          }
        },
        "CA2246": {
          "id": "CA2246",
          "shortDescription": "Assigning symbol and its member in the same statement",
          "fullDescription": "Assigning to a symbol and its member (field/property) in the same statement is not recommended. It is not clear if the member access was intended to use symbol's old value prior to the assignment or new value from the assignment in this statement. For clarity, consider splitting the assignments into separate statements.",
          "defaultLevel": "note",
          "helpUri": "https://docs.microsoft.com/dotnet/fundamentals/code-analysis/quality-rules/ca2246",
          "properties": {
            "category": "Usage",
            "isEnabledByDefault": true,
            "typeName": "AssigningSymbolAndItsMemberInSameStatement",
            "languages": [
              "C#"
            ],
            "tags": [
              "Telemetry",
              "EnabledRuleInAggressiveMode"
            ]
          }
        },
        "CA2247": {
          "id": "CA2247",
          "shortDescription": "Argument passed to TaskCompletionSource constructor should be TaskCreationOptions enum instead of TaskContinuationOptions enum",
          "fullDescription": "TaskCompletionSource has constructors that take TaskCreationOptions that control the underlying Task, and constructors that take object state that's stored in the task.  Accidentally passing a TaskContinuationOptions instead of a TaskCreationOptions will result in the call treating the options as state.",
          "defaultLevel": "warning",
          "helpUri": "https://docs.microsoft.com/dotnet/fundamentals/code-analysis/quality-rules/ca2247",
          "properties": {
            "category": "Usage",
            "isEnabledByDefault": true,
            "typeName": "DoNotCreateTaskCompletionSourceWithWrongArguments",
            "languages": [
              "C#",
              "Visual Basic"
            ],
            "tags": [
              "Telemetry",
              "EnabledRuleInAggressiveMode"
            ]
          }
        },
        "CA2248": {
          "id": "CA2248",
          "shortDescription": "Provide correct 'enum' argument to 'Enum.HasFlag'",
          "fullDescription": "'Enum.HasFlag' method expects the 'enum' argument to be of the same 'enum' type as the instance on which the method is invoked and that this 'enum' is marked with 'System.FlagsAttribute'. If these are different 'enum' types, an unhandled exception will be thrown at runtime. If the 'enum' type is not marked with 'System.FlagsAttribute' the call will always return 'false' at runtime.",
          "defaultLevel": "note",
          "helpUri": "https://docs.microsoft.com/dotnet/fundamentals/code-analysis/quality-rules/ca2248",
          "properties": {
            "category": "Usage",
            "isEnabledByDefault": true,
            "typeName": "ProvideCorrectArgumentToEnumHasFlag",
            "languages": [
              "C#",
              "Visual Basic"
            ],
            "tags": [
              "Telemetry",
              "EnabledRuleInAggressiveMode"
            ]
          }
        },
        "CA2249": {
          "id": "CA2249",
          "shortDescription": "Consider using 'string.Contains' instead of 'string.IndexOf'",
          "fullDescription": "Calls to 'string.IndexOf' where the result is used to check for the presence/absence of a substring can be replaced by 'string.Contains'.",
          "defaultLevel": "note",
          "helpUri": "https://docs.microsoft.com/dotnet/fundamentals/code-analysis/quality-rules/ca2249",
          "properties": {
            "category": "Usage",
            "isEnabledByDefault": true,
            "typeName": "PreferStringContainsOverIndexOfAnalyzer",
            "languages": [
              "C#",
              "Visual Basic"
            ],
            "tags": [
              "Telemetry",
              "EnabledRuleInAggressiveMode"
            ]
          }
        },
        "CA2250": {
          "id": "CA2250",
          "shortDescription": "Use 'ThrowIfCancellationRequested'",
          "fullDescription": "'ThrowIfCancellationRequested' automatically checks whether the token has been canceled, and throws an 'OperationCanceledException' if it has.",
          "defaultLevel": "note",
          "helpUri": "https://docs.microsoft.com/dotnet/fundamentals/code-analysis/quality-rules/ca2250",
          "properties": {
            "category": "Usage",
            "isEnabledByDefault": true,
            "typeName": "UseCancellationTokenThrowIfCancellationRequested",
            "languages": [
              "C#",
              "Visual Basic"
            ],
            "tags": [
              "Telemetry",
              "EnabledRuleInAggressiveMode"
            ]
          }
        },
        "CA2251": {
          "id": "CA2251",
          "shortDescription": "Use 'string.Equals'",
          "fullDescription": "It is both clearer and likely faster to use 'string.Equals' instead of comparing the result of 'string.Compare' to zero.",
          "defaultLevel": "hidden",
          "helpUri": "https://docs.microsoft.com/dotnet/fundamentals/code-analysis/quality-rules/ca2251",
          "properties": {
            "category": "Usage",
            "isEnabledByDefault": true,
            "typeName": "UseStringEqualsOverStringCompare",
            "languages": [
              "C#",
              "Visual Basic"
            ],
            "tags": [
              "Telemetry",
              "EnabledRuleInAggressiveMode"
            ]
          }
        },
        "CA2253": {
          "id": "CA2253",
          "shortDescription": "Named placeholders should not be numeric values",
          "fullDescription": "Named placeholders in the logging message template should not be comprised of only numeric characters.",
          "defaultLevel": "note",
          "helpUri": "https://docs.microsoft.com/dotnet/fundamentals/code-analysis/quality-rules/ca2253",
          "properties": {
            "category": "Usage",
            "isEnabledByDefault": true,
            "typeName": "LoggerMessageDefineAnalyzer",
            "languages": [
              "C#",
              "Visual Basic"
            ],
            "tags": [
              "Telemetry",
              "EnabledRuleInAggressiveMode"
            ]
          }
        },
        "CA2254": {
          "id": "CA2254",
          "shortDescription": "Template should be a static expression",
          "fullDescription": "The logging message template should not vary between calls.",
          "defaultLevel": "note",
          "helpUri": "https://docs.microsoft.com/dotnet/fundamentals/code-analysis/quality-rules/ca2254",
          "properties": {
            "category": "Usage",
            "isEnabledByDefault": true,
            "typeName": "LoggerMessageDefineAnalyzer",
            "languages": [
              "C#",
              "Visual Basic"
            ],
            "tags": [
              "Telemetry",
              "EnabledRuleInAggressiveMode"
            ]
          }
        },
        "CA2255": {
          "id": "CA2255",
          "shortDescription": "The 'ModuleInitializer' attribute should not be used in libraries",
          "fullDescription": "Module initializers are intended to be used by application code to ensure an application's components are initialized before the application code begins executing. If library code declares a 'ModuleInitializer' method, it can interfere with application initialization and also lead to limitations in that application's trimming abilities. Library code should therefore not utilize the 'ModuleInitializer' attribute, but instead expose methods that can be used to initialize any components within the library and allow the application to invoke the method during application initialization.",
          "defaultLevel": "warning",
          "helpUri": "https://docs.microsoft.com/dotnet/fundamentals/code-analysis/quality-rules/ca2255",
          "properties": {
            "category": "Usage",
            "isEnabledByDefault": true,
            "typeName": "ModuleInitializerAttributeShouldNotBeUsedInLibraries",
            "languages": [
              "C#"
            ],
            "tags": [
              "Telemetry",
              "EnabledRuleInAggressiveMode"
            ]
          }
        },
        "CA2256": {
          "id": "CA2256",
          "shortDescription": "All members declared in parent interfaces must have an implementation in a DynamicInterfaceCastableImplementation-attributed interface",
          "fullDescription": "Types attributed with 'DynamicInterfaceCastableImplementationAttribute' act as an interface implementation for a type that implements the 'IDynamicInterfaceCastable' type. As a result, it must provide an implementation of all of the members defined in the inherited interfaces, because the type that implements 'IDynamicInterfaceCastable' will not provide them otherwise.",
          "defaultLevel": "warning",
          "helpUri": "https://docs.microsoft.com/dotnet/fundamentals/code-analysis/quality-rules/ca2256",
          "properties": {
            "category": "Usage",
            "isEnabledByDefault": true,
            "typeName": "DynamicInterfaceCastableImplementationAnalyzer",
            "languages": [
              "C#",
              "Visual Basic"
            ],
            "tags": [
              "Telemetry",
              "EnabledRuleInAggressiveMode"
            ]
          }
        },
        "CA2257": {
          "id": "CA2257",
          "shortDescription": "Members defined on an interface with the 'DynamicInterfaceCastableImplementationAttribute' should be 'static'",
          "fullDescription": "Since a type that implements 'IDynamicInterfaceCastable' may not implement a dynamic interface in metadata, calls to an instance interface member that is not an explicit implementation defined on this type are likely to fail at runtime. Mark new interface members 'static' to avoid runtime errors.",
          "defaultLevel": "warning",
          "helpUri": "https://docs.microsoft.com/dotnet/fundamentals/code-analysis/quality-rules/ca2257",
          "properties": {
            "category": "Usage",
            "isEnabledByDefault": true,
            "typeName": "DynamicInterfaceCastableImplementationAnalyzer",
            "languages": [
              "C#",
              "Visual Basic"
            ],
            "tags": [
              "Telemetry",
              "EnabledRuleInAggressiveMode"
            ]
          }
        },
        "CA2258": {
          "id": "CA2258",
          "shortDescription": "Providing a 'DynamicInterfaceCastableImplementation' interface in Visual Basic is unsupported",
          "fullDescription": "Providing a functional 'DynamicInterfaceCastableImplementationAttribute'-attributed interface requires the Default Interface Members feature, which is unsupported in Visual Basic.",
          "defaultLevel": "warning",
          "helpUri": "https://docs.microsoft.com/dotnet/fundamentals/code-analysis/quality-rules/ca2258",
          "properties": {
            "category": "Usage",
            "isEnabledByDefault": true,
            "typeName": "DynamicInterfaceCastableImplementationAnalyzer",
            "languages": [
              "C#",
              "Visual Basic"
            ],
            "tags": [
              "Telemetry",
              "EnabledRuleInAggressiveMode"
            ]
          }
        },
        "CA2259": {
          "id": "CA2259",
          "shortDescription": "'ThreadStatic' only affects static fields",
          "fullDescription": "'ThreadStatic' only affects static fields. When applied to instance fields, it has no impact on behavior.",
          "defaultLevel": "warning",
          "helpUri": "https://docs.microsoft.com/dotnet/fundamentals/code-analysis/quality-rules/ca2259",
          "properties": {
            "category": "Usage",
            "isEnabledByDefault": true,
            "typeName": "UseThreadStaticCorrectly",
            "languages": [
              "C#",
              "Visual Basic"
            ],
            "tags": [
              "Telemetry",
              "EnabledRuleInAggressiveMode"
            ]
          }
        },
        "CA2300": {
          "id": "CA2300",
          "shortDescription": "Do not use insecure deserializer BinaryFormatter",
          "fullDescription": "The method '{0}' is insecure when deserializing untrusted data.  If you need to instead detect BinaryFormatter deserialization without a SerializationBinder set, then disable rule CA2300, and enable rules CA2301 and CA2302.",
          "defaultLevel": "warning",
          "helpUri": "https://docs.microsoft.com/dotnet/fundamentals/code-analysis/quality-rules/ca2300",
          "properties": {
            "category": "Security",
            "isEnabledByDefault": false,
            "typeName": "DoNotUseInsecureDeserializerBinaryFormatterMethods",
            "languages": [
              "C#",
              "Visual Basic"
            ],
            "tags": [
              "Telemetry",
              "EnabledRuleInAggressiveMode"
            ]
          }
        },
        "CA2301": {
          "id": "CA2301",
          "shortDescription": "Do not call BinaryFormatter.Deserialize without first setting BinaryFormatter.Binder",
          "fullDescription": "The method '{0}' is insecure when deserializing untrusted data without a SerializationBinder to restrict the type of objects in the deserialized object graph.",
          "defaultLevel": "warning",
          "helpUri": "https://docs.microsoft.com/dotnet/fundamentals/code-analysis/quality-rules/ca2301",
          "properties": {
            "category": "Security",
            "isEnabledByDefault": false,
            "typeName": "DoNotUseInsecureDeserializerBinaryFormatterWithoutBinder",
            "languages": [
              "C#",
              "Visual Basic"
            ],
            "tags": [
              "Dataflow",
              "Telemetry",
              "EnabledRuleInAggressiveMode",
              "CompilationEnd"
            ]
          }
        },
        "CA2302": {
          "id": "CA2302",
          "shortDescription": "Ensure BinaryFormatter.Binder is set before calling BinaryFormatter.Deserialize",
          "fullDescription": "The method '{0}' is insecure when deserializing untrusted data without a SerializationBinder to restrict the type of objects in the deserialized object graph.",
          "defaultLevel": "warning",
          "helpUri": "https://docs.microsoft.com/dotnet/fundamentals/code-analysis/quality-rules/ca2302",
          "properties": {
            "category": "Security",
            "isEnabledByDefault": false,
            "typeName": "DoNotUseInsecureDeserializerBinaryFormatterWithoutBinder",
            "languages": [
              "C#",
              "Visual Basic"
            ],
            "tags": [
              "Dataflow",
              "Telemetry",
              "EnabledRuleInAggressiveMode",
              "CompilationEnd"
            ]
          }
        },
        "CA2305": {
          "id": "CA2305",
          "shortDescription": "Do not use insecure deserializer LosFormatter",
          "fullDescription": "The method '{0}' is insecure when deserializing untrusted data.",
          "defaultLevel": "warning",
          "helpUri": "https://docs.microsoft.com/dotnet/fundamentals/code-analysis/quality-rules/ca2305",
          "properties": {
            "category": "Security",
            "isEnabledByDefault": false,
            "typeName": "DoNotUseInsecureDeserializerLosFormatter",
            "languages": [
              "C#",
              "Visual Basic"
            ],
            "tags": [
              "Telemetry",
              "EnabledRuleInAggressiveMode"
            ]
          }
        },
        "CA2310": {
          "id": "CA2310",
          "shortDescription": "Do not use insecure deserializer NetDataContractSerializer",
          "fullDescription": "The method '{0}' is insecure when deserializing untrusted data.  If you need to instead detect NetDataContractSerializer deserialization without a SerializationBinder set, then disable rule CA2310, and enable rules CA2311 and CA2312.",
          "defaultLevel": "warning",
          "helpUri": "https://docs.microsoft.com/dotnet/fundamentals/code-analysis/quality-rules/ca2310",
          "properties": {
            "category": "Security",
            "isEnabledByDefault": false,
            "typeName": "DoNotUseInsecureDeserializerNetDataContractSerializerMethods",
            "languages": [
              "C#",
              "Visual Basic"
            ],
            "tags": [
              "Telemetry",
              "EnabledRuleInAggressiveMode"
            ]
          }
        },
        "CA2311": {
          "id": "CA2311",
          "shortDescription": "Do not deserialize without first setting NetDataContractSerializer.Binder",
          "fullDescription": "The method '{0}' is insecure when deserializing untrusted data without a SerializationBinder to restrict the type of objects in the deserialized object graph.",
          "defaultLevel": "warning",
          "helpUri": "https://docs.microsoft.com/dotnet/fundamentals/code-analysis/quality-rules/ca2311",
          "properties": {
            "category": "Security",
            "isEnabledByDefault": false,
            "typeName": "DoNotUseInsecureDeserializerNetDataContractSerializerWithoutBinder",
            "languages": [
              "C#",
              "Visual Basic"
            ],
            "tags": [
              "Dataflow",
              "Telemetry",
              "EnabledRuleInAggressiveMode",
              "CompilationEnd"
            ]
          }
        },
        "CA2312": {
          "id": "CA2312",
          "shortDescription": "Ensure NetDataContractSerializer.Binder is set before deserializing",
          "fullDescription": "The method '{0}' is insecure when deserializing untrusted data without a SerializationBinder to restrict the type of objects in the deserialized object graph.",
          "defaultLevel": "warning",
          "helpUri": "https://docs.microsoft.com/dotnet/fundamentals/code-analysis/quality-rules/ca2312",
          "properties": {
            "category": "Security",
            "isEnabledByDefault": false,
            "typeName": "DoNotUseInsecureDeserializerNetDataContractSerializerWithoutBinder",
            "languages": [
              "C#",
              "Visual Basic"
            ],
            "tags": [
              "Dataflow",
              "Telemetry",
              "EnabledRuleInAggressiveMode",
              "CompilationEnd"
            ]
          }
        },
        "CA2315": {
          "id": "CA2315",
          "shortDescription": "Do not use insecure deserializer ObjectStateFormatter",
          "fullDescription": "The method '{0}' is insecure when deserializing untrusted data.",
          "defaultLevel": "warning",
          "helpUri": "https://docs.microsoft.com/dotnet/fundamentals/code-analysis/quality-rules/ca2315",
          "properties": {
            "category": "Security",
            "isEnabledByDefault": false,
            "typeName": "DoNotUseInsecureDeserializerObjectStateFormatter",
            "languages": [
              "C#",
              "Visual Basic"
            ],
            "tags": [
              "Telemetry",
              "EnabledRuleInAggressiveMode"
            ]
          }
        },
        "CA2321": {
          "id": "CA2321",
          "shortDescription": "Do not deserialize with JavaScriptSerializer using a SimpleTypeResolver",
          "fullDescription": "The method '{0}' is insecure when deserializing untrusted data with a JavaScriptSerializer initialized with a SimpleTypeResolver. Initialize JavaScriptSerializer without a JavaScriptTypeResolver specified, or initialize with a JavaScriptTypeResolver that limits the types of objects in the deserialized object graph.",
          "defaultLevel": "warning",
          "helpUri": "https://docs.microsoft.com/dotnet/fundamentals/code-analysis/quality-rules/ca2321",
          "properties": {
            "category": "Security",
            "isEnabledByDefault": false,
            "typeName": "DoNotUseInsecureDeserializerJavaScriptSerializerWithSimpleTypeResolver",
            "languages": [
              "C#",
              "Visual Basic"
            ],
            "tags": [
              "Dataflow",
              "Telemetry",
              "EnabledRuleInAggressiveMode",
              "CompilationEnd"
            ]
          }
        },
        "CA2322": {
          "id": "CA2322",
          "shortDescription": "Ensure JavaScriptSerializer is not initialized with SimpleTypeResolver before deserializing",
          "fullDescription": "The method '{0}' is insecure when deserializing untrusted data with a JavaScriptSerializer initialized with a SimpleTypeResolver. Ensure that the JavaScriptSerializer is initialized without a JavaScriptTypeResolver specified, or initialized with a JavaScriptTypeResolver that limits the types of objects in the deserialized object graph.",
          "defaultLevel": "warning",
          "helpUri": "https://docs.microsoft.com/dotnet/fundamentals/code-analysis/quality-rules/ca2322",
          "properties": {
            "category": "Security",
            "isEnabledByDefault": false,
            "typeName": "DoNotUseInsecureDeserializerJavaScriptSerializerWithSimpleTypeResolver",
            "languages": [
              "C#",
              "Visual Basic"
            ],
            "tags": [
              "Dataflow",
              "Telemetry",
              "EnabledRuleInAggressiveMode",
              "CompilationEnd"
            ]
          }
        },
        "CA2326": {
          "id": "CA2326",
          "shortDescription": "Do not use TypeNameHandling values other than None",
          "fullDescription": "Deserializing JSON when using a TypeNameHandling value other than None can be insecure.  If you need to instead detect Json.NET deserialization when a SerializationBinder isn't specified, then disable rule CA2326, and enable rules CA2327, CA2328, CA2329, and CA2330.",
          "defaultLevel": "warning",
          "helpUri": "https://docs.microsoft.com/dotnet/fundamentals/code-analysis/quality-rules/ca2326",
          "properties": {
            "category": "Security",
            "isEnabledByDefault": false,
            "typeName": "JsonNetTypeNameHandling",
            "languages": [
              "C#",
              "Visual Basic"
            ],
            "tags": [
              "Telemetry",
              "EnabledRuleInAggressiveMode"
            ]
          }
        },
        "CA2327": {
          "id": "CA2327",
          "shortDescription": "Do not use insecure JsonSerializerSettings",
          "fullDescription": "When deserializing untrusted input, allowing arbitrary types to be deserialized is insecure.  When using JsonSerializerSettings, use TypeNameHandling.None, or for values other than None, restrict deserialized types with a SerializationBinder.",
          "defaultLevel": "warning",
          "helpUri": "https://docs.microsoft.com/dotnet/fundamentals/code-analysis/quality-rules/ca2327",
          "properties": {
            "category": "Security",
            "isEnabledByDefault": false,
            "typeName": "DoNotUseInsecureSettingsForJsonNet",
            "languages": [
              "C#",
              "Visual Basic"
            ],
            "tags": [
              "Dataflow",
              "Telemetry",
              "EnabledRuleInAggressiveMode",
              "CompilationEnd"
            ]
          }
        },
        "CA2328": {
          "id": "CA2328",
          "shortDescription": "Ensure that JsonSerializerSettings are secure",
          "fullDescription": "When deserializing untrusted input, allowing arbitrary types to be deserialized is insecure.  When using JsonSerializerSettings, ensure TypeNameHandling.None is specified, or for values other than None, ensure a SerializationBinder is specified to restrict deserialized types.",
          "defaultLevel": "warning",
          "helpUri": "https://docs.microsoft.com/dotnet/fundamentals/code-analysis/quality-rules/ca2328",
          "properties": {
            "category": "Security",
            "isEnabledByDefault": false,
            "typeName": "DoNotUseInsecureSettingsForJsonNet",
            "languages": [
              "C#",
              "Visual Basic"
            ],
            "tags": [
              "Dataflow",
              "Telemetry",
              "EnabledRuleInAggressiveMode",
              "CompilationEnd"
            ]
          }
        },
        "CA2329": {
          "id": "CA2329",
          "shortDescription": "Do not deserialize with JsonSerializer using an insecure configuration",
          "fullDescription": "When deserializing untrusted input, allowing arbitrary types to be deserialized is insecure. When using deserializing JsonSerializer, use TypeNameHandling.None, or for values other than None, restrict deserialized types with a SerializationBinder.",
          "defaultLevel": "warning",
          "helpUri": "https://docs.microsoft.com/dotnet/fundamentals/code-analysis/quality-rules/ca2329",
          "properties": {
            "category": "Security",
            "isEnabledByDefault": false,
            "typeName": "DoNotUseInsecureDeserializerJsonNetWithoutBinder",
            "languages": [
              "C#",
              "Visual Basic"
            ],
            "tags": [
              "Dataflow",
              "Telemetry",
              "EnabledRuleInAggressiveMode",
              "CompilationEnd"
            ]
          }
        },
        "CA2330": {
          "id": "CA2330",
          "shortDescription": "Ensure that JsonSerializer has a secure configuration when deserializing",
          "fullDescription": "When deserializing untrusted input, allowing arbitrary types to be deserialized is insecure. When using deserializing JsonSerializer, use TypeNameHandling.None, or for values other than None, restrict deserialized types with a SerializationBinder.",
          "defaultLevel": "warning",
          "helpUri": "https://docs.microsoft.com/dotnet/fundamentals/code-analysis/quality-rules/ca2330",
          "properties": {
            "category": "Security",
            "isEnabledByDefault": false,
            "typeName": "DoNotUseInsecureDeserializerJsonNetWithoutBinder",
            "languages": [
              "C#",
              "Visual Basic"
            ],
            "tags": [
              "Dataflow",
              "Telemetry",
              "EnabledRuleInAggressiveMode",
              "CompilationEnd"
            ]
          }
        },
        "CA2350": {
          "id": "CA2350",
          "shortDescription": "Do not use DataTable.ReadXml() with untrusted data",
          "fullDescription": "The method '{0}' is insecure when deserializing untrusted data",
          "defaultLevel": "warning",
          "helpUri": "https://docs.microsoft.com/dotnet/fundamentals/code-analysis/quality-rules/ca2350",
          "properties": {
            "category": "Security",
            "isEnabledByDefault": false,
            "typeName": "DoNotUseDataTableReadXml",
            "languages": [
              "C#",
              "Visual Basic"
            ],
            "tags": [
              "Telemetry",
              "EnabledRuleInAggressiveMode"
            ]
          }
        },
        "CA2351": {
          "id": "CA2351",
          "shortDescription": "Do not use DataSet.ReadXml() with untrusted data",
          "fullDescription": "The method '{0}' is insecure when deserializing untrusted data",
          "defaultLevel": "warning",
          "helpUri": "https://docs.microsoft.com/dotnet/fundamentals/code-analysis/quality-rules/ca2351",
          "properties": {
            "category": "Security",
            "isEnabledByDefault": false,
            "typeName": "DoNotUseDataSetReadXml",
            "languages": [
              "C#",
              "Visual Basic"
            ],
            "tags": [
              "Telemetry",
              "EnabledRuleInAggressiveMode"
            ]
          }
        },
        "CA2361": {
          "id": "CA2361",
          "shortDescription": "Ensure auto-generated class containing DataSet.ReadXml() is not used with untrusted data",
          "fullDescription": "The method '{0}' is insecure when deserializing untrusted data. Make sure that auto-generated class containing the '{0}' call is not deserialized with untrusted data.",
          "defaultLevel": "warning",
          "helpUri": "https://docs.microsoft.com/dotnet/fundamentals/code-analysis/quality-rules/ca2361",
          "properties": {
            "category": "Security",
            "isEnabledByDefault": false,
            "typeName": "DoNotUseDataSetReadXml",
            "languages": [
              "C#",
              "Visual Basic"
            ],
            "tags": [
              "Telemetry",
              "EnabledRuleInAggressiveMode"
            ]
          }
        },
        "CA3001": {
          "id": "CA3001",
          "shortDescription": "Review code for SQL injection vulnerabilities",
          "fullDescription": "Potential SQL injection vulnerability was found where '{0}' in method '{1}' may be tainted by user-controlled data from '{2}' in method '{3}'.",
          "defaultLevel": "warning",
          "helpUri": "https://docs.microsoft.com/dotnet/fundamentals/code-analysis/quality-rules/ca3001",
          "properties": {
            "category": "Security",
            "isEnabledByDefault": false,
            "typeName": "ReviewCodeForSqlInjectionVulnerabilities",
            "languages": [
              "C#",
              "Visual Basic"
            ],
            "tags": [
              "Dataflow",
              "Telemetry",
              "EnabledRuleInAggressiveMode"
            ]
          }
        },
        "CA3002": {
          "id": "CA3002",
          "shortDescription": "Review code for XSS vulnerabilities",
          "fullDescription": "Potential cross-site scripting (XSS) vulnerability was found where '{0}' in method '{1}' may be tainted by user-controlled data from '{2}' in method '{3}'.",
          "defaultLevel": "warning",
          "helpUri": "https://docs.microsoft.com/dotnet/fundamentals/code-analysis/quality-rules/ca3002",
          "properties": {
            "category": "Security",
            "isEnabledByDefault": false,
            "typeName": "ReviewCodeForXssVulnerabilities",
            "languages": [
              "C#",
              "Visual Basic"
            ],
            "tags": [
              "Dataflow",
              "Telemetry",
              "EnabledRuleInAggressiveMode"
            ]
          }
        },
        "CA3003": {
          "id": "CA3003",
          "shortDescription": "Review code for file path injection vulnerabilities",
          "fullDescription": "Potential file path injection vulnerability was found where '{0}' in method '{1}' may be tainted by user-controlled data from '{2}' in method '{3}'.",
          "defaultLevel": "warning",
          "helpUri": "https://docs.microsoft.com/dotnet/fundamentals/code-analysis/quality-rules/ca3003",
          "properties": {
            "category": "Security",
            "isEnabledByDefault": false,
            "typeName": "ReviewCodeForFilePathInjectionVulnerabilities",
            "languages": [
              "C#",
              "Visual Basic"
            ],
            "tags": [
              "Dataflow",
              "Telemetry",
              "EnabledRuleInAggressiveMode"
            ]
          }
        },
        "CA3004": {
          "id": "CA3004",
          "shortDescription": "Review code for information disclosure vulnerabilities",
          "fullDescription": "Potential information disclosure vulnerability was found where '{0}' in method '{1}' may contain unintended information from '{2}' in method '{3}'.",
          "defaultLevel": "warning",
          "helpUri": "https://docs.microsoft.com/dotnet/fundamentals/code-analysis/quality-rules/ca3004",
          "properties": {
            "category": "Security",
            "isEnabledByDefault": false,
            "typeName": "ReviewCodeForInformationDisclosureVulnerabilities",
            "languages": [
              "C#",
              "Visual Basic"
            ],
            "tags": [
              "Dataflow",
              "Telemetry",
              "EnabledRuleInAggressiveMode"
            ]
          }
        },
        "CA3005": {
          "id": "CA3005",
          "shortDescription": "Review code for LDAP injection vulnerabilities",
          "fullDescription": "Potential LDAP injection vulnerability was found where '{0}' in method '{1}' may be tainted by user-controlled data from '{2}' in method '{3}'.",
          "defaultLevel": "warning",
          "helpUri": "https://docs.microsoft.com/dotnet/fundamentals/code-analysis/quality-rules/ca3005",
          "properties": {
            "category": "Security",
            "isEnabledByDefault": false,
            "typeName": "ReviewCodeForLdapInjectionVulnerabilities",
            "languages": [
              "C#",
              "Visual Basic"
            ],
            "tags": [
              "Dataflow",
              "Telemetry",
              "EnabledRuleInAggressiveMode"
            ]
          }
        },
        "CA3006": {
          "id": "CA3006",
          "shortDescription": "Review code for process command injection vulnerabilities",
          "fullDescription": "Potential process command injection vulnerability was found where '{0}' in method '{1}' may be tainted by user-controlled data from '{2}' in method '{3}'.",
          "defaultLevel": "warning",
          "helpUri": "https://docs.microsoft.com/dotnet/fundamentals/code-analysis/quality-rules/ca3006",
          "properties": {
            "category": "Security",
            "isEnabledByDefault": false,
            "typeName": "ReviewCodeForCommandExecutionVulnerabilities",
            "languages": [
              "C#",
              "Visual Basic"
            ],
            "tags": [
              "Dataflow",
              "Telemetry",
              "EnabledRuleInAggressiveMode"
            ]
          }
        },
        "CA3007": {
          "id": "CA3007",
          "shortDescription": "Review code for open redirect vulnerabilities",
          "fullDescription": "Potential open redirect vulnerability was found where '{0}' in method '{1}' may be tainted by user-controlled data from '{2}' in method '{3}'.",
          "defaultLevel": "warning",
          "helpUri": "https://docs.microsoft.com/dotnet/fundamentals/code-analysis/quality-rules/ca3007",
          "properties": {
            "category": "Security",
            "isEnabledByDefault": false,
            "typeName": "ReviewCodeForOpenRedirectVulnerabilities",
            "languages": [
              "C#",
              "Visual Basic"
            ],
            "tags": [
              "Dataflow",
              "Telemetry",
              "EnabledRuleInAggressiveMode"
            ]
          }
        },
        "CA3008": {
          "id": "CA3008",
          "shortDescription": "Review code for XPath injection vulnerabilities",
          "fullDescription": "Potential XPath injection vulnerability was found where '{0}' in method '{1}' may be tainted by user-controlled data from '{2}' in method '{3}'.",
          "defaultLevel": "warning",
          "helpUri": "https://docs.microsoft.com/dotnet/fundamentals/code-analysis/quality-rules/ca3008",
          "properties": {
            "category": "Security",
            "isEnabledByDefault": false,
            "typeName": "ReviewCodeForXPathInjectionVulnerabilities",
            "languages": [
              "C#",
              "Visual Basic"
            ],
            "tags": [
              "Dataflow",
              "Telemetry",
              "EnabledRuleInAggressiveMode"
            ]
          }
        },
        "CA3009": {
          "id": "CA3009",
          "shortDescription": "Review code for XML injection vulnerabilities",
          "fullDescription": "Potential XML injection vulnerability was found where '{0}' in method '{1}' may be tainted by user-controlled data from '{2}' in method '{3}'.",
          "defaultLevel": "warning",
          "helpUri": "https://docs.microsoft.com/dotnet/fundamentals/code-analysis/quality-rules/ca3009",
          "properties": {
            "category": "Security",
            "isEnabledByDefault": false,
            "typeName": "ReviewCodeForXmlInjectionVulnerabilities",
            "languages": [
              "C#",
              "Visual Basic"
            ],
            "tags": [
              "Dataflow",
              "Telemetry",
              "EnabledRuleInAggressiveMode"
            ]
          }
        },
        "CA3010": {
          "id": "CA3010",
          "shortDescription": "Review code for XAML injection vulnerabilities",
          "fullDescription": "Potential XAML injection vulnerability was found where '{0}' in method '{1}' may be tainted by user-controlled data from '{2}' in method '{3}'.",
          "defaultLevel": "warning",
          "helpUri": "https://docs.microsoft.com/dotnet/fundamentals/code-analysis/quality-rules/ca3010",
          "properties": {
            "category": "Security",
            "isEnabledByDefault": false,
            "typeName": "ReviewCodeForXamlInjectionVulnerabilities",
            "languages": [
              "C#",
              "Visual Basic"
            ],
            "tags": [
              "Dataflow",
              "Telemetry",
              "EnabledRuleInAggressiveMode"
            ]
          }
        },
        "CA3011": {
          "id": "CA3011",
          "shortDescription": "Review code for DLL injection vulnerabilities",
          "fullDescription": "Potential DLL injection vulnerability was found where '{0}' in method '{1}' may be tainted by user-controlled data from '{2}' in method '{3}'.",
          "defaultLevel": "warning",
          "helpUri": "https://docs.microsoft.com/dotnet/fundamentals/code-analysis/quality-rules/ca3011",
          "properties": {
            "category": "Security",
            "isEnabledByDefault": false,
            "typeName": "ReviewCodeForDllInjectionVulnerabilities",
            "languages": [
              "C#",
              "Visual Basic"
            ],
            "tags": [
              "Dataflow",
              "Telemetry",
              "EnabledRuleInAggressiveMode"
            ]
          }
        },
        "CA3012": {
          "id": "CA3012",
          "shortDescription": "Review code for regex injection vulnerabilities",
          "fullDescription": "Potential regex injection vulnerability was found where '{0}' in method '{1}' may be tainted by user-controlled data from '{2}' in method '{3}'.",
          "defaultLevel": "warning",
          "helpUri": "https://docs.microsoft.com/dotnet/fundamentals/code-analysis/quality-rules/ca3012",
          "properties": {
            "category": "Security",
            "isEnabledByDefault": false,
            "typeName": "ReviewCodeForRegexInjectionVulnerabilities",
            "languages": [
              "C#",
              "Visual Basic"
            ],
            "tags": [
              "Dataflow",
              "Telemetry",
              "EnabledRuleInAggressiveMode"
            ]
          }
        },
        "CA3061": {
          "id": "CA3061",
          "shortDescription": "Do Not Add Schema By URL",
          "fullDescription": "This overload of XmlSchemaCollection.Add method internally enables DTD processing on the XML reader instance used, and uses UrlResolver for resolving external XML entities. The outcome is information disclosure. Content from file system or network shares for the machine processing the XML can be exposed to attacker. In addition, an attacker can use this as a DoS vector.",
          "defaultLevel": "hidden",
          "helpUri": "https://docs.microsoft.com/dotnet/fundamentals/code-analysis/quality-rules/ca3061",
          "properties": {
            "category": "Security",
            "isEnabledByDefault": true,
            "typeName": "DoNotAddSchemaByURL",
            "languages": [
              "C#",
              "Visual Basic"
            ],
            "tags": [
              "Telemetry",
              "EnabledRuleInAggressiveMode"
            ]
          }
        },
        "CA3075": {
          "id": "CA3075",
          "shortDescription": "Insecure DTD processing in XML",
          "fullDescription": "Using XmlTextReader.Load(), creating an insecure XmlReaderSettings instance when invoking XmlReader.Create(), setting the InnerXml property of the XmlDocument and enabling DTD processing using XmlUrlResolver insecurely can lead to information disclosure. Replace it with a call to the Load() method overload that takes an XmlReader instance, use XmlReader.Create() to accept XmlReaderSettings arguments or consider explicitly setting secure values. The DataViewSettingCollectionString property of DataViewManager should always be assigned from a trusted source, the DtdProcessing property should be set to false, and the XmlResolver property should be changed to XmlSecureResolver or null. ",
          "defaultLevel": "hidden",
          "helpUri": "https://docs.microsoft.com/dotnet/fundamentals/code-analysis/quality-rules/ca3075",
          "properties": {
            "category": "Security",
            "isEnabledByDefault": true,
            "typeName": "DoNotUseInsecureDtdProcessingAnalyzer",
            "languages": [
              "C#",
              "Visual Basic"
            ],
            "tags": [
              "Telemetry",
              "EnabledRuleInAggressiveMode"
            ]
          }
        },
        "CA3076": {
          "id": "CA3076",
          "shortDescription": "Insecure XSLT script processing.",
          "fullDescription": "Providing an insecure XsltSettings instance and an insecure XmlResolver instance to XslCompiledTransform.Load method is potentially unsafe as it allows processing script within XSL, which on an untrusted XSL input may lead to malicious code execution. Either replace the insecure XsltSettings argument with XsltSettings.Default or an instance that has disabled document function and script execution, or replace the XmlResolver argument with null or an XmlSecureResolver instance. This message may be suppressed if the input is known to be from a trusted source and external resource resolution from locations that are not known in advance must be supported.",
          "defaultLevel": "hidden",
          "helpUri": "https://docs.microsoft.com/dotnet/fundamentals/code-analysis/quality-rules/ca3076",
          "properties": {
            "category": "Security",
            "isEnabledByDefault": true,
            "typeName": "DoNotUseInsecureXSLTScriptExecutionAnalyzer",
            "languages": [
              "C#",
              "Visual Basic"
            ],
            "tags": [
              "Telemetry",
              "EnabledRuleInAggressiveMode"
            ]
          }
        },
        "CA3077": {
          "id": "CA3077",
          "shortDescription": "Insecure Processing in API Design, XmlDocument and XmlTextReader",
          "fullDescription": "Enabling DTD processing on all instances derived from XmlTextReader or  XmlDocument and using XmlUrlResolver for resolving external XML entities may lead to information disclosure. Ensure to set the XmlResolver property to null, create an instance of XmlSecureResolver when processing untrusted input, or use XmlReader.Create method with a secure XmlReaderSettings argument. Unless you need to enable it, ensure the DtdProcessing property is set to false. ",
          "defaultLevel": "hidden",
          "helpUri": "https://docs.microsoft.com/dotnet/fundamentals/code-analysis/quality-rules/ca3077",
          "properties": {
            "category": "Security",
            "isEnabledByDefault": true,
            "typeName": "DoNotUseInsecureDtdProcessingInApiDesignAnalyzer",
            "languages": [
              "C#",
              "Visual Basic"
            ],
            "tags": [
              "Telemetry",
              "EnabledRuleInAggressiveMode"
            ]
          }
        },
        "CA3147": {
          "id": "CA3147",
          "shortDescription": "Mark Verb Handlers With Validate Antiforgery Token",
          "fullDescription": "Missing ValidateAntiForgeryTokenAttribute on controller action {0}",
          "defaultLevel": "hidden",
          "helpUri": "https://docs.microsoft.com/dotnet/fundamentals/code-analysis/quality-rules/ca3147",
          "properties": {
            "category": "Security",
            "isEnabledByDefault": true,
            "typeName": "MarkVerbHandlersWithValidateAntiforgeryTokenAnalyzer",
            "languages": [
              "C#",
              "Visual Basic"
            ],
            "tags": [
              "Telemetry",
              "EnabledRuleInAggressiveMode"
            ]
          }
        },
        "CA5350": {
          "id": "CA5350",
          "shortDescription": "Do Not Use Weak Cryptographic Algorithms",
          "fullDescription": "Cryptographic algorithms degrade over time as attacks become for advances to attacker get access to more computation. Depending on the type and application of this cryptographic algorithm, further degradation of the cryptographic strength of it may allow attackers to read enciphered messages, tamper with enciphered  messages, forge digital signatures, tamper with hashed content, or otherwise compromise any cryptosystem based on this algorithm. Replace encryption uses with the AES algorithm (AES-256, AES-192 and AES-128 are acceptable) with a key length greater than or equal to 128 bits. Replace hashing uses with a hashing function in the SHA-2 family, such as SHA-2 512, SHA-2 384, or SHA-2 256.",
          "defaultLevel": "hidden",
          "helpUri": "https://docs.microsoft.com/dotnet/fundamentals/code-analysis/quality-rules/ca5350",
          "properties": {
            "category": "Security",
            "isEnabledByDefault": true,
            "typeName": "DoNotUseInsecureCryptographicAlgorithmsAnalyzer",
            "languages": [
              "C#",
              "Visual Basic"
            ],
            "tags": [
              "Telemetry",
              "EnabledRuleInAggressiveMode"
            ]
          }
        },
        "CA5351": {
          "id": "CA5351",
          "shortDescription": "Do Not Use Broken Cryptographic Algorithms",
          "fullDescription": "An attack making it computationally feasible to break this algorithm exists. This allows attackers to break the cryptographic guarantees it is designed to provide. Depending on the type and application of this cryptographic algorithm, this may allow attackers to read enciphered messages, tamper with enciphered  messages, forge digital signatures, tamper with hashed content, or otherwise compromise any cryptosystem based on this algorithm. Replace encryption uses with the AES algorithm (AES-256, AES-192 and AES-128 are acceptable) with a key length greater than or equal to 128 bits. Replace hashing uses with a hashing function in the SHA-2 family, such as SHA512, SHA384, or SHA256. Replace digital signature uses with RSA with a key length greater than or equal to 2048-bits, or ECDSA with a key length greater than or equal to 256 bits.",
          "defaultLevel": "hidden",
          "helpUri": "https://docs.microsoft.com/dotnet/fundamentals/code-analysis/quality-rules/ca5351",
          "properties": {
            "category": "Security",
            "isEnabledByDefault": true,
            "typeName": "DoNotUseInsecureCryptographicAlgorithmsAnalyzer",
            "languages": [
              "C#",
              "Visual Basic"
            ],
            "tags": [
              "Telemetry",
              "EnabledRuleInAggressiveMode"
            ]
          }
        },
        "CA5358": {
          "id": "CA5358",
          "shortDescription": "Review cipher mode usage with cryptography experts",
          "fullDescription": "These cipher modes might be vulnerable to attacks. Consider using recommended modes (CBC, CTS).",
          "defaultLevel": "warning",
          "helpUri": "https://docs.microsoft.com/dotnet/fundamentals/code-analysis/quality-rules/ca5358",
          "properties": {
            "category": "Security",
            "isEnabledByDefault": false,
            "typeName": "ApprovedCipherModeAnalyzer",
            "languages": [
              "C#",
              "Visual Basic"
            ],
            "tags": [
              "Telemetry",
              "EnabledRuleInAggressiveMode"
            ]
          }
        },
        "CA5359": {
          "id": "CA5359",
          "shortDescription": "Do Not Disable Certificate Validation",
          "fullDescription": "A certificate can help authenticate the identity of the server. Clients should validate the server certificate to ensure requests are sent to the intended server. If the ServerCertificateValidationCallback always returns 'true', any certificate will pass validation.",
          "defaultLevel": "hidden",
          "helpUri": "https://docs.microsoft.com/dotnet/fundamentals/code-analysis/quality-rules/ca5359",
          "properties": {
            "category": "Security",
            "isEnabledByDefault": true,
            "typeName": "DoNotDisableCertificateValidation",
            "languages": [
              "C#",
              "Visual Basic"
            ],
            "tags": [
              "Telemetry",
              "EnabledRuleInAggressiveMode"
            ]
          }
        },
        "CA5360": {
          "id": "CA5360",
          "shortDescription": "Do Not Call Dangerous Methods In Deserialization",
          "fullDescription": "Insecure Deserialization is a vulnerability which occurs when untrusted data is used to abuse the logic of an application, inflict a Denial-of-Service (DoS) attack, or even execute arbitrary code upon it being deserialized. It’s frequently possible for malicious users to abuse these deserialization features when the application is deserializing untrusted data which is under their control. Specifically, invoke dangerous methods in the process of deserialization. Successful insecure deserialization attacks could allow an attacker to carry out attacks such as DoS attacks, authentication bypasses, and remote code execution.",
          "defaultLevel": "hidden",
          "helpUri": "https://docs.microsoft.com/dotnet/fundamentals/code-analysis/quality-rules/ca5360",
          "properties": {
            "category": "Security",
            "isEnabledByDefault": true,
            "typeName": "DoNotCallDangerousMethodsInDeserialization",
            "languages": [
              "C#",
              "Visual Basic"
            ],
            "tags": [
              "Telemetry",
              "EnabledRuleInAggressiveMode",
              "CompilationEnd"
            ]
          }
        },
        "CA5361": {
          "id": "CA5361",
          "shortDescription": "Do Not Disable SChannel Use of Strong Crypto",
          "fullDescription": "Starting with the .NET Framework 4.6, the System.Net.ServicePointManager and System.Net.Security.SslStream classes are recommended to use new protocols. The old ones have protocol weaknesses and are not supported. Setting Switch.System.Net.DontEnableSchUseStrongCrypto with true will use the old weak crypto check and opt out of the protocol migration.",
          "defaultLevel": "warning",
          "helpUri": "https://docs.microsoft.com/dotnet/fundamentals/code-analysis/quality-rules/ca5361",
          "properties": {
            "category": "Security",
            "isEnabledByDefault": false,
            "typeName": "DoNotSetSwitch",
            "languages": [
              "C#",
              "Visual Basic"
            ],
            "tags": [
              "Dataflow",
              "Telemetry",
              "EnabledRuleInAggressiveMode"
            ]
          }
        },
        "CA5362": {
          "id": "CA5362",
          "shortDescription": "Potential reference cycle in deserialized object graph",
          "fullDescription": "Review code that processes untrusted deserialized data for handling of unexpected reference cycles. An unexpected reference cycle should not cause the code to enter an infinite loop. Otherwise, an unexpected reference cycle can allow an attacker to DOS or exhaust the memory of the process when deserializing untrusted data.",
          "defaultLevel": "warning",
          "helpUri": "https://docs.microsoft.com/dotnet/fundamentals/code-analysis/quality-rules/ca5362",
          "properties": {
            "category": "Security",
            "isEnabledByDefault": false,
            "typeName": "PotentialReferenceCycleInDeserializedObjectGraph",
            "languages": [
              "C#",
              "Visual Basic"
            ],
            "tags": [
              "Telemetry",
              "EnabledRuleInAggressiveMode",
              "CompilationEnd"
            ]
          }
        },
        "CA5363": {
          "id": "CA5363",
          "shortDescription": "Do Not Disable Request Validation",
          "fullDescription": "Request validation is a feature in ASP.NET that examines HTTP requests and determines whether they contain potentially dangerous content. This check adds protection from markup or code in the URL query string, cookies, or posted form values that might have been added for malicious purposes. So, it is generally desirable and should be left enabled for defense in depth.",
          "defaultLevel": "hidden",
          "helpUri": "https://docs.microsoft.com/dotnet/fundamentals/code-analysis/quality-rules/ca5363",
          "properties": {
            "category": "Security",
            "isEnabledByDefault": true,
            "typeName": "DoNotDisableRequestValidation",
            "languages": [
              "C#",
              "Visual Basic"
            ],
            "tags": [
              "Telemetry",
              "EnabledRuleInAggressiveMode"
            ]
          }
        },
        "CA5364": {
          "id": "CA5364",
          "shortDescription": "Do Not Use Deprecated Security Protocols",
          "fullDescription": "Using a deprecated security protocol rather than the system default is risky.",
          "defaultLevel": "hidden",
          "helpUri": "https://docs.microsoft.com/dotnet/fundamentals/code-analysis/quality-rules/ca5364",
          "properties": {
            "category": "Security",
            "isEnabledByDefault": true,
            "typeName": "DoNotUseDeprecatedSecurityProtocols",
            "languages": [
              "C#",
              "Visual Basic"
            ],
            "tags": [
              "Telemetry",
              "EnabledRuleInAggressiveMode"
            ]
          }
        },
        "CA5365": {
          "id": "CA5365",
          "shortDescription": "Do Not Disable HTTP Header Checking",
          "fullDescription": "HTTP header checking enables encoding of the carriage return and newline characters, \\r and \\n, that are found in response headers. This encoding can help to avoid injection attacks that exploit an application that echoes untrusted data contained by the header.",
          "defaultLevel": "hidden",
          "helpUri": "https://docs.microsoft.com/dotnet/fundamentals/code-analysis/quality-rules/ca5365",
          "properties": {
            "category": "Security",
            "isEnabledByDefault": true,
            "typeName": "DoNotDisableHTTPHeaderChecking",
            "languages": [
              "C#",
              "Visual Basic"
            ],
            "tags": [
              "Telemetry",
              "EnabledRuleInAggressiveMode"
            ]
          }
        },
        "CA5366": {
          "id": "CA5366",
          "shortDescription": "Use XmlReader for 'DataSet.ReadXml()'",
          "fullDescription": "Processing XML from untrusted data may load dangerous external references, which should be restricted by using an XmlReader with a secure resolver or with DTD processing disabled.",
          "defaultLevel": "hidden",
          "helpUri": "https://docs.microsoft.com/dotnet/fundamentals/code-analysis/quality-rules/ca5366",
          "properties": {
            "category": "Security",
            "isEnabledByDefault": true,
            "typeName": "UseXmlReaderForDataSetReadXml",
            "languages": [
              "C#",
              "Visual Basic"
            ],
            "tags": [
              "Telemetry",
              "EnabledRuleInAggressiveMode"
            ]
          }
        },
        "CA5367": {
          "id": "CA5367",
          "shortDescription": "Do Not Serialize Types With Pointer Fields",
          "fullDescription": "Pointers are not \"type safe\" in the sense that you cannot guarantee the correctness of the memory they point at. So, serializing types with pointer fields is dangerous, as it may allow an attacker to control the pointer.",
          "defaultLevel": "warning",
          "helpUri": "https://docs.microsoft.com/dotnet/fundamentals/code-analysis/quality-rules/ca5367",
          "properties": {
            "category": "Security",
            "isEnabledByDefault": false,
            "typeName": "DoNotSerializeTypeWithPointerFields",
            "languages": [
              "C#",
              "Visual Basic"
            ],
            "tags": [
              "Telemetry",
              "EnabledRuleInAggressiveMode",
              "CompilationEnd"
            ]
          }
        },
        "CA5368": {
          "id": "CA5368",
          "shortDescription": "Set ViewStateUserKey For Classes Derived From Page",
          "fullDescription": "Setting the ViewStateUserKey property can help you prevent attacks on your application by allowing you to assign an identifier to the view-state variable for individual users so that they cannot use the variable to generate an attack. Otherwise, there will be cross-site request forgery vulnerabilities.",
          "defaultLevel": "hidden",
          "helpUri": "https://docs.microsoft.com/dotnet/fundamentals/code-analysis/quality-rules/ca5368",
          "properties": {
            "category": "Security",
            "isEnabledByDefault": true,
            "typeName": "SetViewStateUserKey",
            "languages": [
              "C#",
              "Visual Basic"
            ],
            "tags": [
              "Telemetry",
              "EnabledRuleInAggressiveMode"
            ]
          }
        },
        "CA5369": {
          "id": "CA5369",
          "shortDescription": "Use XmlReader for 'XmlSerializer.Deserialize()'",
          "fullDescription": "Processing XML from untrusted data may load dangerous external references, which should be restricted by using an XmlReader with a secure resolver or with DTD processing disabled.",
          "defaultLevel": "hidden",
          "helpUri": "https://docs.microsoft.com/dotnet/fundamentals/code-analysis/quality-rules/ca5369",
          "properties": {
            "category": "Security",
            "isEnabledByDefault": true,
            "typeName": "UseXmlReaderForDeserialize",
            "languages": [
              "C#",
              "Visual Basic"
            ],
            "tags": [
              "Telemetry",
              "EnabledRuleInAggressiveMode"
            ]
          }
        },
        "CA5370": {
          "id": "CA5370",
          "shortDescription": "Use XmlReader for XmlValidatingReader constructor",
          "fullDescription": "Processing XML from untrusted data may load dangerous external references, which should be restricted by using an XmlReader with a secure resolver or with DTD processing disabled.",
          "defaultLevel": "hidden",
          "helpUri": "https://docs.microsoft.com/dotnet/fundamentals/code-analysis/quality-rules/ca5370",
          "properties": {
            "category": "Security",
            "isEnabledByDefault": true,
            "typeName": "UseXmlReaderForValidatingReader",
            "languages": [
              "C#",
              "Visual Basic"
            ],
            "tags": [
              "Telemetry",
              "EnabledRuleInAggressiveMode"
            ]
          }
        },
        "CA5371": {
          "id": "CA5371",
          "shortDescription": "Use XmlReader for 'XmlSchema.Read()'",
          "fullDescription": "Processing XML from untrusted data may load dangerous external references, which should be restricted by using an XmlReader with a secure resolver or with DTD processing disabled.",
          "defaultLevel": "hidden",
          "helpUri": "https://docs.microsoft.com/dotnet/fundamentals/code-analysis/quality-rules/ca5371",
          "properties": {
            "category": "Security",
            "isEnabledByDefault": true,
            "typeName": "UseXmlReaderForSchemaRead",
            "languages": [
              "C#",
              "Visual Basic"
            ],
            "tags": [
              "Telemetry",
              "EnabledRuleInAggressiveMode"
            ]
          }
        },
        "CA5372": {
          "id": "CA5372",
          "shortDescription": "Use XmlReader for XPathDocument constructor",
          "fullDescription": "Processing XML from untrusted data may load dangerous external references, which should be restricted by using an XmlReader with a secure resolver or with DTD processing disabled.",
          "defaultLevel": "hidden",
          "helpUri": "https://docs.microsoft.com/dotnet/fundamentals/code-analysis/quality-rules/ca5372",
          "properties": {
            "category": "Security",
            "isEnabledByDefault": true,
            "typeName": "UseXmlReaderForXPathDocument",
            "languages": [
              "C#",
              "Visual Basic"
            ],
            "tags": [
              "Telemetry",
              "EnabledRuleInAggressiveMode"
            ]
          }
        },
        "CA5373": {
          "id": "CA5373",
          "shortDescription": "Do not use obsolete key derivation function",
          "fullDescription": "Password-based key derivation should use PBKDF2 with SHA-2. Avoid using PasswordDeriveBytes since it generates a PBKDF1 key. Avoid using Rfc2898DeriveBytes.CryptDeriveKey since it doesn't use the iteration count or salt.",
          "defaultLevel": "hidden",
          "helpUri": "https://docs.microsoft.com/dotnet/fundamentals/code-analysis/quality-rules/ca5373",
          "properties": {
            "category": "Security",
            "isEnabledByDefault": true,
            "typeName": "DoNotUseObsoleteKDFAlgorithm",
            "languages": [
              "C#",
              "Visual Basic"
            ],
            "tags": [
              "Telemetry",
              "EnabledRuleInAggressiveMode"
            ]
          }
        },
        "CA5374": {
          "id": "CA5374",
          "shortDescription": "Do Not Use XslTransform",
          "fullDescription": "Do not use XslTransform. It does not restrict potentially dangerous external references.",
          "defaultLevel": "hidden",
          "helpUri": "https://docs.microsoft.com/dotnet/fundamentals/code-analysis/quality-rules/ca5374",
          "properties": {
            "category": "Security",
            "isEnabledByDefault": true,
            "typeName": "DoNotUseXslTransform",
            "languages": [
              "C#",
              "Visual Basic"
            ],
            "tags": [
              "Telemetry",
              "EnabledRuleInAggressiveMode"
            ]
          }
        },
        "CA5375": {
          "id": "CA5375",
          "shortDescription": "Do Not Use Account Shared Access Signature",
          "fullDescription": "Shared Access Signatures(SAS) are a vital part of the security model for any application using Azure Storage, they should provide limited and safe permissions to your storage account to clients that don't have the account key. All of the operations available via a service SAS are also available via an account SAS, that is, account SAS is too powerful. So it is recommended to use Service SAS to delegate access more carefully.",
          "defaultLevel": "warning",
          "helpUri": "https://docs.microsoft.com/dotnet/fundamentals/code-analysis/quality-rules/ca5375",
          "properties": {
            "category": "Security",
            "isEnabledByDefault": false,
            "typeName": "DoNotUseAccountSAS",
            "languages": [
              "C#",
              "Visual Basic"
            ],
            "tags": [
              "Telemetry",
              "EnabledRuleInAggressiveMode"
            ]
          }
        },
        "CA5376": {
          "id": "CA5376",
          "shortDescription": "Use SharedAccessProtocol HttpsOnly",
          "fullDescription": "HTTPS encrypts network traffic. Use HttpsOnly, rather than HttpOrHttps, to ensure network traffic is always encrypted to help prevent disclosure of sensitive data.",
          "defaultLevel": "warning",
          "helpUri": "https://docs.microsoft.com/dotnet/fundamentals/code-analysis/quality-rules/ca5376",
          "properties": {
            "category": "Security",
            "isEnabledByDefault": false,
            "typeName": "UseSharedAccessProtocolHttpsOnly",
            "languages": [
              "C#",
              "Visual Basic"
            ],
            "tags": [
              "Dataflow",
              "Telemetry",
              "EnabledRuleInAggressiveMode"
            ]
          }
        },
        "CA5377": {
          "id": "CA5377",
          "shortDescription": "Use Container Level Access Policy",
          "fullDescription": "No access policy identifier is specified, making tokens non-revocable.",
          "defaultLevel": "warning",
          "helpUri": "https://docs.microsoft.com/dotnet/fundamentals/code-analysis/quality-rules/ca5377",
          "properties": {
            "category": "Security",
            "isEnabledByDefault": false,
            "typeName": "UseContainerLevelAccessPolicy",
            "languages": [
              "C#",
              "Visual Basic"
            ],
            "tags": [
              "Dataflow",
              "Telemetry",
              "EnabledRuleInAggressiveMode"
            ]
          }
        },
        "CA5378": {
          "id": "CA5378",
          "shortDescription": "Do not disable ServicePointManagerSecurityProtocols",
          "fullDescription": "Do not set Switch.System.ServiceModel.DisableUsingServicePointManagerSecurityProtocols to true.  Setting this switch limits Windows Communication Framework (WCF) to using Transport Layer Security (TLS) 1.0, which is insecure and obsolete.",
          "defaultLevel": "warning",
          "helpUri": "https://docs.microsoft.com/dotnet/fundamentals/code-analysis/quality-rules/ca5378",
          "properties": {
            "category": "Security",
            "isEnabledByDefault": false,
            "typeName": "DoNotSetSwitch",
            "languages": [
              "C#",
              "Visual Basic"
            ],
            "tags": [
              "Dataflow",
              "Telemetry",
              "EnabledRuleInAggressiveMode"
            ]
          }
        },
        "CA5379": {
          "id": "CA5379",
          "shortDescription": "Ensure Key Derivation Function algorithm is sufficiently strong",
          "fullDescription": "Some implementations of the Rfc2898DeriveBytes class allow for a hash algorithm to be specified in a constructor parameter or overwritten in the HashAlgorithm property. If a hash algorithm is specified, then it should be SHA-256 or higher.",
          "defaultLevel": "hidden",
          "helpUri": "https://docs.microsoft.com/dotnet/fundamentals/code-analysis/quality-rules/ca5379",
          "properties": {
            "category": "Security",
            "isEnabledByDefault": true,
            "typeName": "DoNotUseWeakKDFAlgorithm",
            "languages": [
              "C#",
              "Visual Basic"
            ],
            "tags": [
              "Telemetry",
              "EnabledRuleInAggressiveMode"
            ]
          }
        },
        "CA5380": {
          "id": "CA5380",
          "shortDescription": "Do Not Add Certificates To Root Store",
          "fullDescription": "By default, the Trusted Root Certification Authorities certificate store is configured with a set of public CAs that has met the requirements of the Microsoft Root Certificate Program. Since all trusted root CAs can issue certificates for any domain, an attacker can pick a weak or coercible CA that you install by yourself to target for an attack – and a single vulnerable, malicious or coercible CA undermines the security of the entire system. To make matters worse, these attacks can go unnoticed quite easily.",
          "defaultLevel": "warning",
          "helpUri": "https://docs.microsoft.com/dotnet/fundamentals/code-analysis/quality-rules/ca5380",
          "properties": {
            "category": "Security",
            "isEnabledByDefault": false,
            "typeName": "DoNotInstallRootCert",
            "languages": [
              "C#",
              "Visual Basic"
            ],
            "tags": [
              "Dataflow",
              "Telemetry",
              "EnabledRuleInAggressiveMode",
              "CompilationEnd"
            ]
          }
        },
        "CA5381": {
          "id": "CA5381",
          "shortDescription": "Ensure Certificates Are Not Added To Root Store",
          "fullDescription": "By default, the Trusted Root Certification Authorities certificate store is configured with a set of public CAs that has met the requirements of the Microsoft Root Certificate Program. Since all trusted root CAs can issue certificates for any domain, an attacker can pick a weak or coercible CA that you install by yourself to target for an attack – and a single vulnerable, malicious or coercible CA undermines the security of the entire system. To make matters worse, these attacks can go unnoticed quite easily.",
          "defaultLevel": "warning",
          "helpUri": "https://docs.microsoft.com/dotnet/fundamentals/code-analysis/quality-rules/ca5381",
          "properties": {
            "category": "Security",
            "isEnabledByDefault": false,
            "typeName": "DoNotInstallRootCert",
            "languages": [
              "C#",
              "Visual Basic"
            ],
            "tags": [
              "Dataflow",
              "Telemetry",
              "EnabledRuleInAggressiveMode",
              "CompilationEnd"
            ]
          }
        },
        "CA5382": {
          "id": "CA5382",
          "shortDescription": "Use Secure Cookies In ASP.NET Core",
          "fullDescription": "Applications available over HTTPS must use secure cookies.",
          "defaultLevel": "warning",
          "helpUri": "https://docs.microsoft.com/dotnet/fundamentals/code-analysis/quality-rules/ca5382",
          "properties": {
            "category": "Security",
            "isEnabledByDefault": false,
            "typeName": "UseSecureCookiesASPNetCore",
            "languages": [
              "C#",
              "Visual Basic"
            ],
            "tags": [
              "Dataflow",
              "Telemetry",
              "EnabledRuleInAggressiveMode",
              "CompilationEnd"
            ]
          }
        },
        "CA5383": {
          "id": "CA5383",
          "shortDescription": "Ensure Use Secure Cookies In ASP.NET Core",
          "fullDescription": "Applications available over HTTPS must use secure cookies.",
          "defaultLevel": "warning",
          "helpUri": "https://docs.microsoft.com/dotnet/fundamentals/code-analysis/quality-rules/ca5383",
          "properties": {
            "category": "Security",
            "isEnabledByDefault": false,
            "typeName": "UseSecureCookiesASPNetCore",
            "languages": [
              "C#",
              "Visual Basic"
            ],
            "tags": [
              "Dataflow",
              "Telemetry",
              "EnabledRuleInAggressiveMode",
              "CompilationEnd"
            ]
          }
        },
        "CA5384": {
          "id": "CA5384",
          "shortDescription": "Do Not Use Digital Signature Algorithm (DSA)",
          "fullDescription": "DSA is too weak to use.",
          "defaultLevel": "hidden",
          "helpUri": "https://docs.microsoft.com/dotnet/fundamentals/code-analysis/quality-rules/ca5384",
          "properties": {
            "category": "Security",
            "isEnabledByDefault": true,
            "typeName": "DoNotUseDSA",
            "languages": [
              "C#",
              "Visual Basic"
            ],
            "tags": [
              "Telemetry",
              "EnabledRuleInAggressiveMode"
            ]
          }
        },
        "CA5385": {
          "id": "CA5385",
          "shortDescription": "Use Rivest–Shamir–Adleman (RSA) Algorithm With Sufficient Key Size",
          "fullDescription": "Encryption algorithms are vulnerable to brute force attacks when too small a key size is used.",
          "defaultLevel": "hidden",
          "helpUri": "https://docs.microsoft.com/dotnet/fundamentals/code-analysis/quality-rules/ca5385",
          "properties": {
            "category": "Security",
            "isEnabledByDefault": true,
            "typeName": "UseRSAWithSufficientKeySize",
            "languages": [
              "C#",
              "Visual Basic"
            ],
            "tags": [
              "Telemetry",
              "EnabledRuleInAggressiveMode"
            ]
          }
        },
        "CA5386": {
          "id": "CA5386",
          "shortDescription": "Avoid hardcoding SecurityProtocolType value",
          "fullDescription": "Avoid hardcoding SecurityProtocolType {0}, and instead use SecurityProtocolType.SystemDefault to allow the operating system to choose the best Transport Layer Security protocol to use.",
          "defaultLevel": "warning",
          "helpUri": "https://docs.microsoft.com/dotnet/fundamentals/code-analysis/quality-rules/ca5386",
          "properties": {
            "category": "Security",
            "isEnabledByDefault": false,
            "typeName": "DoNotUseDeprecatedSecurityProtocols",
            "languages": [
              "C#",
              "Visual Basic"
            ],
            "tags": [
              "Telemetry",
              "EnabledRuleInAggressiveMode"
            ]
          }
        },
        "CA5387": {
          "id": "CA5387",
          "shortDescription": "Do Not Use Weak Key Derivation Function With Insufficient Iteration Count",
          "fullDescription": "When deriving cryptographic keys from user-provided inputs such as password, use sufficient iteration count (at least 100k).",
          "defaultLevel": "warning",
          "helpUri": "https://docs.microsoft.com/dotnet/fundamentals/code-analysis/quality-rules/ca5387",
          "properties": {
            "category": "Security",
            "isEnabledByDefault": false,
            "typeName": "DoNotUseWeakKDFInsufficientIterationCount",
            "languages": [
              "C#",
              "Visual Basic"
            ],
            "tags": [
              "Dataflow",
              "Telemetry",
              "EnabledRuleInAggressiveMode",
              "CompilationEnd"
            ]
          }
        },
        "CA5388": {
          "id": "CA5388",
          "shortDescription": "Ensure Sufficient Iteration Count When Using Weak Key Derivation Function",
          "fullDescription": "When deriving cryptographic keys from user-provided inputs such as password, use sufficient iteration count (at least 100k).",
          "defaultLevel": "warning",
          "helpUri": "https://docs.microsoft.com/dotnet/fundamentals/code-analysis/quality-rules/ca5388",
          "properties": {
            "category": "Security",
            "isEnabledByDefault": false,
            "typeName": "DoNotUseWeakKDFInsufficientIterationCount",
            "languages": [
              "C#",
              "Visual Basic"
            ],
            "tags": [
              "Dataflow",
              "Telemetry",
              "EnabledRuleInAggressiveMode",
              "CompilationEnd"
            ]
          }
        },
        "CA5389": {
          "id": "CA5389",
          "shortDescription": "Do Not Add Archive Item's Path To The Target File System Path",
          "fullDescription": "When extracting files from an archive and using the archive item's path, check if the path is safe. Archive path can be relative and can lead to file system access outside of the expected file system target path, leading to malicious config changes and remote code execution via lay-and-wait technique.",
          "defaultLevel": "warning",
          "helpUri": "https://docs.microsoft.com/dotnet/fundamentals/code-analysis/quality-rules/ca5389",
          "properties": {
            "category": "Security",
            "isEnabledByDefault": false,
            "typeName": "DoNotAddArchiveItemPathToTheTargetFileSystemPath",
            "languages": [
              "C#",
              "Visual Basic"
            ],
            "tags": [
              "Dataflow",
              "Telemetry",
              "EnabledRuleInAggressiveMode"
            ]
          }
        },
        "CA5390": {
          "id": "CA5390",
          "shortDescription": "Do not hard-code encryption key",
          "fullDescription": "SymmetricAlgorithm's .Key property, or a method's rgbKey parameter, should never be a hard-coded value.",
          "defaultLevel": "warning",
          "helpUri": "https://docs.microsoft.com/dotnet/fundamentals/code-analysis/quality-rules/ca5390",
          "properties": {
            "category": "Security",
            "isEnabledByDefault": false,
            "typeName": "DoNotHardCodeEncryptionKey",
            "languages": [
              "C#",
              "Visual Basic"
            ],
            "tags": [
              "Dataflow",
              "Telemetry",
              "EnabledRuleInAggressiveMode"
            ]
          }
        },
        "CA5391": {
          "id": "CA5391",
          "shortDescription": "Use antiforgery tokens in ASP.NET Core MVC controllers",
          "fullDescription": "Handling a POST, PUT, PATCH, or DELETE request without validating an antiforgery token may be vulnerable to cross-site request forgery attacks. A cross-site request forgery attack can send malicious requests from an authenticated user to your ASP.NET Core MVC controller.",
          "defaultLevel": "warning",
          "helpUri": "https://docs.microsoft.com/dotnet/fundamentals/code-analysis/quality-rules/ca5391",
          "properties": {
            "category": "Security",
            "isEnabledByDefault": false,
            "typeName": "UseAutoValidateAntiforgeryToken",
            "languages": [
              "C#",
              "Visual Basic"
            ],
            "tags": [
              "Telemetry",
              "EnabledRuleInAggressiveMode",
              "CompilationEnd"
            ]
          }
        },
        "CA5392": {
          "id": "CA5392",
          "shortDescription": "Use DefaultDllImportSearchPaths attribute for P/Invokes",
          "fullDescription": "By default, P/Invokes using DllImportAttribute probe a number of directories, including the current working directory for the library to load. This can be a security issue for certain applications, leading to DLL hijacking.",
          "defaultLevel": "warning",
          "helpUri": "https://docs.microsoft.com/dotnet/fundamentals/code-analysis/quality-rules/ca5392",
          "properties": {
            "category": "Security",
            "isEnabledByDefault": false,
            "typeName": "UseDefaultDllImportSearchPathsAttribute",
            "languages": [
              "C#",
              "Visual Basic"
            ],
            "tags": [
              "Telemetry",
              "EnabledRuleInAggressiveMode"
            ]
          }
        },
        "CA5393": {
          "id": "CA5393",
          "shortDescription": "Do not use unsafe DllImportSearchPath value",
          "fullDescription": "There could be a malicious DLL in the default DLL search directories. Or, depending on where your application is run from, there could be a malicious DLL in the application's directory. Use a DllImportSearchPath value that specifies an explicit search path instead. The DllImportSearchPath flags that this rule looks for can be configured in .editorconfig.",
          "defaultLevel": "warning",
          "helpUri": "https://docs.microsoft.com/dotnet/fundamentals/code-analysis/quality-rules/ca5393",
          "properties": {
            "category": "Security",
            "isEnabledByDefault": false,
            "typeName": "UseDefaultDllImportSearchPathsAttribute",
            "languages": [
              "C#",
              "Visual Basic"
            ],
            "tags": [
              "Telemetry",
              "EnabledRuleInAggressiveMode"
            ]
          }
        },
        "CA5394": {
          "id": "CA5394",
          "shortDescription": "Do not use insecure randomness",
          "fullDescription": "Using a cryptographically weak pseudo-random number generator may allow an attacker to predict what security-sensitive value will be generated. Use a cryptographically strong random number generator if an unpredictable value is required, or ensure that weak pseudo-random numbers aren't used in a security-sensitive manner.",
          "defaultLevel": "warning",
          "helpUri": "https://docs.microsoft.com/dotnet/fundamentals/code-analysis/quality-rules/ca5394",
          "properties": {
            "category": "Security",
            "isEnabledByDefault": false,
            "typeName": "DoNotUseInsecureRandomness",
            "languages": [
              "C#",
              "Visual Basic"
            ],
            "tags": [
              "Telemetry",
              "EnabledRuleInAggressiveMode"
            ]
          }
        },
        "CA5395": {
          "id": "CA5395",
          "shortDescription": "Miss HttpVerb attribute for action methods",
          "fullDescription": "All the methods that create, edit, delete, or otherwise modify data do so in the [HttpPost] overload of the method, which needs to be protected with the anti forgery attribute from request forgery. Performing a GET operation should be a safe operation that has no side effects and doesn't modify your persisted data.",
          "defaultLevel": "warning",
          "helpUri": "https://docs.microsoft.com/dotnet/fundamentals/code-analysis/quality-rules/ca5395",
          "properties": {
            "category": "Security",
            "isEnabledByDefault": false,
            "typeName": "UseAutoValidateAntiforgeryToken",
            "languages": [
              "C#",
              "Visual Basic"
            ],
            "tags": [
              "Telemetry",
              "EnabledRuleInAggressiveMode",
              "CompilationEnd"
            ]
          }
        },
        "CA5396": {
          "id": "CA5396",
          "shortDescription": "Set HttpOnly to true for HttpCookie",
          "fullDescription": "As a defense in depth measure, ensure security sensitive HTTP cookies are marked as HttpOnly. This indicates web browsers should disallow scripts from accessing the cookies. Injected malicious scripts are a common way of stealing cookies.",
          "defaultLevel": "warning",
          "helpUri": "https://docs.microsoft.com/dotnet/fundamentals/code-analysis/quality-rules/ca5396",
          "properties": {
            "category": "Security",
            "isEnabledByDefault": false,
            "typeName": "SetHttpOnlyForHttpCookie",
            "languages": [
              "C#",
              "Visual Basic"
            ],
            "tags": [
              "Dataflow",
              "Telemetry",
              "EnabledRuleInAggressiveMode",
              "CompilationEnd"
            ]
          }
        },
        "CA5397": {
          "id": "CA5397",
          "shortDescription": "Do not use deprecated SslProtocols values",
          "fullDescription": "Older protocol versions of Transport Layer Security (TLS) are less secure than TLS 1.2 and TLS 1.3, and are more likely to have new vulnerabilities. Avoid older protocol versions to minimize risk.",
          "defaultLevel": "hidden",
          "helpUri": "https://docs.microsoft.com/dotnet/fundamentals/code-analysis/quality-rules/ca5397",
          "properties": {
            "category": "Security",
            "isEnabledByDefault": true,
            "typeName": "SslProtocolsAnalyzer",
            "languages": [
              "C#",
              "Visual Basic"
            ],
            "tags": [
              "Telemetry",
              "EnabledRuleInAggressiveMode"
            ]
          }
        },
        "CA5398": {
          "id": "CA5398",
          "shortDescription": "Avoid hardcoded SslProtocols values",
          "fullDescription": "Current Transport Layer Security protocol versions may become deprecated if vulnerabilities are found. Avoid hardcoding SslProtocols values to keep your application secure. Use 'None' to let the Operating System choose a version.",
          "defaultLevel": "warning",
          "helpUri": "https://docs.microsoft.com/dotnet/fundamentals/code-analysis/quality-rules/ca5398",
          "properties": {
            "category": "Security",
            "isEnabledByDefault": false,
            "typeName": "SslProtocolsAnalyzer",
            "languages": [
              "C#",
              "Visual Basic"
            ],
            "tags": [
              "Telemetry",
              "EnabledRuleInAggressiveMode"
            ]
          }
        },
        "CA5399": {
          "id": "CA5399",
          "shortDescription": "HttpClients should enable certificate revocation list checks",
          "fullDescription": "Using HttpClient without providing a platform specific handler (WinHttpHandler or CurlHandler or HttpClientHandler) where the CheckCertificateRevocationList property is set to true, will allow revoked certificates to be accepted by the HttpClient as valid.",
          "defaultLevel": "warning",
          "helpUri": "https://docs.microsoft.com/dotnet/fundamentals/code-analysis/quality-rules/ca5399",
          "properties": {
            "category": "Security",
            "isEnabledByDefault": false,
            "typeName": "DoNotDisableHttpClientCRLCheck",
            "languages": [
              "C#",
              "Visual Basic"
            ],
            "tags": [
              "Dataflow",
              "Telemetry",
              "EnabledRuleInAggressiveMode",
              "CompilationEnd"
            ]
          }
        },
        "CA5400": {
          "id": "CA5400",
          "shortDescription": "Ensure HttpClient certificate revocation list check is not disabled",
          "fullDescription": "Using HttpClient without providing a platform specific handler (WinHttpHandler or CurlHandler or HttpClientHandler) where the CheckCertificateRevocationList property is set to true, will allow revoked certificates to be accepted by the HttpClient as valid.",
          "defaultLevel": "warning",
          "helpUri": "https://docs.microsoft.com/dotnet/fundamentals/code-analysis/quality-rules/ca5400",
          "properties": {
            "category": "Security",
            "isEnabledByDefault": false,
            "typeName": "DoNotDisableHttpClientCRLCheck",
            "languages": [
              "C#",
              "Visual Basic"
            ],
            "tags": [
              "Dataflow",
              "Telemetry",
              "EnabledRuleInAggressiveMode",
              "CompilationEnd"
            ]
          }
        },
        "CA5401": {
          "id": "CA5401",
          "shortDescription": "Do not use CreateEncryptor with non-default IV",
          "fullDescription": "Symmetric encryption should always use a non-repeatable initialization vector to prevent dictionary attacks.",
          "defaultLevel": "warning",
          "helpUri": "https://docs.microsoft.com/dotnet/fundamentals/code-analysis/quality-rules/ca5401",
          "properties": {
            "category": "Security",
            "isEnabledByDefault": false,
            "typeName": "DoNotUseCreateEncryptorWithNonDefaultIV",
            "languages": [
              "C#",
              "Visual Basic"
            ],
            "tags": [
              "Dataflow",
              "Telemetry",
              "EnabledRuleInAggressiveMode",
              "CompilationEnd"
            ]
          }
        },
        "CA5402": {
          "id": "CA5402",
          "shortDescription": "Use CreateEncryptor with the default IV ",
          "fullDescription": "Symmetric encryption should always use a non-repeatable initialization vector to prevent dictionary attacks.",
          "defaultLevel": "warning",
          "helpUri": "https://docs.microsoft.com/dotnet/fundamentals/code-analysis/quality-rules/ca5402",
          "properties": {
            "category": "Security",
            "isEnabledByDefault": false,
            "typeName": "DoNotUseCreateEncryptorWithNonDefaultIV",
            "languages": [
              "C#",
              "Visual Basic"
            ],
            "tags": [
              "Dataflow",
              "Telemetry",
              "EnabledRuleInAggressiveMode",
              "CompilationEnd"
            ]
          }
        },
        "CA5403": {
          "id": "CA5403",
          "shortDescription": "Do not hard-code certificate",
          "fullDescription": "Hard-coded certificates in source code are vulnerable to being exploited.",
          "defaultLevel": "warning",
          "helpUri": "https://docs.microsoft.com/dotnet/fundamentals/code-analysis/quality-rules/ca5403",
          "properties": {
            "category": "Security",
            "isEnabledByDefault": false,
            "typeName": "DoNotHardCodeCertificate",
            "languages": [
              "C#",
              "Visual Basic"
            ],
            "tags": [
              "Dataflow",
              "Telemetry",
              "EnabledRuleInAggressiveMode"
            ]
          }
        },
        "CA5404": {
          "id": "CA5404",
          "shortDescription": "Do not disable token validation checks",
          "fullDescription": "Token validation checks ensure that while validating tokens, all aspects are analyzed and verified. Turning off validation can lead to security holes by allowing untrusted tokens to make it through validation.",
          "defaultLevel": "warning",
          "helpUri": "https://docs.microsoft.com/dotnet/fundamentals/code-analysis/quality-rules/ca5404",
          "properties": {
            "category": "Security",
            "isEnabledByDefault": false,
            "typeName": "DoNotDisableTokenValidationChecks",
            "languages": [
              "C#",
              "Visual Basic"
            ],
            "tags": [
              "Telemetry",
              "EnabledRuleInAggressiveMode"
            ]
          }
        },
        "CA5405": {
          "id": "CA5405",
          "shortDescription": "Do not always skip token validation in delegates",
          "fullDescription": "By setting critical TokenValidationParameter validation delegates to true, important authentication safeguards are disabled which can lead to tokens from any issuer or expired tokens being wrongly validated.",
          "defaultLevel": "warning",
          "helpUri": "https://docs.microsoft.com/dotnet/fundamentals/code-analysis/quality-rules/ca5405",
          "properties": {
            "category": "Security",
            "isEnabledByDefault": false,
            "typeName": "DoNotAlwaysSkipTokenValidationInDelegates",
            "languages": [
              "C#",
              "Visual Basic"
            ],
            "tags": [
              "Telemetry",
              "EnabledRuleInAggressiveMode"
            ]
          }
        }
      }
    },
    {
      "tool": {
        "name": "Microsoft.CodeAnalysis.VisualBasic.NetAnalyzers",
        "version": "7.0.0",
        "language": "en-US"
      },
      "rules": {
        "CA1001": {
          "id": "CA1001",
          "shortDescription": "Types that own disposable fields should be disposable",
          "fullDescription": "A class declares and implements an instance field that is a System.IDisposable type, and the class does not implement IDisposable. A class that declares an IDisposable field indirectly owns an unmanaged resource and should implement the IDisposable interface.",
          "defaultLevel": "hidden",
          "helpUri": "https://docs.microsoft.com/dotnet/fundamentals/code-analysis/quality-rules/ca1001",
          "properties": {
            "category": "Design",
            "isEnabledByDefault": true,
            "typeName": "BasicTypesThatOwnDisposableFieldsShouldBeDisposableAnalyzer",
            "languages": [
              "Visual Basic"
            ],
            "tags": [
              "PortedFromFxCop",
              "Telemetry",
              "EnabledRuleInAggressiveMode"
            ]
          }
        },
        "CA1032": {
          "id": "CA1032",
          "shortDescription": "Implement standard exception constructors",
          "fullDescription": "Failure to provide the full set of constructors can make it difficult to correctly handle exceptions.",
          "defaultLevel": "warning",
          "helpUri": "https://docs.microsoft.com/dotnet/fundamentals/code-analysis/quality-rules/ca1032",
          "properties": {
            "category": "Design",
            "isEnabledByDefault": false,
            "typeName": "BasicImplementStandardExceptionConstructorsAnalyzer",
            "languages": [
              "Visual Basic"
            ],
            "tags": [
              "PortedFromFxCop",
              "Telemetry",
              "EnabledRuleInAggressiveMode"
            ]
          }
        },
        "CA1200": {
          "id": "CA1200",
          "shortDescription": "Avoid using cref tags with a prefix",
          "fullDescription": "Use of cref tags with prefixes should be avoided, since it prevents the compiler from verifying references and the IDE from updating references during refactorings. It is permissible to suppress this error at a single documentation site if the cref must use a prefix because the type being mentioned is not findable by the compiler. For example, if a cref is mentioning a special attribute in the full framework but you're in a file that compiles against the portable framework, or if you want to reference a type at higher layer of Roslyn, you should suppress the error. You should not suppress the error just because you want to take a shortcut and avoid using the full syntax.",
          "defaultLevel": "hidden",
          "helpUri": "https://docs.microsoft.com/dotnet/fundamentals/code-analysis/quality-rules/ca1200",
          "properties": {
            "category": "Documentation",
            "isEnabledByDefault": true,
            "typeName": "BasicAvoidUsingCrefTagsWithAPrefixAnalyzer",
            "languages": [
              "Visual Basic"
            ],
            "tags": [
              "Telemetry",
              "EnabledRuleInAggressiveMode"
            ]
          }
        },
        "CA1309": {
          "id": "CA1309",
          "shortDescription": "Use ordinal string comparison",
          "fullDescription": "A string comparison operation that is nonlinguistic does not set the StringComparison parameter to either Ordinal or OrdinalIgnoreCase. By explicitly setting the parameter to either StringComparison.Ordinal or StringComparison.OrdinalIgnoreCase, your code often gains speed, becomes more correct, and becomes more reliable.",
          "defaultLevel": "hidden",
          "helpUri": "https://docs.microsoft.com/dotnet/fundamentals/code-analysis/quality-rules/ca1309",
          "properties": {
            "category": "Globalization",
            "isEnabledByDefault": true,
            "typeName": "BasicUseOrdinalStringComparisonAnalyzer",
            "languages": [
              "Visual Basic"
            ],
            "tags": [
              "PortedFromFxCop",
              "Telemetry",
              "EnabledRuleInAggressiveMode"
            ]
          }
        },
        "CA1311": {
          "id": "CA1311",
          "shortDescription": "Specify a culture or use an invariant version",
          "fullDescription": "Specify culture to help avoid accidental implicit dependency on current culture. Using an invariant version yields consistent results regardless of the culture of an application.",
          "defaultLevel": "hidden",
          "helpUri": "https://docs.microsoft.com/dotnet/fundamentals/code-analysis/quality-rules/ca1311",
          "properties": {
            "category": "Globalization",
            "isEnabledByDefault": true,
            "typeName": "BasicSpecifyCultureForToLowerAndToUpperAnalyzer",
            "languages": [
              "Visual Basic"
            ],
            "tags": [
              "Telemetry",
              "EnabledRuleInAggressiveMode"
            ]
          }
        },
        "CA1507": {
          "id": "CA1507",
          "shortDescription": "Use nameof to express symbol names",
          "fullDescription": "Using nameof helps keep your code valid when refactoring.",
          "defaultLevel": "note",
          "helpUri": "https://docs.microsoft.com/dotnet/fundamentals/code-analysis/quality-rules/ca1507",
          "properties": {
            "category": "Maintainability",
            "isEnabledByDefault": true,
            "typeName": "BasicUseNameofInPlaceOfStringAnalyzer",
            "languages": [
              "Visual Basic"
            ],
            "tags": [
              "Telemetry",
              "EnabledRuleInAggressiveMode"
            ]
          }
        },
        "CA1802": {
          "id": "CA1802",
          "shortDescription": "Use literals where appropriate",
          "fullDescription": "A field is declared static and read-only (Shared and ReadOnly in Visual Basic), and is initialized by using a value that is computable at compile time. Because the value that is assigned to the targeted field is computable at compile time, change the declaration to a const (Const in Visual Basic) field so that the value is computed at compile time instead of at run?time.",
          "defaultLevel": "warning",
          "helpUri": "https://docs.microsoft.com/dotnet/fundamentals/code-analysis/quality-rules/ca1802",
          "properties": {
            "category": "Performance",
            "isEnabledByDefault": false,
            "typeName": "BasicUseLiteralsWhereAppropriate",
            "languages": [
              "Visual Basic"
            ],
            "tags": [
              "PortedFromFxCop",
              "Telemetry",
              "EnabledRuleInAggressiveMode"
            ]
          }
        },
        "CA1805": {
          "id": "CA1805",
          "shortDescription": "Do not initialize unnecessarily",
          "fullDescription": "The .NET runtime initializes all fields of reference types to their default values before running the constructor. In most cases, explicitly initializing a field to its default value in a constructor is redundant, adding maintenance costs and potentially degrading performance (such as with increased assembly size), and the explicit initialization can be removed.  In some cases, such as with static readonly fields that permanently retain their default value, consider instead changing them to be constants or properties.",
          "defaultLevel": "hidden",
          "helpUri": "https://docs.microsoft.com/dotnet/fundamentals/code-analysis/quality-rules/ca1805",
          "properties": {
            "category": "Performance",
            "isEnabledByDefault": true,
            "typeName": "BasicDoNotInitializeUnnecessarilyAnalyzer",
            "languages": [
              "Visual Basic"
            ],
            "tags": [
              "PortedFromFxCop",
              "Telemetry",
              "EnabledRuleInAggressiveMode"
            ]
          }
        },
        "CA1812": {
          "id": "CA1812",
          "shortDescription": "Avoid uninstantiated internal classes",
          "fullDescription": "An instance of an assembly-level type is not created by code in the assembly.",
          "defaultLevel": "warning",
          "helpUri": "https://docs.microsoft.com/dotnet/fundamentals/code-analysis/quality-rules/ca1812",
          "properties": {
            "category": "Performance",
            "isEnabledByDefault": false,
            "typeName": "BasicAvoidUninstantiatedInternalClasses",
            "languages": [
              "Visual Basic"
            ],
            "tags": [
              "PortedFromFxCop",
              "Telemetry",
              "EnabledRuleInAggressiveMode",
              "CompilationEnd"
            ]
          }
        },
        "CA1824": {
          "id": "CA1824",
          "shortDescription": "Mark assemblies with NeutralResourcesLanguageAttribute",
          "fullDescription": "The NeutralResourcesLanguage attribute informs the ResourceManager of the language that was used to display the resources of a neutral culture for an assembly. This improves lookup performance for the first resource that you load and can reduce your working set.",
          "defaultLevel": "note",
          "helpUri": "https://docs.microsoft.com/dotnet/fundamentals/code-analysis/quality-rules/ca1824",
          "properties": {
            "category": "Performance",
            "isEnabledByDefault": true,
            "typeName": "BasicMarkAssembliesWithNeutralResourcesLanguageAnalyzer",
            "languages": [
              "Visual Basic"
            ],
            "tags": [
              "PortedFromFxCop",
              "Telemetry",
              "EnabledRuleInAggressiveMode",
              "CompilationEnd"
            ]
          }
        },
        "CA1825": {
          "id": "CA1825",
          "shortDescription": "Avoid zero-length array allocations",
          "fullDescription": "Avoid unnecessary zero-length array allocations.  Use {0} instead.",
          "defaultLevel": "note",
          "helpUri": "https://docs.microsoft.com/dotnet/fundamentals/code-analysis/quality-rules/ca1825",
          "properties": {
            "category": "Performance",
            "isEnabledByDefault": true,
            "typeName": "BasicAvoidZeroLengthArrayAllocationsAnalyzer",
            "languages": [
              "Visual Basic"
            ],
            "tags": [
              "Telemetry",
              "EnabledRuleInAggressiveMode"
            ]
          }
        },
        "CA1841": {
          "id": "CA1841",
          "shortDescription": "Prefer Dictionary.Contains methods",
          "fullDescription": "Many dictionary implementations lazily initialize the Values collection. To avoid unnecessary allocations, prefer 'ContainsValue' over 'Values.Contains'.",
          "defaultLevel": "note",
          "helpUri": "https://docs.microsoft.com/dotnet/fundamentals/code-analysis/quality-rules/ca1841",
          "properties": {
            "category": "Performance",
            "isEnabledByDefault": true,
            "typeName": "BasicPreferDictionaryContainsMethods",
            "languages": [
              "Visual Basic"
            ],
            "tags": [
              "Telemetry",
              "EnabledRuleInAggressiveMode"
            ]
          }
        },
        "CA1845": {
          "id": "CA1845",
          "shortDescription": "Use span-based 'string.Concat'",
          "fullDescription": "It is more efficient to use 'AsSpan' and 'string.Concat', instead of 'Substring' and a concatenation operator.",
          "defaultLevel": "note",
          "helpUri": "https://docs.microsoft.com/dotnet/fundamentals/code-analysis/quality-rules/ca1845",
          "properties": {
            "category": "Performance",
            "isEnabledByDefault": true,
            "typeName": "BasicUseSpanBasedStringConcat",
            "languages": [
              "Visual Basic"
            ],
            "tags": [
              "Telemetry",
              "EnabledRuleInAggressiveMode"
            ]
          }
        },
        "CA1851": {
          "id": "CA1851",
          "shortDescription": "Possible multiple enumerations of 'IEnumerable' collection",
          "fullDescription": "Possible multiple enumerations of 'IEnumerable' collection. Consider using an implementation that avoids multiple enumerations.",
          "defaultLevel": "warning",
          "helpUri": "https://docs.microsoft.com/dotnet/fundamentals/code-analysis/quality-rules/ca1851",
          "properties": {
            "category": "Performance",
            "isEnabledByDefault": false,
            "typeName": "BasicAvoidMultipleEnumerationsAnalyzer",
            "languages": [
              "Visual Basic"
            ],
            "tags": [
              "Dataflow",
              "Telemetry",
              "EnabledRuleInAggressiveMode"
            ]
          }
        },
        "CA2016": {
          "id": "CA2016",
          "shortDescription": "Forward the 'CancellationToken' parameter to methods",
          "fullDescription": "Forward the 'CancellationToken' parameter to methods to ensure the operation cancellation notifications gets properly propagated, or pass in 'CancellationToken.None' explicitly to indicate intentionally not propagating the token.",
          "defaultLevel": "note",
          "helpUri": "https://docs.microsoft.com/dotnet/fundamentals/code-analysis/quality-rules/ca2016",
          "properties": {
            "category": "Reliability",
            "isEnabledByDefault": true,
            "typeName": "BasicForwardCancellationTokenToInvocationsAnalyzer",
            "languages": [
              "Visual Basic"
            ],
            "tags": [
              "Telemetry",
              "EnabledRuleInAggressiveMode"
            ]
          }
        },
        "CA2218": {
          "id": "CA2218",
          "shortDescription": "Override GetHashCode on overriding Equals",
          "fullDescription": "GetHashCode returns a value, based on the current instance, that is suited for hashing algorithms and data structures such as a hash table. Two objects that are the same type and are equal must return the same hash code.",
          "defaultLevel": "note",
          "helpUri": "https://docs.microsoft.com/dotnet/fundamentals/code-analysis/quality-rules/ca2218",
          "properties": {
            "category": "Usage",
            "isEnabledByDefault": true,
            "typeName": "BasicOverrideGetHashCodeOnOverridingEqualsAnalyzer",
            "languages": [
              "Visual Basic"
            ],
            "tags": [
              "PortedFromFxCop",
              "Telemetry",
              "EnabledRuleInAggressiveMode"
            ]
          }
        },
        "CA2224": {
          "id": "CA2224",
          "shortDescription": "Override Equals on overloading operator equals",
          "fullDescription": "A public type implements the equality operator but does not override Object.Equals.",
          "defaultLevel": "note",
          "helpUri": "https://docs.microsoft.com/dotnet/fundamentals/code-analysis/quality-rules/ca2224",
          "properties": {
            "category": "Usage",
            "isEnabledByDefault": true,
            "typeName": "BasicOverrideEqualsOnOverloadingOperatorEqualsAnalyzer",
            "languages": [
              "Visual Basic"
            ],
            "tags": [
              "PortedFromFxCop",
              "Telemetry",
              "EnabledRuleInAggressiveMode"
            ]
          }
        },
        "CA2234": {
          "id": "CA2234",
          "shortDescription": "Pass system uri objects instead of strings",
          "fullDescription": "A call is made to a method that has a string parameter whose name contains \"uri\", \"URI\", \"urn\", \"URN\", \"url\", or \"URL\". The declaring type of the method contains a corresponding method overload that has a System.Uri parameter.",
          "defaultLevel": "warning",
          "helpUri": "https://docs.microsoft.com/dotnet/fundamentals/code-analysis/quality-rules/ca2234",
          "properties": {
            "category": "Usage",
            "isEnabledByDefault": false,
            "typeName": "BasicPassSystemUriObjectsInsteadOfStringsAnalyzer",
            "languages": [
              "Visual Basic"
            ],
            "tags": [
              "PortedFromFxCop",
              "Telemetry",
              "EnabledRuleInAggressiveMode"
            ]
          }
        },
        "CA2252": {
          "id": "CA2252",
          "shortDescription": "This API requires opting into preview features",
          "fullDescription": "An assembly has to opt into preview features before using them.",
          "defaultLevel": "error",
          "helpUri": "https://docs.microsoft.com/dotnet/fundamentals/code-analysis/quality-rules/ca2252",
          "properties": {
            "category": "Usage",
            "isEnabledByDefault": true,
            "typeName": "BasicDetectPreviewFeatureAnalyzer",
            "languages": [
              "Visual Basic"
            ],
            "tags": [
              "Telemetry",
              "EnabledRuleInAggressiveMode"
            ]
          }
        },
        "CA2352": {
          "id": "CA2352",
          "shortDescription": "Unsafe DataSet or DataTable in serializable type can be vulnerable to remote code execution attacks",
          "fullDescription": "When deserializing untrusted input with an IFormatter-based serializer, deserializing a {0} object is insecure. '{1}' either is or derives from {0}.",
          "defaultLevel": "warning",
          "helpUri": "https://docs.microsoft.com/dotnet/fundamentals/code-analysis/quality-rules/ca2352",
          "properties": {
            "category": "Security",
            "isEnabledByDefault": false,
            "typeName": "BasicDataSetDataTableInSerializableTypeAnalyzer",
            "languages": [
              "Visual Basic"
            ],
            "tags": [
              "Telemetry",
              "EnabledRuleInAggressiveMode"
            ]
          }
        },
        "CA2353": {
          "id": "CA2353",
          "shortDescription": "Unsafe DataSet or DataTable in serializable type",
          "fullDescription": "When deserializing untrusted input, deserializing a {0} object is insecure. '{1}' either is or derives from {0}",
          "defaultLevel": "warning",
          "helpUri": "https://docs.microsoft.com/dotnet/fundamentals/code-analysis/quality-rules/ca2353",
          "properties": {
            "category": "Security",
            "isEnabledByDefault": false,
            "typeName": "BasicDataSetDataTableInSerializableTypeAnalyzer",
            "languages": [
              "Visual Basic"
            ],
            "tags": [
              "Telemetry",
              "EnabledRuleInAggressiveMode"
            ]
          }
        },
        "CA2354": {
          "id": "CA2354",
          "shortDescription": "Unsafe DataSet or DataTable in deserialized object graph can be vulnerable to remote code execution attacks",
          "fullDescription": "When deserializing untrusted input, deserializing a {0} object is insecure. '{1}' either is or derives from {0}",
          "defaultLevel": "warning",
          "helpUri": "https://docs.microsoft.com/dotnet/fundamentals/code-analysis/quality-rules/ca2354",
          "properties": {
            "category": "Security",
            "isEnabledByDefault": false,
            "typeName": "BasicDataSetDataTableInIFormatterSerializableObjectGraphAnalyzer",
            "languages": [
              "Visual Basic"
            ],
            "tags": [
              "Telemetry",
              "EnabledRuleInAggressiveMode"
            ]
          }
        },
        "CA2355": {
          "id": "CA2355",
          "shortDescription": "Unsafe DataSet or DataTable type found in deserializable object graph",
          "fullDescription": "When deserializing untrusted input, deserializing a {0} object is insecure. '{1}' either is or derives from {0}",
          "defaultLevel": "warning",
          "helpUri": "https://docs.microsoft.com/dotnet/fundamentals/code-analysis/quality-rules/ca2355",
          "properties": {
            "category": "Security",
            "isEnabledByDefault": false,
            "typeName": "BasicDataSetDataTableInSerializableObjectGraphAnalyzer",
            "languages": [
              "Visual Basic"
            ],
            "tags": [
              "Telemetry",
              "EnabledRuleInAggressiveMode"
            ]
          }
        },
        "CA2356": {
          "id": "CA2356",
          "shortDescription": "Unsafe DataSet or DataTable type in web deserializable object graph",
          "fullDescription": "When deserializing untrusted input, deserializing a {0} object is insecure. '{1}' either is or derives from {0}",
          "defaultLevel": "warning",
          "helpUri": "https://docs.microsoft.com/dotnet/fundamentals/code-analysis/quality-rules/ca2356",
          "properties": {
            "category": "Security",
            "isEnabledByDefault": false,
            "typeName": "BasicDataSetDataTableInWebSerializableObjectGraphAnalyzer",
            "languages": [
              "Visual Basic"
            ],
            "tags": [
              "Telemetry",
              "EnabledRuleInAggressiveMode"
            ]
          }
        },
        "CA2362": {
          "id": "CA2362",
          "shortDescription": "Unsafe DataSet or DataTable in auto-generated serializable type can be vulnerable to remote code execution attacks",
          "fullDescription": "When deserializing untrusted input with an IFormatter-based serializer, deserializing a {0} object is insecure. '{1}' either is or derives from {0}. Ensure that the auto-generated type is never deserialized with untrusted data.",
          "defaultLevel": "warning",
          "helpUri": "https://docs.microsoft.com/dotnet/fundamentals/code-analysis/quality-rules/ca2362",
          "properties": {
            "category": "Security",
            "isEnabledByDefault": false,
            "typeName": "BasicDataSetDataTableInSerializableTypeAnalyzer",
            "languages": [
              "Visual Basic"
            ],
            "tags": [
              "Telemetry",
              "EnabledRuleInAggressiveMode"
            ]
          }
        }
      }
    }
  ]
}<|MERGE_RESOLUTION|>--- conflicted
+++ resolved
@@ -2820,18 +2820,6 @@
             ]
           }
         },
-<<<<<<< HEAD
-        "CA1851": {
-          "id": "CA1851",
-          "shortDescription": "Avoid constant arrays as arguments",
-          "fullDescription": "Having a constant array passed as an argument is not ideally performant. Extract constant arrays as 'static readonly'.",
-          "defaultLevel": "note",
-          "helpUri": "https://docs.microsoft.com/dotnet/fundamentals/code-analysis/quality-rules/ca1851",
-          "properties": {
-            "category": "Performance",
-            "isEnabledByDefault": true,
-            "typeName": "AvoidConstArraysAnalyzer",
-=======
         "CA1852": {
           "id": "CA1852",
           "shortDescription": "Seal internal types",
@@ -2842,19 +2830,34 @@
             "category": "Performance",
             "isEnabledByDefault": true,
             "typeName": "SealInternalTypes",
->>>>>>> 28135459
-            "languages": [
-              "C#",
-              "Visual Basic"
-            ],
-            "tags": [
-              "Telemetry",
-<<<<<<< HEAD
-              "EnabledRuleInAggressiveMode"
-=======
+            "languages": [
+              "C#",
+              "Visual Basic"
+            ],
+            "tags": [
+              "Telemetry",
               "EnabledRuleInAggressiveMode",
               "CompilationEnd"
->>>>>>> 28135459
+            ]
+          }
+        },
+        "CA1853": {
+          "id": "CA1853",
+          "shortDescription": "Avoid constant arrays as arguments",
+          "fullDescription": "Having a constant array passed as an argument is not ideally performant. Extract constant arrays as 'static readonly'.",
+          "defaultLevel": "note",
+          "helpUri": "https://docs.microsoft.com/dotnet/fundamentals/code-analysis/quality-rules/ca1853",
+          "properties": {
+            "category": "Performance",
+            "isEnabledByDefault": true,
+            "typeName": "AvoidConstArraysAnalyzer",
+            "languages": [
+              "C#",
+              "Visual Basic"
+            ],
+            "tags": [
+              "Telemetry",
+              "EnabledRuleInAggressiveMode"
             ]
           }
         },

--- conflicted
+++ resolved
@@ -2622,7 +2622,26 @@
             ]
           }
         },
-<<<<<<< HEAD
+        "CA1847": {
+          "id": "CA1847",
+          "shortDescription": "Use char literal for a single character lookup",
+          "fullDescription": "'string.Contains(char)' is available as a better performing overload for single char lookup.",
+          "defaultLevel": "note",
+          "helpUri": "https://docs.microsoft.com/dotnet/fundamentals/code-analysis/quality-rules/ca1847",
+          "properties": {
+            "category": "Performance",
+            "isEnabledByDefault": true,
+            "typeName": "UseStringContainsCharOverloadWithSingleCharactersAnalyzer",
+            "languages": [
+              "C#",
+              "Visual Basic"
+            ],
+            "tags": [
+              "Telemetry",
+              "EnabledRuleInAggressiveMode"
+            ]
+          }
+        },
         "CA1848": {
           "id": "CA1848",
           "shortDescription": "Prefer static 'HashData' method over 'ComputeHash'",
@@ -2633,18 +2652,6 @@
             "category": "Performance",
             "isEnabledByDefault": true,
             "typeName": "PreferHashDataOverComputeHashAnalyzer",
-=======
-        "CA1847": {
-          "id": "CA1847",
-          "shortDescription": "Use char literal for a single character lookup",
-          "fullDescription": "'string.Contains(char)' is available as a better performing overload for single char lookup.",
-          "defaultLevel": "note",
-          "helpUri": "https://docs.microsoft.com/dotnet/fundamentals/code-analysis/quality-rules/ca1847",
-          "properties": {
-            "category": "Performance",
-            "isEnabledByDefault": true,
-            "typeName": "UseStringContainsCharOverloadWithSingleCharactersAnalyzer",
->>>>>>> 6db81f24
             "languages": [
               "C#",
               "Visual Basic"

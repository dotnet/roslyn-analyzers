--- conflicted
+++ resolved
@@ -5,11 +5,7 @@
     {
       "tool": {
         "name": "Microsoft.CodeAnalysis.CSharp.NetAnalyzers",
-<<<<<<< HEAD
-        "version": "6.0.3",
-=======
         "version": "7.0.0",
->>>>>>> 5eb771d2
         "language": "en-US"
       },
       "rules": {
@@ -485,11 +481,7 @@
     {
       "tool": {
         "name": "Microsoft.CodeAnalysis.NetAnalyzers",
-<<<<<<< HEAD
-        "version": "6.0.3",
-=======
         "version": "7.0.0",
->>>>>>> 5eb771d2
         "language": "en-US"
       },
       "rules": {
@@ -5746,11 +5738,7 @@
     {
       "tool": {
         "name": "Microsoft.CodeAnalysis.VisualBasic.NetAnalyzers",
-<<<<<<< HEAD
-        "version": "6.0.3",
-=======
         "version": "7.0.0",
->>>>>>> 5eb771d2
         "language": "en-US"
       },
       "rules": {

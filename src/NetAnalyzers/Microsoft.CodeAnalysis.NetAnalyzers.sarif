﻿{
  "$schema": "http://json.schemastore.org/sarif-1.0.0",
  "version": "1.0.0",
  "runs": [
    {
      "tool": {
        "name": "Microsoft.CodeAnalysis.CSharp.NetAnalyzers",
        "version": "8.0.0",
        "language": "en-US"
      },
      "rules": {
        "CA1001": {
          "id": "CA1001",
          "shortDescription": "Types that own disposable fields should be disposable",
          "fullDescription": "A class declares and implements an instance field that is a System.IDisposable type, and the class does not implement IDisposable. A class that declares an IDisposable field indirectly owns an unmanaged resource and should implement the IDisposable interface.",
          "defaultLevel": "hidden",
          "helpUri": "https://learn.microsoft.com/dotnet/fundamentals/code-analysis/quality-rules/ca1001",
          "properties": {
            "category": "Design",
            "isEnabledByDefault": true,
            "typeName": "CSharpTypesThatOwnDisposableFieldsShouldBeDisposableAnalyzer",
            "languages": [
              "C#"
            ],
            "tags": [
              "PortedFromFxCop",
              "Telemetry",
              "EnabledRuleInAggressiveMode"
            ]
          }
        },
        "CA1032": {
          "id": "CA1032",
          "shortDescription": "Implement standard exception constructors",
          "fullDescription": "Failure to provide the full set of constructors can make it difficult to correctly handle exceptions.",
          "defaultLevel": "warning",
          "helpUri": "https://learn.microsoft.com/dotnet/fundamentals/code-analysis/quality-rules/ca1032",
          "properties": {
            "category": "Design",
            "isEnabledByDefault": false,
            "typeName": "CSharpImplementStandardExceptionConstructorsAnalyzer",
            "languages": [
              "C#"
            ],
            "tags": [
              "PortedFromFxCop",
              "Telemetry",
              "EnabledRuleInAggressiveMode"
            ]
          }
        },
        "CA1200": {
          "id": "CA1200",
          "shortDescription": "Avoid using cref tags with a prefix",
          "fullDescription": "Use of cref tags with prefixes should be avoided, since it prevents the compiler from verifying references and the IDE from updating references during refactorings. It is permissible to suppress this error at a single documentation site if the cref must use a prefix because the type being mentioned is not findable by the compiler. For example, if a cref is mentioning a special attribute in the full framework but you're in a file that compiles against the portable framework, or if you want to reference a type at higher layer of Roslyn, you should suppress the error. You should not suppress the error just because you want to take a shortcut and avoid using the full syntax.",
          "defaultLevel": "hidden",
          "helpUri": "https://learn.microsoft.com/dotnet/fundamentals/code-analysis/quality-rules/ca1200",
          "properties": {
            "category": "Documentation",
            "isEnabledByDefault": true,
            "typeName": "CSharpAvoidUsingCrefTagsWithAPrefixAnalyzer",
            "languages": [
              "C#"
            ],
            "tags": [
              "Telemetry",
              "EnabledRuleInAggressiveMode"
            ]
          }
        },
        "CA1309": {
          "id": "CA1309",
          "shortDescription": "Use ordinal string comparison",
          "fullDescription": "A string comparison operation that is nonlinguistic does not set the StringComparison parameter to either Ordinal or OrdinalIgnoreCase. By explicitly setting the parameter to either StringComparison.Ordinal or StringComparison.OrdinalIgnoreCase, your code often gains speed, becomes more correct, and becomes more reliable.",
          "defaultLevel": "hidden",
          "helpUri": "https://learn.microsoft.com/dotnet/fundamentals/code-analysis/quality-rules/ca1309",
          "properties": {
            "category": "Globalization",
            "isEnabledByDefault": true,
            "typeName": "CSharpUseOrdinalStringComparisonAnalyzer",
            "languages": [
              "C#"
            ],
            "tags": [
              "PortedFromFxCop",
              "Telemetry",
              "EnabledRuleInAggressiveMode"
            ]
          }
        },
        "CA1311": {
          "id": "CA1311",
          "shortDescription": "Specify a culture or use an invariant version",
          "fullDescription": "Specify culture to help avoid accidental implicit dependency on current culture. Using an invariant version yields consistent results regardless of the culture of an application.",
          "defaultLevel": "hidden",
          "helpUri": "https://learn.microsoft.com/dotnet/fundamentals/code-analysis/quality-rules/ca1311",
          "properties": {
            "category": "Globalization",
            "isEnabledByDefault": true,
            "typeName": "CSharpSpecifyCultureForToLowerAndToUpperAnalyzer",
            "languages": [
              "C#"
            ],
            "tags": [
              "Telemetry",
              "EnabledRuleInAggressiveMode"
            ]
          }
        },
        "CA1507": {
          "id": "CA1507",
          "shortDescription": "Use nameof to express symbol names",
          "fullDescription": "Using nameof helps keep your code valid when refactoring.",
          "defaultLevel": "note",
          "helpUri": "https://learn.microsoft.com/dotnet/fundamentals/code-analysis/quality-rules/ca1507",
          "properties": {
            "category": "Maintainability",
            "isEnabledByDefault": true,
            "typeName": "CSharpUseNameofInPlaceOfStringAnalyzer",
            "languages": [
              "C#"
            ],
            "tags": [
              "Telemetry",
              "EnabledRuleInAggressiveMode"
            ]
          }
        },
        "CA1802": {
          "id": "CA1802",
          "shortDescription": "Use literals where appropriate",
          "fullDescription": "A field is declared static and read-only (Shared and ReadOnly in Visual Basic), and is initialized by using a value that is computable at compile time. Because the value that is assigned to the targeted field is computable at compile time, change the declaration to a const (Const in Visual Basic) field so that the value is computed at compile time instead of at run?time.",
          "defaultLevel": "warning",
          "helpUri": "https://learn.microsoft.com/dotnet/fundamentals/code-analysis/quality-rules/ca1802",
          "properties": {
            "category": "Performance",
            "isEnabledByDefault": false,
            "typeName": "CSharpUseLiteralsWhereAppropriate",
            "languages": [
              "C#"
            ],
            "tags": [
              "PortedFromFxCop",
              "Telemetry",
              "EnabledRuleInAggressiveMode"
            ]
          }
        },
        "CA1805": {
          "id": "CA1805",
          "shortDescription": "Do not initialize unnecessarily",
          "fullDescription": "The .NET runtime initializes all fields of reference types to their default values before running the constructor. In most cases, explicitly initializing a field to its default value in a constructor is redundant, adding maintenance costs and potentially degrading performance (such as with increased assembly size), and the explicit initialization can be removed.  In some cases, such as with static readonly fields that permanently retain their default value, consider instead changing them to be constants or properties.",
          "defaultLevel": "hidden",
          "helpUri": "https://learn.microsoft.com/dotnet/fundamentals/code-analysis/quality-rules/ca1805",
          "properties": {
            "category": "Performance",
            "isEnabledByDefault": true,
            "typeName": "CSharpDoNotInitializeUnnecessarilyAnalyzer",
            "languages": [
              "C#"
            ],
            "tags": [
              "PortedFromFxCop",
              "Telemetry",
              "EnabledRuleInAggressiveMode"
            ]
          }
        },
        "CA1812": {
          "id": "CA1812",
          "shortDescription": "Avoid uninstantiated internal classes",
          "fullDescription": "An instance of an assembly-level type is not created by code in the assembly.",
          "defaultLevel": "warning",
          "helpUri": "https://learn.microsoft.com/dotnet/fundamentals/code-analysis/quality-rules/ca1812",
          "properties": {
            "category": "Performance",
            "isEnabledByDefault": false,
            "typeName": "CSharpAvoidUninstantiatedInternalClasses",
            "languages": [
              "C#"
            ],
            "tags": [
              "PortedFromFxCop",
              "Telemetry",
              "EnabledRuleInAggressiveMode",
              "CompilationEnd"
            ]
          }
        },
        "CA1824": {
          "id": "CA1824",
          "shortDescription": "Mark assemblies with NeutralResourcesLanguageAttribute",
          "fullDescription": "The NeutralResourcesLanguage attribute informs the ResourceManager of the language that was used to display the resources of a neutral culture for an assembly. This improves lookup performance for the first resource that you load and can reduce your working set.",
          "defaultLevel": "note",
          "helpUri": "https://learn.microsoft.com/dotnet/fundamentals/code-analysis/quality-rules/ca1824",
          "properties": {
            "category": "Performance",
            "isEnabledByDefault": true,
            "typeName": "CSharpMarkAssembliesWithNeutralResourcesLanguageAnalyzer",
            "languages": [
              "C#"
            ],
            "tags": [
              "PortedFromFxCop",
              "Telemetry",
              "EnabledRuleInAggressiveMode",
              "CompilationEnd"
            ]
          }
        },
        "CA1825": {
          "id": "CA1825",
          "shortDescription": "Avoid zero-length array allocations",
          "fullDescription": "Avoid unnecessary zero-length array allocations.  Use {0} instead.",
          "defaultLevel": "note",
          "helpUri": "https://learn.microsoft.com/dotnet/fundamentals/code-analysis/quality-rules/ca1825",
          "properties": {
            "category": "Performance",
            "isEnabledByDefault": true,
            "typeName": "CSharpAvoidZeroLengthArrayAllocationsAnalyzer",
            "languages": [
              "C#"
            ],
            "tags": [
              "Telemetry",
              "EnabledRuleInAggressiveMode"
            ]
          }
        },
        "CA1841": {
          "id": "CA1841",
          "shortDescription": "Prefer Dictionary.Contains methods",
          "fullDescription": "Many dictionary implementations lazily initialize the Values collection. To avoid unnecessary allocations, prefer 'ContainsValue' over 'Values.Contains'.",
          "defaultLevel": "note",
          "helpUri": "https://learn.microsoft.com/dotnet/fundamentals/code-analysis/quality-rules/ca1841",
          "properties": {
            "category": "Performance",
            "isEnabledByDefault": true,
            "typeName": "CSharpPreferDictionaryContainsMethods",
            "languages": [
              "C#"
            ],
            "tags": [
              "Telemetry",
              "EnabledRuleInAggressiveMode"
            ]
          }
        },
        "CA1845": {
          "id": "CA1845",
          "shortDescription": "Use span-based 'string.Concat'",
          "fullDescription": "It is more efficient to use 'AsSpan' and 'string.Concat', instead of 'Substring' and a concatenation operator.",
          "defaultLevel": "note",
          "helpUri": "https://learn.microsoft.com/dotnet/fundamentals/code-analysis/quality-rules/ca1845",
          "properties": {
            "category": "Performance",
            "isEnabledByDefault": true,
            "typeName": "CSharpUseSpanBasedStringConcat",
            "languages": [
              "C#"
            ],
            "tags": [
              "Telemetry",
              "EnabledRuleInAggressiveMode"
            ]
          }
        },
        "CA1851": {
          "id": "CA1851",
          "shortDescription": "Possible multiple enumerations of 'IEnumerable' collection",
          "fullDescription": "Possible multiple enumerations of 'IEnumerable' collection. Consider using an implementation that avoids multiple enumerations.",
          "defaultLevel": "warning",
          "helpUri": "https://learn.microsoft.com/dotnet/fundamentals/code-analysis/quality-rules/ca1851",
          "properties": {
            "category": "Performance",
            "isEnabledByDefault": false,
            "typeName": "CSharpAvoidMultipleEnumerationsAnalyzer",
            "languages": [
              "C#"
            ],
            "tags": [
              "Dataflow",
              "Telemetry",
              "EnabledRuleInAggressiveMode"
            ]
          }
        },
        "CA1855": {
          "id": "CA1855",
          "shortDescription": "Prefer 'Clear' over 'Fill'",
          "fullDescription": "It is more efficient to use 'Clear', instead of 'Fill' with default value.",
          "defaultLevel": "note",
          "helpUri": "https://learn.microsoft.com/dotnet/fundamentals/code-analysis/quality-rules/ca1855",
          "properties": {
            "category": "Performance",
            "isEnabledByDefault": true,
            "typeName": "CSharpUseSpanClearInsteadOfFillAnalyzer",
            "languages": [
              "C#"
            ],
            "tags": [
              "Telemetry",
              "EnabledRuleInAggressiveMode"
            ]
          }
        },
        "CA1856": {
          "id": "CA1856",
          "shortDescription": "Incorrect usage of ConstantExpected attribute",
          "fullDescription": "ConstantExpected attribute is not applied correctly on the parameter.",
          "defaultLevel": "error",
          "helpUri": "https://learn.microsoft.com/dotnet/fundamentals/code-analysis/quality-rules/ca1856",
          "properties": {
            "category": "Performance",
            "isEnabledByDefault": true,
            "typeName": "CSharpConstantExpectedAnalyzer",
            "languages": [
              "C#"
            ],
            "tags": [
              "Telemetry",
              "EnabledRuleInAggressiveMode"
            ]
          }
        },
        "CA1857": {
          "id": "CA1857",
          "shortDescription": "A constant is expected for the parameter",
          "fullDescription": "The parameter expects a constant for optimal performance.",
          "defaultLevel": "warning",
          "helpUri": "https://learn.microsoft.com/dotnet/fundamentals/code-analysis/quality-rules/ca1857",
          "properties": {
            "category": "Performance",
            "isEnabledByDefault": true,
            "typeName": "CSharpConstantExpectedAnalyzer",
            "languages": [
              "C#"
            ],
            "tags": [
              "Telemetry",
              "EnabledRuleInAggressiveMode"
            ]
          }
        },
        "CA2014": {
          "id": "CA2014",
          "shortDescription": "Do not use stackalloc in loops",
          "fullDescription": "Stack space allocated by a stackalloc is only released at the end of the current method's invocation.  Using it in a loop can result in unbounded stack growth and eventual stack overflow conditions.",
          "defaultLevel": "warning",
          "helpUri": "https://learn.microsoft.com/dotnet/fundamentals/code-analysis/quality-rules/ca2014",
          "properties": {
            "category": "Reliability",
            "isEnabledByDefault": true,
            "typeName": "CSharpDoNotUseStackallocInLoopsAnalyzer",
            "languages": [
              "C#"
            ],
            "tags": [
              "Telemetry",
              "EnabledRuleInAggressiveMode"
            ]
          }
        },
        "CA2016": {
          "id": "CA2016",
          "shortDescription": "Forward the 'CancellationToken' parameter to methods",
          "fullDescription": "Forward the 'CancellationToken' parameter to methods to ensure the operation cancellation notifications gets properly propagated, or pass in 'CancellationToken.None' explicitly to indicate intentionally not propagating the token.",
          "defaultLevel": "note",
          "helpUri": "https://learn.microsoft.com/dotnet/fundamentals/code-analysis/quality-rules/ca2016",
          "properties": {
            "category": "Reliability",
            "isEnabledByDefault": true,
            "typeName": "CSharpForwardCancellationTokenToInvocationsAnalyzer",
            "languages": [
              "C#"
            ],
            "tags": [
              "Telemetry",
              "EnabledRuleInAggressiveMode"
            ]
          }
        },
        "CA2020": {
          "id": "CA2020",
          "shortDescription": "Prevent behavioral change",
          "fullDescription": "Some built-in operators added in .NET 7 behave differently when overflowing than did the corresponding user-defined operators in .NET 6 and earlier versions. Some operators that previously threw in an unchecked context now don't throw unless wrapped within a checked context. Also, some operators that did not previously throw in a checked context now throw unless wrapped in an unchecked context.",
          "defaultLevel": "note",
          "helpUri": "https://learn.microsoft.com/dotnet/fundamentals/code-analysis/quality-rules/ca2020",
          "properties": {
            "category": "Reliability",
            "isEnabledByDefault": true,
            "typeName": "CSharpPreventNumericIntPtrUIntPtrBehavioralChanges",
            "languages": [
              "C#"
            ],
            "tags": [
              "Telemetry",
              "EnabledRuleInAggressiveMode"
            ]
          }
        },
        "CA2234": {
          "id": "CA2234",
          "shortDescription": "Pass system uri objects instead of strings",
          "fullDescription": "A call is made to a method that has a string parameter whose name contains \"uri\", \"URI\", \"urn\", \"URN\", \"url\", or \"URL\". The declaring type of the method contains a corresponding method overload that has a System.Uri parameter.",
          "defaultLevel": "warning",
          "helpUri": "https://learn.microsoft.com/dotnet/fundamentals/code-analysis/quality-rules/ca2234",
          "properties": {
            "category": "Usage",
            "isEnabledByDefault": false,
            "typeName": "CSharpPassSystemUriObjectsInsteadOfStringsAnalyzer",
            "languages": [
              "C#"
            ],
            "tags": [
              "PortedFromFxCop",
              "Telemetry",
              "EnabledRuleInAggressiveMode"
            ]
          }
        },
        "CA2252": {
          "id": "CA2252",
          "shortDescription": "This API requires opting into preview features",
          "fullDescription": "An assembly has to opt into preview features before using them.",
          "defaultLevel": "error",
          "helpUri": "https://learn.microsoft.com/dotnet/fundamentals/code-analysis/quality-rules/ca2252",
          "properties": {
            "category": "Usage",
            "isEnabledByDefault": true,
            "typeName": "CSharpDetectPreviewFeatureAnalyzer",
            "languages": [
              "C#"
            ],
            "tags": [
              "Telemetry",
              "EnabledRuleInAggressiveMode"
            ]
          }
        },
        "CA2260": {
          "id": "CA2260",
          "shortDescription": "Use correct type parameter",
          "fullDescription": "Generic math interfaces require the derived type itself to be used for the self recurring type parameter.",
          "defaultLevel": "warning",
          "helpUri": "https://learn.microsoft.com/dotnet/fundamentals/code-analysis/quality-rules/ca2260",
          "properties": {
            "category": "Usage",
            "isEnabledByDefault": true,
            "typeName": "CSharpImplementGenericMathInterfacesCorrectly",
            "languages": [
              "C#"
            ],
            "tags": [
              "Telemetry",
              "EnabledRuleInAggressiveMode"
            ]
          }
        },
        "CA2352": {
          "id": "CA2352",
          "shortDescription": "Unsafe DataSet or DataTable in serializable type can be vulnerable to remote code execution attacks",
          "fullDescription": "When deserializing untrusted input with an IFormatter-based serializer, deserializing a {0} object is insecure. '{1}' either is or derives from {0}.",
          "defaultLevel": "warning",
          "helpUri": "https://learn.microsoft.com/dotnet/fundamentals/code-analysis/quality-rules/ca2352",
          "properties": {
            "category": "Security",
            "isEnabledByDefault": false,
            "typeName": "CSharpDataSetDataTableInSerializableTypeAnalyzer",
            "languages": [
              "C#"
            ],
            "tags": [
              "Telemetry",
              "EnabledRuleInAggressiveMode"
            ]
          }
        },
        "CA2353": {
          "id": "CA2353",
          "shortDescription": "Unsafe DataSet or DataTable in serializable type",
          "fullDescription": "When deserializing untrusted input, deserializing a {0} object is insecure. '{1}' either is or derives from {0}",
          "defaultLevel": "warning",
          "helpUri": "https://learn.microsoft.com/dotnet/fundamentals/code-analysis/quality-rules/ca2353",
          "properties": {
            "category": "Security",
            "isEnabledByDefault": false,
            "typeName": "CSharpDataSetDataTableInSerializableTypeAnalyzer",
            "languages": [
              "C#"
            ],
            "tags": [
              "Telemetry",
              "EnabledRuleInAggressiveMode"
            ]
          }
        },
        "CA2354": {
          "id": "CA2354",
          "shortDescription": "Unsafe DataSet or DataTable in deserialized object graph can be vulnerable to remote code execution attacks",
          "fullDescription": "When deserializing untrusted input, deserializing a {0} object is insecure. '{1}' either is or derives from {0}",
          "defaultLevel": "warning",
          "helpUri": "https://learn.microsoft.com/dotnet/fundamentals/code-analysis/quality-rules/ca2354",
          "properties": {
            "category": "Security",
            "isEnabledByDefault": false,
            "typeName": "CSharpDataSetDataTableInIFormatterSerializableObjectGraphAnalyzer",
            "languages": [
              "C#"
            ],
            "tags": [
              "Telemetry",
              "EnabledRuleInAggressiveMode"
            ]
          }
        },
        "CA2355": {
          "id": "CA2355",
          "shortDescription": "Unsafe DataSet or DataTable type found in deserializable object graph",
          "fullDescription": "When deserializing untrusted input, deserializing a {0} object is insecure. '{1}' either is or derives from {0}",
          "defaultLevel": "warning",
          "helpUri": "https://learn.microsoft.com/dotnet/fundamentals/code-analysis/quality-rules/ca2355",
          "properties": {
            "category": "Security",
            "isEnabledByDefault": false,
            "typeName": "CSharpDataSetDataTableInSerializableObjectGraphAnalyzer",
            "languages": [
              "C#"
            ],
            "tags": [
              "Telemetry",
              "EnabledRuleInAggressiveMode"
            ]
          }
        },
        "CA2356": {
          "id": "CA2356",
          "shortDescription": "Unsafe DataSet or DataTable type in web deserializable object graph",
          "fullDescription": "When deserializing untrusted input, deserializing a {0} object is insecure. '{1}' either is or derives from {0}",
          "defaultLevel": "warning",
          "helpUri": "https://learn.microsoft.com/dotnet/fundamentals/code-analysis/quality-rules/ca2356",
          "properties": {
            "category": "Security",
            "isEnabledByDefault": false,
            "typeName": "CSharpDataSetDataTableInWebSerializableObjectGraphAnalyzer",
            "languages": [
              "C#"
            ],
            "tags": [
              "Telemetry",
              "EnabledRuleInAggressiveMode"
            ]
          }
        },
        "CA2362": {
          "id": "CA2362",
          "shortDescription": "Unsafe DataSet or DataTable in auto-generated serializable type can be vulnerable to remote code execution attacks",
          "fullDescription": "When deserializing untrusted input with an IFormatter-based serializer, deserializing a {0} object is insecure. '{1}' either is or derives from {0}. Ensure that the auto-generated type is never deserialized with untrusted data.",
          "defaultLevel": "warning",
          "helpUri": "https://learn.microsoft.com/dotnet/fundamentals/code-analysis/quality-rules/ca2362",
          "properties": {
            "category": "Security",
            "isEnabledByDefault": false,
            "typeName": "CSharpDataSetDataTableInSerializableTypeAnalyzer",
            "languages": [
              "C#"
            ],
            "tags": [
              "Telemetry",
              "EnabledRuleInAggressiveMode"
            ]
          }
        }
      }
    },
    {
      "tool": {
        "name": "Microsoft.CodeAnalysis.NetAnalyzers",
        "version": "8.0.0",
        "language": "en-US"
      },
      "rules": {
        "CA1000": {
          "id": "CA1000",
          "shortDescription": "Do not declare static members on generic types",
          "fullDescription": "When a static member of a generic type is called, the type argument must be specified for the type. When a generic instance member that does not support inference is called, the type argument must be specified for the member. In these two cases, the syntax for specifying the type argument is different and easily confused.",
          "defaultLevel": "hidden",
          "helpUri": "https://learn.microsoft.com/dotnet/fundamentals/code-analysis/quality-rules/ca1000",
          "properties": {
            "category": "Design",
            "isEnabledByDefault": true,
            "typeName": "DoNotDeclareStaticMembersOnGenericTypesAnalyzer",
            "languages": [
              "C#",
              "Visual Basic"
            ],
            "tags": [
              "PortedFromFxCop",
              "Telemetry",
              "EnabledRuleInAggressiveMode"
            ]
          }
        },
        "CA1002": {
          "id": "CA1002",
          "shortDescription": "Do not expose generic lists",
          "fullDescription": "System.Collections.Generic.List<T> is a generic collection that's designed for performance and not inheritance. List<T> does not contain virtual members that make it easier to change the behavior of an inherited class.",
          "defaultLevel": "warning",
          "helpUri": "https://learn.microsoft.com/dotnet/fundamentals/code-analysis/quality-rules/ca1002",
          "properties": {
            "category": "Design",
            "isEnabledByDefault": false,
            "typeName": "DoNotExposeGenericLists",
            "languages": [
              "C#",
              "Visual Basic"
            ],
            "tags": [
              "PortedFromFxCop",
              "Telemetry",
              "EnabledRuleInAggressiveMode"
            ]
          }
        },
        "CA1003": {
          "id": "CA1003",
          "shortDescription": "Use generic event handler instances",
          "fullDescription": "A type contains an event that declares an EventHandler delegate that returns void, whose signature contains two parameters (the first an object and the second a type that is assignable to EventArgs), and the containing assembly targets Microsoft .NET Framework?2.0.",
          "defaultLevel": "warning",
          "helpUri": "https://learn.microsoft.com/dotnet/fundamentals/code-analysis/quality-rules/ca1003",
          "properties": {
            "category": "Design",
            "isEnabledByDefault": false,
            "typeName": "UseGenericEventHandlerInstancesAnalyzer",
            "languages": [
              "C#",
              "Visual Basic"
            ],
            "tags": [
              "PortedFromFxCop",
              "Telemetry",
              "EnabledRuleInAggressiveMode"
            ]
          }
        },
        "CA1005": {
          "id": "CA1005",
          "shortDescription": "Avoid excessive parameters on generic types",
          "fullDescription": "The more type parameters a generic type contains, the more difficult it is to know and remember what each type parameter represents.",
          "defaultLevel": "warning",
          "helpUri": "https://learn.microsoft.com/dotnet/fundamentals/code-analysis/quality-rules/ca1005",
          "properties": {
            "category": "Design",
            "isEnabledByDefault": false,
            "typeName": "AvoidExcessiveParametersOnGenericTypes",
            "languages": [
              "C#",
              "Visual Basic"
            ],
            "tags": [
              "PortedFromFxCop",
              "Telemetry"
            ]
          }
        },
        "CA1008": {
          "id": "CA1008",
          "shortDescription": "Enums should have zero value",
          "fullDescription": "The default value of an uninitialized enumeration, just as other value types, is zero. A nonflags-attributed enumeration should define a member by using the value of zero so that the default value is a valid value of the enumeration. If an enumeration that has the FlagsAttribute attribute applied defines a zero-valued member, its name should be \"\"None\"\" to indicate that no values have been set in the enumeration.",
          "defaultLevel": "warning",
          "helpUri": "https://learn.microsoft.com/dotnet/fundamentals/code-analysis/quality-rules/ca1008",
          "properties": {
            "category": "Design",
            "isEnabledByDefault": false,
            "typeName": "EnumsShouldHaveZeroValueAnalyzer",
            "languages": [
              "C#",
              "Visual Basic"
            ],
            "tags": [
              "PortedFromFxCop",
              "Telemetry",
              "EnabledRuleInAggressiveMode",
              "RuleNoZero"
            ]
          }
        },
        "CA1010": {
          "id": "CA1010",
          "shortDescription": "Generic interface should also be implemented",
          "fullDescription": "To broaden the usability of a type, implement one of the generic interfaces. This is especially true for collections as they can then be used to populate generic collection types.",
          "defaultLevel": "hidden",
          "helpUri": "https://learn.microsoft.com/dotnet/fundamentals/code-analysis/quality-rules/ca1010",
          "properties": {
            "category": "Design",
            "isEnabledByDefault": true,
            "typeName": "CollectionsShouldImplementGenericInterfaceAnalyzer",
            "languages": [
              "C#",
              "Visual Basic"
            ],
            "tags": [
              "PortedFromFxCop",
              "Telemetry",
              "EnabledRuleInAggressiveMode"
            ]
          }
        },
        "CA1012": {
          "id": "CA1012",
          "shortDescription": "Abstract types should not have public constructors",
          "fullDescription": "Constructors on abstract types can be called only by derived types. Because public constructors create instances of a type, and you cannot create instances of an abstract type, an abstract type that has a public constructor is incorrectly designed.",
          "defaultLevel": "warning",
          "helpUri": "https://learn.microsoft.com/dotnet/fundamentals/code-analysis/quality-rules/ca1012",
          "properties": {
            "category": "Design",
            "isEnabledByDefault": false,
            "typeName": "AbstractTypesShouldNotHaveConstructorsAnalyzer",
            "languages": [
              "C#",
              "Visual Basic"
            ],
            "tags": [
              "PortedFromFxCop",
              "Telemetry",
              "EnabledRuleInAggressiveMode"
            ]
          }
        },
        "CA1014": {
          "id": "CA1014",
          "shortDescription": "Mark assemblies with CLSCompliant",
          "fullDescription": "The Common Language Specification (CLS) defines naming restrictions, data types, and rules to which assemblies must conform if they will be used across programming languages. Good design dictates that all assemblies explicitly indicate CLS compliance by using CLSCompliantAttribute . If this attribute is not present on an assembly, the assembly is not compliant.",
          "defaultLevel": "warning",
          "helpUri": "https://learn.microsoft.com/dotnet/fundamentals/code-analysis/quality-rules/ca1014",
          "properties": {
            "category": "Design",
            "isEnabledByDefault": false,
            "typeName": "MarkAssembliesWithAttributesDiagnosticAnalyzer",
            "languages": [
              "C#",
              "Visual Basic"
            ],
            "tags": [
              "PortedFromFxCop",
              "Telemetry",
              "CompilationEnd"
            ]
          }
        },
        "CA1016": {
          "id": "CA1016",
          "shortDescription": "Mark assemblies with assembly version",
          "fullDescription": "The .NET Framework uses the version number to uniquely identify an assembly, and to bind to types in strongly named assemblies. The version number is used together with version and publisher policy. By default, applications run only with the assembly version with which they were built.",
          "defaultLevel": "note",
          "helpUri": "https://learn.microsoft.com/dotnet/fundamentals/code-analysis/quality-rules/ca1016",
          "properties": {
            "category": "Design",
            "isEnabledByDefault": true,
            "typeName": "MarkAssembliesWithAttributesDiagnosticAnalyzer",
            "languages": [
              "C#",
              "Visual Basic"
            ],
            "tags": [
              "PortedFromFxCop",
              "Telemetry",
              "EnabledRuleInAggressiveMode",
              "CompilationEnd"
            ]
          }
        },
        "CA1017": {
          "id": "CA1017",
          "shortDescription": "Mark assemblies with ComVisible",
          "fullDescription": "ComVisibleAttribute determines how COM clients access managed code. Good design dictates that assemblies explicitly indicate COM visibility. COM visibility can be set for the whole assembly and then overridden for individual types and type members. If this attribute is not present, the contents of the assembly are visible to COM clients.",
          "defaultLevel": "warning",
          "helpUri": "https://learn.microsoft.com/dotnet/fundamentals/code-analysis/quality-rules/ca1017",
          "properties": {
            "category": "Design",
            "isEnabledByDefault": false,
            "typeName": "MarkAssembliesWithComVisibleAnalyzer",
            "languages": [
              "C#",
              "Visual Basic"
            ],
            "tags": [
              "PortedFromFxCop",
              "Telemetry",
              "CompilationEnd"
            ]
          }
        },
        "CA1018": {
          "id": "CA1018",
          "shortDescription": "Mark attributes with AttributeUsageAttribute",
          "fullDescription": "Specify AttributeUsage on {0}",
          "defaultLevel": "note",
          "helpUri": "https://learn.microsoft.com/dotnet/fundamentals/code-analysis/quality-rules/ca1018",
          "properties": {
            "category": "Design",
            "isEnabledByDefault": true,
            "typeName": "MarkAttributesWithAttributeUsageAnalyzer",
            "languages": [
              "C#",
              "Visual Basic"
            ],
            "tags": [
              "PortedFromFxCop",
              "Telemetry",
              "EnabledRuleInAggressiveMode"
            ]
          }
        },
        "CA1019": {
          "id": "CA1019",
          "shortDescription": "Define accessors for attribute arguments",
          "fullDescription": "Remove the property setter from {0} or reduce its accessibility because it corresponds to positional argument {1}",
          "defaultLevel": "warning",
          "helpUri": "https://learn.microsoft.com/dotnet/fundamentals/code-analysis/quality-rules/ca1019",
          "properties": {
            "category": "Design",
            "isEnabledByDefault": false,
            "typeName": "DefineAccessorsForAttributeArgumentsAnalyzer",
            "languages": [
              "C#",
              "Visual Basic"
            ],
            "tags": [
              "PortedFromFxCop",
              "Telemetry",
              "EnabledRuleInAggressiveMode"
            ]
          }
        },
        "CA1021": {
          "id": "CA1021",
          "shortDescription": "Avoid out parameters",
          "fullDescription": "Passing types by reference (using 'out' or 'ref') requires experience with pointers, understanding how value types and reference types differ, and handling methods with multiple return values. Also, the difference between 'out' and 'ref' parameters is not widely understood.",
          "defaultLevel": "warning",
          "helpUri": "https://learn.microsoft.com/dotnet/fundamentals/code-analysis/quality-rules/ca1021",
          "properties": {
            "category": "Design",
            "isEnabledByDefault": false,
            "typeName": "AvoidOutParameters",
            "languages": [
              "C#",
              "Visual Basic"
            ],
            "tags": [
              "PortedFromFxCop",
              "Telemetry"
            ]
          }
        },
        "CA1024": {
          "id": "CA1024",
          "shortDescription": "Use properties where appropriate",
          "fullDescription": "A public or protected method has a name that starts with \"\"Get\"\", takes no parameters, and returns a value that is not an array. The method might be a good candidate to become a property.",
          "defaultLevel": "warning",
          "helpUri": "https://learn.microsoft.com/dotnet/fundamentals/code-analysis/quality-rules/ca1024",
          "properties": {
            "category": "Design",
            "isEnabledByDefault": false,
            "typeName": "UsePropertiesWhereAppropriateAnalyzer",
            "languages": [
              "C#",
              "Visual Basic"
            ],
            "tags": [
              "PortedFromFxCop",
              "Telemetry",
              "EnabledRuleInAggressiveMode"
            ]
          }
        },
        "CA1027": {
          "id": "CA1027",
          "shortDescription": "Mark enums with FlagsAttribute",
          "fullDescription": "An enumeration is a value type that defines a set of related named constants. Apply FlagsAttribute to an enumeration when its named constants can be meaningfully combined.",
          "defaultLevel": "warning",
          "helpUri": "https://learn.microsoft.com/dotnet/fundamentals/code-analysis/quality-rules/ca1027",
          "properties": {
            "category": "Design",
            "isEnabledByDefault": false,
            "typeName": "EnumWithFlagsAttributeAnalyzer",
            "languages": [
              "C#",
              "Visual Basic"
            ],
            "tags": [
              "PortedFromFxCop",
              "Telemetry",
              "EnabledRuleInAggressiveMode"
            ]
          }
        },
        "CA1028": {
          "id": "CA1028",
          "shortDescription": "Enum Storage should be Int32",
          "fullDescription": "An enumeration is a value type that defines a set of related named constants. By default, the System.Int32 data type is used to store the constant value. Although you can change this underlying type, it is not required or recommended for most scenarios.",
          "defaultLevel": "warning",
          "helpUri": "https://learn.microsoft.com/dotnet/fundamentals/code-analysis/quality-rules/ca1028",
          "properties": {
            "category": "Design",
            "isEnabledByDefault": false,
            "typeName": "EnumStorageShouldBeInt32Analyzer",
            "languages": [
              "C#",
              "Visual Basic"
            ],
            "tags": [
              "PortedFromFxCop",
              "Telemetry",
              "EnabledRuleInAggressiveMode"
            ]
          }
        },
        "CA1030": {
          "id": "CA1030",
          "shortDescription": "Use events where appropriate",
          "fullDescription": "This rule detects methods that have names that ordinarily would be used for events. If a method is called in response to a clearly defined state change, the method should be invoked by an event handler. Objects that call the method should raise events instead of calling the method directly.",
          "defaultLevel": "warning",
          "helpUri": "https://learn.microsoft.com/dotnet/fundamentals/code-analysis/quality-rules/ca1030",
          "properties": {
            "category": "Design",
            "isEnabledByDefault": false,
            "typeName": "UseEventsWhereAppropriateAnalyzer",
            "languages": [
              "C#",
              "Visual Basic"
            ],
            "tags": [
              "PortedFromFxCop",
              "Telemetry",
              "EnabledRuleInAggressiveMode"
            ]
          }
        },
        "CA1031": {
          "id": "CA1031",
          "shortDescription": "Do not catch general exception types",
          "fullDescription": "A general exception such as System.Exception or System.SystemException or a disallowed exception type is caught in a catch statement, or a general catch clause is used. General and disallowed exceptions should not be caught.",
          "defaultLevel": "warning",
          "helpUri": "https://learn.microsoft.com/dotnet/fundamentals/code-analysis/quality-rules/ca1031",
          "properties": {
            "category": "Design",
            "isEnabledByDefault": false,
            "typeName": "DoNotCatchGeneralExceptionTypesAnalyzer",
            "languages": [
              "C#",
              "Visual Basic"
            ],
            "tags": [
              "PortedFromFxCop",
              "Telemetry",
              "EnabledRuleInAggressiveMode"
            ]
          }
        },
        "CA1033": {
          "id": "CA1033",
          "shortDescription": "Interface methods should be callable by child types",
          "fullDescription": "An unsealed externally visible type provides an explicit method implementation of a public interface and does not provide an alternative externally visible method that has the same name.",
          "defaultLevel": "warning",
          "helpUri": "https://learn.microsoft.com/dotnet/fundamentals/code-analysis/quality-rules/ca1033",
          "properties": {
            "category": "Design",
            "isEnabledByDefault": false,
            "typeName": "InterfaceMethodsShouldBeCallableByChildTypesAnalyzer",
            "languages": [
              "C#",
              "Visual Basic"
            ],
            "tags": [
              "PortedFromFxCop",
              "Telemetry",
              "EnabledRuleInAggressiveMode"
            ]
          }
        },
        "CA1034": {
          "id": "CA1034",
          "shortDescription": "Nested types should not be visible",
          "fullDescription": "A nested type is a type that is declared in the scope of another type. Nested types are useful to encapsulate private implementation details of the containing type. Used for this purpose, nested types should not be externally visible.",
          "defaultLevel": "warning",
          "helpUri": "https://learn.microsoft.com/dotnet/fundamentals/code-analysis/quality-rules/ca1034",
          "properties": {
            "category": "Design",
            "isEnabledByDefault": false,
            "typeName": "NestedTypesShouldNotBeVisibleAnalyzer",
            "languages": [
              "C#",
              "Visual Basic"
            ],
            "tags": [
              "PortedFromFxCop",
              "Telemetry",
              "EnabledRuleInAggressiveMode"
            ]
          }
        },
        "CA1036": {
          "id": "CA1036",
          "shortDescription": "Override methods on comparable types",
          "fullDescription": "A public or protected type implements the System.IComparable interface. It does not override Object.Equals nor does it overload the language-specific operator for equality, inequality, less than, less than or equal, greater than or greater than or equal.",
          "defaultLevel": "hidden",
          "helpUri": "https://learn.microsoft.com/dotnet/fundamentals/code-analysis/quality-rules/ca1036",
          "properties": {
            "category": "Design",
            "isEnabledByDefault": true,
            "typeName": "OverrideMethodsOnComparableTypesAnalyzer",
            "languages": [
              "C#",
              "Visual Basic"
            ],
            "tags": [
              "PortedFromFxCop",
              "Telemetry",
              "EnabledRuleInAggressiveMode"
            ]
          }
        },
        "CA1040": {
          "id": "CA1040",
          "shortDescription": "Avoid empty interfaces",
          "fullDescription": "Interfaces define members that provide a behavior or usage contract. The functionality that is described by the interface can be adopted by any type, regardless of where the type appears in the inheritance hierarchy. A type implements an interface by providing implementations for the members of the interface. An empty interface does not define any members; therefore, it does not define a contract that can be implemented.",
          "defaultLevel": "warning",
          "helpUri": "https://learn.microsoft.com/dotnet/fundamentals/code-analysis/quality-rules/ca1040",
          "properties": {
            "category": "Design",
            "isEnabledByDefault": false,
            "typeName": "AvoidEmptyInterfacesAnalyzer",
            "languages": [
              "C#",
              "Visual Basic"
            ],
            "tags": [
              "PortedFromFxCop",
              "Telemetry",
              "EnabledRuleInAggressiveMode"
            ]
          }
        },
        "CA1041": {
          "id": "CA1041",
          "shortDescription": "Provide ObsoleteAttribute message",
          "fullDescription": "A type or member is marked by using a System.ObsoleteAttribute attribute that does not have its ObsoleteAttribute.Message property specified. When a type or member that is marked by using ObsoleteAttribute is compiled, the Message property of the attribute is displayed. This gives the user information about the obsolete type or member.",
          "defaultLevel": "note",
          "helpUri": "https://learn.microsoft.com/dotnet/fundamentals/code-analysis/quality-rules/ca1041",
          "properties": {
            "category": "Design",
            "isEnabledByDefault": true,
            "typeName": "ProvideObsoleteAttributeMessageAnalyzer",
            "languages": [
              "C#",
              "Visual Basic"
            ],
            "tags": [
              "PortedFromFxCop",
              "Telemetry",
              "EnabledRuleInAggressiveMode"
            ]
          }
        },
        "CA1043": {
          "id": "CA1043",
          "shortDescription": "Use Integral Or String Argument For Indexers",
          "fullDescription": "Indexers, that is, indexed properties, should use integer or string types for the index. These types are typically used for indexing data structures and increase the usability of the library. Use of the Object type should be restricted to those cases where the specific integer or string type cannot be specified at design time. If the design requires other types for the index, reconsider whether the type represents a logical data store. If it does not represent a logical data store, use a method.",
          "defaultLevel": "warning",
          "helpUri": "https://learn.microsoft.com/dotnet/fundamentals/code-analysis/quality-rules/ca1043",
          "properties": {
            "category": "Design",
            "isEnabledByDefault": false,
            "typeName": "UseIntegralOrStringArgumentForIndexersAnalyzer",
            "languages": [
              "C#",
              "Visual Basic"
            ],
            "tags": [
              "PortedFromFxCop",
              "Telemetry",
              "EnabledRuleInAggressiveMode"
            ]
          }
        },
        "CA1044": {
          "id": "CA1044",
          "shortDescription": "Properties should not be write only",
          "fullDescription": "Although it is acceptable and often necessary to have a read-only property, the design guidelines prohibit the use of write-only properties. This is because letting a user set a value, and then preventing the user from viewing that value, does not provide any security. Also, without read access, the state of shared objects cannot be viewed, which limits their usefulness.",
          "defaultLevel": "warning",
          "helpUri": "https://learn.microsoft.com/dotnet/fundamentals/code-analysis/quality-rules/ca1044",
          "properties": {
            "category": "Design",
            "isEnabledByDefault": false,
            "typeName": "PropertiesShouldNotBeWriteOnlyAnalyzer",
            "languages": [
              "C#",
              "Visual Basic"
            ],
            "tags": [
              "PortedFromFxCop",
              "Telemetry",
              "EnabledRuleInAggressiveMode"
            ]
          }
        },
        "CA1045": {
          "id": "CA1045",
          "shortDescription": "Do not pass types by reference",
          "fullDescription": "Passing types by reference (using out or ref) requires experience with pointers, understanding how value types and reference types differ, and handling methods that have multiple return values. Also, the difference between out and ref parameters is not widely understood.",
          "defaultLevel": "warning",
          "helpUri": "https://learn.microsoft.com/dotnet/fundamentals/code-analysis/quality-rules/ca1045",
          "properties": {
            "category": "Design",
            "isEnabledByDefault": false,
            "typeName": "DoNotPassTypesByReference",
            "languages": [
              "C#",
              "Visual Basic"
            ],
            "tags": [
              "PortedFromFxCop",
              "Telemetry"
            ]
          }
        },
        "CA1046": {
          "id": "CA1046",
          "shortDescription": "Do not overload equality operator on reference types",
          "fullDescription": "For reference types, the default implementation of the equality operator is almost always correct. By default, two references are equal only if they point to the same object. If the operator is providing meaningful value equality, the type should implement the generic 'System.IEquatable' interface.",
          "defaultLevel": "warning",
          "helpUri": "https://learn.microsoft.com/dotnet/fundamentals/code-analysis/quality-rules/ca1046",
          "properties": {
            "category": "Design",
            "isEnabledByDefault": false,
            "typeName": "DoNotOverloadOperatorEqualsOnReferenceTypes",
            "languages": [
              "C#",
              "Visual Basic"
            ],
            "tags": [
              "PortedFromFxCop",
              "Telemetry",
              "EnabledRuleInAggressiveMode"
            ]
          }
        },
        "CA1047": {
          "id": "CA1047",
          "shortDescription": "Do not declare protected member in sealed type",
          "fullDescription": "Types declare protected members so that inheriting types can access or override the member. By definition, you cannot inherit from a sealed type, which means that protected methods on sealed types cannot be called.",
          "defaultLevel": "note",
          "helpUri": "https://learn.microsoft.com/dotnet/fundamentals/code-analysis/quality-rules/ca1047",
          "properties": {
            "category": "Design",
            "isEnabledByDefault": true,
            "typeName": "DoNotDeclareProtectedMembersInSealedTypes",
            "languages": [
              "Visual Basic"
            ],
            "tags": [
              "PortedFromFxCop",
              "Telemetry",
              "EnabledRuleInAggressiveMode"
            ]
          }
        },
        "CA1050": {
          "id": "CA1050",
          "shortDescription": "Declare types in namespaces",
          "fullDescription": "Types are declared in namespaces to prevent name collisions and as a way to organize related types in an object hierarchy.",
          "defaultLevel": "note",
          "helpUri": "https://learn.microsoft.com/dotnet/fundamentals/code-analysis/quality-rules/ca1050",
          "properties": {
            "category": "Design",
            "isEnabledByDefault": true,
            "typeName": "DeclareTypesInNamespacesAnalyzer",
            "languages": [
              "C#",
              "Visual Basic"
            ],
            "tags": [
              "PortedFromFxCop",
              "Telemetry",
              "EnabledRuleInAggressiveMode"
            ]
          }
        },
        "CA1051": {
          "id": "CA1051",
          "shortDescription": "Do not declare visible instance fields",
          "fullDescription": "The primary use of a field should be as an implementation detail. Fields should be private or internal and should be exposed by using properties.",
          "defaultLevel": "hidden",
          "helpUri": "https://learn.microsoft.com/dotnet/fundamentals/code-analysis/quality-rules/ca1051",
          "properties": {
            "category": "Design",
            "isEnabledByDefault": true,
            "typeName": "DoNotDeclareVisibleInstanceFieldsAnalyzer",
            "languages": [
              "C#",
              "Visual Basic"
            ],
            "tags": [
              "PortedFromFxCop",
              "Telemetry",
              "EnabledRuleInAggressiveMode"
            ]
          }
        },
        "CA1052": {
          "id": "CA1052",
          "shortDescription": "Static holder types should be Static or NotInheritable",
          "fullDescription": "Type '{0}' is a static holder type but is neither static nor NotInheritable",
          "defaultLevel": "warning",
          "helpUri": "https://learn.microsoft.com/dotnet/fundamentals/code-analysis/quality-rules/ca1052",
          "properties": {
            "category": "Design",
            "isEnabledByDefault": false,
            "typeName": "StaticHolderTypesAnalyzer",
            "languages": [
              "C#",
              "Visual Basic"
            ],
            "tags": [
              "PortedFromFxCop",
              "Telemetry",
              "EnabledRuleInAggressiveMode"
            ]
          }
        },
        "CA1054": {
          "id": "CA1054",
          "shortDescription": "URI-like parameters should not be strings",
          "fullDescription": "This rule assumes that the parameter represents a Uniform Resource Identifier (URI). A string representation or a URI is prone to parsing and encoding errors, and can lead to security vulnerabilities. 'System.Uri' class provides these services in a safe and secure manner.",
          "defaultLevel": "warning",
          "helpUri": "https://learn.microsoft.com/dotnet/fundamentals/code-analysis/quality-rules/ca1054",
          "properties": {
            "category": "Design",
            "isEnabledByDefault": false,
            "typeName": "UriParametersShouldNotBeStringsAnalyzer",
            "languages": [
              "C#",
              "Visual Basic"
            ],
            "tags": [
              "PortedFromFxCop",
              "Telemetry",
              "EnabledRuleInAggressiveMode"
            ]
          }
        },
        "CA1055": {
          "id": "CA1055",
          "shortDescription": "URI-like return values should not be strings",
          "fullDescription": "This rule assumes that the method returns a URI. A string representation of a URI is prone to parsing and encoding errors, and can lead to security vulnerabilities. The System.Uri class provides these services in a safe and secure manner.",
          "defaultLevel": "warning",
          "helpUri": "https://learn.microsoft.com/dotnet/fundamentals/code-analysis/quality-rules/ca1055",
          "properties": {
            "category": "Design",
            "isEnabledByDefault": false,
            "typeName": "UriReturnValuesShouldNotBeStringsAnalyzer",
            "languages": [
              "C#",
              "Visual Basic"
            ],
            "tags": [
              "PortedFromFxCop",
              "Telemetry",
              "EnabledRuleInAggressiveMode"
            ]
          }
        },
        "CA1056": {
          "id": "CA1056",
          "shortDescription": "URI-like properties should not be strings",
          "fullDescription": "This rule assumes that the property represents a Uniform Resource Identifier (URI). A string representation of a URI is prone to parsing and encoding errors, and can lead to security vulnerabilities. The System.Uri class provides these services in a safe and secure manner.",
          "defaultLevel": "warning",
          "helpUri": "https://learn.microsoft.com/dotnet/fundamentals/code-analysis/quality-rules/ca1056",
          "properties": {
            "category": "Design",
            "isEnabledByDefault": false,
            "typeName": "UriPropertiesShouldNotBeStringsAnalyzer",
            "languages": [
              "C#",
              "Visual Basic"
            ],
            "tags": [
              "PortedFromFxCop",
              "Telemetry",
              "EnabledRuleInAggressiveMode"
            ]
          }
        },
        "CA1058": {
          "id": "CA1058",
          "shortDescription": "Types should not extend certain base types",
          "fullDescription": "An externally visible type extends certain base types. Use one of the alternatives.",
          "defaultLevel": "warning",
          "helpUri": "https://learn.microsoft.com/dotnet/fundamentals/code-analysis/quality-rules/ca1058",
          "properties": {
            "category": "Design",
            "isEnabledByDefault": false,
            "typeName": "TypesShouldNotExtendCertainBaseTypesAnalyzer",
            "languages": [
              "C#",
              "Visual Basic"
            ],
            "tags": [
              "PortedFromFxCop",
              "Telemetry",
              "EnabledRuleInAggressiveMode"
            ]
          }
        },
        "CA1060": {
          "id": "CA1060",
          "shortDescription": "Move pinvokes to native methods class",
          "fullDescription": "Platform Invocation methods, such as those that are marked by using the System.Runtime.InteropServices.DllImportAttribute attribute, or methods that are defined by using the Declare keyword in Visual Basic, access unmanaged code. These methods should be of the NativeMethods, SafeNativeMethods, or UnsafeNativeMethods class.",
          "defaultLevel": "warning",
          "helpUri": "https://learn.microsoft.com/dotnet/fundamentals/code-analysis/quality-rules/ca1060",
          "properties": {
            "category": "Design",
            "isEnabledByDefault": false,
            "typeName": "MovePInvokesToNativeMethodsClassAnalyzer",
            "languages": [
              "C#",
              "Visual Basic"
            ],
            "tags": [
              "PortedFromFxCop",
              "Telemetry"
            ]
          }
        },
        "CA1061": {
          "id": "CA1061",
          "shortDescription": "Do not hide base class methods",
          "fullDescription": "A method in a base type is hidden by an identically named method in a derived type when the parameter signature of the derived method differs only by types that are more weakly derived than the corresponding types in the parameter signature of the base method.",
          "defaultLevel": "note",
          "helpUri": "https://learn.microsoft.com/dotnet/fundamentals/code-analysis/quality-rules/ca1061",
          "properties": {
            "category": "Design",
            "isEnabledByDefault": true,
            "typeName": "DoNotHideBaseClassMethodsAnalyzer",
            "languages": [
              "C#",
              "Visual Basic"
            ],
            "tags": [
              "PortedFromFxCop",
              "Telemetry",
              "EnabledRuleInAggressiveMode"
            ]
          }
        },
        "CA1062": {
          "id": "CA1062",
          "shortDescription": "Validate arguments of public methods",
          "fullDescription": "An externally visible method dereferences one of its reference arguments without verifying whether that argument is 'null' ('Nothing' in Visual Basic). All reference arguments that are passed to externally visible methods should be checked against 'null'. If appropriate, throw an 'ArgumentNullException' when the argument is 'null'. If the method is designed to be called only by known assemblies, you should make the method internal.",
          "defaultLevel": "warning",
          "helpUri": "https://learn.microsoft.com/dotnet/fundamentals/code-analysis/quality-rules/ca1062",
          "properties": {
            "category": "Design",
            "isEnabledByDefault": false,
            "typeName": "ValidateArgumentsOfPublicMethods",
            "languages": [
              "C#",
              "Visual Basic"
            ],
            "tags": [
              "PortedFromFxCop",
              "Dataflow",
              "Telemetry",
              "EnabledRuleInAggressiveMode"
            ]
          }
        },
        "CA1063": {
          "id": "CA1063",
          "shortDescription": "Implement IDisposable Correctly",
          "fullDescription": "All IDisposable types should implement the Dispose pattern correctly.",
          "defaultLevel": "warning",
          "helpUri": "https://learn.microsoft.com/dotnet/fundamentals/code-analysis/quality-rules/ca1063",
          "properties": {
            "category": "Design",
            "isEnabledByDefault": false,
            "typeName": "ImplementIDisposableCorrectlyAnalyzer",
            "languages": [
              "C#",
              "Visual Basic"
            ],
            "tags": [
              "PortedFromFxCop",
              "Telemetry",
              "EnabledRuleInAggressiveMode"
            ]
          }
        },
        "CA1064": {
          "id": "CA1064",
          "shortDescription": "Exceptions should be public",
          "fullDescription": "An internal exception is visible only inside its own internal scope. After the exception falls outside the internal scope, only the base exception can be used to catch the exception. If the internal exception is inherited from T:System.Exception, T:System.SystemException, or T:System.ApplicationException, the external code will not have sufficient information to know what to do with the exception.",
          "defaultLevel": "warning",
          "helpUri": "https://learn.microsoft.com/dotnet/fundamentals/code-analysis/quality-rules/ca1064",
          "properties": {
            "category": "Design",
            "isEnabledByDefault": false,
            "typeName": "ExceptionsShouldBePublicAnalyzer",
            "languages": [
              "C#",
              "Visual Basic"
            ],
            "tags": [
              "PortedFromFxCop",
              "Telemetry",
              "EnabledRuleInAggressiveMode"
            ]
          }
        },
        "CA1065": {
          "id": "CA1065",
          "shortDescription": "Do not raise exceptions in unexpected locations",
          "fullDescription": "A method that is not expected to throw exceptions throws an exception.",
          "defaultLevel": "warning",
          "helpUri": "https://learn.microsoft.com/dotnet/fundamentals/code-analysis/quality-rules/ca1065",
          "properties": {
            "category": "Design",
            "isEnabledByDefault": false,
            "typeName": "DoNotRaiseExceptionsInUnexpectedLocationsAnalyzer",
            "languages": [
              "C#",
              "Visual Basic"
            ],
            "tags": [
              "PortedFromFxCop",
              "Telemetry",
              "EnabledRuleInAggressiveMode"
            ]
          }
        },
        "CA1066": {
          "id": "CA1066",
          "shortDescription": "Implement IEquatable when overriding Object.Equals",
          "fullDescription": "When a type T overrides Object.Equals(object), the implementation must cast the object argument to the correct type T before performing the comparison. If the type implements IEquatable<T>, and therefore offers the method T.Equals(T), and if the argument is known at compile time to be of type T, then the compiler can call IEquatable<T>.Equals(T) instead of Object.Equals(object), and no cast is necessary, improving performance.",
          "defaultLevel": "warning",
          "helpUri": "https://learn.microsoft.com/dotnet/fundamentals/code-analysis/quality-rules/ca1066",
          "properties": {
            "category": "Design",
            "isEnabledByDefault": false,
            "typeName": "EquatableAnalyzer",
            "languages": [
              "C#",
              "Visual Basic"
            ],
            "tags": [
              "Telemetry",
              "EnabledRuleInAggressiveMode"
            ]
          }
        },
        "CA1067": {
          "id": "CA1067",
          "shortDescription": "Override Object.Equals(object) when implementing IEquatable<T>",
          "fullDescription": "When a type T implements the interface IEquatable<T>, it suggests to a user who sees a call to the Equals method in source code that an instance of the type can be equated with an instance of any other type. The user might be confused if their attempt to equate the type with an instance of another type fails to compile. This violates the \"principle of least surprise\".",
          "defaultLevel": "note",
          "helpUri": "https://learn.microsoft.com/dotnet/fundamentals/code-analysis/quality-rules/ca1067",
          "properties": {
            "category": "Design",
            "isEnabledByDefault": true,
            "typeName": "EquatableAnalyzer",
            "languages": [
              "C#",
              "Visual Basic"
            ],
            "tags": [
              "Telemetry",
              "EnabledRuleInAggressiveMode"
            ]
          }
        },
        "CA1068": {
          "id": "CA1068",
          "shortDescription": "CancellationToken parameters must come last",
          "fullDescription": "Method '{0}' should take CancellationToken as the last parameter",
          "defaultLevel": "note",
          "helpUri": "https://learn.microsoft.com/dotnet/fundamentals/code-analysis/quality-rules/ca1068",
          "properties": {
            "category": "Design",
            "isEnabledByDefault": true,
            "typeName": "CancellationTokenParametersMustComeLastAnalyzer",
            "languages": [
              "C#",
              "Visual Basic"
            ],
            "tags": [
              "Telemetry",
              "EnabledRuleInAggressiveMode"
            ]
          }
        },
        "CA1069": {
          "id": "CA1069",
          "shortDescription": "Enums values should not be duplicated",
          "fullDescription": "The field reference '{0}' is duplicated in this bitwise initialization",
          "defaultLevel": "note",
          "helpUri": "https://learn.microsoft.com/dotnet/fundamentals/code-analysis/quality-rules/ca1069",
          "properties": {
            "category": "Design",
            "isEnabledByDefault": true,
            "typeName": "EnumShouldNotHaveDuplicatedValues",
            "languages": [
              "C#",
              "Visual Basic"
            ],
            "tags": [
              "Telemetry",
              "EnabledRuleInAggressiveMode"
            ]
          }
        },
        "CA1070": {
          "id": "CA1070",
          "shortDescription": "Do not declare event fields as virtual",
          "fullDescription": "Do not declare virtual events in a base class. Overridden events in a derived class have undefined behavior. The C# compiler does not handle this correctly and it is unpredictable whether a subscriber to the derived event will actually be subscribing to the base class event.",
          "defaultLevel": "note",
          "helpUri": "https://learn.microsoft.com/dotnet/fundamentals/code-analysis/quality-rules/ca1070",
          "properties": {
            "category": "Design",
            "isEnabledByDefault": true,
            "typeName": "DoNotDeclareEventFieldsAsVirtual",
            "languages": [
              "C#"
            ],
            "tags": [
              "Telemetry",
              "EnabledRuleInAggressiveMode"
            ]
          }
        },
        "CA1303": {
          "id": "CA1303",
          "shortDescription": "Do not pass literals as localized parameters",
          "fullDescription": "A method passes a string literal as a parameter to a constructor or method in the .NET Framework class library and that string should be localizable. To fix a violation of this rule, replace the string literal with a string retrieved through an instance of the ResourceManager class.",
          "defaultLevel": "warning",
          "helpUri": "https://learn.microsoft.com/dotnet/fundamentals/code-analysis/quality-rules/ca1303",
          "properties": {
            "category": "Globalization",
            "isEnabledByDefault": false,
            "typeName": "DoNotPassLiteralsAsLocalizedParameters",
            "languages": [
              "C#",
              "Visual Basic"
            ],
            "tags": [
              "PortedFromFxCop",
              "Dataflow",
              "Telemetry",
              "EnabledRuleInAggressiveMode"
            ]
          }
        },
        "CA1304": {
          "id": "CA1304",
          "shortDescription": "Specify CultureInfo",
          "fullDescription": "A method or constructor calls a member that has an overload that accepts a System.Globalization.CultureInfo parameter, and the method or constructor does not call the overload that takes the CultureInfo parameter. When a CultureInfo or System.IFormatProvider object is not supplied, the default value that is supplied by the overloaded member might not have the effect that you want in all locales. If the result will be displayed to the user, specify 'CultureInfo.CurrentCulture' as the 'CultureInfo' parameter. Otherwise, if the result will be stored and accessed by software, such as when it is persisted to disk or to a database, specify 'CultureInfo.InvariantCulture'.",
          "defaultLevel": "hidden",
          "helpUri": "https://learn.microsoft.com/dotnet/fundamentals/code-analysis/quality-rules/ca1304",
          "properties": {
            "category": "Globalization",
            "isEnabledByDefault": true,
            "typeName": "SpecifyCultureInfoAnalyzer",
            "languages": [
              "C#",
              "Visual Basic"
            ],
            "tags": [
              "PortedFromFxCop",
              "Telemetry",
              "EnabledRuleInAggressiveMode"
            ]
          }
        },
        "CA1305": {
          "id": "CA1305",
          "shortDescription": "Specify IFormatProvider",
          "fullDescription": "A method or constructor calls one or more members that have overloads that accept a System.IFormatProvider parameter, and the method or constructor does not call the overload that takes the IFormatProvider parameter. When a System.Globalization.CultureInfo or IFormatProvider object is not supplied, the default value that is supplied by the overloaded member might not have the effect that you want in all locales. If the result will be based on the input from/output displayed to the user, specify 'CultureInfo.CurrentCulture' as the 'IFormatProvider'. Otherwise, if the result will be stored and accessed by software, such as when it is loaded from disk/database and when it is persisted to disk/database, specify 'CultureInfo.InvariantCulture'.",
          "defaultLevel": "hidden",
          "helpUri": "https://learn.microsoft.com/dotnet/fundamentals/code-analysis/quality-rules/ca1305",
          "properties": {
            "category": "Globalization",
            "isEnabledByDefault": true,
            "typeName": "SpecifyIFormatProviderAnalyzer",
            "languages": [
              "C#",
              "Visual Basic"
            ],
            "tags": [
              "PortedFromFxCop",
              "Telemetry",
              "EnabledRuleInAggressiveMode"
            ]
          }
        },
        "CA1307": {
          "id": "CA1307",
          "shortDescription": "Specify StringComparison for clarity",
          "fullDescription": "A string comparison operation uses a method overload that does not set a StringComparison parameter. It is recommended to use the overload with StringComparison parameter for clarity of intent. If the result will be displayed to the user, such as when sorting a list of items for display in a list box, specify 'StringComparison.CurrentCulture' or 'StringComparison.CurrentCultureIgnoreCase' as the 'StringComparison' parameter. If comparing case-insensitive identifiers, such as file paths, environment variables, or registry keys and values, specify 'StringComparison.OrdinalIgnoreCase'. Otherwise, if comparing case-sensitive identifiers, specify 'StringComparison.Ordinal'.",
          "defaultLevel": "warning",
          "helpUri": "https://learn.microsoft.com/dotnet/fundamentals/code-analysis/quality-rules/ca1307",
          "properties": {
            "category": "Globalization",
            "isEnabledByDefault": false,
            "typeName": "SpecifyStringComparisonAnalyzer",
            "languages": [
              "C#",
              "Visual Basic"
            ],
            "tags": [
              "PortedFromFxCop",
              "Telemetry",
              "EnabledRuleInAggressiveMode"
            ]
          }
        },
        "CA1308": {
          "id": "CA1308",
          "shortDescription": "Normalize strings to uppercase",
          "fullDescription": "Strings should be normalized to uppercase. A small group of characters cannot make a round trip when they are converted to lowercase. To make a round trip means to convert the characters from one locale to another locale that represents character data differently, and then to accurately retrieve the original characters from the converted characters.",
          "defaultLevel": "warning",
          "helpUri": "https://learn.microsoft.com/dotnet/fundamentals/code-analysis/quality-rules/ca1308",
          "properties": {
            "category": "Globalization",
            "isEnabledByDefault": false,
            "typeName": "NormalizeStringsToUppercaseAnalyzer",
            "languages": [
              "C#",
              "Visual Basic"
            ],
            "tags": [
              "PortedFromFxCop",
              "Telemetry",
              "EnabledRuleInAggressiveMode"
            ]
          }
        },
        "CA1310": {
          "id": "CA1310",
          "shortDescription": "Specify StringComparison for correctness",
          "fullDescription": "A string comparison operation uses a method overload that does not set a StringComparison parameter, hence its behavior could vary based on the current user's locale settings. It is strongly recommended to use the overload with StringComparison parameter for correctness and clarity of intent. If the result will be displayed to the user, such as when sorting a list of items for display in a list box, specify 'StringComparison.CurrentCulture' or 'StringComparison.CurrentCultureIgnoreCase' as the 'StringComparison' parameter. If comparing case-insensitive identifiers, such as file paths, environment variables, or registry keys and values, specify 'StringComparison.OrdinalIgnoreCase'. Otherwise, if comparing case-sensitive identifiers, specify 'StringComparison.Ordinal'.",
          "defaultLevel": "hidden",
          "helpUri": "https://learn.microsoft.com/dotnet/fundamentals/code-analysis/quality-rules/ca1310",
          "properties": {
            "category": "Globalization",
            "isEnabledByDefault": true,
            "typeName": "SpecifyStringComparisonAnalyzer",
            "languages": [
              "C#",
              "Visual Basic"
            ],
            "tags": [
              "Telemetry",
              "EnabledRuleInAggressiveMode"
            ]
          }
        },
        "CA1401": {
          "id": "CA1401",
          "shortDescription": "P/Invokes should not be visible",
          "fullDescription": "A public or protected method in a public type has the System.Runtime.InteropServices.DllImportAttribute attribute (also implemented by the Declare keyword in Visual Basic). Such methods should not be exposed.",
          "defaultLevel": "note",
          "helpUri": "https://learn.microsoft.com/dotnet/fundamentals/code-analysis/quality-rules/ca1401",
          "properties": {
            "category": "Interoperability",
            "isEnabledByDefault": true,
            "typeName": "PInvokeDiagnosticAnalyzer",
            "languages": [
              "C#",
              "Visual Basic"
            ],
            "tags": [
              "PortedFromFxCop",
              "Telemetry",
              "EnabledRuleInAggressiveMode"
            ]
          }
        },
        "CA1416": {
          "id": "CA1416",
          "shortDescription": "Validate platform compatibility",
          "fullDescription": "Using platform dependent API on a component makes the code no longer work across all platforms.",
          "defaultLevel": "warning",
          "helpUri": "https://learn.microsoft.com/dotnet/fundamentals/code-analysis/quality-rules/ca1416",
          "properties": {
            "category": "Interoperability",
            "isEnabledByDefault": true,
            "typeName": "PlatformCompatibilityAnalyzer",
            "languages": [
              "C#",
              "Visual Basic"
            ],
            "tags": [
              "Telemetry",
              "EnabledRuleInAggressiveMode"
            ]
          }
        },
        "CA1417": {
          "id": "CA1417",
          "shortDescription": "Do not use 'OutAttribute' on string parameters for P/Invokes",
          "fullDescription": "String parameters passed by value with the 'OutAttribute' can destabilize the runtime if the string is an interned string.",
          "defaultLevel": "warning",
          "helpUri": "https://learn.microsoft.com/dotnet/fundamentals/code-analysis/quality-rules/ca1417",
          "properties": {
            "category": "Interoperability",
            "isEnabledByDefault": true,
            "typeName": "DoNotUseOutAttributeStringPInvokeParametersAnalyzer",
            "languages": [
              "C#",
              "Visual Basic"
            ],
            "tags": [
              "Telemetry",
              "EnabledRuleInAggressiveMode"
            ]
          }
        },
        "CA1418": {
          "id": "CA1418",
          "shortDescription": "Use valid platform string",
          "fullDescription": "Platform compatibility analyzer requires a valid platform name and version.",
          "defaultLevel": "warning",
          "helpUri": "https://learn.microsoft.com/dotnet/fundamentals/code-analysis/quality-rules/ca1418",
          "properties": {
            "category": "Interoperability",
            "isEnabledByDefault": true,
            "typeName": "UseValidPlatformString",
            "languages": [
              "C#",
              "Visual Basic"
            ],
            "tags": [
              "Telemetry",
              "EnabledRuleInAggressiveMode"
            ]
          }
        },
        "CA1419": {
          "id": "CA1419",
          "shortDescription": "Provide a parameterless constructor that is as visible as the containing type for concrete types derived from 'System.Runtime.InteropServices.SafeHandle'",
          "fullDescription": "Providing a parameterless constructor that is as visible as the containing type for a type derived from 'System.Runtime.InteropServices.SafeHandle' enables better performance and usage with source-generated interop solutions.",
          "defaultLevel": "note",
          "helpUri": "https://learn.microsoft.com/dotnet/fundamentals/code-analysis/quality-rules/ca1419",
          "properties": {
            "category": "Interoperability",
            "isEnabledByDefault": true,
            "typeName": "ProvidePublicParameterlessSafeHandleConstructorAnalyzer",
            "languages": [
              "C#",
              "Visual Basic"
            ],
            "tags": [
              "Telemetry",
              "EnabledRuleInAggressiveMode"
            ]
          }
        },
        "CA1420": {
          "id": "CA1420",
          "shortDescription": "Property, type, or attribute requires runtime marshalling",
          "fullDescription": "Using features that require runtime marshalling when runtime marshalling is disabled will result in runtime exceptions.",
          "defaultLevel": "warning",
          "helpUri": "https://learn.microsoft.com/dotnet/fundamentals/code-analysis/quality-rules/ca1420",
          "properties": {
            "category": "Interoperability",
            "isEnabledByDefault": true,
            "typeName": "DisableRuntimeMarshallingAnalyzer",
            "languages": [
              "C#",
              "Visual Basic"
            ],
            "tags": [
              "Telemetry",
              "EnabledRuleInAggressiveMode"
            ]
          }
        },
        "CA1421": {
          "id": "CA1421",
          "shortDescription": "This method uses runtime marshalling even when the 'DisableRuntimeMarshallingAttribute' is applied",
          "fullDescription": "This method uses runtime marshalling even when runtime marshalling is disabled, which can cause unexpected behavior differences at runtime due to different expectations of a type's native layout.",
          "defaultLevel": "note",
          "helpUri": "https://learn.microsoft.com/dotnet/fundamentals/code-analysis/quality-rules/ca1421",
          "properties": {
            "category": "Interoperability",
            "isEnabledByDefault": true,
            "typeName": "DisableRuntimeMarshallingAnalyzer",
            "languages": [
              "C#",
              "Visual Basic"
            ],
            "tags": [
              "Telemetry",
              "EnabledRuleInAggressiveMode"
            ]
          }
        },
        "CA1422": {
          "id": "CA1422",
          "shortDescription": "Validate platform compatibility",
          "fullDescription": "Using platform dependent API on a component makes the code no longer work across all platforms.",
          "defaultLevel": "warning",
          "helpUri": "https://learn.microsoft.com/dotnet/fundamentals/code-analysis/quality-rules/ca1422",
          "properties": {
            "category": "Interoperability",
            "isEnabledByDefault": true,
            "typeName": "PlatformCompatibilityAnalyzer",
            "languages": [
              "C#",
              "Visual Basic"
            ],
            "tags": [
              "Telemetry",
              "EnabledRuleInAggressiveMode"
            ]
          }
        },
        "CA1501": {
          "id": "CA1501",
          "shortDescription": "Avoid excessive inheritance",
          "fullDescription": "Deeply nested type hierarchies can be difficult to follow, understand, and maintain. This rule limits analysis to hierarchies in the same module. To fix a violation of this rule, derive the type from a base type that is less deep in the inheritance hierarchy or eliminate some of the intermediate base types.",
          "defaultLevel": "warning",
          "helpUri": "https://learn.microsoft.com/dotnet/fundamentals/code-analysis/quality-rules/ca1501",
          "properties": {
            "category": "Maintainability",
            "isEnabledByDefault": false,
            "typeName": "CodeMetricsAnalyzer",
            "languages": [
              "C#",
              "Visual Basic"
            ],
            "tags": [
              "PortedFromFxCop",
              "Telemetry",
              "CompilationEnd"
            ]
          }
        },
        "CA1502": {
          "id": "CA1502",
          "shortDescription": "Avoid excessive complexity",
          "fullDescription": "Cyclomatic complexity measures the number of linearly independent paths through the method, which is determined by the number and complexity of conditional branches. A low cyclomatic complexity generally indicates a method that is easy to understand, test, and maintain. The cyclomatic complexity is calculated from a control flow graph of the method and is given as follows: `cyclomatic complexity = the number of edges - the number of nodes + 1`, where a node represents a logic branch point and an edge represents a line between nodes.",
          "defaultLevel": "warning",
          "helpUri": "https://learn.microsoft.com/dotnet/fundamentals/code-analysis/quality-rules/ca1502",
          "properties": {
            "category": "Maintainability",
            "isEnabledByDefault": false,
            "typeName": "CodeMetricsAnalyzer",
            "languages": [
              "C#",
              "Visual Basic"
            ],
            "tags": [
              "PortedFromFxCop",
              "Telemetry",
              "CompilationEnd"
            ]
          }
        },
        "CA1505": {
          "id": "CA1505",
          "shortDescription": "Avoid unmaintainable code",
          "fullDescription": "The maintainability index is calculated by using the following metrics: lines of code, program volume, and cyclomatic complexity. Program volume is a measure of the difficulty of understanding of a symbol that is based on the number of operators and operands in the code. Cyclomatic complexity is a measure of the structural complexity of the type or method. A low maintainability index indicates that code is probably difficult to maintain and would be a good candidate to redesign.",
          "defaultLevel": "warning",
          "helpUri": "https://learn.microsoft.com/dotnet/fundamentals/code-analysis/quality-rules/ca1505",
          "properties": {
            "category": "Maintainability",
            "isEnabledByDefault": false,
            "typeName": "CodeMetricsAnalyzer",
            "languages": [
              "C#",
              "Visual Basic"
            ],
            "tags": [
              "PortedFromFxCop",
              "Telemetry",
              "CompilationEnd"
            ]
          }
        },
        "CA1506": {
          "id": "CA1506",
          "shortDescription": "Avoid excessive class coupling",
          "fullDescription": "This rule measures class coupling by counting the number of unique type references that a symbol contains. Symbols that have a high degree of class coupling can be difficult to maintain. It is a good practice to have types and methods that exhibit low coupling and high cohesion. To fix this violation, try to redesign the code to reduce the number of types to which it is coupled.",
          "defaultLevel": "warning",
          "helpUri": "https://learn.microsoft.com/dotnet/fundamentals/code-analysis/quality-rules/ca1506",
          "properties": {
            "category": "Maintainability",
            "isEnabledByDefault": false,
            "typeName": "CodeMetricsAnalyzer",
            "languages": [
              "C#",
              "Visual Basic"
            ],
            "tags": [
              "PortedFromFxCop",
              "Telemetry",
              "CompilationEnd"
            ]
          }
        },
        "CA1508": {
          "id": "CA1508",
          "shortDescription": "Avoid dead conditional code",
          "fullDescription": "'{0}' is never '{1}'. Remove or refactor the condition(s) to avoid dead code.",
          "defaultLevel": "warning",
          "helpUri": "https://learn.microsoft.com/dotnet/fundamentals/code-analysis/quality-rules/ca1508",
          "properties": {
            "category": "Maintainability",
            "isEnabledByDefault": false,
            "typeName": "AvoidDeadConditionalCode",
            "languages": [
              "C#",
              "Visual Basic"
            ],
            "tags": [
              "Dataflow",
              "Telemetry",
              "EnabledRuleInAggressiveMode"
            ]
          }
        },
        "CA1509": {
          "id": "CA1509",
          "shortDescription": "Invalid entry in code metrics rule specification file",
          "fullDescription": "Invalid entry in code metrics rule specification file.",
          "defaultLevel": "warning",
          "helpUri": "https://learn.microsoft.com/dotnet/fundamentals/code-analysis/quality-rules/ca1509",
          "properties": {
            "category": "Maintainability",
            "isEnabledByDefault": false,
            "typeName": "CodeMetricsAnalyzer",
            "languages": [
              "C#",
              "Visual Basic"
            ],
            "tags": [
              "Telemetry",
              "CompilationEnd"
            ]
          }
        },
        "CA1510": {
          "id": "CA1510",
          "shortDescription": "Use ArgumentNullException throw helper",
          "fullDescription": "Throw helpers are simpler and more efficient than an if block constructing a new exception instance.",
          "defaultLevel": "note",
          "helpUri": "https://learn.microsoft.com/dotnet/fundamentals/code-analysis/quality-rules/ca1510",
          "properties": {
            "category": "Maintainability",
            "isEnabledByDefault": true,
            "typeName": "UseExceptionThrowHelpers",
            "languages": [
              "C#",
              "Visual Basic"
            ],
            "tags": [
              "Telemetry",
              "EnabledRuleInAggressiveMode"
            ]
          }
        },
        "CA1511": {
          "id": "CA1511",
          "shortDescription": "Use ArgumentException throw helper",
          "fullDescription": "Throw helpers are simpler and more efficient than an if block constructing a new exception instance.",
          "defaultLevel": "note",
          "helpUri": "https://learn.microsoft.com/dotnet/fundamentals/code-analysis/quality-rules/ca1511",
          "properties": {
            "category": "Maintainability",
            "isEnabledByDefault": true,
            "typeName": "UseExceptionThrowHelpers",
            "languages": [
              "C#",
              "Visual Basic"
            ],
            "tags": [
              "Telemetry",
              "EnabledRuleInAggressiveMode"
            ]
          }
        },
        "CA1512": {
          "id": "CA1512",
          "shortDescription": "Use ArgumentOutOfRangeException throw helper",
          "fullDescription": "Throw helpers are simpler and more efficient than an if block constructing a new exception instance.",
          "defaultLevel": "note",
          "helpUri": "https://learn.microsoft.com/dotnet/fundamentals/code-analysis/quality-rules/ca1512",
          "properties": {
            "category": "Maintainability",
            "isEnabledByDefault": true,
            "typeName": "UseExceptionThrowHelpers",
            "languages": [
              "C#",
              "Visual Basic"
            ],
            "tags": [
              "Telemetry",
              "EnabledRuleInAggressiveMode"
            ]
          }
        },
        "CA1513": {
          "id": "CA1513",
          "shortDescription": "Use ObjectDisposedException throw helper",
          "fullDescription": "Throw helpers are simpler and more efficient than an if block constructing a new exception instance.",
          "defaultLevel": "note",
          "helpUri": "https://learn.microsoft.com/dotnet/fundamentals/code-analysis/quality-rules/ca1513",
          "properties": {
            "category": "Maintainability",
            "isEnabledByDefault": true,
            "typeName": "UseExceptionThrowHelpers",
            "languages": [
              "C#",
              "Visual Basic"
            ],
            "tags": [
              "Telemetry",
              "EnabledRuleInAggressiveMode"
            ]
          }
        },
        "CA1700": {
          "id": "CA1700",
          "shortDescription": "Do not name enum values 'Reserved'",
          "fullDescription": "This rule assumes that an enumeration member that has a name that contains \"reserved\" is not currently used but is a placeholder to be renamed or removed in a future version. Renaming or removing a member is a breaking change.",
          "defaultLevel": "warning",
          "helpUri": "https://learn.microsoft.com/dotnet/fundamentals/code-analysis/quality-rules/ca1700",
          "properties": {
            "category": "Naming",
            "isEnabledByDefault": false,
            "typeName": "DoNotNameEnumValuesReserved",
            "languages": [
              "C#",
              "Visual Basic"
            ],
            "tags": [
              "PortedFromFxCop",
              "Telemetry",
              "EnabledRuleInAggressiveMode"
            ]
          }
        },
        "CA1707": {
          "id": "CA1707",
          "shortDescription": "Identifiers should not contain underscores",
          "fullDescription": "By convention, identifier names do not contain the underscore (_) character. This rule checks namespaces, types, members, and parameters.",
          "defaultLevel": "hidden",
          "helpUri": "https://learn.microsoft.com/dotnet/fundamentals/code-analysis/quality-rules/ca1707",
          "properties": {
            "category": "Naming",
            "isEnabledByDefault": true,
            "typeName": "IdentifiersShouldNotContainUnderscoresAnalyzer",
            "languages": [
              "C#",
              "Visual Basic"
            ],
            "tags": [
              "PortedFromFxCop",
              "Telemetry",
              "EnabledRuleInAggressiveMode"
            ]
          }
        },
        "CA1708": {
          "id": "CA1708",
          "shortDescription": "Identifiers should differ by more than case",
          "fullDescription": "Identifiers for namespaces, types, members, and parameters cannot differ only by case because languages that target the common language runtime are not required to be case-sensitive.",
          "defaultLevel": "hidden",
          "helpUri": "https://learn.microsoft.com/dotnet/fundamentals/code-analysis/quality-rules/ca1708",
          "properties": {
            "category": "Naming",
            "isEnabledByDefault": true,
            "typeName": "IdentifiersShouldDifferByMoreThanCaseAnalyzer",
            "languages": [
              "C#",
              "Visual Basic"
            ],
            "tags": [
              "PortedFromFxCop",
              "Telemetry",
              "EnabledRuleInAggressiveMode"
            ]
          }
        },
        "CA1710": {
          "id": "CA1710",
          "shortDescription": "Identifiers should have correct suffix",
          "fullDescription": "By convention, the names of types that extend certain base types or that implement certain interfaces, or types that are derived from these types, have a suffix that is associated with the base type or interface.",
          "defaultLevel": "hidden",
          "helpUri": "https://learn.microsoft.com/dotnet/fundamentals/code-analysis/quality-rules/ca1710",
          "properties": {
            "category": "Naming",
            "isEnabledByDefault": true,
            "typeName": "IdentifiersShouldHaveCorrectSuffixAnalyzer",
            "languages": [
              "C#",
              "Visual Basic"
            ],
            "tags": [
              "PortedFromFxCop",
              "Telemetry",
              "EnabledRuleInAggressiveMode"
            ]
          }
        },
        "CA1711": {
          "id": "CA1711",
          "shortDescription": "Identifiers should not have incorrect suffix",
          "fullDescription": "By convention, only the names of types that extend certain base types or that implement certain interfaces, or types that are derived from these types, should end with specific reserved suffixes. Other type names should not use these reserved suffixes.",
          "defaultLevel": "hidden",
          "helpUri": "https://learn.microsoft.com/dotnet/fundamentals/code-analysis/quality-rules/ca1711",
          "properties": {
            "category": "Naming",
            "isEnabledByDefault": true,
            "typeName": "IdentifiersShouldNotHaveIncorrectSuffixAnalyzer",
            "languages": [
              "C#",
              "Visual Basic"
            ],
            "tags": [
              "PortedFromFxCop",
              "Telemetry",
              "EnabledRuleInAggressiveMode"
            ]
          }
        },
        "CA1712": {
          "id": "CA1712",
          "shortDescription": "Do not prefix enum values with type name",
          "fullDescription": "An enumeration's values should not start with the type name of the enumeration.",
          "defaultLevel": "hidden",
          "helpUri": "https://learn.microsoft.com/dotnet/fundamentals/code-analysis/quality-rules/ca1712",
          "properties": {
            "category": "Naming",
            "isEnabledByDefault": true,
            "typeName": "DoNotPrefixEnumValuesWithTypeNameAnalyzer",
            "languages": [
              "C#",
              "Visual Basic"
            ],
            "tags": [
              "PortedFromFxCop",
              "Telemetry",
              "EnabledRuleInAggressiveMode"
            ]
          }
        },
        "CA1713": {
          "id": "CA1713",
          "shortDescription": "Events should not have 'Before' or 'After' prefix",
          "fullDescription": "Event names should describe the action that raises the event. To name related events that are raised in a specific sequence, use the present or past tense to indicate the relative position in the sequence of actions. For example, when naming a pair of events that is raised when closing a resource, you might name it 'Closing' and 'Closed', instead of 'BeforeClose' and 'AfterClose'.",
          "defaultLevel": "warning",
          "helpUri": "https://learn.microsoft.com/dotnet/fundamentals/code-analysis/quality-rules/ca1713",
          "properties": {
            "category": "Naming",
            "isEnabledByDefault": false,
            "typeName": "EventsShouldNotHaveBeforeOrAfterPrefix",
            "languages": [
              "C#",
              "Visual Basic"
            ],
            "tags": [
              "PortedFromFxCop",
              "Telemetry",
              "EnabledRuleInAggressiveMode"
            ]
          }
        },
        "CA1715": {
          "id": "CA1715",
          "shortDescription": "Identifiers should have correct prefix",
          "fullDescription": "The name of an externally visible interface does not start with an uppercase \"\"I\"\". The name of a generic type parameter on an externally visible type or method does not start with an uppercase \"\"T\"\".",
          "defaultLevel": "hidden",
          "helpUri": "https://learn.microsoft.com/dotnet/fundamentals/code-analysis/quality-rules/ca1715",
          "properties": {
            "category": "Naming",
            "isEnabledByDefault": true,
            "typeName": "IdentifiersShouldHaveCorrectPrefixAnalyzer",
            "languages": [
              "C#",
              "Visual Basic"
            ],
            "tags": [
              "PortedFromFxCop",
              "Telemetry",
              "EnabledRuleInAggressiveMode"
            ]
          }
        },
        "CA1716": {
          "id": "CA1716",
          "shortDescription": "Identifiers should not match keywords",
          "fullDescription": "A namespace name or a type name matches a reserved keyword in a programming language. Identifiers for namespaces and types should not match keywords that are defined by languages that target the common language runtime.",
          "defaultLevel": "hidden",
          "helpUri": "https://learn.microsoft.com/dotnet/fundamentals/code-analysis/quality-rules/ca1716",
          "properties": {
            "category": "Naming",
            "isEnabledByDefault": true,
            "typeName": "IdentifiersShouldNotMatchKeywordsAnalyzer",
            "languages": [
              "C#",
              "Visual Basic"
            ],
            "tags": [
              "PortedFromFxCop",
              "Telemetry",
              "EnabledRuleInAggressiveMode"
            ]
          }
        },
        "CA1720": {
          "id": "CA1720",
          "shortDescription": "Identifier contains type name",
          "fullDescription": "Names of parameters and members are better used to communicate their meaning than to describe their type, which is expected to be provided by development tools. For names of members, if a data type name must be used, use a language-independent name instead of a language-specific one.",
          "defaultLevel": "hidden",
          "helpUri": "https://learn.microsoft.com/dotnet/fundamentals/code-analysis/quality-rules/ca1720",
          "properties": {
            "category": "Naming",
            "isEnabledByDefault": true,
            "typeName": "IdentifiersShouldNotContainTypeNames",
            "languages": [
              "C#",
              "Visual Basic"
            ],
            "tags": [
              "PortedFromFxCop",
              "Telemetry",
              "EnabledRuleInAggressiveMode"
            ]
          }
        },
        "CA1721": {
          "id": "CA1721",
          "shortDescription": "Property names should not match get methods",
          "fullDescription": "The name of a public or protected member starts with \"\"Get\"\" and otherwise matches the name of a public or protected property. \"\"Get\"\" methods and properties should have names that clearly distinguish their function.",
          "defaultLevel": "warning",
          "helpUri": "https://learn.microsoft.com/dotnet/fundamentals/code-analysis/quality-rules/ca1721",
          "properties": {
            "category": "Naming",
            "isEnabledByDefault": false,
            "typeName": "PropertyNamesShouldNotMatchGetMethodsAnalyzer",
            "languages": [
              "C#",
              "Visual Basic"
            ],
            "tags": [
              "PortedFromFxCop",
              "Telemetry",
              "EnabledRuleInAggressiveMode"
            ]
          }
        },
        "CA1724": {
          "id": "CA1724",
          "shortDescription": "Type names should not match namespaces",
          "fullDescription": "Type names should not match the names of namespaces that are defined in the .NET Framework class library. Violating this rule can reduce the usability of the library.",
          "defaultLevel": "warning",
          "helpUri": "https://learn.microsoft.com/dotnet/fundamentals/code-analysis/quality-rules/ca1724",
          "properties": {
            "category": "Naming",
            "isEnabledByDefault": false,
            "typeName": "TypeNamesShouldNotMatchNamespacesAnalyzer",
            "languages": [
              "C#",
              "Visual Basic"
            ],
            "tags": [
              "PortedFromFxCop",
              "Telemetry",
              "EnabledRuleInAggressiveMode",
              "CompilationEnd"
            ]
          }
        },
        "CA1725": {
          "id": "CA1725",
          "shortDescription": "Parameter names should match base declaration",
          "fullDescription": "Consistent naming of parameters in an override hierarchy increases the usability of the method overrides. A parameter name in a derived method that differs from the name in the base declaration can cause confusion about whether the method is an override of the base method or a new overload of the method.",
          "defaultLevel": "hidden",
          "helpUri": "https://learn.microsoft.com/dotnet/fundamentals/code-analysis/quality-rules/ca1725",
          "properties": {
            "category": "Naming",
            "isEnabledByDefault": true,
            "typeName": "ParameterNamesShouldMatchBaseDeclarationAnalyzer",
            "languages": [
              "C#",
              "Visual Basic"
            ],
            "tags": [
              "PortedFromFxCop",
              "Telemetry",
              "EnabledRuleInAggressiveMode"
            ]
          }
        },
        "CA1727": {
          "id": "CA1727",
          "shortDescription": "Use PascalCase for named placeholders",
          "fullDescription": "Use PascalCase for named placeholders in the logging message template.",
          "defaultLevel": "hidden",
          "helpUri": "https://learn.microsoft.com/dotnet/fundamentals/code-analysis/quality-rules/ca1727",
          "properties": {
            "category": "Naming",
            "isEnabledByDefault": true,
            "typeName": "LoggerMessageDefineAnalyzer",
            "languages": [
              "C#",
              "Visual Basic"
            ],
            "tags": [
              "Telemetry",
              "EnabledRuleInAggressiveMode"
            ]
          }
        },
        "CA1806": {
          "id": "CA1806",
          "shortDescription": "Do not ignore method results",
          "fullDescription": "A new object is created but never used; or a method that creates and returns a new string is called and the new string is never used; or a COM or P/Invoke method returns an HRESULT or error code that is never used.",
          "defaultLevel": "note",
          "helpUri": "https://learn.microsoft.com/dotnet/fundamentals/code-analysis/quality-rules/ca1806",
          "properties": {
            "category": "Performance",
            "isEnabledByDefault": true,
            "typeName": "DoNotIgnoreMethodResultsAnalyzer",
            "languages": [
              "C#",
              "Visual Basic"
            ],
            "tags": [
              "PortedFromFxCop",
              "Telemetry",
              "EnabledRuleInAggressiveMode"
            ]
          }
        },
        "CA1810": {
          "id": "CA1810",
          "shortDescription": "Initialize reference type static fields inline",
          "fullDescription": "A reference type declares an explicit static constructor. To fix a violation of this rule, initialize all static data when it is declared and remove the static constructor.",
          "defaultLevel": "warning",
          "helpUri": "https://learn.microsoft.com/dotnet/fundamentals/code-analysis/quality-rules/ca1810",
          "properties": {
            "category": "Performance",
            "isEnabledByDefault": false,
            "typeName": "InitializeStaticFieldsInlineAnalyzer",
            "languages": [
              "C#",
              "Visual Basic"
            ],
            "tags": [
              "PortedFromFxCop",
              "Telemetry",
              "EnabledRuleInAggressiveMode"
            ]
          }
        },
        "CA1813": {
          "id": "CA1813",
          "shortDescription": "Avoid unsealed attributes",
          "fullDescription": "The .NET Framework class library provides methods for retrieving custom attributes. By default, these methods search the attribute inheritance hierarchy. Sealing the attribute eliminates the search through the inheritance hierarchy and can improve performance.",
          "defaultLevel": "warning",
          "helpUri": "https://learn.microsoft.com/dotnet/fundamentals/code-analysis/quality-rules/ca1813",
          "properties": {
            "category": "Performance",
            "isEnabledByDefault": false,
            "typeName": "AvoidUnsealedAttributesAnalyzer",
            "languages": [
              "C#",
              "Visual Basic"
            ],
            "tags": [
              "PortedFromFxCop",
              "Telemetry",
              "EnabledRuleInAggressiveMode"
            ]
          }
        },
        "CA1814": {
          "id": "CA1814",
          "shortDescription": "Prefer jagged arrays over multidimensional",
          "fullDescription": "A jagged array is an array whose elements are arrays. The arrays that make up the elements can be of different sizes, leading to less wasted space for some sets of data.",
          "defaultLevel": "warning",
          "helpUri": "https://learn.microsoft.com/dotnet/fundamentals/code-analysis/quality-rules/ca1814",
          "properties": {
            "category": "Performance",
            "isEnabledByDefault": false,
            "typeName": "PreferJaggedArraysOverMultidimensionalAnalyzer",
            "languages": [
              "C#",
              "Visual Basic"
            ],
            "tags": [
              "PortedFromFxCop",
              "Telemetry",
              "EnabledRuleInAggressiveMode"
            ]
          }
        },
        "CA1815": {
          "id": "CA1815",
          "shortDescription": "Override equals and operator equals on value types",
          "fullDescription": "For value types, the inherited implementation of Equals uses the Reflection library and compares the contents of all fields. Reflection is computationally expensive, and comparing every field for equality might be unnecessary. If you expect users to compare or sort instances, or to use instances as hash table keys, your value type should implement Equals.",
          "defaultLevel": "warning",
          "helpUri": "https://learn.microsoft.com/dotnet/fundamentals/code-analysis/quality-rules/ca1815",
          "properties": {
            "category": "Performance",
            "isEnabledByDefault": false,
            "typeName": "OverrideEqualsAndOperatorEqualsOnValueTypesAnalyzer",
            "languages": [
              "C#",
              "Visual Basic"
            ],
            "tags": [
              "PortedFromFxCop",
              "Telemetry",
              "EnabledRuleInAggressiveMode"
            ]
          }
        },
        "CA1816": {
          "id": "CA1816",
          "shortDescription": "Dispose methods should call SuppressFinalize",
          "fullDescription": "A method that is an implementation of Dispose does not call GC.SuppressFinalize; or a method that is not an implementation of Dispose calls GC.SuppressFinalize; or a method calls GC.SuppressFinalize and passes something other than this (Me in Visual Basic).",
          "defaultLevel": "note",
          "helpUri": "https://learn.microsoft.com/dotnet/fundamentals/code-analysis/quality-rules/ca1816",
          "properties": {
            "category": "Usage",
            "isEnabledByDefault": true,
            "typeName": "CallGCSuppressFinalizeCorrectlyAnalyzer",
            "languages": [
              "C#",
              "Visual Basic"
            ],
            "tags": [
              "PortedFromFxCop",
              "Telemetry",
              "EnabledRuleInAggressiveMode"
            ]
          }
        },
        "CA1819": {
          "id": "CA1819",
          "shortDescription": "Properties should not return arrays",
          "fullDescription": "Arrays that are returned by properties are not write-protected, even when the property is read-only. To keep the array tamper-proof, the property must return a copy of the array. Typically, users will not understand the adverse performance implications of calling such a property.",
          "defaultLevel": "warning",
          "helpUri": "https://learn.microsoft.com/dotnet/fundamentals/code-analysis/quality-rules/ca1819",
          "properties": {
            "category": "Performance",
            "isEnabledByDefault": false,
            "typeName": "PropertiesShouldNotReturnArraysAnalyzer",
            "languages": [
              "C#",
              "Visual Basic"
            ],
            "tags": [
              "PortedFromFxCop",
              "Telemetry",
              "EnabledRuleInAggressiveMode"
            ]
          }
        },
        "CA1820": {
          "id": "CA1820",
          "shortDescription": "Test for empty strings using string length",
          "fullDescription": "Comparing strings by using the String.Length property or the String.IsNullOrEmpty method is significantly faster than using Equals.",
          "defaultLevel": "warning",
          "helpUri": "https://learn.microsoft.com/dotnet/fundamentals/code-analysis/quality-rules/ca1820",
          "properties": {
            "category": "Performance",
            "isEnabledByDefault": false,
            "typeName": "TestForEmptyStringsUsingStringLengthAnalyzer",
            "languages": [
              "C#"
            ],
            "tags": [
              "PortedFromFxCop",
              "Telemetry",
              "EnabledRuleInAggressiveMode"
            ]
          }
        },
        "CA1821": {
          "id": "CA1821",
          "shortDescription": "Remove empty Finalizers",
          "fullDescription": "Finalizers should be avoided where possible, to avoid the additional performance overhead involved in tracking object lifetime.",
          "defaultLevel": "note",
          "helpUri": "https://learn.microsoft.com/dotnet/fundamentals/code-analysis/quality-rules/ca1821",
          "properties": {
            "category": "Performance",
            "isEnabledByDefault": true,
            "typeName": "RemoveEmptyFinalizersAnalyzer",
            "languages": [
              "C#",
              "Visual Basic"
            ],
            "tags": [
              "PortedFromFxCop",
              "Telemetry",
              "EnabledRuleInAggressiveMode"
            ]
          }
        },
        "CA1822": {
          "id": "CA1822",
          "shortDescription": "Mark members as static",
          "fullDescription": "Members that do not access instance data or call instance methods can be marked as static. After you mark the methods as static, the compiler will emit nonvirtual call sites to these members. This can give you a measurable performance gain for performance-sensitive code.",
          "defaultLevel": "note",
          "helpUri": "https://learn.microsoft.com/dotnet/fundamentals/code-analysis/quality-rules/ca1822",
          "properties": {
            "category": "Performance",
            "isEnabledByDefault": true,
            "typeName": "MarkMembersAsStaticAnalyzer",
            "languages": [
              "C#",
              "Visual Basic"
            ],
            "tags": [
              "PortedFromFxCop",
              "Telemetry",
              "EnabledRuleInAggressiveMode"
            ]
          }
        },
        "CA1823": {
          "id": "CA1823",
          "shortDescription": "Avoid unused private fields",
          "fullDescription": "Private fields were detected that do not appear to be accessed in the assembly.",
          "defaultLevel": "warning",
          "helpUri": "https://learn.microsoft.com/dotnet/fundamentals/code-analysis/quality-rules/ca1823",
          "properties": {
            "category": "Performance",
            "isEnabledByDefault": false,
            "typeName": "AvoidUnusedPrivateFieldsAnalyzer",
            "languages": [
              "C#",
              "Visual Basic"
            ],
            "tags": [
              "PortedFromFxCop",
              "Telemetry",
              "EnabledRuleInAggressiveMode"
            ]
          }
        },
        "CA1826": {
          "id": "CA1826",
          "shortDescription": "Do not use Enumerable methods on indexable collections",
          "fullDescription": "This collection is directly indexable. Going through LINQ here causes unnecessary allocations and CPU work.",
          "defaultLevel": "note",
          "helpUri": "https://learn.microsoft.com/dotnet/fundamentals/code-analysis/quality-rules/ca1826",
          "properties": {
            "category": "Performance",
            "isEnabledByDefault": true,
            "typeName": "DoNotUseEnumerableMethodsOnIndexableCollectionsInsteadUseTheCollectionDirectlyAnalyzer",
            "languages": [
              "C#",
              "Visual Basic"
            ],
            "tags": [
              "Telemetry",
              "EnabledRuleInAggressiveMode"
            ]
          }
        },
        "CA1827": {
          "id": "CA1827",
          "shortDescription": "Do not use Count() or LongCount() when Any() can be used",
          "fullDescription": "For non-empty collections, Count() and LongCount() enumerate the entire sequence, while Any() stops at the first item or the first item that satisfies a condition.",
          "defaultLevel": "note",
          "helpUri": "https://learn.microsoft.com/dotnet/fundamentals/code-analysis/quality-rules/ca1827",
          "properties": {
            "category": "Performance",
            "isEnabledByDefault": true,
            "typeName": "UseCountProperlyAnalyzer",
            "languages": [
              "C#",
              "Visual Basic"
            ],
            "tags": [
              "Telemetry",
              "EnabledRuleInAggressiveMode"
            ]
          }
        },
        "CA1828": {
          "id": "CA1828",
          "shortDescription": "Do not use CountAsync() or LongCountAsync() when AnyAsync() can be used",
          "fullDescription": "For non-empty collections, CountAsync() and LongCountAsync() enumerate the entire sequence, while AnyAsync() stops at the first item or the first item that satisfies a condition.",
          "defaultLevel": "note",
          "helpUri": "https://learn.microsoft.com/dotnet/fundamentals/code-analysis/quality-rules/ca1828",
          "properties": {
            "category": "Performance",
            "isEnabledByDefault": true,
            "typeName": "UseCountProperlyAnalyzer",
            "languages": [
              "C#",
              "Visual Basic"
            ],
            "tags": [
              "Telemetry",
              "EnabledRuleInAggressiveMode"
            ]
          }
        },
        "CA1829": {
          "id": "CA1829",
          "shortDescription": "Use Length/Count property instead of Count() when available",
          "fullDescription": "Enumerable.Count() potentially enumerates the sequence while a Length/Count property is a direct access.",
          "defaultLevel": "note",
          "helpUri": "https://learn.microsoft.com/dotnet/fundamentals/code-analysis/quality-rules/ca1829",
          "properties": {
            "category": "Performance",
            "isEnabledByDefault": true,
            "typeName": "UseCountProperlyAnalyzer",
            "languages": [
              "C#",
              "Visual Basic"
            ],
            "tags": [
              "Telemetry",
              "EnabledRuleInAggressiveMode"
            ]
          }
        },
        "CA1830": {
          "id": "CA1830",
          "shortDescription": "Prefer strongly-typed Append and Insert method overloads on StringBuilder",
          "fullDescription": "StringBuilder.Append and StringBuilder.Insert provide overloads for multiple types beyond System.String.  When possible, prefer the strongly-typed overloads over using ToString() and the string-based overload.",
          "defaultLevel": "note",
          "helpUri": "https://learn.microsoft.com/dotnet/fundamentals/code-analysis/quality-rules/ca1830",
          "properties": {
            "category": "Performance",
            "isEnabledByDefault": true,
            "typeName": "PreferTypedStringBuilderAppendOverloads",
            "languages": [
              "C#",
              "Visual Basic"
            ],
            "tags": [
              "Telemetry",
              "EnabledRuleInAggressiveMode"
            ]
          }
        },
        "CA1831": {
          "id": "CA1831",
          "shortDescription": "Use AsSpan or AsMemory instead of Range-based indexers when appropriate",
          "fullDescription": "The Range-based indexer on string values produces a copy of requested portion of the string. This copy is usually unnecessary when it is implicitly used as a ReadOnlySpan or ReadOnlyMemory value. Use the AsSpan method to avoid the unnecessary copy.",
          "defaultLevel": "warning",
          "helpUri": "https://learn.microsoft.com/dotnet/fundamentals/code-analysis/quality-rules/ca1831",
          "properties": {
            "category": "Performance",
            "isEnabledByDefault": true,
            "typeName": "UseAsSpanInsteadOfRangeIndexerAnalyzer",
            "languages": [
              "C#",
              "Visual Basic"
            ],
            "tags": [
              "Telemetry",
              "EnabledRuleInAggressiveMode"
            ]
          }
        },
        "CA1832": {
          "id": "CA1832",
          "shortDescription": "Use AsSpan or AsMemory instead of Range-based indexers when appropriate",
          "fullDescription": "The Range-based indexer on array values produces a copy of requested portion of the array. This copy is usually unnecessary when it is implicitly used as a ReadOnlySpan or ReadOnlyMemory value. Use the AsSpan method to avoid the unnecessary copy.",
          "defaultLevel": "note",
          "helpUri": "https://learn.microsoft.com/dotnet/fundamentals/code-analysis/quality-rules/ca1832",
          "properties": {
            "category": "Performance",
            "isEnabledByDefault": true,
            "typeName": "UseAsSpanInsteadOfRangeIndexerAnalyzer",
            "languages": [
              "C#",
              "Visual Basic"
            ],
            "tags": [
              "Telemetry",
              "EnabledRuleInAggressiveMode"
            ]
          }
        },
        "CA1833": {
          "id": "CA1833",
          "shortDescription": "Use AsSpan or AsMemory instead of Range-based indexers when appropriate",
          "fullDescription": "The Range-based indexer on array values produces a copy of requested portion of the array. This copy is often unwanted when it is implicitly used as a Span or Memory value. Use the AsSpan method to avoid the copy.",
          "defaultLevel": "note",
          "helpUri": "https://learn.microsoft.com/dotnet/fundamentals/code-analysis/quality-rules/ca1833",
          "properties": {
            "category": "Performance",
            "isEnabledByDefault": true,
            "typeName": "UseAsSpanInsteadOfRangeIndexerAnalyzer",
            "languages": [
              "C#",
              "Visual Basic"
            ],
            "tags": [
              "Telemetry",
              "EnabledRuleInAggressiveMode"
            ]
          }
        },
        "CA1834": {
          "id": "CA1834",
          "shortDescription": "Consider using 'StringBuilder.Append(char)' when applicable",
          "fullDescription": "'StringBuilder.Append(char)' is more efficient than 'StringBuilder.Append(string)' when the string is a single character. When calling 'Append' with a constant, prefer using a constant char rather than a constant string containing one character.",
          "defaultLevel": "note",
          "helpUri": "https://learn.microsoft.com/dotnet/fundamentals/code-analysis/quality-rules/ca1834",
          "properties": {
            "category": "Performance",
            "isEnabledByDefault": true,
            "typeName": "PreferConstCharOverConstUnitStringAnalyzer",
            "languages": [
              "C#",
              "Visual Basic"
            ],
            "tags": [
              "Telemetry",
              "EnabledRuleInAggressiveMode"
            ]
          }
        },
        "CA1835": {
          "id": "CA1835",
          "shortDescription": "Prefer the 'Memory'-based overloads for 'ReadAsync' and 'WriteAsync'",
          "fullDescription": "'Stream' has a 'ReadAsync' overload that takes a 'Memory<Byte>' as the first argument, and a 'WriteAsync' overload that takes a 'ReadOnlyMemory<Byte>' as the first argument. Prefer calling the memory based overloads, which are more efficient.",
          "defaultLevel": "note",
          "helpUri": "https://learn.microsoft.com/dotnet/fundamentals/code-analysis/quality-rules/ca1835",
          "properties": {
            "category": "Performance",
            "isEnabledByDefault": true,
            "typeName": "PreferStreamAsyncMemoryOverloads",
            "languages": [
              "C#",
              "Visual Basic"
            ],
            "tags": [
              "Telemetry",
              "EnabledRuleInAggressiveMode"
            ]
          }
        },
        "CA1836": {
          "id": "CA1836",
          "shortDescription": "Prefer IsEmpty over Count",
          "fullDescription": "For determining whether the object contains or not any items, prefer using 'IsEmpty' property rather than retrieving the number of items from the 'Count' property and comparing it to 0 or 1.",
          "defaultLevel": "note",
          "helpUri": "https://learn.microsoft.com/dotnet/fundamentals/code-analysis/quality-rules/ca1836",
          "properties": {
            "category": "Performance",
            "isEnabledByDefault": true,
            "typeName": "UseCountProperlyAnalyzer",
            "languages": [
              "C#",
              "Visual Basic"
            ],
            "tags": [
              "Telemetry",
              "EnabledRuleInAggressiveMode"
            ]
          }
        },
        "CA1837": {
          "id": "CA1837",
          "shortDescription": "Use 'Environment.ProcessId'",
          "fullDescription": "'Environment.ProcessId' is simpler and faster than 'Process.GetCurrentProcess().Id'.",
          "defaultLevel": "note",
          "helpUri": "https://learn.microsoft.com/dotnet/fundamentals/code-analysis/quality-rules/ca1837",
          "properties": {
            "category": "Performance",
            "isEnabledByDefault": true,
            "typeName": "UseEnvironmentMembers",
            "languages": [
              "C#",
              "Visual Basic"
            ],
            "tags": [
              "Telemetry",
              "EnabledRuleInAggressiveMode"
            ]
          }
        },
        "CA1838": {
          "id": "CA1838",
          "shortDescription": "Avoid 'StringBuilder' parameters for P/Invokes",
          "fullDescription": "Marshalling of 'StringBuilder' always creates a native buffer copy, resulting in multiple allocations for one marshalling operation.",
          "defaultLevel": "hidden",
          "helpUri": "https://learn.microsoft.com/dotnet/fundamentals/code-analysis/quality-rules/ca1838",
          "properties": {
            "category": "Performance",
            "isEnabledByDefault": true,
            "typeName": "AvoidStringBuilderPInvokeParametersAnalyzer",
            "languages": [
              "C#",
              "Visual Basic"
            ],
            "tags": [
              "Telemetry",
              "EnabledRuleInAggressiveMode"
            ]
          }
        },
        "CA1839": {
          "id": "CA1839",
          "shortDescription": "Use 'Environment.ProcessPath'",
          "fullDescription": "'Environment.ProcessPath' is simpler and faster than 'Process.GetCurrentProcess().MainModule.FileName'.",
          "defaultLevel": "note",
          "helpUri": "https://learn.microsoft.com/dotnet/fundamentals/code-analysis/quality-rules/ca1839",
          "properties": {
            "category": "Performance",
            "isEnabledByDefault": true,
            "typeName": "UseEnvironmentMembers",
            "languages": [
              "C#",
              "Visual Basic"
            ],
            "tags": [
              "Telemetry",
              "EnabledRuleInAggressiveMode"
            ]
          }
        },
        "CA1840": {
          "id": "CA1840",
          "shortDescription": "Use 'Environment.CurrentManagedThreadId'",
          "fullDescription": "'Environment.CurrentManagedThreadId' is simpler and faster than 'Thread.CurrentThread.ManagedThreadId'.",
          "defaultLevel": "note",
          "helpUri": "https://learn.microsoft.com/dotnet/fundamentals/code-analysis/quality-rules/ca1840",
          "properties": {
            "category": "Performance",
            "isEnabledByDefault": true,
            "typeName": "UseEnvironmentMembers",
            "languages": [
              "C#",
              "Visual Basic"
            ],
            "tags": [
              "Telemetry",
              "EnabledRuleInAggressiveMode"
            ]
          }
        },
        "CA1842": {
          "id": "CA1842",
          "shortDescription": "Do not use 'WhenAll' with a single task",
          "fullDescription": "Using 'WhenAll' with a single task may result in performance loss, await or return the task instead.",
          "defaultLevel": "note",
          "helpUri": "https://learn.microsoft.com/dotnet/fundamentals/code-analysis/quality-rules/ca1842",
          "properties": {
            "category": "Performance",
            "isEnabledByDefault": true,
            "typeName": "DoNotUseWhenAllOrWaitAllWithSingleArgument",
            "languages": [
              "C#",
              "Visual Basic"
            ],
            "tags": [
              "Telemetry",
              "EnabledRuleInAggressiveMode"
            ]
          }
        },
        "CA1843": {
          "id": "CA1843",
          "shortDescription": "Do not use 'WaitAll' with a single task",
          "fullDescription": "Using 'WaitAll' with a single task may result in performance loss, await or return the task instead.",
          "defaultLevel": "note",
          "helpUri": "https://learn.microsoft.com/dotnet/fundamentals/code-analysis/quality-rules/ca1843",
          "properties": {
            "category": "Performance",
            "isEnabledByDefault": true,
            "typeName": "DoNotUseWhenAllOrWaitAllWithSingleArgument",
            "languages": [
              "C#",
              "Visual Basic"
            ],
            "tags": [
              "Telemetry",
              "EnabledRuleInAggressiveMode"
            ]
          }
        },
        "CA1844": {
          "id": "CA1844",
          "shortDescription": "Provide memory-based overrides of async methods when subclassing 'Stream'",
          "fullDescription": "To improve performance, override the memory-based async methods when subclassing 'Stream'. Then implement the array-based methods in terms of the memory-based methods.",
          "defaultLevel": "note",
          "helpUri": "https://learn.microsoft.com/dotnet/fundamentals/code-analysis/quality-rules/ca1844",
          "properties": {
            "category": "Performance",
            "isEnabledByDefault": true,
            "typeName": "ProvideStreamMemoryBasedAsyncOverrides",
            "languages": [
              "C#",
              "Visual Basic"
            ],
            "tags": [
              "Telemetry",
              "EnabledRuleInAggressiveMode"
            ]
          }
        },
        "CA1846": {
          "id": "CA1846",
          "shortDescription": "Prefer 'AsSpan' over 'Substring'",
          "fullDescription": "'AsSpan' is more efficient then 'Substring'. 'Substring' performs an O(n) string copy, while 'AsSpan' does not and has a constant cost.",
          "defaultLevel": "note",
          "helpUri": "https://learn.microsoft.com/dotnet/fundamentals/code-analysis/quality-rules/ca1846",
          "properties": {
            "category": "Performance",
            "isEnabledByDefault": true,
            "typeName": "PreferAsSpanOverSubstring",
            "languages": [
              "C#",
              "Visual Basic"
            ],
            "tags": [
              "Telemetry",
              "EnabledRuleInAggressiveMode"
            ]
          }
        },
        "CA1847": {
          "id": "CA1847",
          "shortDescription": "Use char literal for a single character lookup",
          "fullDescription": "'string.Contains(char)' is available as a better performing overload for single char lookup.",
          "defaultLevel": "note",
          "helpUri": "https://learn.microsoft.com/dotnet/fundamentals/code-analysis/quality-rules/ca1847",
          "properties": {
            "category": "Performance",
            "isEnabledByDefault": true,
            "typeName": "UseStringContainsCharOverloadWithSingleCharactersAnalyzer",
            "languages": [
              "C#",
              "Visual Basic"
            ],
            "tags": [
              "Telemetry",
              "EnabledRuleInAggressiveMode"
            ]
          }
        },
        "CA1848": {
          "id": "CA1848",
          "shortDescription": "Use the LoggerMessage delegates",
          "fullDescription": "For improved performance, use the LoggerMessage delegates.",
          "defaultLevel": "hidden",
          "helpUri": "https://learn.microsoft.com/dotnet/fundamentals/code-analysis/quality-rules/ca1848",
          "properties": {
            "category": "Performance",
            "isEnabledByDefault": true,
            "typeName": "LoggerMessageDefineAnalyzer",
            "languages": [
              "C#",
              "Visual Basic"
            ],
            "tags": [
              "Telemetry",
              "EnabledRuleInAggressiveMode"
            ]
          }
        },
        "CA1849": {
          "id": "CA1849",
          "shortDescription": "Call async methods when in an async method",
          "fullDescription": "When inside a Task-returning method, use the async version of methods, if they exist.",
          "defaultLevel": "warning",
          "helpUri": "https://learn.microsoft.com/dotnet/fundamentals/code-analysis/quality-rules/ca1849",
          "properties": {
            "category": "Performance",
            "isEnabledByDefault": false,
            "typeName": "UseAsyncMethodInAsyncContext",
            "languages": [
              "C#",
              "Visual Basic"
            ],
            "tags": [
              "Telemetry",
              "EnabledRuleInAggressiveMode"
            ]
          }
        },
        "CA1850": {
          "id": "CA1850",
<<<<<<< HEAD
          "shortDescription": "Prefer ReadOnlySpan`1 properties over readonly array fields",
          "fullDescription": "If an array field is readonly and the array is never modified, the compiler can emit more efficient code if the readonly field is replaced with a read-only ReadOnlySpan`1 property.",
          "defaultLevel": "note",
          "helpUri": "https://docs.microsoft.com/dotnet/fundamentals/code-analysis/quality-rules/ca1850",
          "properties": {
            "category": "Performance",
            "isEnabledByDefault": true,
            "typeName": "PreferReadOnlySpanPropertiesOverReadOnlyArrayFields",
            "languages": [
              "C#"
=======
          "shortDescription": "Prefer static 'HashData' method over 'ComputeHash'",
          "fullDescription": "It is more efficient to use the static 'HashData' method over creating and managing a HashAlgorithm instance to call 'ComputeHash'.",
          "defaultLevel": "note",
          "helpUri": "https://learn.microsoft.com/dotnet/fundamentals/code-analysis/quality-rules/ca1850",
          "properties": {
            "category": "Performance",
            "isEnabledByDefault": true,
            "typeName": "PreferHashDataOverComputeHashAnalyzer",
            "languages": [
              "C#",
              "Visual Basic"
            ],
            "tags": [
              "Telemetry",
              "EnabledRuleInAggressiveMode"
            ]
          }
        },
        "CA1852": {
          "id": "CA1852",
          "shortDescription": "Seal internal types",
          "fullDescription": "When a type is not accessible outside its assembly and has no subtypes within its containing assembly, it can be safely sealed. Sealing types can improve performance.",
          "defaultLevel": "hidden",
          "helpUri": "https://learn.microsoft.com/dotnet/fundamentals/code-analysis/quality-rules/ca1852",
          "properties": {
            "category": "Performance",
            "isEnabledByDefault": true,
            "typeName": "SealInternalTypes",
            "languages": [
              "C#",
              "Visual Basic"
>>>>>>> 5bfc7d56
            ],
            "tags": [
              "Telemetry",
              "EnabledRuleInAggressiveMode",
              "CompilationEnd"
            ]
          }
        },
<<<<<<< HEAD
=======
        "CA1853": {
          "id": "CA1853",
          "shortDescription": "Unnecessary call to 'Dictionary.ContainsKey(key)'",
          "fullDescription": "Do not guard 'Dictionary.Remove(key)' with 'Dictionary.ContainsKey(key)'. The former already checks whether the key exists, and will not throw if it does not.",
          "defaultLevel": "note",
          "helpUri": "https://learn.microsoft.com/dotnet/fundamentals/code-analysis/quality-rules/ca1853",
          "properties": {
            "category": "Performance",
            "isEnabledByDefault": true,
            "typeName": "DoNotGuardDictionaryRemoveByContainsKey",
            "languages": [
              "C#",
              "Visual Basic"
            ],
            "tags": [
              "Telemetry",
              "EnabledRuleInAggressiveMode"
            ]
          }
        },
        "CA1854": {
          "id": "CA1854",
          "shortDescription": "Prefer the 'IDictionary.TryGetValue(TKey, out TValue)' method",
          "fullDescription": "Prefer a 'TryGetValue' call over a Dictionary indexer access guarded by a 'ContainsKey' check. 'ContainsKey' and the indexer both would lookup the key under the hood, so using 'TryGetValue' removes the extra lookup.",
          "defaultLevel": "note",
          "helpUri": "https://learn.microsoft.com/dotnet/fundamentals/code-analysis/quality-rules/ca1854",
          "properties": {
            "category": "Performance",
            "isEnabledByDefault": true,
            "typeName": "PreferDictionaryTryGetValueAnalyzer",
            "languages": [
              "C#",
              "Visual Basic"
            ],
            "tags": [
              "Telemetry",
              "EnabledRuleInAggressiveMode"
            ]
          }
        },
        "CA1858": {
          "id": "CA1858",
          "shortDescription": "Use 'StartsWith' instead of 'IndexOf'",
          "fullDescription": "It is both clearer and faster to use 'StartsWith' instead of comparing the result of 'IndexOf' to zero.",
          "defaultLevel": "note",
          "helpUri": "https://learn.microsoft.com/dotnet/fundamentals/code-analysis/quality-rules/ca1858",
          "properties": {
            "category": "Performance",
            "isEnabledByDefault": true,
            "typeName": "UseStartsWithInsteadOfIndexOfComparisonWithZero",
            "languages": [
              "C#",
              "Visual Basic"
            ],
            "tags": [
              "Telemetry",
              "EnabledRuleInAggressiveMode"
            ]
          }
        },
        "CA1859": {
          "id": "CA1859",
          "shortDescription": "Use concrete types when possible for improved performance",
          "fullDescription": "Using concrete types avoids virtual or interface call overhead and enables inlining.",
          "defaultLevel": "note",
          "helpUri": "https://learn.microsoft.com/dotnet/fundamentals/code-analysis/quality-rules/ca1859",
          "properties": {
            "category": "Performance",
            "isEnabledByDefault": true,
            "typeName": "UseConcreteTypeAnalyzer",
            "languages": [
              "C#",
              "Visual Basic"
            ],
            "tags": [
              "Telemetry",
              "EnabledRuleInAggressiveMode"
            ]
          }
        },
        "CA1860": {
          "id": "CA1860",
          "shortDescription": "Avoid using 'Enumerable.Any()' extension method",
          "fullDescription": "Prefer using 'IsEmpty', 'Count' or 'Length' properties whichever available, rather than calling 'Enumerable.Any()'. The intent is clearer and it is more performant than using 'Enumerable.Any()' extension method.",
          "defaultLevel": "note",
          "helpUri": "https://learn.microsoft.com/dotnet/fundamentals/code-analysis/quality-rules/ca1860",
          "properties": {
            "category": "Performance",
            "isEnabledByDefault": true,
            "typeName": "PreferLengthCountIsEmptyOverAnyAnalyzer",
            "languages": [
              "C#",
              "Visual Basic"
            ],
            "tags": [
              "Telemetry",
              "EnabledRuleInAggressiveMode"
            ]
          }
        },
        "CA1861": {
          "id": "CA1861",
          "shortDescription": "Avoid constant arrays as arguments",
          "fullDescription": "Constant arrays passed as arguments are not reused which implies a performance overhead. Consider extracting them to 'static readonly' fields to improve performance.",
          "defaultLevel": "note",
          "helpUri": "https://learn.microsoft.com/dotnet/fundamentals/code-analysis/quality-rules/ca1861",
          "properties": {
            "category": "Performance",
            "isEnabledByDefault": true,
            "typeName": "AvoidConstArraysAnalyzer",
            "languages": [
              "C#",
              "Visual Basic"
            ],
            "tags": [
              "Telemetry",
              "EnabledRuleInAggressiveMode"
            ]
          }
        },
>>>>>>> 5bfc7d56
        "CA2000": {
          "id": "CA2000",
          "shortDescription": "Dispose objects before losing scope",
          "fullDescription": "If a disposable object is not explicitly disposed before all references to it are out of scope, the object will be disposed at some indeterminate time when the garbage collector runs the finalizer of the object. Because an exceptional event might occur that will prevent the finalizer of the object from running, the object should be explicitly disposed instead.",
          "defaultLevel": "warning",
          "helpUri": "https://learn.microsoft.com/dotnet/fundamentals/code-analysis/quality-rules/ca2000",
          "properties": {
            "category": "Reliability",
            "isEnabledByDefault": false,
            "typeName": "DisposeObjectsBeforeLosingScope",
            "languages": [
              "C#",
              "Visual Basic"
            ],
            "tags": [
              "PortedFromFxCop",
              "Dataflow",
              "Telemetry",
              "EnabledRuleInAggressiveMode"
            ]
          }
        },
        "CA2002": {
          "id": "CA2002",
          "shortDescription": "Do not lock on objects with weak identity",
          "fullDescription": "An object is said to have a weak identity when it can be directly accessed across application domain boundaries. A thread that tries to acquire a lock on an object that has a weak identity can be blocked by a second thread in a different application domain that has a lock on the same object.",
          "defaultLevel": "warning",
          "helpUri": "https://learn.microsoft.com/dotnet/fundamentals/code-analysis/quality-rules/ca2002",
          "properties": {
            "category": "Reliability",
            "isEnabledByDefault": false,
            "typeName": "DoNotLockOnObjectsWithWeakIdentityAnalyzer",
            "languages": [
              "C#",
              "Visual Basic"
            ],
            "tags": [
              "PortedFromFxCop",
              "Telemetry",
              "EnabledRuleInAggressiveMode"
            ]
          }
        },
        "CA2007": {
          "id": "CA2007",
          "shortDescription": "Consider calling ConfigureAwait on the awaited task",
          "fullDescription": "When an asynchronous method awaits a Task directly, continuation occurs in the same thread that created the task. Consider calling Task.ConfigureAwait(Boolean) to signal your intention for continuation. Call ConfigureAwait(false) on the task to schedule continuations to the thread pool, thereby avoiding a deadlock on the UI thread. Passing false is a good option for app-independent libraries. Calling ConfigureAwait(true) on the task has the same behavior as not explicitly calling ConfigureAwait. By explicitly calling this method, you're letting readers know you intentionally want to perform the continuation on the original synchronization context.",
          "defaultLevel": "warning",
          "helpUri": "https://learn.microsoft.com/dotnet/fundamentals/code-analysis/quality-rules/ca2007",
          "properties": {
            "category": "Reliability",
            "isEnabledByDefault": false,
            "typeName": "DoNotDirectlyAwaitATaskAnalyzer",
            "languages": [
              "C#",
              "Visual Basic"
            ],
            "tags": [
              "Telemetry",
              "EnabledRuleInAggressiveMode"
            ]
          }
        },
        "CA2008": {
          "id": "CA2008",
          "shortDescription": "Do not create tasks without passing a TaskScheduler",
          "fullDescription": "Do not create tasks unless you are using one of the overloads that takes a TaskScheduler. The default is to schedule on TaskScheduler.Current, which would lead to deadlocks. Either use TaskScheduler.Default to schedule on the thread pool, or explicitly pass TaskScheduler.Current to make your intentions clear.",
          "defaultLevel": "warning",
          "helpUri": "https://learn.microsoft.com/dotnet/fundamentals/code-analysis/quality-rules/ca2008",
          "properties": {
            "category": "Reliability",
            "isEnabledByDefault": false,
            "typeName": "DoNotCreateTasksWithoutPassingATaskSchedulerAnalyzer",
            "languages": [
              "C#",
              "Visual Basic"
            ],
            "tags": [
              "Telemetry",
              "EnabledRuleInAggressiveMode"
            ]
          }
        },
        "CA2009": {
          "id": "CA2009",
          "shortDescription": "Do not call ToImmutableCollection on an ImmutableCollection value",
          "fullDescription": "Do not call {0} on an {1} value",
          "defaultLevel": "note",
          "helpUri": "https://learn.microsoft.com/dotnet/fundamentals/code-analysis/quality-rules/ca2009",
          "properties": {
            "category": "Reliability",
            "isEnabledByDefault": true,
            "typeName": "DoNotCallToImmutableCollectionOnAnImmutableCollectionValueAnalyzer",
            "languages": [
              "C#",
              "Visual Basic"
            ],
            "tags": [
              "Telemetry",
              "EnabledRuleInAggressiveMode"
            ]
          }
        },
        "CA2011": {
          "id": "CA2011",
          "shortDescription": "Avoid infinite recursion",
          "fullDescription": "Do not assign the property within its setter. This call might result in an infinite recursion.",
          "defaultLevel": "note",
          "helpUri": "https://learn.microsoft.com/dotnet/fundamentals/code-analysis/quality-rules/ca2011",
          "properties": {
            "category": "Reliability",
            "isEnabledByDefault": true,
            "typeName": "AvoidInfiniteRecursion",
            "languages": [
              "C#",
              "Visual Basic"
            ],
            "tags": [
              "Telemetry",
              "EnabledRuleInAggressiveMode"
            ]
          }
        },
        "CA2012": {
          "id": "CA2012",
          "shortDescription": "Use ValueTasks correctly",
          "fullDescription": "ValueTasks returned from member invocations are intended to be directly awaited.  Attempts to consume a ValueTask multiple times or to directly access one's result before it's known to be completed may result in an exception or corruption.  Ignoring such a ValueTask is likely an indication of a functional bug and may degrade performance.",
          "defaultLevel": "note",
          "helpUri": "https://learn.microsoft.com/dotnet/fundamentals/code-analysis/quality-rules/ca2012",
          "properties": {
            "category": "Reliability",
            "isEnabledByDefault": true,
            "typeName": "UseValueTasksCorrectlyAnalyzer",
            "languages": [
              "C#",
              "Visual Basic"
            ],
            "tags": [
              "Telemetry",
              "EnabledRuleInAggressiveMode"
            ]
          }
        },
        "CA2013": {
          "id": "CA2013",
          "shortDescription": "Do not use ReferenceEquals with value types",
          "fullDescription": "Value type typed arguments are uniquely boxed for each call to this method, therefore the result can be unexpected.",
          "defaultLevel": "warning",
          "helpUri": "https://learn.microsoft.com/dotnet/fundamentals/code-analysis/quality-rules/ca2013",
          "properties": {
            "category": "Reliability",
            "isEnabledByDefault": true,
            "typeName": "DoNotUseReferenceEqualsWithValueTypesAnalyzer",
            "languages": [
              "C#",
              "Visual Basic"
            ],
            "tags": [
              "Telemetry",
              "EnabledRuleInAggressiveMode"
            ]
          }
        },
        "CA2015": {
          "id": "CA2015",
          "shortDescription": "Do not define finalizers for types derived from MemoryManager<T>",
          "fullDescription": "Adding a finalizer to a type derived from MemoryManager<T> may permit memory to be freed while it is still in use by a Span<T>.",
          "defaultLevel": "warning",
          "helpUri": "https://learn.microsoft.com/dotnet/fundamentals/code-analysis/quality-rules/ca2015",
          "properties": {
            "category": "Reliability",
            "isEnabledByDefault": true,
            "typeName": "DoNotDefineFinalizersForTypesDerivedFromMemoryManager",
            "languages": [
              "C#",
              "Visual Basic"
            ],
            "tags": [
              "Telemetry",
              "EnabledRuleInAggressiveMode"
            ]
          }
        },
        "CA2017": {
          "id": "CA2017",
          "shortDescription": "Parameter count mismatch",
          "fullDescription": "Number of parameters supplied in the logging message template do not match the number of named placeholders.",
          "defaultLevel": "warning",
          "helpUri": "https://learn.microsoft.com/dotnet/fundamentals/code-analysis/quality-rules/ca2017",
          "properties": {
            "category": "Reliability",
            "isEnabledByDefault": true,
            "typeName": "LoggerMessageDefineAnalyzer",
            "languages": [
              "C#",
              "Visual Basic"
            ],
            "tags": [
              "Telemetry",
              "EnabledRuleInAggressiveMode"
            ]
          }
        },
        "CA2018": {
          "id": "CA2018",
          "shortDescription": "'Buffer.BlockCopy' expects the number of bytes to be copied for the 'count' argument",
          "fullDescription": "'Buffer.BlockCopy' expects the number of bytes to be copied for the 'count' argument. Using 'Array.Length' may not match the number of bytes that needs to be copied.",
          "defaultLevel": "warning",
          "helpUri": "https://learn.microsoft.com/dotnet/fundamentals/code-analysis/quality-rules/ca2018",
          "properties": {
            "category": "Reliability",
            "isEnabledByDefault": true,
            "typeName": "BufferBlockCopyLengthAnalyzer",
            "languages": [
              "C#",
              "Visual Basic"
            ],
            "tags": [
              "Telemetry",
              "EnabledRuleInAggressiveMode"
            ]
          }
        },
        "CA2019": {
          "id": "CA2019",
          "shortDescription": "Improper 'ThreadStatic' field initialization",
          "fullDescription": "'ThreadStatic' fields should be initialized lazily on use, not with inline initialization nor explicitly in a static constructor, which would only initialize the field on the thread that runs the type's static constructor.",
          "defaultLevel": "note",
          "helpUri": "https://learn.microsoft.com/dotnet/fundamentals/code-analysis/quality-rules/ca2019",
          "properties": {
            "category": "Reliability",
            "isEnabledByDefault": true,
            "typeName": "UseThreadStaticCorrectly",
            "languages": [
              "C#",
              "Visual Basic"
            ],
            "tags": [
              "Telemetry",
              "EnabledRuleInAggressiveMode"
            ]
          }
        },
        "CA2021": {
          "id": "CA2021",
          "shortDescription": "Do not call Enumerable.Cast<T> or Enumerable.OfType<T> with incompatible types",
          "fullDescription": "Enumerable.Cast<T> and Enumerable.OfType<T> require compatible types to function expectedly.  \u000aThe generic cast (IL 'unbox.any') used by the sequence returned by Enumerable.Cast<T> will throw InvalidCastException at runtime on elements of the types specified.  \u000aThe generic type check (C# 'is' operator/IL 'isinst') used by Enumerable.OfType<T> will never succeed with elements of types specified, resulting in an empty sequence.  \u000aWidening and user defined conversions are not supported with generic types.",
          "defaultLevel": "warning",
          "helpUri": "https://learn.microsoft.com/dotnet/fundamentals/code-analysis/quality-rules/ca2021",
          "properties": {
            "category": "Reliability",
            "isEnabledByDefault": true,
            "typeName": "DoNotCallEnumerableCastOrOfTypeWithIncompatibleTypesAnalyzer",
            "languages": [
              "C#",
              "Visual Basic"
            ],
            "tags": [
              "Telemetry",
              "EnabledRuleInAggressiveMode"
            ]
          }
        },
        "CA2100": {
          "id": "CA2100",
          "shortDescription": "Review SQL queries for security vulnerabilities",
          "fullDescription": "SQL queries that directly use user input can be vulnerable to SQL injection attacks. Review this SQL query for potential vulnerabilities, and consider using a parameterized SQL query.",
          "defaultLevel": "warning",
          "helpUri": "https://learn.microsoft.com/dotnet/fundamentals/code-analysis/quality-rules/ca2100",
          "properties": {
            "category": "Security",
            "isEnabledByDefault": false,
            "typeName": "ReviewSqlQueriesForSecurityVulnerabilities",
            "languages": [
              "C#",
              "Visual Basic"
            ],
            "tags": [
              "PortedFromFxCop",
              "Dataflow",
              "Telemetry",
              "EnabledRuleInAggressiveMode"
            ]
          }
        },
        "CA2101": {
          "id": "CA2101",
          "shortDescription": "Specify marshaling for P/Invoke string arguments",
          "fullDescription": "A platform invoke member allows partially trusted callers, has a string parameter, and does not explicitly marshal the string. This can cause a potential security vulnerability.",
          "defaultLevel": "note",
          "helpUri": "https://learn.microsoft.com/dotnet/fundamentals/code-analysis/quality-rules/ca2101",
          "properties": {
            "category": "Globalization",
            "isEnabledByDefault": true,
            "typeName": "PInvokeDiagnosticAnalyzer",
            "languages": [
              "C#",
              "Visual Basic"
            ],
            "tags": [
              "PortedFromFxCop",
              "Telemetry",
              "EnabledRuleInAggressiveMode"
            ]
          }
        },
        "CA2119": {
          "id": "CA2119",
          "shortDescription": "Seal methods that satisfy private interfaces",
          "fullDescription": "An inheritable public type provides an overridable method implementation of an internal (Friend in Visual Basic) interface. To fix a violation of this rule, prevent the method from being overridden outside the assembly.",
          "defaultLevel": "warning",
          "helpUri": "https://learn.microsoft.com/dotnet/fundamentals/code-analysis/quality-rules/ca2119",
          "properties": {
            "category": "Security",
            "isEnabledByDefault": false,
            "typeName": "SealMethodsThatSatisfyPrivateInterfacesAnalyzer",
            "languages": [
              "C#",
              "Visual Basic"
            ],
            "tags": [
              "PortedFromFxCop",
              "Telemetry",
              "EnabledRuleInAggressiveMode"
            ]
          }
        },
        "CA2153": {
          "id": "CA2153",
          "shortDescription": "Do Not Catch Corrupted State Exceptions",
          "fullDescription": "Catching corrupted state exceptions could mask errors (such as access violations), resulting in inconsistent state of execution or making it easier for attackers to compromise system. Instead, catch and handle a more specific set of exception type(s) or re-throw the exception.",
          "defaultLevel": "warning",
          "helpUri": "https://learn.microsoft.com/dotnet/fundamentals/code-analysis/quality-rules/ca2153",
          "properties": {
            "category": "Security",
            "isEnabledByDefault": false,
            "typeName": "DoNotCatchCorruptedStateExceptionsAnalyzer",
            "languages": [
              "C#",
              "Visual Basic"
            ],
            "tags": [
              "Telemetry",
              "EnabledRuleInAggressiveMode"
            ]
          }
        },
        "CA2200": {
          "id": "CA2200",
          "shortDescription": "Rethrow to preserve stack details",
          "fullDescription": "Re-throwing caught exception changes stack information",
          "defaultLevel": "warning",
          "helpUri": "https://learn.microsoft.com/dotnet/fundamentals/code-analysis/quality-rules/ca2200",
          "properties": {
            "category": "Usage",
            "isEnabledByDefault": true,
            "typeName": "RethrowToPreserveStackDetailsAnalyzer",
            "languages": [
              "C#",
              "Visual Basic"
            ],
            "tags": [
              "PortedFromFxCop",
              "Telemetry",
              "EnabledRuleInAggressiveMode"
            ]
          }
        },
        "CA2201": {
          "id": "CA2201",
          "shortDescription": "Do not raise reserved exception types",
          "fullDescription": "An exception of type that is not sufficiently specific or reserved by the runtime should never be raised by user code. This makes the original error difficult to detect and debug. If this exception instance might be thrown, use a different exception type.",
          "defaultLevel": "hidden",
          "helpUri": "https://learn.microsoft.com/dotnet/fundamentals/code-analysis/quality-rules/ca2201",
          "properties": {
            "category": "Usage",
            "isEnabledByDefault": true,
            "typeName": "DoNotRaiseReservedExceptionTypesAnalyzer",
            "languages": [
              "C#",
              "Visual Basic"
            ],
            "tags": [
              "PortedFromFxCop",
              "Telemetry",
              "EnabledRuleInAggressiveMode"
            ]
          }
        },
        "CA2207": {
          "id": "CA2207",
          "shortDescription": "Initialize value type static fields inline",
          "fullDescription": "A value type declares an explicit static constructor. To fix a violation of this rule, initialize all static data when it is declared and remove the static constructor.",
          "defaultLevel": "warning",
          "helpUri": "https://learn.microsoft.com/dotnet/fundamentals/code-analysis/quality-rules/ca2207",
          "properties": {
            "category": "Usage",
            "isEnabledByDefault": false,
            "typeName": "InitializeStaticFieldsInlineAnalyzer",
            "languages": [
              "C#",
              "Visual Basic"
            ],
            "tags": [
              "PortedFromFxCop",
              "Telemetry",
              "EnabledRuleInAggressiveMode"
            ]
          }
        },
        "CA2208": {
          "id": "CA2208",
          "shortDescription": "Instantiate argument exceptions correctly",
          "fullDescription": "A call is made to the default (parameterless) constructor of an exception type that is or derives from ArgumentException, or an incorrect string argument is passed to a parameterized constructor of an exception type that is or derives from ArgumentException.",
          "defaultLevel": "note",
          "helpUri": "https://learn.microsoft.com/dotnet/fundamentals/code-analysis/quality-rules/ca2208",
          "properties": {
            "category": "Usage",
            "isEnabledByDefault": true,
            "typeName": "InstantiateArgumentExceptionsCorrectlyAnalyzer",
            "languages": [
              "C#",
              "Visual Basic"
            ],
            "tags": [
              "PortedFromFxCop",
              "Telemetry",
              "EnabledRuleInAggressiveMode"
            ]
          }
        },
        "CA2211": {
          "id": "CA2211",
          "shortDescription": "Non-constant fields should not be visible",
          "fullDescription": "Static fields that are neither constants nor read-only are not thread-safe. Access to such a field must be carefully controlled and requires advanced programming techniques to synchronize access to the class object.",
          "defaultLevel": "note",
          "helpUri": "https://learn.microsoft.com/dotnet/fundamentals/code-analysis/quality-rules/ca2211",
          "properties": {
            "category": "Usage",
            "isEnabledByDefault": true,
            "typeName": "NonConstantFieldsShouldNotBeVisibleAnalyzer",
            "languages": [
              "C#",
              "Visual Basic"
            ],
            "tags": [
              "PortedFromFxCop",
              "Telemetry",
              "EnabledRuleInAggressiveMode"
            ]
          }
        },
        "CA2213": {
          "id": "CA2213",
          "shortDescription": "Disposable fields should be disposed",
          "fullDescription": "A type that implements System.IDisposable declares fields that are of types that also implement IDisposable. The Dispose method of the field is not called by the Dispose method of the declaring type. To fix a violation of this rule, call Dispose on fields that are of types that implement IDisposable if you are responsible for allocating and releasing the unmanaged resources held by the field.",
          "defaultLevel": "warning",
          "helpUri": "https://learn.microsoft.com/dotnet/fundamentals/code-analysis/quality-rules/ca2213",
          "properties": {
            "category": "Usage",
            "isEnabledByDefault": false,
            "typeName": "DisposableFieldsShouldBeDisposed",
            "languages": [
              "C#",
              "Visual Basic"
            ],
            "tags": [
              "PortedFromFxCop",
              "Dataflow",
              "Telemetry",
              "EnabledRuleInAggressiveMode"
            ]
          }
        },
        "CA2214": {
          "id": "CA2214",
          "shortDescription": "Do not call overridable methods in constructors",
          "fullDescription": "Virtual methods defined on the class should not be called from constructors. If a derived class has overridden the method, the derived class version will be called (before the derived class constructor is called).",
          "defaultLevel": "warning",
          "helpUri": "https://learn.microsoft.com/dotnet/fundamentals/code-analysis/quality-rules/ca2214",
          "properties": {
            "category": "Usage",
            "isEnabledByDefault": false,
            "typeName": "DoNotCallOverridableMethodsInConstructorsAnalyzer",
            "languages": [
              "C#",
              "Visual Basic"
            ],
            "tags": [
              "PortedFromFxCop",
              "Telemetry",
              "EnabledRuleInAggressiveMode"
            ]
          }
        },
        "CA2215": {
          "id": "CA2215",
          "shortDescription": "Dispose methods should call base class dispose",
          "fullDescription": "A type that implements System.IDisposable inherits from a type that also implements IDisposable. The Dispose method of the inheriting type does not call the Dispose method of the parent type. To fix a violation of this rule, call base.Dispose in your Dispose method.",
          "defaultLevel": "hidden",
          "helpUri": "https://learn.microsoft.com/dotnet/fundamentals/code-analysis/quality-rules/ca2215",
          "properties": {
            "category": "Usage",
            "isEnabledByDefault": true,
            "typeName": "DisposeMethodsShouldCallBaseClassDispose",
            "languages": [
              "C#",
              "Visual Basic"
            ],
            "tags": [
              "PortedFromFxCop",
              "Telemetry",
              "EnabledRuleInAggressiveMode"
            ]
          }
        },
        "CA2216": {
          "id": "CA2216",
          "shortDescription": "Disposable types should declare finalizer",
          "fullDescription": "A type that implements System.IDisposable and has fields that suggest the use of unmanaged resources does not implement a finalizer, as described by Object.Finalize.",
          "defaultLevel": "warning",
          "helpUri": "https://learn.microsoft.com/dotnet/fundamentals/code-analysis/quality-rules/ca2216",
          "properties": {
            "category": "Usage",
            "isEnabledByDefault": false,
            "typeName": "DisposableTypesShouldDeclareFinalizerAnalyzer",
            "languages": [
              "C#",
              "Visual Basic"
            ],
            "tags": [
              "PortedFromFxCop",
              "Telemetry",
              "EnabledRuleInAggressiveMode"
            ]
          }
        },
        "CA2217": {
          "id": "CA2217",
          "shortDescription": "Do not mark enums with FlagsAttribute",
          "fullDescription": "An externally visible enumeration is marked by using FlagsAttribute, and it has one or more values that are not powers of two or a combination of the other defined values on the enumeration.",
          "defaultLevel": "warning",
          "helpUri": "https://learn.microsoft.com/dotnet/fundamentals/code-analysis/quality-rules/ca2217",
          "properties": {
            "category": "Usage",
            "isEnabledByDefault": false,
            "typeName": "EnumWithFlagsAttributeAnalyzer",
            "languages": [
              "C#",
              "Visual Basic"
            ],
            "tags": [
              "PortedFromFxCop",
              "Telemetry",
              "EnabledRuleInAggressiveMode"
            ]
          }
        },
        "CA2219": {
          "id": "CA2219",
          "shortDescription": "Do not raise exceptions in finally clauses",
          "fullDescription": "When an exception is raised in a finally clause, the new exception hides the active exception. This makes the original error difficult to detect and debug.",
          "defaultLevel": "note",
          "helpUri": "https://learn.microsoft.com/dotnet/fundamentals/code-analysis/quality-rules/ca2219",
          "properties": {
            "category": "Usage",
            "isEnabledByDefault": true,
            "typeName": "DoNotRaiseExceptionsInExceptionClausesAnalyzer",
            "languages": [
              "C#",
              "Visual Basic"
            ],
            "tags": [
              "PortedFromFxCop",
              "Telemetry",
              "EnabledRuleInAggressiveMode"
            ]
          }
        },
        "CA2225": {
          "id": "CA2225",
          "shortDescription": "Operator overloads have named alternates",
          "fullDescription": "An operator overload was detected, and the expected named alternative method was not found. The named alternative member provides access to the same functionality as the operator and is provided for developers who program in languages that do not support overloaded operators.",
          "defaultLevel": "warning",
          "helpUri": "https://learn.microsoft.com/dotnet/fundamentals/code-analysis/quality-rules/ca2225",
          "properties": {
            "category": "Usage",
            "isEnabledByDefault": false,
            "typeName": "OperatorOverloadsHaveNamedAlternatesAnalyzer",
            "languages": [
              "C#",
              "Visual Basic"
            ],
            "tags": [
              "PortedFromFxCop",
              "Telemetry",
              "EnabledRuleInAggressiveMode"
            ]
          }
        },
        "CA2226": {
          "id": "CA2226",
          "shortDescription": "Operators should have symmetrical overloads",
          "fullDescription": "A type implements the equality or inequality operator and does not implement the opposite operator.",
          "defaultLevel": "warning",
          "helpUri": "https://learn.microsoft.com/dotnet/fundamentals/code-analysis/quality-rules/ca2226",
          "properties": {
            "category": "Usage",
            "isEnabledByDefault": false,
            "typeName": "OperatorsShouldHaveSymmetricalOverloadsAnalyzer",
            "languages": [
              "C#",
              "Visual Basic"
            ],
            "tags": [
              "PortedFromFxCop",
              "Telemetry",
              "EnabledRuleInAggressiveMode"
            ]
          }
        },
        "CA2227": {
          "id": "CA2227",
          "shortDescription": "Collection properties should be read only",
          "fullDescription": "A writable collection property allows a user to replace the collection with a different collection. A read-only property stops the collection from being replaced but still allows the individual members to be set.",
          "defaultLevel": "warning",
          "helpUri": "https://learn.microsoft.com/dotnet/fundamentals/code-analysis/quality-rules/ca2227",
          "properties": {
            "category": "Usage",
            "isEnabledByDefault": false,
            "typeName": "CollectionPropertiesShouldBeReadOnlyAnalyzer",
            "languages": [
              "C#",
              "Visual Basic"
            ],
            "tags": [
              "PortedFromFxCop",
              "Telemetry",
              "EnabledRuleInAggressiveMode"
            ]
          }
        },
        "CA2229": {
          "id": "CA2229",
          "shortDescription": "Implement serialization constructors",
          "fullDescription": "To fix a violation of this rule, implement the serialization constructor. For a sealed class, make the constructor private; otherwise, make it protected.",
          "defaultLevel": "hidden",
          "helpUri": "https://learn.microsoft.com/dotnet/fundamentals/code-analysis/quality-rules/ca2229",
          "properties": {
            "category": "Usage",
            "isEnabledByDefault": true,
            "typeName": "SerializationRulesDiagnosticAnalyzer",
            "languages": [
              "C#",
              "Visual Basic"
            ],
            "tags": [
              "PortedFromFxCop",
              "Telemetry",
              "EnabledRuleInAggressiveMode"
            ]
          }
        },
        "CA2231": {
          "id": "CA2231",
          "shortDescription": "Overload operator equals on overriding value type Equals",
          "fullDescription": "In most programming languages there is no default implementation of the equality operator (==) for value types. If your programming language supports operator overloads, you should consider implementing the equality operator. Its behavior should be identical to that of Equals.",
          "defaultLevel": "note",
          "helpUri": "https://learn.microsoft.com/dotnet/fundamentals/code-analysis/quality-rules/ca2231",
          "properties": {
            "category": "Usage",
            "isEnabledByDefault": true,
            "typeName": "OverloadOperatorEqualsOnOverridingValueTypeEqualsAnalyzer",
            "languages": [
              "C#",
              "Visual Basic"
            ],
            "tags": [
              "PortedFromFxCop",
              "Telemetry",
              "EnabledRuleInAggressiveMode"
            ]
          }
        },
        "CA2235": {
          "id": "CA2235",
          "shortDescription": "Mark all non-serializable fields",
          "fullDescription": "An instance field of a type that is not serializable is declared in a type that is serializable.",
          "defaultLevel": "warning",
          "helpUri": "https://learn.microsoft.com/dotnet/fundamentals/code-analysis/quality-rules/ca2235",
          "properties": {
            "category": "Usage",
            "isEnabledByDefault": false,
            "typeName": "SerializationRulesDiagnosticAnalyzer",
            "languages": [
              "C#",
              "Visual Basic"
            ],
            "tags": [
              "PortedFromFxCop",
              "Telemetry",
              "EnabledRuleInAggressiveMode"
            ]
          }
        },
        "CA2237": {
          "id": "CA2237",
          "shortDescription": "Mark ISerializable types with serializable",
          "fullDescription": "To be recognized by the common language runtime as serializable, types must be marked by using the SerializableAttribute attribute even when the type uses a custom serialization routine through implementation of the ISerializable interface.",
          "defaultLevel": "warning",
          "helpUri": "https://learn.microsoft.com/dotnet/fundamentals/code-analysis/quality-rules/ca2237",
          "properties": {
            "category": "Usage",
            "isEnabledByDefault": false,
            "typeName": "SerializationRulesDiagnosticAnalyzer",
            "languages": [
              "C#",
              "Visual Basic"
            ],
            "tags": [
              "PortedFromFxCop",
              "Telemetry",
              "EnabledRuleInAggressiveMode"
            ]
          }
        },
        "CA2241": {
          "id": "CA2241",
          "shortDescription": "Provide correct arguments to formatting methods",
          "fullDescription": "The format argument that is passed to System.String.Format does not contain a format item that corresponds to each object argument, or vice versa.",
          "defaultLevel": "note",
          "helpUri": "https://learn.microsoft.com/dotnet/fundamentals/code-analysis/quality-rules/ca2241",
          "properties": {
            "category": "Usage",
            "isEnabledByDefault": true,
            "typeName": "ProvideCorrectArgumentsToFormattingMethodsAnalyzer",
            "languages": [
              "C#",
              "Visual Basic"
            ],
            "tags": [
              "PortedFromFxCop",
              "Telemetry",
              "EnabledRuleInAggressiveMode"
            ]
          }
        },
        "CA2242": {
          "id": "CA2242",
          "shortDescription": "Test for NaN correctly",
          "fullDescription": "This expression tests a value against Single.Nan or Double.Nan. Use Single.IsNan(Single) or Double.IsNan(Double) to test the value.",
          "defaultLevel": "note",
          "helpUri": "https://learn.microsoft.com/dotnet/fundamentals/code-analysis/quality-rules/ca2242",
          "properties": {
            "category": "Usage",
            "isEnabledByDefault": true,
            "typeName": "TestForNaNCorrectlyAnalyzer",
            "languages": [
              "C#",
              "Visual Basic"
            ],
            "tags": [
              "PortedFromFxCop",
              "Telemetry",
              "EnabledRuleInAggressiveMode"
            ]
          }
        },
        "CA2243": {
          "id": "CA2243",
          "shortDescription": "Attribute string literals should parse correctly",
          "fullDescription": "The string literal parameter of an attribute does not parse correctly for a URL, a GUID, or a version.",
          "defaultLevel": "warning",
          "helpUri": "https://learn.microsoft.com/dotnet/fundamentals/code-analysis/quality-rules/ca2243",
          "properties": {
            "category": "Usage",
            "isEnabledByDefault": false,
            "typeName": "AttributeStringLiteralsShouldParseCorrectlyAnalyzer",
            "languages": [
              "C#",
              "Visual Basic"
            ],
            "tags": [
              "PortedFromFxCop",
              "Telemetry",
              "EnabledRuleInAggressiveMode"
            ]
          }
        },
        "CA2244": {
          "id": "CA2244",
          "shortDescription": "Do not duplicate indexed element initializations",
          "fullDescription": "Indexed elements in objects initializers must initialize unique elements. A duplicate index might overwrite a previous element initialization.",
          "defaultLevel": "note",
          "helpUri": "https://learn.microsoft.com/dotnet/fundamentals/code-analysis/quality-rules/ca2244",
          "properties": {
            "category": "Usage",
            "isEnabledByDefault": true,
            "typeName": "AvoidDuplicateElementInitialization",
            "languages": [
              "C#"
            ],
            "tags": [
              "Telemetry",
              "EnabledRuleInAggressiveMode"
            ]
          }
        },
        "CA2245": {
          "id": "CA2245",
          "shortDescription": "Do not assign a property to itself",
          "fullDescription": "The property {0} should not be assigned to itself",
          "defaultLevel": "note",
          "helpUri": "https://learn.microsoft.com/dotnet/fundamentals/code-analysis/quality-rules/ca2245",
          "properties": {
            "category": "Usage",
            "isEnabledByDefault": true,
            "typeName": "AvoidPropertySelfAssignment",
            "languages": [
              "C#",
              "Visual Basic"
            ],
            "tags": [
              "Telemetry",
              "EnabledRuleInAggressiveMode"
            ]
          }
        },
        "CA2246": {
          "id": "CA2246",
          "shortDescription": "Assigning symbol and its member in the same statement",
          "fullDescription": "Assigning to a symbol and its member (field/property) in the same statement is not recommended. It is not clear if the member access was intended to use symbol's old value prior to the assignment or new value from the assignment in this statement. For clarity, consider splitting the assignments into separate statements.",
          "defaultLevel": "note",
          "helpUri": "https://learn.microsoft.com/dotnet/fundamentals/code-analysis/quality-rules/ca2246",
          "properties": {
            "category": "Usage",
            "isEnabledByDefault": true,
            "typeName": "AssigningSymbolAndItsMemberInSameStatement",
            "languages": [
              "C#"
            ],
            "tags": [
              "Telemetry",
              "EnabledRuleInAggressiveMode"
            ]
          }
        },
        "CA2247": {
          "id": "CA2247",
          "shortDescription": "Argument passed to TaskCompletionSource constructor should be TaskCreationOptions enum instead of TaskContinuationOptions enum",
          "fullDescription": "TaskCompletionSource has constructors that take TaskCreationOptions that control the underlying Task, and constructors that take object state that's stored in the task.  Accidentally passing a TaskContinuationOptions instead of a TaskCreationOptions will result in the call treating the options as state.",
          "defaultLevel": "warning",
          "helpUri": "https://learn.microsoft.com/dotnet/fundamentals/code-analysis/quality-rules/ca2247",
          "properties": {
            "category": "Usage",
            "isEnabledByDefault": true,
            "typeName": "DoNotCreateTaskCompletionSourceWithWrongArguments",
            "languages": [
              "C#",
              "Visual Basic"
            ],
            "tags": [
              "Telemetry",
              "EnabledRuleInAggressiveMode"
            ]
          }
        },
        "CA2248": {
          "id": "CA2248",
          "shortDescription": "Provide correct 'enum' argument to 'Enum.HasFlag'",
          "fullDescription": "'Enum.HasFlag' method expects the 'enum' argument to be of the same 'enum' type as the instance on which the method is invoked and that this 'enum' is marked with 'System.FlagsAttribute'. If these are different 'enum' types, an unhandled exception will be thrown at runtime. If the 'enum' type is not marked with 'System.FlagsAttribute' the call will always return 'false' at runtime.",
          "defaultLevel": "note",
          "helpUri": "https://learn.microsoft.com/dotnet/fundamentals/code-analysis/quality-rules/ca2248",
          "properties": {
            "category": "Usage",
            "isEnabledByDefault": true,
            "typeName": "ProvideCorrectArgumentToEnumHasFlag",
            "languages": [
              "C#",
              "Visual Basic"
            ],
            "tags": [
              "Telemetry",
              "EnabledRuleInAggressiveMode"
            ]
          }
        },
        "CA2249": {
          "id": "CA2249",
          "shortDescription": "Consider using 'string.Contains' instead of 'string.IndexOf'",
          "fullDescription": "Calls to 'string.IndexOf' where the result is used to check for the presence/absence of a substring can be replaced by 'string.Contains'.",
          "defaultLevel": "note",
          "helpUri": "https://learn.microsoft.com/dotnet/fundamentals/code-analysis/quality-rules/ca2249",
          "properties": {
            "category": "Usage",
            "isEnabledByDefault": true,
            "typeName": "PreferStringContainsOverIndexOfAnalyzer",
            "languages": [
              "C#",
              "Visual Basic"
            ],
            "tags": [
              "Telemetry",
              "EnabledRuleInAggressiveMode"
            ]
          }
        },
        "CA2250": {
          "id": "CA2250",
          "shortDescription": "Use 'ThrowIfCancellationRequested'",
          "fullDescription": "'ThrowIfCancellationRequested' automatically checks whether the token has been canceled, and throws an 'OperationCanceledException' if it has.",
          "defaultLevel": "note",
          "helpUri": "https://learn.microsoft.com/dotnet/fundamentals/code-analysis/quality-rules/ca2250",
          "properties": {
            "category": "Usage",
            "isEnabledByDefault": true,
            "typeName": "UseCancellationTokenThrowIfCancellationRequested",
            "languages": [
              "C#",
              "Visual Basic"
            ],
            "tags": [
              "Telemetry",
              "EnabledRuleInAggressiveMode"
            ]
          }
        },
        "CA2251": {
          "id": "CA2251",
          "shortDescription": "Use 'string.Equals'",
          "fullDescription": "It is both clearer and likely faster to use 'string.Equals' instead of comparing the result of 'string.Compare' to zero.",
          "defaultLevel": "hidden",
          "helpUri": "https://learn.microsoft.com/dotnet/fundamentals/code-analysis/quality-rules/ca2251",
          "properties": {
            "category": "Usage",
            "isEnabledByDefault": true,
            "typeName": "UseStringEqualsOverStringCompare",
            "languages": [
              "C#",
              "Visual Basic"
            ],
            "tags": [
              "Telemetry",
              "EnabledRuleInAggressiveMode"
            ]
          }
        },
        "CA2253": {
          "id": "CA2253",
          "shortDescription": "Named placeholders should not be numeric values",
          "fullDescription": "Named placeholders in the logging message template should not be comprised of only numeric characters.",
          "defaultLevel": "note",
          "helpUri": "https://learn.microsoft.com/dotnet/fundamentals/code-analysis/quality-rules/ca2253",
          "properties": {
            "category": "Usage",
            "isEnabledByDefault": true,
            "typeName": "LoggerMessageDefineAnalyzer",
            "languages": [
              "C#",
              "Visual Basic"
            ],
            "tags": [
              "Telemetry",
              "EnabledRuleInAggressiveMode"
            ]
          }
        },
        "CA2254": {
          "id": "CA2254",
          "shortDescription": "Template should be a static expression",
          "fullDescription": "The logging message template should not vary between calls.",
          "defaultLevel": "note",
          "helpUri": "https://learn.microsoft.com/dotnet/fundamentals/code-analysis/quality-rules/ca2254",
          "properties": {
            "category": "Usage",
            "isEnabledByDefault": true,
            "typeName": "LoggerMessageDefineAnalyzer",
            "languages": [
              "C#",
              "Visual Basic"
            ],
            "tags": [
              "Telemetry",
              "EnabledRuleInAggressiveMode"
            ]
          }
        },
        "CA2255": {
          "id": "CA2255",
          "shortDescription": "The 'ModuleInitializer' attribute should not be used in libraries",
          "fullDescription": "Module initializers are intended to be used by application code to ensure an application's components are initialized before the application code begins executing. If library code declares a method with the 'ModuleInitializerAttribute', it can interfere with application initialization and also lead to limitations in that application's trimming abilities. Instead of using methods marked with 'ModuleInitializerAttribute', the library should expose methods that can be used to initialize any components within the library and allow the application to invoke the method during application initialization.",
          "defaultLevel": "warning",
          "helpUri": "https://learn.microsoft.com/dotnet/fundamentals/code-analysis/quality-rules/ca2255",
          "properties": {
            "category": "Usage",
            "isEnabledByDefault": true,
            "typeName": "ModuleInitializerAttributeShouldNotBeUsedInLibraries",
            "languages": [
              "C#"
            ],
            "tags": [
              "Telemetry",
              "EnabledRuleInAggressiveMode"
            ]
          }
        },
        "CA2256": {
          "id": "CA2256",
          "shortDescription": "All members declared in parent interfaces must have an implementation in a DynamicInterfaceCastableImplementation-attributed interface",
          "fullDescription": "Types attributed with 'DynamicInterfaceCastableImplementationAttribute' act as an interface implementation for a type that implements the 'IDynamicInterfaceCastable' type. As a result, it must provide an implementation of all of the members defined in the inherited interfaces, because the type that implements 'IDynamicInterfaceCastable' will not provide them otherwise.",
          "defaultLevel": "warning",
          "helpUri": "https://learn.microsoft.com/dotnet/fundamentals/code-analysis/quality-rules/ca2256",
          "properties": {
            "category": "Usage",
            "isEnabledByDefault": true,
            "typeName": "DynamicInterfaceCastableImplementationAnalyzer",
            "languages": [
              "C#",
              "Visual Basic"
            ],
            "tags": [
              "Telemetry",
              "EnabledRuleInAggressiveMode"
            ]
          }
        },
        "CA2257": {
          "id": "CA2257",
          "shortDescription": "Members defined on an interface with the 'DynamicInterfaceCastableImplementationAttribute' should be 'static'",
          "fullDescription": "Since a type that implements 'IDynamicInterfaceCastable' may not implement a dynamic interface in metadata, calls to an instance interface member that is not an explicit implementation defined on this type are likely to fail at runtime. Mark new interface members 'static' to avoid runtime errors.",
          "defaultLevel": "warning",
          "helpUri": "https://learn.microsoft.com/dotnet/fundamentals/code-analysis/quality-rules/ca2257",
          "properties": {
            "category": "Usage",
            "isEnabledByDefault": true,
            "typeName": "DynamicInterfaceCastableImplementationAnalyzer",
            "languages": [
              "C#",
              "Visual Basic"
            ],
            "tags": [
              "Telemetry",
              "EnabledRuleInAggressiveMode"
            ]
          }
        },
        "CA2258": {
          "id": "CA2258",
          "shortDescription": "Providing a 'DynamicInterfaceCastableImplementation' interface in Visual Basic is unsupported",
          "fullDescription": "Providing a functional 'DynamicInterfaceCastableImplementationAttribute'-attributed interface requires the Default Interface Members feature, which is unsupported in Visual Basic.",
          "defaultLevel": "warning",
          "helpUri": "https://learn.microsoft.com/dotnet/fundamentals/code-analysis/quality-rules/ca2258",
          "properties": {
            "category": "Usage",
            "isEnabledByDefault": true,
            "typeName": "DynamicInterfaceCastableImplementationAnalyzer",
            "languages": [
              "C#",
              "Visual Basic"
            ],
            "tags": [
              "Telemetry",
              "EnabledRuleInAggressiveMode"
            ]
          }
        },
        "CA2259": {
          "id": "CA2259",
          "shortDescription": "'ThreadStatic' only affects static fields",
          "fullDescription": "'ThreadStatic' only affects static fields. When applied to instance fields, it has no impact on behavior.",
          "defaultLevel": "warning",
          "helpUri": "https://learn.microsoft.com/dotnet/fundamentals/code-analysis/quality-rules/ca2259",
          "properties": {
            "category": "Usage",
            "isEnabledByDefault": true,
            "typeName": "UseThreadStaticCorrectly",
            "languages": [
              "C#",
              "Visual Basic"
            ],
            "tags": [
              "Telemetry",
              "EnabledRuleInAggressiveMode"
            ]
          }
        },
        "CA2300": {
          "id": "CA2300",
          "shortDescription": "Do not use insecure deserializer BinaryFormatter",
          "fullDescription": "The method '{0}' is insecure when deserializing untrusted data.  If you need to instead detect BinaryFormatter deserialization without a SerializationBinder set, then disable rule CA2300, and enable rules CA2301 and CA2302.",
          "defaultLevel": "warning",
          "helpUri": "https://learn.microsoft.com/dotnet/fundamentals/code-analysis/quality-rules/ca2300",
          "properties": {
            "category": "Security",
            "isEnabledByDefault": false,
            "typeName": "DoNotUseInsecureDeserializerBinaryFormatterMethods",
            "languages": [
              "C#",
              "Visual Basic"
            ],
            "tags": [
              "Telemetry",
              "EnabledRuleInAggressiveMode"
            ]
          }
        },
        "CA2301": {
          "id": "CA2301",
          "shortDescription": "Do not call BinaryFormatter.Deserialize without first setting BinaryFormatter.Binder",
          "fullDescription": "The method '{0}' is insecure when deserializing untrusted data without a SerializationBinder to restrict the type of objects in the deserialized object graph.",
          "defaultLevel": "warning",
          "helpUri": "https://learn.microsoft.com/dotnet/fundamentals/code-analysis/quality-rules/ca2301",
          "properties": {
            "category": "Security",
            "isEnabledByDefault": false,
            "typeName": "DoNotUseInsecureDeserializerBinaryFormatterWithoutBinder",
            "languages": [
              "C#",
              "Visual Basic"
            ],
            "tags": [
              "Dataflow",
              "Telemetry",
              "EnabledRuleInAggressiveMode",
              "CompilationEnd"
            ]
          }
        },
        "CA2302": {
          "id": "CA2302",
          "shortDescription": "Ensure BinaryFormatter.Binder is set before calling BinaryFormatter.Deserialize",
          "fullDescription": "The method '{0}' is insecure when deserializing untrusted data without a SerializationBinder to restrict the type of objects in the deserialized object graph.",
          "defaultLevel": "warning",
          "helpUri": "https://learn.microsoft.com/dotnet/fundamentals/code-analysis/quality-rules/ca2302",
          "properties": {
            "category": "Security",
            "isEnabledByDefault": false,
            "typeName": "DoNotUseInsecureDeserializerBinaryFormatterWithoutBinder",
            "languages": [
              "C#",
              "Visual Basic"
            ],
            "tags": [
              "Dataflow",
              "Telemetry",
              "EnabledRuleInAggressiveMode",
              "CompilationEnd"
            ]
          }
        },
        "CA2305": {
          "id": "CA2305",
          "shortDescription": "Do not use insecure deserializer LosFormatter",
          "fullDescription": "The method '{0}' is insecure when deserializing untrusted data.",
          "defaultLevel": "warning",
          "helpUri": "https://learn.microsoft.com/dotnet/fundamentals/code-analysis/quality-rules/ca2305",
          "properties": {
            "category": "Security",
            "isEnabledByDefault": false,
            "typeName": "DoNotUseInsecureDeserializerLosFormatter",
            "languages": [
              "C#",
              "Visual Basic"
            ],
            "tags": [
              "Telemetry",
              "EnabledRuleInAggressiveMode"
            ]
          }
        },
        "CA2310": {
          "id": "CA2310",
          "shortDescription": "Do not use insecure deserializer NetDataContractSerializer",
          "fullDescription": "The method '{0}' is insecure when deserializing untrusted data.  If you need to instead detect NetDataContractSerializer deserialization without a SerializationBinder set, then disable rule CA2310, and enable rules CA2311 and CA2312.",
          "defaultLevel": "warning",
          "helpUri": "https://learn.microsoft.com/dotnet/fundamentals/code-analysis/quality-rules/ca2310",
          "properties": {
            "category": "Security",
            "isEnabledByDefault": false,
            "typeName": "DoNotUseInsecureDeserializerNetDataContractSerializerMethods",
            "languages": [
              "C#",
              "Visual Basic"
            ],
            "tags": [
              "Telemetry",
              "EnabledRuleInAggressiveMode"
            ]
          }
        },
        "CA2311": {
          "id": "CA2311",
          "shortDescription": "Do not deserialize without first setting NetDataContractSerializer.Binder",
          "fullDescription": "The method '{0}' is insecure when deserializing untrusted data without a SerializationBinder to restrict the type of objects in the deserialized object graph.",
          "defaultLevel": "warning",
          "helpUri": "https://learn.microsoft.com/dotnet/fundamentals/code-analysis/quality-rules/ca2311",
          "properties": {
            "category": "Security",
            "isEnabledByDefault": false,
            "typeName": "DoNotUseInsecureDeserializerNetDataContractSerializerWithoutBinder",
            "languages": [
              "C#",
              "Visual Basic"
            ],
            "tags": [
              "Dataflow",
              "Telemetry",
              "EnabledRuleInAggressiveMode",
              "CompilationEnd"
            ]
          }
        },
        "CA2312": {
          "id": "CA2312",
          "shortDescription": "Ensure NetDataContractSerializer.Binder is set before deserializing",
          "fullDescription": "The method '{0}' is insecure when deserializing untrusted data without a SerializationBinder to restrict the type of objects in the deserialized object graph.",
          "defaultLevel": "warning",
          "helpUri": "https://learn.microsoft.com/dotnet/fundamentals/code-analysis/quality-rules/ca2312",
          "properties": {
            "category": "Security",
            "isEnabledByDefault": false,
            "typeName": "DoNotUseInsecureDeserializerNetDataContractSerializerWithoutBinder",
            "languages": [
              "C#",
              "Visual Basic"
            ],
            "tags": [
              "Dataflow",
              "Telemetry",
              "EnabledRuleInAggressiveMode",
              "CompilationEnd"
            ]
          }
        },
        "CA2315": {
          "id": "CA2315",
          "shortDescription": "Do not use insecure deserializer ObjectStateFormatter",
          "fullDescription": "The method '{0}' is insecure when deserializing untrusted data.",
          "defaultLevel": "warning",
          "helpUri": "https://learn.microsoft.com/dotnet/fundamentals/code-analysis/quality-rules/ca2315",
          "properties": {
            "category": "Security",
            "isEnabledByDefault": false,
            "typeName": "DoNotUseInsecureDeserializerObjectStateFormatter",
            "languages": [
              "C#",
              "Visual Basic"
            ],
            "tags": [
              "Telemetry",
              "EnabledRuleInAggressiveMode"
            ]
          }
        },
        "CA2321": {
          "id": "CA2321",
          "shortDescription": "Do not deserialize with JavaScriptSerializer using a SimpleTypeResolver",
          "fullDescription": "The method '{0}' is insecure when deserializing untrusted data with a JavaScriptSerializer initialized with a SimpleTypeResolver. Initialize JavaScriptSerializer without a JavaScriptTypeResolver specified, or initialize with a JavaScriptTypeResolver that limits the types of objects in the deserialized object graph.",
          "defaultLevel": "warning",
          "helpUri": "https://learn.microsoft.com/dotnet/fundamentals/code-analysis/quality-rules/ca2321",
          "properties": {
            "category": "Security",
            "isEnabledByDefault": false,
            "typeName": "DoNotUseInsecureDeserializerJavaScriptSerializerWithSimpleTypeResolver",
            "languages": [
              "C#",
              "Visual Basic"
            ],
            "tags": [
              "Dataflow",
              "Telemetry",
              "EnabledRuleInAggressiveMode",
              "CompilationEnd"
            ]
          }
        },
        "CA2322": {
          "id": "CA2322",
          "shortDescription": "Ensure JavaScriptSerializer is not initialized with SimpleTypeResolver before deserializing",
          "fullDescription": "The method '{0}' is insecure when deserializing untrusted data with a JavaScriptSerializer initialized with a SimpleTypeResolver. Ensure that the JavaScriptSerializer is initialized without a JavaScriptTypeResolver specified, or initialized with a JavaScriptTypeResolver that limits the types of objects in the deserialized object graph.",
          "defaultLevel": "warning",
          "helpUri": "https://learn.microsoft.com/dotnet/fundamentals/code-analysis/quality-rules/ca2322",
          "properties": {
            "category": "Security",
            "isEnabledByDefault": false,
            "typeName": "DoNotUseInsecureDeserializerJavaScriptSerializerWithSimpleTypeResolver",
            "languages": [
              "C#",
              "Visual Basic"
            ],
            "tags": [
              "Dataflow",
              "Telemetry",
              "EnabledRuleInAggressiveMode",
              "CompilationEnd"
            ]
          }
        },
        "CA2326": {
          "id": "CA2326",
          "shortDescription": "Do not use TypeNameHandling values other than None",
          "fullDescription": "Deserializing JSON when using a TypeNameHandling value other than None can be insecure.  If you need to instead detect Json.NET deserialization when a SerializationBinder isn't specified, then disable rule CA2326, and enable rules CA2327, CA2328, CA2329, and CA2330.",
          "defaultLevel": "warning",
          "helpUri": "https://learn.microsoft.com/dotnet/fundamentals/code-analysis/quality-rules/ca2326",
          "properties": {
            "category": "Security",
            "isEnabledByDefault": false,
            "typeName": "JsonNetTypeNameHandling",
            "languages": [
              "C#",
              "Visual Basic"
            ],
            "tags": [
              "Telemetry",
              "EnabledRuleInAggressiveMode"
            ]
          }
        },
        "CA2327": {
          "id": "CA2327",
          "shortDescription": "Do not use insecure JsonSerializerSettings",
          "fullDescription": "When deserializing untrusted input, allowing arbitrary types to be deserialized is insecure.  When using JsonSerializerSettings, use TypeNameHandling.None, or for values other than None, restrict deserialized types with a SerializationBinder.",
          "defaultLevel": "warning",
          "helpUri": "https://learn.microsoft.com/dotnet/fundamentals/code-analysis/quality-rules/ca2327",
          "properties": {
            "category": "Security",
            "isEnabledByDefault": false,
            "typeName": "DoNotUseInsecureSettingsForJsonNet",
            "languages": [
              "C#",
              "Visual Basic"
            ],
            "tags": [
              "Dataflow",
              "Telemetry",
              "EnabledRuleInAggressiveMode",
              "CompilationEnd"
            ]
          }
        },
        "CA2328": {
          "id": "CA2328",
          "shortDescription": "Ensure that JsonSerializerSettings are secure",
          "fullDescription": "When deserializing untrusted input, allowing arbitrary types to be deserialized is insecure.  When using JsonSerializerSettings, ensure TypeNameHandling.None is specified, or for values other than None, ensure a SerializationBinder is specified to restrict deserialized types.",
          "defaultLevel": "warning",
          "helpUri": "https://learn.microsoft.com/dotnet/fundamentals/code-analysis/quality-rules/ca2328",
          "properties": {
            "category": "Security",
            "isEnabledByDefault": false,
            "typeName": "DoNotUseInsecureSettingsForJsonNet",
            "languages": [
              "C#",
              "Visual Basic"
            ],
            "tags": [
              "Dataflow",
              "Telemetry",
              "EnabledRuleInAggressiveMode",
              "CompilationEnd"
            ]
          }
        },
        "CA2329": {
          "id": "CA2329",
          "shortDescription": "Do not deserialize with JsonSerializer using an insecure configuration",
          "fullDescription": "When deserializing untrusted input, allowing arbitrary types to be deserialized is insecure. When using deserializing JsonSerializer, use TypeNameHandling.None, or for values other than None, restrict deserialized types with a SerializationBinder.",
          "defaultLevel": "warning",
          "helpUri": "https://learn.microsoft.com/dotnet/fundamentals/code-analysis/quality-rules/ca2329",
          "properties": {
            "category": "Security",
            "isEnabledByDefault": false,
            "typeName": "DoNotUseInsecureDeserializerJsonNetWithoutBinder",
            "languages": [
              "C#",
              "Visual Basic"
            ],
            "tags": [
              "Dataflow",
              "Telemetry",
              "EnabledRuleInAggressiveMode",
              "CompilationEnd"
            ]
          }
        },
        "CA2330": {
          "id": "CA2330",
          "shortDescription": "Ensure that JsonSerializer has a secure configuration when deserializing",
          "fullDescription": "When deserializing untrusted input, allowing arbitrary types to be deserialized is insecure. When using deserializing JsonSerializer, use TypeNameHandling.None, or for values other than None, restrict deserialized types with a SerializationBinder.",
          "defaultLevel": "warning",
          "helpUri": "https://learn.microsoft.com/dotnet/fundamentals/code-analysis/quality-rules/ca2330",
          "properties": {
            "category": "Security",
            "isEnabledByDefault": false,
            "typeName": "DoNotUseInsecureDeserializerJsonNetWithoutBinder",
            "languages": [
              "C#",
              "Visual Basic"
            ],
            "tags": [
              "Dataflow",
              "Telemetry",
              "EnabledRuleInAggressiveMode",
              "CompilationEnd"
            ]
          }
        },
        "CA2350": {
          "id": "CA2350",
          "shortDescription": "Do not use DataTable.ReadXml() with untrusted data",
          "fullDescription": "The method '{0}' is insecure when deserializing untrusted data",
          "defaultLevel": "warning",
          "helpUri": "https://learn.microsoft.com/dotnet/fundamentals/code-analysis/quality-rules/ca2350",
          "properties": {
            "category": "Security",
            "isEnabledByDefault": false,
            "typeName": "DoNotUseDataTableReadXml",
            "languages": [
              "C#",
              "Visual Basic"
            ],
            "tags": [
              "Telemetry",
              "EnabledRuleInAggressiveMode"
            ]
          }
        },
        "CA2351": {
          "id": "CA2351",
          "shortDescription": "Do not use DataSet.ReadXml() with untrusted data",
          "fullDescription": "The method '{0}' is insecure when deserializing untrusted data",
          "defaultLevel": "warning",
          "helpUri": "https://learn.microsoft.com/dotnet/fundamentals/code-analysis/quality-rules/ca2351",
          "properties": {
            "category": "Security",
            "isEnabledByDefault": false,
            "typeName": "DoNotUseDataSetReadXml",
            "languages": [
              "C#",
              "Visual Basic"
            ],
            "tags": [
              "Telemetry",
              "EnabledRuleInAggressiveMode"
            ]
          }
        },
        "CA2361": {
          "id": "CA2361",
          "shortDescription": "Ensure auto-generated class containing DataSet.ReadXml() is not used with untrusted data",
          "fullDescription": "The method '{0}' is insecure when deserializing untrusted data. Make sure that auto-generated class containing the '{0}' call is not deserialized with untrusted data.",
          "defaultLevel": "warning",
          "helpUri": "https://learn.microsoft.com/dotnet/fundamentals/code-analysis/quality-rules/ca2361",
          "properties": {
            "category": "Security",
            "isEnabledByDefault": false,
            "typeName": "DoNotUseDataSetReadXml",
            "languages": [
              "C#",
              "Visual Basic"
            ],
            "tags": [
              "Telemetry",
              "EnabledRuleInAggressiveMode"
            ]
          }
        },
        "CA3001": {
          "id": "CA3001",
          "shortDescription": "Review code for SQL injection vulnerabilities",
          "fullDescription": "Potential SQL injection vulnerability was found where '{0}' in method '{1}' may be tainted by user-controlled data from '{2}' in method '{3}'.",
          "defaultLevel": "warning",
          "helpUri": "https://learn.microsoft.com/dotnet/fundamentals/code-analysis/quality-rules/ca3001",
          "properties": {
            "category": "Security",
            "isEnabledByDefault": false,
            "typeName": "ReviewCodeForSqlInjectionVulnerabilities",
            "languages": [
              "C#",
              "Visual Basic"
            ],
            "tags": [
              "Dataflow",
              "Telemetry",
              "EnabledRuleInAggressiveMode"
            ]
          }
        },
        "CA3002": {
          "id": "CA3002",
          "shortDescription": "Review code for XSS vulnerabilities",
          "fullDescription": "Potential cross-site scripting (XSS) vulnerability was found where '{0}' in method '{1}' may be tainted by user-controlled data from '{2}' in method '{3}'.",
          "defaultLevel": "warning",
          "helpUri": "https://learn.microsoft.com/dotnet/fundamentals/code-analysis/quality-rules/ca3002",
          "properties": {
            "category": "Security",
            "isEnabledByDefault": false,
            "typeName": "ReviewCodeForXssVulnerabilities",
            "languages": [
              "C#",
              "Visual Basic"
            ],
            "tags": [
              "Dataflow",
              "Telemetry",
              "EnabledRuleInAggressiveMode"
            ]
          }
        },
        "CA3003": {
          "id": "CA3003",
          "shortDescription": "Review code for file path injection vulnerabilities",
          "fullDescription": "Potential file path injection vulnerability was found where '{0}' in method '{1}' may be tainted by user-controlled data from '{2}' in method '{3}'.",
          "defaultLevel": "warning",
          "helpUri": "https://learn.microsoft.com/dotnet/fundamentals/code-analysis/quality-rules/ca3003",
          "properties": {
            "category": "Security",
            "isEnabledByDefault": false,
            "typeName": "ReviewCodeForFilePathInjectionVulnerabilities",
            "languages": [
              "C#",
              "Visual Basic"
            ],
            "tags": [
              "Dataflow",
              "Telemetry",
              "EnabledRuleInAggressiveMode"
            ]
          }
        },
        "CA3004": {
          "id": "CA3004",
          "shortDescription": "Review code for information disclosure vulnerabilities",
          "fullDescription": "Potential information disclosure vulnerability was found where '{0}' in method '{1}' may contain unintended information from '{2}' in method '{3}'.",
          "defaultLevel": "warning",
          "helpUri": "https://learn.microsoft.com/dotnet/fundamentals/code-analysis/quality-rules/ca3004",
          "properties": {
            "category": "Security",
            "isEnabledByDefault": false,
            "typeName": "ReviewCodeForInformationDisclosureVulnerabilities",
            "languages": [
              "C#",
              "Visual Basic"
            ],
            "tags": [
              "Dataflow",
              "Telemetry",
              "EnabledRuleInAggressiveMode"
            ]
          }
        },
        "CA3005": {
          "id": "CA3005",
          "shortDescription": "Review code for LDAP injection vulnerabilities",
          "fullDescription": "Potential LDAP injection vulnerability was found where '{0}' in method '{1}' may be tainted by user-controlled data from '{2}' in method '{3}'.",
          "defaultLevel": "warning",
          "helpUri": "https://learn.microsoft.com/dotnet/fundamentals/code-analysis/quality-rules/ca3005",
          "properties": {
            "category": "Security",
            "isEnabledByDefault": false,
            "typeName": "ReviewCodeForLdapInjectionVulnerabilities",
            "languages": [
              "C#",
              "Visual Basic"
            ],
            "tags": [
              "Dataflow",
              "Telemetry",
              "EnabledRuleInAggressiveMode"
            ]
          }
        },
        "CA3006": {
          "id": "CA3006",
          "shortDescription": "Review code for process command injection vulnerabilities",
          "fullDescription": "Potential process command injection vulnerability was found where '{0}' in method '{1}' may be tainted by user-controlled data from '{2}' in method '{3}'.",
          "defaultLevel": "warning",
          "helpUri": "https://learn.microsoft.com/dotnet/fundamentals/code-analysis/quality-rules/ca3006",
          "properties": {
            "category": "Security",
            "isEnabledByDefault": false,
            "typeName": "ReviewCodeForCommandExecutionVulnerabilities",
            "languages": [
              "C#",
              "Visual Basic"
            ],
            "tags": [
              "Dataflow",
              "Telemetry",
              "EnabledRuleInAggressiveMode"
            ]
          }
        },
        "CA3007": {
          "id": "CA3007",
          "shortDescription": "Review code for open redirect vulnerabilities",
          "fullDescription": "Potential open redirect vulnerability was found where '{0}' in method '{1}' may be tainted by user-controlled data from '{2}' in method '{3}'.",
          "defaultLevel": "warning",
          "helpUri": "https://learn.microsoft.com/dotnet/fundamentals/code-analysis/quality-rules/ca3007",
          "properties": {
            "category": "Security",
            "isEnabledByDefault": false,
            "typeName": "ReviewCodeForOpenRedirectVulnerabilities",
            "languages": [
              "C#",
              "Visual Basic"
            ],
            "tags": [
              "Dataflow",
              "Telemetry",
              "EnabledRuleInAggressiveMode"
            ]
          }
        },
        "CA3008": {
          "id": "CA3008",
          "shortDescription": "Review code for XPath injection vulnerabilities",
          "fullDescription": "Potential XPath injection vulnerability was found where '{0}' in method '{1}' may be tainted by user-controlled data from '{2}' in method '{3}'.",
          "defaultLevel": "warning",
          "helpUri": "https://learn.microsoft.com/dotnet/fundamentals/code-analysis/quality-rules/ca3008",
          "properties": {
            "category": "Security",
            "isEnabledByDefault": false,
            "typeName": "ReviewCodeForXPathInjectionVulnerabilities",
            "languages": [
              "C#",
              "Visual Basic"
            ],
            "tags": [
              "Dataflow",
              "Telemetry",
              "EnabledRuleInAggressiveMode"
            ]
          }
        },
        "CA3009": {
          "id": "CA3009",
          "shortDescription": "Review code for XML injection vulnerabilities",
          "fullDescription": "Potential XML injection vulnerability was found where '{0}' in method '{1}' may be tainted by user-controlled data from '{2}' in method '{3}'.",
          "defaultLevel": "warning",
          "helpUri": "https://learn.microsoft.com/dotnet/fundamentals/code-analysis/quality-rules/ca3009",
          "properties": {
            "category": "Security",
            "isEnabledByDefault": false,
            "typeName": "ReviewCodeForXmlInjectionVulnerabilities",
            "languages": [
              "C#",
              "Visual Basic"
            ],
            "tags": [
              "Dataflow",
              "Telemetry",
              "EnabledRuleInAggressiveMode"
            ]
          }
        },
        "CA3010": {
          "id": "CA3010",
          "shortDescription": "Review code for XAML injection vulnerabilities",
          "fullDescription": "Potential XAML injection vulnerability was found where '{0}' in method '{1}' may be tainted by user-controlled data from '{2}' in method '{3}'.",
          "defaultLevel": "warning",
          "helpUri": "https://learn.microsoft.com/dotnet/fundamentals/code-analysis/quality-rules/ca3010",
          "properties": {
            "category": "Security",
            "isEnabledByDefault": false,
            "typeName": "ReviewCodeForXamlInjectionVulnerabilities",
            "languages": [
              "C#",
              "Visual Basic"
            ],
            "tags": [
              "Dataflow",
              "Telemetry",
              "EnabledRuleInAggressiveMode"
            ]
          }
        },
        "CA3011": {
          "id": "CA3011",
          "shortDescription": "Review code for DLL injection vulnerabilities",
          "fullDescription": "Potential DLL injection vulnerability was found where '{0}' in method '{1}' may be tainted by user-controlled data from '{2}' in method '{3}'.",
          "defaultLevel": "warning",
          "helpUri": "https://learn.microsoft.com/dotnet/fundamentals/code-analysis/quality-rules/ca3011",
          "properties": {
            "category": "Security",
            "isEnabledByDefault": false,
            "typeName": "ReviewCodeForDllInjectionVulnerabilities",
            "languages": [
              "C#",
              "Visual Basic"
            ],
            "tags": [
              "Dataflow",
              "Telemetry",
              "EnabledRuleInAggressiveMode"
            ]
          }
        },
        "CA3012": {
          "id": "CA3012",
          "shortDescription": "Review code for regex injection vulnerabilities",
          "fullDescription": "Potential regex injection vulnerability was found where '{0}' in method '{1}' may be tainted by user-controlled data from '{2}' in method '{3}'.",
          "defaultLevel": "warning",
          "helpUri": "https://learn.microsoft.com/dotnet/fundamentals/code-analysis/quality-rules/ca3012",
          "properties": {
            "category": "Security",
            "isEnabledByDefault": false,
            "typeName": "ReviewCodeForRegexInjectionVulnerabilities",
            "languages": [
              "C#",
              "Visual Basic"
            ],
            "tags": [
              "Dataflow",
              "Telemetry",
              "EnabledRuleInAggressiveMode"
            ]
          }
        },
        "CA3061": {
          "id": "CA3061",
          "shortDescription": "Do Not Add Schema By URL",
          "fullDescription": "This overload of XmlSchemaCollection.Add method internally enables DTD processing on the XML reader instance used, and uses UrlResolver for resolving external XML entities. The outcome is information disclosure. Content from file system or network shares for the machine processing the XML can be exposed to attacker. In addition, an attacker can use this as a DoS vector.",
          "defaultLevel": "hidden",
          "helpUri": "https://learn.microsoft.com/dotnet/fundamentals/code-analysis/quality-rules/ca3061",
          "properties": {
            "category": "Security",
            "isEnabledByDefault": true,
            "typeName": "DoNotAddSchemaByURL",
            "languages": [
              "C#",
              "Visual Basic"
            ],
            "tags": [
              "Telemetry",
              "EnabledRuleInAggressiveMode"
            ]
          }
        },
        "CA3075": {
          "id": "CA3075",
          "shortDescription": "Insecure DTD processing in XML",
          "fullDescription": "Using XmlTextReader.Load(), creating an insecure XmlReaderSettings instance when invoking XmlReader.Create(), setting the InnerXml property of the XmlDocument and enabling DTD processing using XmlUrlResolver insecurely can lead to information disclosure. Replace it with a call to the Load() method overload that takes an XmlReader instance, use XmlReader.Create() to accept XmlReaderSettings arguments or consider explicitly setting secure values. The DataViewSettingCollectionString property of DataViewManager should always be assigned from a trusted source, the DtdProcessing property should be set to false, and the XmlResolver property should be changed to XmlSecureResolver or null.",
          "defaultLevel": "hidden",
          "helpUri": "https://learn.microsoft.com/dotnet/fundamentals/code-analysis/quality-rules/ca3075",
          "properties": {
            "category": "Security",
            "isEnabledByDefault": true,
            "typeName": "DoNotUseInsecureDtdProcessingAnalyzer",
            "languages": [
              "C#",
              "Visual Basic"
            ],
            "tags": [
              "Telemetry",
              "EnabledRuleInAggressiveMode"
            ]
          }
        },
        "CA3076": {
          "id": "CA3076",
          "shortDescription": "Insecure XSLT script processing",
          "fullDescription": "Providing an insecure XsltSettings instance and an insecure XmlResolver instance to XslCompiledTransform.Load method is potentially unsafe as it allows processing script within XSL, which on an untrusted XSL input may lead to malicious code execution. Either replace the insecure XsltSettings argument with XsltSettings.Default or an instance that has disabled document function and script execution, or replace the XmlResolver argument with null or an XmlSecureResolver instance. This message may be suppressed if the input is known to be from a trusted source and external resource resolution from locations that are not known in advance must be supported.",
          "defaultLevel": "hidden",
          "helpUri": "https://learn.microsoft.com/dotnet/fundamentals/code-analysis/quality-rules/ca3076",
          "properties": {
            "category": "Security",
            "isEnabledByDefault": true,
            "typeName": "DoNotUseInsecureXSLTScriptExecutionAnalyzer",
            "languages": [
              "C#",
              "Visual Basic"
            ],
            "tags": [
              "Telemetry",
              "EnabledRuleInAggressiveMode"
            ]
          }
        },
        "CA3077": {
          "id": "CA3077",
          "shortDescription": "Insecure Processing in API Design, XmlDocument and XmlTextReader",
          "fullDescription": "Enabling DTD processing on all instances derived from XmlTextReader or  XmlDocument and using XmlUrlResolver for resolving external XML entities may lead to information disclosure. Ensure to set the XmlResolver property to null, create an instance of XmlSecureResolver when processing untrusted input, or use XmlReader.Create method with a secure XmlReaderSettings argument. Unless you need to enable it, ensure the DtdProcessing property is set to false.",
          "defaultLevel": "hidden",
          "helpUri": "https://learn.microsoft.com/dotnet/fundamentals/code-analysis/quality-rules/ca3077",
          "properties": {
            "category": "Security",
            "isEnabledByDefault": true,
            "typeName": "DoNotUseInsecureDtdProcessingInApiDesignAnalyzer",
            "languages": [
              "C#",
              "Visual Basic"
            ],
            "tags": [
              "Telemetry",
              "EnabledRuleInAggressiveMode"
            ]
          }
        },
        "CA3147": {
          "id": "CA3147",
          "shortDescription": "Mark Verb Handlers With Validate Antiforgery Token",
          "fullDescription": "Missing ValidateAntiForgeryTokenAttribute on controller action {0}",
          "defaultLevel": "hidden",
          "helpUri": "https://learn.microsoft.com/dotnet/fundamentals/code-analysis/quality-rules/ca3147",
          "properties": {
            "category": "Security",
            "isEnabledByDefault": true,
            "typeName": "MarkVerbHandlersWithValidateAntiforgeryTokenAnalyzer",
            "languages": [
              "C#",
              "Visual Basic"
            ],
            "tags": [
              "Telemetry",
              "EnabledRuleInAggressiveMode"
            ]
          }
        },
        "CA5350": {
          "id": "CA5350",
          "shortDescription": "Do Not Use Weak Cryptographic Algorithms",
          "fullDescription": "Cryptographic algorithms degrade over time as attacks become for advances to attacker get access to more computation. Depending on the type and application of this cryptographic algorithm, further degradation of the cryptographic strength of it may allow attackers to read enciphered messages, tamper with enciphered  messages, forge digital signatures, tamper with hashed content, or otherwise compromise any cryptosystem based on this algorithm. Replace encryption uses with the AES algorithm (AES-256, AES-192 and AES-128 are acceptable) with a key length greater than or equal to 128 bits. Replace hashing uses with a hashing function in the SHA-2 family, such as SHA-2 512, SHA-2 384, or SHA-2 256.",
          "defaultLevel": "hidden",
          "helpUri": "https://learn.microsoft.com/dotnet/fundamentals/code-analysis/quality-rules/ca5350",
          "properties": {
            "category": "Security",
            "isEnabledByDefault": true,
            "typeName": "DoNotUseInsecureCryptographicAlgorithmsAnalyzer",
            "languages": [
              "C#",
              "Visual Basic"
            ],
            "tags": [
              "Telemetry",
              "EnabledRuleInAggressiveMode"
            ]
          }
        },
        "CA5351": {
          "id": "CA5351",
          "shortDescription": "Do Not Use Broken Cryptographic Algorithms",
          "fullDescription": "An attack making it computationally feasible to break this algorithm exists. This allows attackers to break the cryptographic guarantees it is designed to provide. Depending on the type and application of this cryptographic algorithm, this may allow attackers to read enciphered messages, tamper with enciphered  messages, forge digital signatures, tamper with hashed content, or otherwise compromise any cryptosystem based on this algorithm. Replace encryption uses with the AES algorithm (AES-256, AES-192 and AES-128 are acceptable) with a key length greater than or equal to 128 bits. Replace hashing uses with a hashing function in the SHA-2 family, such as SHA512, SHA384, or SHA256. Replace digital signature uses with RSA with a key length greater than or equal to 2048-bits, or ECDSA with a key length greater than or equal to 256 bits.",
          "defaultLevel": "hidden",
          "helpUri": "https://learn.microsoft.com/dotnet/fundamentals/code-analysis/quality-rules/ca5351",
          "properties": {
            "category": "Security",
            "isEnabledByDefault": true,
            "typeName": "DoNotUseInsecureCryptographicAlgorithmsAnalyzer",
            "languages": [
              "C#",
              "Visual Basic"
            ],
            "tags": [
              "Telemetry",
              "EnabledRuleInAggressiveMode"
            ]
          }
        },
        "CA5358": {
          "id": "CA5358",
          "shortDescription": "Review cipher mode usage with cryptography experts",
          "fullDescription": "These cipher modes might be vulnerable to attacks. Consider using recommended modes (CBC, CTS).",
          "defaultLevel": "warning",
          "helpUri": "https://learn.microsoft.com/dotnet/fundamentals/code-analysis/quality-rules/ca5358",
          "properties": {
            "category": "Security",
            "isEnabledByDefault": false,
            "typeName": "ApprovedCipherModeAnalyzer",
            "languages": [
              "C#",
              "Visual Basic"
            ],
            "tags": [
              "Telemetry",
              "EnabledRuleInAggressiveMode"
            ]
          }
        },
        "CA5359": {
          "id": "CA5359",
          "shortDescription": "Do Not Disable Certificate Validation",
          "fullDescription": "A certificate can help authenticate the identity of the server. Clients should validate the server certificate to ensure requests are sent to the intended server. If the ServerCertificateValidationCallback always returns 'true', any certificate will pass validation.",
          "defaultLevel": "hidden",
          "helpUri": "https://learn.microsoft.com/dotnet/fundamentals/code-analysis/quality-rules/ca5359",
          "properties": {
            "category": "Security",
            "isEnabledByDefault": true,
            "typeName": "DoNotDisableCertificateValidation",
            "languages": [
              "C#",
              "Visual Basic"
            ],
            "tags": [
              "Telemetry",
              "EnabledRuleInAggressiveMode"
            ]
          }
        },
        "CA5360": {
          "id": "CA5360",
          "shortDescription": "Do Not Call Dangerous Methods In Deserialization",
          "fullDescription": "Insecure Deserialization is a vulnerability which occurs when untrusted data is used to abuse the logic of an application, inflict a Denial-of-Service (DoS) attack, or even execute arbitrary code upon it being deserialized. It’s frequently possible for malicious users to abuse these deserialization features when the application is deserializing untrusted data which is under their control. Specifically, invoke dangerous methods in the process of deserialization. Successful insecure deserialization attacks could allow an attacker to carry out attacks such as DoS attacks, authentication bypasses, and remote code execution.",
          "defaultLevel": "hidden",
          "helpUri": "https://learn.microsoft.com/dotnet/fundamentals/code-analysis/quality-rules/ca5360",
          "properties": {
            "category": "Security",
            "isEnabledByDefault": true,
            "typeName": "DoNotCallDangerousMethodsInDeserialization",
            "languages": [
              "C#",
              "Visual Basic"
            ],
            "tags": [
              "Telemetry",
              "EnabledRuleInAggressiveMode",
              "CompilationEnd"
            ]
          }
        },
        "CA5361": {
          "id": "CA5361",
          "shortDescription": "Do Not Disable SChannel Use of Strong Crypto",
          "fullDescription": "Starting with the .NET Framework 4.6, the System.Net.ServicePointManager and System.Net.Security.SslStream classes are recommended to use new protocols. The old ones have protocol weaknesses and are not supported. Setting Switch.System.Net.DontEnableSchUseStrongCrypto with true will use the old weak crypto check and opt out of the protocol migration.",
          "defaultLevel": "warning",
          "helpUri": "https://learn.microsoft.com/dotnet/fundamentals/code-analysis/quality-rules/ca5361",
          "properties": {
            "category": "Security",
            "isEnabledByDefault": false,
            "typeName": "DoNotSetSwitch",
            "languages": [
              "C#",
              "Visual Basic"
            ],
            "tags": [
              "Dataflow",
              "Telemetry",
              "EnabledRuleInAggressiveMode"
            ]
          }
        },
        "CA5362": {
          "id": "CA5362",
          "shortDescription": "Potential reference cycle in deserialized object graph",
          "fullDescription": "Review code that processes untrusted deserialized data for handling of unexpected reference cycles. An unexpected reference cycle should not cause the code to enter an infinite loop. Otherwise, an unexpected reference cycle can allow an attacker to DOS or exhaust the memory of the process when deserializing untrusted data.",
          "defaultLevel": "warning",
          "helpUri": "https://learn.microsoft.com/dotnet/fundamentals/code-analysis/quality-rules/ca5362",
          "properties": {
            "category": "Security",
            "isEnabledByDefault": false,
            "typeName": "PotentialReferenceCycleInDeserializedObjectGraph",
            "languages": [
              "C#",
              "Visual Basic"
            ],
            "tags": [
              "Telemetry",
              "EnabledRuleInAggressiveMode",
              "CompilationEnd"
            ]
          }
        },
        "CA5363": {
          "id": "CA5363",
          "shortDescription": "Do Not Disable Request Validation",
          "fullDescription": "Request validation is a feature in ASP.NET that examines HTTP requests and determines whether they contain potentially dangerous content. This check adds protection from markup or code in the URL query string, cookies, or posted form values that might have been added for malicious purposes. So, it is generally desirable and should be left enabled for defense in depth.",
          "defaultLevel": "hidden",
          "helpUri": "https://learn.microsoft.com/dotnet/fundamentals/code-analysis/quality-rules/ca5363",
          "properties": {
            "category": "Security",
            "isEnabledByDefault": true,
            "typeName": "DoNotDisableRequestValidation",
            "languages": [
              "C#",
              "Visual Basic"
            ],
            "tags": [
              "Telemetry",
              "EnabledRuleInAggressiveMode"
            ]
          }
        },
        "CA5364": {
          "id": "CA5364",
          "shortDescription": "Do Not Use Deprecated Security Protocols",
          "fullDescription": "Using a deprecated security protocol rather than the system default is risky.",
          "defaultLevel": "hidden",
          "helpUri": "https://learn.microsoft.com/dotnet/fundamentals/code-analysis/quality-rules/ca5364",
          "properties": {
            "category": "Security",
            "isEnabledByDefault": true,
            "typeName": "DoNotUseDeprecatedSecurityProtocols",
            "languages": [
              "C#",
              "Visual Basic"
            ],
            "tags": [
              "Telemetry",
              "EnabledRuleInAggressiveMode"
            ]
          }
        },
        "CA5365": {
          "id": "CA5365",
          "shortDescription": "Do Not Disable HTTP Header Checking",
          "fullDescription": "HTTP header checking enables encoding of the carriage return and newline characters, \\r and \\n, that are found in response headers. This encoding can help to avoid injection attacks that exploit an application that echoes untrusted data contained by the header.",
          "defaultLevel": "hidden",
          "helpUri": "https://learn.microsoft.com/dotnet/fundamentals/code-analysis/quality-rules/ca5365",
          "properties": {
            "category": "Security",
            "isEnabledByDefault": true,
            "typeName": "DoNotDisableHTTPHeaderChecking",
            "languages": [
              "C#",
              "Visual Basic"
            ],
            "tags": [
              "Telemetry",
              "EnabledRuleInAggressiveMode"
            ]
          }
        },
        "CA5366": {
          "id": "CA5366",
          "shortDescription": "Use XmlReader for 'DataSet.ReadXml()'",
          "fullDescription": "Processing XML from untrusted data may load dangerous external references, which should be restricted by using an XmlReader with a secure resolver or with DTD processing disabled.",
          "defaultLevel": "hidden",
          "helpUri": "https://learn.microsoft.com/dotnet/fundamentals/code-analysis/quality-rules/ca5366",
          "properties": {
            "category": "Security",
            "isEnabledByDefault": true,
            "typeName": "UseXmlReaderForDataSetReadXml",
            "languages": [
              "C#",
              "Visual Basic"
            ],
            "tags": [
              "Telemetry",
              "EnabledRuleInAggressiveMode"
            ]
          }
        },
        "CA5367": {
          "id": "CA5367",
          "shortDescription": "Do Not Serialize Types With Pointer Fields",
          "fullDescription": "Pointers are not \"type safe\" in the sense that you cannot guarantee the correctness of the memory they point at. So, serializing types with pointer fields is dangerous, as it may allow an attacker to control the pointer.",
          "defaultLevel": "warning",
          "helpUri": "https://learn.microsoft.com/dotnet/fundamentals/code-analysis/quality-rules/ca5367",
          "properties": {
            "category": "Security",
            "isEnabledByDefault": false,
            "typeName": "DoNotSerializeTypeWithPointerFields",
            "languages": [
              "C#",
              "Visual Basic"
            ],
            "tags": [
              "Telemetry",
              "EnabledRuleInAggressiveMode",
              "CompilationEnd"
            ]
          }
        },
        "CA5368": {
          "id": "CA5368",
          "shortDescription": "Set ViewStateUserKey For Classes Derived From Page",
          "fullDescription": "Setting the ViewStateUserKey property can help you prevent attacks on your application by allowing you to assign an identifier to the view-state variable for individual users so that they cannot use the variable to generate an attack. Otherwise, there will be cross-site request forgery vulnerabilities.",
          "defaultLevel": "hidden",
          "helpUri": "https://learn.microsoft.com/dotnet/fundamentals/code-analysis/quality-rules/ca5368",
          "properties": {
            "category": "Security",
            "isEnabledByDefault": true,
            "typeName": "SetViewStateUserKey",
            "languages": [
              "C#",
              "Visual Basic"
            ],
            "tags": [
              "Telemetry",
              "EnabledRuleInAggressiveMode"
            ]
          }
        },
        "CA5369": {
          "id": "CA5369",
          "shortDescription": "Use XmlReader for 'XmlSerializer.Deserialize()'",
          "fullDescription": "Processing XML from untrusted data may load dangerous external references, which should be restricted by using an XmlReader with a secure resolver or with DTD processing disabled.",
          "defaultLevel": "hidden",
          "helpUri": "https://learn.microsoft.com/dotnet/fundamentals/code-analysis/quality-rules/ca5369",
          "properties": {
            "category": "Security",
            "isEnabledByDefault": true,
            "typeName": "UseXmlReaderForDeserialize",
            "languages": [
              "C#",
              "Visual Basic"
            ],
            "tags": [
              "Telemetry",
              "EnabledRuleInAggressiveMode"
            ]
          }
        },
        "CA5370": {
          "id": "CA5370",
          "shortDescription": "Use XmlReader for XmlValidatingReader constructor",
          "fullDescription": "Processing XML from untrusted data may load dangerous external references, which should be restricted by using an XmlReader with a secure resolver or with DTD processing disabled.",
          "defaultLevel": "hidden",
          "helpUri": "https://learn.microsoft.com/dotnet/fundamentals/code-analysis/quality-rules/ca5370",
          "properties": {
            "category": "Security",
            "isEnabledByDefault": true,
            "typeName": "UseXmlReaderForValidatingReader",
            "languages": [
              "C#",
              "Visual Basic"
            ],
            "tags": [
              "Telemetry",
              "EnabledRuleInAggressiveMode"
            ]
          }
        },
        "CA5371": {
          "id": "CA5371",
          "shortDescription": "Use XmlReader for 'XmlSchema.Read()'",
          "fullDescription": "Processing XML from untrusted data may load dangerous external references, which should be restricted by using an XmlReader with a secure resolver or with DTD processing disabled.",
          "defaultLevel": "hidden",
          "helpUri": "https://learn.microsoft.com/dotnet/fundamentals/code-analysis/quality-rules/ca5371",
          "properties": {
            "category": "Security",
            "isEnabledByDefault": true,
            "typeName": "UseXmlReaderForSchemaRead",
            "languages": [
              "C#",
              "Visual Basic"
            ],
            "tags": [
              "Telemetry",
              "EnabledRuleInAggressiveMode"
            ]
          }
        },
        "CA5372": {
          "id": "CA5372",
          "shortDescription": "Use XmlReader for XPathDocument constructor",
          "fullDescription": "Processing XML from untrusted data may load dangerous external references, which should be restricted by using an XmlReader with a secure resolver or with DTD processing disabled.",
          "defaultLevel": "hidden",
          "helpUri": "https://learn.microsoft.com/dotnet/fundamentals/code-analysis/quality-rules/ca5372",
          "properties": {
            "category": "Security",
            "isEnabledByDefault": true,
            "typeName": "UseXmlReaderForXPathDocument",
            "languages": [
              "C#",
              "Visual Basic"
            ],
            "tags": [
              "Telemetry",
              "EnabledRuleInAggressiveMode"
            ]
          }
        },
        "CA5373": {
          "id": "CA5373",
          "shortDescription": "Do not use obsolete key derivation function",
          "fullDescription": "Password-based key derivation should use PBKDF2 with SHA-2. Avoid using PasswordDeriveBytes since it generates a PBKDF1 key. Avoid using Rfc2898DeriveBytes.CryptDeriveKey since it doesn't use the iteration count or salt.",
          "defaultLevel": "hidden",
          "helpUri": "https://learn.microsoft.com/dotnet/fundamentals/code-analysis/quality-rules/ca5373",
          "properties": {
            "category": "Security",
            "isEnabledByDefault": true,
            "typeName": "DoNotUseObsoleteKDFAlgorithm",
            "languages": [
              "C#",
              "Visual Basic"
            ],
            "tags": [
              "Telemetry",
              "EnabledRuleInAggressiveMode"
            ]
          }
        },
        "CA5374": {
          "id": "CA5374",
          "shortDescription": "Do Not Use XslTransform",
          "fullDescription": "Do not use XslTransform. It does not restrict potentially dangerous external references.",
          "defaultLevel": "hidden",
          "helpUri": "https://learn.microsoft.com/dotnet/fundamentals/code-analysis/quality-rules/ca5374",
          "properties": {
            "category": "Security",
            "isEnabledByDefault": true,
            "typeName": "DoNotUseXslTransform",
            "languages": [
              "C#",
              "Visual Basic"
            ],
            "tags": [
              "Telemetry",
              "EnabledRuleInAggressiveMode"
            ]
          }
        },
        "CA5375": {
          "id": "CA5375",
          "shortDescription": "Do Not Use Account Shared Access Signature",
          "fullDescription": "Shared Access Signatures(SAS) are a vital part of the security model for any application using Azure Storage, they should provide limited and safe permissions to your storage account to clients that don't have the account key. All of the operations available via a service SAS are also available via an account SAS, that is, account SAS is too powerful. So it is recommended to use Service SAS to delegate access more carefully.",
          "defaultLevel": "warning",
          "helpUri": "https://learn.microsoft.com/dotnet/fundamentals/code-analysis/quality-rules/ca5375",
          "properties": {
            "category": "Security",
            "isEnabledByDefault": false,
            "typeName": "DoNotUseAccountSAS",
            "languages": [
              "C#",
              "Visual Basic"
            ],
            "tags": [
              "Telemetry",
              "EnabledRuleInAggressiveMode"
            ]
          }
        },
        "CA5376": {
          "id": "CA5376",
          "shortDescription": "Use SharedAccessProtocol HttpsOnly",
          "fullDescription": "HTTPS encrypts network traffic. Use HttpsOnly, rather than HttpOrHttps, to ensure network traffic is always encrypted to help prevent disclosure of sensitive data.",
          "defaultLevel": "warning",
          "helpUri": "https://learn.microsoft.com/dotnet/fundamentals/code-analysis/quality-rules/ca5376",
          "properties": {
            "category": "Security",
            "isEnabledByDefault": false,
            "typeName": "UseSharedAccessProtocolHttpsOnly",
            "languages": [
              "C#",
              "Visual Basic"
            ],
            "tags": [
              "Dataflow",
              "Telemetry",
              "EnabledRuleInAggressiveMode"
            ]
          }
        },
        "CA5377": {
          "id": "CA5377",
          "shortDescription": "Use Container Level Access Policy",
          "fullDescription": "No access policy identifier is specified, making tokens non-revocable.",
          "defaultLevel": "warning",
          "helpUri": "https://learn.microsoft.com/dotnet/fundamentals/code-analysis/quality-rules/ca5377",
          "properties": {
            "category": "Security",
            "isEnabledByDefault": false,
            "typeName": "UseContainerLevelAccessPolicy",
            "languages": [
              "C#",
              "Visual Basic"
            ],
            "tags": [
              "Dataflow",
              "Telemetry",
              "EnabledRuleInAggressiveMode"
            ]
          }
        },
        "CA5378": {
          "id": "CA5378",
          "shortDescription": "Do not disable ServicePointManagerSecurityProtocols",
          "fullDescription": "Do not set Switch.System.ServiceModel.DisableUsingServicePointManagerSecurityProtocols to true.  Setting this switch limits Windows Communication Framework (WCF) to using Transport Layer Security (TLS) 1.0, which is insecure and obsolete.",
          "defaultLevel": "warning",
          "helpUri": "https://learn.microsoft.com/dotnet/fundamentals/code-analysis/quality-rules/ca5378",
          "properties": {
            "category": "Security",
            "isEnabledByDefault": false,
            "typeName": "DoNotSetSwitch",
            "languages": [
              "C#",
              "Visual Basic"
            ],
            "tags": [
              "Dataflow",
              "Telemetry",
              "EnabledRuleInAggressiveMode"
            ]
          }
        },
        "CA5379": {
          "id": "CA5379",
          "shortDescription": "Ensure Key Derivation Function algorithm is sufficiently strong",
          "fullDescription": "Some implementations of the Rfc2898DeriveBytes class allow for a hash algorithm to be specified in a constructor parameter or overwritten in the HashAlgorithm property. If a hash algorithm is specified, then it should be SHA-256 or higher.",
          "defaultLevel": "hidden",
          "helpUri": "https://learn.microsoft.com/dotnet/fundamentals/code-analysis/quality-rules/ca5379",
          "properties": {
            "category": "Security",
            "isEnabledByDefault": true,
            "typeName": "DoNotUseWeakKDFAlgorithm",
            "languages": [
              "C#",
              "Visual Basic"
            ],
            "tags": [
              "Telemetry",
              "EnabledRuleInAggressiveMode"
            ]
          }
        },
        "CA5380": {
          "id": "CA5380",
          "shortDescription": "Do Not Add Certificates To Root Store",
          "fullDescription": "By default, the Trusted Root Certification Authorities certificate store is configured with a set of public CAs that has met the requirements of the Microsoft Root Certificate Program. Since all trusted root CAs can issue certificates for any domain, an attacker can pick a weak or coercible CA that you install by yourself to target for an attack - and a single vulnerable, malicious or coercible CA undermines the security of the entire system. To make matters worse, these attacks can go unnoticed quite easily.",
          "defaultLevel": "warning",
          "helpUri": "https://learn.microsoft.com/dotnet/fundamentals/code-analysis/quality-rules/ca5380",
          "properties": {
            "category": "Security",
            "isEnabledByDefault": false,
            "typeName": "DoNotInstallRootCert",
            "languages": [
              "C#",
              "Visual Basic"
            ],
            "tags": [
              "Dataflow",
              "Telemetry",
              "EnabledRuleInAggressiveMode",
              "CompilationEnd"
            ]
          }
        },
        "CA5381": {
          "id": "CA5381",
          "shortDescription": "Ensure Certificates Are Not Added To Root Store",
          "fullDescription": "By default, the Trusted Root Certification Authorities certificate store is configured with a set of public CAs that has met the requirements of the Microsoft Root Certificate Program. Since all trusted root CAs can issue certificates for any domain, an attacker can pick a weak or coercible CA that you install by yourself to target for an attack - and a single vulnerable, malicious or coercible CA undermines the security of the entire system. To make matters worse, these attacks can go unnoticed quite easily.",
          "defaultLevel": "warning",
          "helpUri": "https://learn.microsoft.com/dotnet/fundamentals/code-analysis/quality-rules/ca5381",
          "properties": {
            "category": "Security",
            "isEnabledByDefault": false,
            "typeName": "DoNotInstallRootCert",
            "languages": [
              "C#",
              "Visual Basic"
            ],
            "tags": [
              "Dataflow",
              "Telemetry",
              "EnabledRuleInAggressiveMode",
              "CompilationEnd"
            ]
          }
        },
        "CA5382": {
          "id": "CA5382",
          "shortDescription": "Use Secure Cookies In ASP.NET Core",
          "fullDescription": "Applications available over HTTPS must use secure cookies.",
          "defaultLevel": "warning",
          "helpUri": "https://learn.microsoft.com/dotnet/fundamentals/code-analysis/quality-rules/ca5382",
          "properties": {
            "category": "Security",
            "isEnabledByDefault": false,
            "typeName": "UseSecureCookiesASPNetCore",
            "languages": [
              "C#",
              "Visual Basic"
            ],
            "tags": [
              "Dataflow",
              "Telemetry",
              "EnabledRuleInAggressiveMode",
              "CompilationEnd"
            ]
          }
        },
        "CA5383": {
          "id": "CA5383",
          "shortDescription": "Ensure Use Secure Cookies In ASP.NET Core",
          "fullDescription": "Applications available over HTTPS must use secure cookies.",
          "defaultLevel": "warning",
          "helpUri": "https://learn.microsoft.com/dotnet/fundamentals/code-analysis/quality-rules/ca5383",
          "properties": {
            "category": "Security",
            "isEnabledByDefault": false,
            "typeName": "UseSecureCookiesASPNetCore",
            "languages": [
              "C#",
              "Visual Basic"
            ],
            "tags": [
              "Dataflow",
              "Telemetry",
              "EnabledRuleInAggressiveMode",
              "CompilationEnd"
            ]
          }
        },
        "CA5384": {
          "id": "CA5384",
          "shortDescription": "Do Not Use Digital Signature Algorithm (DSA)",
          "fullDescription": "DSA is too weak to use.",
          "defaultLevel": "hidden",
          "helpUri": "https://learn.microsoft.com/dotnet/fundamentals/code-analysis/quality-rules/ca5384",
          "properties": {
            "category": "Security",
            "isEnabledByDefault": true,
            "typeName": "DoNotUseDSA",
            "languages": [
              "C#",
              "Visual Basic"
            ],
            "tags": [
              "Telemetry",
              "EnabledRuleInAggressiveMode"
            ]
          }
        },
        "CA5385": {
          "id": "CA5385",
          "shortDescription": "Use Rivest-Shamir-Adleman (RSA) Algorithm With Sufficient Key Size",
          "fullDescription": "Encryption algorithms are vulnerable to brute force attacks when too small a key size is used.",
          "defaultLevel": "hidden",
          "helpUri": "https://learn.microsoft.com/dotnet/fundamentals/code-analysis/quality-rules/ca5385",
          "properties": {
            "category": "Security",
            "isEnabledByDefault": true,
            "typeName": "UseRSAWithSufficientKeySize",
            "languages": [
              "C#",
              "Visual Basic"
            ],
            "tags": [
              "Telemetry",
              "EnabledRuleInAggressiveMode"
            ]
          }
        },
        "CA5386": {
          "id": "CA5386",
          "shortDescription": "Avoid hardcoding SecurityProtocolType value",
          "fullDescription": "Avoid hardcoding SecurityProtocolType {0}, and instead use SecurityProtocolType.SystemDefault to allow the operating system to choose the best Transport Layer Security protocol to use.",
          "defaultLevel": "warning",
          "helpUri": "https://learn.microsoft.com/dotnet/fundamentals/code-analysis/quality-rules/ca5386",
          "properties": {
            "category": "Security",
            "isEnabledByDefault": false,
            "typeName": "DoNotUseDeprecatedSecurityProtocols",
            "languages": [
              "C#",
              "Visual Basic"
            ],
            "tags": [
              "Telemetry",
              "EnabledRuleInAggressiveMode"
            ]
          }
        },
        "CA5387": {
          "id": "CA5387",
          "shortDescription": "Do Not Use Weak Key Derivation Function With Insufficient Iteration Count",
          "fullDescription": "When deriving cryptographic keys from user-provided inputs such as password, use sufficient iteration count (at least 100k).",
          "defaultLevel": "warning",
          "helpUri": "https://learn.microsoft.com/dotnet/fundamentals/code-analysis/quality-rules/ca5387",
          "properties": {
            "category": "Security",
            "isEnabledByDefault": false,
            "typeName": "DoNotUseWeakKDFInsufficientIterationCount",
            "languages": [
              "C#",
              "Visual Basic"
            ],
            "tags": [
              "Dataflow",
              "Telemetry",
              "EnabledRuleInAggressiveMode",
              "CompilationEnd"
            ]
          }
        },
        "CA5388": {
          "id": "CA5388",
          "shortDescription": "Ensure Sufficient Iteration Count When Using Weak Key Derivation Function",
          "fullDescription": "When deriving cryptographic keys from user-provided inputs such as password, use sufficient iteration count (at least 100k).",
          "defaultLevel": "warning",
          "helpUri": "https://learn.microsoft.com/dotnet/fundamentals/code-analysis/quality-rules/ca5388",
          "properties": {
            "category": "Security",
            "isEnabledByDefault": false,
            "typeName": "DoNotUseWeakKDFInsufficientIterationCount",
            "languages": [
              "C#",
              "Visual Basic"
            ],
            "tags": [
              "Dataflow",
              "Telemetry",
              "EnabledRuleInAggressiveMode",
              "CompilationEnd"
            ]
          }
        },
        "CA5389": {
          "id": "CA5389",
          "shortDescription": "Do Not Add Archive Item's Path To The Target File System Path",
          "fullDescription": "When extracting files from an archive and using the archive item's path, check if the path is safe. Archive path can be relative and can lead to file system access outside of the expected file system target path, leading to malicious config changes and remote code execution via lay-and-wait technique.",
          "defaultLevel": "warning",
          "helpUri": "https://learn.microsoft.com/dotnet/fundamentals/code-analysis/quality-rules/ca5389",
          "properties": {
            "category": "Security",
            "isEnabledByDefault": false,
            "typeName": "DoNotAddArchiveItemPathToTheTargetFileSystemPath",
            "languages": [
              "C#",
              "Visual Basic"
            ],
            "tags": [
              "Dataflow",
              "Telemetry",
              "EnabledRuleInAggressiveMode"
            ]
          }
        },
        "CA5390": {
          "id": "CA5390",
          "shortDescription": "Do not hard-code encryption key",
          "fullDescription": "SymmetricAlgorithm's .Key property, or a method's rgbKey parameter, should never be a hard-coded value.",
          "defaultLevel": "warning",
          "helpUri": "https://learn.microsoft.com/dotnet/fundamentals/code-analysis/quality-rules/ca5390",
          "properties": {
            "category": "Security",
            "isEnabledByDefault": false,
            "typeName": "DoNotHardCodeEncryptionKey",
            "languages": [
              "C#",
              "Visual Basic"
            ],
            "tags": [
              "Dataflow",
              "Telemetry",
              "EnabledRuleInAggressiveMode"
            ]
          }
        },
        "CA5391": {
          "id": "CA5391",
          "shortDescription": "Use antiforgery tokens in ASP.NET Core MVC controllers",
          "fullDescription": "Handling a POST, PUT, PATCH, or DELETE request without validating an antiforgery token may be vulnerable to cross-site request forgery attacks. A cross-site request forgery attack can send malicious requests from an authenticated user to your ASP.NET Core MVC controller.",
          "defaultLevel": "warning",
          "helpUri": "https://learn.microsoft.com/dotnet/fundamentals/code-analysis/quality-rules/ca5391",
          "properties": {
            "category": "Security",
            "isEnabledByDefault": false,
            "typeName": "UseAutoValidateAntiforgeryToken",
            "languages": [
              "C#",
              "Visual Basic"
            ],
            "tags": [
              "Telemetry",
              "EnabledRuleInAggressiveMode",
              "CompilationEnd"
            ]
          }
        },
        "CA5392": {
          "id": "CA5392",
          "shortDescription": "Use DefaultDllImportSearchPaths attribute for P/Invokes",
          "fullDescription": "By default, P/Invokes using DllImportAttribute probe a number of directories, including the current working directory for the library to load. This can be a security issue for certain applications, leading to DLL hijacking.",
          "defaultLevel": "warning",
          "helpUri": "https://learn.microsoft.com/dotnet/fundamentals/code-analysis/quality-rules/ca5392",
          "properties": {
            "category": "Security",
            "isEnabledByDefault": false,
            "typeName": "UseDefaultDllImportSearchPathsAttribute",
            "languages": [
              "C#",
              "Visual Basic"
            ],
            "tags": [
              "Telemetry",
              "EnabledRuleInAggressiveMode"
            ]
          }
        },
        "CA5393": {
          "id": "CA5393",
          "shortDescription": "Do not use unsafe DllImportSearchPath value",
          "fullDescription": "There could be a malicious DLL in the default DLL search directories. Or, depending on where your application is run from, there could be a malicious DLL in the application's directory. Use a DllImportSearchPath value that specifies an explicit search path instead. The DllImportSearchPath flags that this rule looks for can be configured in .editorconfig.",
          "defaultLevel": "warning",
          "helpUri": "https://learn.microsoft.com/dotnet/fundamentals/code-analysis/quality-rules/ca5393",
          "properties": {
            "category": "Security",
            "isEnabledByDefault": false,
            "typeName": "UseDefaultDllImportSearchPathsAttribute",
            "languages": [
              "C#",
              "Visual Basic"
            ],
            "tags": [
              "Telemetry",
              "EnabledRuleInAggressiveMode"
            ]
          }
        },
        "CA5394": {
          "id": "CA5394",
          "shortDescription": "Do not use insecure randomness",
          "fullDescription": "Using a cryptographically weak pseudo-random number generator may allow an attacker to predict what security-sensitive value will be generated. Use a cryptographically strong random number generator if an unpredictable value is required, or ensure that weak pseudo-random numbers aren't used in a security-sensitive manner.",
          "defaultLevel": "warning",
          "helpUri": "https://learn.microsoft.com/dotnet/fundamentals/code-analysis/quality-rules/ca5394",
          "properties": {
            "category": "Security",
            "isEnabledByDefault": false,
            "typeName": "DoNotUseInsecureRandomness",
            "languages": [
              "C#",
              "Visual Basic"
            ],
            "tags": [
              "Telemetry",
              "EnabledRuleInAggressiveMode"
            ]
          }
        },
        "CA5395": {
          "id": "CA5395",
          "shortDescription": "Miss HttpVerb attribute for action methods",
          "fullDescription": "All the methods that create, edit, delete, or otherwise modify data do so in the [HttpPost] overload of the method, which needs to be protected with the anti forgery attribute from request forgery. Performing a GET operation should be a safe operation that has no side effects and doesn't modify your persisted data.",
          "defaultLevel": "warning",
          "helpUri": "https://learn.microsoft.com/dotnet/fundamentals/code-analysis/quality-rules/ca5395",
          "properties": {
            "category": "Security",
            "isEnabledByDefault": false,
            "typeName": "UseAutoValidateAntiforgeryToken",
            "languages": [
              "C#",
              "Visual Basic"
            ],
            "tags": [
              "Telemetry",
              "EnabledRuleInAggressiveMode",
              "CompilationEnd"
            ]
          }
        },
        "CA5396": {
          "id": "CA5396",
          "shortDescription": "Set HttpOnly to true for HttpCookie",
          "fullDescription": "As a defense in depth measure, ensure security sensitive HTTP cookies are marked as HttpOnly. This indicates web browsers should disallow scripts from accessing the cookies. Injected malicious scripts are a common way of stealing cookies.",
          "defaultLevel": "warning",
          "helpUri": "https://learn.microsoft.com/dotnet/fundamentals/code-analysis/quality-rules/ca5396",
          "properties": {
            "category": "Security",
            "isEnabledByDefault": false,
            "typeName": "SetHttpOnlyForHttpCookie",
            "languages": [
              "C#",
              "Visual Basic"
            ],
            "tags": [
              "Dataflow",
              "Telemetry",
              "EnabledRuleInAggressiveMode",
              "CompilationEnd"
            ]
          }
        },
        "CA5397": {
          "id": "CA5397",
          "shortDescription": "Do not use deprecated SslProtocols values",
          "fullDescription": "Older protocol versions of Transport Layer Security (TLS) are less secure than TLS 1.2 and TLS 1.3, and are more likely to have new vulnerabilities. Avoid older protocol versions to minimize risk.",
          "defaultLevel": "hidden",
          "helpUri": "https://learn.microsoft.com/dotnet/fundamentals/code-analysis/quality-rules/ca5397",
          "properties": {
            "category": "Security",
            "isEnabledByDefault": true,
            "typeName": "SslProtocolsAnalyzer",
            "languages": [
              "C#",
              "Visual Basic"
            ],
            "tags": [
              "Telemetry",
              "EnabledRuleInAggressiveMode"
            ]
          }
        },
        "CA5398": {
          "id": "CA5398",
          "shortDescription": "Avoid hardcoded SslProtocols values",
          "fullDescription": "Current Transport Layer Security protocol versions may become deprecated if vulnerabilities are found. Avoid hardcoding SslProtocols values to keep your application secure. Use 'None' to let the Operating System choose a version.",
          "defaultLevel": "warning",
          "helpUri": "https://learn.microsoft.com/dotnet/fundamentals/code-analysis/quality-rules/ca5398",
          "properties": {
            "category": "Security",
            "isEnabledByDefault": false,
            "typeName": "SslProtocolsAnalyzer",
            "languages": [
              "C#",
              "Visual Basic"
            ],
            "tags": [
              "Telemetry",
              "EnabledRuleInAggressiveMode"
            ]
          }
        },
        "CA5399": {
          "id": "CA5399",
          "shortDescription": "HttpClients should enable certificate revocation list checks",
          "fullDescription": "Using HttpClient without providing a platform specific handler (WinHttpHandler or CurlHandler or HttpClientHandler) where the CheckCertificateRevocationList property is set to true, will allow revoked certificates to be accepted by the HttpClient as valid.",
          "defaultLevel": "warning",
          "helpUri": "https://learn.microsoft.com/dotnet/fundamentals/code-analysis/quality-rules/ca5399",
          "properties": {
            "category": "Security",
            "isEnabledByDefault": false,
            "typeName": "DoNotDisableHttpClientCRLCheck",
            "languages": [
              "C#",
              "Visual Basic"
            ],
            "tags": [
              "Dataflow",
              "Telemetry",
              "EnabledRuleInAggressiveMode",
              "CompilationEnd"
            ]
          }
        },
        "CA5400": {
          "id": "CA5400",
          "shortDescription": "Ensure HttpClient certificate revocation list check is not disabled",
          "fullDescription": "Using HttpClient without providing a platform specific handler (WinHttpHandler or CurlHandler or HttpClientHandler) where the CheckCertificateRevocationList property is set to true, will allow revoked certificates to be accepted by the HttpClient as valid.",
          "defaultLevel": "warning",
          "helpUri": "https://learn.microsoft.com/dotnet/fundamentals/code-analysis/quality-rules/ca5400",
          "properties": {
            "category": "Security",
            "isEnabledByDefault": false,
            "typeName": "DoNotDisableHttpClientCRLCheck",
            "languages": [
              "C#",
              "Visual Basic"
            ],
            "tags": [
              "Dataflow",
              "Telemetry",
              "EnabledRuleInAggressiveMode",
              "CompilationEnd"
            ]
          }
        },
        "CA5401": {
          "id": "CA5401",
          "shortDescription": "Do not use CreateEncryptor with non-default IV",
          "fullDescription": "Symmetric encryption should always use a non-repeatable initialization vector to prevent dictionary attacks.",
          "defaultLevel": "warning",
          "helpUri": "https://learn.microsoft.com/dotnet/fundamentals/code-analysis/quality-rules/ca5401",
          "properties": {
            "category": "Security",
            "isEnabledByDefault": false,
            "typeName": "DoNotUseCreateEncryptorWithNonDefaultIV",
            "languages": [
              "C#",
              "Visual Basic"
            ],
            "tags": [
              "Dataflow",
              "Telemetry",
              "EnabledRuleInAggressiveMode",
              "CompilationEnd"
            ]
          }
        },
        "CA5402": {
          "id": "CA5402",
          "shortDescription": "Use CreateEncryptor with the default IV ",
          "fullDescription": "Symmetric encryption should always use a non-repeatable initialization vector to prevent dictionary attacks.",
          "defaultLevel": "warning",
          "helpUri": "https://learn.microsoft.com/dotnet/fundamentals/code-analysis/quality-rules/ca5402",
          "properties": {
            "category": "Security",
            "isEnabledByDefault": false,
            "typeName": "DoNotUseCreateEncryptorWithNonDefaultIV",
            "languages": [
              "C#",
              "Visual Basic"
            ],
            "tags": [
              "Dataflow",
              "Telemetry",
              "EnabledRuleInAggressiveMode",
              "CompilationEnd"
            ]
          }
        },
        "CA5403": {
          "id": "CA5403",
          "shortDescription": "Do not hard-code certificate",
          "fullDescription": "Hard-coded certificates in source code are vulnerable to being exploited.",
          "defaultLevel": "warning",
          "helpUri": "https://learn.microsoft.com/dotnet/fundamentals/code-analysis/quality-rules/ca5403",
          "properties": {
            "category": "Security",
            "isEnabledByDefault": false,
            "typeName": "DoNotHardCodeCertificate",
            "languages": [
              "C#",
              "Visual Basic"
            ],
            "tags": [
              "Dataflow",
              "Telemetry",
              "EnabledRuleInAggressiveMode"
            ]
          }
        },
        "CA5404": {
          "id": "CA5404",
          "shortDescription": "Do not disable token validation checks",
          "fullDescription": "Token validation checks ensure that while validating tokens, all aspects are analyzed and verified. Turning off validation can lead to security holes by allowing untrusted tokens to make it through validation.",
          "defaultLevel": "warning",
          "helpUri": "https://learn.microsoft.com/dotnet/fundamentals/code-analysis/quality-rules/ca5404",
          "properties": {
            "category": "Security",
            "isEnabledByDefault": false,
            "typeName": "DoNotDisableTokenValidationChecks",
            "languages": [
              "C#",
              "Visual Basic"
            ],
            "tags": [
              "Telemetry",
              "EnabledRuleInAggressiveMode"
            ]
          }
        },
        "CA5405": {
          "id": "CA5405",
          "shortDescription": "Do not always skip token validation in delegates",
          "fullDescription": "By setting critical TokenValidationParameter validation delegates to true, important authentication safeguards are disabled which can lead to tokens from any issuer or expired tokens being wrongly validated.",
          "defaultLevel": "warning",
          "helpUri": "https://learn.microsoft.com/dotnet/fundamentals/code-analysis/quality-rules/ca5405",
          "properties": {
            "category": "Security",
            "isEnabledByDefault": false,
            "typeName": "DoNotAlwaysSkipTokenValidationInDelegates",
            "languages": [
              "C#",
              "Visual Basic"
            ],
            "tags": [
              "Telemetry",
              "EnabledRuleInAggressiveMode"
            ]
          }
        }
      }
    },
    {
      "tool": {
        "name": "Microsoft.CodeAnalysis.VisualBasic.NetAnalyzers",
        "version": "8.0.0",
        "language": "en-US"
      },
      "rules": {
        "CA1001": {
          "id": "CA1001",
          "shortDescription": "Types that own disposable fields should be disposable",
          "fullDescription": "A class declares and implements an instance field that is a System.IDisposable type, and the class does not implement IDisposable. A class that declares an IDisposable field indirectly owns an unmanaged resource and should implement the IDisposable interface.",
          "defaultLevel": "hidden",
          "helpUri": "https://learn.microsoft.com/dotnet/fundamentals/code-analysis/quality-rules/ca1001",
          "properties": {
            "category": "Design",
            "isEnabledByDefault": true,
            "typeName": "BasicTypesThatOwnDisposableFieldsShouldBeDisposableAnalyzer",
            "languages": [
              "Visual Basic"
            ],
            "tags": [
              "PortedFromFxCop",
              "Telemetry",
              "EnabledRuleInAggressiveMode"
            ]
          }
        },
        "CA1032": {
          "id": "CA1032",
          "shortDescription": "Implement standard exception constructors",
          "fullDescription": "Failure to provide the full set of constructors can make it difficult to correctly handle exceptions.",
          "defaultLevel": "warning",
          "helpUri": "https://learn.microsoft.com/dotnet/fundamentals/code-analysis/quality-rules/ca1032",
          "properties": {
            "category": "Design",
            "isEnabledByDefault": false,
            "typeName": "BasicImplementStandardExceptionConstructorsAnalyzer",
            "languages": [
              "Visual Basic"
            ],
            "tags": [
              "PortedFromFxCop",
              "Telemetry",
              "EnabledRuleInAggressiveMode"
            ]
          }
        },
        "CA1200": {
          "id": "CA1200",
          "shortDescription": "Avoid using cref tags with a prefix",
          "fullDescription": "Use of cref tags with prefixes should be avoided, since it prevents the compiler from verifying references and the IDE from updating references during refactorings. It is permissible to suppress this error at a single documentation site if the cref must use a prefix because the type being mentioned is not findable by the compiler. For example, if a cref is mentioning a special attribute in the full framework but you're in a file that compiles against the portable framework, or if you want to reference a type at higher layer of Roslyn, you should suppress the error. You should not suppress the error just because you want to take a shortcut and avoid using the full syntax.",
          "defaultLevel": "hidden",
          "helpUri": "https://learn.microsoft.com/dotnet/fundamentals/code-analysis/quality-rules/ca1200",
          "properties": {
            "category": "Documentation",
            "isEnabledByDefault": true,
            "typeName": "BasicAvoidUsingCrefTagsWithAPrefixAnalyzer",
            "languages": [
              "Visual Basic"
            ],
            "tags": [
              "Telemetry",
              "EnabledRuleInAggressiveMode"
            ]
          }
        },
        "CA1309": {
          "id": "CA1309",
          "shortDescription": "Use ordinal string comparison",
          "fullDescription": "A string comparison operation that is nonlinguistic does not set the StringComparison parameter to either Ordinal or OrdinalIgnoreCase. By explicitly setting the parameter to either StringComparison.Ordinal or StringComparison.OrdinalIgnoreCase, your code often gains speed, becomes more correct, and becomes more reliable.",
          "defaultLevel": "hidden",
          "helpUri": "https://learn.microsoft.com/dotnet/fundamentals/code-analysis/quality-rules/ca1309",
          "properties": {
            "category": "Globalization",
            "isEnabledByDefault": true,
            "typeName": "BasicUseOrdinalStringComparisonAnalyzer",
            "languages": [
              "Visual Basic"
            ],
            "tags": [
              "PortedFromFxCop",
              "Telemetry",
              "EnabledRuleInAggressiveMode"
            ]
          }
        },
        "CA1311": {
          "id": "CA1311",
          "shortDescription": "Specify a culture or use an invariant version",
          "fullDescription": "Specify culture to help avoid accidental implicit dependency on current culture. Using an invariant version yields consistent results regardless of the culture of an application.",
          "defaultLevel": "hidden",
          "helpUri": "https://learn.microsoft.com/dotnet/fundamentals/code-analysis/quality-rules/ca1311",
          "properties": {
            "category": "Globalization",
            "isEnabledByDefault": true,
            "typeName": "BasicSpecifyCultureForToLowerAndToUpperAnalyzer",
            "languages": [
              "Visual Basic"
            ],
            "tags": [
              "Telemetry",
              "EnabledRuleInAggressiveMode"
            ]
          }
        },
        "CA1507": {
          "id": "CA1507",
          "shortDescription": "Use nameof to express symbol names",
          "fullDescription": "Using nameof helps keep your code valid when refactoring.",
          "defaultLevel": "note",
          "helpUri": "https://learn.microsoft.com/dotnet/fundamentals/code-analysis/quality-rules/ca1507",
          "properties": {
            "category": "Maintainability",
            "isEnabledByDefault": true,
            "typeName": "BasicUseNameofInPlaceOfStringAnalyzer",
            "languages": [
              "Visual Basic"
            ],
            "tags": [
              "Telemetry",
              "EnabledRuleInAggressiveMode"
            ]
          }
        },
        "CA1802": {
          "id": "CA1802",
          "shortDescription": "Use literals where appropriate",
          "fullDescription": "A field is declared static and read-only (Shared and ReadOnly in Visual Basic), and is initialized by using a value that is computable at compile time. Because the value that is assigned to the targeted field is computable at compile time, change the declaration to a const (Const in Visual Basic) field so that the value is computed at compile time instead of at run?time.",
          "defaultLevel": "warning",
          "helpUri": "https://learn.microsoft.com/dotnet/fundamentals/code-analysis/quality-rules/ca1802",
          "properties": {
            "category": "Performance",
            "isEnabledByDefault": false,
            "typeName": "BasicUseLiteralsWhereAppropriate",
            "languages": [
              "Visual Basic"
            ],
            "tags": [
              "PortedFromFxCop",
              "Telemetry",
              "EnabledRuleInAggressiveMode"
            ]
          }
        },
        "CA1805": {
          "id": "CA1805",
          "shortDescription": "Do not initialize unnecessarily",
          "fullDescription": "The .NET runtime initializes all fields of reference types to their default values before running the constructor. In most cases, explicitly initializing a field to its default value in a constructor is redundant, adding maintenance costs and potentially degrading performance (such as with increased assembly size), and the explicit initialization can be removed.  In some cases, such as with static readonly fields that permanently retain their default value, consider instead changing them to be constants or properties.",
          "defaultLevel": "hidden",
          "helpUri": "https://learn.microsoft.com/dotnet/fundamentals/code-analysis/quality-rules/ca1805",
          "properties": {
            "category": "Performance",
            "isEnabledByDefault": true,
            "typeName": "BasicDoNotInitializeUnnecessarilyAnalyzer",
            "languages": [
              "Visual Basic"
            ],
            "tags": [
              "PortedFromFxCop",
              "Telemetry",
              "EnabledRuleInAggressiveMode"
            ]
          }
        },
        "CA1812": {
          "id": "CA1812",
          "shortDescription": "Avoid uninstantiated internal classes",
          "fullDescription": "An instance of an assembly-level type is not created by code in the assembly.",
          "defaultLevel": "warning",
          "helpUri": "https://learn.microsoft.com/dotnet/fundamentals/code-analysis/quality-rules/ca1812",
          "properties": {
            "category": "Performance",
            "isEnabledByDefault": false,
            "typeName": "BasicAvoidUninstantiatedInternalClasses",
            "languages": [
              "Visual Basic"
            ],
            "tags": [
              "PortedFromFxCop",
              "Telemetry",
              "EnabledRuleInAggressiveMode",
              "CompilationEnd"
            ]
          }
        },
        "CA1824": {
          "id": "CA1824",
          "shortDescription": "Mark assemblies with NeutralResourcesLanguageAttribute",
          "fullDescription": "The NeutralResourcesLanguage attribute informs the ResourceManager of the language that was used to display the resources of a neutral culture for an assembly. This improves lookup performance for the first resource that you load and can reduce your working set.",
          "defaultLevel": "note",
          "helpUri": "https://learn.microsoft.com/dotnet/fundamentals/code-analysis/quality-rules/ca1824",
          "properties": {
            "category": "Performance",
            "isEnabledByDefault": true,
            "typeName": "BasicMarkAssembliesWithNeutralResourcesLanguageAnalyzer",
            "languages": [
              "Visual Basic"
            ],
            "tags": [
              "PortedFromFxCop",
              "Telemetry",
              "EnabledRuleInAggressiveMode",
              "CompilationEnd"
            ]
          }
        },
        "CA1825": {
          "id": "CA1825",
          "shortDescription": "Avoid zero-length array allocations",
          "fullDescription": "Avoid unnecessary zero-length array allocations.  Use {0} instead.",
          "defaultLevel": "note",
          "helpUri": "https://learn.microsoft.com/dotnet/fundamentals/code-analysis/quality-rules/ca1825",
          "properties": {
            "category": "Performance",
            "isEnabledByDefault": true,
            "typeName": "BasicAvoidZeroLengthArrayAllocationsAnalyzer",
            "languages": [
              "Visual Basic"
            ],
            "tags": [
              "Telemetry",
              "EnabledRuleInAggressiveMode"
            ]
          }
        },
        "CA1841": {
          "id": "CA1841",
          "shortDescription": "Prefer Dictionary.Contains methods",
          "fullDescription": "Many dictionary implementations lazily initialize the Values collection. To avoid unnecessary allocations, prefer 'ContainsValue' over 'Values.Contains'.",
          "defaultLevel": "note",
          "helpUri": "https://learn.microsoft.com/dotnet/fundamentals/code-analysis/quality-rules/ca1841",
          "properties": {
            "category": "Performance",
            "isEnabledByDefault": true,
            "typeName": "BasicPreferDictionaryContainsMethods",
            "languages": [
              "Visual Basic"
            ],
            "tags": [
              "Telemetry",
              "EnabledRuleInAggressiveMode"
            ]
          }
        },
        "CA1845": {
          "id": "CA1845",
          "shortDescription": "Use span-based 'string.Concat'",
          "fullDescription": "It is more efficient to use 'AsSpan' and 'string.Concat', instead of 'Substring' and a concatenation operator.",
          "defaultLevel": "note",
          "helpUri": "https://learn.microsoft.com/dotnet/fundamentals/code-analysis/quality-rules/ca1845",
          "properties": {
            "category": "Performance",
            "isEnabledByDefault": true,
            "typeName": "BasicUseSpanBasedStringConcat",
            "languages": [
              "Visual Basic"
            ],
            "tags": [
              "Telemetry",
              "EnabledRuleInAggressiveMode"
            ]
          }
        },
        "CA1851": {
          "id": "CA1851",
          "shortDescription": "Possible multiple enumerations of 'IEnumerable' collection",
          "fullDescription": "Possible multiple enumerations of 'IEnumerable' collection. Consider using an implementation that avoids multiple enumerations.",
          "defaultLevel": "warning",
          "helpUri": "https://learn.microsoft.com/dotnet/fundamentals/code-analysis/quality-rules/ca1851",
          "properties": {
            "category": "Performance",
            "isEnabledByDefault": false,
            "typeName": "BasicAvoidMultipleEnumerationsAnalyzer",
            "languages": [
              "Visual Basic"
            ],
            "tags": [
              "Dataflow",
              "Telemetry",
              "EnabledRuleInAggressiveMode"
            ]
          }
        },
        "CA2016": {
          "id": "CA2016",
          "shortDescription": "Forward the 'CancellationToken' parameter to methods",
          "fullDescription": "Forward the 'CancellationToken' parameter to methods to ensure the operation cancellation notifications gets properly propagated, or pass in 'CancellationToken.None' explicitly to indicate intentionally not propagating the token.",
          "defaultLevel": "note",
          "helpUri": "https://learn.microsoft.com/dotnet/fundamentals/code-analysis/quality-rules/ca2016",
          "properties": {
            "category": "Reliability",
            "isEnabledByDefault": true,
            "typeName": "BasicForwardCancellationTokenToInvocationsAnalyzer",
            "languages": [
              "Visual Basic"
            ],
            "tags": [
              "Telemetry",
              "EnabledRuleInAggressiveMode"
            ]
          }
        },
        "CA2218": {
          "id": "CA2218",
          "shortDescription": "Override GetHashCode on overriding Equals",
          "fullDescription": "GetHashCode returns a value, based on the current instance, that is suited for hashing algorithms and data structures such as a hash table. Two objects that are the same type and are equal must return the same hash code.",
          "defaultLevel": "note",
          "helpUri": "https://learn.microsoft.com/dotnet/fundamentals/code-analysis/quality-rules/ca2218",
          "properties": {
            "category": "Usage",
            "isEnabledByDefault": true,
            "typeName": "BasicOverrideGetHashCodeOnOverridingEqualsAnalyzer",
            "languages": [
              "Visual Basic"
            ],
            "tags": [
              "PortedFromFxCop",
              "Telemetry",
              "EnabledRuleInAggressiveMode"
            ]
          }
        },
        "CA2224": {
          "id": "CA2224",
          "shortDescription": "Override Equals on overloading operator equals",
          "fullDescription": "A public type implements the equality operator but does not override Object.Equals.",
          "defaultLevel": "note",
          "helpUri": "https://learn.microsoft.com/dotnet/fundamentals/code-analysis/quality-rules/ca2224",
          "properties": {
            "category": "Usage",
            "isEnabledByDefault": true,
            "typeName": "BasicOverrideEqualsOnOverloadingOperatorEqualsAnalyzer",
            "languages": [
              "Visual Basic"
            ],
            "tags": [
              "PortedFromFxCop",
              "Telemetry",
              "EnabledRuleInAggressiveMode"
            ]
          }
        },
        "CA2234": {
          "id": "CA2234",
          "shortDescription": "Pass system uri objects instead of strings",
          "fullDescription": "A call is made to a method that has a string parameter whose name contains \"uri\", \"URI\", \"urn\", \"URN\", \"url\", or \"URL\". The declaring type of the method contains a corresponding method overload that has a System.Uri parameter.",
          "defaultLevel": "warning",
          "helpUri": "https://learn.microsoft.com/dotnet/fundamentals/code-analysis/quality-rules/ca2234",
          "properties": {
            "category": "Usage",
            "isEnabledByDefault": false,
            "typeName": "BasicPassSystemUriObjectsInsteadOfStringsAnalyzer",
            "languages": [
              "Visual Basic"
            ],
            "tags": [
              "PortedFromFxCop",
              "Telemetry",
              "EnabledRuleInAggressiveMode"
            ]
          }
        },
        "CA2252": {
          "id": "CA2252",
          "shortDescription": "This API requires opting into preview features",
          "fullDescription": "An assembly has to opt into preview features before using them.",
          "defaultLevel": "error",
          "helpUri": "https://learn.microsoft.com/dotnet/fundamentals/code-analysis/quality-rules/ca2252",
          "properties": {
            "category": "Usage",
            "isEnabledByDefault": true,
            "typeName": "BasicDetectPreviewFeatureAnalyzer",
            "languages": [
              "Visual Basic"
            ],
            "tags": [
              "Telemetry",
              "EnabledRuleInAggressiveMode"
            ]
          }
        },
        "CA2352": {
          "id": "CA2352",
          "shortDescription": "Unsafe DataSet or DataTable in serializable type can be vulnerable to remote code execution attacks",
          "fullDescription": "When deserializing untrusted input with an IFormatter-based serializer, deserializing a {0} object is insecure. '{1}' either is or derives from {0}.",
          "defaultLevel": "warning",
          "helpUri": "https://learn.microsoft.com/dotnet/fundamentals/code-analysis/quality-rules/ca2352",
          "properties": {
            "category": "Security",
            "isEnabledByDefault": false,
            "typeName": "BasicDataSetDataTableInSerializableTypeAnalyzer",
            "languages": [
              "Visual Basic"
            ],
            "tags": [
              "Telemetry",
              "EnabledRuleInAggressiveMode"
            ]
          }
        },
        "CA2353": {
          "id": "CA2353",
          "shortDescription": "Unsafe DataSet or DataTable in serializable type",
          "fullDescription": "When deserializing untrusted input, deserializing a {0} object is insecure. '{1}' either is or derives from {0}",
          "defaultLevel": "warning",
          "helpUri": "https://learn.microsoft.com/dotnet/fundamentals/code-analysis/quality-rules/ca2353",
          "properties": {
            "category": "Security",
            "isEnabledByDefault": false,
            "typeName": "BasicDataSetDataTableInSerializableTypeAnalyzer",
            "languages": [
              "Visual Basic"
            ],
            "tags": [
              "Telemetry",
              "EnabledRuleInAggressiveMode"
            ]
          }
        },
        "CA2354": {
          "id": "CA2354",
          "shortDescription": "Unsafe DataSet or DataTable in deserialized object graph can be vulnerable to remote code execution attacks",
          "fullDescription": "When deserializing untrusted input, deserializing a {0} object is insecure. '{1}' either is or derives from {0}",
          "defaultLevel": "warning",
          "helpUri": "https://learn.microsoft.com/dotnet/fundamentals/code-analysis/quality-rules/ca2354",
          "properties": {
            "category": "Security",
            "isEnabledByDefault": false,
            "typeName": "BasicDataSetDataTableInIFormatterSerializableObjectGraphAnalyzer",
            "languages": [
              "Visual Basic"
            ],
            "tags": [
              "Telemetry",
              "EnabledRuleInAggressiveMode"
            ]
          }
        },
        "CA2355": {
          "id": "CA2355",
          "shortDescription": "Unsafe DataSet or DataTable type found in deserializable object graph",
          "fullDescription": "When deserializing untrusted input, deserializing a {0} object is insecure. '{1}' either is or derives from {0}",
          "defaultLevel": "warning",
          "helpUri": "https://learn.microsoft.com/dotnet/fundamentals/code-analysis/quality-rules/ca2355",
          "properties": {
            "category": "Security",
            "isEnabledByDefault": false,
            "typeName": "BasicDataSetDataTableInSerializableObjectGraphAnalyzer",
            "languages": [
              "Visual Basic"
            ],
            "tags": [
              "Telemetry",
              "EnabledRuleInAggressiveMode"
            ]
          }
        },
        "CA2356": {
          "id": "CA2356",
          "shortDescription": "Unsafe DataSet or DataTable type in web deserializable object graph",
          "fullDescription": "When deserializing untrusted input, deserializing a {0} object is insecure. '{1}' either is or derives from {0}",
          "defaultLevel": "warning",
          "helpUri": "https://learn.microsoft.com/dotnet/fundamentals/code-analysis/quality-rules/ca2356",
          "properties": {
            "category": "Security",
            "isEnabledByDefault": false,
            "typeName": "BasicDataSetDataTableInWebSerializableObjectGraphAnalyzer",
            "languages": [
              "Visual Basic"
            ],
            "tags": [
              "Telemetry",
              "EnabledRuleInAggressiveMode"
            ]
          }
        },
        "CA2362": {
          "id": "CA2362",
          "shortDescription": "Unsafe DataSet or DataTable in auto-generated serializable type can be vulnerable to remote code execution attacks",
          "fullDescription": "When deserializing untrusted input with an IFormatter-based serializer, deserializing a {0} object is insecure. '{1}' either is or derives from {0}. Ensure that the auto-generated type is never deserialized with untrusted data.",
          "defaultLevel": "warning",
          "helpUri": "https://learn.microsoft.com/dotnet/fundamentals/code-analysis/quality-rules/ca2362",
          "properties": {
            "category": "Security",
            "isEnabledByDefault": false,
            "typeName": "BasicDataSetDataTableInSerializableTypeAnalyzer",
            "languages": [
              "Visual Basic"
            ],
            "tags": [
              "Telemetry",
              "EnabledRuleInAggressiveMode"
            ]
          }
        }
      }
    }
  ]
}<|MERGE_RESOLUTION|>--- conflicted
+++ resolved
@@ -1,4 +1,4 @@
-﻿{
+{
   "$schema": "http://json.schemastore.org/sarif-1.0.0",
   "version": "1.0.0",
   "runs": [
@@ -2996,18 +2996,6 @@
         },
         "CA1850": {
           "id": "CA1850",
-<<<<<<< HEAD
-          "shortDescription": "Prefer ReadOnlySpan`1 properties over readonly array fields",
-          "fullDescription": "If an array field is readonly and the array is never modified, the compiler can emit more efficient code if the readonly field is replaced with a read-only ReadOnlySpan`1 property.",
-          "defaultLevel": "note",
-          "helpUri": "https://docs.microsoft.com/dotnet/fundamentals/code-analysis/quality-rules/ca1850",
-          "properties": {
-            "category": "Performance",
-            "isEnabledByDefault": true,
-            "typeName": "PreferReadOnlySpanPropertiesOverReadOnlyArrayFields",
-            "languages": [
-              "C#"
-=======
           "shortDescription": "Prefer static 'HashData' method over 'ComputeHash'",
           "fullDescription": "It is more efficient to use the static 'HashData' method over creating and managing a HashAlgorithm instance to call 'ComputeHash'.",
           "defaultLevel": "note",
@@ -3039,7 +3027,6 @@
             "languages": [
               "C#",
               "Visual Basic"
->>>>>>> 5bfc7d56
             ],
             "tags": [
               "Telemetry",
@@ -3048,8 +3035,6 @@
             ]
           }
         },
-<<<<<<< HEAD
-=======
         "CA1853": {
           "id": "CA1853",
           "shortDescription": "Unnecessary call to 'Dictionary.ContainsKey(key)'",
@@ -3170,7 +3155,6 @@
             ]
           }
         },
->>>>>>> 5bfc7d56
         "CA2000": {
           "id": "CA2000",
           "shortDescription": "Dispose objects before losing scope",

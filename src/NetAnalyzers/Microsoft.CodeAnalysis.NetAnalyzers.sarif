--- conflicted
+++ resolved
@@ -399,7 +399,25 @@
             ]
           }
         },
-<<<<<<< HEAD
+        "CA1870": {
+          "id": "CA1870",
+          "shortDescription": "Use a cached 'SearchValues' instance",
+          "fullDescription": "Using a cached 'SearchValues' instance is more efficient than passing values to 'IndexOfAny'/'ContainsAny' directly.",
+          "defaultLevel": "note",
+          "helpUri": "https://learn.microsoft.com/dotnet/fundamentals/code-analysis/quality-rules/ca1870",
+          "properties": {
+            "category": "Performance",
+            "isEnabledByDefault": true,
+            "typeName": "CSharpUseSearchValuesAnalyzer",
+            "languages": [
+              "C#"
+            ],
+            "tags": [
+              "Telemetry",
+              "EnabledRuleInAggressiveMode"
+            ]
+          }
+        },
         "CA2007": {
           "id": "CA2007",
           "shortDescription": "Consider calling ConfigureAwait on the awaited task",
@@ -410,18 +428,6 @@
             "category": "Reliability",
             "isEnabledByDefault": false,
             "typeName": "CSharpDoNotDirectlyAwaitATask",
-=======
-        "CA1870": {
-          "id": "CA1870",
-          "shortDescription": "Use a cached 'SearchValues' instance",
-          "fullDescription": "Using a cached 'SearchValues' instance is more efficient than passing values to 'IndexOfAny'/'ContainsAny' directly.",
-          "defaultLevel": "note",
-          "helpUri": "https://learn.microsoft.com/dotnet/fundamentals/code-analysis/quality-rules/ca1870",
-          "properties": {
-            "category": "Performance",
-            "isEnabledByDefault": true,
-            "typeName": "CSharpUseSearchValuesAnalyzer",
->>>>>>> 39ccb5b7
             "languages": [
               "C#"
             ],

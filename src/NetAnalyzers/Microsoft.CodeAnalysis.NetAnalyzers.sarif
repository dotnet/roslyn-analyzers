﻿{
  "$schema": "http://json.schemastore.org/sarif-1.0.0",
  "version": "1.0.0",
  "runs": [
    {
      "tool": {
        "name": "Microsoft.CodeAnalysis.CSharp.NetAnalyzers",
        "version": "6.0.0",
        "language": "en-US"
      },
      "rules": {
        "CA1001": {
          "id": "CA1001",
          "shortDescription": "Types that own disposable fields should be disposable",
          "fullDescription": "A class declares and implements an instance field that is a System.IDisposable type, and the class does not implement IDisposable. A class that declares an IDisposable field indirectly owns an unmanaged resource and should implement the IDisposable interface.",
          "defaultLevel": "hidden",
          "helpUri": "https://docs.microsoft.com/dotnet/fundamentals/code-analysis/quality-rules/ca1001",
          "properties": {
            "category": "Design",
            "isEnabledByDefault": true,
            "typeName": "CSharpTypesThatOwnDisposableFieldsShouldBeDisposableAnalyzer",
            "languages": [
              "C#"
            ],
            "tags": [
              "PortedFromFxCop",
              "Telemetry",
              "EnabledRuleInAggressiveMode"
            ]
          }
        },
        "CA1032": {
          "id": "CA1032",
          "shortDescription": "Implement standard exception constructors",
          "fullDescription": "Failure to provide the full set of constructors can make it difficult to correctly handle exceptions.",
          "defaultLevel": "warning",
          "helpUri": "https://docs.microsoft.com/dotnet/fundamentals/code-analysis/quality-rules/ca1032",
          "properties": {
            "category": "Design",
            "isEnabledByDefault": false,
            "typeName": "CSharpImplementStandardExceptionConstructorsAnalyzer",
            "languages": [
              "C#"
            ],
            "tags": [
              "PortedFromFxCop",
              "Telemetry",
              "EnabledRuleInAggressiveMode"
            ]
          }
        },
        "CA1200": {
          "id": "CA1200",
          "shortDescription": "Avoid using cref tags with a prefix",
          "fullDescription": "Use of cref tags with prefixes should be avoided, since it prevents the compiler from verifying references and the IDE from updating references during refactorings. It is permissible to suppress this error at a single documentation site if the cref must use a prefix because the type being mentioned is not findable by the compiler. For example, if a cref is mentioning a special attribute in the full framework but you're in a file that compiles against the portable framework, or if you want to reference a type at higher layer of Roslyn, you should suppress the error. You should not suppress the error just because you want to take a shortcut and avoid using the full syntax.",
          "defaultLevel": "hidden",
          "helpUri": "https://docs.microsoft.com/dotnet/fundamentals/code-analysis/quality-rules/ca1200",
          "properties": {
            "category": "Documentation",
            "isEnabledByDefault": true,
            "typeName": "CSharpAvoidUsingCrefTagsWithAPrefixAnalyzer",
            "languages": [
              "C#"
            ],
            "tags": [
              "Telemetry",
              "EnabledRuleInAggressiveMode"
            ]
          }
        },
        "CA1309": {
          "id": "CA1309",
          "shortDescription": "Use ordinal string comparison",
          "fullDescription": "A string comparison operation that is nonlinguistic does not set the StringComparison parameter to either Ordinal or OrdinalIgnoreCase. By explicitly setting the parameter to either StringComparison.Ordinal or StringComparison.OrdinalIgnoreCase, your code often gains speed, becomes more correct, and becomes more reliable.",
          "defaultLevel": "hidden",
          "helpUri": "https://docs.microsoft.com/dotnet/fundamentals/code-analysis/quality-rules/ca1309",
          "properties": {
            "category": "Globalization",
            "isEnabledByDefault": true,
            "typeName": "CSharpUseOrdinalStringComparisonAnalyzer",
            "languages": [
              "C#"
            ],
            "tags": [
              "PortedFromFxCop",
              "Telemetry",
              "EnabledRuleInAggressiveMode"
            ]
          }
        },
        "CA1507": {
          "id": "CA1507",
          "shortDescription": "Use nameof to express symbol names",
          "fullDescription": "Using nameof helps keep your code valid when refactoring.",
          "defaultLevel": "note",
          "helpUri": "https://docs.microsoft.com/dotnet/fundamentals/code-analysis/quality-rules/ca1507",
          "properties": {
            "category": "Maintainability",
            "isEnabledByDefault": true,
            "typeName": "CSharpUseNameofInPlaceOfStringAnalyzer",
            "languages": [
              "C#"
            ],
            "tags": [
              "Telemetry",
              "EnabledRuleInAggressiveMode"
            ]
          }
        },
        "CA1802": {
          "id": "CA1802",
          "shortDescription": "Use literals where appropriate",
          "fullDescription": "A field is declared static and read-only (Shared and ReadOnly in Visual Basic), and is initialized by using a value that is computable at compile time. Because the value that is assigned to the targeted field is computable at compile time, change the declaration to a const (Const in Visual Basic) field so that the value is computed at compile time instead of at run?time.",
          "defaultLevel": "warning",
          "helpUri": "https://docs.microsoft.com/dotnet/fundamentals/code-analysis/quality-rules/ca1802",
          "properties": {
            "category": "Performance",
            "isEnabledByDefault": false,
            "typeName": "CSharpUseLiteralsWhereAppropriate",
            "languages": [
              "C#"
            ],
            "tags": [
              "PortedFromFxCop",
              "Telemetry",
              "EnabledRuleInAggressiveMode"
            ]
          }
        },
        "CA1805": {
          "id": "CA1805",
          "shortDescription": "Do not initialize unnecessarily",
          "fullDescription": "The .NET runtime initializes all fields of reference types to their default values before running the constructor. In most cases, explicitly initializing a field to its default value in a constructor is redundant, adding maintenance costs and potentially degrading performance (such as with increased assembly size), and the explicit initialization can be removed.  In some cases, such as with static readonly fields that permanently retain their default value, consider instead changing them to be constants or properties.",
          "defaultLevel": "hidden",
          "helpUri": "https://docs.microsoft.com/dotnet/fundamentals/code-analysis/quality-rules/ca1805",
          "properties": {
            "category": "Performance",
            "isEnabledByDefault": true,
            "typeName": "CSharpDoNotInitializeUnnecessarilyAnalyzer",
            "languages": [
              "C#"
            ],
            "tags": [
              "PortedFromFxCop",
              "Telemetry",
              "EnabledRuleInAggressiveMode"
            ]
          }
        },
        "CA1812": {
          "id": "CA1812",
          "shortDescription": "Avoid uninstantiated internal classes",
          "fullDescription": "An instance of an assembly-level type is not created by code in the assembly.",
          "defaultLevel": "warning",
          "helpUri": "https://docs.microsoft.com/dotnet/fundamentals/code-analysis/quality-rules/ca1812",
          "properties": {
            "category": "Performance",
            "isEnabledByDefault": false,
            "typeName": "CSharpAvoidUninstantiatedInternalClasses",
            "languages": [
              "C#"
            ],
            "tags": [
              "PortedFromFxCop",
              "Telemetry",
              "EnabledRuleInAggressiveMode",
              "CompilationEnd"
            ]
          }
        },
        "CA1824": {
          "id": "CA1824",
          "shortDescription": "Mark assemblies with NeutralResourcesLanguageAttribute",
          "fullDescription": "The NeutralResourcesLanguage attribute informs the ResourceManager of the language that was used to display the resources of a neutral culture for an assembly. This improves lookup performance for the first resource that you load and can reduce your working set.",
          "defaultLevel": "note",
          "helpUri": "https://docs.microsoft.com/dotnet/fundamentals/code-analysis/quality-rules/ca1824",
          "properties": {
            "category": "Performance",
            "isEnabledByDefault": true,
            "typeName": "CSharpMarkAssembliesWithNeutralResourcesLanguageAnalyzer",
            "languages": [
              "C#"
            ],
            "tags": [
              "PortedFromFxCop",
              "Telemetry",
              "EnabledRuleInAggressiveMode",
              "CompilationEnd"
            ]
          }
        },
        "CA1825": {
          "id": "CA1825",
          "shortDescription": "Avoid zero-length array allocations",
          "fullDescription": "Avoid unnecessary zero-length array allocations.  Use {0} instead.",
          "defaultLevel": "note",
          "helpUri": "https://docs.microsoft.com/dotnet/fundamentals/code-analysis/quality-rules/ca1825",
          "properties": {
            "category": "Performance",
            "isEnabledByDefault": true,
            "typeName": "CSharpAvoidZeroLengthArrayAllocationsAnalyzer",
            "languages": [
              "C#"
            ],
            "tags": [
              "Telemetry",
              "EnabledRuleInAggressiveMode"
            ]
          }
        },
        "CA1841": {
          "id": "CA1841",
          "shortDescription": "Prefer Dictionary.Contains methods",
          "fullDescription": "Many dictionary implementations lazily initialize the Values collection. To avoid unnecessary allocations, prefer 'ContainsValue' over 'Values.Contains'.",
          "defaultLevel": "note",
          "helpUri": "https://docs.microsoft.com/dotnet/fundamentals/code-analysis/quality-rules/ca1841",
          "properties": {
            "category": "Performance",
            "isEnabledByDefault": true,
            "typeName": "CSharpPreferDictionaryContainsMethods",
            "languages": [
              "C#"
            ],
            "tags": [
              "Telemetry",
              "EnabledRuleInAggressiveMode"
            ]
          }
        },
        "CA1845": {
          "id": "CA1845",
          "shortDescription": "Use span-based 'string.Concat'",
          "fullDescription": "It is more efficient to use 'AsSpan' and 'string.Concat', instead of 'Substring' and a concatenation operator.",
          "defaultLevel": "note",
          "helpUri": "https://docs.microsoft.com/dotnet/fundamentals/code-analysis/quality-rules/ca1845",
          "properties": {
            "category": "Performance",
            "isEnabledByDefault": true,
            "typeName": "CSharpUseSpanBasedStringConcat",
            "languages": [
              "C#"
            ],
            "tags": [
              "Telemetry",
              "EnabledRuleInAggressiveMode"
            ]
          }
        },
        "CA2014": {
          "id": "CA2014",
          "shortDescription": "Do not use stackalloc in loops",
          "fullDescription": "Stack space allocated by a stackalloc is only released at the end of the current method's invocation.  Using it in a loop can result in unbounded stack growth and eventual stack overflow conditions.",
          "defaultLevel": "warning",
          "helpUri": "https://docs.microsoft.com/dotnet/fundamentals/code-analysis/quality-rules/ca2014",
          "properties": {
            "category": "Reliability",
            "isEnabledByDefault": true,
            "typeName": "CSharpDoNotUseStackallocInLoopsAnalyzer",
            "languages": [
              "C#"
            ],
            "tags": [
              "Telemetry",
              "EnabledRuleInAggressiveMode"
            ]
          }
        },
        "CA2016": {
          "id": "CA2016",
          "shortDescription": "Forward the 'CancellationToken' parameter to methods",
          "fullDescription": "Forward the 'CancellationToken' parameter to methods to ensure the operation cancellation notifications gets properly propagated, or pass in 'CancellationToken.None' explicitly to indicate intentionally not propagating the token.",
          "defaultLevel": "note",
          "helpUri": "https://docs.microsoft.com/dotnet/fundamentals/code-analysis/quality-rules/ca2016",
          "properties": {
            "category": "Reliability",
            "isEnabledByDefault": true,
            "typeName": "CSharpForwardCancellationTokenToInvocationsAnalyzer",
            "languages": [
              "C#"
            ],
            "tags": [
              "Telemetry",
              "EnabledRuleInAggressiveMode"
            ]
          }
        },
        "CA2234": {
          "id": "CA2234",
          "shortDescription": "Pass system uri objects instead of strings",
          "fullDescription": "A call is made to a method that has a string parameter whose name contains \"uri\", \"URI\", \"urn\", \"URN\", \"url\", or \"URL\". The declaring type of the method contains a corresponding method overload that has a System.Uri parameter.",
          "defaultLevel": "warning",
          "helpUri": "https://docs.microsoft.com/dotnet/fundamentals/code-analysis/quality-rules/ca2234",
          "properties": {
            "category": "Usage",
            "isEnabledByDefault": false,
            "typeName": "CSharpPassSystemUriObjectsInsteadOfStringsAnalyzer",
            "languages": [
              "C#"
            ],
            "tags": [
              "PortedFromFxCop",
              "Telemetry",
              "EnabledRuleInAggressiveMode"
            ]
          }
        },
        "CA2352": {
          "id": "CA2352",
          "shortDescription": "Unsafe DataSet or DataTable in serializable type can be vulnerable to remote code execution attacks",
          "fullDescription": "When deserializing untrusted input with an IFormatter-based serializer, deserializing a {0} object is insecure. '{1}' either is or derives from {0}.",
          "defaultLevel": "warning",
          "helpUri": "https://docs.microsoft.com/dotnet/fundamentals/code-analysis/quality-rules/ca2352",
          "properties": {
            "category": "Security",
            "isEnabledByDefault": false,
            "typeName": "CSharpDataSetDataTableInSerializableTypeAnalyzer",
            "languages": [
              "C#"
            ],
            "tags": [
              "Telemetry",
              "EnabledRuleInAggressiveMode"
            ]
          }
        },
        "CA2353": {
          "id": "CA2353",
          "shortDescription": "Unsafe DataSet or DataTable in serializable type",
          "fullDescription": "When deserializing untrusted input, deserializing a {0} object is insecure. '{1}' either is or derives from {0}",
          "defaultLevel": "warning",
          "helpUri": "https://docs.microsoft.com/dotnet/fundamentals/code-analysis/quality-rules/ca2353",
          "properties": {
            "category": "Security",
            "isEnabledByDefault": false,
            "typeName": "CSharpDataSetDataTableInSerializableTypeAnalyzer",
            "languages": [
              "C#"
            ],
            "tags": [
              "Telemetry",
              "EnabledRuleInAggressiveMode"
            ]
          }
        },
        "CA2354": {
          "id": "CA2354",
          "shortDescription": "Unsafe DataSet or DataTable in deserialized object graph can be vulnerable to remote code execution attacks",
          "fullDescription": "When deserializing untrusted input, deserializing a {0} object is insecure. '{1}' either is or derives from {0}",
          "defaultLevel": "warning",
          "helpUri": "https://docs.microsoft.com/dotnet/fundamentals/code-analysis/quality-rules/ca2354",
          "properties": {
            "category": "Security",
            "isEnabledByDefault": false,
            "typeName": "CSharpDataSetDataTableInIFormatterSerializableObjectGraphAnalyzer",
            "languages": [
              "C#"
            ],
            "tags": [
              "Telemetry",
              "EnabledRuleInAggressiveMode"
            ]
          }
        },
        "CA2355": {
          "id": "CA2355",
          "shortDescription": "Unsafe DataSet or DataTable type found in deserializable object graph",
          "fullDescription": "When deserializing untrusted input, deserializing a {0} object is insecure. '{1}' either is or derives from {0}",
          "defaultLevel": "warning",
          "helpUri": "https://docs.microsoft.com/dotnet/fundamentals/code-analysis/quality-rules/ca2355",
          "properties": {
            "category": "Security",
            "isEnabledByDefault": false,
            "typeName": "CSharpDataSetDataTableInSerializableObjectGraphAnalyzer",
            "languages": [
              "C#"
            ],
            "tags": [
              "Telemetry",
              "EnabledRuleInAggressiveMode"
            ]
          }
        },
        "CA2356": {
          "id": "CA2356",
          "shortDescription": "Unsafe DataSet or DataTable type in web deserializable object graph",
          "fullDescription": "When deserializing untrusted input, deserializing a {0} object is insecure. '{1}' either is or derives from {0}",
          "defaultLevel": "warning",
          "helpUri": "https://docs.microsoft.com/dotnet/fundamentals/code-analysis/quality-rules/ca2356",
          "properties": {
            "category": "Security",
            "isEnabledByDefault": false,
            "typeName": "CSharpDataSetDataTableInWebSerializableObjectGraphAnalyzer",
            "languages": [
              "C#"
            ],
            "tags": [
              "Telemetry",
              "EnabledRuleInAggressiveMode"
            ]
          }
        },
        "CA2362": {
          "id": "CA2362",
          "shortDescription": "Unsafe DataSet or DataTable in auto-generated serializable type can be vulnerable to remote code execution attacks",
          "fullDescription": "When deserializing untrusted input with an IFormatter-based serializer, deserializing a {0} object is insecure. '{1}' either is or derives from {0}. Ensure that the auto-generated type is never deserialized with untrusted data.",
          "defaultLevel": "warning",
          "helpUri": "https://docs.microsoft.com/dotnet/fundamentals/code-analysis/quality-rules/ca2362",
          "properties": {
            "category": "Security",
            "isEnabledByDefault": false,
            "typeName": "CSharpDataSetDataTableInSerializableTypeAnalyzer",
            "languages": [
              "C#"
            ],
            "tags": [
              "Telemetry",
              "EnabledRuleInAggressiveMode"
            ]
          }
        }
      }
    },
    {
      "tool": {
        "name": "Microsoft.CodeAnalysis.NetAnalyzers",
        "version": "6.0.0",
        "language": "en-US"
      },
      "rules": {
        "CA1000": {
          "id": "CA1000",
          "shortDescription": "Do not declare static members on generic types",
          "fullDescription": "When a static member of a generic type is called, the type argument must be specified for the type. When a generic instance member that does not support inference is called, the type argument must be specified for the member. In these two cases, the syntax for specifying the type argument is different and easily confused.",
          "defaultLevel": "hidden",
          "helpUri": "https://docs.microsoft.com/dotnet/fundamentals/code-analysis/quality-rules/ca1000",
          "properties": {
            "category": "Design",
            "isEnabledByDefault": true,
            "typeName": "DoNotDeclareStaticMembersOnGenericTypesAnalyzer",
            "languages": [
              "C#",
              "Visual Basic"
            ],
            "tags": [
              "PortedFromFxCop",
              "Telemetry",
              "EnabledRuleInAggressiveMode"
            ]
          }
        },
        "CA1002": {
          "id": "CA1002",
          "shortDescription": "Do not expose generic lists",
          "fullDescription": "System.Collections.Generic.List<T> is a generic collection that's designed for performance and not inheritance. List<T> does not contain virtual members that make it easier to change the behavior of an inherited class.",
          "defaultLevel": "warning",
          "helpUri": "https://docs.microsoft.com/dotnet/fundamentals/code-analysis/quality-rules/ca1002",
          "properties": {
            "category": "Design",
            "isEnabledByDefault": false,
            "typeName": "DoNotExposeGenericLists",
            "languages": [
              "C#",
              "Visual Basic"
            ],
            "tags": [
              "PortedFromFxCop",
              "Telemetry",
              "EnabledRuleInAggressiveMode"
            ]
          }
        },
        "CA1003": {
          "id": "CA1003",
          "shortDescription": "Use generic event handler instances",
          "fullDescription": "A type contains an event that declares an EventHandler delegate that returns void, whose signature contains two parameters (the first an object and the second a type that is assignable to EventArgs), and the containing assembly targets Microsoft .NET Framework?2.0.",
          "defaultLevel": "warning",
          "helpUri": "https://docs.microsoft.com/dotnet/fundamentals/code-analysis/quality-rules/ca1003",
          "properties": {
            "category": "Design",
            "isEnabledByDefault": false,
            "typeName": "UseGenericEventHandlerInstancesAnalyzer",
            "languages": [
              "C#",
              "Visual Basic"
            ],
            "tags": [
              "PortedFromFxCop",
              "Telemetry",
              "EnabledRuleInAggressiveMode"
            ]
          }
        },
        "CA1005": {
          "id": "CA1005",
          "shortDescription": "Avoid excessive parameters on generic types",
          "fullDescription": "The more type parameters a generic type contains, the more difficult it is to know and remember what each type parameter represents.",
          "defaultLevel": "warning",
          "helpUri": "https://docs.microsoft.com/dotnet/fundamentals/code-analysis/quality-rules/ca1005",
          "properties": {
            "category": "Design",
            "isEnabledByDefault": false,
            "typeName": "AvoidExcessiveParametersOnGenericTypes",
            "languages": [
              "C#",
              "Visual Basic"
            ],
            "tags": [
              "PortedFromFxCop",
              "Telemetry"
            ]
          }
        },
        "CA1008": {
          "id": "CA1008",
          "shortDescription": "Enums should have zero value",
          "fullDescription": "The default value of an uninitialized enumeration, just as other value types, is zero. A nonflags-attributed enumeration should define a member by using the value of zero so that the default value is a valid value of the enumeration. If an enumeration that has the FlagsAttribute attribute applied defines a zero-valued member, its name should be \"\"None\"\" to indicate that no values have been set in the enumeration.",
          "defaultLevel": "warning",
          "helpUri": "https://docs.microsoft.com/dotnet/fundamentals/code-analysis/quality-rules/ca1008",
          "properties": {
            "category": "Design",
            "isEnabledByDefault": false,
            "typeName": "EnumsShouldHaveZeroValueAnalyzer",
            "languages": [
              "C#",
              "Visual Basic"
            ],
            "tags": [
              "PortedFromFxCop",
              "Telemetry",
              "EnabledRuleInAggressiveMode",
              "RuleNoZero"
            ]
          }
        },
        "CA1010": {
          "id": "CA1010",
          "shortDescription": "Generic interface should also be implemented",
          "fullDescription": "To broaden the usability of a type, implement one of the generic interfaces. This is especially true for collections as they can then be used to populate generic collection types.",
          "defaultLevel": "hidden",
          "helpUri": "https://docs.microsoft.com/dotnet/fundamentals/code-analysis/quality-rules/ca1010",
          "properties": {
            "category": "Design",
            "isEnabledByDefault": true,
            "typeName": "CollectionsShouldImplementGenericInterfaceAnalyzer",
            "languages": [
              "C#",
              "Visual Basic"
            ],
            "tags": [
              "PortedFromFxCop",
              "Telemetry",
              "EnabledRuleInAggressiveMode"
            ]
          }
        },
        "CA1012": {
          "id": "CA1012",
          "shortDescription": "Abstract types should not have public constructors",
          "fullDescription": "Constructors on abstract types can be called only by derived types. Because public constructors create instances of a type, and you cannot create instances of an abstract type, an abstract type that has a public constructor is incorrectly designed.",
          "defaultLevel": "warning",
          "helpUri": "https://docs.microsoft.com/dotnet/fundamentals/code-analysis/quality-rules/ca1012",
          "properties": {
            "category": "Design",
            "isEnabledByDefault": false,
            "typeName": "AbstractTypesShouldNotHaveConstructorsAnalyzer",
            "languages": [
              "C#",
              "Visual Basic"
            ],
            "tags": [
              "PortedFromFxCop",
              "Telemetry",
              "EnabledRuleInAggressiveMode"
            ]
          }
        },
        "CA1014": {
          "id": "CA1014",
          "shortDescription": "Mark assemblies with CLSCompliant",
          "fullDescription": "The Common Language Specification (CLS) defines naming restrictions, data types, and rules to which assemblies must conform if they will be used across programming languages. Good design dictates that all assemblies explicitly indicate CLS compliance by using CLSCompliantAttribute . If this attribute is not present on an assembly, the assembly is not compliant.",
          "defaultLevel": "warning",
          "helpUri": "https://docs.microsoft.com/dotnet/fundamentals/code-analysis/quality-rules/ca1014",
          "properties": {
            "category": "Design",
            "isEnabledByDefault": false,
            "typeName": "MarkAssembliesWithAttributesDiagnosticAnalyzer",
            "languages": [
              "C#",
              "Visual Basic"
            ],
            "tags": [
              "PortedFromFxCop",
              "Telemetry",
              "EnabledRuleInAggressiveMode",
              "CompilationEnd"
            ]
          }
        },
        "CA1016": {
          "id": "CA1016",
          "shortDescription": "Mark assemblies with assembly version",
          "fullDescription": "The .NET Framework uses the version number to uniquely identify an assembly, and to bind to types in strongly named assemblies. The version number is used together with version and publisher policy. By default, applications run only with the assembly version with which they were built.",
          "defaultLevel": "note",
          "helpUri": "https://docs.microsoft.com/dotnet/fundamentals/code-analysis/quality-rules/ca1016",
          "properties": {
            "category": "Design",
            "isEnabledByDefault": true,
            "typeName": "MarkAssembliesWithAttributesDiagnosticAnalyzer",
            "languages": [
              "C#",
              "Visual Basic"
            ],
            "tags": [
              "PortedFromFxCop",
              "Telemetry",
              "EnabledRuleInAggressiveMode",
              "CompilationEnd"
            ]
          }
        },
        "CA1017": {
          "id": "CA1017",
          "shortDescription": "Mark assemblies with ComVisible",
          "fullDescription": "ComVisibleAttribute determines how COM clients access managed code. Good design dictates that assemblies explicitly indicate COM visibility. COM visibility can be set for the whole assembly and then overridden for individual types and type members. If this attribute is not present, the contents of the assembly are visible to COM clients.",
          "defaultLevel": "warning",
          "helpUri": "https://docs.microsoft.com/dotnet/fundamentals/code-analysis/quality-rules/ca1017",
          "properties": {
            "category": "Design",
            "isEnabledByDefault": false,
            "typeName": "MarkAssembliesWithComVisibleAnalyzer",
            "languages": [
              "C#",
              "Visual Basic"
            ],
            "tags": [
              "PortedFromFxCop",
              "Telemetry",
              "CompilationEnd"
            ]
          }
        },
        "CA1018": {
          "id": "CA1018",
          "shortDescription": "Mark attributes with AttributeUsageAttribute",
          "fullDescription": "Specify AttributeUsage on {0}",
          "defaultLevel": "note",
          "helpUri": "https://docs.microsoft.com/dotnet/fundamentals/code-analysis/quality-rules/ca1018",
          "properties": {
            "category": "Design",
            "isEnabledByDefault": true,
            "typeName": "MarkAttributesWithAttributeUsageAnalyzer",
            "languages": [
              "C#",
              "Visual Basic"
            ],
            "tags": [
              "PortedFromFxCop",
              "Telemetry",
              "EnabledRuleInAggressiveMode"
            ]
          }
        },
        "CA1019": {
          "id": "CA1019",
          "shortDescription": "Define accessors for attribute arguments",
          "fullDescription": "Remove the property setter from {0} or reduce its accessibility because it corresponds to positional argument {1}",
          "defaultLevel": "warning",
          "helpUri": "https://docs.microsoft.com/dotnet/fundamentals/code-analysis/quality-rules/ca1019",
          "properties": {
            "category": "Design",
            "isEnabledByDefault": false,
            "typeName": "DefineAccessorsForAttributeArgumentsAnalyzer",
            "languages": [
              "C#",
              "Visual Basic"
            ],
            "tags": [
              "PortedFromFxCop",
              "Telemetry",
              "EnabledRuleInAggressiveMode"
            ]
          }
        },
        "CA1021": {
          "id": "CA1021",
          "shortDescription": "Avoid out parameters",
          "fullDescription": "Passing types by reference (using 'out' or 'ref') requires experience with pointers, understanding how value types and reference types differ, and handling methods with multiple return values. Also, the difference between 'out' and 'ref' parameters is not widely understood.",
          "defaultLevel": "warning",
          "helpUri": "https://docs.microsoft.com/dotnet/fundamentals/code-analysis/quality-rules/ca1021",
          "properties": {
            "category": "Design",
            "isEnabledByDefault": false,
            "typeName": "AvoidOutParameters",
            "languages": [
              "C#",
              "Visual Basic"
            ],
            "tags": [
              "PortedFromFxCop",
              "Telemetry"
            ]
          }
        },
        "CA1024": {
          "id": "CA1024",
          "shortDescription": "Use properties where appropriate",
          "fullDescription": "A public or protected method has a name that starts with \"\"Get\"\", takes no parameters, and returns a value that is not an array. The method might be a good candidate to become a property.",
          "defaultLevel": "warning",
          "helpUri": "https://docs.microsoft.com/dotnet/fundamentals/code-analysis/quality-rules/ca1024",
          "properties": {
            "category": "Design",
            "isEnabledByDefault": false,
            "typeName": "UsePropertiesWhereAppropriateAnalyzer",
            "languages": [
              "C#",
              "Visual Basic"
            ],
            "tags": [
              "PortedFromFxCop",
              "Telemetry",
              "EnabledRuleInAggressiveMode"
            ]
          }
        },
        "CA1027": {
          "id": "CA1027",
          "shortDescription": "Mark enums with FlagsAttribute",
          "fullDescription": "An enumeration is a value type that defines a set of related named constants. Apply FlagsAttribute to an enumeration when its named constants can be meaningfully combined.",
          "defaultLevel": "warning",
          "helpUri": "https://docs.microsoft.com/dotnet/fundamentals/code-analysis/quality-rules/ca1027",
          "properties": {
            "category": "Design",
            "isEnabledByDefault": false,
            "typeName": "EnumWithFlagsAttributeAnalyzer",
            "languages": [
              "C#",
              "Visual Basic"
            ],
            "tags": [
              "PortedFromFxCop",
              "Telemetry",
              "EnabledRuleInAggressiveMode"
            ]
          }
        },
        "CA1028": {
          "id": "CA1028",
          "shortDescription": "Enum Storage should be Int32",
          "fullDescription": "An enumeration is a value type that defines a set of related named constants. By default, the System.Int32 data type is used to store the constant value. Although you can change this underlying type, it is not required or recommended for most scenarios.",
          "defaultLevel": "warning",
          "helpUri": "https://docs.microsoft.com/dotnet/fundamentals/code-analysis/quality-rules/ca1028",
          "properties": {
            "category": "Design",
            "isEnabledByDefault": false,
            "typeName": "EnumStorageShouldBeInt32Analyzer",
            "languages": [
              "C#",
              "Visual Basic"
            ],
            "tags": [
              "PortedFromFxCop",
              "Telemetry",
              "EnabledRuleInAggressiveMode"
            ]
          }
        },
        "CA1030": {
          "id": "CA1030",
          "shortDescription": "Use events where appropriate",
          "fullDescription": "This rule detects methods that have names that ordinarily would be used for events. If a method is called in response to a clearly defined state change, the method should be invoked by an event handler. Objects that call the method should raise events instead of calling the method directly.",
          "defaultLevel": "warning",
          "helpUri": "https://docs.microsoft.com/dotnet/fundamentals/code-analysis/quality-rules/ca1030",
          "properties": {
            "category": "Design",
            "isEnabledByDefault": false,
            "typeName": "UseEventsWhereAppropriateAnalyzer",
            "languages": [
              "C#",
              "Visual Basic"
            ],
            "tags": [
              "PortedFromFxCop",
              "Telemetry",
              "EnabledRuleInAggressiveMode"
            ]
          }
        },
        "CA1031": {
          "id": "CA1031",
          "shortDescription": "Do not catch general exception types",
          "fullDescription": "A general exception such as System.Exception or System.SystemException or a disallowed exception type is caught in a catch statement, or a general catch clause is used. General and disallowed exceptions should not be caught.",
          "defaultLevel": "warning",
          "helpUri": "https://docs.microsoft.com/dotnet/fundamentals/code-analysis/quality-rules/ca1031",
          "properties": {
            "category": "Design",
            "isEnabledByDefault": false,
            "typeName": "DoNotCatchGeneralExceptionTypesAnalyzer",
            "languages": [
              "C#",
              "Visual Basic"
            ],
            "tags": [
              "PortedFromFxCop",
              "Telemetry",
              "EnabledRuleInAggressiveMode"
            ]
          }
        },
        "CA1033": {
          "id": "CA1033",
          "shortDescription": "Interface methods should be callable by child types",
          "fullDescription": "An unsealed externally visible type provides an explicit method implementation of a public interface and does not provide an alternative externally visible method that has the same name.",
          "defaultLevel": "warning",
          "helpUri": "https://docs.microsoft.com/dotnet/fundamentals/code-analysis/quality-rules/ca1033",
          "properties": {
            "category": "Design",
            "isEnabledByDefault": false,
            "typeName": "InterfaceMethodsShouldBeCallableByChildTypesAnalyzer",
            "languages": [
              "C#",
              "Visual Basic"
            ],
            "tags": [
              "PortedFromFxCop",
              "Telemetry",
              "EnabledRuleInAggressiveMode"
            ]
          }
        },
        "CA1034": {
          "id": "CA1034",
          "shortDescription": "Nested types should not be visible",
          "fullDescription": "A nested type is a type that is declared in the scope of another type. Nested types are useful to encapsulate private implementation details of the containing type. Used for this purpose, nested types should not be externally visible.",
          "defaultLevel": "warning",
          "helpUri": "https://docs.microsoft.com/dotnet/fundamentals/code-analysis/quality-rules/ca1034",
          "properties": {
            "category": "Design",
            "isEnabledByDefault": false,
            "typeName": "NestedTypesShouldNotBeVisibleAnalyzer",
            "languages": [
              "C#",
              "Visual Basic"
            ],
            "tags": [
              "PortedFromFxCop",
              "Telemetry",
              "EnabledRuleInAggressiveMode"
            ]
          }
        },
        "CA1036": {
          "id": "CA1036",
          "shortDescription": "Override methods on comparable types",
          "fullDescription": "A public or protected type implements the System.IComparable interface. It does not override Object.Equals nor does it overload the language-specific operator for equality, inequality, less than, less than or equal, greater than or greater than or equal.",
          "defaultLevel": "hidden",
          "helpUri": "https://docs.microsoft.com/dotnet/fundamentals/code-analysis/quality-rules/ca1036",
          "properties": {
            "category": "Design",
            "isEnabledByDefault": true,
            "typeName": "OverrideMethodsOnComparableTypesAnalyzer",
            "languages": [
              "C#",
              "Visual Basic"
            ],
            "tags": [
              "PortedFromFxCop",
              "Telemetry",
              "EnabledRuleInAggressiveMode"
            ]
          }
        },
        "CA1040": {
          "id": "CA1040",
          "shortDescription": "Avoid empty interfaces",
          "fullDescription": "Interfaces define members that provide a behavior or usage contract. The functionality that is described by the interface can be adopted by any type, regardless of where the type appears in the inheritance hierarchy. A type implements an interface by providing implementations for the members of the interface. An empty interface does not define any members; therefore, it does not define a contract that can be implemented.",
          "defaultLevel": "warning",
          "helpUri": "https://docs.microsoft.com/dotnet/fundamentals/code-analysis/quality-rules/ca1040",
          "properties": {
            "category": "Design",
            "isEnabledByDefault": false,
            "typeName": "AvoidEmptyInterfacesAnalyzer",
            "languages": [
              "C#",
              "Visual Basic"
            ],
            "tags": [
              "PortedFromFxCop",
              "Telemetry",
              "EnabledRuleInAggressiveMode"
            ]
          }
        },
        "CA1041": {
          "id": "CA1041",
          "shortDescription": "Provide ObsoleteAttribute message",
          "fullDescription": "A type or member is marked by using a System.ObsoleteAttribute attribute that does not have its ObsoleteAttribute.Message property specified. When a type or member that is marked by using ObsoleteAttribute is compiled, the Message property of the attribute is displayed. This gives the user information about the obsolete type or member.",
          "defaultLevel": "note",
          "helpUri": "https://docs.microsoft.com/dotnet/fundamentals/code-analysis/quality-rules/ca1041",
          "properties": {
            "category": "Design",
            "isEnabledByDefault": true,
            "typeName": "ProvideObsoleteAttributeMessageAnalyzer",
            "languages": [
              "C#",
              "Visual Basic"
            ],
            "tags": [
              "PortedFromFxCop",
              "Telemetry",
              "EnabledRuleInAggressiveMode"
            ]
          }
        },
        "CA1043": {
          "id": "CA1043",
          "shortDescription": "Use Integral Or String Argument For Indexers",
          "fullDescription": "Indexers, that is, indexed properties, should use integer or string types for the index. These types are typically used for indexing data structures and increase the usability of the library. Use of the Object type should be restricted to those cases where the specific integer or string type cannot be specified at design time. If the design requires other types for the index, reconsider whether the type represents a logical data store. If it does not represent a logical data store, use a method.",
          "defaultLevel": "warning",
          "helpUri": "https://docs.microsoft.com/dotnet/fundamentals/code-analysis/quality-rules/ca1043",
          "properties": {
            "category": "Design",
            "isEnabledByDefault": false,
            "typeName": "UseIntegralOrStringArgumentForIndexersAnalyzer",
            "languages": [
              "C#",
              "Visual Basic"
            ],
            "tags": [
              "PortedFromFxCop",
              "Telemetry",
              "EnabledRuleInAggressiveMode"
            ]
          }
        },
        "CA1044": {
          "id": "CA1044",
          "shortDescription": "Properties should not be write only",
          "fullDescription": "Although it is acceptable and often necessary to have a read-only property, the design guidelines prohibit the use of write-only properties. This is because letting a user set a value, and then preventing the user from viewing that value, does not provide any security. Also, without read access, the state of shared objects cannot be viewed, which limits their usefulness.",
          "defaultLevel": "warning",
          "helpUri": "https://docs.microsoft.com/dotnet/fundamentals/code-analysis/quality-rules/ca1044",
          "properties": {
            "category": "Design",
            "isEnabledByDefault": false,
            "typeName": "PropertiesShouldNotBeWriteOnlyAnalyzer",
            "languages": [
              "C#",
              "Visual Basic"
            ],
            "tags": [
              "PortedFromFxCop",
              "Telemetry",
              "EnabledRuleInAggressiveMode"
            ]
          }
        },
        "CA1045": {
          "id": "CA1045",
          "shortDescription": "Do not pass types by reference",
          "fullDescription": "Passing types by reference (using out or ref) requires experience with pointers, understanding how value types and reference types differ, and handling methods that have multiple return values. Also, the difference between out and ref parameters is not widely understood.",
          "defaultLevel": "warning",
          "helpUri": "https://docs.microsoft.com/dotnet/fundamentals/code-analysis/quality-rules/ca1045",
          "properties": {
            "category": "Design",
            "isEnabledByDefault": false,
            "typeName": "DoNotPassTypesByReference",
            "languages": [
              "C#",
              "Visual Basic"
            ],
            "tags": [
              "PortedFromFxCop",
              "Telemetry"
            ]
          }
        },
        "CA1046": {
          "id": "CA1046",
          "shortDescription": "Do not overload equality operator on reference types",
          "fullDescription": "For reference types, the default implementation of the equality operator is almost always correct. By default, two references are equal only if they point to the same object. If the operator is providing meaningful value equality, the type should implement the generic 'System.IEquatable' interface.",
          "defaultLevel": "warning",
          "helpUri": "https://docs.microsoft.com/dotnet/fundamentals/code-analysis/quality-rules/ca1046",
          "properties": {
            "category": "Design",
            "isEnabledByDefault": false,
            "typeName": "DoNotOverloadOperatorEqualsOnReferenceTypes",
            "languages": [
              "C#",
              "Visual Basic"
            ],
            "tags": [
              "PortedFromFxCop",
              "Telemetry",
              "EnabledRuleInAggressiveMode"
            ]
          }
        },
        "CA1047": {
          "id": "CA1047",
          "shortDescription": "Do not declare protected member in sealed type",
          "fullDescription": "Types declare protected members so that inheriting types can access or override the member. By definition, you cannot inherit from a sealed type, which means that protected methods on sealed types cannot be called.",
          "defaultLevel": "note",
          "helpUri": "https://docs.microsoft.com/dotnet/fundamentals/code-analysis/quality-rules/ca1047",
          "properties": {
            "category": "Design",
            "isEnabledByDefault": true,
            "typeName": "DoNotDeclareProtectedMembersInSealedTypes",
            "languages": [
              "Visual Basic"
            ],
            "tags": [
              "PortedFromFxCop",
              "Telemetry",
              "EnabledRuleInAggressiveMode"
            ]
          }
        },
        "CA1050": {
          "id": "CA1050",
          "shortDescription": "Declare types in namespaces",
          "fullDescription": "Types are declared in namespaces to prevent name collisions and as a way to organize related types in an object hierarchy.",
          "defaultLevel": "note",
          "helpUri": "https://docs.microsoft.com/dotnet/fundamentals/code-analysis/quality-rules/ca1050",
          "properties": {
            "category": "Design",
            "isEnabledByDefault": true,
            "typeName": "DeclareTypesInNamespacesAnalyzer",
            "languages": [
              "C#",
              "Visual Basic"
            ],
            "tags": [
              "PortedFromFxCop",
              "Telemetry",
              "EnabledRuleInAggressiveMode"
            ]
          }
        },
        "CA1051": {
          "id": "CA1051",
          "shortDescription": "Do not declare visible instance fields",
          "fullDescription": "The primary use of a field should be as an implementation detail. Fields should be private or internal and should be exposed by using properties.",
          "defaultLevel": "hidden",
          "helpUri": "https://docs.microsoft.com/dotnet/fundamentals/code-analysis/quality-rules/ca1051",
          "properties": {
            "category": "Design",
            "isEnabledByDefault": true,
            "typeName": "DoNotDeclareVisibleInstanceFieldsAnalyzer",
            "languages": [
              "C#",
              "Visual Basic"
            ],
            "tags": [
              "PortedFromFxCop",
              "Telemetry",
              "EnabledRuleInAggressiveMode"
            ]
          }
        },
        "CA1052": {
          "id": "CA1052",
          "shortDescription": "Static holder types should be Static or NotInheritable",
          "fullDescription": "Type '{0}' is a static holder type but is neither static nor NotInheritable",
          "defaultLevel": "warning",
          "helpUri": "https://docs.microsoft.com/dotnet/fundamentals/code-analysis/quality-rules/ca1052",
          "properties": {
            "category": "Design",
            "isEnabledByDefault": false,
            "typeName": "StaticHolderTypesAnalyzer",
            "languages": [
              "C#",
              "Visual Basic"
            ],
            "tags": [
              "PortedFromFxCop",
              "Telemetry",
              "EnabledRuleInAggressiveMode"
            ]
          }
        },
        "CA1054": {
          "id": "CA1054",
          "shortDescription": "URI-like parameters should not be strings",
          "fullDescription": "This rule assumes that the parameter represents a Uniform Resource Identifier (URI). A string representation or a URI is prone to parsing and encoding errors, and can lead to security vulnerabilities. 'System.Uri' class provides these services in a safe and secure manner.",
          "defaultLevel": "warning",
          "helpUri": "https://docs.microsoft.com/dotnet/fundamentals/code-analysis/quality-rules/ca1054",
          "properties": {
            "category": "Design",
            "isEnabledByDefault": false,
            "typeName": "UriParametersShouldNotBeStringsAnalyzer",
            "languages": [
              "C#",
              "Visual Basic"
            ],
            "tags": [
              "PortedFromFxCop",
              "Telemetry",
              "EnabledRuleInAggressiveMode"
            ]
          }
        },
        "CA1055": {
          "id": "CA1055",
          "shortDescription": "URI-like return values should not be strings",
          "fullDescription": "This rule assumes that the method returns a URI. A string representation of a URI is prone to parsing and encoding errors, and can lead to security vulnerabilities. The System.Uri class provides these services in a safe and secure manner.",
          "defaultLevel": "warning",
          "helpUri": "https://docs.microsoft.com/dotnet/fundamentals/code-analysis/quality-rules/ca1055",
          "properties": {
            "category": "Design",
            "isEnabledByDefault": false,
            "typeName": "UriReturnValuesShouldNotBeStringsAnalyzer",
            "languages": [
              "C#",
              "Visual Basic"
            ],
            "tags": [
              "PortedFromFxCop",
              "Telemetry",
              "EnabledRuleInAggressiveMode"
            ]
          }
        },
        "CA1056": {
          "id": "CA1056",
          "shortDescription": "URI-like properties should not be strings",
          "fullDescription": "This rule assumes that the property represents a Uniform Resource Identifier (URI). A string representation of a URI is prone to parsing and encoding errors, and can lead to security vulnerabilities. The System.Uri class provides these services in a safe and secure manner.",
          "defaultLevel": "warning",
          "helpUri": "https://docs.microsoft.com/dotnet/fundamentals/code-analysis/quality-rules/ca1056",
          "properties": {
            "category": "Design",
            "isEnabledByDefault": false,
            "typeName": "UriPropertiesShouldNotBeStringsAnalyzer",
            "languages": [
              "C#",
              "Visual Basic"
            ],
            "tags": [
              "PortedFromFxCop",
              "Telemetry",
              "EnabledRuleInAggressiveMode"
            ]
          }
        },
        "CA1058": {
          "id": "CA1058",
          "shortDescription": "Types should not extend certain base types",
          "fullDescription": "An externally visible type extends certain base types. Use one of the alternatives.",
          "defaultLevel": "warning",
          "helpUri": "https://docs.microsoft.com/dotnet/fundamentals/code-analysis/quality-rules/ca1058",
          "properties": {
            "category": "Design",
            "isEnabledByDefault": false,
            "typeName": "TypesShouldNotExtendCertainBaseTypesAnalyzer",
            "languages": [
              "C#",
              "Visual Basic"
            ],
            "tags": [
              "PortedFromFxCop",
              "Telemetry",
              "EnabledRuleInAggressiveMode"
            ]
          }
        },
        "CA1060": {
          "id": "CA1060",
          "shortDescription": "Move pinvokes to native methods class",
          "fullDescription": "Platform Invocation methods, such as those that are marked by using the System.Runtime.InteropServices.DllImportAttribute attribute, or methods that are defined by using the Declare keyword in Visual Basic, access unmanaged code. These methods should be of the NativeMethods, SafeNativeMethods, or UnsafeNativeMethods class.",
          "defaultLevel": "warning",
          "helpUri": "https://docs.microsoft.com/dotnet/fundamentals/code-analysis/quality-rules/ca1060",
          "properties": {
            "category": "Design",
            "isEnabledByDefault": false,
            "typeName": "MovePInvokesToNativeMethodsClassAnalyzer",
            "languages": [
              "C#",
              "Visual Basic"
            ],
            "tags": [
              "PortedFromFxCop",
              "Telemetry"
            ]
          }
        },
        "CA1061": {
          "id": "CA1061",
          "shortDescription": "Do not hide base class methods",
          "fullDescription": "A method in a base type is hidden by an identically named method in a derived type when the parameter signature of the derived method differs only by types that are more weakly derived than the corresponding types in the parameter signature of the base method.",
          "defaultLevel": "note",
          "helpUri": "https://docs.microsoft.com/dotnet/fundamentals/code-analysis/quality-rules/ca1061",
          "properties": {
            "category": "Design",
            "isEnabledByDefault": true,
            "typeName": "DoNotHideBaseClassMethodsAnalyzer",
            "languages": [
              "C#",
              "Visual Basic"
            ],
            "tags": [
              "PortedFromFxCop",
              "Telemetry",
              "EnabledRuleInAggressiveMode"
            ]
          }
        },
        "CA1062": {
          "id": "CA1062",
          "shortDescription": "Validate arguments of public methods",
          "fullDescription": "An externally visible method dereferences one of its reference arguments without verifying whether that argument is null (Nothing in Visual Basic). All reference arguments that are passed to externally visible methods should be checked against null. If appropriate, throw an ArgumentNullException when the argument is null or add a Code Contract precondition asserting non-null argument. If the method is designed to be called only by known assemblies, you should make the method internal.",
          "defaultLevel": "warning",
          "helpUri": "https://docs.microsoft.com/dotnet/fundamentals/code-analysis/quality-rules/ca1062",
          "properties": {
            "category": "Design",
            "isEnabledByDefault": false,
            "typeName": "ValidateArgumentsOfPublicMethods",
            "languages": [
              "C#",
              "Visual Basic"
            ],
            "tags": [
              "PortedFromFxCop",
              "Dataflow",
              "Telemetry",
              "EnabledRuleInAggressiveMode"
            ]
          }
        },
        "CA1063": {
          "id": "CA1063",
          "shortDescription": "Implement IDisposable Correctly",
          "fullDescription": "All IDisposable types should implement the Dispose pattern correctly.",
          "defaultLevel": "warning",
          "helpUri": "https://docs.microsoft.com/dotnet/fundamentals/code-analysis/quality-rules/ca1063",
          "properties": {
            "category": "Design",
            "isEnabledByDefault": false,
            "typeName": "ImplementIDisposableCorrectlyAnalyzer",
            "languages": [
              "C#",
              "Visual Basic"
            ],
            "tags": [
              "PortedFromFxCop",
              "Telemetry",
              "EnabledRuleInAggressiveMode"
            ]
          }
        },
        "CA1064": {
          "id": "CA1064",
          "shortDescription": "Exceptions should be public",
          "fullDescription": "An internal exception is visible only inside its own internal scope. After the exception falls outside the internal scope, only the base exception can be used to catch the exception. If the internal exception is inherited from T:System.Exception, T:System.SystemException, or T:System.ApplicationException, the external code will not have sufficient information to know what to do with the exception.",
          "defaultLevel": "warning",
          "helpUri": "https://docs.microsoft.com/dotnet/fundamentals/code-analysis/quality-rules/ca1064",
          "properties": {
            "category": "Design",
            "isEnabledByDefault": false,
            "typeName": "ExceptionsShouldBePublicAnalyzer",
            "languages": [
              "C#",
              "Visual Basic"
            ],
            "tags": [
              "PortedFromFxCop",
              "Telemetry",
              "EnabledRuleInAggressiveMode"
            ]
          }
        },
        "CA1065": {
          "id": "CA1065",
          "shortDescription": "Do not raise exceptions in unexpected locations",
          "fullDescription": "A method that is not expected to throw exceptions throws an exception.",
          "defaultLevel": "warning",
          "helpUri": "https://docs.microsoft.com/dotnet/fundamentals/code-analysis/quality-rules/ca1065",
          "properties": {
            "category": "Design",
            "isEnabledByDefault": false,
            "typeName": "DoNotRaiseExceptionsInUnexpectedLocationsAnalyzer",
            "languages": [
              "C#",
              "Visual Basic"
            ],
            "tags": [
              "PortedFromFxCop",
              "Telemetry",
              "EnabledRuleInAggressiveMode"
            ]
          }
        },
        "CA1066": {
          "id": "CA1066",
          "shortDescription": "Implement IEquatable when overriding Object.Equals",
          "fullDescription": "When a type T overrides Object.Equals(object), the implementation must cast the object argument to the correct type T before performing the comparison. If the type implements IEquatable<T>, and therefore offers the method T.Equals(T), and if the argument is known at compile time to be of type T, then the compiler can call IEquatable<T>.Equals(T) instead of Object.Equals(object), and no cast is necessary, improving performance.",
          "defaultLevel": "warning",
          "helpUri": "https://docs.microsoft.com/dotnet/fundamentals/code-analysis/quality-rules/ca1066",
          "properties": {
            "category": "Design",
            "isEnabledByDefault": false,
            "typeName": "EquatableAnalyzer",
            "languages": [
              "C#",
              "Visual Basic"
            ],
            "tags": [
              "Telemetry",
              "EnabledRuleInAggressiveMode"
            ]
          }
        },
        "CA1067": {
          "id": "CA1067",
          "shortDescription": "Override Object.Equals(object) when implementing IEquatable<T>",
          "fullDescription": "When a type T implements the interface IEquatable<T>, it suggests to a user who sees a call to the Equals method in source code that an instance of the type can be equated with an instance of any other type. The user might be confused if their attempt to equate the type with an instance of another type fails to compile. This violates the \"principle of least surprise\".",
          "defaultLevel": "note",
          "helpUri": "https://docs.microsoft.com/dotnet/fundamentals/code-analysis/quality-rules/ca1067",
          "properties": {
            "category": "Design",
            "isEnabledByDefault": true,
            "typeName": "EquatableAnalyzer",
            "languages": [
              "C#",
              "Visual Basic"
            ],
            "tags": [
              "Telemetry",
              "EnabledRuleInAggressiveMode"
            ]
          }
        },
        "CA1068": {
          "id": "CA1068",
          "shortDescription": "CancellationToken parameters must come last",
          "fullDescription": "Method '{0}' should take CancellationToken as the last parameter",
          "defaultLevel": "note",
          "helpUri": "https://docs.microsoft.com/dotnet/fundamentals/code-analysis/quality-rules/ca1068",
          "properties": {
            "category": "Design",
            "isEnabledByDefault": true,
            "typeName": "CancellationTokenParametersMustComeLastAnalyzer",
            "languages": [
              "C#",
              "Visual Basic"
            ],
            "tags": [
              "Telemetry",
              "EnabledRuleInAggressiveMode"
            ]
          }
        },
        "CA1069": {
          "id": "CA1069",
          "shortDescription": "Enums values should not be duplicated",
          "fullDescription": "The field reference '{0}' is duplicated in this bitwise initialization",
          "defaultLevel": "note",
          "helpUri": "https://docs.microsoft.com/dotnet/fundamentals/code-analysis/quality-rules/ca1069",
          "properties": {
            "category": "Design",
            "isEnabledByDefault": true,
            "typeName": "EnumShouldNotHaveDuplicatedValues",
            "languages": [
              "C#",
              "Visual Basic"
            ],
            "tags": [
              "Telemetry",
              "EnabledRuleInAggressiveMode"
            ]
          }
        },
        "CA1070": {
          "id": "CA1070",
          "shortDescription": "Do not declare event fields as virtual",
          "fullDescription": "Do not declare virtual events in a base class. Overridden events in a derived class have undefined behavior. The C# compiler does not handle this correctly and it is unpredictable whether a subscriber to the derived event will actually be subscribing to the base class event.",
          "defaultLevel": "note",
          "helpUri": "https://docs.microsoft.com/dotnet/fundamentals/code-analysis/quality-rules/ca1070",
          "properties": {
            "category": "Design",
            "isEnabledByDefault": true,
            "typeName": "DoNotDeclareEventFieldsAsVirtual",
            "languages": [
              "C#"
            ],
            "tags": [
              "Telemetry",
              "EnabledRuleInAggressiveMode"
            ]
          }
        },
        "CA1303": {
          "id": "CA1303",
          "shortDescription": "Do not pass literals as localized parameters",
          "fullDescription": "A method passes a string literal as a parameter to a constructor or method in the .NET Framework class library and that string should be localizable. To fix a violation of this rule, replace the string literal with a string retrieved through an instance of the ResourceManager class.",
          "defaultLevel": "warning",
          "helpUri": "https://docs.microsoft.com/dotnet/fundamentals/code-analysis/quality-rules/ca1303",
          "properties": {
            "category": "Globalization",
            "isEnabledByDefault": false,
            "typeName": "DoNotPassLiteralsAsLocalizedParameters",
            "languages": [
              "C#",
              "Visual Basic"
            ],
            "tags": [
              "PortedFromFxCop",
              "Dataflow",
              "Telemetry",
              "EnabledRuleInAggressiveMode"
            ]
          }
        },
        "CA1304": {
          "id": "CA1304",
          "shortDescription": "Specify CultureInfo",
          "fullDescription": "A method or constructor calls a member that has an overload that accepts a System.Globalization.CultureInfo parameter, and the method or constructor does not call the overload that takes the CultureInfo parameter. When a CultureInfo or System.IFormatProvider object is not supplied, the default value that is supplied by the overloaded member might not have the effect that you want in all locales. If the result will be displayed to the user, specify 'CultureInfo.CurrentCulture' as the 'CultureInfo' parameter. Otherwise, if the result will be stored and accessed by software, such as when it is persisted to disk or to a database, specify 'CultureInfo.InvariantCulture'.",
          "defaultLevel": "hidden",
          "helpUri": "https://docs.microsoft.com/dotnet/fundamentals/code-analysis/quality-rules/ca1304",
          "properties": {
            "category": "Globalization",
            "isEnabledByDefault": true,
            "typeName": "SpecifyCultureInfoAnalyzer",
            "languages": [
              "C#",
              "Visual Basic"
            ],
            "tags": [
              "PortedFromFxCop",
              "Telemetry",
              "EnabledRuleInAggressiveMode"
            ]
          }
        },
        "CA1305": {
          "id": "CA1305",
          "shortDescription": "Specify IFormatProvider",
          "fullDescription": "A method or constructor calls one or more members that have overloads that accept a System.IFormatProvider parameter, and the method or constructor does not call the overload that takes the IFormatProvider parameter. When a System.Globalization.CultureInfo or IFormatProvider object is not supplied, the default value that is supplied by the overloaded member might not have the effect that you want in all locales. If the result will be based on the input from/output displayed to the user, specify 'CultureInfo.CurrentCulture' as the 'IFormatProvider'. Otherwise, if the result will be stored and accessed by software, such as when it is loaded from disk/database and when it is persisted to disk/database, specify 'CultureInfo.InvariantCulture'.",
          "defaultLevel": "hidden",
          "helpUri": "https://docs.microsoft.com/dotnet/fundamentals/code-analysis/quality-rules/ca1305",
          "properties": {
            "category": "Globalization",
            "isEnabledByDefault": true,
            "typeName": "SpecifyIFormatProviderAnalyzer",
            "languages": [
              "C#",
              "Visual Basic"
            ],
            "tags": [
              "PortedFromFxCop",
              "Telemetry",
              "EnabledRuleInAggressiveMode"
            ]
          }
        },
        "CA1307": {
          "id": "CA1307",
          "shortDescription": "Specify StringComparison for clarity",
          "fullDescription": "A string comparison operation uses a method overload that does not set a StringComparison parameter. It is recommended to use the overload with StringComparison parameter for clarity of intent. If the result will be displayed to the user, such as when sorting a list of items for display in a list box, specify 'StringComparison.CurrentCulture' or 'StringComparison.CurrentCultureIgnoreCase' as the 'StringComparison' parameter. If comparing case-insensitive identifiers, such as file paths, environment variables, or registry keys and values, specify 'StringComparison.OrdinalIgnoreCase'. Otherwise, if comparing case-sensitive identifiers, specify 'StringComparison.Ordinal'.",
          "defaultLevel": "warning",
          "helpUri": "https://docs.microsoft.com/dotnet/fundamentals/code-analysis/quality-rules/ca1307",
          "properties": {
            "category": "Globalization",
            "isEnabledByDefault": false,
            "typeName": "SpecifyStringComparisonAnalyzer",
            "languages": [
              "C#",
              "Visual Basic"
            ],
            "tags": [
              "PortedFromFxCop",
              "Telemetry",
              "EnabledRuleInAggressiveMode"
            ]
          }
        },
        "CA1308": {
          "id": "CA1308",
          "shortDescription": "Normalize strings to uppercase",
          "fullDescription": "Strings should be normalized to uppercase. A small group of characters cannot make a round trip when they are converted to lowercase. To make a round trip means to convert the characters from one locale to another locale that represents character data differently, and then to accurately retrieve the original characters from the converted characters.",
          "defaultLevel": "warning",
          "helpUri": "https://docs.microsoft.com/dotnet/fundamentals/code-analysis/quality-rules/ca1308",
          "properties": {
            "category": "Globalization",
            "isEnabledByDefault": false,
            "typeName": "NormalizeStringsToUppercaseAnalyzer",
            "languages": [
              "C#",
              "Visual Basic"
            ],
            "tags": [
              "PortedFromFxCop",
              "Telemetry",
              "EnabledRuleInAggressiveMode"
            ]
          }
        },
        "CA1310": {
          "id": "CA1310",
          "shortDescription": "Specify StringComparison for correctness",
          "fullDescription": "A string comparison operation uses a method overload that does not set a StringComparison parameter, hence its behavior could vary based on the current user's locale settings. It is strongly recommended to use the overload with StringComparison parameter for correctness and clarity of intent. If the result will be displayed to the user, such as when sorting a list of items for display in a list box, specify 'StringComparison.CurrentCulture' or 'StringComparison.CurrentCultureIgnoreCase' as the 'StringComparison' parameter. If comparing case-insensitive identifiers, such as file paths, environment variables, or registry keys and values, specify 'StringComparison.OrdinalIgnoreCase'. Otherwise, if comparing case-sensitive identifiers, specify 'StringComparison.Ordinal'.",
          "defaultLevel": "hidden",
          "helpUri": "https://docs.microsoft.com/dotnet/fundamentals/code-analysis/quality-rules/ca1310",
          "properties": {
            "category": "Globalization",
            "isEnabledByDefault": true,
            "typeName": "SpecifyStringComparisonAnalyzer",
            "languages": [
              "C#",
              "Visual Basic"
            ],
            "tags": [
              "Telemetry",
              "EnabledRuleInAggressiveMode"
            ]
          }
        },
        "CA1401": {
          "id": "CA1401",
          "shortDescription": "P/Invokes should not be visible",
          "fullDescription": "A public or protected method in a public type has the System.Runtime.InteropServices.DllImportAttribute attribute (also implemented by the Declare keyword in Visual Basic). Such methods should not be exposed.",
          "defaultLevel": "note",
          "helpUri": "https://docs.microsoft.com/dotnet/fundamentals/code-analysis/quality-rules/ca1401",
          "properties": {
            "category": "Interoperability",
            "isEnabledByDefault": true,
            "typeName": "PInvokeDiagnosticAnalyzer",
            "languages": [
              "C#",
              "Visual Basic"
            ],
            "tags": [
              "PortedFromFxCop",
              "Telemetry",
              "EnabledRuleInAggressiveMode"
            ]
          }
        },
        "CA1416": {
          "id": "CA1416",
          "shortDescription": "Validate platform compatibility",
          "fullDescription": "Using platform dependent API on a component makes the code no longer work across all platforms.",
          "defaultLevel": "warning",
          "helpUri": "https://docs.microsoft.com/dotnet/fundamentals/code-analysis/quality-rules/ca1416",
          "properties": {
            "category": "Interoperability",
            "isEnabledByDefault": true,
            "typeName": "PlatformCompatibilityAnalyzer",
            "languages": [
              "C#",
              "Visual Basic"
            ],
            "tags": [
              "Telemetry",
              "EnabledRuleInAggressiveMode"
            ]
          }
        },
        "CA1417": {
          "id": "CA1417",
          "shortDescription": "Do not use 'OutAttribute' on string parameters for P/Invokes",
          "fullDescription": "String parameters passed by value with the 'OutAttribute' can destabilize the runtime if the string is an interned string.",
          "defaultLevel": "warning",
          "helpUri": "https://docs.microsoft.com/dotnet/fundamentals/code-analysis/quality-rules/ca1417",
          "properties": {
            "category": "Interoperability",
            "isEnabledByDefault": true,
            "typeName": "DoNotUseOutAttributeStringPInvokeParametersAnalyzer",
            "languages": [
              "C#",
              "Visual Basic"
            ],
            "tags": [
              "Telemetry",
              "EnabledRuleInAggressiveMode"
            ]
          }
        },
        "CA1418": {
          "id": "CA1418",
          "shortDescription": "Use valid platform string",
          "fullDescription": "Platform compatibility analyzer requires a valid platform name and version.",
          "defaultLevel": "warning",
          "helpUri": "https://docs.microsoft.com/dotnet/fundamentals/code-analysis/quality-rules/ca1418",
          "properties": {
            "category": "Interoperability",
            "isEnabledByDefault": true,
            "typeName": "UseValidPlatformString",
            "languages": [
              "C#",
              "Visual Basic"
            ],
            "tags": [
              "Telemetry",
              "EnabledRuleInAggressiveMode"
            ]
          }
        },
        "CA1419": {
          "id": "CA1419",
          "shortDescription": "Provide a parameterless constructor that is as visible as the containing type for concrete types derived from 'System.Runtime.InteropServices.SafeHandle'",
          "fullDescription": "Providing a parameterless constructor that is as visible as the containing type for a type derived from 'System.Runtime.InteropServices.SafeHandle' enables better performance and usage with source-generated interop solutions.",
          "defaultLevel": "note",
          "helpUri": "https://docs.microsoft.com/dotnet/fundamentals/code-analysis/quality-rules/ca1419",
          "properties": {
            "category": "Interoperability",
            "isEnabledByDefault": true,
            "typeName": "ProvidePublicParameterlessSafeHandleConstructorAnalyzer",
            "languages": [
              "C#",
              "Visual Basic"
            ],
            "tags": [
              "Telemetry",
              "EnabledRuleInAggressiveMode"
            ]
          }
        },
        "CA1501": {
          "id": "CA1501",
          "shortDescription": "Avoid excessive inheritance",
          "fullDescription": "Deeply nested type hierarchies can be difficult to follow, understand, and maintain. This rule limits analysis to hierarchies in the same module. To fix a violation of this rule, derive the type from a base type that is less deep in the inheritance hierarchy or eliminate some of the intermediate base types.",
          "defaultLevel": "warning",
          "helpUri": "https://docs.microsoft.com/dotnet/fundamentals/code-analysis/quality-rules/ca1501",
          "properties": {
            "category": "Maintainability",
            "isEnabledByDefault": false,
            "typeName": "CodeMetricsAnalyzer",
            "languages": [
              "C#",
              "Visual Basic"
            ],
            "tags": [
              "PortedFromFxCop",
              "Telemetry",
              "CompilationEnd"
            ]
          }
        },
        "CA1502": {
          "id": "CA1502",
          "shortDescription": "Avoid excessive complexity",
          "fullDescription": "Cyclomatic complexity measures the number of linearly independent paths through the method, which is determined by the number and complexity of conditional branches. A low cyclomatic complexity generally indicates a method that is easy to understand, test, and maintain. The cyclomatic complexity is calculated from a control flow graph of the method and is given as follows: `cyclomatic complexity = the number of edges - the number of nodes + 1`, where a node represents a logic branch point and an edge represents a line between nodes.",
          "defaultLevel": "warning",
          "helpUri": "https://docs.microsoft.com/dotnet/fundamentals/code-analysis/quality-rules/ca1502",
          "properties": {
            "category": "Maintainability",
            "isEnabledByDefault": false,
            "typeName": "CodeMetricsAnalyzer",
            "languages": [
              "C#",
              "Visual Basic"
            ],
            "tags": [
              "PortedFromFxCop",
              "Telemetry",
              "CompilationEnd"
            ]
          }
        },
        "CA1505": {
          "id": "CA1505",
          "shortDescription": "Avoid unmaintainable code",
          "fullDescription": "The maintainability index is calculated by using the following metrics: lines of code, program volume, and cyclomatic complexity. Program volume is a measure of the difficulty of understanding of a symbol that is based on the number of operators and operands in the code. Cyclomatic complexity is a measure of the structural complexity of the type or method. A low maintainability index indicates that code is probably difficult to maintain and would be a good candidate to redesign.",
          "defaultLevel": "warning",
          "helpUri": "https://docs.microsoft.com/dotnet/fundamentals/code-analysis/quality-rules/ca1505",
          "properties": {
            "category": "Maintainability",
            "isEnabledByDefault": false,
            "typeName": "CodeMetricsAnalyzer",
            "languages": [
              "C#",
              "Visual Basic"
            ],
            "tags": [
              "PortedFromFxCop",
              "Telemetry",
              "CompilationEnd"
            ]
          }
        },
        "CA1506": {
          "id": "CA1506",
          "shortDescription": "Avoid excessive class coupling",
          "fullDescription": "This rule measures class coupling by counting the number of unique type references that a symbol contains. Symbols that have a high degree of class coupling can be difficult to maintain. It is a good practice to have types and methods that exhibit low coupling and high cohesion. To fix this violation, try to redesign the code to reduce the number of types to which it is coupled.",
          "defaultLevel": "warning",
          "helpUri": "https://docs.microsoft.com/dotnet/fundamentals/code-analysis/quality-rules/ca1506",
          "properties": {
            "category": "Maintainability",
            "isEnabledByDefault": false,
            "typeName": "CodeMetricsAnalyzer",
            "languages": [
              "C#",
              "Visual Basic"
            ],
            "tags": [
              "PortedFromFxCop",
              "Telemetry",
              "CompilationEnd"
            ]
          }
        },
        "CA1508": {
          "id": "CA1508",
          "shortDescription": "Avoid dead conditional code",
          "fullDescription": "'{0}' is never '{1}'. Remove or refactor the condition(s) to avoid dead code.",
          "defaultLevel": "warning",
          "helpUri": "https://docs.microsoft.com/dotnet/fundamentals/code-analysis/quality-rules/ca1508",
          "properties": {
            "category": "Maintainability",
            "isEnabledByDefault": false,
            "typeName": "AvoidDeadConditionalCode",
            "languages": [
              "C#",
              "Visual Basic"
            ],
            "tags": [
              "Dataflow",
              "Telemetry",
              "EnabledRuleInAggressiveMode"
            ]
          }
        },
        "CA1509": {
          "id": "CA1509",
          "shortDescription": "Invalid entry in code metrics rule specification file",
          "fullDescription": "Invalid entry in code metrics rule specification file.",
          "defaultLevel": "warning",
          "helpUri": "https://docs.microsoft.com/dotnet/fundamentals/code-analysis/quality-rules/ca1509",
          "properties": {
            "category": "Maintainability",
            "isEnabledByDefault": false,
            "typeName": "CodeMetricsAnalyzer",
            "languages": [
              "C#",
              "Visual Basic"
            ],
            "tags": [
              "Telemetry",
              "CompilationEnd"
            ]
          }
        },
        "CA1700": {
          "id": "CA1700",
          "shortDescription": "Do not name enum values 'Reserved'",
          "fullDescription": "This rule assumes that an enumeration member that has a name that contains \"reserved\" is not currently used but is a placeholder to be renamed or removed in a future version. Renaming or removing a member is a breaking change.",
          "defaultLevel": "warning",
          "helpUri": "https://docs.microsoft.com/dotnet/fundamentals/code-analysis/quality-rules/ca1700",
          "properties": {
            "category": "Naming",
            "isEnabledByDefault": false,
            "typeName": "DoNotNameEnumValuesReserved",
            "languages": [
              "C#",
              "Visual Basic"
            ],
            "tags": [
              "PortedFromFxCop",
              "Telemetry",
              "EnabledRuleInAggressiveMode"
            ]
          }
        },
        "CA1707": {
          "id": "CA1707",
          "shortDescription": "Identifiers should not contain underscores",
          "fullDescription": "By convention, identifier names do not contain the underscore (_) character. This rule checks namespaces, types, members, and parameters.",
          "defaultLevel": "hidden",
          "helpUri": "https://docs.microsoft.com/dotnet/fundamentals/code-analysis/quality-rules/ca1707",
          "properties": {
            "category": "Naming",
            "isEnabledByDefault": true,
            "typeName": "IdentifiersShouldNotContainUnderscoresAnalyzer",
            "languages": [
              "C#",
              "Visual Basic"
            ],
            "tags": [
              "PortedFromFxCop",
              "Telemetry",
              "EnabledRuleInAggressiveMode"
            ]
          }
        },
        "CA1708": {
          "id": "CA1708",
          "shortDescription": "Identifiers should differ by more than case",
          "fullDescription": "Identifiers for namespaces, types, members, and parameters cannot differ only by case because languages that target the common language runtime are not required to be case-sensitive.",
          "defaultLevel": "hidden",
          "helpUri": "https://docs.microsoft.com/dotnet/fundamentals/code-analysis/quality-rules/ca1708",
          "properties": {
            "category": "Naming",
            "isEnabledByDefault": true,
            "typeName": "IdentifiersShouldDifferByMoreThanCaseAnalyzer",
            "languages": [
              "C#",
              "Visual Basic"
            ],
            "tags": [
              "PortedFromFxCop",
              "Telemetry",
              "EnabledRuleInAggressiveMode"
            ]
          }
        },
        "CA1710": {
          "id": "CA1710",
          "shortDescription": "Identifiers should have correct suffix",
          "fullDescription": "By convention, the names of types that extend certain base types or that implement certain interfaces, or types that are derived from these types, have a suffix that is associated with the base type or interface.",
          "defaultLevel": "hidden",
          "helpUri": "https://docs.microsoft.com/dotnet/fundamentals/code-analysis/quality-rules/ca1710",
          "properties": {
            "category": "Naming",
            "isEnabledByDefault": true,
            "typeName": "IdentifiersShouldHaveCorrectSuffixAnalyzer",
            "languages": [
              "C#",
              "Visual Basic"
            ],
            "tags": [
              "PortedFromFxCop",
              "Telemetry",
              "EnabledRuleInAggressiveMode"
            ]
          }
        },
        "CA1711": {
          "id": "CA1711",
          "shortDescription": "Identifiers should not have incorrect suffix",
          "fullDescription": "By convention, only the names of types that extend certain base types or that implement certain interfaces, or types that are derived from these types, should end with specific reserved suffixes. Other type names should not use these reserved suffixes.",
          "defaultLevel": "hidden",
          "helpUri": "https://docs.microsoft.com/dotnet/fundamentals/code-analysis/quality-rules/ca1711",
          "properties": {
            "category": "Naming",
            "isEnabledByDefault": true,
            "typeName": "IdentifiersShouldNotHaveIncorrectSuffixAnalyzer",
            "languages": [
              "C#",
              "Visual Basic"
            ],
            "tags": [
              "PortedFromFxCop",
              "Telemetry",
              "EnabledRuleInAggressiveMode"
            ]
          }
        },
        "CA1712": {
          "id": "CA1712",
          "shortDescription": "Do not prefix enum values with type name",
          "fullDescription": "An enumeration's values should not start with the type name of the enumeration.",
          "defaultLevel": "hidden",
          "helpUri": "https://docs.microsoft.com/dotnet/fundamentals/code-analysis/quality-rules/ca1712",
          "properties": {
            "category": "Naming",
            "isEnabledByDefault": true,
            "typeName": "DoNotPrefixEnumValuesWithTypeNameAnalyzer",
            "languages": [
              "C#",
              "Visual Basic"
            ],
            "tags": [
              "PortedFromFxCop",
              "Telemetry",
              "EnabledRuleInAggressiveMode"
            ]
          }
        },
        "CA1713": {
          "id": "CA1713",
          "shortDescription": "Events should not have 'Before' or 'After' prefix",
          "fullDescription": "Event names should describe the action that raises the event. To name related events that are raised in a specific sequence, use the present or past tense to indicate the relative position in the sequence of actions. For example, when naming a pair of events that is raised when closing a resource, you might name it 'Closing' and 'Closed', instead of 'BeforeClose' and 'AfterClose'.",
          "defaultLevel": "warning",
          "helpUri": "https://docs.microsoft.com/dotnet/fundamentals/code-analysis/quality-rules/ca1713",
          "properties": {
            "category": "Naming",
            "isEnabledByDefault": false,
            "typeName": "EventsShouldNotHaveBeforeOrAfterPrefix",
            "languages": [
              "C#",
              "Visual Basic"
            ],
            "tags": [
              "PortedFromFxCop",
              "Telemetry",
              "EnabledRuleInAggressiveMode"
            ]
          }
        },
        "CA1715": {
          "id": "CA1715",
          "shortDescription": "Identifiers should have correct prefix",
          "fullDescription": "The name of an externally visible interface does not start with an uppercase \"\"I\"\". The name of a generic type parameter on an externally visible type or method does not start with an uppercase \"\"T\"\".",
          "defaultLevel": "hidden",
          "helpUri": "https://docs.microsoft.com/dotnet/fundamentals/code-analysis/quality-rules/ca1715",
          "properties": {
            "category": "Naming",
            "isEnabledByDefault": true,
            "typeName": "IdentifiersShouldHaveCorrectPrefixAnalyzer",
            "languages": [
              "C#",
              "Visual Basic"
            ],
            "tags": [
              "PortedFromFxCop",
              "Telemetry",
              "EnabledRuleInAggressiveMode"
            ]
          }
        },
        "CA1716": {
          "id": "CA1716",
          "shortDescription": "Identifiers should not match keywords",
          "fullDescription": "A namespace name or a type name matches a reserved keyword in a programming language. Identifiers for namespaces and types should not match keywords that are defined by languages that target the common language runtime.",
          "defaultLevel": "hidden",
          "helpUri": "https://docs.microsoft.com/dotnet/fundamentals/code-analysis/quality-rules/ca1716",
          "properties": {
            "category": "Naming",
            "isEnabledByDefault": true,
            "typeName": "IdentifiersShouldNotMatchKeywordsAnalyzer",
            "languages": [
              "C#",
              "Visual Basic"
            ],
            "tags": [
              "PortedFromFxCop",
              "Telemetry",
              "EnabledRuleInAggressiveMode"
            ]
          }
        },
        "CA1720": {
          "id": "CA1720",
          "shortDescription": "Identifier contains type name",
          "fullDescription": "Names of parameters and members are better used to communicate their meaning than to describe their type, which is expected to be provided by development tools. For names of members, if a data type name must be used, use a language-independent name instead of a language-specific one.",
          "defaultLevel": "hidden",
          "helpUri": "https://docs.microsoft.com/dotnet/fundamentals/code-analysis/quality-rules/ca1720",
          "properties": {
            "category": "Naming",
            "isEnabledByDefault": true,
            "typeName": "IdentifiersShouldNotContainTypeNames",
            "languages": [
              "C#",
              "Visual Basic"
            ],
            "tags": [
              "PortedFromFxCop",
              "Telemetry",
              "EnabledRuleInAggressiveMode"
            ]
          }
        },
        "CA1721": {
          "id": "CA1721",
          "shortDescription": "Property names should not match get methods",
          "fullDescription": "The name of a public or protected member starts with \"\"Get\"\" and otherwise matches the name of a public or protected property. \"\"Get\"\" methods and properties should have names that clearly distinguish their function.",
          "defaultLevel": "warning",
          "helpUri": "https://docs.microsoft.com/dotnet/fundamentals/code-analysis/quality-rules/ca1721",
          "properties": {
            "category": "Naming",
            "isEnabledByDefault": false,
            "typeName": "PropertyNamesShouldNotMatchGetMethodsAnalyzer",
            "languages": [
              "C#",
              "Visual Basic"
            ],
            "tags": [
              "PortedFromFxCop",
              "Telemetry",
              "EnabledRuleInAggressiveMode"
            ]
          }
        },
        "CA1724": {
          "id": "CA1724",
          "shortDescription": "Type names should not match namespaces",
          "fullDescription": "Type names should not match the names of namespaces that are defined in the .NET Framework class library. Violating this rule can reduce the usability of the library.",
          "defaultLevel": "warning",
          "helpUri": "https://docs.microsoft.com/dotnet/fundamentals/code-analysis/quality-rules/ca1724",
          "properties": {
            "category": "Naming",
            "isEnabledByDefault": false,
            "typeName": "TypeNamesShouldNotMatchNamespacesAnalyzer",
            "languages": [
              "C#",
              "Visual Basic"
            ],
            "tags": [
              "PortedFromFxCop",
              "Telemetry",
              "EnabledRuleInAggressiveMode",
              "CompilationEnd"
            ]
          }
        },
        "CA1725": {
          "id": "CA1725",
          "shortDescription": "Parameter names should match base declaration",
          "fullDescription": "Consistent naming of parameters in an override hierarchy increases the usability of the method overrides. A parameter name in a derived method that differs from the name in the base declaration can cause confusion about whether the method is an override of the base method or a new overload of the method.",
          "defaultLevel": "hidden",
          "helpUri": "https://docs.microsoft.com/dotnet/fundamentals/code-analysis/quality-rules/ca1725",
          "properties": {
            "category": "Naming",
            "isEnabledByDefault": true,
            "typeName": "ParameterNamesShouldMatchBaseDeclarationAnalyzer",
            "languages": [
              "C#",
              "Visual Basic"
            ],
            "tags": [
              "PortedFromFxCop",
              "Telemetry",
              "EnabledRuleInAggressiveMode"
            ]
          }
        },
        "CA1727": {
          "id": "CA1727",
          "shortDescription": "Use PascalCase for named placeholders",
          "fullDescription": "Use PascalCase for named placeholders in the logging message template.",
          "defaultLevel": "hidden",
          "helpUri": "https://docs.microsoft.com/dotnet/fundamentals/code-analysis/quality-rules/ca1727",
          "properties": {
            "category": "Naming",
            "isEnabledByDefault": true,
            "typeName": "LoggerMessageDefineAnalyzer",
            "languages": [
              "C#",
              "Visual Basic"
            ],
            "tags": [
              "Telemetry",
              "EnabledRuleInAggressiveMode"
            ]
          }
        },
        "CA1806": {
          "id": "CA1806",
          "shortDescription": "Do not ignore method results",
          "fullDescription": "A new object is created but never used; or a method that creates and returns a new string is called and the new string is never used; or a COM or P/Invoke method returns an HRESULT or error code that is never used.",
          "defaultLevel": "note",
          "helpUri": "https://docs.microsoft.com/dotnet/fundamentals/code-analysis/quality-rules/ca1806",
          "properties": {
            "category": "Performance",
            "isEnabledByDefault": true,
            "typeName": "DoNotIgnoreMethodResultsAnalyzer",
            "languages": [
              "C#",
              "Visual Basic"
            ],
            "tags": [
              "PortedFromFxCop",
              "Telemetry",
              "EnabledRuleInAggressiveMode"
            ]
          }
        },
        "CA1810": {
          "id": "CA1810",
          "shortDescription": "Initialize reference type static fields inline",
          "fullDescription": "A reference type declares an explicit static constructor. To fix a violation of this rule, initialize all static data when it is declared and remove the static constructor.",
          "defaultLevel": "warning",
          "helpUri": "https://docs.microsoft.com/dotnet/fundamentals/code-analysis/quality-rules/ca1810",
          "properties": {
            "category": "Performance",
            "isEnabledByDefault": false,
            "typeName": "InitializeStaticFieldsInlineAnalyzer",
            "languages": [
              "C#",
              "Visual Basic"
            ],
            "tags": [
              "PortedFromFxCop",
              "Telemetry",
              "EnabledRuleInAggressiveMode"
            ]
          }
        },
        "CA1813": {
          "id": "CA1813",
          "shortDescription": "Avoid unsealed attributes",
          "fullDescription": "The .NET Framework class library provides methods for retrieving custom attributes. By default, these methods search the attribute inheritance hierarchy. Sealing the attribute eliminates the search through the inheritance hierarchy and can improve performance.",
          "defaultLevel": "warning",
          "helpUri": "https://docs.microsoft.com/dotnet/fundamentals/code-analysis/quality-rules/ca1813",
          "properties": {
            "category": "Performance",
            "isEnabledByDefault": false,
            "typeName": "AvoidUnsealedAttributesAnalyzer",
            "languages": [
              "C#",
              "Visual Basic"
            ],
            "tags": [
              "PortedFromFxCop",
              "Telemetry",
              "EnabledRuleInAggressiveMode"
            ]
          }
        },
        "CA1814": {
          "id": "CA1814",
          "shortDescription": "Prefer jagged arrays over multidimensional",
          "fullDescription": "A jagged array is an array whose elements are arrays. The arrays that make up the elements can be of different sizes, leading to less wasted space for some sets of data.",
          "defaultLevel": "warning",
          "helpUri": "https://docs.microsoft.com/dotnet/fundamentals/code-analysis/quality-rules/ca1814",
          "properties": {
            "category": "Performance",
            "isEnabledByDefault": false,
            "typeName": "PreferJaggedArraysOverMultidimensionalAnalyzer",
            "languages": [
              "C#",
              "Visual Basic"
            ],
            "tags": [
              "PortedFromFxCop",
              "Telemetry",
              "EnabledRuleInAggressiveMode"
            ]
          }
        },
        "CA1815": {
          "id": "CA1815",
          "shortDescription": "Override equals and operator equals on value types",
          "fullDescription": "For value types, the inherited implementation of Equals uses the Reflection library and compares the contents of all fields. Reflection is computationally expensive, and comparing every field for equality might be unnecessary. If you expect users to compare or sort instances, or to use instances as hash table keys, your value type should implement Equals.",
          "defaultLevel": "warning",
          "helpUri": "https://docs.microsoft.com/dotnet/fundamentals/code-analysis/quality-rules/ca1815",
          "properties": {
            "category": "Performance",
            "isEnabledByDefault": false,
            "typeName": "OverrideEqualsAndOperatorEqualsOnValueTypesAnalyzer",
            "languages": [
              "C#",
              "Visual Basic"
            ],
            "tags": [
              "PortedFromFxCop",
              "Telemetry",
              "EnabledRuleInAggressiveMode"
            ]
          }
        },
        "CA1816": {
          "id": "CA1816",
          "shortDescription": "Dispose methods should call SuppressFinalize",
          "fullDescription": "A method that is an implementation of Dispose does not call GC.SuppressFinalize; or a method that is not an implementation of Dispose calls GC.SuppressFinalize; or a method calls GC.SuppressFinalize and passes something other than this (Me in Visual Basic).",
          "defaultLevel": "note",
          "helpUri": "https://docs.microsoft.com/dotnet/fundamentals/code-analysis/quality-rules/ca1816",
          "properties": {
            "category": "Usage",
            "isEnabledByDefault": true,
            "typeName": "CallGCSuppressFinalizeCorrectlyAnalyzer",
            "languages": [
              "C#",
              "Visual Basic"
            ],
            "tags": [
              "PortedFromFxCop",
              "Telemetry",
              "EnabledRuleInAggressiveMode"
            ]
          }
        },
        "CA1819": {
          "id": "CA1819",
          "shortDescription": "Properties should not return arrays",
          "fullDescription": "Arrays that are returned by properties are not write-protected, even when the property is read-only. To keep the array tamper-proof, the property must return a copy of the array. Typically, users will not understand the adverse performance implications of calling such a property.",
          "defaultLevel": "warning",
          "helpUri": "https://docs.microsoft.com/dotnet/fundamentals/code-analysis/quality-rules/ca1819",
          "properties": {
            "category": "Performance",
            "isEnabledByDefault": false,
            "typeName": "PropertiesShouldNotReturnArraysAnalyzer",
            "languages": [
              "C#",
              "Visual Basic"
            ],
            "tags": [
              "PortedFromFxCop",
              "Telemetry",
              "EnabledRuleInAggressiveMode"
            ]
          }
        },
        "CA1820": {
          "id": "CA1820",
          "shortDescription": "Test for empty strings using string length",
          "fullDescription": "Comparing strings by using the String.Length property or the String.IsNullOrEmpty method is significantly faster than using Equals.",
          "defaultLevel": "warning",
          "helpUri": "https://docs.microsoft.com/dotnet/fundamentals/code-analysis/quality-rules/ca1820",
          "properties": {
            "category": "Performance",
            "isEnabledByDefault": false,
            "typeName": "TestForEmptyStringsUsingStringLengthAnalyzer",
            "languages": [
              "C#"
            ],
            "tags": [
              "PortedFromFxCop",
              "Telemetry",
              "EnabledRuleInAggressiveMode"
            ]
          }
        },
        "CA1821": {
          "id": "CA1821",
          "shortDescription": "Remove empty Finalizers",
          "fullDescription": "Finalizers should be avoided where possible, to avoid the additional performance overhead involved in tracking object lifetime.",
          "defaultLevel": "note",
          "helpUri": "https://docs.microsoft.com/dotnet/fundamentals/code-analysis/quality-rules/ca1821",
          "properties": {
            "category": "Performance",
            "isEnabledByDefault": true,
            "typeName": "RemoveEmptyFinalizersAnalyzer",
            "languages": [
              "C#",
              "Visual Basic"
            ],
            "tags": [
              "PortedFromFxCop",
              "Telemetry",
              "EnabledRuleInAggressiveMode"
            ]
          }
        },
        "CA1822": {
          "id": "CA1822",
          "shortDescription": "Mark members as static",
          "fullDescription": "Members that do not access instance data or call instance methods can be marked as static. After you mark the methods as static, the compiler will emit nonvirtual call sites to these members. This can give you a measurable performance gain for performance-sensitive code.",
          "defaultLevel": "note",
          "helpUri": "https://docs.microsoft.com/dotnet/fundamentals/code-analysis/quality-rules/ca1822",
          "properties": {
            "category": "Performance",
            "isEnabledByDefault": true,
            "typeName": "MarkMembersAsStaticAnalyzer",
            "languages": [
              "C#",
              "Visual Basic"
            ],
            "tags": [
              "PortedFromFxCop",
              "Telemetry",
              "EnabledRuleInAggressiveMode"
            ]
          }
        },
        "CA1823": {
          "id": "CA1823",
          "shortDescription": "Avoid unused private fields",
          "fullDescription": "Private fields were detected that do not appear to be accessed in the assembly.",
          "defaultLevel": "warning",
          "helpUri": "https://docs.microsoft.com/dotnet/fundamentals/code-analysis/quality-rules/ca1823",
          "properties": {
            "category": "Performance",
            "isEnabledByDefault": false,
            "typeName": "AvoidUnusedPrivateFieldsAnalyzer",
            "languages": [
              "C#",
              "Visual Basic"
            ],
            "tags": [
              "PortedFromFxCop",
              "Telemetry",
              "EnabledRuleInAggressiveMode"
            ]
          }
        },
        "CA1826": {
          "id": "CA1826",
          "shortDescription": "Do not use Enumerable methods on indexable collections",
          "fullDescription": "This collection is directly indexable. Going through LINQ here causes unnecessary allocations and CPU work.",
          "defaultLevel": "note",
          "helpUri": "https://docs.microsoft.com/dotnet/fundamentals/code-analysis/quality-rules/ca1826",
          "properties": {
            "category": "Performance",
            "isEnabledByDefault": true,
            "typeName": "DoNotUseEnumerableMethodsOnIndexableCollectionsInsteadUseTheCollectionDirectlyAnalyzer",
            "languages": [
              "C#",
              "Visual Basic"
            ],
            "tags": [
              "Telemetry",
              "EnabledRuleInAggressiveMode"
            ]
          }
        },
        "CA1827": {
          "id": "CA1827",
          "shortDescription": "Do not use Count() or LongCount() when Any() can be used",
          "fullDescription": "For non-empty collections, Count() and LongCount() enumerate the entire sequence, while Any() stops at the first item or the first item that satisfies a condition.",
          "defaultLevel": "note",
          "helpUri": "https://docs.microsoft.com/dotnet/fundamentals/code-analysis/quality-rules/ca1827",
          "properties": {
            "category": "Performance",
            "isEnabledByDefault": true,
            "typeName": "UseCountProperlyAnalyzer",
            "languages": [
              "C#",
              "Visual Basic"
            ],
            "tags": [
              "Telemetry",
              "EnabledRuleInAggressiveMode"
            ]
          }
        },
        "CA1828": {
          "id": "CA1828",
          "shortDescription": "Do not use CountAsync() or LongCountAsync() when AnyAsync() can be used",
          "fullDescription": "For non-empty collections, CountAsync() and LongCountAsync() enumerate the entire sequence, while AnyAsync() stops at the first item or the first item that satisfies a condition.",
          "defaultLevel": "note",
          "helpUri": "https://docs.microsoft.com/dotnet/fundamentals/code-analysis/quality-rules/ca1828",
          "properties": {
            "category": "Performance",
            "isEnabledByDefault": true,
            "typeName": "UseCountProperlyAnalyzer",
            "languages": [
              "C#",
              "Visual Basic"
            ],
            "tags": [
              "Telemetry",
              "EnabledRuleInAggressiveMode"
            ]
          }
        },
        "CA1829": {
          "id": "CA1829",
          "shortDescription": "Use Length/Count property instead of Count() when available",
          "fullDescription": "Enumerable.Count() potentially enumerates the sequence while a Length/Count property is a direct access.",
          "defaultLevel": "note",
          "helpUri": "https://docs.microsoft.com/dotnet/fundamentals/code-analysis/quality-rules/ca1829",
          "properties": {
            "category": "Performance",
            "isEnabledByDefault": true,
            "typeName": "UseCountProperlyAnalyzer",
            "languages": [
              "C#",
              "Visual Basic"
            ],
            "tags": [
              "Telemetry",
              "EnabledRuleInAggressiveMode"
            ]
          }
        },
        "CA1830": {
          "id": "CA1830",
          "shortDescription": "Prefer strongly-typed Append and Insert method overloads on StringBuilder",
          "fullDescription": "StringBuilder.Append and StringBuilder.Insert provide overloads for multiple types beyond System.String.  When possible, prefer the strongly-typed overloads over using ToString() and the string-based overload.",
          "defaultLevel": "note",
          "helpUri": "https://docs.microsoft.com/dotnet/fundamentals/code-analysis/quality-rules/ca1830",
          "properties": {
            "category": "Performance",
            "isEnabledByDefault": true,
            "typeName": "PreferTypedStringBuilderAppendOverloads",
            "languages": [
              "C#",
              "Visual Basic"
            ],
            "tags": [
              "Telemetry",
              "EnabledRuleInAggressiveMode"
            ]
          }
        },
        "CA1831": {
          "id": "CA1831",
          "shortDescription": "Use AsSpan or AsMemory instead of Range-based indexers when appropriate",
          "fullDescription": "The Range-based indexer on string values produces a copy of requested portion of the string. This copy is usually unnecessary when it is implicitly used as a ReadOnlySpan or ReadOnlyMemory value. Use the AsSpan method to avoid the unnecessary copy.",
          "defaultLevel": "warning",
          "helpUri": "https://docs.microsoft.com/dotnet/fundamentals/code-analysis/quality-rules/ca1831",
          "properties": {
            "category": "Performance",
            "isEnabledByDefault": true,
            "typeName": "UseAsSpanInsteadOfRangeIndexerAnalyzer",
            "languages": [
              "C#",
              "Visual Basic"
            ],
            "tags": [
              "Telemetry",
              "EnabledRuleInAggressiveMode"
            ]
          }
        },
        "CA1832": {
          "id": "CA1832",
          "shortDescription": "Use AsSpan or AsMemory instead of Range-based indexers when appropriate",
          "fullDescription": "The Range-based indexer on array values produces a copy of requested portion of the array. This copy is usually unnecessary when it is implicitly used as a ReadOnlySpan or ReadOnlyMemory value. Use the AsSpan method to avoid the unnecessary copy.",
          "defaultLevel": "note",
          "helpUri": "https://docs.microsoft.com/dotnet/fundamentals/code-analysis/quality-rules/ca1832",
          "properties": {
            "category": "Performance",
            "isEnabledByDefault": true,
            "typeName": "UseAsSpanInsteadOfRangeIndexerAnalyzer",
            "languages": [
              "C#",
              "Visual Basic"
            ],
            "tags": [
              "Telemetry",
              "EnabledRuleInAggressiveMode"
            ]
          }
        },
        "CA1833": {
          "id": "CA1833",
          "shortDescription": "Use AsSpan or AsMemory instead of Range-based indexers when appropriate",
          "fullDescription": "The Range-based indexer on array values produces a copy of requested portion of the array. This copy is often unwanted when it is implicitly used as a Span or Memory value. Use the AsSpan method to avoid the copy.",
          "defaultLevel": "note",
          "helpUri": "https://docs.microsoft.com/dotnet/fundamentals/code-analysis/quality-rules/ca1833",
          "properties": {
            "category": "Performance",
            "isEnabledByDefault": true,
            "typeName": "UseAsSpanInsteadOfRangeIndexerAnalyzer",
            "languages": [
              "C#",
              "Visual Basic"
            ],
            "tags": [
              "Telemetry",
              "EnabledRuleInAggressiveMode"
            ]
          }
        },
        "CA1834": {
          "id": "CA1834",
          "shortDescription": "Consider using 'StringBuilder.Append(char)' when applicable",
          "fullDescription": "'StringBuilder.Append(char)' is more efficient than 'StringBuilder.Append(string)' when the string is a single character. When calling 'Append' with a constant, prefer using a constant char rather than a constant string containing one character.",
          "defaultLevel": "note",
          "helpUri": "https://docs.microsoft.com/dotnet/fundamentals/code-analysis/quality-rules/ca1834",
          "properties": {
            "category": "Performance",
            "isEnabledByDefault": true,
            "typeName": "PreferConstCharOverConstUnitStringAnalyzer",
            "languages": [
              "C#",
              "Visual Basic"
            ],
            "tags": [
              "Telemetry",
              "EnabledRuleInAggressiveMode"
            ]
          }
        },
        "CA1835": {
          "id": "CA1835",
          "shortDescription": "Prefer the 'Memory'-based overloads for 'ReadAsync' and 'WriteAsync'",
          "fullDescription": "'Stream' has a 'ReadAsync' overload that takes a 'Memory<Byte>' as the first argument, and a 'WriteAsync' overload that takes a 'ReadOnlyMemory<Byte>' as the first argument. Prefer calling the memory based overloads, which are more efficient.",
          "defaultLevel": "note",
          "helpUri": "https://docs.microsoft.com/dotnet/fundamentals/code-analysis/quality-rules/ca1835",
          "properties": {
            "category": "Performance",
            "isEnabledByDefault": true,
            "typeName": "PreferStreamAsyncMemoryOverloads",
            "languages": [
              "C#",
              "Visual Basic"
            ],
            "tags": [
              "Telemetry",
              "EnabledRuleInAggressiveMode"
            ]
          }
        },
        "CA1836": {
          "id": "CA1836",
          "shortDescription": "Prefer IsEmpty over Count",
          "fullDescription": "For determining whether the object contains or not any items, prefer using 'IsEmpty' property rather than retrieving the number of items from the 'Count' property and comparing it to 0 or 1.",
          "defaultLevel": "note",
          "helpUri": "https://docs.microsoft.com/dotnet/fundamentals/code-analysis/quality-rules/ca1836",
          "properties": {
            "category": "Performance",
            "isEnabledByDefault": true,
            "typeName": "UseCountProperlyAnalyzer",
            "languages": [
              "C#",
              "Visual Basic"
            ],
            "tags": [
              "Telemetry",
              "EnabledRuleInAggressiveMode"
            ]
          }
        },
        "CA1837": {
          "id": "CA1837",
          "shortDescription": "Use 'Environment.ProcessId'",
          "fullDescription": "'Environment.ProcessId' is simpler and faster than 'Process.GetCurrentProcess().Id'.",
          "defaultLevel": "note",
          "helpUri": "https://docs.microsoft.com/dotnet/fundamentals/code-analysis/quality-rules/ca1837",
          "properties": {
            "category": "Performance",
            "isEnabledByDefault": true,
            "typeName": "UseEnvironmentMembers",
            "languages": [
              "C#",
              "Visual Basic"
            ],
            "tags": [
              "Telemetry",
              "EnabledRuleInAggressiveMode"
            ]
          }
        },
        "CA1838": {
          "id": "CA1838",
          "shortDescription": "Avoid 'StringBuilder' parameters for P/Invokes",
          "fullDescription": "Marshalling of 'StringBuilder' always creates a native buffer copy, resulting in multiple allocations for one marshalling operation.",
          "defaultLevel": "hidden",
          "helpUri": "https://docs.microsoft.com/dotnet/fundamentals/code-analysis/quality-rules/ca1838",
          "properties": {
            "category": "Performance",
            "isEnabledByDefault": true,
            "typeName": "AvoidStringBuilderPInvokeParametersAnalyzer",
            "languages": [
              "C#",
              "Visual Basic"
            ],
            "tags": [
              "Telemetry",
              "EnabledRuleInAggressiveMode"
            ]
          }
        },
        "CA1839": {
          "id": "CA1839",
          "shortDescription": "Use 'Environment.ProcessPath'",
          "fullDescription": "'Environment.ProcessPath' is simpler and faster than 'Process.GetCurrentProcess().MainModule.FileName'.",
          "defaultLevel": "note",
          "helpUri": "https://docs.microsoft.com/dotnet/fundamentals/code-analysis/quality-rules/ca1839",
          "properties": {
            "category": "Performance",
            "isEnabledByDefault": true,
            "typeName": "UseEnvironmentMembers",
            "languages": [
              "C#",
              "Visual Basic"
            ],
            "tags": [
              "Telemetry",
              "EnabledRuleInAggressiveMode"
            ]
          }
        },
        "CA1840": {
          "id": "CA1840",
          "shortDescription": "Use 'Environment.CurrentManagedThreadId'",
          "fullDescription": "'Environment.CurrentManagedThreadId' is simpler and faster than 'Thread.CurrentThread.ManagedThreadId'.",
          "defaultLevel": "note",
          "helpUri": "https://docs.microsoft.com/dotnet/fundamentals/code-analysis/quality-rules/ca1840",
          "properties": {
            "category": "Performance",
            "isEnabledByDefault": true,
            "typeName": "UseEnvironmentMembers",
            "languages": [
              "C#",
              "Visual Basic"
            ],
            "tags": [
              "Telemetry",
              "EnabledRuleInAggressiveMode"
            ]
          }
        },
        "CA1842": {
          "id": "CA1842",
          "shortDescription": "Do not use 'WhenAll' with a single task",
          "fullDescription": "Using 'WhenAll' with a single task may result in performance loss, await or return the task instead.",
          "defaultLevel": "note",
          "helpUri": "https://docs.microsoft.com/dotnet/fundamentals/code-analysis/quality-rules/ca1842",
          "properties": {
            "category": "Performance",
            "isEnabledByDefault": true,
            "typeName": "DoNotUseWhenAllOrWaitAllWithSingleArgument",
            "languages": [
              "C#",
              "Visual Basic"
            ],
            "tags": [
              "Telemetry",
              "EnabledRuleInAggressiveMode"
            ]
          }
        },
        "CA1843": {
          "id": "CA1843",
          "shortDescription": "Do not use 'WaitAll' with a single task",
          "fullDescription": "Using 'WaitAll' with a single task may result in performance loss, await or return the task instead.",
          "defaultLevel": "note",
          "helpUri": "https://docs.microsoft.com/dotnet/fundamentals/code-analysis/quality-rules/ca1843",
          "properties": {
            "category": "Performance",
            "isEnabledByDefault": true,
            "typeName": "DoNotUseWhenAllOrWaitAllWithSingleArgument",
            "languages": [
              "C#",
              "Visual Basic"
            ],
            "tags": [
              "Telemetry",
              "EnabledRuleInAggressiveMode"
            ]
          }
        },
        "CA1844": {
          "id": "CA1844",
          "shortDescription": "Provide memory-based overrides of async methods when subclassing 'Stream'",
          "fullDescription": "To improve performance, override the memory-based async methods when subclassing 'Stream'. Then implement the array-based methods in terms of the memory-based methods.",
          "defaultLevel": "note",
          "helpUri": "https://docs.microsoft.com/dotnet/fundamentals/code-analysis/quality-rules/ca1844",
          "properties": {
            "category": "Performance",
            "isEnabledByDefault": true,
            "typeName": "ProvideStreamMemoryBasedAsyncOverrides",
            "languages": [
              "C#",
              "Visual Basic"
            ],
            "tags": [
              "Telemetry",
              "EnabledRuleInAggressiveMode"
            ]
          }
        },
        "CA1846": {
          "id": "CA1846",
          "shortDescription": "Prefer 'AsSpan' over 'Substring'",
          "fullDescription": "'AsSpan' is more efficient then 'Substring'. 'Substring' performs an O(n) string copy, while 'AsSpan' does not and has a constant cost.",
          "defaultLevel": "note",
          "helpUri": "https://docs.microsoft.com/dotnet/fundamentals/code-analysis/quality-rules/ca1846",
          "properties": {
            "category": "Performance",
            "isEnabledByDefault": true,
            "typeName": "PreferAsSpanOverSubstring",
            "languages": [
              "C#",
              "Visual Basic"
            ],
            "tags": [
              "Telemetry",
              "EnabledRuleInAggressiveMode"
            ]
          }
        },
        "CA1847": {
          "id": "CA1847",
          "shortDescription": "Use char literal for a single character lookup",
          "fullDescription": "'string.Contains(char)' is available as a better performing overload for single char lookup.",
          "defaultLevel": "note",
          "helpUri": "https://docs.microsoft.com/dotnet/fundamentals/code-analysis/quality-rules/ca1847",
          "properties": {
            "category": "Performance",
            "isEnabledByDefault": true,
            "typeName": "UseStringContainsCharOverloadWithSingleCharactersAnalyzer",
            "languages": [
              "C#",
              "Visual Basic"
            ],
            "tags": [
              "Telemetry",
              "EnabledRuleInAggressiveMode"
            ]
          }
        },
<<<<<<< HEAD
        "CA1849": {
          "id": "CA1849",
          "shortDescription": "Prefer static 'HashData' method over 'ComputeHash'",
          "fullDescription": "It is more efficient to use the static 'HashData' method over creating and managing a HashAlgorithm instance to call 'ComputeHash'.",
          "defaultLevel": "note",
          "helpUri": "https://docs.microsoft.com/dotnet/fundamentals/code-analysis/quality-rules/ca1849",
          "properties": {
            "category": "Performance",
            "isEnabledByDefault": true,
            "typeName": "PreferHashDataOverComputeHashAnalyzer",
=======
        "CA1848": {
          "id": "CA1848",
          "shortDescription": "Use the LoggerMessage delegates",
          "fullDescription": "For improved performance, use the LoggerMessage delegates.",
          "defaultLevel": "hidden",
          "helpUri": "https://docs.microsoft.com/dotnet/fundamentals/code-analysis/quality-rules/ca1848",
          "properties": {
            "category": "Performance",
            "isEnabledByDefault": true,
            "typeName": "LoggerMessageDefineAnalyzer",
>>>>>>> 9a1f02ef
            "languages": [
              "C#",
              "Visual Basic"
            ],
            "tags": [
              "Telemetry",
              "EnabledRuleInAggressiveMode"
            ]
          }
        },
        "CA2000": {
          "id": "CA2000",
          "shortDescription": "Dispose objects before losing scope",
          "fullDescription": "If a disposable object is not explicitly disposed before all references to it are out of scope, the object will be disposed at some indeterminate time when the garbage collector runs the finalizer of the object. Because an exceptional event might occur that will prevent the finalizer of the object from running, the object should be explicitly disposed instead.",
          "defaultLevel": "warning",
          "helpUri": "https://docs.microsoft.com/dotnet/fundamentals/code-analysis/quality-rules/ca2000",
          "properties": {
            "category": "Reliability",
            "isEnabledByDefault": false,
            "typeName": "DisposeObjectsBeforeLosingScope",
            "languages": [
              "C#",
              "Visual Basic"
            ],
            "tags": [
              "PortedFromFxCop",
              "Dataflow",
              "Telemetry",
              "EnabledRuleInAggressiveMode"
            ]
          }
        },
        "CA2002": {
          "id": "CA2002",
          "shortDescription": "Do not lock on objects with weak identity",
          "fullDescription": "An object is said to have a weak identity when it can be directly accessed across application domain boundaries. A thread that tries to acquire a lock on an object that has a weak identity can be blocked by a second thread in a different application domain that has a lock on the same object.",
          "defaultLevel": "warning",
          "helpUri": "https://docs.microsoft.com/dotnet/fundamentals/code-analysis/quality-rules/ca2002",
          "properties": {
            "category": "Reliability",
            "isEnabledByDefault": false,
            "typeName": "DoNotLockOnObjectsWithWeakIdentityAnalyzer",
            "languages": [
              "C#",
              "Visual Basic"
            ],
            "tags": [
              "PortedFromFxCop",
              "Telemetry",
              "EnabledRuleInAggressiveMode"
            ]
          }
        },
        "CA2007": {
          "id": "CA2007",
          "shortDescription": "Consider calling ConfigureAwait on the awaited task",
          "fullDescription": "When an asynchronous method awaits a Task directly, continuation occurs in the same thread that created the task. Consider calling Task.ConfigureAwait(Boolean) to signal your intention for continuation. Call ConfigureAwait(false) on the task to schedule continuations to the thread pool, thereby avoiding a deadlock on the UI thread. Passing false is a good option for app-independent libraries. Calling ConfigureAwait(true) on the task has the same behavior as not explicitly calling ConfigureAwait. By explicitly calling this method, you're letting readers know you intentionally want to perform the continuation on the original synchronization context.",
          "defaultLevel": "warning",
          "helpUri": "https://docs.microsoft.com/dotnet/fundamentals/code-analysis/quality-rules/ca2007",
          "properties": {
            "category": "Reliability",
            "isEnabledByDefault": false,
            "typeName": "DoNotDirectlyAwaitATaskAnalyzer",
            "languages": [
              "C#",
              "Visual Basic"
            ],
            "tags": [
              "Telemetry",
              "EnabledRuleInAggressiveMode"
            ]
          }
        },
        "CA2008": {
          "id": "CA2008",
          "shortDescription": "Do not create tasks without passing a TaskScheduler",
          "fullDescription": "Do not create tasks unless you are using one of the overloads that takes a TaskScheduler. The default is to schedule on TaskScheduler.Current, which would lead to deadlocks. Either use TaskScheduler.Default to schedule on the thread pool, or explicitly pass TaskScheduler.Current to make your intentions clear.",
          "defaultLevel": "warning",
          "helpUri": "https://docs.microsoft.com/dotnet/fundamentals/code-analysis/quality-rules/ca2008",
          "properties": {
            "category": "Reliability",
            "isEnabledByDefault": false,
            "typeName": "DoNotCreateTasksWithoutPassingATaskSchedulerAnalyzer",
            "languages": [
              "C#",
              "Visual Basic"
            ],
            "tags": [
              "Telemetry",
              "EnabledRuleInAggressiveMode"
            ]
          }
        },
        "CA2009": {
          "id": "CA2009",
          "shortDescription": "Do not call ToImmutableCollection on an ImmutableCollection value",
          "fullDescription": "Do not call {0} on an {1} value",
          "defaultLevel": "note",
          "helpUri": "https://docs.microsoft.com/dotnet/fundamentals/code-analysis/quality-rules/ca2009",
          "properties": {
            "category": "Reliability",
            "isEnabledByDefault": true,
            "typeName": "DoNotCallToImmutableCollectionOnAnImmutableCollectionValueAnalyzer",
            "languages": [
              "C#",
              "Visual Basic"
            ],
            "tags": [
              "Telemetry",
              "EnabledRuleInAggressiveMode"
            ]
          }
        },
        "CA2011": {
          "id": "CA2011",
          "shortDescription": "Avoid infinite recursion",
          "fullDescription": "Do not assign the property within its setter. This call might result in an infinite recursion.",
          "defaultLevel": "note",
          "helpUri": "https://docs.microsoft.com/dotnet/fundamentals/code-analysis/quality-rules/ca2011",
          "properties": {
            "category": "Reliability",
            "isEnabledByDefault": true,
            "typeName": "AvoidInfiniteRecursion",
            "languages": [
              "C#",
              "Visual Basic"
            ],
            "tags": [
              "Telemetry",
              "EnabledRuleInAggressiveMode"
            ]
          }
        },
        "CA2012": {
          "id": "CA2012",
          "shortDescription": "Use ValueTasks correctly",
          "fullDescription": "ValueTasks returned from member invocations are intended to be directly awaited.  Attempts to consume a ValueTask multiple times or to directly access one's result before it's known to be completed may result in an exception or corruption.  Ignoring such a ValueTask is likely an indication of a functional bug and may degrade performance.",
          "defaultLevel": "note",
          "helpUri": "https://docs.microsoft.com/dotnet/fundamentals/code-analysis/quality-rules/ca2012",
          "properties": {
            "category": "Reliability",
            "isEnabledByDefault": true,
            "typeName": "UseValueTasksCorrectlyAnalyzer",
            "languages": [
              "C#",
              "Visual Basic"
            ],
            "tags": [
              "Telemetry",
              "EnabledRuleInAggressiveMode"
            ]
          }
        },
        "CA2013": {
          "id": "CA2013",
          "shortDescription": "Do not use ReferenceEquals with value types",
          "fullDescription": "Value type typed arguments are uniquely boxed for each call to this method, therefore the result is always false.",
          "defaultLevel": "warning",
          "helpUri": "https://docs.microsoft.com/dotnet/fundamentals/code-analysis/quality-rules/ca2013",
          "properties": {
            "category": "Reliability",
            "isEnabledByDefault": true,
            "typeName": "DoNotUseReferenceEqualsWithValueTypesAnalyzer",
            "languages": [
              "C#",
              "Visual Basic"
            ],
            "tags": [
              "Telemetry",
              "EnabledRuleInAggressiveMode"
            ]
          }
        },
        "CA2015": {
          "id": "CA2015",
          "shortDescription": "Do not define finalizers for types derived from MemoryManager<T>",
          "fullDescription": "Adding a finalizer to a type derived from MemoryManager<T> may permit memory to be freed while it is still in use by a Span<T>.",
          "defaultLevel": "warning",
          "helpUri": "https://docs.microsoft.com/dotnet/fundamentals/code-analysis/quality-rules/ca2015",
          "properties": {
            "category": "Reliability",
            "isEnabledByDefault": true,
            "typeName": "DoNotDefineFinalizersForTypesDerivedFromMemoryManager",
            "languages": [
              "C#",
              "Visual Basic"
            ],
            "tags": [
              "Telemetry",
              "EnabledRuleInAggressiveMode"
            ]
          }
        },
        "CA2017": {
          "id": "CA2017",
          "shortDescription": "Parameter count mismatch",
          "fullDescription": "Number of parameters supplied in the logging message template do not match the number of named placeholders.",
          "defaultLevel": "warning",
          "helpUri": "https://docs.microsoft.com/dotnet/fundamentals/code-analysis/quality-rules/ca2017",
          "properties": {
            "category": "Reliability",
            "isEnabledByDefault": true,
            "typeName": "LoggerMessageDefineAnalyzer",
            "languages": [
              "C#",
              "Visual Basic"
            ],
            "tags": [
              "Telemetry",
              "EnabledRuleInAggressiveMode"
            ]
          }
        },
        "CA2018": {
          "id": "CA2018",
          "shortDescription": "'Buffer.BlockCopy' expects the number of bytes to be copied for the 'count' argument",
          "fullDescription": "'Buffer.BlockCopy' expects the number of bytes to be copied for the 'count' argument. Using 'Array.Length' may not match the number of bytes that needs to be copied.",
          "defaultLevel": "warning",
          "helpUri": "https://docs.microsoft.com/dotnet/fundamentals/code-analysis/quality-rules/ca2018",
          "properties": {
            "category": "Reliability",
            "isEnabledByDefault": true,
            "typeName": "BufferBlockCopyLengthAnalyzer",
            "languages": [
              "C#",
              "Visual Basic"
            ],
            "tags": [
              "Telemetry",
              "EnabledRuleInAggressiveMode"
            ]
          }
        },
        "CA2100": {
          "id": "CA2100",
          "shortDescription": "Review SQL queries for security vulnerabilities",
          "fullDescription": "SQL queries that directly use user input can be vulnerable to SQL injection attacks. Review this SQL query for potential vulnerabilities, and consider using a parameterized SQL query.",
          "defaultLevel": "warning",
          "helpUri": "https://docs.microsoft.com/dotnet/fundamentals/code-analysis/quality-rules/ca2100",
          "properties": {
            "category": "Security",
            "isEnabledByDefault": false,
            "typeName": "ReviewSqlQueriesForSecurityVulnerabilities",
            "languages": [
              "C#",
              "Visual Basic"
            ],
            "tags": [
              "PortedFromFxCop",
              "Dataflow",
              "Telemetry",
              "EnabledRuleInAggressiveMode"
            ]
          }
        },
        "CA2101": {
          "id": "CA2101",
          "shortDescription": "Specify marshaling for P/Invoke string arguments",
          "fullDescription": "A platform invoke member allows partially trusted callers, has a string parameter, and does not explicitly marshal the string. This can cause a potential security vulnerability.",
          "defaultLevel": "note",
          "helpUri": "https://docs.microsoft.com/dotnet/fundamentals/code-analysis/quality-rules/ca2101",
          "properties": {
            "category": "Globalization",
            "isEnabledByDefault": true,
            "typeName": "PInvokeDiagnosticAnalyzer",
            "languages": [
              "C#",
              "Visual Basic"
            ],
            "tags": [
              "PortedFromFxCop",
              "Telemetry",
              "EnabledRuleInAggressiveMode"
            ]
          }
        },
        "CA2109": {
          "id": "CA2109",
          "shortDescription": "Review visible event handlers",
          "fullDescription": "A public or protected event-handling method was detected. Event-handling methods should not be exposed unless absolutely necessary.",
          "defaultLevel": "warning",
          "helpUri": "https://docs.microsoft.com/dotnet/fundamentals/code-analysis/quality-rules/ca2109",
          "properties": {
            "category": "Security",
            "isEnabledByDefault": false,
            "typeName": "ReviewVisibleEventHandlersAnalyzer",
            "languages": [
              "C#",
              "Visual Basic"
            ],
            "tags": [
              "PortedFromFxCop",
              "Telemetry",
              "EnabledRuleInAggressiveMode"
            ]
          }
        },
        "CA2119": {
          "id": "CA2119",
          "shortDescription": "Seal methods that satisfy private interfaces",
          "fullDescription": "An inheritable public type provides an overridable method implementation of an internal (Friend in Visual Basic) interface. To fix a violation of this rule, prevent the method from being overridden outside the assembly.",
          "defaultLevel": "warning",
          "helpUri": "https://docs.microsoft.com/dotnet/fundamentals/code-analysis/quality-rules/ca2119",
          "properties": {
            "category": "Security",
            "isEnabledByDefault": false,
            "typeName": "SealMethodsThatSatisfyPrivateInterfacesAnalyzer",
            "languages": [
              "C#",
              "Visual Basic"
            ],
            "tags": [
              "PortedFromFxCop",
              "Telemetry",
              "EnabledRuleInAggressiveMode"
            ]
          }
        },
        "CA2153": {
          "id": "CA2153",
          "shortDescription": "Do Not Catch Corrupted State Exceptions",
          "fullDescription": "Catching corrupted state exceptions could mask errors (such as access violations), resulting in inconsistent state of execution or making it easier for attackers to compromise system. Instead, catch and handle a more specific set of exception type(s) or re-throw the exception.",
          "defaultLevel": "warning",
          "helpUri": "https://docs.microsoft.com/dotnet/fundamentals/code-analysis/quality-rules/ca2153",
          "properties": {
            "category": "Security",
            "isEnabledByDefault": false,
            "typeName": "DoNotCatchCorruptedStateExceptionsAnalyzer",
            "languages": [
              "C#",
              "Visual Basic"
            ],
            "tags": [
              "Telemetry",
              "EnabledRuleInAggressiveMode"
            ]
          }
        },
        "CA2200": {
          "id": "CA2200",
          "shortDescription": "Rethrow to preserve stack details",
          "fullDescription": "Re-throwing caught exception changes stack information",
          "defaultLevel": "warning",
          "helpUri": "https://docs.microsoft.com/dotnet/fundamentals/code-analysis/quality-rules/ca2200",
          "properties": {
            "category": "Usage",
            "isEnabledByDefault": true,
            "typeName": "RethrowToPreserveStackDetailsAnalyzer",
            "languages": [
              "C#",
              "Visual Basic"
            ],
            "tags": [
              "PortedFromFxCop",
              "Telemetry",
              "EnabledRuleInAggressiveMode"
            ]
          }
        },
        "CA2201": {
          "id": "CA2201",
          "shortDescription": "Do not raise reserved exception types",
          "fullDescription": "An exception of type that is not sufficiently specific or reserved by the runtime should never be raised by user code. This makes the original error difficult to detect and debug. If this exception instance might be thrown, use a different exception type.",
          "defaultLevel": "hidden",
          "helpUri": "https://docs.microsoft.com/dotnet/fundamentals/code-analysis/quality-rules/ca2201",
          "properties": {
            "category": "Usage",
            "isEnabledByDefault": true,
            "typeName": "DoNotRaiseReservedExceptionTypesAnalyzer",
            "languages": [
              "C#",
              "Visual Basic"
            ],
            "tags": [
              "PortedFromFxCop",
              "Telemetry",
              "EnabledRuleInAggressiveMode"
            ]
          }
        },
        "CA2207": {
          "id": "CA2207",
          "shortDescription": "Initialize value type static fields inline",
          "fullDescription": "A value type declares an explicit static constructor. To fix a violation of this rule, initialize all static data when it is declared and remove the static constructor.",
          "defaultLevel": "warning",
          "helpUri": "https://docs.microsoft.com/dotnet/fundamentals/code-analysis/quality-rules/ca2207",
          "properties": {
            "category": "Usage",
            "isEnabledByDefault": false,
            "typeName": "InitializeStaticFieldsInlineAnalyzer",
            "languages": [
              "C#",
              "Visual Basic"
            ],
            "tags": [
              "PortedFromFxCop",
              "Telemetry",
              "EnabledRuleInAggressiveMode"
            ]
          }
        },
        "CA2208": {
          "id": "CA2208",
          "shortDescription": "Instantiate argument exceptions correctly",
          "fullDescription": "A call is made to the default (parameterless) constructor of an exception type that is or derives from ArgumentException, or an incorrect string argument is passed to a parameterized constructor of an exception type that is or derives from ArgumentException.",
          "defaultLevel": "note",
          "helpUri": "https://docs.microsoft.com/dotnet/fundamentals/code-analysis/quality-rules/ca2208",
          "properties": {
            "category": "Usage",
            "isEnabledByDefault": true,
            "typeName": "InstantiateArgumentExceptionsCorrectlyAnalyzer",
            "languages": [
              "C#",
              "Visual Basic"
            ],
            "tags": [
              "PortedFromFxCop",
              "Telemetry",
              "EnabledRuleInAggressiveMode"
            ]
          }
        },
        "CA2211": {
          "id": "CA2211",
          "shortDescription": "Non-constant fields should not be visible",
          "fullDescription": "Static fields that are neither constants nor read-only are not thread-safe. Access to such a field must be carefully controlled and requires advanced programming techniques to synchronize access to the class object.",
          "defaultLevel": "note",
          "helpUri": "https://docs.microsoft.com/dotnet/fundamentals/code-analysis/quality-rules/ca2211",
          "properties": {
            "category": "Usage",
            "isEnabledByDefault": true,
            "typeName": "NonConstantFieldsShouldNotBeVisibleAnalyzer",
            "languages": [
              "C#",
              "Visual Basic"
            ],
            "tags": [
              "PortedFromFxCop",
              "Telemetry",
              "EnabledRuleInAggressiveMode"
            ]
          }
        },
        "CA2213": {
          "id": "CA2213",
          "shortDescription": "Disposable fields should be disposed",
          "fullDescription": "A type that implements System.IDisposable declares fields that are of types that also implement IDisposable. The Dispose method of the field is not called by the Dispose method of the declaring type. To fix a violation of this rule, call Dispose on fields that are of types that implement IDisposable if you are responsible for allocating and releasing the unmanaged resources held by the field.",
          "defaultLevel": "warning",
          "helpUri": "https://docs.microsoft.com/dotnet/fundamentals/code-analysis/quality-rules/ca2213",
          "properties": {
            "category": "Usage",
            "isEnabledByDefault": false,
            "typeName": "DisposableFieldsShouldBeDisposed",
            "languages": [
              "C#",
              "Visual Basic"
            ],
            "tags": [
              "PortedFromFxCop",
              "Dataflow",
              "Telemetry",
              "EnabledRuleInAggressiveMode"
            ]
          }
        },
        "CA2214": {
          "id": "CA2214",
          "shortDescription": "Do not call overridable methods in constructors",
          "fullDescription": "Virtual methods defined on the class should not be called from constructors. If a derived class has overridden the method, the derived class version will be called (before the derived class constructor is called).",
          "defaultLevel": "warning",
          "helpUri": "https://docs.microsoft.com/dotnet/fundamentals/code-analysis/quality-rules/ca2214",
          "properties": {
            "category": "Usage",
            "isEnabledByDefault": false,
            "typeName": "DoNotCallOverridableMethodsInConstructorsAnalyzer",
            "languages": [
              "C#",
              "Visual Basic"
            ],
            "tags": [
              "PortedFromFxCop",
              "Telemetry",
              "EnabledRuleInAggressiveMode"
            ]
          }
        },
        "CA2215": {
          "id": "CA2215",
          "shortDescription": "Dispose methods should call base class dispose",
          "fullDescription": "A type that implements System.IDisposable inherits from a type that also implements IDisposable. The Dispose method of the inheriting type does not call the Dispose method of the parent type. To fix a violation of this rule, call base.Dispose in your Dispose method.",
          "defaultLevel": "hidden",
          "helpUri": "https://docs.microsoft.com/dotnet/fundamentals/code-analysis/quality-rules/ca2215",
          "properties": {
            "category": "Usage",
            "isEnabledByDefault": true,
            "typeName": "DisposeMethodsShouldCallBaseClassDispose",
            "languages": [
              "C#",
              "Visual Basic"
            ],
            "tags": [
              "PortedFromFxCop",
              "Telemetry",
              "EnabledRuleInAggressiveMode"
            ]
          }
        },
        "CA2216": {
          "id": "CA2216",
          "shortDescription": "Disposable types should declare finalizer",
          "fullDescription": "A type that implements System.IDisposable and has fields that suggest the use of unmanaged resources does not implement a finalizer, as described by Object.Finalize.",
          "defaultLevel": "warning",
          "helpUri": "https://docs.microsoft.com/dotnet/fundamentals/code-analysis/quality-rules/ca2216",
          "properties": {
            "category": "Usage",
            "isEnabledByDefault": false,
            "typeName": "DisposableTypesShouldDeclareFinalizerAnalyzer",
            "languages": [
              "C#",
              "Visual Basic"
            ],
            "tags": [
              "PortedFromFxCop",
              "Telemetry",
              "EnabledRuleInAggressiveMode"
            ]
          }
        },
        "CA2217": {
          "id": "CA2217",
          "shortDescription": "Do not mark enums with FlagsAttribute",
          "fullDescription": "An externally visible enumeration is marked by using FlagsAttribute, and it has one or more values that are not powers of two or a combination of the other defined values on the enumeration.",
          "defaultLevel": "warning",
          "helpUri": "https://docs.microsoft.com/dotnet/fundamentals/code-analysis/quality-rules/ca2217",
          "properties": {
            "category": "Usage",
            "isEnabledByDefault": false,
            "typeName": "EnumWithFlagsAttributeAnalyzer",
            "languages": [
              "C#",
              "Visual Basic"
            ],
            "tags": [
              "PortedFromFxCop",
              "Telemetry",
              "EnabledRuleInAggressiveMode"
            ]
          }
        },
        "CA2219": {
          "id": "CA2219",
          "shortDescription": "Do not raise exceptions in finally clauses",
          "fullDescription": "When an exception is raised in a finally clause, the new exception hides the active exception. This makes the original error difficult to detect and debug.",
          "defaultLevel": "note",
          "helpUri": "https://docs.microsoft.com/dotnet/fundamentals/code-analysis/quality-rules/ca2219",
          "properties": {
            "category": "Usage",
            "isEnabledByDefault": true,
            "typeName": "DoNotRaiseExceptionsInExceptionClausesAnalyzer",
            "languages": [
              "C#",
              "Visual Basic"
            ],
            "tags": [
              "PortedFromFxCop",
              "Telemetry",
              "EnabledRuleInAggressiveMode"
            ]
          }
        },
        "CA2225": {
          "id": "CA2225",
          "shortDescription": "Operator overloads have named alternates",
          "fullDescription": "An operator overload was detected, and the expected named alternative method was not found. The named alternative member provides access to the same functionality as the operator and is provided for developers who program in languages that do not support overloaded operators.",
          "defaultLevel": "warning",
          "helpUri": "https://docs.microsoft.com/dotnet/fundamentals/code-analysis/quality-rules/ca2225",
          "properties": {
            "category": "Usage",
            "isEnabledByDefault": false,
            "typeName": "OperatorOverloadsHaveNamedAlternatesAnalyzer",
            "languages": [
              "C#",
              "Visual Basic"
            ],
            "tags": [
              "PortedFromFxCop",
              "Telemetry",
              "EnabledRuleInAggressiveMode"
            ]
          }
        },
        "CA2226": {
          "id": "CA2226",
          "shortDescription": "Operators should have symmetrical overloads",
          "fullDescription": "A type implements the equality or inequality operator and does not implement the opposite operator.",
          "defaultLevel": "warning",
          "helpUri": "https://docs.microsoft.com/dotnet/fundamentals/code-analysis/quality-rules/ca2226",
          "properties": {
            "category": "Usage",
            "isEnabledByDefault": false,
            "typeName": "OperatorsShouldHaveSymmetricalOverloadsAnalyzer",
            "languages": [
              "C#",
              "Visual Basic"
            ],
            "tags": [
              "PortedFromFxCop",
              "Telemetry",
              "EnabledRuleInAggressiveMode"
            ]
          }
        },
        "CA2227": {
          "id": "CA2227",
          "shortDescription": "Collection properties should be read only",
          "fullDescription": "A writable collection property allows a user to replace the collection with a different collection. A read-only property stops the collection from being replaced but still allows the individual members to be set.",
          "defaultLevel": "warning",
          "helpUri": "https://docs.microsoft.com/dotnet/fundamentals/code-analysis/quality-rules/ca2227",
          "properties": {
            "category": "Usage",
            "isEnabledByDefault": false,
            "typeName": "CollectionPropertiesShouldBeReadOnlyAnalyzer",
            "languages": [
              "C#",
              "Visual Basic"
            ],
            "tags": [
              "PortedFromFxCop",
              "Telemetry",
              "EnabledRuleInAggressiveMode"
            ]
          }
        },
        "CA2229": {
          "id": "CA2229",
          "shortDescription": "Implement serialization constructors",
          "fullDescription": "To fix a violation of this rule, implement the serialization constructor. For a sealed class, make the constructor private; otherwise, make it protected.",
          "defaultLevel": "hidden",
          "helpUri": "https://docs.microsoft.com/dotnet/fundamentals/code-analysis/quality-rules/ca2229",
          "properties": {
            "category": "Usage",
            "isEnabledByDefault": true,
            "typeName": "SerializationRulesDiagnosticAnalyzer",
            "languages": [
              "C#",
              "Visual Basic"
            ],
            "tags": [
              "PortedFromFxCop",
              "Telemetry",
              "EnabledRuleInAggressiveMode"
            ]
          }
        },
        "CA2231": {
          "id": "CA2231",
          "shortDescription": "Overload operator equals on overriding value type Equals",
          "fullDescription": "In most programming languages there is no default implementation of the equality operator (==) for value types. If your programming language supports operator overloads, you should consider implementing the equality operator. Its behavior should be identical to that of Equals.",
          "defaultLevel": "note",
          "helpUri": "https://docs.microsoft.com/dotnet/fundamentals/code-analysis/quality-rules/ca2231",
          "properties": {
            "category": "Usage",
            "isEnabledByDefault": true,
            "typeName": "OverloadOperatorEqualsOnOverridingValueTypeEqualsAnalyzer",
            "languages": [
              "C#",
              "Visual Basic"
            ],
            "tags": [
              "PortedFromFxCop",
              "Telemetry",
              "EnabledRuleInAggressiveMode"
            ]
          }
        },
        "CA2235": {
          "id": "CA2235",
          "shortDescription": "Mark all non-serializable fields",
          "fullDescription": "An instance field of a type that is not serializable is declared in a type that is serializable.",
          "defaultLevel": "warning",
          "helpUri": "https://docs.microsoft.com/dotnet/fundamentals/code-analysis/quality-rules/ca2235",
          "properties": {
            "category": "Usage",
            "isEnabledByDefault": false,
            "typeName": "SerializationRulesDiagnosticAnalyzer",
            "languages": [
              "C#",
              "Visual Basic"
            ],
            "tags": [
              "PortedFromFxCop",
              "Telemetry",
              "EnabledRuleInAggressiveMode"
            ]
          }
        },
        "CA2237": {
          "id": "CA2237",
          "shortDescription": "Mark ISerializable types with serializable",
          "fullDescription": "To be recognized by the common language runtime as serializable, types must be marked by using the SerializableAttribute attribute even when the type uses a custom serialization routine through implementation of the ISerializable interface.",
          "defaultLevel": "warning",
          "helpUri": "https://docs.microsoft.com/dotnet/fundamentals/code-analysis/quality-rules/ca2237",
          "properties": {
            "category": "Usage",
            "isEnabledByDefault": false,
            "typeName": "SerializationRulesDiagnosticAnalyzer",
            "languages": [
              "C#",
              "Visual Basic"
            ],
            "tags": [
              "PortedFromFxCop",
              "Telemetry",
              "EnabledRuleInAggressiveMode"
            ]
          }
        },
        "CA2241": {
          "id": "CA2241",
          "shortDescription": "Provide correct arguments to formatting methods",
          "fullDescription": "The format argument that is passed to System.String.Format does not contain a format item that corresponds to each object argument, or vice versa.",
          "defaultLevel": "note",
          "helpUri": "https://docs.microsoft.com/dotnet/fundamentals/code-analysis/quality-rules/ca2241",
          "properties": {
            "category": "Usage",
            "isEnabledByDefault": true,
            "typeName": "ProvideCorrectArgumentsToFormattingMethodsAnalyzer",
            "languages": [
              "C#",
              "Visual Basic"
            ],
            "tags": [
              "PortedFromFxCop",
              "Telemetry",
              "EnabledRuleInAggressiveMode"
            ]
          }
        },
        "CA2242": {
          "id": "CA2242",
          "shortDescription": "Test for NaN correctly",
          "fullDescription": "This expression tests a value against Single.Nan or Double.Nan. Use Single.IsNan(Single) or Double.IsNan(Double) to test the value.",
          "defaultLevel": "note",
          "helpUri": "https://docs.microsoft.com/dotnet/fundamentals/code-analysis/quality-rules/ca2242",
          "properties": {
            "category": "Usage",
            "isEnabledByDefault": true,
            "typeName": "TestForNaNCorrectlyAnalyzer",
            "languages": [
              "C#",
              "Visual Basic"
            ],
            "tags": [
              "PortedFromFxCop",
              "Telemetry",
              "EnabledRuleInAggressiveMode"
            ]
          }
        },
        "CA2243": {
          "id": "CA2243",
          "shortDescription": "Attribute string literals should parse correctly",
          "fullDescription": "The string literal parameter of an attribute does not parse correctly for a URL, a GUID, or a version.",
          "defaultLevel": "warning",
          "helpUri": "https://docs.microsoft.com/dotnet/fundamentals/code-analysis/quality-rules/ca2243",
          "properties": {
            "category": "Usage",
            "isEnabledByDefault": false,
            "typeName": "AttributeStringLiteralsShouldParseCorrectlyAnalyzer",
            "languages": [
              "C#",
              "Visual Basic"
            ],
            "tags": [
              "PortedFromFxCop",
              "Telemetry",
              "EnabledRuleInAggressiveMode"
            ]
          }
        },
        "CA2244": {
          "id": "CA2244",
          "shortDescription": "Do not duplicate indexed element initializations",
          "fullDescription": "Indexed elements in objects initializers must initialize unique elements. A duplicate index might overwrite a previous element initialization.",
          "defaultLevel": "note",
          "helpUri": "https://docs.microsoft.com/dotnet/fundamentals/code-analysis/quality-rules/ca2244",
          "properties": {
            "category": "Usage",
            "isEnabledByDefault": true,
            "typeName": "AvoidDuplicateElementInitialization",
            "languages": [
              "C#"
            ],
            "tags": [
              "Telemetry",
              "EnabledRuleInAggressiveMode"
            ]
          }
        },
        "CA2245": {
          "id": "CA2245",
          "shortDescription": "Do not assign a property to itself",
          "fullDescription": "The property {0} should not be assigned to itself",
          "defaultLevel": "note",
          "helpUri": "https://docs.microsoft.com/dotnet/fundamentals/code-analysis/quality-rules/ca2245",
          "properties": {
            "category": "Usage",
            "isEnabledByDefault": true,
            "typeName": "AvoidPropertySelfAssignment",
            "languages": [
              "C#",
              "Visual Basic"
            ],
            "tags": [
              "Telemetry",
              "EnabledRuleInAggressiveMode"
            ]
          }
        },
        "CA2246": {
          "id": "CA2246",
          "shortDescription": "Assigning symbol and its member in the same statement",
          "fullDescription": "Assigning to a symbol and its member (field/property) in the same statement is not recommended. It is not clear if the member access was intended to use symbol's old value prior to the assignment or new value from the assignment in this statement. For clarity, consider splitting the assignments into separate statements.",
          "defaultLevel": "note",
          "helpUri": "https://docs.microsoft.com/dotnet/fundamentals/code-analysis/quality-rules/ca2246",
          "properties": {
            "category": "Usage",
            "isEnabledByDefault": true,
            "typeName": "AssigningSymbolAndItsMemberInSameStatement",
            "languages": [
              "C#"
            ],
            "tags": [
              "Telemetry",
              "EnabledRuleInAggressiveMode"
            ]
          }
        },
        "CA2247": {
          "id": "CA2247",
          "shortDescription": "Argument passed to TaskCompletionSource constructor should be TaskCreationOptions enum instead of TaskContinuationOptions enum",
          "fullDescription": "TaskCompletionSource has constructors that take TaskCreationOptions that control the underlying Task, and constructors that take object state that's stored in the task.  Accidentally passing a TaskContinuationOptions instead of a TaskCreationOptions will result in the call treating the options as state.",
          "defaultLevel": "warning",
          "helpUri": "https://docs.microsoft.com/dotnet/fundamentals/code-analysis/quality-rules/ca2247",
          "properties": {
            "category": "Usage",
            "isEnabledByDefault": true,
            "typeName": "DoNotCreateTaskCompletionSourceWithWrongArguments",
            "languages": [
              "C#",
              "Visual Basic"
            ],
            "tags": [
              "Telemetry",
              "EnabledRuleInAggressiveMode"
            ]
          }
        },
        "CA2248": {
          "id": "CA2248",
          "shortDescription": "Provide correct 'enum' argument to 'Enum.HasFlag'",
          "fullDescription": "'Enum.HasFlag' method expects the 'enum' argument to be of the same 'enum' type as the instance on which the method is invoked and that this 'enum' is marked with 'System.FlagsAttribute'. If these are different 'enum' types, an unhandled exception will be thrown at runtime. If the 'enum' type is not marked with 'System.FlagsAttribute' the call will always return 'false' at runtime.",
          "defaultLevel": "note",
          "helpUri": "https://docs.microsoft.com/dotnet/fundamentals/code-analysis/quality-rules/ca2248",
          "properties": {
            "category": "Usage",
            "isEnabledByDefault": true,
            "typeName": "ProvideCorrectArgumentToEnumHasFlag",
            "languages": [
              "C#",
              "Visual Basic"
            ],
            "tags": [
              "Telemetry",
              "EnabledRuleInAggressiveMode"
            ]
          }
        },
        "CA2249": {
          "id": "CA2249",
          "shortDescription": "Consider using 'string.Contains' instead of 'string.IndexOf'",
          "fullDescription": "Calls to 'string.IndexOf' where the result is used to check for the presence/absence of a substring can be replaced by 'string.Contains'.",
          "defaultLevel": "note",
          "helpUri": "https://docs.microsoft.com/dotnet/fundamentals/code-analysis/quality-rules/ca2249",
          "properties": {
            "category": "Usage",
            "isEnabledByDefault": true,
            "typeName": "PreferStringContainsOverIndexOfAnalyzer",
            "languages": [
              "C#",
              "Visual Basic"
            ],
            "tags": [
              "Telemetry",
              "EnabledRuleInAggressiveMode"
            ]
          }
        },
        "CA2250": {
          "id": "CA2250",
          "shortDescription": "Use 'ThrowIfCancellationRequested'",
          "fullDescription": "'ThrowIfCancellationRequested' automatically checks whether the token has been canceled, and throws an 'OperationCanceledException' if it has.",
          "defaultLevel": "note",
          "helpUri": "https://docs.microsoft.com/dotnet/fundamentals/code-analysis/quality-rules/ca2250",
          "properties": {
            "category": "Usage",
            "isEnabledByDefault": true,
            "typeName": "UseCancellationTokenThrowIfCancellationRequested",
            "languages": [
              "C#",
              "Visual Basic"
            ],
            "tags": [
              "Telemetry",
              "EnabledRuleInAggressiveMode"
            ]
          }
        },
        "CA2251": {
          "id": "CA2251",
          "shortDescription": "Use 'string.Equals'",
          "fullDescription": "It is both clearer and likely faster to use 'string.Equals' instead of comparing the result of 'string.Compare' to zero.",
          "defaultLevel": "hidden",
          "helpUri": "https://docs.microsoft.com/dotnet/fundamentals/code-analysis/quality-rules/ca2251",
          "properties": {
            "category": "Usage",
            "isEnabledByDefault": true,
            "typeName": "UseStringEqualsOverStringCompare",
            "languages": [
              "C#",
              "Visual Basic"
            ],
            "tags": [
              "Telemetry",
              "EnabledRuleInAggressiveMode"
            ]
          }
        },
        "CA2252": {
          "id": "CA2252",
          "shortDescription": "This API requires opting into preview features",
          "fullDescription": "An assembly has to opt into preview features before using them.",
          "defaultLevel": "note",
          "helpUri": "https://docs.microsoft.com/dotnet/fundamentals/code-analysis/quality-rules/ca2252",
          "properties": {
            "category": "Usage",
            "isEnabledByDefault": true,
            "typeName": "DetectPreviewFeatureAnalyzer",
            "languages": [
              "C#",
              "Visual Basic"
            ],
            "tags": [
              "Telemetry",
              "EnabledRuleInAggressiveMode"
            ]
          }
        },
        "CA2253": {
          "id": "CA2253",
          "shortDescription": "Named placeholders should not be numeric values",
          "fullDescription": "Named placeholders in the logging message template should not be comprised of only numeric characters.",
          "defaultLevel": "note",
          "helpUri": "https://docs.microsoft.com/dotnet/fundamentals/code-analysis/quality-rules/ca2253",
          "properties": {
            "category": "Usage",
            "isEnabledByDefault": true,
            "typeName": "LoggerMessageDefineAnalyzer",
            "languages": [
              "C#",
              "Visual Basic"
            ],
            "tags": [
              "Telemetry",
              "EnabledRuleInAggressiveMode"
            ]
          }
        },
        "CA2254": {
          "id": "CA2254",
          "shortDescription": "Template should be a static expression",
          "fullDescription": "The logging message template should not vary between calls.",
          "defaultLevel": "note",
          "helpUri": "https://docs.microsoft.com/dotnet/fundamentals/code-analysis/quality-rules/ca2254",
          "properties": {
            "category": "Usage",
            "isEnabledByDefault": true,
            "typeName": "LoggerMessageDefineAnalyzer",
            "languages": [
              "C#",
              "Visual Basic"
            ],
            "tags": [
              "Telemetry",
              "EnabledRuleInAggressiveMode"
            ]
          }
        },
        "CA2255": {
          "id": "CA2255",
          "shortDescription": "The 'ModuleInitializer' attribute should not be used in libraries",
          "fullDescription": "Module initializers are intended to be used by application code to ensure an application's components are initialized before the application code begins executing. If library code declares a 'ModuleInitializer' method, it can interfere with application initialization and also lead to limitations in that application's trimming abilities. Library code should therefore not utilize the 'ModuleInitializer' attribute, but instead expose methods that can be used to initialize any components within the library and allow the application to invoke the method during application initialization.",
          "defaultLevel": "warning",
          "helpUri": "https://docs.microsoft.com/dotnet/fundamentals/code-analysis/quality-rules/ca2255",
          "properties": {
            "category": "Usage",
            "isEnabledByDefault": true,
            "typeName": "ModuleInitializerAttributeShouldNotBeUsedInLibraries",
            "languages": [
              "C#"
            ],
            "tags": [
              "Telemetry",
              "EnabledRuleInAggressiveMode"
            ]
          }
        },
        "CA2300": {
          "id": "CA2300",
          "shortDescription": "Do not use insecure deserializer BinaryFormatter",
          "fullDescription": "The method '{0}' is insecure when deserializing untrusted data.  If you need to instead detect BinaryFormatter deserialization without a SerializationBinder set, then disable rule CA2300, and enable rules CA2301 and CA2302.",
          "defaultLevel": "warning",
          "helpUri": "https://docs.microsoft.com/dotnet/fundamentals/code-analysis/quality-rules/ca2300",
          "properties": {
            "category": "Security",
            "isEnabledByDefault": false,
            "typeName": "DoNotUseInsecureDeserializerBinaryFormatterMethods",
            "languages": [
              "C#",
              "Visual Basic"
            ],
            "tags": [
              "Telemetry",
              "EnabledRuleInAggressiveMode"
            ]
          }
        },
        "CA2301": {
          "id": "CA2301",
          "shortDescription": "Do not call BinaryFormatter.Deserialize without first setting BinaryFormatter.Binder",
          "fullDescription": "The method '{0}' is insecure when deserializing untrusted data without a SerializationBinder to restrict the type of objects in the deserialized object graph.",
          "defaultLevel": "warning",
          "helpUri": "https://docs.microsoft.com/dotnet/fundamentals/code-analysis/quality-rules/ca2301",
          "properties": {
            "category": "Security",
            "isEnabledByDefault": false,
            "typeName": "DoNotUseInsecureDeserializerBinaryFormatterWithoutBinder",
            "languages": [
              "C#",
              "Visual Basic"
            ],
            "tags": [
              "Dataflow",
              "Telemetry",
              "EnabledRuleInAggressiveMode",
              "CompilationEnd"
            ]
          }
        },
        "CA2302": {
          "id": "CA2302",
          "shortDescription": "Ensure BinaryFormatter.Binder is set before calling BinaryFormatter.Deserialize",
          "fullDescription": "The method '{0}' is insecure when deserializing untrusted data without a SerializationBinder to restrict the type of objects in the deserialized object graph.",
          "defaultLevel": "warning",
          "helpUri": "https://docs.microsoft.com/dotnet/fundamentals/code-analysis/quality-rules/ca2302",
          "properties": {
            "category": "Security",
            "isEnabledByDefault": false,
            "typeName": "DoNotUseInsecureDeserializerBinaryFormatterWithoutBinder",
            "languages": [
              "C#",
              "Visual Basic"
            ],
            "tags": [
              "Dataflow",
              "Telemetry",
              "EnabledRuleInAggressiveMode",
              "CompilationEnd"
            ]
          }
        },
        "CA2305": {
          "id": "CA2305",
          "shortDescription": "Do not use insecure deserializer LosFormatter",
          "fullDescription": "The method '{0}' is insecure when deserializing untrusted data.",
          "defaultLevel": "warning",
          "helpUri": "https://docs.microsoft.com/dotnet/fundamentals/code-analysis/quality-rules/ca2305",
          "properties": {
            "category": "Security",
            "isEnabledByDefault": false,
            "typeName": "DoNotUseInsecureDeserializerLosFormatter",
            "languages": [
              "C#",
              "Visual Basic"
            ],
            "tags": [
              "Telemetry",
              "EnabledRuleInAggressiveMode"
            ]
          }
        },
        "CA2310": {
          "id": "CA2310",
          "shortDescription": "Do not use insecure deserializer NetDataContractSerializer",
          "fullDescription": "The method '{0}' is insecure when deserializing untrusted data.  If you need to instead detect NetDataContractSerializer deserialization without a SerializationBinder set, then disable rule CA2310, and enable rules CA2311 and CA2312.",
          "defaultLevel": "warning",
          "helpUri": "https://docs.microsoft.com/dotnet/fundamentals/code-analysis/quality-rules/ca2310",
          "properties": {
            "category": "Security",
            "isEnabledByDefault": false,
            "typeName": "DoNotUseInsecureDeserializerNetDataContractSerializerMethods",
            "languages": [
              "C#",
              "Visual Basic"
            ],
            "tags": [
              "Telemetry",
              "EnabledRuleInAggressiveMode"
            ]
          }
        },
        "CA2311": {
          "id": "CA2311",
          "shortDescription": "Do not deserialize without first setting NetDataContractSerializer.Binder",
          "fullDescription": "The method '{0}' is insecure when deserializing untrusted data without a SerializationBinder to restrict the type of objects in the deserialized object graph.",
          "defaultLevel": "warning",
          "helpUri": "https://docs.microsoft.com/dotnet/fundamentals/code-analysis/quality-rules/ca2311",
          "properties": {
            "category": "Security",
            "isEnabledByDefault": false,
            "typeName": "DoNotUseInsecureDeserializerNetDataContractSerializerWithoutBinder",
            "languages": [
              "C#",
              "Visual Basic"
            ],
            "tags": [
              "Dataflow",
              "Telemetry",
              "EnabledRuleInAggressiveMode",
              "CompilationEnd"
            ]
          }
        },
        "CA2312": {
          "id": "CA2312",
          "shortDescription": "Ensure NetDataContractSerializer.Binder is set before deserializing",
          "fullDescription": "The method '{0}' is insecure when deserializing untrusted data without a SerializationBinder to restrict the type of objects in the deserialized object graph.",
          "defaultLevel": "warning",
          "helpUri": "https://docs.microsoft.com/dotnet/fundamentals/code-analysis/quality-rules/ca2312",
          "properties": {
            "category": "Security",
            "isEnabledByDefault": false,
            "typeName": "DoNotUseInsecureDeserializerNetDataContractSerializerWithoutBinder",
            "languages": [
              "C#",
              "Visual Basic"
            ],
            "tags": [
              "Dataflow",
              "Telemetry",
              "EnabledRuleInAggressiveMode",
              "CompilationEnd"
            ]
          }
        },
        "CA2315": {
          "id": "CA2315",
          "shortDescription": "Do not use insecure deserializer ObjectStateFormatter",
          "fullDescription": "The method '{0}' is insecure when deserializing untrusted data.",
          "defaultLevel": "warning",
          "helpUri": "https://docs.microsoft.com/dotnet/fundamentals/code-analysis/quality-rules/ca2315",
          "properties": {
            "category": "Security",
            "isEnabledByDefault": false,
            "typeName": "DoNotUseInsecureDeserializerObjectStateFormatter",
            "languages": [
              "C#",
              "Visual Basic"
            ],
            "tags": [
              "Telemetry",
              "EnabledRuleInAggressiveMode"
            ]
          }
        },
        "CA2321": {
          "id": "CA2321",
          "shortDescription": "Do not deserialize with JavaScriptSerializer using a SimpleTypeResolver",
          "fullDescription": "The method '{0}' is insecure when deserializing untrusted data with a JavaScriptSerializer initialized with a SimpleTypeResolver. Initialize JavaScriptSerializer without a JavaScriptTypeResolver specified, or initialize with a JavaScriptTypeResolver that limits the types of objects in the deserialized object graph.",
          "defaultLevel": "warning",
          "helpUri": "https://docs.microsoft.com/dotnet/fundamentals/code-analysis/quality-rules/ca2321",
          "properties": {
            "category": "Security",
            "isEnabledByDefault": false,
            "typeName": "DoNotUseInsecureDeserializerJavaScriptSerializerWithSimpleTypeResolver",
            "languages": [
              "C#",
              "Visual Basic"
            ],
            "tags": [
              "Dataflow",
              "Telemetry",
              "EnabledRuleInAggressiveMode",
              "CompilationEnd"
            ]
          }
        },
        "CA2322": {
          "id": "CA2322",
          "shortDescription": "Ensure JavaScriptSerializer is not initialized with SimpleTypeResolver before deserializing",
          "fullDescription": "The method '{0}' is insecure when deserializing untrusted data with a JavaScriptSerializer initialized with a SimpleTypeResolver. Ensure that the JavaScriptSerializer is initialized without a JavaScriptTypeResolver specified, or initialized with a JavaScriptTypeResolver that limits the types of objects in the deserialized object graph.",
          "defaultLevel": "warning",
          "helpUri": "https://docs.microsoft.com/dotnet/fundamentals/code-analysis/quality-rules/ca2322",
          "properties": {
            "category": "Security",
            "isEnabledByDefault": false,
            "typeName": "DoNotUseInsecureDeserializerJavaScriptSerializerWithSimpleTypeResolver",
            "languages": [
              "C#",
              "Visual Basic"
            ],
            "tags": [
              "Dataflow",
              "Telemetry",
              "EnabledRuleInAggressiveMode",
              "CompilationEnd"
            ]
          }
        },
        "CA2326": {
          "id": "CA2326",
          "shortDescription": "Do not use TypeNameHandling values other than None",
          "fullDescription": "Deserializing JSON when using a TypeNameHandling value other than None can be insecure.  If you need to instead detect Json.NET deserialization when a SerializationBinder isn't specified, then disable rule CA2326, and enable rules CA2327, CA2328, CA2329, and CA2330.",
          "defaultLevel": "warning",
          "helpUri": "https://docs.microsoft.com/dotnet/fundamentals/code-analysis/quality-rules/ca2326",
          "properties": {
            "category": "Security",
            "isEnabledByDefault": false,
            "typeName": "JsonNetTypeNameHandling",
            "languages": [
              "C#",
              "Visual Basic"
            ],
            "tags": [
              "Telemetry",
              "EnabledRuleInAggressiveMode"
            ]
          }
        },
        "CA2327": {
          "id": "CA2327",
          "shortDescription": "Do not use insecure JsonSerializerSettings",
          "fullDescription": "When deserializing untrusted input, allowing arbitrary types to be deserialized is insecure.  When using JsonSerializerSettings, use TypeNameHandling.None, or for values other than None, restrict deserialized types with a SerializationBinder.",
          "defaultLevel": "warning",
          "helpUri": "https://docs.microsoft.com/dotnet/fundamentals/code-analysis/quality-rules/ca2327",
          "properties": {
            "category": "Security",
            "isEnabledByDefault": false,
            "typeName": "DoNotUseInsecureSettingsForJsonNet",
            "languages": [
              "C#",
              "Visual Basic"
            ],
            "tags": [
              "Dataflow",
              "Telemetry",
              "EnabledRuleInAggressiveMode",
              "CompilationEnd"
            ]
          }
        },
        "CA2328": {
          "id": "CA2328",
          "shortDescription": "Ensure that JsonSerializerSettings are secure",
          "fullDescription": "When deserializing untrusted input, allowing arbitrary types to be deserialized is insecure.  When using JsonSerializerSettings, ensure TypeNameHandling.None is specified, or for values other than None, ensure a SerializationBinder is specified to restrict deserialized types.",
          "defaultLevel": "warning",
          "helpUri": "https://docs.microsoft.com/dotnet/fundamentals/code-analysis/quality-rules/ca2328",
          "properties": {
            "category": "Security",
            "isEnabledByDefault": false,
            "typeName": "DoNotUseInsecureSettingsForJsonNet",
            "languages": [
              "C#",
              "Visual Basic"
            ],
            "tags": [
              "Dataflow",
              "Telemetry",
              "EnabledRuleInAggressiveMode",
              "CompilationEnd"
            ]
          }
        },
        "CA2329": {
          "id": "CA2329",
          "shortDescription": "Do not deserialize with JsonSerializer using an insecure configuration",
          "fullDescription": "When deserializing untrusted input, allowing arbitrary types to be deserialized is insecure. When using deserializing JsonSerializer, use TypeNameHandling.None, or for values other than None, restrict deserialized types with a SerializationBinder.",
          "defaultLevel": "warning",
          "helpUri": "https://docs.microsoft.com/dotnet/fundamentals/code-analysis/quality-rules/ca2329",
          "properties": {
            "category": "Security",
            "isEnabledByDefault": false,
            "typeName": "DoNotUseInsecureDeserializerJsonNetWithoutBinder",
            "languages": [
              "C#",
              "Visual Basic"
            ],
            "tags": [
              "Dataflow",
              "Telemetry",
              "EnabledRuleInAggressiveMode",
              "CompilationEnd"
            ]
          }
        },
        "CA2330": {
          "id": "CA2330",
          "shortDescription": "Ensure that JsonSerializer has a secure configuration when deserializing",
          "fullDescription": "When deserializing untrusted input, allowing arbitrary types to be deserialized is insecure. When using deserializing JsonSerializer, use TypeNameHandling.None, or for values other than None, restrict deserialized types with a SerializationBinder.",
          "defaultLevel": "warning",
          "helpUri": "https://docs.microsoft.com/dotnet/fundamentals/code-analysis/quality-rules/ca2330",
          "properties": {
            "category": "Security",
            "isEnabledByDefault": false,
            "typeName": "DoNotUseInsecureDeserializerJsonNetWithoutBinder",
            "languages": [
              "C#",
              "Visual Basic"
            ],
            "tags": [
              "Dataflow",
              "Telemetry",
              "EnabledRuleInAggressiveMode",
              "CompilationEnd"
            ]
          }
        },
        "CA2350": {
          "id": "CA2350",
          "shortDescription": "Do not use DataTable.ReadXml() with untrusted data",
          "fullDescription": "The method '{0}' is insecure when deserializing untrusted data",
          "defaultLevel": "warning",
          "helpUri": "https://docs.microsoft.com/dotnet/fundamentals/code-analysis/quality-rules/ca2350",
          "properties": {
            "category": "Security",
            "isEnabledByDefault": false,
            "typeName": "DoNotUseDataTableReadXml",
            "languages": [
              "C#",
              "Visual Basic"
            ],
            "tags": [
              "Telemetry",
              "EnabledRuleInAggressiveMode"
            ]
          }
        },
        "CA2351": {
          "id": "CA2351",
          "shortDescription": "Do not use DataSet.ReadXml() with untrusted data",
          "fullDescription": "The method '{0}' is insecure when deserializing untrusted data",
          "defaultLevel": "warning",
          "helpUri": "https://docs.microsoft.com/dotnet/fundamentals/code-analysis/quality-rules/ca2351",
          "properties": {
            "category": "Security",
            "isEnabledByDefault": false,
            "typeName": "DoNotUseDataSetReadXml",
            "languages": [
              "C#",
              "Visual Basic"
            ],
            "tags": [
              "Telemetry",
              "EnabledRuleInAggressiveMode"
            ]
          }
        },
        "CA2361": {
          "id": "CA2361",
          "shortDescription": "Ensure auto-generated class containing DataSet.ReadXml() is not used with untrusted data",
          "fullDescription": "The method '{0}' is insecure when deserializing untrusted data. Make sure that auto-generated class containing the '{0}' call is not deserialized with untrusted data.",
          "defaultLevel": "warning",
          "helpUri": "https://docs.microsoft.com/dotnet/fundamentals/code-analysis/quality-rules/ca2361",
          "properties": {
            "category": "Security",
            "isEnabledByDefault": false,
            "typeName": "DoNotUseDataSetReadXml",
            "languages": [
              "C#",
              "Visual Basic"
            ],
            "tags": [
              "Telemetry",
              "EnabledRuleInAggressiveMode"
            ]
          }
        },
        "CA3001": {
          "id": "CA3001",
          "shortDescription": "Review code for SQL injection vulnerabilities",
          "fullDescription": "Potential SQL injection vulnerability was found where '{0}' in method '{1}' may be tainted by user-controlled data from '{2}' in method '{3}'.",
          "defaultLevel": "warning",
          "helpUri": "https://docs.microsoft.com/dotnet/fundamentals/code-analysis/quality-rules/ca3001",
          "properties": {
            "category": "Security",
            "isEnabledByDefault": false,
            "typeName": "ReviewCodeForSqlInjectionVulnerabilities",
            "languages": [
              "C#",
              "Visual Basic"
            ],
            "tags": [
              "Dataflow",
              "Telemetry",
              "EnabledRuleInAggressiveMode"
            ]
          }
        },
        "CA3002": {
          "id": "CA3002",
          "shortDescription": "Review code for XSS vulnerabilities",
          "fullDescription": "Potential cross-site scripting (XSS) vulnerability was found where '{0}' in method '{1}' may be tainted by user-controlled data from '{2}' in method '{3}'.",
          "defaultLevel": "warning",
          "helpUri": "https://docs.microsoft.com/dotnet/fundamentals/code-analysis/quality-rules/ca3002",
          "properties": {
            "category": "Security",
            "isEnabledByDefault": false,
            "typeName": "ReviewCodeForXssVulnerabilities",
            "languages": [
              "C#",
              "Visual Basic"
            ],
            "tags": [
              "Dataflow",
              "Telemetry",
              "EnabledRuleInAggressiveMode"
            ]
          }
        },
        "CA3003": {
          "id": "CA3003",
          "shortDescription": "Review code for file path injection vulnerabilities",
          "fullDescription": "Potential file path injection vulnerability was found where '{0}' in method '{1}' may be tainted by user-controlled data from '{2}' in method '{3}'.",
          "defaultLevel": "warning",
          "helpUri": "https://docs.microsoft.com/dotnet/fundamentals/code-analysis/quality-rules/ca3003",
          "properties": {
            "category": "Security",
            "isEnabledByDefault": false,
            "typeName": "ReviewCodeForFilePathInjectionVulnerabilities",
            "languages": [
              "C#",
              "Visual Basic"
            ],
            "tags": [
              "Dataflow",
              "Telemetry",
              "EnabledRuleInAggressiveMode"
            ]
          }
        },
        "CA3004": {
          "id": "CA3004",
          "shortDescription": "Review code for information disclosure vulnerabilities",
          "fullDescription": "Potential information disclosure vulnerability was found where '{0}' in method '{1}' may contain unintended information from '{2}' in method '{3}'.",
          "defaultLevel": "warning",
          "helpUri": "https://docs.microsoft.com/dotnet/fundamentals/code-analysis/quality-rules/ca3004",
          "properties": {
            "category": "Security",
            "isEnabledByDefault": false,
            "typeName": "ReviewCodeForInformationDisclosureVulnerabilities",
            "languages": [
              "C#",
              "Visual Basic"
            ],
            "tags": [
              "Dataflow",
              "Telemetry",
              "EnabledRuleInAggressiveMode"
            ]
          }
        },
        "CA3005": {
          "id": "CA3005",
          "shortDescription": "Review code for LDAP injection vulnerabilities",
          "fullDescription": "Potential LDAP injection vulnerability was found where '{0}' in method '{1}' may be tainted by user-controlled data from '{2}' in method '{3}'.",
          "defaultLevel": "warning",
          "helpUri": "https://docs.microsoft.com/dotnet/fundamentals/code-analysis/quality-rules/ca3005",
          "properties": {
            "category": "Security",
            "isEnabledByDefault": false,
            "typeName": "ReviewCodeForLdapInjectionVulnerabilities",
            "languages": [
              "C#",
              "Visual Basic"
            ],
            "tags": [
              "Dataflow",
              "Telemetry",
              "EnabledRuleInAggressiveMode"
            ]
          }
        },
        "CA3006": {
          "id": "CA3006",
          "shortDescription": "Review code for process command injection vulnerabilities",
          "fullDescription": "Potential process command injection vulnerability was found where '{0}' in method '{1}' may be tainted by user-controlled data from '{2}' in method '{3}'.",
          "defaultLevel": "warning",
          "helpUri": "https://docs.microsoft.com/dotnet/fundamentals/code-analysis/quality-rules/ca3006",
          "properties": {
            "category": "Security",
            "isEnabledByDefault": false,
            "typeName": "ReviewCodeForCommandExecutionVulnerabilities",
            "languages": [
              "C#",
              "Visual Basic"
            ],
            "tags": [
              "Dataflow",
              "Telemetry",
              "EnabledRuleInAggressiveMode"
            ]
          }
        },
        "CA3007": {
          "id": "CA3007",
          "shortDescription": "Review code for open redirect vulnerabilities",
          "fullDescription": "Potential open redirect vulnerability was found where '{0}' in method '{1}' may be tainted by user-controlled data from '{2}' in method '{3}'.",
          "defaultLevel": "warning",
          "helpUri": "https://docs.microsoft.com/dotnet/fundamentals/code-analysis/quality-rules/ca3007",
          "properties": {
            "category": "Security",
            "isEnabledByDefault": false,
            "typeName": "ReviewCodeForOpenRedirectVulnerabilities",
            "languages": [
              "C#",
              "Visual Basic"
            ],
            "tags": [
              "Dataflow",
              "Telemetry",
              "EnabledRuleInAggressiveMode"
            ]
          }
        },
        "CA3008": {
          "id": "CA3008",
          "shortDescription": "Review code for XPath injection vulnerabilities",
          "fullDescription": "Potential XPath injection vulnerability was found where '{0}' in method '{1}' may be tainted by user-controlled data from '{2}' in method '{3}'.",
          "defaultLevel": "warning",
          "helpUri": "https://docs.microsoft.com/dotnet/fundamentals/code-analysis/quality-rules/ca3008",
          "properties": {
            "category": "Security",
            "isEnabledByDefault": false,
            "typeName": "ReviewCodeForXPathInjectionVulnerabilities",
            "languages": [
              "C#",
              "Visual Basic"
            ],
            "tags": [
              "Dataflow",
              "Telemetry",
              "EnabledRuleInAggressiveMode"
            ]
          }
        },
        "CA3009": {
          "id": "CA3009",
          "shortDescription": "Review code for XML injection vulnerabilities",
          "fullDescription": "Potential XML injection vulnerability was found where '{0}' in method '{1}' may be tainted by user-controlled data from '{2}' in method '{3}'.",
          "defaultLevel": "warning",
          "helpUri": "https://docs.microsoft.com/dotnet/fundamentals/code-analysis/quality-rules/ca3009",
          "properties": {
            "category": "Security",
            "isEnabledByDefault": false,
            "typeName": "ReviewCodeForXmlInjectionVulnerabilities",
            "languages": [
              "C#",
              "Visual Basic"
            ],
            "tags": [
              "Dataflow",
              "Telemetry",
              "EnabledRuleInAggressiveMode"
            ]
          }
        },
        "CA3010": {
          "id": "CA3010",
          "shortDescription": "Review code for XAML injection vulnerabilities",
          "fullDescription": "Potential XAML injection vulnerability was found where '{0}' in method '{1}' may be tainted by user-controlled data from '{2}' in method '{3}'.",
          "defaultLevel": "warning",
          "helpUri": "https://docs.microsoft.com/dotnet/fundamentals/code-analysis/quality-rules/ca3010",
          "properties": {
            "category": "Security",
            "isEnabledByDefault": false,
            "typeName": "ReviewCodeForXamlInjectionVulnerabilities",
            "languages": [
              "C#",
              "Visual Basic"
            ],
            "tags": [
              "Dataflow",
              "Telemetry",
              "EnabledRuleInAggressiveMode"
            ]
          }
        },
        "CA3011": {
          "id": "CA3011",
          "shortDescription": "Review code for DLL injection vulnerabilities",
          "fullDescription": "Potential DLL injection vulnerability was found where '{0}' in method '{1}' may be tainted by user-controlled data from '{2}' in method '{3}'.",
          "defaultLevel": "warning",
          "helpUri": "https://docs.microsoft.com/dotnet/fundamentals/code-analysis/quality-rules/ca3011",
          "properties": {
            "category": "Security",
            "isEnabledByDefault": false,
            "typeName": "ReviewCodeForDllInjectionVulnerabilities",
            "languages": [
              "C#",
              "Visual Basic"
            ],
            "tags": [
              "Dataflow",
              "Telemetry",
              "EnabledRuleInAggressiveMode"
            ]
          }
        },
        "CA3012": {
          "id": "CA3012",
          "shortDescription": "Review code for regex injection vulnerabilities",
          "fullDescription": "Potential regex injection vulnerability was found where '{0}' in method '{1}' may be tainted by user-controlled data from '{2}' in method '{3}'.",
          "defaultLevel": "warning",
          "helpUri": "https://docs.microsoft.com/dotnet/fundamentals/code-analysis/quality-rules/ca3012",
          "properties": {
            "category": "Security",
            "isEnabledByDefault": false,
            "typeName": "ReviewCodeForRegexInjectionVulnerabilities",
            "languages": [
              "C#",
              "Visual Basic"
            ],
            "tags": [
              "Dataflow",
              "Telemetry",
              "EnabledRuleInAggressiveMode"
            ]
          }
        },
        "CA3061": {
          "id": "CA3061",
          "shortDescription": "Do Not Add Schema By URL",
          "fullDescription": "This overload of XmlSchemaCollection.Add method internally enables DTD processing on the XML reader instance used, and uses UrlResolver for resolving external XML entities. The outcome is information disclosure. Content from file system or network shares for the machine processing the XML can be exposed to attacker. In addition, an attacker can use this as a DoS vector.",
          "defaultLevel": "hidden",
          "helpUri": "https://docs.microsoft.com/dotnet/fundamentals/code-analysis/quality-rules/ca3061",
          "properties": {
            "category": "Security",
            "isEnabledByDefault": true,
            "typeName": "DoNotAddSchemaByURL",
            "languages": [
              "C#",
              "Visual Basic"
            ],
            "tags": [
              "Telemetry",
              "EnabledRuleInAggressiveMode"
            ]
          }
        },
        "CA3075": {
          "id": "CA3075",
          "shortDescription": "Insecure DTD processing in XML",
          "fullDescription": "Using XmlTextReader.Load(), creating an insecure XmlReaderSettings instance when invoking XmlReader.Create(), setting the InnerXml property of the XmlDocument and enabling DTD processing using XmlUrlResolver insecurely can lead to information disclosure. Replace it with a call to the Load() method overload that takes an XmlReader instance, use XmlReader.Create() to accept XmlReaderSettings arguments or consider explicitly setting secure values. The DataViewSettingCollectionString property of DataViewManager should always be assigned from a trusted source, the DtdProcessing property should be set to false, and the XmlResolver property should be changed to XmlSecureResolver or null. ",
          "defaultLevel": "hidden",
          "helpUri": "https://docs.microsoft.com/dotnet/fundamentals/code-analysis/quality-rules/ca3075",
          "properties": {
            "category": "Security",
            "isEnabledByDefault": true,
            "typeName": "DoNotUseInsecureDtdProcessingAnalyzer",
            "languages": [
              "C#",
              "Visual Basic"
            ],
            "tags": [
              "Telemetry",
              "EnabledRuleInAggressiveMode"
            ]
          }
        },
        "CA3076": {
          "id": "CA3076",
          "shortDescription": "Insecure XSLT script processing.",
          "fullDescription": "Providing an insecure XsltSettings instance and an insecure XmlResolver instance to XslCompiledTransform.Load method is potentially unsafe as it allows processing script within XSL, which on an untrusted XSL input may lead to malicious code execution. Either replace the insecure XsltSettings argument with XsltSettings.Default or an instance that has disabled document function and script execution, or replace the XmlResolver argument with null or an XmlSecureResolver instance. This message may be suppressed if the input is known to be from a trusted source and external resource resolution from locations that are not known in advance must be supported.",
          "defaultLevel": "hidden",
          "helpUri": "https://docs.microsoft.com/dotnet/fundamentals/code-analysis/quality-rules/ca3076",
          "properties": {
            "category": "Security",
            "isEnabledByDefault": true,
            "typeName": "DoNotUseInsecureXSLTScriptExecutionAnalyzer",
            "languages": [
              "C#",
              "Visual Basic"
            ],
            "tags": [
              "Telemetry",
              "EnabledRuleInAggressiveMode"
            ]
          }
        },
        "CA3077": {
          "id": "CA3077",
          "shortDescription": "Insecure Processing in API Design, XmlDocument and XmlTextReader",
          "fullDescription": "Enabling DTD processing on all instances derived from XmlTextReader or  XmlDocument and using XmlUrlResolver for resolving external XML entities may lead to information disclosure. Ensure to set the XmlResolver property to null, create an instance of XmlSecureResolver when processing untrusted input, or use XmlReader.Create method with a secure XmlReaderSettings argument. Unless you need to enable it, ensure the DtdProcessing property is set to false. ",
          "defaultLevel": "hidden",
          "helpUri": "https://docs.microsoft.com/dotnet/fundamentals/code-analysis/quality-rules/ca3077",
          "properties": {
            "category": "Security",
            "isEnabledByDefault": true,
            "typeName": "DoNotUseInsecureDtdProcessingInApiDesignAnalyzer",
            "languages": [
              "C#",
              "Visual Basic"
            ],
            "tags": [
              "Telemetry",
              "EnabledRuleInAggressiveMode"
            ]
          }
        },
        "CA3147": {
          "id": "CA3147",
          "shortDescription": "Mark Verb Handlers With Validate Antiforgery Token",
          "fullDescription": "Missing ValidateAntiForgeryTokenAttribute on controller action {0}",
          "defaultLevel": "hidden",
          "helpUri": "https://docs.microsoft.com/dotnet/fundamentals/code-analysis/quality-rules/ca3147",
          "properties": {
            "category": "Security",
            "isEnabledByDefault": true,
            "typeName": "MarkVerbHandlersWithValidateAntiforgeryTokenAnalyzer",
            "languages": [
              "C#",
              "Visual Basic"
            ],
            "tags": [
              "Telemetry",
              "EnabledRuleInAggressiveMode"
            ]
          }
        },
        "CA5350": {
          "id": "CA5350",
          "shortDescription": "Do Not Use Weak Cryptographic Algorithms",
          "fullDescription": "Cryptographic algorithms degrade over time as attacks become for advances to attacker get access to more computation. Depending on the type and application of this cryptographic algorithm, further degradation of the cryptographic strength of it may allow attackers to read enciphered messages, tamper with enciphered  messages, forge digital signatures, tamper with hashed content, or otherwise compromise any cryptosystem based on this algorithm. Replace encryption uses with the AES algorithm (AES-256, AES-192 and AES-128 are acceptable) with a key length greater than or equal to 128 bits. Replace hashing uses with a hashing function in the SHA-2 family, such as SHA-2 512, SHA-2 384, or SHA-2 256.",
          "defaultLevel": "hidden",
          "helpUri": "https://docs.microsoft.com/dotnet/fundamentals/code-analysis/quality-rules/ca5350",
          "properties": {
            "category": "Security",
            "isEnabledByDefault": true,
            "typeName": "DoNotUseInsecureCryptographicAlgorithmsAnalyzer",
            "languages": [
              "C#",
              "Visual Basic"
            ],
            "tags": [
              "Telemetry",
              "EnabledRuleInAggressiveMode"
            ]
          }
        },
        "CA5351": {
          "id": "CA5351",
          "shortDescription": "Do Not Use Broken Cryptographic Algorithms",
          "fullDescription": "An attack making it computationally feasible to break this algorithm exists. This allows attackers to break the cryptographic guarantees it is designed to provide. Depending on the type and application of this cryptographic algorithm, this may allow attackers to read enciphered messages, tamper with enciphered  messages, forge digital signatures, tamper with hashed content, or otherwise compromise any cryptosystem based on this algorithm. Replace encryption uses with the AES algorithm (AES-256, AES-192 and AES-128 are acceptable) with a key length greater than or equal to 128 bits. Replace hashing uses with a hashing function in the SHA-2 family, such as SHA512, SHA384, or SHA256. Replace digital signature uses with RSA with a key length greater than or equal to 2048-bits, or ECDSA with a key length greater than or equal to 256 bits.",
          "defaultLevel": "hidden",
          "helpUri": "https://docs.microsoft.com/dotnet/fundamentals/code-analysis/quality-rules/ca5351",
          "properties": {
            "category": "Security",
            "isEnabledByDefault": true,
            "typeName": "DoNotUseInsecureCryptographicAlgorithmsAnalyzer",
            "languages": [
              "C#",
              "Visual Basic"
            ],
            "tags": [
              "Telemetry",
              "EnabledRuleInAggressiveMode"
            ]
          }
        },
        "CA5358": {
          "id": "CA5358",
          "shortDescription": "Review cipher mode usage with cryptography experts",
          "fullDescription": "These cipher modes might be vulnerable to attacks. Consider using recommended modes (CBC, CTS).",
          "defaultLevel": "warning",
          "helpUri": "https://docs.microsoft.com/dotnet/fundamentals/code-analysis/quality-rules/ca5358",
          "properties": {
            "category": "Security",
            "isEnabledByDefault": false,
            "typeName": "ApprovedCipherModeAnalyzer",
            "languages": [
              "C#",
              "Visual Basic"
            ],
            "tags": [
              "Telemetry",
              "EnabledRuleInAggressiveMode"
            ]
          }
        },
        "CA5359": {
          "id": "CA5359",
          "shortDescription": "Do Not Disable Certificate Validation",
          "fullDescription": "A certificate can help authenticate the identity of the server. Clients should validate the server certificate to ensure requests are sent to the intended server. If the ServerCertificateValidationCallback always returns 'true', any certificate will pass validation.",
          "defaultLevel": "hidden",
          "helpUri": "https://docs.microsoft.com/dotnet/fundamentals/code-analysis/quality-rules/ca5359",
          "properties": {
            "category": "Security",
            "isEnabledByDefault": true,
            "typeName": "DoNotDisableCertificateValidation",
            "languages": [
              "C#",
              "Visual Basic"
            ],
            "tags": [
              "Telemetry",
              "EnabledRuleInAggressiveMode"
            ]
          }
        },
        "CA5360": {
          "id": "CA5360",
          "shortDescription": "Do Not Call Dangerous Methods In Deserialization",
          "fullDescription": "Insecure Deserialization is a vulnerability which occurs when untrusted data is used to abuse the logic of an application, inflict a Denial-of-Service (DoS) attack, or even execute arbitrary code upon it being deserialized. It’s frequently possible for malicious users to abuse these deserialization features when the application is deserializing untrusted data which is under their control. Specifically, invoke dangerous methods in the process of deserialization. Successful insecure deserialization attacks could allow an attacker to carry out attacks such as DoS attacks, authentication bypasses, and remote code execution.",
          "defaultLevel": "hidden",
          "helpUri": "https://docs.microsoft.com/dotnet/fundamentals/code-analysis/quality-rules/ca5360",
          "properties": {
            "category": "Security",
            "isEnabledByDefault": true,
            "typeName": "DoNotCallDangerousMethodsInDeserialization",
            "languages": [
              "C#",
              "Visual Basic"
            ],
            "tags": [
              "Telemetry",
              "EnabledRuleInAggressiveMode",
              "CompilationEnd"
            ]
          }
        },
        "CA5361": {
          "id": "CA5361",
          "shortDescription": "Do Not Disable SChannel Use of Strong Crypto",
          "fullDescription": "Starting with the .NET Framework 4.6, the System.Net.ServicePointManager and System.Net.Security.SslStream classes are recommended to use new protocols. The old ones have protocol weaknesses and are not supported. Setting Switch.System.Net.DontEnableSchUseStrongCrypto with true will use the old weak crypto check and opt out of the protocol migration.",
          "defaultLevel": "warning",
          "helpUri": "https://docs.microsoft.com/dotnet/fundamentals/code-analysis/quality-rules/ca5361",
          "properties": {
            "category": "Security",
            "isEnabledByDefault": false,
            "typeName": "DoNotSetSwitch",
            "languages": [
              "C#",
              "Visual Basic"
            ],
            "tags": [
              "Dataflow",
              "Telemetry",
              "EnabledRuleInAggressiveMode"
            ]
          }
        },
        "CA5362": {
          "id": "CA5362",
          "shortDescription": "Potential reference cycle in deserialized object graph",
          "fullDescription": "Review code that processes untrusted deserialized data for handling of unexpected reference cycles. An unexpected reference cycle should not cause the code to enter an infinite loop. Otherwise, an unexpected reference cycle can allow an attacker to DOS or exhaust the memory of the process when deserializing untrusted data.",
          "defaultLevel": "warning",
          "helpUri": "https://docs.microsoft.com/dotnet/fundamentals/code-analysis/quality-rules/ca5362",
          "properties": {
            "category": "Security",
            "isEnabledByDefault": false,
            "typeName": "PotentialReferenceCycleInDeserializedObjectGraph",
            "languages": [
              "C#",
              "Visual Basic"
            ],
            "tags": [
              "Telemetry",
              "EnabledRuleInAggressiveMode",
              "CompilationEnd"
            ]
          }
        },
        "CA5363": {
          "id": "CA5363",
          "shortDescription": "Do Not Disable Request Validation",
          "fullDescription": "Request validation is a feature in ASP.NET that examines HTTP requests and determines whether they contain potentially dangerous content. This check adds protection from markup or code in the URL query string, cookies, or posted form values that might have been added for malicious purposes. So, it is generally desirable and should be left enabled for defense in depth.",
          "defaultLevel": "hidden",
          "helpUri": "https://docs.microsoft.com/dotnet/fundamentals/code-analysis/quality-rules/ca5363",
          "properties": {
            "category": "Security",
            "isEnabledByDefault": true,
            "typeName": "DoNotDisableRequestValidation",
            "languages": [
              "C#",
              "Visual Basic"
            ],
            "tags": [
              "Telemetry",
              "EnabledRuleInAggressiveMode"
            ]
          }
        },
        "CA5364": {
          "id": "CA5364",
          "shortDescription": "Do Not Use Deprecated Security Protocols",
          "fullDescription": "Using a deprecated security protocol rather than the system default is risky.",
          "defaultLevel": "hidden",
          "helpUri": "https://docs.microsoft.com/dotnet/fundamentals/code-analysis/quality-rules/ca5364",
          "properties": {
            "category": "Security",
            "isEnabledByDefault": true,
            "typeName": "DoNotUseDeprecatedSecurityProtocols",
            "languages": [
              "C#",
              "Visual Basic"
            ],
            "tags": [
              "Telemetry",
              "EnabledRuleInAggressiveMode"
            ]
          }
        },
        "CA5365": {
          "id": "CA5365",
          "shortDescription": "Do Not Disable HTTP Header Checking",
          "fullDescription": "HTTP header checking enables encoding of the carriage return and newline characters, \\r and \\n, that are found in response headers. This encoding can help to avoid injection attacks that exploit an application that echoes untrusted data contained by the header.",
          "defaultLevel": "hidden",
          "helpUri": "https://docs.microsoft.com/dotnet/fundamentals/code-analysis/quality-rules/ca5365",
          "properties": {
            "category": "Security",
            "isEnabledByDefault": true,
            "typeName": "DoNotDisableHTTPHeaderChecking",
            "languages": [
              "C#",
              "Visual Basic"
            ],
            "tags": [
              "Telemetry",
              "EnabledRuleInAggressiveMode"
            ]
          }
        },
        "CA5366": {
          "id": "CA5366",
          "shortDescription": "Use XmlReader for 'DataSet.ReadXml()'",
          "fullDescription": "Processing XML from untrusted data may load dangerous external references, which should be restricted by using an XmlReader with a secure resolver or with DTD processing disabled.",
          "defaultLevel": "hidden",
          "helpUri": "https://docs.microsoft.com/dotnet/fundamentals/code-analysis/quality-rules/ca5366",
          "properties": {
            "category": "Security",
            "isEnabledByDefault": true,
            "typeName": "UseXmlReaderForDataSetReadXml",
            "languages": [
              "C#",
              "Visual Basic"
            ],
            "tags": [
              "Telemetry",
              "EnabledRuleInAggressiveMode"
            ]
          }
        },
        "CA5367": {
          "id": "CA5367",
          "shortDescription": "Do Not Serialize Types With Pointer Fields",
          "fullDescription": "Pointers are not \"type safe\" in the sense that you cannot guarantee the correctness of the memory they point at. So, serializing types with pointer fields is dangerous, as it may allow an attacker to control the pointer.",
          "defaultLevel": "warning",
          "helpUri": "https://docs.microsoft.com/dotnet/fundamentals/code-analysis/quality-rules/ca5367",
          "properties": {
            "category": "Security",
            "isEnabledByDefault": false,
            "typeName": "DoNotSerializeTypeWithPointerFields",
            "languages": [
              "C#",
              "Visual Basic"
            ],
            "tags": [
              "Telemetry",
              "EnabledRuleInAggressiveMode",
              "CompilationEnd"
            ]
          }
        },
        "CA5368": {
          "id": "CA5368",
          "shortDescription": "Set ViewStateUserKey For Classes Derived From Page",
          "fullDescription": "Setting the ViewStateUserKey property can help you prevent attacks on your application by allowing you to assign an identifier to the view-state variable for individual users so that they cannot use the variable to generate an attack. Otherwise, there will be cross-site request forgery vulnerabilities.",
          "defaultLevel": "hidden",
          "helpUri": "https://docs.microsoft.com/dotnet/fundamentals/code-analysis/quality-rules/ca5368",
          "properties": {
            "category": "Security",
            "isEnabledByDefault": true,
            "typeName": "SetViewStateUserKey",
            "languages": [
              "C#",
              "Visual Basic"
            ],
            "tags": [
              "Telemetry",
              "EnabledRuleInAggressiveMode"
            ]
          }
        },
        "CA5369": {
          "id": "CA5369",
          "shortDescription": "Use XmlReader for 'XmlSerializer.Deserialize()'",
          "fullDescription": "Processing XML from untrusted data may load dangerous external references, which should be restricted by using an XmlReader with a secure resolver or with DTD processing disabled.",
          "defaultLevel": "hidden",
          "helpUri": "https://docs.microsoft.com/dotnet/fundamentals/code-analysis/quality-rules/ca5369",
          "properties": {
            "category": "Security",
            "isEnabledByDefault": true,
            "typeName": "UseXmlReaderForDeserialize",
            "languages": [
              "C#",
              "Visual Basic"
            ],
            "tags": [
              "Telemetry",
              "EnabledRuleInAggressiveMode"
            ]
          }
        },
        "CA5370": {
          "id": "CA5370",
          "shortDescription": "Use XmlReader for XmlValidatingReader constructor",
          "fullDescription": "Processing XML from untrusted data may load dangerous external references, which should be restricted by using an XmlReader with a secure resolver or with DTD processing disabled.",
          "defaultLevel": "hidden",
          "helpUri": "https://docs.microsoft.com/dotnet/fundamentals/code-analysis/quality-rules/ca5370",
          "properties": {
            "category": "Security",
            "isEnabledByDefault": true,
            "typeName": "UseXmlReaderForValidatingReader",
            "languages": [
              "C#",
              "Visual Basic"
            ],
            "tags": [
              "Telemetry",
              "EnabledRuleInAggressiveMode"
            ]
          }
        },
        "CA5371": {
          "id": "CA5371",
          "shortDescription": "Use XmlReader for 'XmlSchema.Read()'",
          "fullDescription": "Processing XML from untrusted data may load dangerous external references, which should be restricted by using an XmlReader with a secure resolver or with DTD processing disabled.",
          "defaultLevel": "hidden",
          "helpUri": "https://docs.microsoft.com/dotnet/fundamentals/code-analysis/quality-rules/ca5371",
          "properties": {
            "category": "Security",
            "isEnabledByDefault": true,
            "typeName": "UseXmlReaderForSchemaRead",
            "languages": [
              "C#",
              "Visual Basic"
            ],
            "tags": [
              "Telemetry",
              "EnabledRuleInAggressiveMode"
            ]
          }
        },
        "CA5372": {
          "id": "CA5372",
          "shortDescription": "Use XmlReader for XPathDocument constructor",
          "fullDescription": "Processing XML from untrusted data may load dangerous external references, which should be restricted by using an XmlReader with a secure resolver or with DTD processing disabled.",
          "defaultLevel": "hidden",
          "helpUri": "https://docs.microsoft.com/dotnet/fundamentals/code-analysis/quality-rules/ca5372",
          "properties": {
            "category": "Security",
            "isEnabledByDefault": true,
            "typeName": "UseXmlReaderForXPathDocument",
            "languages": [
              "C#",
              "Visual Basic"
            ],
            "tags": [
              "Telemetry",
              "EnabledRuleInAggressiveMode"
            ]
          }
        },
        "CA5373": {
          "id": "CA5373",
          "shortDescription": "Do not use obsolete key derivation function",
          "fullDescription": "Password-based key derivation should use PBKDF2 with SHA-2. Avoid using PasswordDeriveBytes since it generates a PBKDF1 key. Avoid using Rfc2898DeriveBytes.CryptDeriveKey since it doesn't use the iteration count or salt.",
          "defaultLevel": "hidden",
          "helpUri": "https://docs.microsoft.com/dotnet/fundamentals/code-analysis/quality-rules/ca5373",
          "properties": {
            "category": "Security",
            "isEnabledByDefault": true,
            "typeName": "DoNotUseObsoleteKDFAlgorithm",
            "languages": [
              "C#",
              "Visual Basic"
            ],
            "tags": [
              "Telemetry",
              "EnabledRuleInAggressiveMode"
            ]
          }
        },
        "CA5374": {
          "id": "CA5374",
          "shortDescription": "Do Not Use XslTransform",
          "fullDescription": "Do not use XslTransform. It does not restrict potentially dangerous external references.",
          "defaultLevel": "hidden",
          "helpUri": "https://docs.microsoft.com/dotnet/fundamentals/code-analysis/quality-rules/ca5374",
          "properties": {
            "category": "Security",
            "isEnabledByDefault": true,
            "typeName": "DoNotUseXslTransform",
            "languages": [
              "C#",
              "Visual Basic"
            ],
            "tags": [
              "Telemetry",
              "EnabledRuleInAggressiveMode"
            ]
          }
        },
        "CA5375": {
          "id": "CA5375",
          "shortDescription": "Do Not Use Account Shared Access Signature",
          "fullDescription": "Shared Access Signatures(SAS) are a vital part of the security model for any application using Azure Storage, they should provide limited and safe permissions to your storage account to clients that don't have the account key. All of the operations available via a service SAS are also available via an account SAS, that is, account SAS is too powerful. So it is recommended to use Service SAS to delegate access more carefully.",
          "defaultLevel": "warning",
          "helpUri": "https://docs.microsoft.com/dotnet/fundamentals/code-analysis/quality-rules/ca5375",
          "properties": {
            "category": "Security",
            "isEnabledByDefault": false,
            "typeName": "DoNotUseAccountSAS",
            "languages": [
              "C#",
              "Visual Basic"
            ],
            "tags": [
              "Telemetry",
              "EnabledRuleInAggressiveMode"
            ]
          }
        },
        "CA5376": {
          "id": "CA5376",
          "shortDescription": "Use SharedAccessProtocol HttpsOnly",
          "fullDescription": "HTTPS encrypts network traffic. Use HttpsOnly, rather than HttpOrHttps, to ensure network traffic is always encrypted to help prevent disclosure of sensitive data.",
          "defaultLevel": "warning",
          "helpUri": "https://docs.microsoft.com/dotnet/fundamentals/code-analysis/quality-rules/ca5376",
          "properties": {
            "category": "Security",
            "isEnabledByDefault": false,
            "typeName": "UseSharedAccessProtocolHttpsOnly",
            "languages": [
              "C#",
              "Visual Basic"
            ],
            "tags": [
              "Dataflow",
              "Telemetry",
              "EnabledRuleInAggressiveMode"
            ]
          }
        },
        "CA5377": {
          "id": "CA5377",
          "shortDescription": "Use Container Level Access Policy",
          "fullDescription": "No access policy identifier is specified, making tokens non-revocable.",
          "defaultLevel": "warning",
          "helpUri": "https://docs.microsoft.com/dotnet/fundamentals/code-analysis/quality-rules/ca5377",
          "properties": {
            "category": "Security",
            "isEnabledByDefault": false,
            "typeName": "UseContainerLevelAccessPolicy",
            "languages": [
              "C#",
              "Visual Basic"
            ],
            "tags": [
              "Dataflow",
              "Telemetry",
              "EnabledRuleInAggressiveMode"
            ]
          }
        },
        "CA5378": {
          "id": "CA5378",
          "shortDescription": "Do not disable ServicePointManagerSecurityProtocols",
          "fullDescription": "Do not set Switch.System.ServiceModel.DisableUsingServicePointManagerSecurityProtocols to true.  Setting this switch limits Windows Communication Framework (WCF) to using Transport Layer Security (TLS) 1.0, which is insecure and obsolete.",
          "defaultLevel": "warning",
          "helpUri": "https://docs.microsoft.com/dotnet/fundamentals/code-analysis/quality-rules/ca5378",
          "properties": {
            "category": "Security",
            "isEnabledByDefault": false,
            "typeName": "DoNotSetSwitch",
            "languages": [
              "C#",
              "Visual Basic"
            ],
            "tags": [
              "Dataflow",
              "Telemetry",
              "EnabledRuleInAggressiveMode"
            ]
          }
        },
        "CA5379": {
          "id": "CA5379",
          "shortDescription": "Ensure Key Derivation Function algorithm is sufficiently strong",
          "fullDescription": "Some implementations of the Rfc2898DeriveBytes class allow for a hash algorithm to be specified in a constructor parameter or overwritten in the HashAlgorithm property. If a hash algorithm is specified, then it should be SHA-256 or higher.",
          "defaultLevel": "hidden",
          "helpUri": "https://docs.microsoft.com/dotnet/fundamentals/code-analysis/quality-rules/ca5379",
          "properties": {
            "category": "Security",
            "isEnabledByDefault": true,
            "typeName": "DoNotUseWeakKDFAlgorithm",
            "languages": [
              "C#",
              "Visual Basic"
            ],
            "tags": [
              "Telemetry",
              "EnabledRuleInAggressiveMode"
            ]
          }
        },
        "CA5380": {
          "id": "CA5380",
          "shortDescription": "Do Not Add Certificates To Root Store",
          "fullDescription": "By default, the Trusted Root Certification Authorities certificate store is configured with a set of public CAs that has met the requirements of the Microsoft Root Certificate Program. Since all trusted root CAs can issue certificates for any domain, an attacker can pick a weak or coercible CA that you install by yourself to target for an attack – and a single vulnerable, malicious or coercible CA undermines the security of the entire system. To make matters worse, these attacks can go unnoticed quite easily.",
          "defaultLevel": "warning",
          "helpUri": "https://docs.microsoft.com/dotnet/fundamentals/code-analysis/quality-rules/ca5380",
          "properties": {
            "category": "Security",
            "isEnabledByDefault": false,
            "typeName": "DoNotInstallRootCert",
            "languages": [
              "C#",
              "Visual Basic"
            ],
            "tags": [
              "Dataflow",
              "Telemetry",
              "EnabledRuleInAggressiveMode",
              "CompilationEnd"
            ]
          }
        },
        "CA5381": {
          "id": "CA5381",
          "shortDescription": "Ensure Certificates Are Not Added To Root Store",
          "fullDescription": "By default, the Trusted Root Certification Authorities certificate store is configured with a set of public CAs that has met the requirements of the Microsoft Root Certificate Program. Since all trusted root CAs can issue certificates for any domain, an attacker can pick a weak or coercible CA that you install by yourself to target for an attack – and a single vulnerable, malicious or coercible CA undermines the security of the entire system. To make matters worse, these attacks can go unnoticed quite easily.",
          "defaultLevel": "warning",
          "helpUri": "https://docs.microsoft.com/dotnet/fundamentals/code-analysis/quality-rules/ca5381",
          "properties": {
            "category": "Security",
            "isEnabledByDefault": false,
            "typeName": "DoNotInstallRootCert",
            "languages": [
              "C#",
              "Visual Basic"
            ],
            "tags": [
              "Dataflow",
              "Telemetry",
              "EnabledRuleInAggressiveMode",
              "CompilationEnd"
            ]
          }
        },
        "CA5382": {
          "id": "CA5382",
          "shortDescription": "Use Secure Cookies In ASP.NET Core",
          "fullDescription": "Applications available over HTTPS must use secure cookies.",
          "defaultLevel": "warning",
          "helpUri": "https://docs.microsoft.com/dotnet/fundamentals/code-analysis/quality-rules/ca5382",
          "properties": {
            "category": "Security",
            "isEnabledByDefault": false,
            "typeName": "UseSecureCookiesASPNetCore",
            "languages": [
              "C#",
              "Visual Basic"
            ],
            "tags": [
              "Dataflow",
              "Telemetry",
              "EnabledRuleInAggressiveMode",
              "CompilationEnd"
            ]
          }
        },
        "CA5383": {
          "id": "CA5383",
          "shortDescription": "Ensure Use Secure Cookies In ASP.NET Core",
          "fullDescription": "Applications available over HTTPS must use secure cookies.",
          "defaultLevel": "warning",
          "helpUri": "https://docs.microsoft.com/dotnet/fundamentals/code-analysis/quality-rules/ca5383",
          "properties": {
            "category": "Security",
            "isEnabledByDefault": false,
            "typeName": "UseSecureCookiesASPNetCore",
            "languages": [
              "C#",
              "Visual Basic"
            ],
            "tags": [
              "Dataflow",
              "Telemetry",
              "EnabledRuleInAggressiveMode",
              "CompilationEnd"
            ]
          }
        },
        "CA5384": {
          "id": "CA5384",
          "shortDescription": "Do Not Use Digital Signature Algorithm (DSA)",
          "fullDescription": "DSA is too weak to use.",
          "defaultLevel": "hidden",
          "helpUri": "https://docs.microsoft.com/dotnet/fundamentals/code-analysis/quality-rules/ca5384",
          "properties": {
            "category": "Security",
            "isEnabledByDefault": true,
            "typeName": "DoNotUseDSA",
            "languages": [
              "C#",
              "Visual Basic"
            ],
            "tags": [
              "Telemetry",
              "EnabledRuleInAggressiveMode"
            ]
          }
        },
        "CA5385": {
          "id": "CA5385",
          "shortDescription": "Use Rivest–Shamir–Adleman (RSA) Algorithm With Sufficient Key Size",
          "fullDescription": "Encryption algorithms are vulnerable to brute force attacks when too small a key size is used.",
          "defaultLevel": "hidden",
          "helpUri": "https://docs.microsoft.com/dotnet/fundamentals/code-analysis/quality-rules/ca5385",
          "properties": {
            "category": "Security",
            "isEnabledByDefault": true,
            "typeName": "UseRSAWithSufficientKeySize",
            "languages": [
              "C#",
              "Visual Basic"
            ],
            "tags": [
              "Telemetry",
              "EnabledRuleInAggressiveMode"
            ]
          }
        },
        "CA5386": {
          "id": "CA5386",
          "shortDescription": "Avoid hardcoding SecurityProtocolType value",
          "fullDescription": "Avoid hardcoding SecurityProtocolType {0}, and instead use SecurityProtocolType.SystemDefault to allow the operating system to choose the best Transport Layer Security protocol to use.",
          "defaultLevel": "warning",
          "helpUri": "https://docs.microsoft.com/dotnet/fundamentals/code-analysis/quality-rules/ca5386",
          "properties": {
            "category": "Security",
            "isEnabledByDefault": false,
            "typeName": "DoNotUseDeprecatedSecurityProtocols",
            "languages": [
              "C#",
              "Visual Basic"
            ],
            "tags": [
              "Telemetry",
              "EnabledRuleInAggressiveMode"
            ]
          }
        },
        "CA5387": {
          "id": "CA5387",
          "shortDescription": "Do Not Use Weak Key Derivation Function With Insufficient Iteration Count",
          "fullDescription": "When deriving cryptographic keys from user-provided inputs such as password, use sufficient iteration count (at least 100k).",
          "defaultLevel": "warning",
          "helpUri": "https://docs.microsoft.com/dotnet/fundamentals/code-analysis/quality-rules/ca5387",
          "properties": {
            "category": "Security",
            "isEnabledByDefault": false,
            "typeName": "DoNotUseWeakKDFInsufficientIterationCount",
            "languages": [
              "C#",
              "Visual Basic"
            ],
            "tags": [
              "Dataflow",
              "Telemetry",
              "EnabledRuleInAggressiveMode",
              "CompilationEnd"
            ]
          }
        },
        "CA5388": {
          "id": "CA5388",
          "shortDescription": "Ensure Sufficient Iteration Count When Using Weak Key Derivation Function",
          "fullDescription": "When deriving cryptographic keys from user-provided inputs such as password, use sufficient iteration count (at least 100k).",
          "defaultLevel": "warning",
          "helpUri": "https://docs.microsoft.com/dotnet/fundamentals/code-analysis/quality-rules/ca5388",
          "properties": {
            "category": "Security",
            "isEnabledByDefault": false,
            "typeName": "DoNotUseWeakKDFInsufficientIterationCount",
            "languages": [
              "C#",
              "Visual Basic"
            ],
            "tags": [
              "Dataflow",
              "Telemetry",
              "EnabledRuleInAggressiveMode",
              "CompilationEnd"
            ]
          }
        },
        "CA5389": {
          "id": "CA5389",
          "shortDescription": "Do Not Add Archive Item's Path To The Target File System Path",
          "fullDescription": "When extracting files from an archive and using the archive item's path, check if the path is safe. Archive path can be relative and can lead to file system access outside of the expected file system target path, leading to malicious config changes and remote code execution via lay-and-wait technique.",
          "defaultLevel": "warning",
          "helpUri": "https://docs.microsoft.com/dotnet/fundamentals/code-analysis/quality-rules/ca5389",
          "properties": {
            "category": "Security",
            "isEnabledByDefault": false,
            "typeName": "DoNotAddArchiveItemPathToTheTargetFileSystemPath",
            "languages": [
              "C#",
              "Visual Basic"
            ],
            "tags": [
              "Dataflow",
              "Telemetry",
              "EnabledRuleInAggressiveMode"
            ]
          }
        },
        "CA5390": {
          "id": "CA5390",
          "shortDescription": "Do not hard-code encryption key",
          "fullDescription": "SymmetricAlgorithm's .Key property, or a method's rgbKey parameter, should never be a hard-coded value.",
          "defaultLevel": "warning",
          "helpUri": "https://docs.microsoft.com/dotnet/fundamentals/code-analysis/quality-rules/ca5390",
          "properties": {
            "category": "Security",
            "isEnabledByDefault": false,
            "typeName": "DoNotHardCodeEncryptionKey",
            "languages": [
              "C#",
              "Visual Basic"
            ],
            "tags": [
              "Dataflow",
              "Telemetry",
              "EnabledRuleInAggressiveMode"
            ]
          }
        },
        "CA5391": {
          "id": "CA5391",
          "shortDescription": "Use antiforgery tokens in ASP.NET Core MVC controllers",
          "fullDescription": "Handling a POST, PUT, PATCH, or DELETE request without validating an antiforgery token may be vulnerable to cross-site request forgery attacks. A cross-site request forgery attack can send malicious requests from an authenticated user to your ASP.NET Core MVC controller.",
          "defaultLevel": "warning",
          "helpUri": "https://docs.microsoft.com/dotnet/fundamentals/code-analysis/quality-rules/ca5391",
          "properties": {
            "category": "Security",
            "isEnabledByDefault": false,
            "typeName": "UseAutoValidateAntiforgeryToken",
            "languages": [
              "C#",
              "Visual Basic"
            ],
            "tags": [
              "Telemetry",
              "EnabledRuleInAggressiveMode",
              "CompilationEnd"
            ]
          }
        },
        "CA5392": {
          "id": "CA5392",
          "shortDescription": "Use DefaultDllImportSearchPaths attribute for P/Invokes",
          "fullDescription": "By default, P/Invokes using DllImportAttribute probe a number of directories, including the current working directory for the library to load. This can be a security issue for certain applications, leading to DLL hijacking.",
          "defaultLevel": "warning",
          "helpUri": "https://docs.microsoft.com/dotnet/fundamentals/code-analysis/quality-rules/ca5392",
          "properties": {
            "category": "Security",
            "isEnabledByDefault": false,
            "typeName": "UseDefaultDllImportSearchPathsAttribute",
            "languages": [
              "C#",
              "Visual Basic"
            ],
            "tags": [
              "Telemetry",
              "EnabledRuleInAggressiveMode"
            ]
          }
        },
        "CA5393": {
          "id": "CA5393",
          "shortDescription": "Do not use unsafe DllImportSearchPath value",
          "fullDescription": "There could be a malicious DLL in the default DLL search directories. Or, depending on where your application is run from, there could be a malicious DLL in the application's directory. Use a DllImportSearchPath value that specifies an explicit search path instead. The DllImportSearchPath flags that this rule looks for can be configured in .editorconfig.",
          "defaultLevel": "warning",
          "helpUri": "https://docs.microsoft.com/dotnet/fundamentals/code-analysis/quality-rules/ca5393",
          "properties": {
            "category": "Security",
            "isEnabledByDefault": false,
            "typeName": "UseDefaultDllImportSearchPathsAttribute",
            "languages": [
              "C#",
              "Visual Basic"
            ],
            "tags": [
              "Telemetry",
              "EnabledRuleInAggressiveMode"
            ]
          }
        },
        "CA5394": {
          "id": "CA5394",
          "shortDescription": "Do not use insecure randomness",
          "fullDescription": "Using a cryptographically weak pseudo-random number generator may allow an attacker to predict what security-sensitive value will be generated. Use a cryptographically strong random number generator if an unpredictable value is required, or ensure that weak pseudo-random numbers aren't used in a security-sensitive manner.",
          "defaultLevel": "warning",
          "helpUri": "https://docs.microsoft.com/dotnet/fundamentals/code-analysis/quality-rules/ca5394",
          "properties": {
            "category": "Security",
            "isEnabledByDefault": false,
            "typeName": "DoNotUseInsecureRandomness",
            "languages": [
              "C#",
              "Visual Basic"
            ],
            "tags": [
              "Telemetry",
              "EnabledRuleInAggressiveMode"
            ]
          }
        },
        "CA5395": {
          "id": "CA5395",
          "shortDescription": "Miss HttpVerb attribute for action methods",
          "fullDescription": "All the methods that create, edit, delete, or otherwise modify data do so in the [HttpPost] overload of the method, which needs to be protected with the anti forgery attribute from request forgery. Performing a GET operation should be a safe operation that has no side effects and doesn't modify your persisted data.",
          "defaultLevel": "warning",
          "helpUri": "https://docs.microsoft.com/dotnet/fundamentals/code-analysis/quality-rules/ca5395",
          "properties": {
            "category": "Security",
            "isEnabledByDefault": false,
            "typeName": "UseAutoValidateAntiforgeryToken",
            "languages": [
              "C#",
              "Visual Basic"
            ],
            "tags": [
              "Telemetry",
              "EnabledRuleInAggressiveMode",
              "CompilationEnd"
            ]
          }
        },
        "CA5396": {
          "id": "CA5396",
          "shortDescription": "Set HttpOnly to true for HttpCookie",
          "fullDescription": "As a defense in depth measure, ensure security sensitive HTTP cookies are marked as HttpOnly. This indicates web browsers should disallow scripts from accessing the cookies. Injected malicious scripts are a common way of stealing cookies.",
          "defaultLevel": "warning",
          "helpUri": "https://docs.microsoft.com/dotnet/fundamentals/code-analysis/quality-rules/ca5396",
          "properties": {
            "category": "Security",
            "isEnabledByDefault": false,
            "typeName": "SetHttpOnlyForHttpCookie",
            "languages": [
              "C#",
              "Visual Basic"
            ],
            "tags": [
              "Dataflow",
              "Telemetry",
              "EnabledRuleInAggressiveMode",
              "CompilationEnd"
            ]
          }
        },
        "CA5397": {
          "id": "CA5397",
          "shortDescription": "Do not use deprecated SslProtocols values",
          "fullDescription": "Older protocol versions of Transport Layer Security (TLS) are less secure than TLS 1.2 and TLS 1.3, and are more likely to have new vulnerabilities. Avoid older protocol versions to minimize risk.",
          "defaultLevel": "hidden",
          "helpUri": "https://docs.microsoft.com/dotnet/fundamentals/code-analysis/quality-rules/ca5397",
          "properties": {
            "category": "Security",
            "isEnabledByDefault": true,
            "typeName": "SslProtocolsAnalyzer",
            "languages": [
              "C#",
              "Visual Basic"
            ],
            "tags": [
              "Telemetry",
              "EnabledRuleInAggressiveMode"
            ]
          }
        },
        "CA5398": {
          "id": "CA5398",
          "shortDescription": "Avoid hardcoded SslProtocols values",
          "fullDescription": "Current Transport Layer Security protocol versions may become deprecated if vulnerabilities are found. Avoid hardcoding SslProtocols values to keep your application secure. Use 'None' to let the Operating System choose a version.",
          "defaultLevel": "warning",
          "helpUri": "https://docs.microsoft.com/dotnet/fundamentals/code-analysis/quality-rules/ca5398",
          "properties": {
            "category": "Security",
            "isEnabledByDefault": false,
            "typeName": "SslProtocolsAnalyzer",
            "languages": [
              "C#",
              "Visual Basic"
            ],
            "tags": [
              "Telemetry",
              "EnabledRuleInAggressiveMode"
            ]
          }
        },
        "CA5399": {
          "id": "CA5399",
          "shortDescription": "HttpClients should enable certificate revocation list checks",
          "fullDescription": "Using HttpClient without providing a platform specific handler (WinHttpHandler or CurlHandler or HttpClientHandler) where the CheckCertificateRevocationList property is set to true, will allow revoked certificates to be accepted by the HttpClient as valid.",
          "defaultLevel": "warning",
          "helpUri": "https://docs.microsoft.com/dotnet/fundamentals/code-analysis/quality-rules/ca5399",
          "properties": {
            "category": "Security",
            "isEnabledByDefault": false,
            "typeName": "DoNotDisableHttpClientCRLCheck",
            "languages": [
              "C#",
              "Visual Basic"
            ],
            "tags": [
              "Dataflow",
              "Telemetry",
              "EnabledRuleInAggressiveMode",
              "CompilationEnd"
            ]
          }
        },
        "CA5400": {
          "id": "CA5400",
          "shortDescription": "Ensure HttpClient certificate revocation list check is not disabled",
          "fullDescription": "Using HttpClient without providing a platform specific handler (WinHttpHandler or CurlHandler or HttpClientHandler) where the CheckCertificateRevocationList property is set to true, will allow revoked certificates to be accepted by the HttpClient as valid.",
          "defaultLevel": "warning",
          "helpUri": "https://docs.microsoft.com/dotnet/fundamentals/code-analysis/quality-rules/ca5400",
          "properties": {
            "category": "Security",
            "isEnabledByDefault": false,
            "typeName": "DoNotDisableHttpClientCRLCheck",
            "languages": [
              "C#",
              "Visual Basic"
            ],
            "tags": [
              "Dataflow",
              "Telemetry",
              "EnabledRuleInAggressiveMode",
              "CompilationEnd"
            ]
          }
        },
        "CA5401": {
          "id": "CA5401",
          "shortDescription": "Do not use CreateEncryptor with non-default IV",
          "fullDescription": "Symmetric encryption should always use a non-repeatable initialization vector to prevent dictionary attacks.",
          "defaultLevel": "warning",
          "helpUri": "https://docs.microsoft.com/dotnet/fundamentals/code-analysis/quality-rules/ca5401",
          "properties": {
            "category": "Security",
            "isEnabledByDefault": false,
            "typeName": "DoNotUseCreateEncryptorWithNonDefaultIV",
            "languages": [
              "C#",
              "Visual Basic"
            ],
            "tags": [
              "Dataflow",
              "Telemetry",
              "EnabledRuleInAggressiveMode",
              "CompilationEnd"
            ]
          }
        },
        "CA5402": {
          "id": "CA5402",
          "shortDescription": "Use CreateEncryptor with the default IV ",
          "fullDescription": "Symmetric encryption should always use a non-repeatable initialization vector to prevent dictionary attacks.",
          "defaultLevel": "warning",
          "helpUri": "https://docs.microsoft.com/dotnet/fundamentals/code-analysis/quality-rules/ca5402",
          "properties": {
            "category": "Security",
            "isEnabledByDefault": false,
            "typeName": "DoNotUseCreateEncryptorWithNonDefaultIV",
            "languages": [
              "C#",
              "Visual Basic"
            ],
            "tags": [
              "Dataflow",
              "Telemetry",
              "EnabledRuleInAggressiveMode",
              "CompilationEnd"
            ]
          }
        },
        "CA5403": {
          "id": "CA5403",
          "shortDescription": "Do not hard-code certificate",
          "fullDescription": "Hard-coded certificates in source code are vulnerable to being exploited.",
          "defaultLevel": "warning",
          "helpUri": "https://docs.microsoft.com/dotnet/fundamentals/code-analysis/quality-rules/ca5403",
          "properties": {
            "category": "Security",
            "isEnabledByDefault": false,
            "typeName": "DoNotHardCodeCertificate",
            "languages": [
              "C#",
              "Visual Basic"
            ],
            "tags": [
              "Dataflow",
              "Telemetry",
              "EnabledRuleInAggressiveMode"
            ]
          }
        }
      }
    },
    {
      "tool": {
        "name": "Microsoft.CodeAnalysis.VisualBasic.NetAnalyzers",
        "version": "6.0.0",
        "language": "en-US"
      },
      "rules": {
        "CA1001": {
          "id": "CA1001",
          "shortDescription": "Types that own disposable fields should be disposable",
          "fullDescription": "A class declares and implements an instance field that is a System.IDisposable type, and the class does not implement IDisposable. A class that declares an IDisposable field indirectly owns an unmanaged resource and should implement the IDisposable interface.",
          "defaultLevel": "hidden",
          "helpUri": "https://docs.microsoft.com/dotnet/fundamentals/code-analysis/quality-rules/ca1001",
          "properties": {
            "category": "Design",
            "isEnabledByDefault": true,
            "typeName": "BasicTypesThatOwnDisposableFieldsShouldBeDisposableAnalyzer",
            "languages": [
              "Visual Basic"
            ],
            "tags": [
              "PortedFromFxCop",
              "Telemetry",
              "EnabledRuleInAggressiveMode"
            ]
          }
        },
        "CA1032": {
          "id": "CA1032",
          "shortDescription": "Implement standard exception constructors",
          "fullDescription": "Failure to provide the full set of constructors can make it difficult to correctly handle exceptions.",
          "defaultLevel": "warning",
          "helpUri": "https://docs.microsoft.com/dotnet/fundamentals/code-analysis/quality-rules/ca1032",
          "properties": {
            "category": "Design",
            "isEnabledByDefault": false,
            "typeName": "BasicImplementStandardExceptionConstructorsAnalyzer",
            "languages": [
              "Visual Basic"
            ],
            "tags": [
              "PortedFromFxCop",
              "Telemetry",
              "EnabledRuleInAggressiveMode"
            ]
          }
        },
        "CA1200": {
          "id": "CA1200",
          "shortDescription": "Avoid using cref tags with a prefix",
          "fullDescription": "Use of cref tags with prefixes should be avoided, since it prevents the compiler from verifying references and the IDE from updating references during refactorings. It is permissible to suppress this error at a single documentation site if the cref must use a prefix because the type being mentioned is not findable by the compiler. For example, if a cref is mentioning a special attribute in the full framework but you're in a file that compiles against the portable framework, or if you want to reference a type at higher layer of Roslyn, you should suppress the error. You should not suppress the error just because you want to take a shortcut and avoid using the full syntax.",
          "defaultLevel": "hidden",
          "helpUri": "https://docs.microsoft.com/dotnet/fundamentals/code-analysis/quality-rules/ca1200",
          "properties": {
            "category": "Documentation",
            "isEnabledByDefault": true,
            "typeName": "BasicAvoidUsingCrefTagsWithAPrefixAnalyzer",
            "languages": [
              "Visual Basic"
            ],
            "tags": [
              "Telemetry",
              "EnabledRuleInAggressiveMode"
            ]
          }
        },
        "CA1309": {
          "id": "CA1309",
          "shortDescription": "Use ordinal string comparison",
          "fullDescription": "A string comparison operation that is nonlinguistic does not set the StringComparison parameter to either Ordinal or OrdinalIgnoreCase. By explicitly setting the parameter to either StringComparison.Ordinal or StringComparison.OrdinalIgnoreCase, your code often gains speed, becomes more correct, and becomes more reliable.",
          "defaultLevel": "hidden",
          "helpUri": "https://docs.microsoft.com/dotnet/fundamentals/code-analysis/quality-rules/ca1309",
          "properties": {
            "category": "Globalization",
            "isEnabledByDefault": true,
            "typeName": "BasicUseOrdinalStringComparisonAnalyzer",
            "languages": [
              "Visual Basic"
            ],
            "tags": [
              "PortedFromFxCop",
              "Telemetry",
              "EnabledRuleInAggressiveMode"
            ]
          }
        },
        "CA1507": {
          "id": "CA1507",
          "shortDescription": "Use nameof to express symbol names",
          "fullDescription": "Using nameof helps keep your code valid when refactoring.",
          "defaultLevel": "note",
          "helpUri": "https://docs.microsoft.com/dotnet/fundamentals/code-analysis/quality-rules/ca1507",
          "properties": {
            "category": "Maintainability",
            "isEnabledByDefault": true,
            "typeName": "BasicUseNameofInPlaceOfStringAnalyzer",
            "languages": [
              "Visual Basic"
            ],
            "tags": [
              "Telemetry",
              "EnabledRuleInAggressiveMode"
            ]
          }
        },
        "CA1802": {
          "id": "CA1802",
          "shortDescription": "Use literals where appropriate",
          "fullDescription": "A field is declared static and read-only (Shared and ReadOnly in Visual Basic), and is initialized by using a value that is computable at compile time. Because the value that is assigned to the targeted field is computable at compile time, change the declaration to a const (Const in Visual Basic) field so that the value is computed at compile time instead of at run?time.",
          "defaultLevel": "warning",
          "helpUri": "https://docs.microsoft.com/dotnet/fundamentals/code-analysis/quality-rules/ca1802",
          "properties": {
            "category": "Performance",
            "isEnabledByDefault": false,
            "typeName": "BasicUseLiteralsWhereAppropriate",
            "languages": [
              "Visual Basic"
            ],
            "tags": [
              "PortedFromFxCop",
              "Telemetry",
              "EnabledRuleInAggressiveMode"
            ]
          }
        },
        "CA1805": {
          "id": "CA1805",
          "shortDescription": "Do not initialize unnecessarily",
          "fullDescription": "The .NET runtime initializes all fields of reference types to their default values before running the constructor. In most cases, explicitly initializing a field to its default value in a constructor is redundant, adding maintenance costs and potentially degrading performance (such as with increased assembly size), and the explicit initialization can be removed.  In some cases, such as with static readonly fields that permanently retain their default value, consider instead changing them to be constants or properties.",
          "defaultLevel": "hidden",
          "helpUri": "https://docs.microsoft.com/dotnet/fundamentals/code-analysis/quality-rules/ca1805",
          "properties": {
            "category": "Performance",
            "isEnabledByDefault": true,
            "typeName": "BasicDoNotInitializeUnnecessarilyAnalyzer",
            "languages": [
              "Visual Basic"
            ],
            "tags": [
              "PortedFromFxCop",
              "Telemetry",
              "EnabledRuleInAggressiveMode"
            ]
          }
        },
        "CA1812": {
          "id": "CA1812",
          "shortDescription": "Avoid uninstantiated internal classes",
          "fullDescription": "An instance of an assembly-level type is not created by code in the assembly.",
          "defaultLevel": "warning",
          "helpUri": "https://docs.microsoft.com/dotnet/fundamentals/code-analysis/quality-rules/ca1812",
          "properties": {
            "category": "Performance",
            "isEnabledByDefault": false,
            "typeName": "BasicAvoidUninstantiatedInternalClasses",
            "languages": [
              "Visual Basic"
            ],
            "tags": [
              "PortedFromFxCop",
              "Telemetry",
              "EnabledRuleInAggressiveMode",
              "CompilationEnd"
            ]
          }
        },
        "CA1824": {
          "id": "CA1824",
          "shortDescription": "Mark assemblies with NeutralResourcesLanguageAttribute",
          "fullDescription": "The NeutralResourcesLanguage attribute informs the ResourceManager of the language that was used to display the resources of a neutral culture for an assembly. This improves lookup performance for the first resource that you load and can reduce your working set.",
          "defaultLevel": "note",
          "helpUri": "https://docs.microsoft.com/dotnet/fundamentals/code-analysis/quality-rules/ca1824",
          "properties": {
            "category": "Performance",
            "isEnabledByDefault": true,
            "typeName": "BasicMarkAssembliesWithNeutralResourcesLanguageAnalyzer",
            "languages": [
              "Visual Basic"
            ],
            "tags": [
              "PortedFromFxCop",
              "Telemetry",
              "EnabledRuleInAggressiveMode",
              "CompilationEnd"
            ]
          }
        },
        "CA1825": {
          "id": "CA1825",
          "shortDescription": "Avoid zero-length array allocations",
          "fullDescription": "Avoid unnecessary zero-length array allocations.  Use {0} instead.",
          "defaultLevel": "note",
          "helpUri": "https://docs.microsoft.com/dotnet/fundamentals/code-analysis/quality-rules/ca1825",
          "properties": {
            "category": "Performance",
            "isEnabledByDefault": true,
            "typeName": "BasicAvoidZeroLengthArrayAllocationsAnalyzer",
            "languages": [
              "Visual Basic"
            ],
            "tags": [
              "Telemetry",
              "EnabledRuleInAggressiveMode"
            ]
          }
        },
        "CA1841": {
          "id": "CA1841",
          "shortDescription": "Prefer Dictionary.Contains methods",
          "fullDescription": "Many dictionary implementations lazily initialize the Values collection. To avoid unnecessary allocations, prefer 'ContainsValue' over 'Values.Contains'.",
          "defaultLevel": "note",
          "helpUri": "https://docs.microsoft.com/dotnet/fundamentals/code-analysis/quality-rules/ca1841",
          "properties": {
            "category": "Performance",
            "isEnabledByDefault": true,
            "typeName": "BasicPreferDictionaryContainsMethods",
            "languages": [
              "Visual Basic"
            ],
            "tags": [
              "Telemetry",
              "EnabledRuleInAggressiveMode"
            ]
          }
        },
        "CA1845": {
          "id": "CA1845",
          "shortDescription": "Use span-based 'string.Concat'",
          "fullDescription": "It is more efficient to use 'AsSpan' and 'string.Concat', instead of 'Substring' and a concatenation operator.",
          "defaultLevel": "note",
          "helpUri": "https://docs.microsoft.com/dotnet/fundamentals/code-analysis/quality-rules/ca1845",
          "properties": {
            "category": "Performance",
            "isEnabledByDefault": true,
            "typeName": "BasicUseSpanBasedStringConcat",
            "languages": [
              "Visual Basic"
            ],
            "tags": [
              "Telemetry",
              "EnabledRuleInAggressiveMode"
            ]
          }
        },
        "CA2016": {
          "id": "CA2016",
          "shortDescription": "Forward the 'CancellationToken' parameter to methods",
          "fullDescription": "Forward the 'CancellationToken' parameter to methods to ensure the operation cancellation notifications gets properly propagated, or pass in 'CancellationToken.None' explicitly to indicate intentionally not propagating the token.",
          "defaultLevel": "note",
          "helpUri": "https://docs.microsoft.com/dotnet/fundamentals/code-analysis/quality-rules/ca2016",
          "properties": {
            "category": "Reliability",
            "isEnabledByDefault": true,
            "typeName": "BasicForwardCancellationTokenToInvocationsAnalyzer",
            "languages": [
              "Visual Basic"
            ],
            "tags": [
              "Telemetry",
              "EnabledRuleInAggressiveMode"
            ]
          }
        },
        "CA2218": {
          "id": "CA2218",
          "shortDescription": "Override GetHashCode on overriding Equals",
          "fullDescription": "GetHashCode returns a value, based on the current instance, that is suited for hashing algorithms and data structures such as a hash table. Two objects that are the same type and are equal must return the same hash code.",
          "defaultLevel": "note",
          "helpUri": "https://docs.microsoft.com/dotnet/fundamentals/code-analysis/quality-rules/ca2218",
          "properties": {
            "category": "Usage",
            "isEnabledByDefault": true,
            "typeName": "BasicOverrideGetHashCodeOnOverridingEqualsAnalyzer",
            "languages": [
              "Visual Basic"
            ],
            "tags": [
              "PortedFromFxCop",
              "Telemetry",
              "EnabledRuleInAggressiveMode"
            ]
          }
        },
        "CA2224": {
          "id": "CA2224",
          "shortDescription": "Override Equals on overloading operator equals",
          "fullDescription": "A public type implements the equality operator but does not override Object.Equals.",
          "defaultLevel": "note",
          "helpUri": "https://docs.microsoft.com/dotnet/fundamentals/code-analysis/quality-rules/ca2224",
          "properties": {
            "category": "Usage",
            "isEnabledByDefault": true,
            "typeName": "BasicOverrideEqualsOnOverloadingOperatorEqualsAnalyzer",
            "languages": [
              "Visual Basic"
            ],
            "tags": [
              "PortedFromFxCop",
              "Telemetry",
              "EnabledRuleInAggressiveMode"
            ]
          }
        },
        "CA2234": {
          "id": "CA2234",
          "shortDescription": "Pass system uri objects instead of strings",
          "fullDescription": "A call is made to a method that has a string parameter whose name contains \"uri\", \"URI\", \"urn\", \"URN\", \"url\", or \"URL\". The declaring type of the method contains a corresponding method overload that has a System.Uri parameter.",
          "defaultLevel": "warning",
          "helpUri": "https://docs.microsoft.com/dotnet/fundamentals/code-analysis/quality-rules/ca2234",
          "properties": {
            "category": "Usage",
            "isEnabledByDefault": false,
            "typeName": "BasicPassSystemUriObjectsInsteadOfStringsAnalyzer",
            "languages": [
              "Visual Basic"
            ],
            "tags": [
              "PortedFromFxCop",
              "Telemetry",
              "EnabledRuleInAggressiveMode"
            ]
          }
        },
        "CA2352": {
          "id": "CA2352",
          "shortDescription": "Unsafe DataSet or DataTable in serializable type can be vulnerable to remote code execution attacks",
          "fullDescription": "When deserializing untrusted input with an IFormatter-based serializer, deserializing a {0} object is insecure. '{1}' either is or derives from {0}.",
          "defaultLevel": "warning",
          "helpUri": "https://docs.microsoft.com/dotnet/fundamentals/code-analysis/quality-rules/ca2352",
          "properties": {
            "category": "Security",
            "isEnabledByDefault": false,
            "typeName": "BasicDataSetDataTableInSerializableTypeAnalyzer",
            "languages": [
              "Visual Basic"
            ],
            "tags": [
              "Telemetry",
              "EnabledRuleInAggressiveMode"
            ]
          }
        },
        "CA2353": {
          "id": "CA2353",
          "shortDescription": "Unsafe DataSet or DataTable in serializable type",
          "fullDescription": "When deserializing untrusted input, deserializing a {0} object is insecure. '{1}' either is or derives from {0}",
          "defaultLevel": "warning",
          "helpUri": "https://docs.microsoft.com/dotnet/fundamentals/code-analysis/quality-rules/ca2353",
          "properties": {
            "category": "Security",
            "isEnabledByDefault": false,
            "typeName": "BasicDataSetDataTableInSerializableTypeAnalyzer",
            "languages": [
              "Visual Basic"
            ],
            "tags": [
              "Telemetry",
              "EnabledRuleInAggressiveMode"
            ]
          }
        },
        "CA2354": {
          "id": "CA2354",
          "shortDescription": "Unsafe DataSet or DataTable in deserialized object graph can be vulnerable to remote code execution attacks",
          "fullDescription": "When deserializing untrusted input, deserializing a {0} object is insecure. '{1}' either is or derives from {0}",
          "defaultLevel": "warning",
          "helpUri": "https://docs.microsoft.com/dotnet/fundamentals/code-analysis/quality-rules/ca2354",
          "properties": {
            "category": "Security",
            "isEnabledByDefault": false,
            "typeName": "BasicDataSetDataTableInIFormatterSerializableObjectGraphAnalyzer",
            "languages": [
              "Visual Basic"
            ],
            "tags": [
              "Telemetry",
              "EnabledRuleInAggressiveMode"
            ]
          }
        },
        "CA2355": {
          "id": "CA2355",
          "shortDescription": "Unsafe DataSet or DataTable type found in deserializable object graph",
          "fullDescription": "When deserializing untrusted input, deserializing a {0} object is insecure. '{1}' either is or derives from {0}",
          "defaultLevel": "warning",
          "helpUri": "https://docs.microsoft.com/dotnet/fundamentals/code-analysis/quality-rules/ca2355",
          "properties": {
            "category": "Security",
            "isEnabledByDefault": false,
            "typeName": "BasicDataSetDataTableInSerializableObjectGraphAnalyzer",
            "languages": [
              "Visual Basic"
            ],
            "tags": [
              "Telemetry",
              "EnabledRuleInAggressiveMode"
            ]
          }
        },
        "CA2356": {
          "id": "CA2356",
          "shortDescription": "Unsafe DataSet or DataTable type in web deserializable object graph",
          "fullDescription": "When deserializing untrusted input, deserializing a {0} object is insecure. '{1}' either is or derives from {0}",
          "defaultLevel": "warning",
          "helpUri": "https://docs.microsoft.com/dotnet/fundamentals/code-analysis/quality-rules/ca2356",
          "properties": {
            "category": "Security",
            "isEnabledByDefault": false,
            "typeName": "BasicDataSetDataTableInWebSerializableObjectGraphAnalyzer",
            "languages": [
              "Visual Basic"
            ],
            "tags": [
              "Telemetry",
              "EnabledRuleInAggressiveMode"
            ]
          }
        },
        "CA2362": {
          "id": "CA2362",
          "shortDescription": "Unsafe DataSet or DataTable in auto-generated serializable type can be vulnerable to remote code execution attacks",
          "fullDescription": "When deserializing untrusted input with an IFormatter-based serializer, deserializing a {0} object is insecure. '{1}' either is or derives from {0}. Ensure that the auto-generated type is never deserialized with untrusted data.",
          "defaultLevel": "warning",
          "helpUri": "https://docs.microsoft.com/dotnet/fundamentals/code-analysis/quality-rules/ca2362",
          "properties": {
            "category": "Security",
            "isEnabledByDefault": false,
            "typeName": "BasicDataSetDataTableInSerializableTypeAnalyzer",
            "languages": [
              "Visual Basic"
            ],
            "tags": [
              "Telemetry",
              "EnabledRuleInAggressiveMode"
            ]
          }
        }
      }
    }
  ]
}<|MERGE_RESOLUTION|>--- conflicted
+++ resolved
@@ -2662,18 +2662,6 @@
             ]
           }
         },
-<<<<<<< HEAD
-        "CA1849": {
-          "id": "CA1849",
-          "shortDescription": "Prefer static 'HashData' method over 'ComputeHash'",
-          "fullDescription": "It is more efficient to use the static 'HashData' method over creating and managing a HashAlgorithm instance to call 'ComputeHash'.",
-          "defaultLevel": "note",
-          "helpUri": "https://docs.microsoft.com/dotnet/fundamentals/code-analysis/quality-rules/ca1849",
-          "properties": {
-            "category": "Performance",
-            "isEnabledByDefault": true,
-            "typeName": "PreferHashDataOverComputeHashAnalyzer",
-=======
         "CA1848": {
           "id": "CA1848",
           "shortDescription": "Use the LoggerMessage delegates",
@@ -2684,7 +2672,26 @@
             "category": "Performance",
             "isEnabledByDefault": true,
             "typeName": "LoggerMessageDefineAnalyzer",
->>>>>>> 9a1f02ef
+            "languages": [
+              "C#",
+              "Visual Basic"
+            ],
+            "tags": [
+              "Telemetry",
+              "EnabledRuleInAggressiveMode"
+            ]
+          }
+        },
+        "CA1849": {
+          "id": "CA1849",
+          "shortDescription": "Prefer static 'HashData' method over 'ComputeHash'",
+          "fullDescription": "It is more efficient to use the static 'HashData' method over creating and managing a HashAlgorithm instance to call 'ComputeHash'.",
+          "defaultLevel": "note",
+          "helpUri": "https://docs.microsoft.com/dotnet/fundamentals/code-analysis/quality-rules/ca1849",
+          "properties": {
+            "category": "Performance",
+            "isEnabledByDefault": true,
+            "typeName": "PreferHashDataOverComputeHashAnalyzer",
             "languages": [
               "C#",
               "Visual Basic"

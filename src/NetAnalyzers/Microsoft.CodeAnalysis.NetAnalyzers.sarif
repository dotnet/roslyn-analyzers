--- conflicted
+++ resolved
@@ -304,18 +304,6 @@
             ]
           }
         },
-<<<<<<< HEAD
-        "CA2250": {
-          "id": "CA2250",
-          "shortDescription": "Use implicitly assignable foreach variable type",
-          "fullDescription": "There is no implicit conversion between collection element and iterator variable, this can result in runtime exception.",
-          "defaultLevel": "note",
-          "helpUri": "https://docs.microsoft.com/dotnet/fundamentals/code-analysis/quality-rules/ca2250",
-          "properties": {
-            "category": "Usage",
-            "isEnabledByDefault": true,
-            "typeName": "CSharpUseAssignableTypeForForeachVariable",
-=======
         "CA2252": {
           "id": "CA2252",
           "shortDescription": "This API requires opting into preview features",
@@ -326,7 +314,25 @@
             "category": "Usage",
             "isEnabledByDefault": true,
             "typeName": "CSharpDetectPreviewFeatureAnalyzer",
->>>>>>> 729bd06a
+            "languages": [
+              "C#"
+            ],
+            "tags": [
+              "Telemetry",
+              "EnabledRuleInAggressiveMode"
+            ]
+          }
+        },
+        "CA2259": {
+          "id": "CA2259",
+          "shortDescription": "Use implicitly assignable foreach variable type",
+          "fullDescription": "There is no implicit conversion between collection element and iterator variable, this can result in runtime exception.",
+          "defaultLevel": "note",
+          "helpUri": "https://docs.microsoft.com/dotnet/fundamentals/code-analysis/quality-rules/ca2259",
+          "properties": {
+            "category": "Usage",
+            "isEnabledByDefault": true,
+            "typeName": "CSharpUseAssignableTypeForForeachVariable",
             "languages": [
               "C#"
             ],
@@ -5545,7 +5551,7 @@
               "Telemetry",
               "EnabledRuleInAggressiveMode"
             ]
-          }
+        }
         },
         "CA5405": {
           "id": "CA5405",
@@ -5565,7 +5571,7 @@
               "Telemetry",
               "EnabledRuleInAggressiveMode"
             ]
-          }
+      }
         }
       }
     },

--- conflicted
+++ resolved
@@ -3137,23 +3137,34 @@
         },
         "CA1861": {
           "id": "CA1861",
-<<<<<<< HEAD
+          "shortDescription": "Avoid constant arrays as arguments",
+          "fullDescription": "Constant arrays passed as arguments are not reused which implies a performance overhead. Consider extracting them to 'static readonly' fields to improve performance.",
+          "defaultLevel": "note",
+          "helpUri": "https://learn.microsoft.com/dotnet/fundamentals/code-analysis/quality-rules/ca1861",
+          "properties": {
+            "category": "Performance",
+            "isEnabledByDefault": true,
+            "typeName": "AvoidConstArraysAnalyzer",
+            "languages": [
+              "C#",
+              "Visual Basic"
+            ],
+            "tags": [
+              "Telemetry",
+              "EnabledRuleInAggressiveMode"
+            ]
+          }
+        },
+        "CA1861": {
+          "id": "CA1861",
           "shortDescription": "Prefer the 'IDictionary.TryAdd(TKey, TValue)' method",
           "fullDescription": "Prefer a 'TryAdd' call over an 'Add' call guarded by a 'ContainsKey' check. 'TryAdd' behaves the same as 'Add' except that it doesn't throw an exception when a value for a given key already exists, but rather returns 'false'.",
-=======
-          "shortDescription": "Avoid constant arrays as arguments",
-          "fullDescription": "Constant arrays passed as arguments are not reused which implies a performance overhead. Consider extracting them to 'static readonly' fields to improve performance.",
->>>>>>> 76a815d2
           "defaultLevel": "note",
           "helpUri": "https://learn.microsoft.com/dotnet/fundamentals/code-analysis/quality-rules/ca1861",
           "properties": {
             "category": "Performance",
             "isEnabledByDefault": true,
-<<<<<<< HEAD
             "typeName": "PreferDictionaryTryAddOverGuardedAddAnalyzer",
-=======
-            "typeName": "AvoidConstArraysAnalyzer",
->>>>>>> 76a815d2
             "languages": [
               "C#",
               "Visual Basic"

﻿{
  "$schema": "http://json.schemastore.org/sarif-1.0.0",
  "version": "1.0.0",
  "runs": [
    {
      "tool": {
        "name": "Microsoft.CodeAnalysis.CSharp.NetAnalyzers",
        "version": "6.0.0",
        "language": "en-US"
      },
      "rules": {
        "CA1001": {
          "id": "CA1001",
          "shortDescription": "Types that own disposable fields should be disposable",
          "fullDescription": "A class declares and implements an instance field that is a System.IDisposable type, and the class does not implement IDisposable. A class that declares an IDisposable field indirectly owns an unmanaged resource and should implement the IDisposable interface.",
          "defaultLevel": "hidden",
          "helpUri": "https://docs.microsoft.com/dotnet/fundamentals/code-analysis/quality-rules/ca1001",
          "properties": {
            "category": "Design",
            "isEnabledByDefault": true,
            "typeName": "CSharpTypesThatOwnDisposableFieldsShouldBeDisposableAnalyzer",
            "languages": [
              "C#"
            ],
            "tags": [
              "PortedFromFxCop",
              "Telemetry",
              "EnabledRuleInAggressiveMode"
            ]
          }
        },
        "CA1032": {
          "id": "CA1032",
          "shortDescription": "Implement standard exception constructors",
          "fullDescription": "Failure to provide the full set of constructors can make it difficult to correctly handle exceptions.",
          "defaultLevel": "warning",
          "helpUri": "https://docs.microsoft.com/dotnet/fundamentals/code-analysis/quality-rules/ca1032",
          "properties": {
            "category": "Design",
            "isEnabledByDefault": false,
            "typeName": "CSharpImplementStandardExceptionConstructorsAnalyzer",
            "languages": [
              "C#"
            ],
            "tags": [
              "PortedFromFxCop",
              "Telemetry",
              "EnabledRuleInAggressiveMode"
            ]
          }
        },
        "CA1200": {
          "id": "CA1200",
          "shortDescription": "Avoid using cref tags with a prefix",
          "fullDescription": "Use of cref tags with prefixes should be avoided, since it prevents the compiler from verifying references and the IDE from updating references during refactorings. It is permissible to suppress this error at a single documentation site if the cref must use a prefix because the type being mentioned is not findable by the compiler. For example, if a cref is mentioning a special attribute in the full framework but you're in a file that compiles against the portable framework, or if you want to reference a type at higher layer of Roslyn, you should suppress the error. You should not suppress the error just because you want to take a shortcut and avoid using the full syntax.",
          "defaultLevel": "hidden",
          "helpUri": "https://docs.microsoft.com/dotnet/fundamentals/code-analysis/quality-rules/ca1200",
          "properties": {
            "category": "Documentation",
            "isEnabledByDefault": true,
            "typeName": "CSharpAvoidUsingCrefTagsWithAPrefixAnalyzer",
            "languages": [
              "C#"
            ],
            "tags": [
              "Telemetry",
              "EnabledRuleInAggressiveMode"
            ]
          }
        },
        "CA1309": {
          "id": "CA1309",
          "shortDescription": "Use ordinal string comparison",
          "fullDescription": "A string comparison operation that is nonlinguistic does not set the StringComparison parameter to either Ordinal or OrdinalIgnoreCase. By explicitly setting the parameter to either StringComparison.Ordinal or StringComparison.OrdinalIgnoreCase, your code often gains speed, becomes more correct, and becomes more reliable.",
          "defaultLevel": "hidden",
          "helpUri": "https://docs.microsoft.com/dotnet/fundamentals/code-analysis/quality-rules/ca1309",
          "properties": {
            "category": "Globalization",
            "isEnabledByDefault": true,
            "typeName": "CSharpUseOrdinalStringComparisonAnalyzer",
            "languages": [
              "C#"
            ],
            "tags": [
              "PortedFromFxCop",
              "Telemetry",
              "EnabledRuleInAggressiveMode"
            ]
          }
        },
        "CA1507": {
          "id": "CA1507",
          "shortDescription": "Use nameof to express symbol names",
          "fullDescription": "Using nameof helps keep your code valid when refactoring.",
          "defaultLevel": "note",
          "helpUri": "https://docs.microsoft.com/dotnet/fundamentals/code-analysis/quality-rules/ca1507",
          "properties": {
            "category": "Maintainability",
            "isEnabledByDefault": true,
            "typeName": "CSharpUseNameofInPlaceOfStringAnalyzer",
            "languages": [
              "C#"
            ],
            "tags": [
              "Telemetry",
              "EnabledRuleInAggressiveMode"
            ]
          }
        },
<<<<<<< HEAD
        "CA1801": {
          "id": "CA1801",
          "shortDescription": "Review unused parameters",
          "fullDescription": "Avoid unused paramereters in your code. If the parameter cannot be removed, then change its name so it starts with an underscore and is optionally followed by an integer, such as '_', '_1', '_2', etc. These are treated as special discard symbol names.",
          "defaultLevel": "warning",
          "helpUri": "https://docs.microsoft.com/dotnet/fundamentals/code-analysis/quality-rules/ca1801",
          "properties": {
            "category": "Usage",
            "isEnabledByDefault": false,
            "typeName": "CSharpReviewUnusedParametersAnalyzer",
            "languages": [
              "C#"
            ],
            "tags": [
              "PortedFromFxCop",
              "Telemetry",
              "EnabledRuleInAggressiveMode"
            ]
          }
        },
        "CA1802": {
          "id": "CA1802",
          "shortDescription": "Use literals where appropriate",
          "fullDescription": "A field is declared static and read-only (Shared and ReadOnly in Visual Basic), and is initialized by using a value that is computable at compile time. Because the value that is assigned to the targeted field is computable at compile time, change the declaration to a const (Const in Visual Basic) field so that the value is computed at compile time instead of at run?time.",
          "defaultLevel": "warning",
          "helpUri": "https://docs.microsoft.com/dotnet/fundamentals/code-analysis/quality-rules/ca1802",
          "properties": {
            "category": "Performance",
            "isEnabledByDefault": false,
            "typeName": "CSharpUseLiteralsWhereAppropriate",
            "languages": [
              "C#"
            ],
            "tags": [
              "PortedFromFxCop",
              "Telemetry",
              "EnabledRuleInAggressiveMode"
            ]
          }
        },
=======
>>>>>>> d993fd44
        "CA1805": {
          "id": "CA1805",
          "shortDescription": "Do not initialize unnecessarily",
          "fullDescription": "The .NET runtime initializes all fields of reference types to their default values before running the constructor. In most cases, explicitly initializing a field to its default value in a constructor is redundant, adding maintenance costs and potentially degrading performance (such as with increased assembly size), and the explicit initialization can be removed.  In some cases, such as with static readonly fields that permanently retain their default value, consider instead changing them to be constants or properties.",
          "defaultLevel": "hidden",
          "helpUri": "https://docs.microsoft.com/dotnet/fundamentals/code-analysis/quality-rules/ca1805",
          "properties": {
            "category": "Performance",
            "isEnabledByDefault": true,
            "typeName": "CSharpDoNotInitializeUnnecessarilyAnalyzer",
            "languages": [
              "C#"
            ],
            "tags": [
              "PortedFromFxCop",
              "Telemetry",
              "EnabledRuleInAggressiveMode"
            ]
          }
        },
        "CA1812": {
          "id": "CA1812",
          "shortDescription": "Avoid uninstantiated internal classes",
          "fullDescription": "An instance of an assembly-level type is not created by code in the assembly.",
          "defaultLevel": "warning",
          "helpUri": "https://docs.microsoft.com/dotnet/fundamentals/code-analysis/quality-rules/ca1812",
          "properties": {
            "category": "Performance",
            "isEnabledByDefault": false,
            "typeName": "CSharpAvoidUninstantiatedInternalClasses",
            "languages": [
              "C#"
            ],
            "tags": [
              "PortedFromFxCop",
              "Telemetry",
              "EnabledRuleInAggressiveMode",
              "CompilationEnd"
            ]
          }
        },
        "CA1824": {
          "id": "CA1824",
          "shortDescription": "Mark assemblies with NeutralResourcesLanguageAttribute",
          "fullDescription": "The NeutralResourcesLanguage attribute informs the ResourceManager of the language that was used to display the resources of a neutral culture for an assembly. This improves lookup performance for the first resource that you load and can reduce your working set.",
          "defaultLevel": "note",
          "helpUri": "https://docs.microsoft.com/dotnet/fundamentals/code-analysis/quality-rules/ca1824",
          "properties": {
            "category": "Performance",
            "isEnabledByDefault": true,
            "typeName": "CSharpMarkAssembliesWithNeutralResourcesLanguageAnalyzer",
            "languages": [
              "C#"
            ],
            "tags": [
              "PortedFromFxCop",
              "Telemetry",
              "EnabledRuleInAggressiveMode",
              "CompilationEnd"
            ]
          }
        },
        "CA1825": {
          "id": "CA1825",
          "shortDescription": "Avoid zero-length array allocations",
          "fullDescription": "Avoid unnecessary zero-length array allocations.  Use {0} instead.",
          "defaultLevel": "note",
          "helpUri": "https://docs.microsoft.com/dotnet/fundamentals/code-analysis/quality-rules/ca1825",
          "properties": {
            "category": "Performance",
            "isEnabledByDefault": true,
            "typeName": "CSharpAvoidZeroLengthArrayAllocationsAnalyzer",
            "languages": [
              "C#"
            ],
            "tags": [
              "Telemetry",
              "EnabledRuleInAggressiveMode"
            ]
          }
        },
        "CA2014": {
          "id": "CA2014",
          "shortDescription": "Do not use stackalloc in loops",
          "fullDescription": "Stack space allocated by a stackalloc is only released at the end of the current method's invocation.  Using it in a loop can result in unbounded stack growth and eventual stack overflow conditions.",
          "defaultLevel": "warning",
          "helpUri": "https://docs.microsoft.com/dotnet/fundamentals/code-analysis/quality-rules/ca2014",
          "properties": {
            "category": "Reliability",
            "isEnabledByDefault": true,
            "typeName": "CSharpDoNotUseStackallocInLoopsAnalyzer",
            "languages": [
              "C#"
            ],
            "tags": [
              "Telemetry",
              "EnabledRuleInAggressiveMode"
            ]
          }
        },
        "CA2016": {
          "id": "CA2016",
          "shortDescription": "Forward the 'CancellationToken' parameter to methods",
          "fullDescription": "Forward the 'CancellationToken' parameter to methods to ensure the operation cancellation notifications gets properly propagated, or pass in 'CancellationToken.None' explicitly to indicate intentionally not propagating the token.",
          "defaultLevel": "note",
          "helpUri": "https://docs.microsoft.com/dotnet/fundamentals/code-analysis/quality-rules/ca2016",
          "properties": {
            "category": "Reliability",
            "isEnabledByDefault": true,
            "typeName": "CSharpForwardCancellationTokenToInvocationsAnalyzer",
            "languages": [
              "C#"
            ],
            "tags": [
              "Telemetry",
              "EnabledRuleInAggressiveMode"
            ]
          }
        },
        "CA2234": {
          "id": "CA2234",
          "shortDescription": "Pass system uri objects instead of strings",
          "fullDescription": "A call is made to a method that has a string parameter whose name contains \"uri\", \"URI\", \"urn\", \"URN\", \"url\", or \"URL\". The declaring type of the method contains a corresponding method overload that has a System.Uri parameter.",
          "defaultLevel": "warning",
          "helpUri": "https://docs.microsoft.com/dotnet/fundamentals/code-analysis/quality-rules/ca2234",
          "properties": {
            "category": "Usage",
            "isEnabledByDefault": false,
            "typeName": "CSharpPassSystemUriObjectsInsteadOfStringsAnalyzer",
            "languages": [
              "C#"
            ],
            "tags": [
              "PortedFromFxCop",
              "Telemetry",
              "EnabledRuleInAggressiveMode"
            ]
          }
        },
        "CA2352": {
          "id": "CA2352",
          "shortDescription": "Unsafe DataSet or DataTable in serializable type can be vulnerable to remote code execution attacks",
          "fullDescription": "When deserializing untrusted input with an IFormatter-based serializer, deserializing a {0} object is insecure. '{1}' either is or derives from {0}.",
          "defaultLevel": "warning",
          "helpUri": "https://docs.microsoft.com/dotnet/fundamentals/code-analysis/quality-rules/ca2352",
          "properties": {
            "category": "Security",
            "isEnabledByDefault": false,
            "typeName": "CSharpDataSetDataTableInSerializableTypeAnalyzer",
            "languages": [
              "C#"
            ],
            "tags": [
              "Telemetry",
              "EnabledRuleInAggressiveMode"
            ]
          }
        },
        "CA2353": {
          "id": "CA2353",
          "shortDescription": "Unsafe DataSet or DataTable in serializable type",
          "fullDescription": "When deserializing untrusted input, deserializing a {0} object is insecure. '{1}' either is or derives from {0}",
          "defaultLevel": "warning",
          "helpUri": "https://docs.microsoft.com/dotnet/fundamentals/code-analysis/quality-rules/ca2353",
          "properties": {
            "category": "Security",
            "isEnabledByDefault": false,
            "typeName": "CSharpDataSetDataTableInSerializableTypeAnalyzer",
            "languages": [
              "C#"
            ],
            "tags": [
              "Telemetry",
              "EnabledRuleInAggressiveMode"
            ]
          }
        },
        "CA2354": {
          "id": "CA2354",
          "shortDescription": "Unsafe DataSet or DataTable in deserialized object graph can be vulnerable to remote code execution attacks",
          "fullDescription": "When deserializing untrusted input, deserializing a {0} object is insecure. '{1}' either is or derives from {0}",
          "defaultLevel": "warning",
          "helpUri": "https://docs.microsoft.com/dotnet/fundamentals/code-analysis/quality-rules/ca2354",
          "properties": {
            "category": "Security",
            "isEnabledByDefault": false,
            "typeName": "CSharpDataSetDataTableInIFormatterSerializableObjectGraphAnalyzer",
            "languages": [
              "C#"
            ],
            "tags": [
              "Telemetry",
              "EnabledRuleInAggressiveMode"
            ]
          }
        },
        "CA2355": {
          "id": "CA2355",
          "shortDescription": "Unsafe DataSet or DataTable type found in deserializable object graph",
          "fullDescription": "When deserializing untrusted input, deserializing a {0} object is insecure. '{1}' either is or derives from {0}",
          "defaultLevel": "warning",
          "helpUri": "https://docs.microsoft.com/dotnet/fundamentals/code-analysis/quality-rules/ca2355",
          "properties": {
            "category": "Security",
            "isEnabledByDefault": false,
            "typeName": "CSharpDataSetDataTableInSerializableObjectGraphAnalyzer",
            "languages": [
              "C#"
            ],
            "tags": [
              "Telemetry",
              "EnabledRuleInAggressiveMode"
            ]
          }
        },
        "CA2356": {
          "id": "CA2356",
          "shortDescription": "Unsafe DataSet or DataTable type in web deserializable object graph",
          "fullDescription": "When deserializing untrusted input, deserializing a {0} object is insecure. '{1}' either is or derives from {0}",
          "defaultLevel": "warning",
          "helpUri": "https://docs.microsoft.com/dotnet/fundamentals/code-analysis/quality-rules/ca2356",
          "properties": {
            "category": "Security",
            "isEnabledByDefault": false,
            "typeName": "CSharpDataSetDataTableInWebSerializableObjectGraphAnalyzer",
            "languages": [
              "C#"
            ],
            "tags": [
              "Telemetry",
              "EnabledRuleInAggressiveMode"
            ]
          }
        },
        "CA2362": {
          "id": "CA2362",
          "shortDescription": "Unsafe DataSet or DataTable in auto-generated serializable type can be vulnerable to remote code execution attacks",
          "fullDescription": "When deserializing untrusted input with an IFormatter-based serializer, deserializing a {0} object is insecure. '{1}' either is or derives from {0}. Ensure that the auto-generated type is never deserialized with untrusted data.",
          "defaultLevel": "warning",
          "helpUri": "https://docs.microsoft.com/dotnet/fundamentals/code-analysis/quality-rules/ca2362",
          "properties": {
            "category": "Security",
            "isEnabledByDefault": false,
            "typeName": "CSharpDataSetDataTableInSerializableTypeAnalyzer",
            "languages": [
              "C#"
            ],
            "tags": [
              "Telemetry",
              "EnabledRuleInAggressiveMode"
            ]
          }
        }
      }
    },
    {
      "tool": {
        "name": "Microsoft.CodeAnalysis.NetAnalyzers",
        "version": "6.0.0",
        "language": "en-US"
      },
      "rules": {
        "CA1000": {
          "id": "CA1000",
          "shortDescription": "Do not declare static members on generic types",
          "fullDescription": "When a static member of a generic type is called, the type argument must be specified for the type. When a generic instance member that does not support inference is called, the type argument must be specified for the member. In these two cases, the syntax for specifying the type argument is different and easily confused.",
          "defaultLevel": "hidden",
          "helpUri": "https://docs.microsoft.com/dotnet/fundamentals/code-analysis/quality-rules/ca1000",
          "properties": {
            "category": "Design",
            "isEnabledByDefault": true,
            "typeName": "DoNotDeclareStaticMembersOnGenericTypesAnalyzer",
            "languages": [
              "C#",
              "Visual Basic"
            ],
            "tags": [
              "PortedFromFxCop",
              "Telemetry",
              "EnabledRuleInAggressiveMode"
            ]
          }
        },
        "CA1002": {
          "id": "CA1002",
          "shortDescription": "Do not expose generic lists",
          "fullDescription": "System.Collections.Generic.List<T> is a generic collection that's designed for performance and not inheritance. List<T> does not contain virtual members that make it easier to change the behavior of an inherited class.",
          "defaultLevel": "warning",
          "helpUri": "https://docs.microsoft.com/dotnet/fundamentals/code-analysis/quality-rules/ca1002",
          "properties": {
            "category": "Design",
            "isEnabledByDefault": false,
            "typeName": "DoNotExposeGenericLists",
            "languages": [
              "C#",
              "Visual Basic"
            ],
            "tags": [
              "PortedFromFxCop",
              "Telemetry",
              "EnabledRuleInAggressiveMode"
            ]
          }
        },
        "CA1003": {
          "id": "CA1003",
          "shortDescription": "Use generic event handler instances",
          "fullDescription": "A type contains an event that declares an EventHandler delegate that returns void, whose signature contains two parameters (the first an object and the second a type that is assignable to EventArgs), and the containing assembly targets Microsoft .NET Framework?2.0.",
          "defaultLevel": "warning",
          "helpUri": "https://docs.microsoft.com/dotnet/fundamentals/code-analysis/quality-rules/ca1003",
          "properties": {
            "category": "Design",
            "isEnabledByDefault": false,
            "typeName": "UseGenericEventHandlerInstancesAnalyzer",
            "languages": [
              "C#",
              "Visual Basic"
            ],
            "tags": [
              "PortedFromFxCop",
              "Telemetry",
              "EnabledRuleInAggressiveMode"
            ]
          }
        },
        "CA1005": {
          "id": "CA1005",
          "shortDescription": "Avoid excessive parameters on generic types",
          "fullDescription": "The more type parameters a generic type contains, the more difficult it is to know and remember what each type parameter represents.",
          "defaultLevel": "warning",
          "helpUri": "https://docs.microsoft.com/dotnet/fundamentals/code-analysis/quality-rules/ca1005",
          "properties": {
            "category": "Design",
            "isEnabledByDefault": false,
            "typeName": "AvoidExcessiveParametersOnGenericTypes",
            "languages": [
              "C#",
              "Visual Basic"
            ],
            "tags": [
              "PortedFromFxCop",
              "Telemetry"
            ]
          }
        },
        "CA1008": {
          "id": "CA1008",
          "shortDescription": "Enums should have zero value",
          "fullDescription": "The default value of an uninitialized enumeration, just as other value types, is zero. A nonflags-attributed enumeration should define a member by using the value of zero so that the default value is a valid value of the enumeration. If an enumeration that has the FlagsAttribute attribute applied defines a zero-valued member, its name should be \"\"None\"\" to indicate that no values have been set in the enumeration.",
          "defaultLevel": "warning",
          "helpUri": "https://docs.microsoft.com/dotnet/fundamentals/code-analysis/quality-rules/ca1008",
          "properties": {
            "category": "Design",
            "isEnabledByDefault": false,
            "typeName": "EnumsShouldHaveZeroValueAnalyzer",
            "languages": [
              "C#",
              "Visual Basic"
            ],
            "tags": [
              "PortedFromFxCop",
              "Telemetry",
              "EnabledRuleInAggressiveMode",
              "RuleNoZero"
            ]
          }
        },
        "CA1010": {
          "id": "CA1010",
          "shortDescription": "Generic interface should also be implemented",
          "fullDescription": "To broaden the usability of a type, implement one of the generic interfaces. This is especially true for collections as they can then be used to populate generic collection types.",
          "defaultLevel": "hidden",
          "helpUri": "https://docs.microsoft.com/dotnet/fundamentals/code-analysis/quality-rules/ca1010",
          "properties": {
            "category": "Design",
            "isEnabledByDefault": true,
            "typeName": "CollectionsShouldImplementGenericInterfaceAnalyzer",
            "languages": [
              "C#",
              "Visual Basic"
            ],
            "tags": [
              "PortedFromFxCop",
              "Telemetry",
              "EnabledRuleInAggressiveMode"
            ]
          }
        },
        "CA1012": {
          "id": "CA1012",
          "shortDescription": "Abstract types should not have public constructors",
          "fullDescription": "Constructors on abstract types can be called only by derived types. Because public constructors create instances of a type, and you cannot create instances of an abstract type, an abstract type that has a public constructor is incorrectly designed.",
          "defaultLevel": "warning",
          "helpUri": "https://docs.microsoft.com/dotnet/fundamentals/code-analysis/quality-rules/ca1012",
          "properties": {
            "category": "Design",
            "isEnabledByDefault": false,
            "typeName": "AbstractTypesShouldNotHaveConstructorsAnalyzer",
            "languages": [
              "C#",
              "Visual Basic"
            ],
            "tags": [
              "PortedFromFxCop",
              "Telemetry",
              "EnabledRuleInAggressiveMode"
            ]
          }
        },
        "CA1014": {
          "id": "CA1014",
          "shortDescription": "Mark assemblies with CLSCompliant",
          "fullDescription": "The Common Language Specification (CLS) defines naming restrictions, data types, and rules to which assemblies must conform if they will be used across programming languages. Good design dictates that all assemblies explicitly indicate CLS compliance by using CLSCompliantAttribute . If this attribute is not present on an assembly, the assembly is not compliant.",
          "defaultLevel": "warning",
          "helpUri": "https://docs.microsoft.com/dotnet/fundamentals/code-analysis/quality-rules/ca1014",
          "properties": {
            "category": "Design",
            "isEnabledByDefault": false,
            "typeName": "MarkAssembliesWithAttributesDiagnosticAnalyzer",
            "languages": [
              "C#",
              "Visual Basic"
            ],
            "tags": [
              "PortedFromFxCop",
              "Telemetry",
              "EnabledRuleInAggressiveMode",
              "CompilationEnd"
            ]
          }
        },
        "CA1016": {
          "id": "CA1016",
          "shortDescription": "Mark assemblies with assembly version",
          "fullDescription": "The .NET Framework uses the version number to uniquely identify an assembly, and to bind to types in strongly named assemblies. The version number is used together with version and publisher policy. By default, applications run only with the assembly version with which they were built.",
          "defaultLevel": "note",
          "helpUri": "https://docs.microsoft.com/dotnet/fundamentals/code-analysis/quality-rules/ca1016",
          "properties": {
            "category": "Design",
            "isEnabledByDefault": true,
            "typeName": "MarkAssembliesWithAttributesDiagnosticAnalyzer",
            "languages": [
              "C#",
              "Visual Basic"
            ],
            "tags": [
              "PortedFromFxCop",
              "Telemetry",
              "EnabledRuleInAggressiveMode",
              "CompilationEnd"
            ]
          }
        },
        "CA1017": {
          "id": "CA1017",
          "shortDescription": "Mark assemblies with ComVisible",
          "fullDescription": "ComVisibleAttribute determines how COM clients access managed code. Good design dictates that assemblies explicitly indicate COM visibility. COM visibility can be set for the whole assembly and then overridden for individual types and type members. If this attribute is not present, the contents of the assembly are visible to COM clients.",
          "defaultLevel": "warning",
          "helpUri": "https://docs.microsoft.com/dotnet/fundamentals/code-analysis/quality-rules/ca1017",
          "properties": {
            "category": "Design",
            "isEnabledByDefault": false,
            "typeName": "MarkAssembliesWithComVisibleAnalyzer",
            "languages": [
              "C#",
              "Visual Basic"
            ],
            "tags": [
              "PortedFromFxCop",
              "Telemetry",
              "CompilationEnd"
            ]
          }
        },
        "CA1018": {
          "id": "CA1018",
          "shortDescription": "Mark attributes with AttributeUsageAttribute",
          "fullDescription": "Specify AttributeUsage on {0}",
          "defaultLevel": "note",
          "helpUri": "https://docs.microsoft.com/dotnet/fundamentals/code-analysis/quality-rules/ca1018",
          "properties": {
            "category": "Design",
            "isEnabledByDefault": true,
            "typeName": "MarkAttributesWithAttributeUsageAnalyzer",
            "languages": [
              "C#",
              "Visual Basic"
            ],
            "tags": [
              "PortedFromFxCop",
              "Telemetry",
              "EnabledRuleInAggressiveMode"
            ]
          }
        },
        "CA1019": {
          "id": "CA1019",
          "shortDescription": "Define accessors for attribute arguments",
          "fullDescription": "Remove the property setter from {0} or reduce its accessibility because it corresponds to positional argument {1}",
          "defaultLevel": "warning",
          "helpUri": "https://docs.microsoft.com/dotnet/fundamentals/code-analysis/quality-rules/ca1019",
          "properties": {
            "category": "Design",
            "isEnabledByDefault": false,
            "typeName": "DefineAccessorsForAttributeArgumentsAnalyzer",
            "languages": [
              "C#",
              "Visual Basic"
            ],
            "tags": [
              "PortedFromFxCop",
              "Telemetry",
              "EnabledRuleInAggressiveMode"
            ]
          }
        },
        "CA1021": {
          "id": "CA1021",
          "shortDescription": "Avoid out parameters",
          "fullDescription": "Passing types by reference (using 'out' or 'ref') requires experience with pointers, understanding how value types and reference types differ, and handling methods with multiple return values. Also, the difference between 'out' and 'ref' parameters is not widely understood.",
          "defaultLevel": "warning",
          "helpUri": "https://docs.microsoft.com/dotnet/fundamentals/code-analysis/quality-rules/ca1021",
          "properties": {
            "category": "Design",
            "isEnabledByDefault": false,
            "typeName": "AvoidOutParameters",
            "languages": [
              "C#",
              "Visual Basic"
            ],
            "tags": [
              "PortedFromFxCop",
              "Telemetry"
            ]
          }
        },
        "CA1024": {
          "id": "CA1024",
          "shortDescription": "Use properties where appropriate",
          "fullDescription": "A public or protected method has a name that starts with \"\"Get\"\", takes no parameters, and returns a value that is not an array. The method might be a good candidate to become a property.",
          "defaultLevel": "warning",
          "helpUri": "https://docs.microsoft.com/dotnet/fundamentals/code-analysis/quality-rules/ca1024",
          "properties": {
            "category": "Design",
            "isEnabledByDefault": false,
            "typeName": "UsePropertiesWhereAppropriateAnalyzer",
            "languages": [
              "C#",
              "Visual Basic"
            ],
            "tags": [
              "PortedFromFxCop",
              "Telemetry",
              "EnabledRuleInAggressiveMode"
            ]
          }
        },
        "CA1027": {
          "id": "CA1027",
          "shortDescription": "Mark enums with FlagsAttribute",
          "fullDescription": "An enumeration is a value type that defines a set of related named constants. Apply FlagsAttribute to an enumeration when its named constants can be meaningfully combined.",
          "defaultLevel": "warning",
          "helpUri": "https://docs.microsoft.com/dotnet/fundamentals/code-analysis/quality-rules/ca1027",
          "properties": {
            "category": "Design",
            "isEnabledByDefault": false,
            "typeName": "EnumWithFlagsAttributeAnalyzer",
            "languages": [
              "C#",
              "Visual Basic"
            ],
            "tags": [
              "PortedFromFxCop",
              "Telemetry",
              "EnabledRuleInAggressiveMode"
            ]
          }
        },
        "CA1028": {
          "id": "CA1028",
          "shortDescription": "Enum Storage should be Int32",
          "fullDescription": "An enumeration is a value type that defines a set of related named constants. By default, the System.Int32 data type is used to store the constant value. Although you can change this underlying type, it is not required or recommended for most scenarios.",
          "defaultLevel": "warning",
          "helpUri": "https://docs.microsoft.com/dotnet/fundamentals/code-analysis/quality-rules/ca1028",
          "properties": {
            "category": "Design",
            "isEnabledByDefault": false,
            "typeName": "EnumStorageShouldBeInt32Analyzer",
            "languages": [
              "C#",
              "Visual Basic"
            ],
            "tags": [
              "PortedFromFxCop",
              "Telemetry",
              "EnabledRuleInAggressiveMode"
            ]
          }
        },
        "CA1030": {
          "id": "CA1030",
          "shortDescription": "Use events where appropriate",
          "fullDescription": "This rule detects methods that have names that ordinarily would be used for events. If a method is called in response to a clearly defined state change, the method should be invoked by an event handler. Objects that call the method should raise events instead of calling the method directly.",
          "defaultLevel": "warning",
          "helpUri": "https://docs.microsoft.com/dotnet/fundamentals/code-analysis/quality-rules/ca1030",
          "properties": {
            "category": "Design",
            "isEnabledByDefault": false,
            "typeName": "UseEventsWhereAppropriateAnalyzer",
            "languages": [
              "C#",
              "Visual Basic"
            ],
            "tags": [
              "PortedFromFxCop",
              "Telemetry",
              "EnabledRuleInAggressiveMode"
            ]
          }
        },
        "CA1031": {
          "id": "CA1031",
          "shortDescription": "Do not catch general exception types",
          "fullDescription": "A general exception such as System.Exception or System.SystemException or a disallowed exception type is caught in a catch statement, or a general catch clause is used. General and disallowed exceptions should not be caught.",
          "defaultLevel": "warning",
          "helpUri": "https://docs.microsoft.com/dotnet/fundamentals/code-analysis/quality-rules/ca1031",
          "properties": {
            "category": "Design",
            "isEnabledByDefault": false,
            "typeName": "DoNotCatchGeneralExceptionTypesAnalyzer",
            "languages": [
              "C#",
              "Visual Basic"
            ],
            "tags": [
              "PortedFromFxCop",
              "Telemetry",
              "EnabledRuleInAggressiveMode"
            ]
          }
        },
        "CA1033": {
          "id": "CA1033",
          "shortDescription": "Interface methods should be callable by child types",
          "fullDescription": "An unsealed externally visible type provides an explicit method implementation of a public interface and does not provide an alternative externally visible method that has the same name.",
          "defaultLevel": "warning",
          "helpUri": "https://docs.microsoft.com/dotnet/fundamentals/code-analysis/quality-rules/ca1033",
          "properties": {
            "category": "Design",
            "isEnabledByDefault": false,
            "typeName": "InterfaceMethodsShouldBeCallableByChildTypesAnalyzer",
            "languages": [
              "C#",
              "Visual Basic"
            ],
            "tags": [
              "PortedFromFxCop",
              "Telemetry",
              "EnabledRuleInAggressiveMode"
            ]
          }
        },
        "CA1034": {
          "id": "CA1034",
          "shortDescription": "Nested types should not be visible",
          "fullDescription": "A nested type is a type that is declared in the scope of another type. Nested types are useful to encapsulate private implementation details of the containing type. Used for this purpose, nested types should not be externally visible.",
          "defaultLevel": "warning",
          "helpUri": "https://docs.microsoft.com/dotnet/fundamentals/code-analysis/quality-rules/ca1034",
          "properties": {
            "category": "Design",
            "isEnabledByDefault": false,
            "typeName": "NestedTypesShouldNotBeVisibleAnalyzer",
            "languages": [
              "C#",
              "Visual Basic"
            ],
            "tags": [
              "PortedFromFxCop",
              "Telemetry",
              "EnabledRuleInAggressiveMode"
            ]
          }
        },
        "CA1036": {
          "id": "CA1036",
          "shortDescription": "Override methods on comparable types",
          "fullDescription": "A public or protected type implements the System.IComparable interface. It does not override Object.Equals nor does it overload the language-specific operator for equality, inequality, less than, less than or equal, greater than or greater than or equal.",
          "defaultLevel": "hidden",
          "helpUri": "https://docs.microsoft.com/dotnet/fundamentals/code-analysis/quality-rules/ca1036",
          "properties": {
            "category": "Design",
            "isEnabledByDefault": true,
            "typeName": "OverrideMethodsOnComparableTypesAnalyzer",
            "languages": [
              "C#",
              "Visual Basic"
            ],
            "tags": [
              "PortedFromFxCop",
              "Telemetry",
              "EnabledRuleInAggressiveMode"
            ]
          }
        },
        "CA1040": {
          "id": "CA1040",
          "shortDescription": "Avoid empty interfaces",
          "fullDescription": "Interfaces define members that provide a behavior or usage contract. The functionality that is described by the interface can be adopted by any type, regardless of where the type appears in the inheritance hierarchy. A type implements an interface by providing implementations for the members of the interface. An empty interface does not define any members; therefore, it does not define a contract that can be implemented.",
          "defaultLevel": "warning",
          "helpUri": "https://docs.microsoft.com/dotnet/fundamentals/code-analysis/quality-rules/ca1040",
          "properties": {
            "category": "Design",
            "isEnabledByDefault": false,
            "typeName": "AvoidEmptyInterfacesAnalyzer",
            "languages": [
              "C#",
              "Visual Basic"
            ],
            "tags": [
              "PortedFromFxCop",
              "Telemetry",
              "EnabledRuleInAggressiveMode"
            ]
          }
        },
        "CA1041": {
          "id": "CA1041",
          "shortDescription": "Provide ObsoleteAttribute message",
          "fullDescription": "A type or member is marked by using a System.ObsoleteAttribute attribute that does not have its ObsoleteAttribute.Message property specified. When a type or member that is marked by using ObsoleteAttribute is compiled, the Message property of the attribute is displayed. This gives the user information about the obsolete type or member.",
          "defaultLevel": "note",
          "helpUri": "https://docs.microsoft.com/dotnet/fundamentals/code-analysis/quality-rules/ca1041",
          "properties": {
            "category": "Design",
            "isEnabledByDefault": true,
            "typeName": "ProvideObsoleteAttributeMessageAnalyzer",
            "languages": [
              "C#",
              "Visual Basic"
            ],
            "tags": [
              "PortedFromFxCop",
              "Telemetry",
              "EnabledRuleInAggressiveMode"
            ]
          }
        },
        "CA1043": {
          "id": "CA1043",
          "shortDescription": "Use Integral Or String Argument For Indexers",
          "fullDescription": "Indexers, that is, indexed properties, should use integer or string types for the index. These types are typically used for indexing data structures and increase the usability of the library. Use of the Object type should be restricted to those cases where the specific integer or string type cannot be specified at design time. If the design requires other types for the index, reconsider whether the type represents a logical data store. If it does not represent a logical data store, use a method.",
          "defaultLevel": "warning",
          "helpUri": "https://docs.microsoft.com/dotnet/fundamentals/code-analysis/quality-rules/ca1043",
          "properties": {
            "category": "Design",
            "isEnabledByDefault": false,
            "typeName": "UseIntegralOrStringArgumentForIndexersAnalyzer",
            "languages": [
              "C#",
              "Visual Basic"
            ],
            "tags": [
              "PortedFromFxCop",
              "Telemetry",
              "EnabledRuleInAggressiveMode"
            ]
          }
        },
        "CA1044": {
          "id": "CA1044",
          "shortDescription": "Properties should not be write only",
          "fullDescription": "Although it is acceptable and often necessary to have a read-only property, the design guidelines prohibit the use of write-only properties. This is because letting a user set a value, and then preventing the user from viewing that value, does not provide any security. Also, without read access, the state of shared objects cannot be viewed, which limits their usefulness.",
          "defaultLevel": "warning",
          "helpUri": "https://docs.microsoft.com/dotnet/fundamentals/code-analysis/quality-rules/ca1044",
          "properties": {
            "category": "Design",
            "isEnabledByDefault": false,
            "typeName": "PropertiesShouldNotBeWriteOnlyAnalyzer",
            "languages": [
              "C#",
              "Visual Basic"
            ],
            "tags": [
              "PortedFromFxCop",
              "Telemetry",
              "EnabledRuleInAggressiveMode"
            ]
          }
        },
        "CA1045": {
          "id": "CA1045",
          "shortDescription": "Do not pass types by reference",
          "fullDescription": "Passing types by reference (using out or ref) requires experience with pointers, understanding how value types and reference types differ, and handling methods that have multiple return values. Also, the difference between out and ref parameters is not widely understood.",
          "defaultLevel": "warning",
          "helpUri": "https://docs.microsoft.com/dotnet/fundamentals/code-analysis/quality-rules/ca1045",
          "properties": {
            "category": "Design",
            "isEnabledByDefault": false,
            "typeName": "DoNotPassTypesByReference",
            "languages": [
              "C#",
              "Visual Basic"
            ],
            "tags": [
              "PortedFromFxCop",
              "Telemetry"
            ]
          }
        },
        "CA1046": {
          "id": "CA1046",
          "shortDescription": "Do not overload equality operator on reference types",
          "fullDescription": "For reference types, the default implementation of the equality operator is almost always correct. By default, two references are equal only if they point to the same object. If the operator is providing meaningful value equality, the type should implement the generic 'System.IEquatable' interface.",
          "defaultLevel": "warning",
          "helpUri": "https://docs.microsoft.com/dotnet/fundamentals/code-analysis/quality-rules/ca1046",
          "properties": {
            "category": "Design",
            "isEnabledByDefault": false,
            "typeName": "DoNotOverloadOperatorEqualsOnReferenceTypes",
            "languages": [
              "C#",
              "Visual Basic"
            ],
            "tags": [
              "PortedFromFxCop",
              "Telemetry",
              "EnabledRuleInAggressiveMode"
            ]
          }
        },
        "CA1047": {
          "id": "CA1047",
          "shortDescription": "Do not declare protected member in sealed type",
          "fullDescription": "Types declare protected members so that inheriting types can access or override the member. By definition, you cannot inherit from a sealed type, which means that protected methods on sealed types cannot be called.",
          "defaultLevel": "note",
          "helpUri": "https://docs.microsoft.com/dotnet/fundamentals/code-analysis/quality-rules/ca1047",
          "properties": {
            "category": "Design",
            "isEnabledByDefault": true,
            "typeName": "DoNotDeclareProtectedMembersInSealedTypes",
            "languages": [
              "Visual Basic"
            ],
            "tags": [
              "PortedFromFxCop",
              "Telemetry",
              "EnabledRuleInAggressiveMode"
            ]
          }
        },
        "CA1050": {
          "id": "CA1050",
          "shortDescription": "Declare types in namespaces",
          "fullDescription": "Types are declared in namespaces to prevent name collisions and as a way to organize related types in an object hierarchy.",
          "defaultLevel": "note",
          "helpUri": "https://docs.microsoft.com/dotnet/fundamentals/code-analysis/quality-rules/ca1050",
          "properties": {
            "category": "Design",
            "isEnabledByDefault": true,
            "typeName": "DeclareTypesInNamespacesAnalyzer",
            "languages": [
              "C#",
              "Visual Basic"
            ],
            "tags": [
              "PortedFromFxCop",
              "Telemetry",
              "EnabledRuleInAggressiveMode"
            ]
          }
        },
        "CA1051": {
          "id": "CA1051",
          "shortDescription": "Do not declare visible instance fields",
          "fullDescription": "The primary use of a field should be as an implementation detail. Fields should be private or internal and should be exposed by using properties.",
          "defaultLevel": "hidden",
          "helpUri": "https://docs.microsoft.com/dotnet/fundamentals/code-analysis/quality-rules/ca1051",
          "properties": {
            "category": "Design",
            "isEnabledByDefault": true,
            "typeName": "DoNotDeclareVisibleInstanceFieldsAnalyzer",
            "languages": [
              "C#",
              "Visual Basic"
            ],
            "tags": [
              "PortedFromFxCop",
              "Telemetry",
              "EnabledRuleInAggressiveMode"
            ]
          }
        },
        "CA1052": {
          "id": "CA1052",
          "shortDescription": "Static holder types should be Static or NotInheritable",
          "fullDescription": "Type '{0}' is a static holder type but is neither static nor NotInheritable",
          "defaultLevel": "warning",
          "helpUri": "https://docs.microsoft.com/dotnet/fundamentals/code-analysis/quality-rules/ca1052",
          "properties": {
            "category": "Design",
            "isEnabledByDefault": false,
            "typeName": "StaticHolderTypesAnalyzer",
            "languages": [
              "C#",
              "Visual Basic"
            ],
            "tags": [
              "PortedFromFxCop",
              "Telemetry",
              "EnabledRuleInAggressiveMode"
            ]
          }
        },
        "CA1054": {
          "id": "CA1054",
          "shortDescription": "URI-like parameters should not be strings",
          "fullDescription": "This rule assumes that the parameter represents a Uniform Resource Identifier (URI). A string representation or a URI is prone to parsing and encoding errors, and can lead to security vulnerabilities. 'System.Uri' class provides these services in a safe and secure manner.",
          "defaultLevel": "warning",
          "helpUri": "https://docs.microsoft.com/dotnet/fundamentals/code-analysis/quality-rules/ca1054",
          "properties": {
            "category": "Design",
            "isEnabledByDefault": false,
            "typeName": "UriParametersShouldNotBeStringsAnalyzer",
            "languages": [
              "C#",
              "Visual Basic"
            ],
            "tags": [
              "PortedFromFxCop",
              "Telemetry",
              "EnabledRuleInAggressiveMode"
            ]
          }
        },
        "CA1055": {
          "id": "CA1055",
          "shortDescription": "URI-like return values should not be strings",
          "fullDescription": "This rule assumes that the method returns a URI. A string representation of a URI is prone to parsing and encoding errors, and can lead to security vulnerabilities. The System.Uri class provides these services in a safe and secure manner.",
          "defaultLevel": "warning",
          "helpUri": "https://docs.microsoft.com/dotnet/fundamentals/code-analysis/quality-rules/ca1055",
          "properties": {
            "category": "Design",
            "isEnabledByDefault": false,
            "typeName": "UriReturnValuesShouldNotBeStringsAnalyzer",
            "languages": [
              "C#",
              "Visual Basic"
            ],
            "tags": [
              "PortedFromFxCop",
              "Telemetry",
              "EnabledRuleInAggressiveMode"
            ]
          }
        },
        "CA1056": {
          "id": "CA1056",
          "shortDescription": "URI-like properties should not be strings",
          "fullDescription": "This rule assumes that the property represents a Uniform Resource Identifier (URI). A string representation of a URI is prone to parsing and encoding errors, and can lead to security vulnerabilities. The System.Uri class provides these services in a safe and secure manner.",
          "defaultLevel": "warning",
          "helpUri": "https://docs.microsoft.com/dotnet/fundamentals/code-analysis/quality-rules/ca1056",
          "properties": {
            "category": "Design",
            "isEnabledByDefault": false,
            "typeName": "UriPropertiesShouldNotBeStringsAnalyzer",
            "languages": [
              "C#",
              "Visual Basic"
            ],
            "tags": [
              "PortedFromFxCop",
              "Telemetry",
              "EnabledRuleInAggressiveMode"
            ]
          }
        },
        "CA1058": {
          "id": "CA1058",
          "shortDescription": "Types should not extend certain base types",
          "fullDescription": "An externally visible type extends certain base types. Use one of the alternatives.",
          "defaultLevel": "warning",
          "helpUri": "https://docs.microsoft.com/dotnet/fundamentals/code-analysis/quality-rules/ca1058",
          "properties": {
            "category": "Design",
            "isEnabledByDefault": false,
            "typeName": "TypesShouldNotExtendCertainBaseTypesAnalyzer",
            "languages": [
              "C#",
              "Visual Basic"
            ],
            "tags": [
              "PortedFromFxCop",
              "Telemetry",
              "EnabledRuleInAggressiveMode"
            ]
          }
        },
        "CA1060": {
          "id": "CA1060",
          "shortDescription": "Move pinvokes to native methods class",
          "fullDescription": "Platform Invocation methods, such as those that are marked by using the System.Runtime.InteropServices.DllImportAttribute attribute, or methods that are defined by using the Declare keyword in Visual Basic, access unmanaged code. These methods should be of the NativeMethods, SafeNativeMethods, or UnsafeNativeMethods class.",
          "defaultLevel": "warning",
          "helpUri": "https://docs.microsoft.com/dotnet/fundamentals/code-analysis/quality-rules/ca1060",
          "properties": {
            "category": "Design",
            "isEnabledByDefault": false,
            "typeName": "MovePInvokesToNativeMethodsClassAnalyzer",
            "languages": [
              "C#",
              "Visual Basic"
            ],
            "tags": [
              "PortedFromFxCop",
              "Telemetry"
            ]
          }
        },
        "CA1061": {
          "id": "CA1061",
          "shortDescription": "Do not hide base class methods",
          "fullDescription": "A method in a base type is hidden by an identically named method in a derived type when the parameter signature of the derived method differs only by types that are more weakly derived than the corresponding types in the parameter signature of the base method.",
          "defaultLevel": "note",
          "helpUri": "https://docs.microsoft.com/dotnet/fundamentals/code-analysis/quality-rules/ca1061",
          "properties": {
            "category": "Design",
            "isEnabledByDefault": true,
            "typeName": "DoNotHideBaseClassMethodsAnalyzer",
            "languages": [
              "C#",
              "Visual Basic"
            ],
            "tags": [
              "PortedFromFxCop",
              "Telemetry",
              "EnabledRuleInAggressiveMode"
            ]
          }
        },
        "CA1062": {
          "id": "CA1062",
          "shortDescription": "Validate arguments of public methods",
          "fullDescription": "An externally visible method dereferences one of its reference arguments without verifying whether that argument is null (Nothing in Visual Basic). All reference arguments that are passed to externally visible methods should be checked against null. If appropriate, throw an ArgumentNullException when the argument is null or add a Code Contract precondition asserting non-null argument. If the method is designed to be called only by known assemblies, you should make the method internal.",
          "defaultLevel": "warning",
          "helpUri": "https://docs.microsoft.com/dotnet/fundamentals/code-analysis/quality-rules/ca1062",
          "properties": {
            "category": "Design",
            "isEnabledByDefault": false,
            "typeName": "ValidateArgumentsOfPublicMethods",
            "languages": [
              "C#",
              "Visual Basic"
            ],
            "tags": [
              "PortedFromFxCop",
              "Dataflow",
              "Telemetry",
              "EnabledRuleInAggressiveMode"
            ]
          }
        },
        "CA1063": {
          "id": "CA1063",
          "shortDescription": "Implement IDisposable Correctly",
          "fullDescription": "All IDisposable types should implement the Dispose pattern correctly.",
          "defaultLevel": "warning",
          "helpUri": "https://docs.microsoft.com/dotnet/fundamentals/code-analysis/quality-rules/ca1063",
          "properties": {
            "category": "Design",
            "isEnabledByDefault": false,
            "typeName": "ImplementIDisposableCorrectlyAnalyzer",
            "languages": [
              "C#",
              "Visual Basic"
            ],
            "tags": [
              "PortedFromFxCop",
              "Telemetry",
              "EnabledRuleInAggressiveMode"
            ]
          }
        },
        "CA1064": {
          "id": "CA1064",
          "shortDescription": "Exceptions should be public",
          "fullDescription": "An internal exception is visible only inside its own internal scope. After the exception falls outside the internal scope, only the base exception can be used to catch the exception. If the internal exception is inherited from T:System.Exception, T:System.SystemException, or T:System.ApplicationException, the external code will not have sufficient information to know what to do with the exception.",
          "defaultLevel": "warning",
          "helpUri": "https://docs.microsoft.com/dotnet/fundamentals/code-analysis/quality-rules/ca1064",
          "properties": {
            "category": "Design",
            "isEnabledByDefault": false,
            "typeName": "ExceptionsShouldBePublicAnalyzer",
            "languages": [
              "C#",
              "Visual Basic"
            ],
            "tags": [
              "PortedFromFxCop",
              "Telemetry",
              "EnabledRuleInAggressiveMode"
            ]
          }
        },
        "CA1065": {
          "id": "CA1065",
          "shortDescription": "Do not raise exceptions in unexpected locations",
          "fullDescription": "A method that is not expected to throw exceptions throws an exception.",
          "defaultLevel": "warning",
          "helpUri": "https://docs.microsoft.com/dotnet/fundamentals/code-analysis/quality-rules/ca1065",
          "properties": {
            "category": "Design",
            "isEnabledByDefault": false,
            "typeName": "DoNotRaiseExceptionsInUnexpectedLocationsAnalyzer",
            "languages": [
              "C#",
              "Visual Basic"
            ],
            "tags": [
              "PortedFromFxCop",
              "Telemetry",
              "EnabledRuleInAggressiveMode"
            ]
          }
        },
        "CA1066": {
          "id": "CA1066",
          "shortDescription": "Implement IEquatable when overriding Object.Equals",
          "fullDescription": "When a type T overrides Object.Equals(object), the implementation must cast the object argument to the correct type T before performing the comparison. If the type implements IEquatable<T>, and therefore offers the method T.Equals(T), and if the argument is known at compile time to be of type T, then the compiler can call IEquatable<T>.Equals(T) instead of Object.Equals(object), and no cast is necessary, improving performance.",
          "defaultLevel": "warning",
          "helpUri": "https://docs.microsoft.com/dotnet/fundamentals/code-analysis/quality-rules/ca1066",
          "properties": {
            "category": "Design",
            "isEnabledByDefault": false,
            "typeName": "EquatableAnalyzer",
            "languages": [
              "C#",
              "Visual Basic"
            ],
            "tags": [
              "Telemetry",
              "EnabledRuleInAggressiveMode"
            ]
          }
        },
        "CA1067": {
          "id": "CA1067",
          "shortDescription": "Override Object.Equals(object) when implementing IEquatable<T>",
          "fullDescription": "When a type T implements the interface IEquatable<T>, it suggests to a user who sees a call to the Equals method in source code that an instance of the type can be equated with an instance of any other type. The user might be confused if their attempt to equate the type with an instance of another type fails to compile. This violates the \"principle of least surprise\".",
          "defaultLevel": "note",
          "helpUri": "https://docs.microsoft.com/dotnet/fundamentals/code-analysis/quality-rules/ca1067",
          "properties": {
            "category": "Design",
            "isEnabledByDefault": true,
            "typeName": "EquatableAnalyzer",
            "languages": [
              "C#",
              "Visual Basic"
            ],
            "tags": [
              "Telemetry",
              "EnabledRuleInAggressiveMode"
            ]
          }
        },
        "CA1068": {
          "id": "CA1068",
          "shortDescription": "CancellationToken parameters must come last",
          "fullDescription": "Method '{0}' should take CancellationToken as the last parameter",
          "defaultLevel": "note",
          "helpUri": "https://docs.microsoft.com/dotnet/fundamentals/code-analysis/quality-rules/ca1068",
          "properties": {
            "category": "Design",
            "isEnabledByDefault": true,
            "typeName": "CancellationTokenParametersMustComeLastAnalyzer",
            "languages": [
              "C#",
              "Visual Basic"
            ],
            "tags": [
              "Telemetry",
              "EnabledRuleInAggressiveMode"
            ]
          }
        },
        "CA1069": {
          "id": "CA1069",
          "shortDescription": "Enums values should not be duplicated",
          "fullDescription": "The field reference '{0}' is duplicated in this bitwise initialization",
          "defaultLevel": "note",
          "helpUri": "https://docs.microsoft.com/dotnet/fundamentals/code-analysis/quality-rules/ca1069",
          "properties": {
            "category": "Design",
            "isEnabledByDefault": true,
            "typeName": "EnumShouldNotHaveDuplicatedValues",
            "languages": [
              "C#",
              "Visual Basic"
            ],
            "tags": [
              "Telemetry",
              "EnabledRuleInAggressiveMode"
            ]
          }
        },
        "CA1070": {
          "id": "CA1070",
          "shortDescription": "Do not declare event fields as virtual",
          "fullDescription": "Do not declare virtual events in a base class. Overridden events in a derived class have undefined behavior. The C# compiler does not handle this correctly and it is unpredictable whether a subscriber to the derived event will actually be subscribing to the base class event.",
          "defaultLevel": "note",
          "helpUri": "https://docs.microsoft.com/dotnet/fundamentals/code-analysis/quality-rules/ca1070",
          "properties": {
            "category": "Design",
            "isEnabledByDefault": true,
            "typeName": "DoNotDeclareEventFieldsAsVirtual",
            "languages": [
              "C#"
            ],
            "tags": [
              "Telemetry",
              "EnabledRuleInAggressiveMode"
            ]
          }
        },
        "CA1303": {
          "id": "CA1303",
          "shortDescription": "Do not pass literals as localized parameters",
          "fullDescription": "A method passes a string literal as a parameter to a constructor or method in the .NET Framework class library and that string should be localizable. To fix a violation of this rule, replace the string literal with a string retrieved through an instance of the ResourceManager class.",
          "defaultLevel": "warning",
          "helpUri": "https://docs.microsoft.com/dotnet/fundamentals/code-analysis/quality-rules/ca1303",
          "properties": {
            "category": "Globalization",
            "isEnabledByDefault": false,
            "typeName": "DoNotPassLiteralsAsLocalizedParameters",
            "languages": [
              "C#",
              "Visual Basic"
            ],
            "tags": [
              "PortedFromFxCop",
              "Dataflow",
              "Telemetry",
              "EnabledRuleInAggressiveMode"
            ]
          }
        },
        "CA1304": {
          "id": "CA1304",
          "shortDescription": "Specify CultureInfo",
          "fullDescription": "A method or constructor calls a member that has an overload that accepts a System.Globalization.CultureInfo parameter, and the method or constructor does not call the overload that takes the CultureInfo parameter. When a CultureInfo or System.IFormatProvider object is not supplied, the default value that is supplied by the overloaded member might not have the effect that you want in all locales. If the result will be displayed to the user, specify 'CultureInfo.CurrentCulture' as the 'CultureInfo' parameter. Otherwise, if the result will be stored and accessed by software, such as when it is persisted to disk or to a database, specify 'CultureInfo.InvariantCulture'.",
          "defaultLevel": "hidden",
          "helpUri": "https://docs.microsoft.com/dotnet/fundamentals/code-analysis/quality-rules/ca1304",
          "properties": {
            "category": "Globalization",
            "isEnabledByDefault": true,
            "typeName": "SpecifyCultureInfoAnalyzer",
            "languages": [
              "C#",
              "Visual Basic"
            ],
            "tags": [
              "PortedFromFxCop",
              "Telemetry",
              "EnabledRuleInAggressiveMode"
            ]
          }
        },
        "CA1305": {
          "id": "CA1305",
          "shortDescription": "Specify IFormatProvider",
          "fullDescription": "A method or constructor calls one or more members that have overloads that accept a System.IFormatProvider parameter, and the method or constructor does not call the overload that takes the IFormatProvider parameter. When a System.Globalization.CultureInfo or IFormatProvider object is not supplied, the default value that is supplied by the overloaded member might not have the effect that you want in all locales. If the result will be based on the input from/output displayed to the user, specify 'CultureInfo.CurrentCulture' as the 'IFormatProvider'. Otherwise, if the result will be stored and accessed by software, such as when it is loaded from disk/database and when it is persisted to disk/database, specify 'CultureInfo.InvariantCulture'.",
          "defaultLevel": "hidden",
          "helpUri": "https://docs.microsoft.com/dotnet/fundamentals/code-analysis/quality-rules/ca1305",
          "properties": {
            "category": "Globalization",
            "isEnabledByDefault": true,
            "typeName": "SpecifyIFormatProviderAnalyzer",
            "languages": [
              "C#",
              "Visual Basic"
            ],
            "tags": [
              "PortedFromFxCop",
              "Telemetry",
              "EnabledRuleInAggressiveMode"
            ]
          }
        },
        "CA1307": {
          "id": "CA1307",
          "shortDescription": "Specify StringComparison for clarity",
          "fullDescription": "A string comparison operation uses a method overload that does not set a StringComparison parameter. It is recommended to use the overload with StringComparison parameter for clarity of intent. If the result will be displayed to the user, such as when sorting a list of items for display in a list box, specify 'StringComparison.CurrentCulture' or 'StringComparison.CurrentCultureIgnoreCase' as the 'StringComparison' parameter. If comparing case-insensitive identifiers, such as file paths, environment variables, or registry keys and values, specify 'StringComparison.OrdinalIgnoreCase'. Otherwise, if comparing case-sensitive identifiers, specify 'StringComparison.Ordinal'.",
          "defaultLevel": "warning",
          "helpUri": "https://docs.microsoft.com/dotnet/fundamentals/code-analysis/quality-rules/ca1307",
          "properties": {
            "category": "Globalization",
            "isEnabledByDefault": false,
            "typeName": "SpecifyStringComparisonAnalyzer",
            "languages": [
              "C#",
              "Visual Basic"
            ],
            "tags": [
              "PortedFromFxCop",
              "Telemetry",
              "EnabledRuleInAggressiveMode"
            ]
          }
        },
        "CA1308": {
          "id": "CA1308",
          "shortDescription": "Normalize strings to uppercase",
          "fullDescription": "Strings should be normalized to uppercase. A small group of characters cannot make a round trip when they are converted to lowercase. To make a round trip means to convert the characters from one locale to another locale that represents character data differently, and then to accurately retrieve the original characters from the converted characters.",
          "defaultLevel": "warning",
          "helpUri": "https://docs.microsoft.com/dotnet/fundamentals/code-analysis/quality-rules/ca1308",
          "properties": {
            "category": "Globalization",
            "isEnabledByDefault": false,
            "typeName": "NormalizeStringsToUppercaseAnalyzer",
            "languages": [
              "C#",
              "Visual Basic"
            ],
            "tags": [
              "PortedFromFxCop",
              "Telemetry",
              "EnabledRuleInAggressiveMode"
            ]
          }
        },
        "CA1310": {
          "id": "CA1310",
          "shortDescription": "Specify StringComparison for correctness",
          "fullDescription": "A string comparison operation uses a method overload that does not set a StringComparison parameter, hence its behavior could vary based on the current user's locale settings. It is strongly recommended to use the overload with StringComparison parameter for correctness and clarity of intent. If the result will be displayed to the user, such as when sorting a list of items for display in a list box, specify 'StringComparison.CurrentCulture' or 'StringComparison.CurrentCultureIgnoreCase' as the 'StringComparison' parameter. If comparing case-insensitive identifiers, such as file paths, environment variables, or registry keys and values, specify 'StringComparison.OrdinalIgnoreCase'. Otherwise, if comparing case-sensitive identifiers, specify 'StringComparison.Ordinal'.",
          "defaultLevel": "hidden",
          "helpUri": "https://docs.microsoft.com/dotnet/fundamentals/code-analysis/quality-rules/ca1310",
          "properties": {
            "category": "Globalization",
            "isEnabledByDefault": true,
            "typeName": "SpecifyStringComparisonAnalyzer",
            "languages": [
              "C#",
              "Visual Basic"
            ],
            "tags": [
              "Telemetry",
              "EnabledRuleInAggressiveMode"
            ]
          }
        },
        "CA1401": {
          "id": "CA1401",
          "shortDescription": "P/Invokes should not be visible",
          "fullDescription": "A public or protected method in a public type has the System.Runtime.InteropServices.DllImportAttribute attribute (also implemented by the Declare keyword in Visual Basic). Such methods should not be exposed.",
          "defaultLevel": "note",
          "helpUri": "https://docs.microsoft.com/dotnet/fundamentals/code-analysis/quality-rules/ca1401",
          "properties": {
            "category": "Interoperability",
            "isEnabledByDefault": true,
            "typeName": "PInvokeDiagnosticAnalyzer",
            "languages": [
              "C#",
              "Visual Basic"
            ],
            "tags": [
              "PortedFromFxCop",
              "Telemetry",
              "EnabledRuleInAggressiveMode"
            ]
          }
        },
        "CA1416": {
          "id": "CA1416",
          "shortDescription": "Validate platform compatibility",
          "fullDescription": "Using platform dependent API on a component makes the code no longer work across all platforms.",
          "defaultLevel": "warning",
          "helpUri": "https://docs.microsoft.com/dotnet/fundamentals/code-analysis/quality-rules/ca1416",
          "properties": {
            "category": "Interoperability",
            "isEnabledByDefault": true,
            "typeName": "PlatformCompatibilityAnalyzer",
            "languages": [
              "C#",
              "Visual Basic"
            ],
            "tags": [
              "Telemetry",
              "EnabledRuleInAggressiveMode"
            ]
          }
        },
        "CA1417": {
          "id": "CA1417",
          "shortDescription": "Do not use 'OutAttribute' on string parameters for P/Invokes",
          "fullDescription": "String parameters passed by value with the 'OutAttribute' can destabilize the runtime if the string is an interned string.",
          "defaultLevel": "warning",
          "helpUri": "https://docs.microsoft.com/dotnet/fundamentals/code-analysis/quality-rules/ca1417",
          "properties": {
            "category": "Interoperability",
            "isEnabledByDefault": true,
            "typeName": "DoNotUseOutAttributeStringPInvokeParametersAnalyzer",
            "languages": [
              "C#",
              "Visual Basic"
            ],
            "tags": [
              "Telemetry",
              "EnabledRuleInAggressiveMode"
            ]
          }
        },
        "CA1418": {
          "id": "CA1418",
          "shortDescription": "Use valid platform string",
          "fullDescription": "Platform compatibility analyzer requires a valid platform name and version.",
          "defaultLevel": "warning",
          "helpUri": "https://docs.microsoft.com/dotnet/fundamentals/code-analysis/quality-rules/ca1418",
          "properties": {
            "category": "Interoperability",
            "isEnabledByDefault": true,
            "typeName": "UseValidPlatformString",
            "languages": [
              "C#",
              "Visual Basic"
            ],
            "tags": [
              "Telemetry",
              "EnabledRuleInAggressiveMode"
            ]
          }
        },
        "CA1501": {
          "id": "CA1501",
          "shortDescription": "Avoid excessive inheritance",
          "fullDescription": "Deeply nested type hierarchies can be difficult to follow, understand, and maintain. This rule limits analysis to hierarchies in the same module. To fix a violation of this rule, derive the type from a base type that is less deep in the inheritance hierarchy or eliminate some of the intermediate base types.",
          "defaultLevel": "warning",
          "helpUri": "https://docs.microsoft.com/dotnet/fundamentals/code-analysis/quality-rules/ca1501",
          "properties": {
            "category": "Maintainability",
            "isEnabledByDefault": false,
            "typeName": "CodeMetricsAnalyzer",
            "languages": [
              "C#",
              "Visual Basic"
            ],
            "tags": [
              "PortedFromFxCop",
              "Telemetry",
              "CompilationEnd"
            ]
          }
        },
        "CA1502": {
          "id": "CA1502",
          "shortDescription": "Avoid excessive complexity",
          "fullDescription": "Cyclomatic complexity measures the number of linearly independent paths through the method, which is determined by the number and complexity of conditional branches. A low cyclomatic complexity generally indicates a method that is easy to understand, test, and maintain. The cyclomatic complexity is calculated from a control flow graph of the method and is given as follows: `cyclomatic complexity = the number of edges - the number of nodes + 1`, where a node represents a logic branch point and an edge represents a line between nodes.",
          "defaultLevel": "warning",
          "helpUri": "https://docs.microsoft.com/dotnet/fundamentals/code-analysis/quality-rules/ca1502",
          "properties": {
            "category": "Maintainability",
            "isEnabledByDefault": false,
            "typeName": "CodeMetricsAnalyzer",
            "languages": [
              "C#",
              "Visual Basic"
            ],
            "tags": [
              "PortedFromFxCop",
              "Telemetry",
              "CompilationEnd"
            ]
          }
        },
        "CA1505": {
          "id": "CA1505",
          "shortDescription": "Avoid unmaintainable code",
          "fullDescription": "The maintainability index is calculated by using the following metrics: lines of code, program volume, and cyclomatic complexity. Program volume is a measure of the difficulty of understanding of a symbol that is based on the number of operators and operands in the code. Cyclomatic complexity is a measure of the structural complexity of the type or method. A low maintainability index indicates that code is probably difficult to maintain and would be a good candidate to redesign.",
          "defaultLevel": "warning",
          "helpUri": "https://docs.microsoft.com/dotnet/fundamentals/code-analysis/quality-rules/ca1505",
          "properties": {
            "category": "Maintainability",
            "isEnabledByDefault": false,
            "typeName": "CodeMetricsAnalyzer",
            "languages": [
              "C#",
              "Visual Basic"
            ],
            "tags": [
              "PortedFromFxCop",
              "Telemetry",
              "CompilationEnd"
            ]
          }
        },
        "CA1506": {
          "id": "CA1506",
          "shortDescription": "Avoid excessive class coupling",
          "fullDescription": "This rule measures class coupling by counting the number of unique type references that a symbol contains. Symbols that have a high degree of class coupling can be difficult to maintain. It is a good practice to have types and methods that exhibit low coupling and high cohesion. To fix this violation, try to redesign the code to reduce the number of types to which it is coupled.",
          "defaultLevel": "warning",
          "helpUri": "https://docs.microsoft.com/dotnet/fundamentals/code-analysis/quality-rules/ca1506",
          "properties": {
            "category": "Maintainability",
            "isEnabledByDefault": false,
            "typeName": "CodeMetricsAnalyzer",
            "languages": [
              "C#",
              "Visual Basic"
            ],
            "tags": [
              "PortedFromFxCop",
              "Telemetry",
              "CompilationEnd"
            ]
          }
        },
        "CA1508": {
          "id": "CA1508",
          "shortDescription": "Avoid dead conditional code",
          "fullDescription": "'{0}' is never '{1}'. Remove or refactor the condition(s) to avoid dead code.",
          "defaultLevel": "warning",
          "helpUri": "https://docs.microsoft.com/dotnet/fundamentals/code-analysis/quality-rules/ca1508",
          "properties": {
            "category": "Maintainability",
            "isEnabledByDefault": false,
            "typeName": "AvoidDeadConditionalCode",
            "languages": [
              "C#",
              "Visual Basic"
            ],
            "tags": [
              "Dataflow",
              "Telemetry",
              "EnabledRuleInAggressiveMode"
            ]
          }
        },
        "CA1509": {
          "id": "CA1509",
          "shortDescription": "Invalid entry in code metrics rule specification file",
          "fullDescription": "Invalid entry in code metrics rule specification file.",
          "defaultLevel": "warning",
          "helpUri": "https://docs.microsoft.com/dotnet/fundamentals/code-analysis/quality-rules/ca1509",
          "properties": {
            "category": "Maintainability",
            "isEnabledByDefault": false,
            "typeName": "CodeMetricsAnalyzer",
            "languages": [
              "C#",
              "Visual Basic"
            ],
            "tags": [
              "Telemetry",
              "CompilationEnd"
            ]
          }
        },
        "CA1700": {
          "id": "CA1700",
          "shortDescription": "Do not name enum values 'Reserved'",
          "fullDescription": "This rule assumes that an enumeration member that has a name that contains \"reserved\" is not currently used but is a placeholder to be renamed or removed in a future version. Renaming or removing a member is a breaking change.",
          "defaultLevel": "warning",
          "helpUri": "https://docs.microsoft.com/dotnet/fundamentals/code-analysis/quality-rules/ca1700",
          "properties": {
            "category": "Naming",
            "isEnabledByDefault": false,
            "typeName": "DoNotNameEnumValuesReserved",
            "languages": [
              "C#",
              "Visual Basic"
            ],
            "tags": [
              "PortedFromFxCop",
              "Telemetry",
              "EnabledRuleInAggressiveMode"
            ]
          }
        },
        "CA1707": {
          "id": "CA1707",
          "shortDescription": "Identifiers should not contain underscores",
          "fullDescription": "By convention, identifier names do not contain the underscore (_) character. This rule checks namespaces, types, members, and parameters.",
          "defaultLevel": "hidden",
          "helpUri": "https://docs.microsoft.com/dotnet/fundamentals/code-analysis/quality-rules/ca1707",
          "properties": {
            "category": "Naming",
            "isEnabledByDefault": true,
            "typeName": "IdentifiersShouldNotContainUnderscoresAnalyzer",
            "languages": [
              "C#",
              "Visual Basic"
            ],
            "tags": [
              "PortedFromFxCop",
              "Telemetry",
              "EnabledRuleInAggressiveMode"
            ]
          }
        },
        "CA1708": {
          "id": "CA1708",
          "shortDescription": "Identifiers should differ by more than case",
          "fullDescription": "Identifiers for namespaces, types, members, and parameters cannot differ only by case because languages that target the common language runtime are not required to be case-sensitive.",
          "defaultLevel": "hidden",
          "helpUri": "https://docs.microsoft.com/dotnet/fundamentals/code-analysis/quality-rules/ca1708",
          "properties": {
            "category": "Naming",
            "isEnabledByDefault": true,
            "typeName": "IdentifiersShouldDifferByMoreThanCaseAnalyzer",
            "languages": [
              "C#",
              "Visual Basic"
            ],
            "tags": [
              "PortedFromFxCop",
              "Telemetry",
              "EnabledRuleInAggressiveMode"
            ]
          }
        },
        "CA1710": {
          "id": "CA1710",
          "shortDescription": "Identifiers should have correct suffix",
          "fullDescription": "By convention, the names of types that extend certain base types or that implement certain interfaces, or types that are derived from these types, have a suffix that is associated with the base type or interface.",
          "defaultLevel": "hidden",
          "helpUri": "https://docs.microsoft.com/dotnet/fundamentals/code-analysis/quality-rules/ca1710",
          "properties": {
            "category": "Naming",
            "isEnabledByDefault": true,
            "typeName": "IdentifiersShouldHaveCorrectSuffixAnalyzer",
            "languages": [
              "C#",
              "Visual Basic"
            ],
            "tags": [
              "PortedFromFxCop",
              "Telemetry",
              "EnabledRuleInAggressiveMode"
            ]
          }
        },
        "CA1711": {
          "id": "CA1711",
          "shortDescription": "Identifiers should not have incorrect suffix",
          "fullDescription": "By convention, only the names of types that extend certain base types or that implement certain interfaces, or types that are derived from these types, should end with specific reserved suffixes. Other type names should not use these reserved suffixes.",
          "defaultLevel": "hidden",
          "helpUri": "https://docs.microsoft.com/dotnet/fundamentals/code-analysis/quality-rules/ca1711",
          "properties": {
            "category": "Naming",
            "isEnabledByDefault": true,
            "typeName": "IdentifiersShouldNotHaveIncorrectSuffixAnalyzer",
            "languages": [
              "C#",
              "Visual Basic"
            ],
            "tags": [
              "PortedFromFxCop",
              "Telemetry",
              "EnabledRuleInAggressiveMode"
            ]
          }
        },
        "CA1712": {
          "id": "CA1712",
          "shortDescription": "Do not prefix enum values with type name",
          "fullDescription": "An enumeration's values should not start with the type name of the enumeration.",
          "defaultLevel": "hidden",
          "helpUri": "https://docs.microsoft.com/dotnet/fundamentals/code-analysis/quality-rules/ca1712",
          "properties": {
            "category": "Naming",
            "isEnabledByDefault": true,
            "typeName": "DoNotPrefixEnumValuesWithTypeNameAnalyzer",
            "languages": [
              "C#",
              "Visual Basic"
            ],
            "tags": [
              "PortedFromFxCop",
              "Telemetry",
              "EnabledRuleInAggressiveMode"
            ]
          }
        },
        "CA1713": {
          "id": "CA1713",
          "shortDescription": "Events should not have 'Before' or 'After' prefix",
          "fullDescription": "Event names should describe the action that raises the event. To name related events that are raised in a specific sequence, use the present or past tense to indicate the relative position in the sequence of actions. For example, when naming a pair of events that is raised when closing a resource, you might name it 'Closing' and 'Closed', instead of 'BeforeClose' and 'AfterClose'.",
          "defaultLevel": "warning",
          "helpUri": "https://docs.microsoft.com/dotnet/fundamentals/code-analysis/quality-rules/ca1713",
          "properties": {
            "category": "Naming",
            "isEnabledByDefault": false,
            "typeName": "EventsShouldNotHaveBeforeOrAfterPrefix",
            "languages": [
              "C#",
              "Visual Basic"
            ],
            "tags": [
              "PortedFromFxCop",
              "Telemetry",
              "EnabledRuleInAggressiveMode"
            ]
          }
        },
        "CA1715": {
          "id": "CA1715",
          "shortDescription": "Identifiers should have correct prefix",
          "fullDescription": "The name of an externally visible interface does not start with an uppercase \"\"I\"\". The name of a generic type parameter on an externally visible type or method does not start with an uppercase \"\"T\"\".",
          "defaultLevel": "hidden",
          "helpUri": "https://docs.microsoft.com/dotnet/fundamentals/code-analysis/quality-rules/ca1715",
          "properties": {
            "category": "Naming",
            "isEnabledByDefault": true,
            "typeName": "IdentifiersShouldHaveCorrectPrefixAnalyzer",
            "languages": [
              "C#",
              "Visual Basic"
            ],
            "tags": [
              "PortedFromFxCop",
              "Telemetry",
              "EnabledRuleInAggressiveMode"
            ]
          }
        },
        "CA1716": {
          "id": "CA1716",
          "shortDescription": "Identifiers should not match keywords",
          "fullDescription": "A namespace name or a type name matches a reserved keyword in a programming language. Identifiers for namespaces and types should not match keywords that are defined by languages that target the common language runtime.",
          "defaultLevel": "hidden",
          "helpUri": "https://docs.microsoft.com/dotnet/fundamentals/code-analysis/quality-rules/ca1716",
          "properties": {
            "category": "Naming",
            "isEnabledByDefault": true,
            "typeName": "IdentifiersShouldNotMatchKeywordsAnalyzer",
            "languages": [
              "C#",
              "Visual Basic"
            ],
            "tags": [
              "PortedFromFxCop",
              "Telemetry",
              "EnabledRuleInAggressiveMode"
            ]
          }
        },
        "CA1720": {
          "id": "CA1720",
          "shortDescription": "Identifier contains type name",
          "fullDescription": "Names of parameters and members are better used to communicate their meaning than to describe their type, which is expected to be provided by development tools. For names of members, if a data type name must be used, use a language-independent name instead of a language-specific one.",
          "defaultLevel": "hidden",
          "helpUri": "https://docs.microsoft.com/dotnet/fundamentals/code-analysis/quality-rules/ca1720",
          "properties": {
            "category": "Naming",
            "isEnabledByDefault": true,
            "typeName": "IdentifiersShouldNotContainTypeNames",
            "languages": [
              "C#",
              "Visual Basic"
            ],
            "tags": [
              "PortedFromFxCop",
              "Telemetry",
              "EnabledRuleInAggressiveMode"
            ]
          }
        },
        "CA1721": {
          "id": "CA1721",
          "shortDescription": "Property names should not match get methods",
          "fullDescription": "The name of a public or protected member starts with \"\"Get\"\" and otherwise matches the name of a public or protected property. \"\"Get\"\" methods and properties should have names that clearly distinguish their function.",
          "defaultLevel": "warning",
          "helpUri": "https://docs.microsoft.com/dotnet/fundamentals/code-analysis/quality-rules/ca1721",
          "properties": {
            "category": "Naming",
            "isEnabledByDefault": false,
            "typeName": "PropertyNamesShouldNotMatchGetMethodsAnalyzer",
            "languages": [
              "C#",
              "Visual Basic"
            ],
            "tags": [
              "PortedFromFxCop",
              "Telemetry",
              "EnabledRuleInAggressiveMode"
            ]
          }
        },
        "CA1724": {
          "id": "CA1724",
          "shortDescription": "Type names should not match namespaces",
          "fullDescription": "Type names should not match the names of namespaces that are defined in the .NET Framework class library. Violating this rule can reduce the usability of the library.",
          "defaultLevel": "warning",
          "helpUri": "https://docs.microsoft.com/dotnet/fundamentals/code-analysis/quality-rules/ca1724",
          "properties": {
            "category": "Naming",
            "isEnabledByDefault": false,
            "typeName": "TypeNamesShouldNotMatchNamespacesAnalyzer",
            "languages": [
              "C#",
              "Visual Basic"
            ],
            "tags": [
              "PortedFromFxCop",
              "Telemetry",
              "EnabledRuleInAggressiveMode",
              "CompilationEnd"
            ]
          }
        },
        "CA1725": {
          "id": "CA1725",
          "shortDescription": "Parameter names should match base declaration",
          "fullDescription": "Consistent naming of parameters in an override hierarchy increases the usability of the method overrides. A parameter name in a derived method that differs from the name in the base declaration can cause confusion about whether the method is an override of the base method or a new overload of the method.",
          "defaultLevel": "hidden",
          "helpUri": "https://docs.microsoft.com/dotnet/fundamentals/code-analysis/quality-rules/ca1725",
          "properties": {
            "category": "Naming",
            "isEnabledByDefault": true,
            "typeName": "ParameterNamesShouldMatchBaseDeclarationAnalyzer",
            "languages": [
              "C#",
              "Visual Basic"
            ],
            "tags": [
              "PortedFromFxCop",
              "Telemetry",
              "EnabledRuleInAggressiveMode"
            ]
          }
        },
        "CA1806": {
          "id": "CA1806",
          "shortDescription": "Do not ignore method results",
          "fullDescription": "A new object is created but never used; or a method that creates and returns a new string is called and the new string is never used; or a COM or P/Invoke method returns an HRESULT or error code that is never used.",
          "defaultLevel": "note",
          "helpUri": "https://docs.microsoft.com/dotnet/fundamentals/code-analysis/quality-rules/ca1806",
          "properties": {
            "category": "Performance",
            "isEnabledByDefault": true,
            "typeName": "DoNotIgnoreMethodResultsAnalyzer",
            "languages": [
              "C#",
              "Visual Basic"
            ],
            "tags": [
              "PortedFromFxCop",
              "Telemetry",
              "EnabledRuleInAggressiveMode"
            ]
          }
        },
        "CA1810": {
          "id": "CA1810",
          "shortDescription": "Initialize reference type static fields inline",
          "fullDescription": "A reference type declares an explicit static constructor. To fix a violation of this rule, initialize all static data when it is declared and remove the static constructor.",
          "defaultLevel": "warning",
          "helpUri": "https://docs.microsoft.com/dotnet/fundamentals/code-analysis/quality-rules/ca1810",
          "properties": {
            "category": "Performance",
            "isEnabledByDefault": false,
            "typeName": "InitializeStaticFieldsInlineAnalyzer",
            "languages": [
              "C#",
              "Visual Basic"
            ],
            "tags": [
              "PortedFromFxCop",
              "Telemetry",
              "EnabledRuleInAggressiveMode"
            ]
          }
        },
        "CA1813": {
          "id": "CA1813",
          "shortDescription": "Avoid unsealed attributes",
          "fullDescription": "The .NET Framework class library provides methods for retrieving custom attributes. By default, these methods search the attribute inheritance hierarchy. Sealing the attribute eliminates the search through the inheritance hierarchy and can improve performance.",
          "defaultLevel": "warning",
          "helpUri": "https://docs.microsoft.com/dotnet/fundamentals/code-analysis/quality-rules/ca1813",
          "properties": {
            "category": "Performance",
            "isEnabledByDefault": false,
            "typeName": "AvoidUnsealedAttributesAnalyzer",
            "languages": [
              "C#",
              "Visual Basic"
            ],
            "tags": [
              "PortedFromFxCop",
              "Telemetry",
              "EnabledRuleInAggressiveMode"
            ]
          }
        },
        "CA1814": {
          "id": "CA1814",
          "shortDescription": "Prefer jagged arrays over multidimensional",
          "fullDescription": "A jagged array is an array whose elements are arrays. The arrays that make up the elements can be of different sizes, leading to less wasted space for some sets of data.",
          "defaultLevel": "warning",
          "helpUri": "https://docs.microsoft.com/dotnet/fundamentals/code-analysis/quality-rules/ca1814",
          "properties": {
            "category": "Performance",
            "isEnabledByDefault": false,
            "typeName": "PreferJaggedArraysOverMultidimensionalAnalyzer",
            "languages": [
              "C#",
              "Visual Basic"
            ],
            "tags": [
              "PortedFromFxCop",
              "Telemetry",
              "EnabledRuleInAggressiveMode"
            ]
          }
        },
        "CA1815": {
          "id": "CA1815",
          "shortDescription": "Override equals and operator equals on value types",
          "fullDescription": "For value types, the inherited implementation of Equals uses the Reflection library and compares the contents of all fields. Reflection is computationally expensive, and comparing every field for equality might be unnecessary. If you expect users to compare or sort instances, or to use instances as hash table keys, your value type should implement Equals.",
          "defaultLevel": "warning",
          "helpUri": "https://docs.microsoft.com/dotnet/fundamentals/code-analysis/quality-rules/ca1815",
          "properties": {
            "category": "Performance",
            "isEnabledByDefault": false,
            "typeName": "OverrideEqualsAndOperatorEqualsOnValueTypesAnalyzer",
            "languages": [
              "C#",
              "Visual Basic"
            ],
            "tags": [
              "PortedFromFxCop",
              "Telemetry",
              "EnabledRuleInAggressiveMode"
            ]
          }
        },
        "CA1816": {
          "id": "CA1816",
          "shortDescription": "Dispose methods should call SuppressFinalize",
          "fullDescription": "A method that is an implementation of Dispose does not call GC.SuppressFinalize; or a method that is not an implementation of Dispose calls GC.SuppressFinalize; or a method calls GC.SuppressFinalize and passes something other than this (Me in Visual Basic).",
          "defaultLevel": "note",
          "helpUri": "https://docs.microsoft.com/dotnet/fundamentals/code-analysis/quality-rules/ca1816",
          "properties": {
            "category": "Usage",
            "isEnabledByDefault": true,
            "typeName": "CallGCSuppressFinalizeCorrectlyAnalyzer",
            "languages": [
              "C#",
              "Visual Basic"
            ],
            "tags": [
              "PortedFromFxCop",
              "Telemetry",
              "EnabledRuleInAggressiveMode"
            ]
          }
        },
        "CA1819": {
          "id": "CA1819",
          "shortDescription": "Properties should not return arrays",
          "fullDescription": "Arrays that are returned by properties are not write-protected, even when the property is read-only. To keep the array tamper-proof, the property must return a copy of the array. Typically, users will not understand the adverse performance implications of calling such a property.",
          "defaultLevel": "warning",
          "helpUri": "https://docs.microsoft.com/dotnet/fundamentals/code-analysis/quality-rules/ca1819",
          "properties": {
            "category": "Performance",
            "isEnabledByDefault": false,
            "typeName": "PropertiesShouldNotReturnArraysAnalyzer",
            "languages": [
              "C#",
              "Visual Basic"
            ],
            "tags": [
              "PortedFromFxCop",
              "Telemetry",
              "EnabledRuleInAggressiveMode"
            ]
          }
        },
        "CA1820": {
          "id": "CA1820",
          "shortDescription": "Test for empty strings using string length",
          "fullDescription": "Comparing strings by using the String.Length property or the String.IsNullOrEmpty method is significantly faster than using Equals.",
          "defaultLevel": "warning",
          "helpUri": "https://docs.microsoft.com/dotnet/fundamentals/code-analysis/quality-rules/ca1820",
          "properties": {
            "category": "Performance",
            "isEnabledByDefault": false,
            "typeName": "TestForEmptyStringsUsingStringLengthAnalyzer",
            "languages": [
              "C#"
            ],
            "tags": [
              "PortedFromFxCop",
              "Telemetry",
              "EnabledRuleInAggressiveMode"
            ]
          }
        },
        "CA1821": {
          "id": "CA1821",
          "shortDescription": "Remove empty Finalizers",
          "fullDescription": "Finalizers should be avoided where possible, to avoid the additional performance overhead involved in tracking object lifetime.",
          "defaultLevel": "note",
          "helpUri": "https://docs.microsoft.com/dotnet/fundamentals/code-analysis/quality-rules/ca1821",
          "properties": {
            "category": "Performance",
            "isEnabledByDefault": true,
            "typeName": "RemoveEmptyFinalizersAnalyzer",
            "languages": [
              "C#",
              "Visual Basic"
            ],
            "tags": [
              "PortedFromFxCop",
              "Telemetry",
              "EnabledRuleInAggressiveMode"
            ]
          }
        },
        "CA1822": {
          "id": "CA1822",
          "shortDescription": "Mark members as static",
          "fullDescription": "Members that do not access instance data or call instance methods can be marked as static. After you mark the methods as static, the compiler will emit nonvirtual call sites to these members. This can give you a measurable performance gain for performance-sensitive code.",
          "defaultLevel": "note",
          "helpUri": "https://docs.microsoft.com/dotnet/fundamentals/code-analysis/quality-rules/ca1822",
          "properties": {
            "category": "Performance",
            "isEnabledByDefault": true,
            "typeName": "MarkMembersAsStaticAnalyzer",
            "languages": [
              "C#",
              "Visual Basic"
            ],
            "tags": [
              "PortedFromFxCop",
              "Telemetry",
              "EnabledRuleInAggressiveMode"
            ]
          }
        },
        "CA1823": {
          "id": "CA1823",
          "shortDescription": "Avoid unused private fields",
          "fullDescription": "Private fields were detected that do not appear to be accessed in the assembly.",
          "defaultLevel": "warning",
          "helpUri": "https://docs.microsoft.com/dotnet/fundamentals/code-analysis/quality-rules/ca1823",
          "properties": {
            "category": "Performance",
            "isEnabledByDefault": false,
            "typeName": "AvoidUnusedPrivateFieldsAnalyzer",
            "languages": [
              "C#",
              "Visual Basic"
            ],
            "tags": [
              "PortedFromFxCop",
              "Telemetry",
              "EnabledRuleInAggressiveMode"
            ]
          }
        },
        "CA1826": {
          "id": "CA1826",
          "shortDescription": "Do not use Enumerable methods on indexable collections",
          "fullDescription": "This collection is directly indexable. Going through LINQ here causes unnecessary allocations and CPU work.",
          "defaultLevel": "note",
          "helpUri": "https://docs.microsoft.com/dotnet/fundamentals/code-analysis/quality-rules/ca1826",
          "properties": {
            "category": "Performance",
            "isEnabledByDefault": true,
            "typeName": "DoNotUseEnumerableMethodsOnIndexableCollectionsInsteadUseTheCollectionDirectlyAnalyzer",
            "languages": [
              "C#",
              "Visual Basic"
            ],
            "tags": [
              "Telemetry",
              "EnabledRuleInAggressiveMode"
            ]
          }
        },
        "CA1827": {
          "id": "CA1827",
          "shortDescription": "Do not use Count() or LongCount() when Any() can be used",
          "fullDescription": "For non-empty collections, Count() and LongCount() enumerate the entire sequence, while Any() stops at the first item or the first item that satisfies a condition.",
          "defaultLevel": "note",
          "helpUri": "https://docs.microsoft.com/dotnet/fundamentals/code-analysis/quality-rules/ca1827",
          "properties": {
            "category": "Performance",
            "isEnabledByDefault": true,
            "typeName": "UseCountProperlyAnalyzer",
            "languages": [
              "C#",
              "Visual Basic"
            ],
            "tags": [
              "Telemetry",
              "EnabledRuleInAggressiveMode"
            ]
          }
        },
        "CA1828": {
          "id": "CA1828",
          "shortDescription": "Do not use CountAsync() or LongCountAsync() when AnyAsync() can be used",
          "fullDescription": "For non-empty collections, CountAsync() and LongCountAsync() enumerate the entire sequence, while AnyAsync() stops at the first item or the first item that satisfies a condition.",
          "defaultLevel": "note",
          "helpUri": "https://docs.microsoft.com/dotnet/fundamentals/code-analysis/quality-rules/ca1828",
          "properties": {
            "category": "Performance",
            "isEnabledByDefault": true,
            "typeName": "UseCountProperlyAnalyzer",
            "languages": [
              "C#",
              "Visual Basic"
            ],
            "tags": [
              "Telemetry",
              "EnabledRuleInAggressiveMode"
            ]
          }
        },
        "CA1829": {
          "id": "CA1829",
          "shortDescription": "Use Length/Count property instead of Count() when available",
          "fullDescription": "Enumerable.Count() potentially enumerates the sequence while a Length/Count property is a direct access.",
          "defaultLevel": "note",
          "helpUri": "https://docs.microsoft.com/dotnet/fundamentals/code-analysis/quality-rules/ca1829",
          "properties": {
            "category": "Performance",
            "isEnabledByDefault": true,
            "typeName": "UseCountProperlyAnalyzer",
            "languages": [
              "C#",
              "Visual Basic"
            ],
            "tags": [
              "Telemetry",
              "EnabledRuleInAggressiveMode"
            ]
          }
        },
        "CA1830": {
          "id": "CA1830",
          "shortDescription": "Prefer strongly-typed Append and Insert method overloads on StringBuilder",
          "fullDescription": "StringBuilder.Append and StringBuilder.Insert provide overloads for multiple types beyond System.String.  When possible, prefer the strongly-typed overloads over using ToString() and the string-based overload.",
          "defaultLevel": "note",
          "helpUri": "https://docs.microsoft.com/dotnet/fundamentals/code-analysis/quality-rules/ca1830",
          "properties": {
            "category": "Performance",
            "isEnabledByDefault": true,
            "typeName": "PreferTypedStringBuilderAppendOverloads",
            "languages": [
              "C#",
              "Visual Basic"
            ],
            "tags": [
              "Telemetry",
              "EnabledRuleInAggressiveMode"
            ]
          }
        },
        "CA1831": {
          "id": "CA1831",
          "shortDescription": "Use AsSpan or AsMemory instead of Range-based indexers when appropriate",
          "fullDescription": "The Range-based indexer on string values produces a copy of requested portion of the string. This copy is usually unnecessary when it is implicitly used as a ReadOnlySpan or ReadOnlyMemory value. Use the AsSpan method to avoid the unnecessary copy.",
          "defaultLevel": "warning",
          "helpUri": "https://docs.microsoft.com/dotnet/fundamentals/code-analysis/quality-rules/ca1831",
          "properties": {
            "category": "Performance",
            "isEnabledByDefault": true,
            "typeName": "UseAsSpanInsteadOfRangeIndexerAnalyzer",
            "languages": [
              "C#",
              "Visual Basic"
            ],
            "tags": [
              "Telemetry",
              "EnabledRuleInAggressiveMode"
            ]
          }
        },
        "CA1832": {
          "id": "CA1832",
          "shortDescription": "Use AsSpan or AsMemory instead of Range-based indexers when appropriate",
          "fullDescription": "The Range-based indexer on array values produces a copy of requested portion of the array. This copy is usually unnecessary when it is implicitly used as a ReadOnlySpan or ReadOnlyMemory value. Use the AsSpan method to avoid the unnecessary copy.",
          "defaultLevel": "note",
          "helpUri": "https://docs.microsoft.com/dotnet/fundamentals/code-analysis/quality-rules/ca1832",
          "properties": {
            "category": "Performance",
            "isEnabledByDefault": true,
            "typeName": "UseAsSpanInsteadOfRangeIndexerAnalyzer",
            "languages": [
              "C#",
              "Visual Basic"
            ],
            "tags": [
              "Telemetry",
              "EnabledRuleInAggressiveMode"
            ]
          }
        },
        "CA1833": {
          "id": "CA1833",
          "shortDescription": "Use AsSpan or AsMemory instead of Range-based indexers when appropriate",
          "fullDescription": "The Range-based indexer on array values produces a copy of requested portion of the array. This copy is often unwanted when it is implicitly used as a Span or Memory value. Use the AsSpan method to avoid the copy.",
          "defaultLevel": "note",
          "helpUri": "https://docs.microsoft.com/dotnet/fundamentals/code-analysis/quality-rules/ca1833",
          "properties": {
            "category": "Performance",
            "isEnabledByDefault": true,
            "typeName": "UseAsSpanInsteadOfRangeIndexerAnalyzer",
            "languages": [
              "C#",
              "Visual Basic"
            ],
            "tags": [
              "Telemetry",
              "EnabledRuleInAggressiveMode"
            ]
          }
        },
        "CA1834": {
          "id": "CA1834",
          "shortDescription": "Consider using 'StringBuilder.Append(char)' when applicable",
          "fullDescription": "'StringBuilder.Append(char)' is more efficient than 'StringBuilder.Append(string)' when the string is a single character. When calling 'Append' with a constant, prefer using a constant char rather than a constant string containing one character.",
          "defaultLevel": "note",
          "helpUri": "https://docs.microsoft.com/dotnet/fundamentals/code-analysis/quality-rules/ca1834",
          "properties": {
            "category": "Performance",
            "isEnabledByDefault": true,
            "typeName": "PreferConstCharOverConstUnitStringAnalyzer",
            "languages": [
              "C#",
              "Visual Basic"
            ],
            "tags": [
              "Telemetry",
              "EnabledRuleInAggressiveMode"
            ]
          }
        },
        "CA1835": {
          "id": "CA1835",
          "shortDescription": "Prefer the 'Memory'-based overloads for 'ReadAsync' and 'WriteAsync'",
          "fullDescription": "'Stream' has a 'ReadAsync' overload that takes a 'Memory<Byte>' as the first argument, and a 'WriteAsync' overload that takes a 'ReadOnlyMemory<Byte>' as the first argument. Prefer calling the memory based overloads, which are more efficient.",
          "defaultLevel": "note",
          "helpUri": "https://docs.microsoft.com/dotnet/fundamentals/code-analysis/quality-rules/ca1835",
          "properties": {
            "category": "Performance",
            "isEnabledByDefault": true,
            "typeName": "PreferStreamAsyncMemoryOverloads",
            "languages": [
              "C#",
              "Visual Basic"
            ],
            "tags": [
              "Telemetry",
              "EnabledRuleInAggressiveMode"
            ]
          }
        },
        "CA1836": {
          "id": "CA1836",
          "shortDescription": "Prefer IsEmpty over Count",
          "fullDescription": "For determining whether the object contains or not any items, prefer using 'IsEmpty' property rather than retrieving the number of items from the 'Count' property and comparing it to 0 or 1.",
          "defaultLevel": "note",
          "helpUri": "https://docs.microsoft.com/dotnet/fundamentals/code-analysis/quality-rules/ca1836",
          "properties": {
            "category": "Performance",
            "isEnabledByDefault": true,
            "typeName": "UseCountProperlyAnalyzer",
            "languages": [
              "C#",
              "Visual Basic"
            ],
            "tags": [
              "Telemetry",
              "EnabledRuleInAggressiveMode"
            ]
          }
        },
        "CA1837": {
          "id": "CA1837",
          "shortDescription": "Use 'Environment.ProcessId'",
          "fullDescription": "'Environment.ProcessId' is simpler and faster than 'Process.GetCurrentProcess().Id'.",
          "defaultLevel": "note",
          "helpUri": "https://docs.microsoft.com/dotnet/fundamentals/code-analysis/quality-rules/ca1837",
          "properties": {
            "category": "Performance",
            "isEnabledByDefault": true,
            "typeName": "UseEnvironmentMembers",
            "languages": [
              "C#",
              "Visual Basic"
            ],
            "tags": [
              "Telemetry",
              "EnabledRuleInAggressiveMode"
            ]
          }
        },
        "CA1838": {
          "id": "CA1838",
          "shortDescription": "Avoid 'StringBuilder' parameters for P/Invokes",
          "fullDescription": "Marshalling of 'StringBuilder' always creates a native buffer copy, resulting in multiple allocations for one marshalling operation.",
          "defaultLevel": "hidden",
          "helpUri": "https://docs.microsoft.com/dotnet/fundamentals/code-analysis/quality-rules/ca1838",
          "properties": {
            "category": "Performance",
            "isEnabledByDefault": true,
            "typeName": "AvoidStringBuilderPInvokeParametersAnalyzer",
            "languages": [
              "C#",
              "Visual Basic"
            ],
            "tags": [
              "Telemetry",
              "EnabledRuleInAggressiveMode"
            ]
          }
        },
        "CA1839": {
          "id": "CA1839",
          "shortDescription": "Use 'Environment.ProcessPath'",
          "fullDescription": "'Environment.ProcessPath' is simpler and faster than 'Process.GetCurrentProcess().MainModule.FileName'.",
          "defaultLevel": "note",
          "helpUri": "https://docs.microsoft.com/dotnet/fundamentals/code-analysis/quality-rules/ca1839",
          "properties": {
            "category": "Performance",
            "isEnabledByDefault": true,
            "typeName": "UseEnvironmentMembers",
            "languages": [
              "C#",
              "Visual Basic"
            ],
            "tags": [
              "Telemetry",
              "EnabledRuleInAggressiveMode"
            ]
          }
        },
        "CA1840": {
          "id": "CA1840",
          "shortDescription": "Use 'Environment.CurrentManagedThreadId'",
          "fullDescription": "'Environment.CurrentManagedThreadId' is simpler and faster than 'Thread.CurrentThread.ManagedThreadId'.",
          "defaultLevel": "note",
          "helpUri": "https://docs.microsoft.com/dotnet/fundamentals/code-analysis/quality-rules/ca1840",
          "properties": {
            "category": "Performance",
            "isEnabledByDefault": true,
            "typeName": "UseEnvironmentMembers",
            "languages": [
              "C#",
              "Visual Basic"
            ],
            "tags": [
              "Telemetry",
              "EnabledRuleInAggressiveMode"
            ]
          }
        },
        "CA2000": {
          "id": "CA2000",
          "shortDescription": "Dispose objects before losing scope",
          "fullDescription": "If a disposable object is not explicitly disposed before all references to it are out of scope, the object will be disposed at some indeterminate time when the garbage collector runs the finalizer of the object. Because an exceptional event might occur that will prevent the finalizer of the object from running, the object should be explicitly disposed instead.",
          "defaultLevel": "warning",
          "helpUri": "https://docs.microsoft.com/dotnet/fundamentals/code-analysis/quality-rules/ca2000",
          "properties": {
            "category": "Reliability",
            "isEnabledByDefault": false,
            "typeName": "DisposeObjectsBeforeLosingScope",
            "languages": [
              "C#",
              "Visual Basic"
            ],
            "tags": [
              "PortedFromFxCop",
              "Dataflow",
              "Telemetry",
              "EnabledRuleInAggressiveMode"
            ]
          }
        },
        "CA2002": {
          "id": "CA2002",
          "shortDescription": "Do not lock on objects with weak identity",
          "fullDescription": "An object is said to have a weak identity when it can be directly accessed across application domain boundaries. A thread that tries to acquire a lock on an object that has a weak identity can be blocked by a second thread in a different application domain that has a lock on the same object.",
          "defaultLevel": "warning",
          "helpUri": "https://docs.microsoft.com/dotnet/fundamentals/code-analysis/quality-rules/ca2002",
          "properties": {
            "category": "Reliability",
            "isEnabledByDefault": false,
            "typeName": "DoNotLockOnObjectsWithWeakIdentityAnalyzer",
            "languages": [
              "C#",
              "Visual Basic"
            ],
            "tags": [
              "PortedFromFxCop",
              "Telemetry",
              "EnabledRuleInAggressiveMode"
            ]
          }
        },
        "CA2007": {
          "id": "CA2007",
          "shortDescription": "Consider calling ConfigureAwait on the awaited task",
          "fullDescription": "When an asynchronous method awaits a Task directly, continuation occurs in the same thread that created the task. Consider calling Task.ConfigureAwait(Boolean) to signal your intention for continuation. Call ConfigureAwait(false) on the task to schedule continuations to the thread pool, thereby avoiding a deadlock on the UI thread. Passing false is a good option for app-independent libraries. Calling ConfigureAwait(true) on the task has the same behavior as not explicitly calling ConfigureAwait. By explicitly calling this method, you're letting readers know you intentionally want to perform the continuation on the original synchronization context.",
          "defaultLevel": "warning",
          "helpUri": "https://docs.microsoft.com/dotnet/fundamentals/code-analysis/quality-rules/ca2007",
          "properties": {
            "category": "Reliability",
            "isEnabledByDefault": false,
            "typeName": "DoNotDirectlyAwaitATaskAnalyzer",
            "languages": [
              "C#",
              "Visual Basic"
            ],
            "tags": [
              "Telemetry",
              "EnabledRuleInAggressiveMode"
            ]
          }
        },
        "CA2008": {
          "id": "CA2008",
          "shortDescription": "Do not create tasks without passing a TaskScheduler",
          "fullDescription": "Do not create tasks unless you are using one of the overloads that takes a TaskScheduler. The default is to schedule on TaskScheduler.Current, which would lead to deadlocks. Either use TaskScheduler.Default to schedule on the thread pool, or explicitly pass TaskScheduler.Current to make your intentions clear.",
          "defaultLevel": "warning",
          "helpUri": "https://docs.microsoft.com/dotnet/fundamentals/code-analysis/quality-rules/ca2008",
          "properties": {
            "category": "Reliability",
            "isEnabledByDefault": false,
            "typeName": "DoNotCreateTasksWithoutPassingATaskSchedulerAnalyzer",
            "languages": [
              "C#",
              "Visual Basic"
            ],
            "tags": [
              "Telemetry",
              "EnabledRuleInAggressiveMode"
            ]
          }
        },
        "CA2009": {
          "id": "CA2009",
          "shortDescription": "Do not call ToImmutableCollection on an ImmutableCollection value",
          "fullDescription": "Do not call {0} on an {1} value",
          "defaultLevel": "note",
          "helpUri": "https://docs.microsoft.com/dotnet/fundamentals/code-analysis/quality-rules/ca2009",
          "properties": {
            "category": "Reliability",
            "isEnabledByDefault": true,
            "typeName": "DoNotCallToImmutableCollectionOnAnImmutableCollectionValueAnalyzer",
            "languages": [
              "C#",
              "Visual Basic"
            ],
            "tags": [
              "Telemetry",
              "EnabledRuleInAggressiveMode"
            ]
          }
        },
        "CA2011": {
          "id": "CA2011",
          "shortDescription": "Avoid infinite recursion",
          "fullDescription": "Do not assign the property within its setter. This call might result in an infinite recursion.",
          "defaultLevel": "note",
          "helpUri": "https://docs.microsoft.com/dotnet/fundamentals/code-analysis/quality-rules/ca2011",
          "properties": {
            "category": "Reliability",
            "isEnabledByDefault": true,
            "typeName": "AvoidInfiniteRecursion",
            "languages": [
              "C#",
              "Visual Basic"
            ],
            "tags": [
              "Telemetry",
              "EnabledRuleInAggressiveMode"
            ]
          }
        },
        "CA2012": {
          "id": "CA2012",
          "shortDescription": "Use ValueTasks correctly",
          "fullDescription": "ValueTasks returned from member invocations are intended to be directly awaited.  Attempts to consume a ValueTask multiple times or to directly access one's result before it's known to be completed may result in an exception or corruption.  Ignoring such a ValueTask is likely an indication of a functional bug and may degrade performance.",
          "defaultLevel": "note",
          "helpUri": "https://docs.microsoft.com/dotnet/fundamentals/code-analysis/quality-rules/ca2012",
          "properties": {
            "category": "Reliability",
            "isEnabledByDefault": true,
            "typeName": "UseValueTasksCorrectlyAnalyzer",
            "languages": [
              "C#",
              "Visual Basic"
            ],
            "tags": [
              "Telemetry",
              "EnabledRuleInAggressiveMode"
            ]
          }
        },
        "CA2013": {
          "id": "CA2013",
          "shortDescription": "Do not use ReferenceEquals with value types",
          "fullDescription": "Value type typed arguments are uniquely boxed for each call to this method, therefore the result is always false.",
          "defaultLevel": "warning",
          "helpUri": "https://docs.microsoft.com/dotnet/fundamentals/code-analysis/quality-rules/ca2013",
          "properties": {
            "category": "Reliability",
            "isEnabledByDefault": true,
            "typeName": "DoNotUseReferenceEqualsWithValueTypesAnalyzer",
            "languages": [
              "C#",
              "Visual Basic"
            ],
            "tags": [
              "Telemetry",
              "EnabledRuleInAggressiveMode"
            ]
          }
        },
        "CA2015": {
          "id": "CA2015",
          "shortDescription": "Do not define finalizers for types derived from MemoryManager<T>",
          "fullDescription": "Adding a finalizer to a type derived from MemoryManager<T> may permit memory to be freed while it is still in use by a Span<T>.",
          "defaultLevel": "warning",
          "helpUri": "https://docs.microsoft.com/dotnet/fundamentals/code-analysis/quality-rules/ca2015",
          "properties": {
            "category": "Reliability",
            "isEnabledByDefault": true,
            "typeName": "DoNotDefineFinalizersForTypesDerivedFromMemoryManager",
            "languages": [
              "C#",
              "Visual Basic"
            ],
            "tags": [
              "Telemetry",
              "EnabledRuleInAggressiveMode"
            ]
          }
        },
        "CA2100": {
          "id": "CA2100",
          "shortDescription": "Review SQL queries for security vulnerabilities",
          "fullDescription": "SQL queries that directly use user input can be vulnerable to SQL injection attacks. Review this SQL query for potential vulnerabilities, and consider using a parameterized SQL query.",
          "defaultLevel": "warning",
          "helpUri": "https://docs.microsoft.com/dotnet/fundamentals/code-analysis/quality-rules/ca2100",
          "properties": {
            "category": "Security",
            "isEnabledByDefault": false,
            "typeName": "ReviewSqlQueriesForSecurityVulnerabilities",
            "languages": [
              "C#",
              "Visual Basic"
            ],
            "tags": [
              "PortedFromFxCop",
              "Dataflow",
              "Telemetry",
              "EnabledRuleInAggressiveMode"
            ]
          }
        },
        "CA2101": {
          "id": "CA2101",
          "shortDescription": "Specify marshaling for P/Invoke string arguments",
          "fullDescription": "A platform invoke member allows partially trusted callers, has a string parameter, and does not explicitly marshal the string. This can cause a potential security vulnerability.",
          "defaultLevel": "note",
          "helpUri": "https://docs.microsoft.com/dotnet/fundamentals/code-analysis/quality-rules/ca2101",
          "properties": {
            "category": "Globalization",
            "isEnabledByDefault": true,
            "typeName": "PInvokeDiagnosticAnalyzer",
            "languages": [
              "C#",
              "Visual Basic"
            ],
            "tags": [
              "PortedFromFxCop",
              "Telemetry",
              "EnabledRuleInAggressiveMode"
            ]
          }
        },
        "CA2109": {
          "id": "CA2109",
          "shortDescription": "Review visible event handlers",
          "fullDescription": "A public or protected event-handling method was detected. Event-handling methods should not be exposed unless absolutely necessary.",
          "defaultLevel": "warning",
          "helpUri": "https://docs.microsoft.com/dotnet/fundamentals/code-analysis/quality-rules/ca2109",
          "properties": {
            "category": "Security",
            "isEnabledByDefault": false,
            "typeName": "ReviewVisibleEventHandlersAnalyzer",
            "languages": [
              "C#",
              "Visual Basic"
            ],
            "tags": [
              "PortedFromFxCop",
              "Telemetry",
              "EnabledRuleInAggressiveMode"
            ]
          }
        },
        "CA2119": {
          "id": "CA2119",
          "shortDescription": "Seal methods that satisfy private interfaces",
          "fullDescription": "An inheritable public type provides an overridable method implementation of an internal (Friend in Visual Basic) interface. To fix a violation of this rule, prevent the method from being overridden outside the assembly.",
          "defaultLevel": "warning",
          "helpUri": "https://docs.microsoft.com/dotnet/fundamentals/code-analysis/quality-rules/ca2119",
          "properties": {
            "category": "Security",
            "isEnabledByDefault": false,
            "typeName": "SealMethodsThatSatisfyPrivateInterfacesAnalyzer",
            "languages": [
              "C#",
              "Visual Basic"
            ],
            "tags": [
              "PortedFromFxCop",
              "Telemetry",
              "EnabledRuleInAggressiveMode"
            ]
          }
        },
        "CA2153": {
          "id": "CA2153",
          "shortDescription": "Do Not Catch Corrupted State Exceptions",
          "fullDescription": "Catching corrupted state exceptions could mask errors (such as access violations), resulting in inconsistent state of execution or making it easier for attackers to compromise system. Instead, catch and handle a more specific set of exception type(s) or re-throw the exception.",
          "defaultLevel": "warning",
          "helpUri": "https://docs.microsoft.com/dotnet/fundamentals/code-analysis/quality-rules/ca2153",
          "properties": {
            "category": "Security",
            "isEnabledByDefault": false,
            "typeName": "DoNotCatchCorruptedStateExceptionsAnalyzer",
            "languages": [
              "C#",
              "Visual Basic"
            ],
            "tags": [
              "Telemetry",
              "EnabledRuleInAggressiveMode"
            ]
          }
        },
        "CA2200": {
          "id": "CA2200",
          "shortDescription": "Rethrow to preserve stack details",
          "fullDescription": "Re-throwing caught exception changes stack information",
          "defaultLevel": "warning",
          "helpUri": "https://docs.microsoft.com/dotnet/fundamentals/code-analysis/quality-rules/ca2200",
          "properties": {
            "category": "Usage",
            "isEnabledByDefault": true,
            "typeName": "RethrowToPreserveStackDetailsAnalyzer",
            "languages": [
              "C#",
              "Visual Basic"
            ],
            "tags": [
              "PortedFromFxCop",
              "Telemetry",
              "EnabledRuleInAggressiveMode"
            ]
          }
        },
        "CA2201": {
          "id": "CA2201",
          "shortDescription": "Do not raise reserved exception types",
          "fullDescription": "An exception of type that is not sufficiently specific or reserved by the runtime should never be raised by user code. This makes the original error difficult to detect and debug. If this exception instance might be thrown, use a different exception type.",
          "defaultLevel": "hidden",
          "helpUri": "https://docs.microsoft.com/dotnet/fundamentals/code-analysis/quality-rules/ca2201",
          "properties": {
            "category": "Usage",
            "isEnabledByDefault": true,
            "typeName": "DoNotRaiseReservedExceptionTypesAnalyzer",
            "languages": [
              "C#",
              "Visual Basic"
            ],
            "tags": [
              "PortedFromFxCop",
              "Telemetry",
              "EnabledRuleInAggressiveMode"
            ]
          }
        },
        "CA2207": {
          "id": "CA2207",
          "shortDescription": "Initialize value type static fields inline",
          "fullDescription": "A value type declares an explicit static constructor. To fix a violation of this rule, initialize all static data when it is declared and remove the static constructor.",
          "defaultLevel": "warning",
          "helpUri": "https://docs.microsoft.com/dotnet/fundamentals/code-analysis/quality-rules/ca2207",
          "properties": {
            "category": "Usage",
            "isEnabledByDefault": false,
            "typeName": "InitializeStaticFieldsInlineAnalyzer",
            "languages": [
              "C#",
              "Visual Basic"
            ],
            "tags": [
              "PortedFromFxCop",
              "Telemetry",
              "EnabledRuleInAggressiveMode"
            ]
          }
        },
        "CA2208": {
          "id": "CA2208",
          "shortDescription": "Instantiate argument exceptions correctly",
          "fullDescription": "A call is made to the default (parameterless) constructor of an exception type that is or derives from ArgumentException, or an incorrect string argument is passed to a parameterized constructor of an exception type that is or derives from ArgumentException.",
          "defaultLevel": "note",
          "helpUri": "https://docs.microsoft.com/dotnet/fundamentals/code-analysis/quality-rules/ca2208",
          "properties": {
            "category": "Usage",
            "isEnabledByDefault": true,
            "typeName": "InstantiateArgumentExceptionsCorrectlyAnalyzer",
            "languages": [
              "C#",
              "Visual Basic"
            ],
            "tags": [
              "PortedFromFxCop",
              "Telemetry",
              "EnabledRuleInAggressiveMode"
            ]
          }
        },
        "CA2211": {
          "id": "CA2211",
          "shortDescription": "Non-constant fields should not be visible",
          "fullDescription": "Static fields that are neither constants nor read-only are not thread-safe. Access to such a field must be carefully controlled and requires advanced programming techniques to synchronize access to the class object.",
          "defaultLevel": "note",
          "helpUri": "https://docs.microsoft.com/dotnet/fundamentals/code-analysis/quality-rules/ca2211",
          "properties": {
            "category": "Usage",
            "isEnabledByDefault": true,
            "typeName": "NonConstantFieldsShouldNotBeVisibleAnalyzer",
            "languages": [
              "C#",
              "Visual Basic"
            ],
            "tags": [
              "PortedFromFxCop",
              "Telemetry",
              "EnabledRuleInAggressiveMode"
            ]
          }
        },
        "CA2213": {
          "id": "CA2213",
          "shortDescription": "Disposable fields should be disposed",
          "fullDescription": "A type that implements System.IDisposable declares fields that are of types that also implement IDisposable. The Dispose method of the field is not called by the Dispose method of the declaring type. To fix a violation of this rule, call Dispose on fields that are of types that implement IDisposable if you are responsible for allocating and releasing the unmanaged resources held by the field.",
          "defaultLevel": "warning",
          "helpUri": "https://docs.microsoft.com/dotnet/fundamentals/code-analysis/quality-rules/ca2213",
          "properties": {
            "category": "Usage",
            "isEnabledByDefault": false,
            "typeName": "DisposableFieldsShouldBeDisposed",
            "languages": [
              "C#",
              "Visual Basic"
            ],
            "tags": [
              "PortedFromFxCop",
              "Dataflow",
              "Telemetry",
              "EnabledRuleInAggressiveMode"
            ]
          }
        },
        "CA2214": {
          "id": "CA2214",
          "shortDescription": "Do not call overridable methods in constructors",
          "fullDescription": "Virtual methods defined on the class should not be called from constructors. If a derived class has overridden the method, the derived class version will be called (before the derived class constructor is called).",
          "defaultLevel": "warning",
          "helpUri": "https://docs.microsoft.com/dotnet/fundamentals/code-analysis/quality-rules/ca2214",
          "properties": {
            "category": "Usage",
            "isEnabledByDefault": false,
            "typeName": "DoNotCallOverridableMethodsInConstructorsAnalyzer",
            "languages": [
              "C#",
              "Visual Basic"
            ],
            "tags": [
              "PortedFromFxCop",
              "Telemetry",
              "EnabledRuleInAggressiveMode"
            ]
          }
        },
        "CA2215": {
          "id": "CA2215",
          "shortDescription": "Dispose methods should call base class dispose",
          "fullDescription": "A type that implements System.IDisposable inherits from a type that also implements IDisposable. The Dispose method of the inheriting type does not call the Dispose method of the parent type. To fix a violation of this rule, call base.Dispose in your Dispose method.",
          "defaultLevel": "hidden",
          "helpUri": "https://docs.microsoft.com/dotnet/fundamentals/code-analysis/quality-rules/ca2215",
          "properties": {
            "category": "Usage",
            "isEnabledByDefault": true,
            "typeName": "DisposeMethodsShouldCallBaseClassDispose",
            "languages": [
              "C#",
              "Visual Basic"
            ],
            "tags": [
              "PortedFromFxCop",
              "Telemetry",
              "EnabledRuleInAggressiveMode"
            ]
          }
        },
        "CA2216": {
          "id": "CA2216",
          "shortDescription": "Disposable types should declare finalizer",
          "fullDescription": "A type that implements System.IDisposable and has fields that suggest the use of unmanaged resources does not implement a finalizer, as described by Object.Finalize.",
          "defaultLevel": "warning",
          "helpUri": "https://docs.microsoft.com/dotnet/fundamentals/code-analysis/quality-rules/ca2216",
          "properties": {
            "category": "Usage",
            "isEnabledByDefault": false,
            "typeName": "DisposableTypesShouldDeclareFinalizerAnalyzer",
            "languages": [
              "C#",
              "Visual Basic"
            ],
            "tags": [
              "PortedFromFxCop",
              "Telemetry",
              "EnabledRuleInAggressiveMode"
            ]
          }
        },
        "CA2217": {
          "id": "CA2217",
          "shortDescription": "Do not mark enums with FlagsAttribute",
          "fullDescription": "An externally visible enumeration is marked by using FlagsAttribute, and it has one or more values that are not powers of two or a combination of the other defined values on the enumeration.",
          "defaultLevel": "warning",
          "helpUri": "https://docs.microsoft.com/dotnet/fundamentals/code-analysis/quality-rules/ca2217",
          "properties": {
            "category": "Usage",
            "isEnabledByDefault": false,
            "typeName": "EnumWithFlagsAttributeAnalyzer",
            "languages": [
              "C#",
              "Visual Basic"
            ],
            "tags": [
              "PortedFromFxCop",
              "Telemetry",
              "EnabledRuleInAggressiveMode"
            ]
          }
        },
        "CA2219": {
          "id": "CA2219",
          "shortDescription": "Do not raise exceptions in finally clauses",
          "fullDescription": "When an exception is raised in a finally clause, the new exception hides the active exception. This makes the original error difficult to detect and debug.",
          "defaultLevel": "note",
          "helpUri": "https://docs.microsoft.com/dotnet/fundamentals/code-analysis/quality-rules/ca2219",
          "properties": {
            "category": "Usage",
            "isEnabledByDefault": true,
            "typeName": "DoNotRaiseExceptionsInExceptionClausesAnalyzer",
            "languages": [
              "C#",
              "Visual Basic"
            ],
            "tags": [
              "PortedFromFxCop",
              "Telemetry",
              "EnabledRuleInAggressiveMode"
            ]
          }
        },
        "CA2225": {
          "id": "CA2225",
          "shortDescription": "Operator overloads have named alternates",
          "fullDescription": "An operator overload was detected, and the expected named alternative method was not found. The named alternative member provides access to the same functionality as the operator and is provided for developers who program in languages that do not support overloaded operators.",
          "defaultLevel": "warning",
          "helpUri": "https://docs.microsoft.com/dotnet/fundamentals/code-analysis/quality-rules/ca2225",
          "properties": {
            "category": "Usage",
            "isEnabledByDefault": false,
            "typeName": "OperatorOverloadsHaveNamedAlternatesAnalyzer",
            "languages": [
              "C#",
              "Visual Basic"
            ],
            "tags": [
              "PortedFromFxCop",
              "Telemetry",
              "EnabledRuleInAggressiveMode"
            ]
          }
        },
        "CA2226": {
          "id": "CA2226",
          "shortDescription": "Operators should have symmetrical overloads",
          "fullDescription": "A type implements the equality or inequality operator and does not implement the opposite operator.",
          "defaultLevel": "warning",
          "helpUri": "https://docs.microsoft.com/dotnet/fundamentals/code-analysis/quality-rules/ca2226",
          "properties": {
            "category": "Usage",
            "isEnabledByDefault": false,
            "typeName": "OperatorsShouldHaveSymmetricalOverloadsAnalyzer",
            "languages": [
              "C#",
              "Visual Basic"
            ],
            "tags": [
              "PortedFromFxCop",
              "Telemetry",
              "EnabledRuleInAggressiveMode"
            ]
          }
        },
        "CA2227": {
          "id": "CA2227",
          "shortDescription": "Collection properties should be read only",
          "fullDescription": "A writable collection property allows a user to replace the collection with a different collection. A read-only property stops the collection from being replaced but still allows the individual members to be set.",
          "defaultLevel": "warning",
          "helpUri": "https://docs.microsoft.com/dotnet/fundamentals/code-analysis/quality-rules/ca2227",
          "properties": {
            "category": "Usage",
            "isEnabledByDefault": false,
            "typeName": "CollectionPropertiesShouldBeReadOnlyAnalyzer",
            "languages": [
              "C#",
              "Visual Basic"
            ],
            "tags": [
              "PortedFromFxCop",
              "Telemetry",
              "EnabledRuleInAggressiveMode"
            ]
          }
        },
        "CA2229": {
          "id": "CA2229",
          "shortDescription": "Implement serialization constructors",
          "fullDescription": "To fix a violation of this rule, implement the serialization constructor. For a sealed class, make the constructor private; otherwise, make it protected.",
          "defaultLevel": "hidden",
          "helpUri": "https://docs.microsoft.com/dotnet/fundamentals/code-analysis/quality-rules/ca2229",
          "properties": {
            "category": "Usage",
            "isEnabledByDefault": true,
            "typeName": "SerializationRulesDiagnosticAnalyzer",
            "languages": [
              "C#",
              "Visual Basic"
            ],
            "tags": [
              "PortedFromFxCop",
              "Telemetry",
              "EnabledRuleInAggressiveMode"
            ]
          }
        },
        "CA2231": {
          "id": "CA2231",
          "shortDescription": "Overload operator equals on overriding value type Equals",
          "fullDescription": "In most programming languages there is no default implementation of the equality operator (==) for value types. If your programming language supports operator overloads, you should consider implementing the equality operator. Its behavior should be identical to that of Equals.",
          "defaultLevel": "note",
          "helpUri": "https://docs.microsoft.com/dotnet/fundamentals/code-analysis/quality-rules/ca2231",
          "properties": {
            "category": "Usage",
            "isEnabledByDefault": true,
            "typeName": "OverloadOperatorEqualsOnOverridingValueTypeEqualsAnalyzer",
            "languages": [
              "C#",
              "Visual Basic"
            ],
            "tags": [
              "PortedFromFxCop",
              "Telemetry",
              "EnabledRuleInAggressiveMode"
            ]
          }
        },
        "CA2235": {
          "id": "CA2235",
          "shortDescription": "Mark all non-serializable fields",
          "fullDescription": "An instance field of a type that is not serializable is declared in a type that is serializable.",
          "defaultLevel": "warning",
          "helpUri": "https://docs.microsoft.com/dotnet/fundamentals/code-analysis/quality-rules/ca2235",
          "properties": {
            "category": "Usage",
            "isEnabledByDefault": false,
            "typeName": "SerializationRulesDiagnosticAnalyzer",
            "languages": [
              "C#",
              "Visual Basic"
            ],
            "tags": [
              "PortedFromFxCop",
              "Telemetry",
              "EnabledRuleInAggressiveMode"
            ]
          }
        },
        "CA2237": {
          "id": "CA2237",
          "shortDescription": "Mark ISerializable types with serializable",
          "fullDescription": "To be recognized by the common language runtime as serializable, types must be marked by using the SerializableAttribute attribute even when the type uses a custom serialization routine through implementation of the ISerializable interface.",
          "defaultLevel": "warning",
          "helpUri": "https://docs.microsoft.com/dotnet/fundamentals/code-analysis/quality-rules/ca2237",
          "properties": {
            "category": "Usage",
            "isEnabledByDefault": false,
            "typeName": "SerializationRulesDiagnosticAnalyzer",
            "languages": [
              "C#",
              "Visual Basic"
            ],
            "tags": [
              "PortedFromFxCop",
              "Telemetry",
              "EnabledRuleInAggressiveMode"
            ]
          }
        },
        "CA2241": {
          "id": "CA2241",
          "shortDescription": "Provide correct arguments to formatting methods",
          "fullDescription": "The format argument that is passed to System.String.Format does not contain a format item that corresponds to each object argument, or vice versa.",
          "defaultLevel": "note",
          "helpUri": "https://docs.microsoft.com/dotnet/fundamentals/code-analysis/quality-rules/ca2241",
          "properties": {
            "category": "Usage",
            "isEnabledByDefault": true,
            "typeName": "ProvideCorrectArgumentsToFormattingMethodsAnalyzer",
            "languages": [
              "C#",
              "Visual Basic"
            ],
            "tags": [
              "PortedFromFxCop",
              "Telemetry",
              "EnabledRuleInAggressiveMode"
            ]
          }
        },
        "CA2242": {
          "id": "CA2242",
          "shortDescription": "Test for NaN correctly",
          "fullDescription": "This expression tests a value against Single.Nan or Double.Nan. Use Single.IsNan(Single) or Double.IsNan(Double) to test the value.",
          "defaultLevel": "note",
          "helpUri": "https://docs.microsoft.com/dotnet/fundamentals/code-analysis/quality-rules/ca2242",
          "properties": {
            "category": "Usage",
            "isEnabledByDefault": true,
            "typeName": "TestForNaNCorrectlyAnalyzer",
            "languages": [
              "C#",
              "Visual Basic"
            ],
            "tags": [
              "PortedFromFxCop",
              "Telemetry",
              "EnabledRuleInAggressiveMode"
            ]
          }
        },
        "CA2243": {
          "id": "CA2243",
          "shortDescription": "Attribute string literals should parse correctly",
          "fullDescription": "The string literal parameter of an attribute does not parse correctly for a URL, a GUID, or a version.",
          "defaultLevel": "warning",
          "helpUri": "https://docs.microsoft.com/dotnet/fundamentals/code-analysis/quality-rules/ca2243",
          "properties": {
            "category": "Usage",
            "isEnabledByDefault": false,
            "typeName": "AttributeStringLiteralsShouldParseCorrectlyAnalyzer",
            "languages": [
              "C#",
              "Visual Basic"
            ],
            "tags": [
              "PortedFromFxCop",
              "Telemetry",
              "EnabledRuleInAggressiveMode"
            ]
          }
        },
        "CA2244": {
          "id": "CA2244",
          "shortDescription": "Do not duplicate indexed element initializations",
          "fullDescription": "Indexed elements in objects initializers must initialize unique elements. A duplicate index might overwrite a previous element initialization.",
          "defaultLevel": "note",
          "helpUri": "https://docs.microsoft.com/dotnet/fundamentals/code-analysis/quality-rules/ca2244",
          "properties": {
            "category": "Usage",
            "isEnabledByDefault": true,
            "typeName": "AvoidDuplicateElementInitialization",
            "languages": [
              "C#"
            ],
            "tags": [
              "Telemetry",
              "EnabledRuleInAggressiveMode"
            ]
          }
        },
        "CA2245": {
          "id": "CA2245",
          "shortDescription": "Do not assign a property to itself",
          "fullDescription": "The property {0} should not be assigned to itself",
          "defaultLevel": "note",
          "helpUri": "https://docs.microsoft.com/dotnet/fundamentals/code-analysis/quality-rules/ca2245",
          "properties": {
            "category": "Usage",
            "isEnabledByDefault": true,
            "typeName": "AvoidPropertySelfAssignment",
            "languages": [
              "C#",
              "Visual Basic"
            ],
            "tags": [
              "Telemetry",
              "EnabledRuleInAggressiveMode"
            ]
          }
        },
        "CA2246": {
          "id": "CA2246",
          "shortDescription": "Assigning symbol and its member in the same statement",
          "fullDescription": "Assigning to a symbol and its member (field/property) in the same statement is not recommended. It is not clear if the member access was intended to use symbol's old value prior to the assignment or new value from the assignment in this statement. For clarity, consider splitting the assignments into separate statements.",
          "defaultLevel": "note",
          "helpUri": "https://docs.microsoft.com/dotnet/fundamentals/code-analysis/quality-rules/ca2246",
          "properties": {
            "category": "Usage",
            "isEnabledByDefault": true,
            "typeName": "AssigningSymbolAndItsMemberInSameStatement",
            "languages": [
              "C#"
            ],
            "tags": [
              "Telemetry",
              "EnabledRuleInAggressiveMode"
            ]
          }
        },
        "CA2247": {
          "id": "CA2247",
          "shortDescription": "Argument passed to TaskCompletionSource constructor should be TaskCreationOptions enum instead of TaskContinuationOptions enum",
          "fullDescription": "TaskCompletionSource has constructors that take TaskCreationOptions that control the underlying Task, and constructors that take object state that's stored in the task.  Accidentally passing a TaskContinuationOptions instead of a TaskCreationOptions will result in the call treating the options as state.",
          "defaultLevel": "warning",
          "helpUri": "https://docs.microsoft.com/dotnet/fundamentals/code-analysis/quality-rules/ca2247",
          "properties": {
            "category": "Usage",
            "isEnabledByDefault": true,
            "typeName": "DoNotCreateTaskCompletionSourceWithWrongArguments",
            "languages": [
              "C#",
              "Visual Basic"
            ],
            "tags": [
              "Telemetry",
              "EnabledRuleInAggressiveMode"
            ]
          }
        },
        "CA2248": {
          "id": "CA2248",
          "shortDescription": "Provide correct 'enum' argument to 'Enum.HasFlag'",
          "fullDescription": "'Enum.HasFlag' method expects the 'enum' argument to be of the same 'enum' type as the instance on which the method is invoked and that this 'enum' is marked with 'System.FlagsAttribute'. If these are different 'enum' types, an unhandled exception will be thrown at runtime. If the 'enum' type is not marked with 'System.FlagsAttribute' the call will always return 'false' at runtime.",
          "defaultLevel": "note",
          "helpUri": "https://docs.microsoft.com/dotnet/fundamentals/code-analysis/quality-rules/ca2248",
          "properties": {
            "category": "Usage",
            "isEnabledByDefault": true,
            "typeName": "ProvideCorrectArgumentToEnumHasFlag",
            "languages": [
              "C#",
              "Visual Basic"
            ],
            "tags": [
              "Telemetry",
              "EnabledRuleInAggressiveMode"
            ]
          }
        },
        "CA2249": {
          "id": "CA2249",
          "shortDescription": "Consider using 'string.Contains' instead of 'string.IndexOf'",
          "fullDescription": "Calls to 'string.IndexOf' where the result is used to check for the presence/absence of a substring can be replaced by 'string.Contains'.",
          "defaultLevel": "note",
          "helpUri": "https://docs.microsoft.com/dotnet/fundamentals/code-analysis/quality-rules/ca2249",
          "properties": {
            "category": "Usage",
            "isEnabledByDefault": true,
            "typeName": "PreferStringContainsOverIndexOfAnalyzer",
            "languages": [
              "C#",
              "Visual Basic"
            ],
            "tags": [
              "Telemetry",
              "EnabledRuleInAggressiveMode"
            ]
          }
        },
        "CA2300": {
          "id": "CA2300",
          "shortDescription": "Do not use insecure deserializer BinaryFormatter",
          "fullDescription": "The method '{0}' is insecure when deserializing untrusted data.  If you need to instead detect BinaryFormatter deserialization without a SerializationBinder set, then disable rule CA2300, and enable rules CA2301 and CA2302.",
          "defaultLevel": "warning",
          "helpUri": "https://docs.microsoft.com/dotnet/fundamentals/code-analysis/quality-rules/ca2300",
          "properties": {
            "category": "Security",
            "isEnabledByDefault": false,
            "typeName": "DoNotUseInsecureDeserializerBinaryFormatterMethods",
            "languages": [
              "C#",
              "Visual Basic"
            ],
            "tags": [
              "Telemetry",
              "EnabledRuleInAggressiveMode"
            ]
          }
        },
        "CA2301": {
          "id": "CA2301",
          "shortDescription": "Do not call BinaryFormatter.Deserialize without first setting BinaryFormatter.Binder",
          "fullDescription": "The method '{0}' is insecure when deserializing untrusted data without a SerializationBinder to restrict the type of objects in the deserialized object graph.",
          "defaultLevel": "warning",
          "helpUri": "https://docs.microsoft.com/dotnet/fundamentals/code-analysis/quality-rules/ca2301",
          "properties": {
            "category": "Security",
            "isEnabledByDefault": false,
            "typeName": "DoNotUseInsecureDeserializerBinaryFormatterWithoutBinder",
            "languages": [
              "C#",
              "Visual Basic"
            ],
            "tags": [
              "Dataflow",
              "Telemetry",
              "EnabledRuleInAggressiveMode",
              "CompilationEnd"
            ]
          }
        },
        "CA2302": {
          "id": "CA2302",
          "shortDescription": "Ensure BinaryFormatter.Binder is set before calling BinaryFormatter.Deserialize",
          "fullDescription": "The method '{0}' is insecure when deserializing untrusted data without a SerializationBinder to restrict the type of objects in the deserialized object graph.",
          "defaultLevel": "warning",
          "helpUri": "https://docs.microsoft.com/dotnet/fundamentals/code-analysis/quality-rules/ca2302",
          "properties": {
            "category": "Security",
            "isEnabledByDefault": false,
            "typeName": "DoNotUseInsecureDeserializerBinaryFormatterWithoutBinder",
            "languages": [
              "C#",
              "Visual Basic"
            ],
            "tags": [
              "Dataflow",
              "Telemetry",
              "EnabledRuleInAggressiveMode",
              "CompilationEnd"
            ]
          }
        },
        "CA2305": {
          "id": "CA2305",
          "shortDescription": "Do not use insecure deserializer LosFormatter",
          "fullDescription": "The method '{0}' is insecure when deserializing untrusted data.",
          "defaultLevel": "warning",
          "helpUri": "https://docs.microsoft.com/dotnet/fundamentals/code-analysis/quality-rules/ca2305",
          "properties": {
            "category": "Security",
            "isEnabledByDefault": false,
            "typeName": "DoNotUseInsecureDeserializerLosFormatter",
            "languages": [
              "C#",
              "Visual Basic"
            ],
            "tags": [
              "Telemetry",
              "EnabledRuleInAggressiveMode"
            ]
          }
        },
        "CA2310": {
          "id": "CA2310",
          "shortDescription": "Do not use insecure deserializer NetDataContractSerializer",
          "fullDescription": "The method '{0}' is insecure when deserializing untrusted data.  If you need to instead detect NetDataContractSerializer deserialization without a SerializationBinder set, then disable rule CA2310, and enable rules CA2311 and CA2312.",
          "defaultLevel": "warning",
          "helpUri": "https://docs.microsoft.com/dotnet/fundamentals/code-analysis/quality-rules/ca2310",
          "properties": {
            "category": "Security",
            "isEnabledByDefault": false,
            "typeName": "DoNotUseInsecureDeserializerNetDataContractSerializerMethods",
            "languages": [
              "C#",
              "Visual Basic"
            ],
            "tags": [
              "Telemetry",
              "EnabledRuleInAggressiveMode"
            ]
          }
        },
        "CA2311": {
          "id": "CA2311",
          "shortDescription": "Do not deserialize without first setting NetDataContractSerializer.Binder",
          "fullDescription": "The method '{0}' is insecure when deserializing untrusted data without a SerializationBinder to restrict the type of objects in the deserialized object graph.",
          "defaultLevel": "warning",
          "helpUri": "https://docs.microsoft.com/dotnet/fundamentals/code-analysis/quality-rules/ca2311",
          "properties": {
            "category": "Security",
            "isEnabledByDefault": false,
            "typeName": "DoNotUseInsecureDeserializerNetDataContractSerializerWithoutBinder",
            "languages": [
              "C#",
              "Visual Basic"
            ],
            "tags": [
              "Dataflow",
              "Telemetry",
              "EnabledRuleInAggressiveMode",
              "CompilationEnd"
            ]
          }
        },
        "CA2312": {
          "id": "CA2312",
          "shortDescription": "Ensure NetDataContractSerializer.Binder is set before deserializing",
          "fullDescription": "The method '{0}' is insecure when deserializing untrusted data without a SerializationBinder to restrict the type of objects in the deserialized object graph.",
          "defaultLevel": "warning",
          "helpUri": "https://docs.microsoft.com/dotnet/fundamentals/code-analysis/quality-rules/ca2312",
          "properties": {
            "category": "Security",
            "isEnabledByDefault": false,
            "typeName": "DoNotUseInsecureDeserializerNetDataContractSerializerWithoutBinder",
            "languages": [
              "C#",
              "Visual Basic"
            ],
            "tags": [
              "Dataflow",
              "Telemetry",
              "EnabledRuleInAggressiveMode",
              "CompilationEnd"
            ]
          }
        },
        "CA2315": {
          "id": "CA2315",
          "shortDescription": "Do not use insecure deserializer ObjectStateFormatter",
          "fullDescription": "The method '{0}' is insecure when deserializing untrusted data.",
          "defaultLevel": "warning",
          "helpUri": "https://docs.microsoft.com/dotnet/fundamentals/code-analysis/quality-rules/ca2315",
          "properties": {
            "category": "Security",
            "isEnabledByDefault": false,
            "typeName": "DoNotUseInsecureDeserializerObjectStateFormatter",
            "languages": [
              "C#",
              "Visual Basic"
            ],
            "tags": [
              "Telemetry",
              "EnabledRuleInAggressiveMode"
            ]
          }
        },
        "CA2321": {
          "id": "CA2321",
          "shortDescription": "Do not deserialize with JavaScriptSerializer using a SimpleTypeResolver",
          "fullDescription": "The method '{0}' is insecure when deserializing untrusted data with a JavaScriptSerializer initialized with a SimpleTypeResolver. Initialize JavaScriptSerializer without a JavaScriptTypeResolver specified, or initialize with a JavaScriptTypeResolver that limits the types of objects in the deserialized object graph.",
          "defaultLevel": "warning",
          "helpUri": "https://docs.microsoft.com/dotnet/fundamentals/code-analysis/quality-rules/ca2321",
          "properties": {
            "category": "Security",
            "isEnabledByDefault": false,
            "typeName": "DoNotUseInsecureDeserializerJavaScriptSerializerWithSimpleTypeResolver",
            "languages": [
              "C#",
              "Visual Basic"
            ],
            "tags": [
              "Dataflow",
              "Telemetry",
              "EnabledRuleInAggressiveMode",
              "CompilationEnd"
            ]
          }
        },
        "CA2322": {
          "id": "CA2322",
          "shortDescription": "Ensure JavaScriptSerializer is not initialized with SimpleTypeResolver before deserializing",
          "fullDescription": "The method '{0}' is insecure when deserializing untrusted data with a JavaScriptSerializer initialized with a SimpleTypeResolver. Ensure that the JavaScriptSerializer is initialized without a JavaScriptTypeResolver specified, or initialized with a JavaScriptTypeResolver that limits the types of objects in the deserialized object graph.",
          "defaultLevel": "warning",
          "helpUri": "https://docs.microsoft.com/dotnet/fundamentals/code-analysis/quality-rules/ca2322",
          "properties": {
            "category": "Security",
            "isEnabledByDefault": false,
            "typeName": "DoNotUseInsecureDeserializerJavaScriptSerializerWithSimpleTypeResolver",
            "languages": [
              "C#",
              "Visual Basic"
            ],
            "tags": [
              "Dataflow",
              "Telemetry",
              "EnabledRuleInAggressiveMode",
              "CompilationEnd"
            ]
          }
        },
        "CA2326": {
          "id": "CA2326",
          "shortDescription": "Do not use TypeNameHandling values other than None",
          "fullDescription": "Deserializing JSON when using a TypeNameHandling value other than None can be insecure.  If you need to instead detect Json.NET deserialization when a SerializationBinder isn't specified, then disable rule CA2326, and enable rules CA2327, CA2328, CA2329, and CA2330.",
          "defaultLevel": "warning",
          "helpUri": "https://docs.microsoft.com/dotnet/fundamentals/code-analysis/quality-rules/ca2326",
          "properties": {
            "category": "Security",
            "isEnabledByDefault": false,
            "typeName": "JsonNetTypeNameHandling",
            "languages": [
              "C#",
              "Visual Basic"
            ],
            "tags": [
              "Telemetry",
              "EnabledRuleInAggressiveMode"
            ]
          }
        },
        "CA2327": {
          "id": "CA2327",
          "shortDescription": "Do not use insecure JsonSerializerSettings",
          "fullDescription": "When deserializing untrusted input, allowing arbitrary types to be deserialized is insecure.  When using JsonSerializerSettings, use TypeNameHandling.None, or for values other than None, restrict deserialized types with a SerializationBinder.",
          "defaultLevel": "warning",
          "helpUri": "https://docs.microsoft.com/dotnet/fundamentals/code-analysis/quality-rules/ca2327",
          "properties": {
            "category": "Security",
            "isEnabledByDefault": false,
            "typeName": "DoNotUseInsecureSettingsForJsonNet",
            "languages": [
              "C#",
              "Visual Basic"
            ],
            "tags": [
              "Dataflow",
              "Telemetry",
              "EnabledRuleInAggressiveMode",
              "CompilationEnd"
            ]
          }
        },
        "CA2328": {
          "id": "CA2328",
          "shortDescription": "Ensure that JsonSerializerSettings are secure",
          "fullDescription": "When deserializing untrusted input, allowing arbitrary types to be deserialized is insecure.  When using JsonSerializerSettings, ensure TypeNameHandling.None is specified, or for values other than None, ensure a SerializationBinder is specified to restrict deserialized types.",
          "defaultLevel": "warning",
          "helpUri": "https://docs.microsoft.com/dotnet/fundamentals/code-analysis/quality-rules/ca2328",
          "properties": {
            "category": "Security",
            "isEnabledByDefault": false,
            "typeName": "DoNotUseInsecureSettingsForJsonNet",
            "languages": [
              "C#",
              "Visual Basic"
            ],
            "tags": [
              "Dataflow",
              "Telemetry",
              "EnabledRuleInAggressiveMode",
              "CompilationEnd"
            ]
          }
        },
        "CA2329": {
          "id": "CA2329",
          "shortDescription": "Do not deserialize with JsonSerializer using an insecure configuration",
          "fullDescription": "When deserializing untrusted input, allowing arbitrary types to be deserialized is insecure. When using deserializing JsonSerializer, use TypeNameHandling.None, or for values other than None, restrict deserialized types with a SerializationBinder.",
          "defaultLevel": "warning",
          "helpUri": "https://docs.microsoft.com/dotnet/fundamentals/code-analysis/quality-rules/ca2329",
          "properties": {
            "category": "Security",
            "isEnabledByDefault": false,
            "typeName": "DoNotUseInsecureDeserializerJsonNetWithoutBinder",
            "languages": [
              "C#",
              "Visual Basic"
            ],
            "tags": [
              "Dataflow",
              "Telemetry",
              "EnabledRuleInAggressiveMode",
              "CompilationEnd"
            ]
          }
        },
        "CA2330": {
          "id": "CA2330",
          "shortDescription": "Ensure that JsonSerializer has a secure configuration when deserializing",
          "fullDescription": "When deserializing untrusted input, allowing arbitrary types to be deserialized is insecure. When using deserializing JsonSerializer, use TypeNameHandling.None, or for values other than None, restrict deserialized types with a SerializationBinder.",
          "defaultLevel": "warning",
          "helpUri": "https://docs.microsoft.com/dotnet/fundamentals/code-analysis/quality-rules/ca2330",
          "properties": {
            "category": "Security",
            "isEnabledByDefault": false,
            "typeName": "DoNotUseInsecureDeserializerJsonNetWithoutBinder",
            "languages": [
              "C#",
              "Visual Basic"
            ],
            "tags": [
              "Dataflow",
              "Telemetry",
              "EnabledRuleInAggressiveMode",
              "CompilationEnd"
            ]
          }
        },
        "CA2350": {
          "id": "CA2350",
          "shortDescription": "Do not use DataTable.ReadXml() with untrusted data",
          "fullDescription": "The method '{0}' is insecure when deserializing untrusted data",
          "defaultLevel": "warning",
          "helpUri": "https://docs.microsoft.com/dotnet/fundamentals/code-analysis/quality-rules/ca2350",
          "properties": {
            "category": "Security",
            "isEnabledByDefault": false,
            "typeName": "DoNotUseDataTableReadXml",
            "languages": [
              "C#",
              "Visual Basic"
            ],
            "tags": [
              "Telemetry",
              "EnabledRuleInAggressiveMode"
            ]
          }
        },
        "CA2351": {
          "id": "CA2351",
          "shortDescription": "Do not use DataSet.ReadXml() with untrusted data",
          "fullDescription": "The method '{0}' is insecure when deserializing untrusted data",
          "defaultLevel": "warning",
          "helpUri": "https://docs.microsoft.com/dotnet/fundamentals/code-analysis/quality-rules/ca2351",
          "properties": {
            "category": "Security",
            "isEnabledByDefault": false,
            "typeName": "DoNotUseDataSetReadXml",
            "languages": [
              "C#",
              "Visual Basic"
            ],
            "tags": [
              "Telemetry",
              "EnabledRuleInAggressiveMode"
            ]
          }
        },
        "CA2361": {
          "id": "CA2361",
          "shortDescription": "Ensure auto-generated class containing DataSet.ReadXml() is not used with untrusted data",
          "fullDescription": "The method '{0}' is insecure when deserializing untrusted data. Make sure that auto-generated class containing the '{0}' call is not deserialized with untrusted data.",
          "defaultLevel": "warning",
          "helpUri": "https://docs.microsoft.com/dotnet/fundamentals/code-analysis/quality-rules/ca2361",
          "properties": {
            "category": "Security",
            "isEnabledByDefault": false,
            "typeName": "DoNotUseDataSetReadXml",
            "languages": [
              "C#",
              "Visual Basic"
            ],
            "tags": [
              "Telemetry",
              "EnabledRuleInAggressiveMode"
            ]
          }
        },
        "CA3001": {
          "id": "CA3001",
          "shortDescription": "Review code for SQL injection vulnerabilities",
          "fullDescription": "Potential SQL injection vulnerability was found where '{0}' in method '{1}' may be tainted by user-controlled data from '{2}' in method '{3}'.",
          "defaultLevel": "warning",
          "helpUri": "https://docs.microsoft.com/dotnet/fundamentals/code-analysis/quality-rules/ca3001",
          "properties": {
            "category": "Security",
            "isEnabledByDefault": false,
            "typeName": "ReviewCodeForSqlInjectionVulnerabilities",
            "languages": [
              "C#",
              "Visual Basic"
            ],
            "tags": [
              "Dataflow",
              "Telemetry",
              "EnabledRuleInAggressiveMode"
            ]
          }
        },
        "CA3002": {
          "id": "CA3002",
          "shortDescription": "Review code for XSS vulnerabilities",
          "fullDescription": "Potential cross-site scripting (XSS) vulnerability was found where '{0}' in method '{1}' may be tainted by user-controlled data from '{2}' in method '{3}'.",
          "defaultLevel": "warning",
          "helpUri": "https://docs.microsoft.com/dotnet/fundamentals/code-analysis/quality-rules/ca3002",
          "properties": {
            "category": "Security",
            "isEnabledByDefault": false,
            "typeName": "ReviewCodeForXssVulnerabilities",
            "languages": [
              "C#",
              "Visual Basic"
            ],
            "tags": [
              "Dataflow",
              "Telemetry",
              "EnabledRuleInAggressiveMode"
            ]
          }
        },
        "CA3003": {
          "id": "CA3003",
          "shortDescription": "Review code for file path injection vulnerabilities",
          "fullDescription": "Potential file path injection vulnerability was found where '{0}' in method '{1}' may be tainted by user-controlled data from '{2}' in method '{3}'.",
          "defaultLevel": "warning",
          "helpUri": "https://docs.microsoft.com/dotnet/fundamentals/code-analysis/quality-rules/ca3003",
          "properties": {
            "category": "Security",
            "isEnabledByDefault": false,
            "typeName": "ReviewCodeForFilePathInjectionVulnerabilities",
            "languages": [
              "C#",
              "Visual Basic"
            ],
            "tags": [
              "Dataflow",
              "Telemetry",
              "EnabledRuleInAggressiveMode"
            ]
          }
        },
        "CA3004": {
          "id": "CA3004",
          "shortDescription": "Review code for information disclosure vulnerabilities",
          "fullDescription": "Potential information disclosure vulnerability was found where '{0}' in method '{1}' may contain unintended information from '{2}' in method '{3}'.",
          "defaultLevel": "warning",
          "helpUri": "https://docs.microsoft.com/dotnet/fundamentals/code-analysis/quality-rules/ca3004",
          "properties": {
            "category": "Security",
            "isEnabledByDefault": false,
            "typeName": "ReviewCodeForInformationDisclosureVulnerabilities",
            "languages": [
              "C#",
              "Visual Basic"
            ],
            "tags": [
              "Dataflow",
              "Telemetry",
              "EnabledRuleInAggressiveMode"
            ]
          }
        },
        "CA3005": {
          "id": "CA3005",
          "shortDescription": "Review code for LDAP injection vulnerabilities",
          "fullDescription": "Potential LDAP injection vulnerability was found where '{0}' in method '{1}' may be tainted by user-controlled data from '{2}' in method '{3}'.",
          "defaultLevel": "warning",
          "helpUri": "https://docs.microsoft.com/dotnet/fundamentals/code-analysis/quality-rules/ca3005",
          "properties": {
            "category": "Security",
            "isEnabledByDefault": false,
            "typeName": "ReviewCodeForLdapInjectionVulnerabilities",
            "languages": [
              "C#",
              "Visual Basic"
            ],
            "tags": [
              "Dataflow",
              "Telemetry",
              "EnabledRuleInAggressiveMode"
            ]
          }
        },
        "CA3006": {
          "id": "CA3006",
          "shortDescription": "Review code for process command injection vulnerabilities",
          "fullDescription": "Potential process command injection vulnerability was found where '{0}' in method '{1}' may be tainted by user-controlled data from '{2}' in method '{3}'.",
          "defaultLevel": "warning",
          "helpUri": "https://docs.microsoft.com/dotnet/fundamentals/code-analysis/quality-rules/ca3006",
          "properties": {
            "category": "Security",
            "isEnabledByDefault": false,
            "typeName": "ReviewCodeForCommandExecutionVulnerabilities",
            "languages": [
              "C#",
              "Visual Basic"
            ],
            "tags": [
              "Dataflow",
              "Telemetry",
              "EnabledRuleInAggressiveMode"
            ]
          }
        },
        "CA3007": {
          "id": "CA3007",
          "shortDescription": "Review code for open redirect vulnerabilities",
          "fullDescription": "Potential open redirect vulnerability was found where '{0}' in method '{1}' may be tainted by user-controlled data from '{2}' in method '{3}'.",
          "defaultLevel": "warning",
          "helpUri": "https://docs.microsoft.com/dotnet/fundamentals/code-analysis/quality-rules/ca3007",
          "properties": {
            "category": "Security",
            "isEnabledByDefault": false,
            "typeName": "ReviewCodeForOpenRedirectVulnerabilities",
            "languages": [
              "C#",
              "Visual Basic"
            ],
            "tags": [
              "Dataflow",
              "Telemetry",
              "EnabledRuleInAggressiveMode"
            ]
          }
        },
        "CA3008": {
          "id": "CA3008",
          "shortDescription": "Review code for XPath injection vulnerabilities",
          "fullDescription": "Potential XPath injection vulnerability was found where '{0}' in method '{1}' may be tainted by user-controlled data from '{2}' in method '{3}'.",
          "defaultLevel": "warning",
          "helpUri": "https://docs.microsoft.com/dotnet/fundamentals/code-analysis/quality-rules/ca3008",
          "properties": {
            "category": "Security",
            "isEnabledByDefault": false,
            "typeName": "ReviewCodeForXPathInjectionVulnerabilities",
            "languages": [
              "C#",
              "Visual Basic"
            ],
            "tags": [
              "Dataflow",
              "Telemetry",
              "EnabledRuleInAggressiveMode"
            ]
          }
        },
        "CA3009": {
          "id": "CA3009",
          "shortDescription": "Review code for XML injection vulnerabilities",
          "fullDescription": "Potential XML injection vulnerability was found where '{0}' in method '{1}' may be tainted by user-controlled data from '{2}' in method '{3}'.",
          "defaultLevel": "warning",
          "helpUri": "https://docs.microsoft.com/dotnet/fundamentals/code-analysis/quality-rules/ca3009",
          "properties": {
            "category": "Security",
            "isEnabledByDefault": false,
            "typeName": "ReviewCodeForXmlInjectionVulnerabilities",
            "languages": [
              "C#",
              "Visual Basic"
            ],
            "tags": [
              "Dataflow",
              "Telemetry",
              "EnabledRuleInAggressiveMode"
            ]
          }
        },
        "CA3010": {
          "id": "CA3010",
          "shortDescription": "Review code for XAML injection vulnerabilities",
          "fullDescription": "Potential XAML injection vulnerability was found where '{0}' in method '{1}' may be tainted by user-controlled data from '{2}' in method '{3}'.",
          "defaultLevel": "warning",
          "helpUri": "https://docs.microsoft.com/dotnet/fundamentals/code-analysis/quality-rules/ca3010",
          "properties": {
            "category": "Security",
            "isEnabledByDefault": false,
            "typeName": "ReviewCodeForXamlInjectionVulnerabilities",
            "languages": [
              "C#",
              "Visual Basic"
            ],
            "tags": [
              "Dataflow",
              "Telemetry",
              "EnabledRuleInAggressiveMode"
            ]
          }
        },
        "CA3011": {
          "id": "CA3011",
          "shortDescription": "Review code for DLL injection vulnerabilities",
          "fullDescription": "Potential DLL injection vulnerability was found where '{0}' in method '{1}' may be tainted by user-controlled data from '{2}' in method '{3}'.",
          "defaultLevel": "warning",
          "helpUri": "https://docs.microsoft.com/dotnet/fundamentals/code-analysis/quality-rules/ca3011",
          "properties": {
            "category": "Security",
            "isEnabledByDefault": false,
            "typeName": "ReviewCodeForDllInjectionVulnerabilities",
            "languages": [
              "C#",
              "Visual Basic"
            ],
            "tags": [
              "Dataflow",
              "Telemetry",
              "EnabledRuleInAggressiveMode"
            ]
          }
        },
        "CA3012": {
          "id": "CA3012",
          "shortDescription": "Review code for regex injection vulnerabilities",
          "fullDescription": "Potential regex injection vulnerability was found where '{0}' in method '{1}' may be tainted by user-controlled data from '{2}' in method '{3}'.",
          "defaultLevel": "warning",
          "helpUri": "https://docs.microsoft.com/dotnet/fundamentals/code-analysis/quality-rules/ca3012",
          "properties": {
            "category": "Security",
            "isEnabledByDefault": false,
            "typeName": "ReviewCodeForRegexInjectionVulnerabilities",
            "languages": [
              "C#",
              "Visual Basic"
            ],
            "tags": [
              "Dataflow",
              "Telemetry",
              "EnabledRuleInAggressiveMode"
            ]
          }
        },
        "CA3061": {
          "id": "CA3061",
          "shortDescription": "Do Not Add Schema By URL",
          "fullDescription": "This overload of XmlSchemaCollection.Add method internally enables DTD processing on the XML reader instance used, and uses UrlResolver for resolving external XML entities. The outcome is information disclosure. Content from file system or network shares for the machine processing the XML can be exposed to attacker. In addition, an attacker can use this as a DoS vector.",
          "defaultLevel": "hidden",
          "helpUri": "https://docs.microsoft.com/dotnet/fundamentals/code-analysis/quality-rules/ca3061",
          "properties": {
            "category": "Security",
            "isEnabledByDefault": true,
            "typeName": "DoNotAddSchemaByURL",
            "languages": [
              "C#",
              "Visual Basic"
            ],
            "tags": [
              "Telemetry",
              "EnabledRuleInAggressiveMode"
            ]
          }
        },
        "CA3075": {
          "id": "CA3075",
          "shortDescription": "Insecure DTD processing in XML",
          "fullDescription": "Using XmlTextReader.Load(), creating an insecure XmlReaderSettings instance when invoking XmlReader.Create(), setting the InnerXml property of the XmlDocument and enabling DTD processing using XmlUrlResolver insecurely can lead to information disclosure. Replace it with a call to the Load() method overload that takes an XmlReader instance, use XmlReader.Create() to accept XmlReaderSettings arguments or consider explicitly setting secure values. The DataViewSettingCollectionString property of DataViewManager should always be assigned from a trusted source, the DtdProcessing property should be set to false, and the XmlResolver property should be changed to XmlSecureResolver or null. ",
          "defaultLevel": "hidden",
          "helpUri": "https://docs.microsoft.com/dotnet/fundamentals/code-analysis/quality-rules/ca3075",
          "properties": {
            "category": "Security",
            "isEnabledByDefault": true,
            "typeName": "DoNotUseInsecureDtdProcessingAnalyzer",
            "languages": [
              "C#",
              "Visual Basic"
            ],
            "tags": [
              "Telemetry",
              "EnabledRuleInAggressiveMode"
            ]
          }
        },
        "CA3076": {
          "id": "CA3076",
          "shortDescription": "Insecure XSLT script processing.",
          "fullDescription": "Providing an insecure XsltSettings instance and an insecure XmlResolver instance to XslCompiledTransform.Load method is potentially unsafe as it allows processing script within XSL, which on an untrusted XSL input may lead to malicious code execution. Either replace the insecure XsltSettings argument with XsltSettings.Default or an instance that has disabled document function and script execution, or replace the XmlResolver argument with null or an XmlSecureResolver instance. This message may be suppressed if the input is known to be from a trusted source and external resource resolution from locations that are not known in advance must be supported.",
          "defaultLevel": "hidden",
          "helpUri": "https://docs.microsoft.com/dotnet/fundamentals/code-analysis/quality-rules/ca3076",
          "properties": {
            "category": "Security",
            "isEnabledByDefault": true,
            "typeName": "DoNotUseInsecureXSLTScriptExecutionAnalyzer",
            "languages": [
              "C#",
              "Visual Basic"
            ],
            "tags": [
              "Telemetry",
              "EnabledRuleInAggressiveMode"
            ]
          }
        },
        "CA3077": {
          "id": "CA3077",
          "shortDescription": "Insecure Processing in API Design, XmlDocument and XmlTextReader",
          "fullDescription": "Enabling DTD processing on all instances derived from XmlTextReader or  XmlDocument and using XmlUrlResolver for resolving external XML entities may lead to information disclosure. Ensure to set the XmlResolver property to null, create an instance of XmlSecureResolver when processing untrusted input, or use XmlReader.Create method with a secure XmlReaderSettings argument. Unless you need to enable it, ensure the DtdProcessing property is set to false. ",
          "defaultLevel": "hidden",
          "helpUri": "https://docs.microsoft.com/dotnet/fundamentals/code-analysis/quality-rules/ca3077",
          "properties": {
            "category": "Security",
            "isEnabledByDefault": true,
            "typeName": "DoNotUseInsecureDtdProcessingInApiDesignAnalyzer",
            "languages": [
              "C#",
              "Visual Basic"
            ],
            "tags": [
              "Telemetry",
              "EnabledRuleInAggressiveMode"
            ]
          }
        },
        "CA3147": {
          "id": "CA3147",
          "shortDescription": "Mark Verb Handlers With Validate Antiforgery Token",
          "fullDescription": "Missing ValidateAntiForgeryTokenAttribute on controller action {0}",
          "defaultLevel": "hidden",
          "helpUri": "https://docs.microsoft.com/dotnet/fundamentals/code-analysis/quality-rules/ca3147",
          "properties": {
            "category": "Security",
            "isEnabledByDefault": true,
            "typeName": "MarkVerbHandlersWithValidateAntiforgeryTokenAnalyzer",
            "languages": [
              "C#",
              "Visual Basic"
            ],
            "tags": [
              "Telemetry",
              "EnabledRuleInAggressiveMode"
            ]
          }
        },
        "CA5350": {
          "id": "CA5350",
          "shortDescription": "Do Not Use Weak Cryptographic Algorithms",
          "fullDescription": "Cryptographic algorithms degrade over time as attacks become for advances to attacker get access to more computation. Depending on the type and application of this cryptographic algorithm, further degradation of the cryptographic strength of it may allow attackers to read enciphered messages, tamper with enciphered  messages, forge digital signatures, tamper with hashed content, or otherwise compromise any cryptosystem based on this algorithm. Replace encryption uses with the AES algorithm (AES-256, AES-192 and AES-128 are acceptable) with a key length greater than or equal to 128 bits. Replace hashing uses with a hashing function in the SHA-2 family, such as SHA-2 512, SHA-2 384, or SHA-2 256.",
          "defaultLevel": "hidden",
          "helpUri": "https://docs.microsoft.com/dotnet/fundamentals/code-analysis/quality-rules/ca5350",
          "properties": {
            "category": "Security",
            "isEnabledByDefault": true,
            "typeName": "DoNotUseInsecureCryptographicAlgorithmsAnalyzer",
            "languages": [
              "C#",
              "Visual Basic"
            ],
            "tags": [
              "Telemetry",
              "EnabledRuleInAggressiveMode"
            ]
          }
        },
        "CA5351": {
          "id": "CA5351",
          "shortDescription": "Do Not Use Broken Cryptographic Algorithms",
          "fullDescription": "An attack making it computationally feasible to break this algorithm exists. This allows attackers to break the cryptographic guarantees it is designed to provide. Depending on the type and application of this cryptographic algorithm, this may allow attackers to read enciphered messages, tamper with enciphered  messages, forge digital signatures, tamper with hashed content, or otherwise compromise any cryptosystem based on this algorithm. Replace encryption uses with the AES algorithm (AES-256, AES-192 and AES-128 are acceptable) with a key length greater than or equal to 128 bits. Replace hashing uses with a hashing function in the SHA-2 family, such as SHA512, SHA384, or SHA256. Replace digital signature uses with RSA with a key length greater than or equal to 2048-bits, or ECDSA with a key length greater than or equal to 256 bits.",
          "defaultLevel": "hidden",
          "helpUri": "https://docs.microsoft.com/dotnet/fundamentals/code-analysis/quality-rules/ca5351",
          "properties": {
            "category": "Security",
            "isEnabledByDefault": true,
            "typeName": "DoNotUseInsecureCryptographicAlgorithmsAnalyzer",
            "languages": [
              "C#",
              "Visual Basic"
            ],
            "tags": [
              "Telemetry",
              "EnabledRuleInAggressiveMode"
            ]
          }
        },
        "CA5358": {
          "id": "CA5358",
          "shortDescription": "Review cipher mode usage with cryptography experts",
          "fullDescription": "These cipher modes might be vulnerable to attacks. Consider using recommended modes (CBC, CTS).",
          "defaultLevel": "warning",
          "helpUri": "https://docs.microsoft.com/dotnet/fundamentals/code-analysis/quality-rules/ca5358",
          "properties": {
            "category": "Security",
            "isEnabledByDefault": false,
            "typeName": "ApprovedCipherModeAnalyzer",
            "languages": [
              "C#",
              "Visual Basic"
            ],
            "tags": [
              "Telemetry",
              "EnabledRuleInAggressiveMode"
            ]
          }
        },
        "CA5359": {
          "id": "CA5359",
          "shortDescription": "Do Not Disable Certificate Validation",
          "fullDescription": "A certificate can help authenticate the identity of the server. Clients should validate the server certificate to ensure requests are sent to the intended server. If the ServerCertificateValidationCallback always returns 'true', any certificate will pass validation.",
          "defaultLevel": "hidden",
          "helpUri": "https://docs.microsoft.com/dotnet/fundamentals/code-analysis/quality-rules/ca5359",
          "properties": {
            "category": "Security",
            "isEnabledByDefault": true,
            "typeName": "DoNotDisableCertificateValidation",
            "languages": [
              "C#",
              "Visual Basic"
            ],
            "tags": [
              "Telemetry",
              "EnabledRuleInAggressiveMode"
            ]
          }
        },
        "CA5360": {
          "id": "CA5360",
          "shortDescription": "Do Not Call Dangerous Methods In Deserialization",
          "fullDescription": "Insecure Deserialization is a vulnerability which occurs when untrusted data is used to abuse the logic of an application, inflict a Denial-of-Service (DoS) attack, or even execute arbitrary code upon it being deserialized. It’s frequently possible for malicious users to abuse these deserialization features when the application is deserializing untrusted data which is under their control. Specifically, invoke dangerous methods in the process of deserialization. Successful insecure deserialization attacks could allow an attacker to carry out attacks such as DoS attacks, authentication bypasses, and remote code execution.",
          "defaultLevel": "hidden",
          "helpUri": "https://docs.microsoft.com/dotnet/fundamentals/code-analysis/quality-rules/ca5360",
          "properties": {
            "category": "Security",
            "isEnabledByDefault": true,
            "typeName": "DoNotCallDangerousMethodsInDeserialization",
            "languages": [
              "C#",
              "Visual Basic"
            ],
            "tags": [
              "Telemetry",
              "EnabledRuleInAggressiveMode",
              "CompilationEnd"
            ]
          }
        },
        "CA5361": {
          "id": "CA5361",
          "shortDescription": "Do Not Disable SChannel Use of Strong Crypto",
          "fullDescription": "Starting with the .NET Framework 4.6, the System.Net.ServicePointManager and System.Net.Security.SslStream classes are recommended to use new protocols. The old ones have protocol weaknesses and are not supported. Setting Switch.System.Net.DontEnableSchUseStrongCrypto with true will use the old weak crypto check and opt out of the protocol migration.",
          "defaultLevel": "warning",
          "helpUri": "https://docs.microsoft.com/dotnet/fundamentals/code-analysis/quality-rules/ca5361",
          "properties": {
            "category": "Security",
            "isEnabledByDefault": false,
            "typeName": "DoNotSetSwitch",
            "languages": [
              "C#",
              "Visual Basic"
            ],
            "tags": [
              "Dataflow",
              "Telemetry",
              "EnabledRuleInAggressiveMode"
            ]
          }
        },
        "CA5362": {
          "id": "CA5362",
          "shortDescription": "Potential reference cycle in deserialized object graph",
          "fullDescription": "Review code that processes untrusted deserialized data for handling of unexpected reference cycles. An unexpected reference cycle should not cause the code to enter an infinite loop. Otherwise, an unexpected reference cycle can allow an attacker to DOS or exhaust the memory of the process when deserializing untrusted data.",
          "defaultLevel": "warning",
          "helpUri": "https://docs.microsoft.com/dotnet/fundamentals/code-analysis/quality-rules/ca5362",
          "properties": {
            "category": "Security",
            "isEnabledByDefault": false,
            "typeName": "PotentialReferenceCycleInDeserializedObjectGraph",
            "languages": [
              "C#",
              "Visual Basic"
            ],
            "tags": [
              "Telemetry",
              "EnabledRuleInAggressiveMode",
              "CompilationEnd"
            ]
          }
        },
        "CA5363": {
          "id": "CA5363",
          "shortDescription": "Do Not Disable Request Validation",
          "fullDescription": "Request validation is a feature in ASP.NET that examines HTTP requests and determines whether they contain potentially dangerous content. This check adds protection from markup or code in the URL query string, cookies, or posted form values that might have been added for malicious purposes. So, it is generally desirable and should be left enabled for defense in depth.",
          "defaultLevel": "hidden",
          "helpUri": "https://docs.microsoft.com/dotnet/fundamentals/code-analysis/quality-rules/ca5363",
          "properties": {
            "category": "Security",
            "isEnabledByDefault": true,
            "typeName": "DoNotDisableRequestValidation",
            "languages": [
              "C#",
              "Visual Basic"
            ],
            "tags": [
              "Telemetry",
              "EnabledRuleInAggressiveMode"
            ]
          }
        },
        "CA5364": {
          "id": "CA5364",
          "shortDescription": "Do Not Use Deprecated Security Protocols",
          "fullDescription": "Using a deprecated security protocol rather than the system default is risky.",
          "defaultLevel": "hidden",
          "helpUri": "https://docs.microsoft.com/dotnet/fundamentals/code-analysis/quality-rules/ca5364",
          "properties": {
            "category": "Security",
            "isEnabledByDefault": true,
            "typeName": "DoNotUseDeprecatedSecurityProtocols",
            "languages": [
              "C#",
              "Visual Basic"
            ],
            "tags": [
              "Telemetry",
              "EnabledRuleInAggressiveMode"
            ]
          }
        },
        "CA5365": {
          "id": "CA5365",
          "shortDescription": "Do Not Disable HTTP Header Checking",
          "fullDescription": "HTTP header checking enables encoding of the carriage return and newline characters, \\r and \\n, that are found in response headers. This encoding can help to avoid injection attacks that exploit an application that echoes untrusted data contained by the header.",
          "defaultLevel": "hidden",
          "helpUri": "https://docs.microsoft.com/dotnet/fundamentals/code-analysis/quality-rules/ca5365",
          "properties": {
            "category": "Security",
            "isEnabledByDefault": true,
            "typeName": "DoNotDisableHTTPHeaderChecking",
            "languages": [
              "C#",
              "Visual Basic"
            ],
            "tags": [
              "Telemetry",
              "EnabledRuleInAggressiveMode"
            ]
          }
        },
        "CA5366": {
          "id": "CA5366",
          "shortDescription": "Use XmlReader for 'DataSet.ReadXml()'",
          "fullDescription": "Processing XML from untrusted data may load dangerous external references, which should be restricted by using an XmlReader with a secure resolver or with DTD processing disabled.",
          "defaultLevel": "hidden",
          "helpUri": "https://docs.microsoft.com/dotnet/fundamentals/code-analysis/quality-rules/ca5366",
          "properties": {
            "category": "Security",
            "isEnabledByDefault": true,
            "typeName": "UseXmlReaderForDataSetReadXml",
            "languages": [
              "C#",
              "Visual Basic"
            ],
            "tags": [
              "Telemetry",
              "EnabledRuleInAggressiveMode"
            ]
          }
        },
        "CA5367": {
          "id": "CA5367",
          "shortDescription": "Do Not Serialize Types With Pointer Fields",
          "fullDescription": "Pointers are not \"type safe\" in the sense that you cannot guarantee the correctness of the memory they point at. So, serializing types with pointer fields is dangerous, as it may allow an attacker to control the pointer.",
          "defaultLevel": "warning",
          "helpUri": "https://docs.microsoft.com/dotnet/fundamentals/code-analysis/quality-rules/ca5367",
          "properties": {
            "category": "Security",
            "isEnabledByDefault": false,
            "typeName": "DoNotSerializeTypeWithPointerFields",
            "languages": [
              "C#",
              "Visual Basic"
            ],
            "tags": [
              "Telemetry",
              "EnabledRuleInAggressiveMode",
              "CompilationEnd"
            ]
          }
        },
        "CA5368": {
          "id": "CA5368",
          "shortDescription": "Set ViewStateUserKey For Classes Derived From Page",
          "fullDescription": "Setting the ViewStateUserKey property can help you prevent attacks on your application by allowing you to assign an identifier to the view-state variable for individual users so that they cannot use the variable to generate an attack. Otherwise, there will be cross-site request forgery vulnerabilities.",
          "defaultLevel": "hidden",
          "helpUri": "https://docs.microsoft.com/dotnet/fundamentals/code-analysis/quality-rules/ca5368",
          "properties": {
            "category": "Security",
            "isEnabledByDefault": true,
            "typeName": "SetViewStateUserKey",
            "languages": [
              "C#",
              "Visual Basic"
            ],
            "tags": [
              "Telemetry",
              "EnabledRuleInAggressiveMode"
            ]
          }
        },
        "CA5369": {
          "id": "CA5369",
          "shortDescription": "Use XmlReader for 'XmlSerializer.Deserialize()'",
          "fullDescription": "Processing XML from untrusted data may load dangerous external references, which should be restricted by using an XmlReader with a secure resolver or with DTD processing disabled.",
          "defaultLevel": "hidden",
          "helpUri": "https://docs.microsoft.com/dotnet/fundamentals/code-analysis/quality-rules/ca5369",
          "properties": {
            "category": "Security",
            "isEnabledByDefault": true,
            "typeName": "UseXmlReaderForDeserialize",
            "languages": [
              "C#",
              "Visual Basic"
            ],
            "tags": [
              "Telemetry",
              "EnabledRuleInAggressiveMode"
            ]
          }
        },
        "CA5370": {
          "id": "CA5370",
          "shortDescription": "Use XmlReader for XmlValidatingReader constructor",
          "fullDescription": "Processing XML from untrusted data may load dangerous external references, which should be restricted by using an XmlReader with a secure resolver or with DTD processing disabled.",
          "defaultLevel": "hidden",
          "helpUri": "https://docs.microsoft.com/dotnet/fundamentals/code-analysis/quality-rules/ca5370",
          "properties": {
            "category": "Security",
            "isEnabledByDefault": true,
            "typeName": "UseXmlReaderForValidatingReader",
            "languages": [
              "C#",
              "Visual Basic"
            ],
            "tags": [
              "Telemetry",
              "EnabledRuleInAggressiveMode"
            ]
          }
        },
        "CA5371": {
          "id": "CA5371",
          "shortDescription": "Use XmlReader for 'XmlSchema.Read()'",
          "fullDescription": "Processing XML from untrusted data may load dangerous external references, which should be restricted by using an XmlReader with a secure resolver or with DTD processing disabled.",
          "defaultLevel": "hidden",
          "helpUri": "https://docs.microsoft.com/dotnet/fundamentals/code-analysis/quality-rules/ca5371",
          "properties": {
            "category": "Security",
            "isEnabledByDefault": true,
            "typeName": "UseXmlReaderForSchemaRead",
            "languages": [
              "C#",
              "Visual Basic"
            ],
            "tags": [
              "Telemetry",
              "EnabledRuleInAggressiveMode"
            ]
          }
        },
        "CA5372": {
          "id": "CA5372",
          "shortDescription": "Use XmlReader for XPathDocument constructor",
          "fullDescription": "Processing XML from untrusted data may load dangerous external references, which should be restricted by using an XmlReader with a secure resolver or with DTD processing disabled.",
          "defaultLevel": "hidden",
          "helpUri": "https://docs.microsoft.com/dotnet/fundamentals/code-analysis/quality-rules/ca5372",
          "properties": {
            "category": "Security",
            "isEnabledByDefault": true,
            "typeName": "UseXmlReaderForXPathDocument",
            "languages": [
              "C#",
              "Visual Basic"
            ],
            "tags": [
              "Telemetry",
              "EnabledRuleInAggressiveMode"
            ]
          }
        },
        "CA5373": {
          "id": "CA5373",
          "shortDescription": "Do not use obsolete key derivation function",
          "fullDescription": "Password-based key derivation should use PBKDF2 with SHA-2. Avoid using PasswordDeriveBytes since it generates a PBKDF1 key. Avoid using Rfc2898DeriveBytes.CryptDeriveKey since it doesn't use the iteration count or salt.",
          "defaultLevel": "hidden",
          "helpUri": "https://docs.microsoft.com/dotnet/fundamentals/code-analysis/quality-rules/ca5373",
          "properties": {
            "category": "Security",
            "isEnabledByDefault": true,
            "typeName": "DoNotUseObsoleteKDFAlgorithm",
            "languages": [
              "C#",
              "Visual Basic"
            ],
            "tags": [
              "Telemetry",
              "EnabledRuleInAggressiveMode"
            ]
          }
        },
        "CA5374": {
          "id": "CA5374",
          "shortDescription": "Do Not Use XslTransform",
          "fullDescription": "Do not use XslTransform. It does not restrict potentially dangerous external references.",
          "defaultLevel": "hidden",
          "helpUri": "https://docs.microsoft.com/dotnet/fundamentals/code-analysis/quality-rules/ca5374",
          "properties": {
            "category": "Security",
            "isEnabledByDefault": true,
            "typeName": "DoNotUseXslTransform",
            "languages": [
              "C#",
              "Visual Basic"
            ],
            "tags": [
              "Telemetry",
              "EnabledRuleInAggressiveMode"
            ]
          }
        },
        "CA5375": {
          "id": "CA5375",
          "shortDescription": "Do Not Use Account Shared Access Signature",
          "fullDescription": "Shared Access Signatures(SAS) are a vital part of the security model for any application using Azure Storage, they should provide limited and safe permissions to your storage account to clients that don't have the account key. All of the operations available via a service SAS are also available via an account SAS, that is, account SAS is too powerful. So it is recommended to use Service SAS to delegate access more carefully.",
          "defaultLevel": "warning",
          "helpUri": "https://docs.microsoft.com/dotnet/fundamentals/code-analysis/quality-rules/ca5375",
          "properties": {
            "category": "Security",
            "isEnabledByDefault": false,
            "typeName": "DoNotUseAccountSAS",
            "languages": [
              "C#",
              "Visual Basic"
            ],
            "tags": [
              "Telemetry",
              "EnabledRuleInAggressiveMode"
            ]
          }
        },
        "CA5376": {
          "id": "CA5376",
          "shortDescription": "Use SharedAccessProtocol HttpsOnly",
          "fullDescription": "HTTPS encrypts network traffic. Use HttpsOnly, rather than HttpOrHttps, to ensure network traffic is always encrypted to help prevent disclosure of sensitive data.",
          "defaultLevel": "warning",
          "helpUri": "https://docs.microsoft.com/dotnet/fundamentals/code-analysis/quality-rules/ca5376",
          "properties": {
            "category": "Security",
            "isEnabledByDefault": false,
            "typeName": "UseSharedAccessProtocolHttpsOnly",
            "languages": [
              "C#",
              "Visual Basic"
            ],
            "tags": [
              "Dataflow",
              "Telemetry",
              "EnabledRuleInAggressiveMode"
            ]
          }
        },
        "CA5377": {
          "id": "CA5377",
          "shortDescription": "Use Container Level Access Policy",
          "fullDescription": "No access policy identifier is specified, making tokens non-revocable.",
          "defaultLevel": "warning",
          "helpUri": "https://docs.microsoft.com/dotnet/fundamentals/code-analysis/quality-rules/ca5377",
          "properties": {
            "category": "Security",
            "isEnabledByDefault": false,
            "typeName": "UseContainerLevelAccessPolicy",
            "languages": [
              "C#",
              "Visual Basic"
            ],
            "tags": [
              "Dataflow",
              "Telemetry",
              "EnabledRuleInAggressiveMode"
            ]
          }
        },
        "CA5378": {
          "id": "CA5378",
          "shortDescription": "Do not disable ServicePointManagerSecurityProtocols",
          "fullDescription": "Do not set Switch.System.ServiceModel.DisableUsingServicePointManagerSecurityProtocols to true.  Setting this switch limits Windows Communication Framework (WCF) to using Transport Layer Security (TLS) 1.0, which is insecure and obsolete.",
          "defaultLevel": "warning",
          "helpUri": "https://docs.microsoft.com/dotnet/fundamentals/code-analysis/quality-rules/ca5378",
          "properties": {
            "category": "Security",
            "isEnabledByDefault": false,
            "typeName": "DoNotSetSwitch",
            "languages": [
              "C#",
              "Visual Basic"
            ],
            "tags": [
              "Dataflow",
              "Telemetry",
              "EnabledRuleInAggressiveMode"
            ]
          }
        },
        "CA5379": {
          "id": "CA5379",
          "shortDescription": "Ensure Key Derivation Function algorithm is sufficiently strong",
          "fullDescription": "Some implementations of the Rfc2898DeriveBytes class allow for a hash algorithm to be specified in a constructor parameter or overwritten in the HashAlgorithm property. If a hash algorithm is specified, then it should be SHA-256 or higher.",
          "defaultLevel": "hidden",
          "helpUri": "https://docs.microsoft.com/dotnet/fundamentals/code-analysis/quality-rules/ca5379",
          "properties": {
            "category": "Security",
            "isEnabledByDefault": true,
            "typeName": "DoNotUseWeakKDFAlgorithm",
            "languages": [
              "C#",
              "Visual Basic"
            ],
            "tags": [
              "Telemetry",
              "EnabledRuleInAggressiveMode"
            ]
          }
        },
        "CA5380": {
          "id": "CA5380",
          "shortDescription": "Do Not Add Certificates To Root Store",
          "fullDescription": "By default, the Trusted Root Certification Authorities certificate store is configured with a set of public CAs that has met the requirements of the Microsoft Root Certificate Program. Since all trusted root CAs can issue certificates for any domain, an attacker can pick a weak or coercible CA that you install by yourself to target for an attack – and a single vulnerable, malicious or coercible CA undermines the security of the entire system. To make matters worse, these attacks can go unnoticed quite easily.",
          "defaultLevel": "warning",
          "helpUri": "https://docs.microsoft.com/dotnet/fundamentals/code-analysis/quality-rules/ca5380",
          "properties": {
            "category": "Security",
            "isEnabledByDefault": false,
            "typeName": "DoNotInstallRootCert",
            "languages": [
              "C#",
              "Visual Basic"
            ],
            "tags": [
              "Dataflow",
              "Telemetry",
              "EnabledRuleInAggressiveMode",
              "CompilationEnd"
            ]
          }
        },
        "CA5381": {
          "id": "CA5381",
          "shortDescription": "Ensure Certificates Are Not Added To Root Store",
          "fullDescription": "By default, the Trusted Root Certification Authorities certificate store is configured with a set of public CAs that has met the requirements of the Microsoft Root Certificate Program. Since all trusted root CAs can issue certificates for any domain, an attacker can pick a weak or coercible CA that you install by yourself to target for an attack – and a single vulnerable, malicious or coercible CA undermines the security of the entire system. To make matters worse, these attacks can go unnoticed quite easily.",
          "defaultLevel": "warning",
          "helpUri": "https://docs.microsoft.com/dotnet/fundamentals/code-analysis/quality-rules/ca5381",
          "properties": {
            "category": "Security",
            "isEnabledByDefault": false,
            "typeName": "DoNotInstallRootCert",
            "languages": [
              "C#",
              "Visual Basic"
            ],
            "tags": [
              "Dataflow",
              "Telemetry",
              "EnabledRuleInAggressiveMode",
              "CompilationEnd"
            ]
          }
        },
        "CA5382": {
          "id": "CA5382",
          "shortDescription": "Use Secure Cookies In ASP.NET Core",
          "fullDescription": "Applications available over HTTPS must use secure cookies.",
          "defaultLevel": "warning",
          "helpUri": "https://docs.microsoft.com/dotnet/fundamentals/code-analysis/quality-rules/ca5382",
          "properties": {
            "category": "Security",
            "isEnabledByDefault": false,
            "typeName": "UseSecureCookiesASPNetCore",
            "languages": [
              "C#",
              "Visual Basic"
            ],
            "tags": [
              "Dataflow",
              "Telemetry",
              "EnabledRuleInAggressiveMode",
              "CompilationEnd"
            ]
          }
        },
        "CA5383": {
          "id": "CA5383",
          "shortDescription": "Ensure Use Secure Cookies In ASP.NET Core",
          "fullDescription": "Applications available over HTTPS must use secure cookies.",
          "defaultLevel": "warning",
          "helpUri": "https://docs.microsoft.com/dotnet/fundamentals/code-analysis/quality-rules/ca5383",
          "properties": {
            "category": "Security",
            "isEnabledByDefault": false,
            "typeName": "UseSecureCookiesASPNetCore",
            "languages": [
              "C#",
              "Visual Basic"
            ],
            "tags": [
              "Dataflow",
              "Telemetry",
              "EnabledRuleInAggressiveMode",
              "CompilationEnd"
            ]
          }
        },
        "CA5384": {
          "id": "CA5384",
          "shortDescription": "Do Not Use Digital Signature Algorithm (DSA)",
          "fullDescription": "DSA is too weak to use.",
          "defaultLevel": "hidden",
          "helpUri": "https://docs.microsoft.com/dotnet/fundamentals/code-analysis/quality-rules/ca5384",
          "properties": {
            "category": "Security",
            "isEnabledByDefault": true,
            "typeName": "DoNotUseDSA",
            "languages": [
              "C#",
              "Visual Basic"
            ],
            "tags": [
              "Telemetry",
              "EnabledRuleInAggressiveMode"
            ]
          }
        },
        "CA5385": {
          "id": "CA5385",
          "shortDescription": "Use Rivest–Shamir–Adleman (RSA) Algorithm With Sufficient Key Size",
          "fullDescription": "Encryption algorithms are vulnerable to brute force attacks when too small a key size is used.",
          "defaultLevel": "hidden",
          "helpUri": "https://docs.microsoft.com/dotnet/fundamentals/code-analysis/quality-rules/ca5385",
          "properties": {
            "category": "Security",
            "isEnabledByDefault": true,
            "typeName": "UseRSAWithSufficientKeySize",
            "languages": [
              "C#",
              "Visual Basic"
            ],
            "tags": [
              "Telemetry",
              "EnabledRuleInAggressiveMode"
            ]
          }
        },
        "CA5386": {
          "id": "CA5386",
          "shortDescription": "Avoid hardcoding SecurityProtocolType value",
          "fullDescription": "Avoid hardcoding SecurityProtocolType {0}, and instead use SecurityProtocolType.SystemDefault to allow the operating system to choose the best Transport Layer Security protocol to use.",
          "defaultLevel": "warning",
          "helpUri": "https://docs.microsoft.com/dotnet/fundamentals/code-analysis/quality-rules/ca5386",
          "properties": {
            "category": "Security",
            "isEnabledByDefault": false,
            "typeName": "DoNotUseDeprecatedSecurityProtocols",
            "languages": [
              "C#",
              "Visual Basic"
            ],
            "tags": [
              "Telemetry",
              "EnabledRuleInAggressiveMode"
            ]
          }
        },
        "CA5387": {
          "id": "CA5387",
          "shortDescription": "Do Not Use Weak Key Derivation Function With Insufficient Iteration Count",
          "fullDescription": "When deriving cryptographic keys from user-provided inputs such as password, use sufficient iteration count (at least 100k).",
          "defaultLevel": "warning",
          "helpUri": "https://docs.microsoft.com/dotnet/fundamentals/code-analysis/quality-rules/ca5387",
          "properties": {
            "category": "Security",
            "isEnabledByDefault": false,
            "typeName": "DoNotUseWeakKDFInsufficientIterationCount",
            "languages": [
              "C#",
              "Visual Basic"
            ],
            "tags": [
              "Dataflow",
              "Telemetry",
              "EnabledRuleInAggressiveMode",
              "CompilationEnd"
            ]
          }
        },
        "CA5388": {
          "id": "CA5388",
          "shortDescription": "Ensure Sufficient Iteration Count When Using Weak Key Derivation Function",
          "fullDescription": "When deriving cryptographic keys from user-provided inputs such as password, use sufficient iteration count (at least 100k).",
          "defaultLevel": "warning",
          "helpUri": "https://docs.microsoft.com/dotnet/fundamentals/code-analysis/quality-rules/ca5388",
          "properties": {
            "category": "Security",
            "isEnabledByDefault": false,
            "typeName": "DoNotUseWeakKDFInsufficientIterationCount",
            "languages": [
              "C#",
              "Visual Basic"
            ],
            "tags": [
              "Dataflow",
              "Telemetry",
              "EnabledRuleInAggressiveMode",
              "CompilationEnd"
            ]
          }
        },
        "CA5389": {
          "id": "CA5389",
          "shortDescription": "Do Not Add Archive Item's Path To The Target File System Path",
          "fullDescription": "When extracting files from an archive and using the archive item's path, check if the path is safe. Archive path can be relative and can lead to file system access outside of the expected file system target path, leading to malicious config changes and remote code execution via lay-and-wait technique.",
          "defaultLevel": "warning",
          "helpUri": "https://docs.microsoft.com/dotnet/fundamentals/code-analysis/quality-rules/ca5389",
          "properties": {
            "category": "Security",
            "isEnabledByDefault": false,
            "typeName": "DoNotAddArchiveItemPathToTheTargetFileSystemPath",
            "languages": [
              "C#",
              "Visual Basic"
            ],
            "tags": [
              "Dataflow",
              "Telemetry",
              "EnabledRuleInAggressiveMode"
            ]
          }
        },
        "CA5390": {
          "id": "CA5390",
          "shortDescription": "Do not hard-code encryption key",
          "fullDescription": "SymmetricAlgorithm's .Key property, or a method's rgbKey parameter, should never be a hard-coded value.",
          "defaultLevel": "warning",
          "helpUri": "https://docs.microsoft.com/dotnet/fundamentals/code-analysis/quality-rules/ca5390",
          "properties": {
            "category": "Security",
            "isEnabledByDefault": false,
            "typeName": "DoNotHardCodeEncryptionKey",
            "languages": [
              "C#",
              "Visual Basic"
            ],
            "tags": [
              "Dataflow",
              "Telemetry",
              "EnabledRuleInAggressiveMode"
            ]
          }
        },
        "CA5391": {
          "id": "CA5391",
          "shortDescription": "Use antiforgery tokens in ASP.NET Core MVC controllers",
          "fullDescription": "Handling a POST, PUT, PATCH, or DELETE request without validating an antiforgery token may be vulnerable to cross-site request forgery attacks. A cross-site request forgery attack can send malicious requests from an authenticated user to your ASP.NET Core MVC controller.",
          "defaultLevel": "warning",
          "helpUri": "https://docs.microsoft.com/dotnet/fundamentals/code-analysis/quality-rules/ca5391",
          "properties": {
            "category": "Security",
            "isEnabledByDefault": false,
            "typeName": "UseAutoValidateAntiforgeryToken",
            "languages": [
              "C#",
              "Visual Basic"
            ],
            "tags": [
              "Telemetry",
              "EnabledRuleInAggressiveMode",
              "CompilationEnd"
            ]
          }
        },
        "CA5392": {
          "id": "CA5392",
          "shortDescription": "Use DefaultDllImportSearchPaths attribute for P/Invokes",
          "fullDescription": "By default, P/Invokes using DllImportAttribute probe a number of directories, including the current working directory for the library to load. This can be a security issue for certain applications, leading to DLL hijacking.",
          "defaultLevel": "warning",
          "helpUri": "https://docs.microsoft.com/dotnet/fundamentals/code-analysis/quality-rules/ca5392",
          "properties": {
            "category": "Security",
            "isEnabledByDefault": false,
            "typeName": "UseDefaultDllImportSearchPathsAttribute",
            "languages": [
              "C#",
              "Visual Basic"
            ],
            "tags": [
              "Telemetry",
              "EnabledRuleInAggressiveMode"
            ]
          }
        },
        "CA5393": {
          "id": "CA5393",
          "shortDescription": "Do not use unsafe DllImportSearchPath value",
          "fullDescription": "There could be a malicious DLL in the default DLL search directories. Or, depending on where your application is run from, there could be a malicious DLL in the application's directory. Use a DllImportSearchPath value that specifies an explicit search path instead. The DllImportSearchPath flags that this rule looks for can be configured in .editorconfig.",
          "defaultLevel": "warning",
          "helpUri": "https://docs.microsoft.com/dotnet/fundamentals/code-analysis/quality-rules/ca5393",
          "properties": {
            "category": "Security",
            "isEnabledByDefault": false,
            "typeName": "UseDefaultDllImportSearchPathsAttribute",
            "languages": [
              "C#",
              "Visual Basic"
            ],
            "tags": [
              "Telemetry",
              "EnabledRuleInAggressiveMode"
            ]
          }
        },
        "CA5394": {
          "id": "CA5394",
          "shortDescription": "Do not use insecure randomness",
          "fullDescription": "Using a cryptographically weak pseudo-random number generator may allow an attacker to predict what security-sensitive value will be generated. Use a cryptographically strong random number generator if an unpredictable value is required, or ensure that weak pseudo-random numbers aren't used in a security-sensitive manner.",
          "defaultLevel": "warning",
          "helpUri": "https://docs.microsoft.com/dotnet/fundamentals/code-analysis/quality-rules/ca5394",
          "properties": {
            "category": "Security",
            "isEnabledByDefault": false,
            "typeName": "DoNotUseInsecureRandomness",
            "languages": [
              "C#",
              "Visual Basic"
            ],
            "tags": [
              "Telemetry",
              "EnabledRuleInAggressiveMode"
            ]
          }
        },
        "CA5395": {
          "id": "CA5395",
          "shortDescription": "Miss HttpVerb attribute for action methods",
          "fullDescription": "All the methods that create, edit, delete, or otherwise modify data do so in the [HttpPost] overload of the method, which needs to be protected with the anti forgery attribute from request forgery. Performing a GET operation should be a safe operation that has no side effects and doesn't modify your persisted data.",
          "defaultLevel": "warning",
          "helpUri": "https://docs.microsoft.com/dotnet/fundamentals/code-analysis/quality-rules/ca5395",
          "properties": {
            "category": "Security",
            "isEnabledByDefault": false,
            "typeName": "UseAutoValidateAntiforgeryToken",
            "languages": [
              "C#",
              "Visual Basic"
            ],
            "tags": [
              "Telemetry",
              "EnabledRuleInAggressiveMode",
              "CompilationEnd"
            ]
          }
        },
        "CA5396": {
          "id": "CA5396",
          "shortDescription": "Set HttpOnly to true for HttpCookie",
          "fullDescription": "As a defense in depth measure, ensure security sensitive HTTP cookies are marked as HttpOnly. This indicates web browsers should disallow scripts from accessing the cookies. Injected malicious scripts are a common way of stealing cookies.",
          "defaultLevel": "warning",
          "helpUri": "https://docs.microsoft.com/dotnet/fundamentals/code-analysis/quality-rules/ca5396",
          "properties": {
            "category": "Security",
            "isEnabledByDefault": false,
            "typeName": "SetHttpOnlyForHttpCookie",
            "languages": [
              "C#",
              "Visual Basic"
            ],
            "tags": [
              "Dataflow",
              "Telemetry",
              "EnabledRuleInAggressiveMode",
              "CompilationEnd"
            ]
          }
        },
        "CA5397": {
          "id": "CA5397",
          "shortDescription": "Do not use deprecated SslProtocols values",
          "fullDescription": "Older protocol versions of Transport Layer Security (TLS) are less secure than TLS 1.2 and TLS 1.3, and are more likely to have new vulnerabilities. Avoid older protocol versions to minimize risk.",
          "defaultLevel": "hidden",
          "helpUri": "https://docs.microsoft.com/dotnet/fundamentals/code-analysis/quality-rules/ca5397",
          "properties": {
            "category": "Security",
            "isEnabledByDefault": true,
            "typeName": "SslProtocolsAnalyzer",
            "languages": [
              "C#",
              "Visual Basic"
            ],
            "tags": [
              "Telemetry",
              "EnabledRuleInAggressiveMode"
            ]
          }
        },
        "CA5398": {
          "id": "CA5398",
          "shortDescription": "Avoid hardcoded SslProtocols values",
          "fullDescription": "Current Transport Layer Security protocol versions may become deprecated if vulnerabilities are found. Avoid hardcoding SslProtocols values to keep your application secure. Use 'None' to let the Operating System choose a version.",
          "defaultLevel": "warning",
          "helpUri": "https://docs.microsoft.com/dotnet/fundamentals/code-analysis/quality-rules/ca5398",
          "properties": {
            "category": "Security",
            "isEnabledByDefault": false,
            "typeName": "SslProtocolsAnalyzer",
            "languages": [
              "C#",
              "Visual Basic"
            ],
            "tags": [
              "Telemetry",
              "EnabledRuleInAggressiveMode"
            ]
          }
        },
        "CA5399": {
          "id": "CA5399",
          "shortDescription": "HttpClients should enable certificate revocation list checks",
          "fullDescription": "Using HttpClient without providing a platform specific handler (WinHttpHandler or CurlHandler or HttpClientHandler) where the CheckCertificateRevocationList property is set to true, will allow revoked certificates to be accepted by the HttpClient as valid.",
          "defaultLevel": "warning",
          "helpUri": "https://docs.microsoft.com/dotnet/fundamentals/code-analysis/quality-rules/ca5399",
          "properties": {
            "category": "Security",
            "isEnabledByDefault": false,
            "typeName": "DoNotDisableHttpClientCRLCheck",
            "languages": [
              "C#",
              "Visual Basic"
            ],
            "tags": [
              "Dataflow",
              "Telemetry",
              "EnabledRuleInAggressiveMode",
              "CompilationEnd"
            ]
          }
        },
        "CA5400": {
          "id": "CA5400",
          "shortDescription": "Ensure HttpClient certificate revocation list check is not disabled",
          "fullDescription": "Using HttpClient without providing a platform specific handler (WinHttpHandler or CurlHandler or HttpClientHandler) where the CheckCertificateRevocationList property is set to true, will allow revoked certificates to be accepted by the HttpClient as valid.",
          "defaultLevel": "warning",
          "helpUri": "https://docs.microsoft.com/dotnet/fundamentals/code-analysis/quality-rules/ca5400",
          "properties": {
            "category": "Security",
            "isEnabledByDefault": false,
            "typeName": "DoNotDisableHttpClientCRLCheck",
            "languages": [
              "C#",
              "Visual Basic"
            ],
            "tags": [
              "Dataflow",
              "Telemetry",
              "EnabledRuleInAggressiveMode",
              "CompilationEnd"
            ]
          }
        },
        "CA5401": {
          "id": "CA5401",
          "shortDescription": "Do not use CreateEncryptor with non-default IV",
          "fullDescription": "Symmetric encryption should always use a non-repeatable initialization vector to prevent dictionary attacks.",
          "defaultLevel": "warning",
          "helpUri": "https://docs.microsoft.com/dotnet/fundamentals/code-analysis/quality-rules/ca5401",
          "properties": {
            "category": "Security",
            "isEnabledByDefault": false,
            "typeName": "DoNotUseCreateEncryptorWithNonDefaultIV",
            "languages": [
              "C#",
              "Visual Basic"
            ],
            "tags": [
              "Dataflow",
              "Telemetry",
              "EnabledRuleInAggressiveMode",
              "CompilationEnd"
            ]
          }
        },
        "CA5402": {
          "id": "CA5402",
          "shortDescription": "Use CreateEncryptor with the default IV ",
          "fullDescription": "Symmetric encryption should always use a non-repeatable initialization vector to prevent dictionary attacks.",
          "defaultLevel": "warning",
          "helpUri": "https://docs.microsoft.com/dotnet/fundamentals/code-analysis/quality-rules/ca5402",
          "properties": {
            "category": "Security",
            "isEnabledByDefault": false,
            "typeName": "DoNotUseCreateEncryptorWithNonDefaultIV",
            "languages": [
              "C#",
              "Visual Basic"
            ],
            "tags": [
              "Dataflow",
              "Telemetry",
              "EnabledRuleInAggressiveMode",
              "CompilationEnd"
            ]
          }
        },
        "CA5403": {
          "id": "CA5403",
          "shortDescription": "Do not hard-code certificate",
          "fullDescription": "Hard-coded certificates in source code are vulnerable to being exploited.",
          "defaultLevel": "warning",
          "helpUri": "https://docs.microsoft.com/dotnet/fundamentals/code-analysis/quality-rules/ca5403",
          "properties": {
            "category": "Security",
            "isEnabledByDefault": false,
            "typeName": "DoNotHardCodeCertificate",
            "languages": [
              "C#",
              "Visual Basic"
            ],
            "tags": [
              "Dataflow",
              "Telemetry",
              "EnabledRuleInAggressiveMode"
            ]
          }
        }
      }
    },
    {
      "tool": {
        "name": "Microsoft.CodeAnalysis.VisualBasic.NetAnalyzers",
        "version": "6.0.0",
        "language": "en-US"
      },
      "rules": {
        "CA1001": {
          "id": "CA1001",
          "shortDescription": "Types that own disposable fields should be disposable",
          "fullDescription": "A class declares and implements an instance field that is a System.IDisposable type, and the class does not implement IDisposable. A class that declares an IDisposable field indirectly owns an unmanaged resource and should implement the IDisposable interface.",
          "defaultLevel": "hidden",
          "helpUri": "https://docs.microsoft.com/dotnet/fundamentals/code-analysis/quality-rules/ca1001",
          "properties": {
            "category": "Design",
            "isEnabledByDefault": true,
            "typeName": "BasicTypesThatOwnDisposableFieldsShouldBeDisposableAnalyzer",
            "languages": [
              "Visual Basic"
            ],
            "tags": [
              "PortedFromFxCop",
              "Telemetry",
              "EnabledRuleInAggressiveMode"
            ]
          }
        },
        "CA1032": {
          "id": "CA1032",
          "shortDescription": "Implement standard exception constructors",
          "fullDescription": "Failure to provide the full set of constructors can make it difficult to correctly handle exceptions.",
          "defaultLevel": "warning",
          "helpUri": "https://docs.microsoft.com/dotnet/fundamentals/code-analysis/quality-rules/ca1032",
          "properties": {
            "category": "Design",
            "isEnabledByDefault": false,
            "typeName": "BasicImplementStandardExceptionConstructorsAnalyzer",
            "languages": [
              "Visual Basic"
            ],
            "tags": [
              "PortedFromFxCop",
              "Telemetry",
              "EnabledRuleInAggressiveMode"
            ]
          }
        },
        "CA1200": {
          "id": "CA1200",
          "shortDescription": "Avoid using cref tags with a prefix",
          "fullDescription": "Use of cref tags with prefixes should be avoided, since it prevents the compiler from verifying references and the IDE from updating references during refactorings. It is permissible to suppress this error at a single documentation site if the cref must use a prefix because the type being mentioned is not findable by the compiler. For example, if a cref is mentioning a special attribute in the full framework but you're in a file that compiles against the portable framework, or if you want to reference a type at higher layer of Roslyn, you should suppress the error. You should not suppress the error just because you want to take a shortcut and avoid using the full syntax.",
          "defaultLevel": "hidden",
          "helpUri": "https://docs.microsoft.com/dotnet/fundamentals/code-analysis/quality-rules/ca1200",
          "properties": {
            "category": "Documentation",
            "isEnabledByDefault": true,
            "typeName": "BasicAvoidUsingCrefTagsWithAPrefixAnalyzer",
            "languages": [
              "Visual Basic"
            ],
            "tags": [
              "Telemetry",
              "EnabledRuleInAggressiveMode"
            ]
          }
        },
        "CA1309": {
          "id": "CA1309",
          "shortDescription": "Use ordinal string comparison",
          "fullDescription": "A string comparison operation that is nonlinguistic does not set the StringComparison parameter to either Ordinal or OrdinalIgnoreCase. By explicitly setting the parameter to either StringComparison.Ordinal or StringComparison.OrdinalIgnoreCase, your code often gains speed, becomes more correct, and becomes more reliable.",
          "defaultLevel": "hidden",
          "helpUri": "https://docs.microsoft.com/dotnet/fundamentals/code-analysis/quality-rules/ca1309",
          "properties": {
            "category": "Globalization",
            "isEnabledByDefault": true,
            "typeName": "BasicUseOrdinalStringComparisonAnalyzer",
            "languages": [
              "Visual Basic"
            ],
            "tags": [
              "PortedFromFxCop",
              "Telemetry",
              "EnabledRuleInAggressiveMode"
            ]
          }
        },
        "CA1507": {
          "id": "CA1507",
          "shortDescription": "Use nameof to express symbol names",
          "fullDescription": "Using nameof helps keep your code valid when refactoring.",
          "defaultLevel": "note",
          "helpUri": "https://docs.microsoft.com/dotnet/fundamentals/code-analysis/quality-rules/ca1507",
          "properties": {
            "category": "Maintainability",
            "isEnabledByDefault": true,
            "typeName": "BasicUseNameofInPlaceOfStringAnalyzer",
            "languages": [
              "Visual Basic"
            ],
            "tags": [
              "Telemetry",
              "EnabledRuleInAggressiveMode"
            ]
          }
        },
<<<<<<< HEAD
        "CA1801": {
          "id": "CA1801",
          "shortDescription": "Review unused parameters",
          "fullDescription": "Avoid unused paramereters in your code. If the parameter cannot be removed, then change its name so it starts with an underscore and is optionally followed by an integer, such as '_', '_1', '_2', etc. These are treated as special discard symbol names.",
          "defaultLevel": "warning",
          "helpUri": "https://docs.microsoft.com/dotnet/fundamentals/code-analysis/quality-rules/ca1801",
          "properties": {
            "category": "Usage",
            "isEnabledByDefault": false,
            "typeName": "BasicReviewUnusedParametersAnalyzer",
            "languages": [
              "Visual Basic"
            ],
            "tags": [
              "PortedFromFxCop",
              "Telemetry",
              "EnabledRuleInAggressiveMode"
            ]
          }
        },
        "CA1802": {
          "id": "CA1802",
          "shortDescription": "Use literals where appropriate",
          "fullDescription": "A field is declared static and read-only (Shared and ReadOnly in Visual Basic), and is initialized by using a value that is computable at compile time. Because the value that is assigned to the targeted field is computable at compile time, change the declaration to a const (Const in Visual Basic) field so that the value is computed at compile time instead of at run?time.",
          "defaultLevel": "warning",
          "helpUri": "https://docs.microsoft.com/dotnet/fundamentals/code-analysis/quality-rules/ca1802",
          "properties": {
            "category": "Performance",
            "isEnabledByDefault": false,
            "typeName": "BasicUseLiteralsWhereAppropriate",
            "languages": [
              "Visual Basic"
            ],
            "tags": [
              "PortedFromFxCop",
              "Telemetry",
              "EnabledRuleInAggressiveMode"
            ]
          }
        },
=======
>>>>>>> d993fd44
        "CA1805": {
          "id": "CA1805",
          "shortDescription": "Do not initialize unnecessarily",
          "fullDescription": "The .NET runtime initializes all fields of reference types to their default values before running the constructor. In most cases, explicitly initializing a field to its default value in a constructor is redundant, adding maintenance costs and potentially degrading performance (such as with increased assembly size), and the explicit initialization can be removed.  In some cases, such as with static readonly fields that permanently retain their default value, consider instead changing them to be constants or properties.",
          "defaultLevel": "hidden",
          "helpUri": "https://docs.microsoft.com/dotnet/fundamentals/code-analysis/quality-rules/ca1805",
          "properties": {
            "category": "Performance",
            "isEnabledByDefault": true,
            "typeName": "BasicDoNotInitializeUnnecessarilyAnalyzer",
            "languages": [
              "Visual Basic"
            ],
            "tags": [
              "PortedFromFxCop",
              "Telemetry",
              "EnabledRuleInAggressiveMode"
            ]
          }
        },
        "CA1812": {
          "id": "CA1812",
          "shortDescription": "Avoid uninstantiated internal classes",
          "fullDescription": "An instance of an assembly-level type is not created by code in the assembly.",
          "defaultLevel": "warning",
          "helpUri": "https://docs.microsoft.com/dotnet/fundamentals/code-analysis/quality-rules/ca1812",
          "properties": {
            "category": "Performance",
            "isEnabledByDefault": false,
            "typeName": "BasicAvoidUninstantiatedInternalClasses",
            "languages": [
              "Visual Basic"
            ],
            "tags": [
              "PortedFromFxCop",
              "Telemetry",
              "EnabledRuleInAggressiveMode",
              "CompilationEnd"
            ]
          }
        },
        "CA1824": {
          "id": "CA1824",
          "shortDescription": "Mark assemblies with NeutralResourcesLanguageAttribute",
          "fullDescription": "The NeutralResourcesLanguage attribute informs the ResourceManager of the language that was used to display the resources of a neutral culture for an assembly. This improves lookup performance for the first resource that you load and can reduce your working set.",
          "defaultLevel": "note",
          "helpUri": "https://docs.microsoft.com/dotnet/fundamentals/code-analysis/quality-rules/ca1824",
          "properties": {
            "category": "Performance",
            "isEnabledByDefault": true,
            "typeName": "BasicMarkAssembliesWithNeutralResourcesLanguageAnalyzer",
            "languages": [
              "Visual Basic"
            ],
            "tags": [
              "PortedFromFxCop",
              "Telemetry",
              "EnabledRuleInAggressiveMode",
              "CompilationEnd"
            ]
          }
        },
        "CA1825": {
          "id": "CA1825",
          "shortDescription": "Avoid zero-length array allocations",
          "fullDescription": "Avoid unnecessary zero-length array allocations.  Use {0} instead.",
          "defaultLevel": "note",
          "helpUri": "https://docs.microsoft.com/dotnet/fundamentals/code-analysis/quality-rules/ca1825",
          "properties": {
            "category": "Performance",
            "isEnabledByDefault": true,
            "typeName": "BasicAvoidZeroLengthArrayAllocationsAnalyzer",
            "languages": [
              "Visual Basic"
            ],
            "tags": [
              "Telemetry",
              "EnabledRuleInAggressiveMode"
            ]
          }
        },
        "CA2016": {
          "id": "CA2016",
          "shortDescription": "Forward the 'CancellationToken' parameter to methods",
          "fullDescription": "Forward the 'CancellationToken' parameter to methods to ensure the operation cancellation notifications gets properly propagated, or pass in 'CancellationToken.None' explicitly to indicate intentionally not propagating the token.",
          "defaultLevel": "note",
          "helpUri": "https://docs.microsoft.com/dotnet/fundamentals/code-analysis/quality-rules/ca2016",
          "properties": {
            "category": "Reliability",
            "isEnabledByDefault": true,
            "typeName": "BasicForwardCancellationTokenToInvocationsAnalyzer",
            "languages": [
              "Visual Basic"
            ],
            "tags": [
              "Telemetry",
              "EnabledRuleInAggressiveMode"
            ]
          }
        },
        "CA2218": {
          "id": "CA2218",
          "shortDescription": "Override GetHashCode on overriding Equals",
          "fullDescription": "GetHashCode returns a value, based on the current instance, that is suited for hashing algorithms and data structures such as a hash table. Two objects that are the same type and are equal must return the same hash code.",
          "defaultLevel": "note",
          "helpUri": "https://docs.microsoft.com/dotnet/fundamentals/code-analysis/quality-rules/ca2218",
          "properties": {
            "category": "Usage",
            "isEnabledByDefault": true,
            "typeName": "BasicOverrideGetHashCodeOnOverridingEqualsAnalyzer",
            "languages": [
              "Visual Basic"
            ],
            "tags": [
              "PortedFromFxCop",
              "Telemetry",
              "EnabledRuleInAggressiveMode"
            ]
          }
        },
        "CA2224": {
          "id": "CA2224",
          "shortDescription": "Override Equals on overloading operator equals",
          "fullDescription": "A public type implements the equality operator but does not override Object.Equals.",
          "defaultLevel": "note",
          "helpUri": "https://docs.microsoft.com/dotnet/fundamentals/code-analysis/quality-rules/ca2224",
          "properties": {
            "category": "Usage",
            "isEnabledByDefault": true,
            "typeName": "BasicOverrideEqualsOnOverloadingOperatorEqualsAnalyzer",
            "languages": [
              "Visual Basic"
            ],
            "tags": [
              "PortedFromFxCop",
              "Telemetry",
              "EnabledRuleInAggressiveMode"
            ]
          }
        },
        "CA2234": {
          "id": "CA2234",
          "shortDescription": "Pass system uri objects instead of strings",
          "fullDescription": "A call is made to a method that has a string parameter whose name contains \"uri\", \"URI\", \"urn\", \"URN\", \"url\", or \"URL\". The declaring type of the method contains a corresponding method overload that has a System.Uri parameter.",
          "defaultLevel": "warning",
          "helpUri": "https://docs.microsoft.com/dotnet/fundamentals/code-analysis/quality-rules/ca2234",
          "properties": {
            "category": "Usage",
            "isEnabledByDefault": false,
            "typeName": "BasicPassSystemUriObjectsInsteadOfStringsAnalyzer",
            "languages": [
              "Visual Basic"
            ],
            "tags": [
              "PortedFromFxCop",
              "Telemetry",
              "EnabledRuleInAggressiveMode"
            ]
          }
        },
        "CA2352": {
          "id": "CA2352",
          "shortDescription": "Unsafe DataSet or DataTable in serializable type can be vulnerable to remote code execution attacks",
          "fullDescription": "When deserializing untrusted input with an IFormatter-based serializer, deserializing a {0} object is insecure. '{1}' either is or derives from {0}.",
          "defaultLevel": "warning",
          "helpUri": "https://docs.microsoft.com/dotnet/fundamentals/code-analysis/quality-rules/ca2352",
          "properties": {
            "category": "Security",
            "isEnabledByDefault": false,
            "typeName": "BasicDataSetDataTableInSerializableTypeAnalyzer",
            "languages": [
              "Visual Basic"
            ],
            "tags": [
              "Telemetry",
              "EnabledRuleInAggressiveMode"
            ]
          }
        },
        "CA2353": {
          "id": "CA2353",
          "shortDescription": "Unsafe DataSet or DataTable in serializable type",
          "fullDescription": "When deserializing untrusted input, deserializing a {0} object is insecure. '{1}' either is or derives from {0}",
          "defaultLevel": "warning",
          "helpUri": "https://docs.microsoft.com/dotnet/fundamentals/code-analysis/quality-rules/ca2353",
          "properties": {
            "category": "Security",
            "isEnabledByDefault": false,
            "typeName": "BasicDataSetDataTableInSerializableTypeAnalyzer",
            "languages": [
              "Visual Basic"
            ],
            "tags": [
              "Telemetry",
              "EnabledRuleInAggressiveMode"
            ]
          }
        },
        "CA2354": {
          "id": "CA2354",
          "shortDescription": "Unsafe DataSet or DataTable in deserialized object graph can be vulnerable to remote code execution attacks",
          "fullDescription": "When deserializing untrusted input, deserializing a {0} object is insecure. '{1}' either is or derives from {0}",
          "defaultLevel": "warning",
          "helpUri": "https://docs.microsoft.com/dotnet/fundamentals/code-analysis/quality-rules/ca2354",
          "properties": {
            "category": "Security",
            "isEnabledByDefault": false,
            "typeName": "BasicDataSetDataTableInIFormatterSerializableObjectGraphAnalyzer",
            "languages": [
              "Visual Basic"
            ],
            "tags": [
              "Telemetry",
              "EnabledRuleInAggressiveMode"
            ]
          }
        },
        "CA2355": {
          "id": "CA2355",
          "shortDescription": "Unsafe DataSet or DataTable type found in deserializable object graph",
          "fullDescription": "When deserializing untrusted input, deserializing a {0} object is insecure. '{1}' either is or derives from {0}",
          "defaultLevel": "warning",
          "helpUri": "https://docs.microsoft.com/dotnet/fundamentals/code-analysis/quality-rules/ca2355",
          "properties": {
            "category": "Security",
            "isEnabledByDefault": false,
            "typeName": "BasicDataSetDataTableInSerializableObjectGraphAnalyzer",
            "languages": [
              "Visual Basic"
            ],
            "tags": [
              "Telemetry",
              "EnabledRuleInAggressiveMode"
            ]
          }
        },
        "CA2356": {
          "id": "CA2356",
          "shortDescription": "Unsafe DataSet or DataTable type in web deserializable object graph",
          "fullDescription": "When deserializing untrusted input, deserializing a {0} object is insecure. '{1}' either is or derives from {0}",
          "defaultLevel": "warning",
          "helpUri": "https://docs.microsoft.com/dotnet/fundamentals/code-analysis/quality-rules/ca2356",
          "properties": {
            "category": "Security",
            "isEnabledByDefault": false,
            "typeName": "BasicDataSetDataTableInWebSerializableObjectGraphAnalyzer",
            "languages": [
              "Visual Basic"
            ],
            "tags": [
              "Telemetry",
              "EnabledRuleInAggressiveMode"
            ]
          }
        },
        "CA2362": {
          "id": "CA2362",
          "shortDescription": "Unsafe DataSet or DataTable in auto-generated serializable type can be vulnerable to remote code execution attacks",
          "fullDescription": "When deserializing untrusted input with an IFormatter-based serializer, deserializing a {0} object is insecure. '{1}' either is or derives from {0}. Ensure that the auto-generated type is never deserialized with untrusted data.",
          "defaultLevel": "warning",
          "helpUri": "https://docs.microsoft.com/dotnet/fundamentals/code-analysis/quality-rules/ca2362",
          "properties": {
            "category": "Security",
            "isEnabledByDefault": false,
            "typeName": "BasicDataSetDataTableInSerializableTypeAnalyzer",
            "languages": [
              "Visual Basic"
            ],
            "tags": [
              "Telemetry",
              "EnabledRuleInAggressiveMode"
            ]
          }
        }
      }
    }
  ]
}<|MERGE_RESOLUTION|>--- conflicted
+++ resolved
@@ -107,27 +107,6 @@
             ]
           }
         },
-<<<<<<< HEAD
-        "CA1801": {
-          "id": "CA1801",
-          "shortDescription": "Review unused parameters",
-          "fullDescription": "Avoid unused paramereters in your code. If the parameter cannot be removed, then change its name so it starts with an underscore and is optionally followed by an integer, such as '_', '_1', '_2', etc. These are treated as special discard symbol names.",
-          "defaultLevel": "warning",
-          "helpUri": "https://docs.microsoft.com/dotnet/fundamentals/code-analysis/quality-rules/ca1801",
-          "properties": {
-            "category": "Usage",
-            "isEnabledByDefault": false,
-            "typeName": "CSharpReviewUnusedParametersAnalyzer",
-            "languages": [
-              "C#"
-            ],
-            "tags": [
-              "PortedFromFxCop",
-              "Telemetry",
-              "EnabledRuleInAggressiveMode"
-            ]
-          }
-        },
         "CA1802": {
           "id": "CA1802",
           "shortDescription": "Use literals where appropriate",
@@ -148,8 +127,6 @@
             ]
           }
         },
-=======
->>>>>>> d993fd44
         "CA1805": {
           "id": "CA1805",
           "shortDescription": "Do not initialize unnecessarily",
@@ -5188,27 +5165,6 @@
             ]
           }
         },
-<<<<<<< HEAD
-        "CA1801": {
-          "id": "CA1801",
-          "shortDescription": "Review unused parameters",
-          "fullDescription": "Avoid unused paramereters in your code. If the parameter cannot be removed, then change its name so it starts with an underscore and is optionally followed by an integer, such as '_', '_1', '_2', etc. These are treated as special discard symbol names.",
-          "defaultLevel": "warning",
-          "helpUri": "https://docs.microsoft.com/dotnet/fundamentals/code-analysis/quality-rules/ca1801",
-          "properties": {
-            "category": "Usage",
-            "isEnabledByDefault": false,
-            "typeName": "BasicReviewUnusedParametersAnalyzer",
-            "languages": [
-              "Visual Basic"
-            ],
-            "tags": [
-              "PortedFromFxCop",
-              "Telemetry",
-              "EnabledRuleInAggressiveMode"
-            ]
-          }
-        },
         "CA1802": {
           "id": "CA1802",
           "shortDescription": "Use literals where appropriate",
@@ -5229,8 +5185,6 @@
             ]
           }
         },
-=======
->>>>>>> d993fd44
         "CA1805": {
           "id": "CA1805",
           "shortDescription": "Do not initialize unnecessarily",

--- conflicted
+++ resolved
@@ -1,11 +1,6 @@
-<<<<<<< HEAD
-﻿using System.Threading.Tasks;
-=======
 ﻿// Copyright (c) Microsoft.  All Rights Reserved.  Licensed under the Apache License, Version 2.0.  See License.txt in the project root for license information.
 
 using System.Threading.Tasks;
-using Microsoft.CodeAnalysis.Testing;
->>>>>>> c37a2684
 using Xunit;
 using VerifyCS = Test.Utilities.CSharpCodeFixVerifier<
     Microsoft.CodeQuality.CSharp.Analyzers.QualityGuidelines.CSharpRethrowToPreserveStackDetailsAnalyzer,

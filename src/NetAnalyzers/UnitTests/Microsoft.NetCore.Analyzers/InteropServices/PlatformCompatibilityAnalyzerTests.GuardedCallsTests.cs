﻿// Copyright (c) Microsoft.  All Rights Reserved.  Licensed under the Apache License, Version 2.0.  See License.txt in the project root for license information.

using System.Collections.Generic;
using System.Globalization;
using System.Threading.Tasks;
using Test.Utilities;
using Xunit;

using VerifyCS = Test.Utilities.CSharpCodeFixVerifier<
    Microsoft.NetCore.Analyzers.InteropServices.PlatformCompatibilityAnalyzer,
    Microsoft.CodeAnalysis.Testing.EmptyCodeFixProvider>;

namespace Microsoft.NetCore.Analyzers.InteropServices.UnitTests
{
    public partial class PlatformCompatabilityAnalyzerTests
    {
        public static IEnumerable<object[]> NamedArgumentsData()
        {
            yield return new object[] { "minor : 2, major : 12" };
            yield return new object[] { "build : 2, major : 12, revision : 556" };
            yield return new object[] { "build : 1, minor : 1, major : 12" };
            yield return new object[] { "revision : 555, major : 12, build : 2" };
            yield return new object[] { "major : 13, build : 3" };
        }

        [Theory]
        [MemberData(nameof(NamedArgumentsData))]
        public async Task GuardMethodWithNamedArgumentsTest(string arguments)
        {
            var source = @"
using System.Runtime.Versioning;
using System;

class Test
{
    public void Api_Usage()
    {
        if (OperatingSystem.IsAndroidVersionAtLeast(" + arguments + @"))
        {
            Api();
        }
        [|Api()|];

        if (OperatingSystem.IsOSPlatformVersionAtLeast(" + arguments + @", platform : ""Android""))
        {
            Api();
        }
        else
        {
            [|Api()|];
        }
    }

    [SupportedOSPlatform(""Android12.0.2.521"")]
    void Api() { }
}";

            await VerifyAnalyzerAsyncCs(source);
        }

        [Fact]
        public async Task MethodsWithOsDependentTypeParameterGuarded()
        {
            var csSource = @"
using System;
using System.Runtime.Versioning;

[SupportedOSPlatform(""windows"")]
class WindowsOnlyType {}

class GenericClass<T> {}

public class Test
{
    void GenericMethod<T>() {}
    void GenericMethod2<T1, T2>() {}
    void M1()
    {
        if (OperatingSystem.IsWindows())
        {
            GenericMethod<WindowsOnlyType>();
            GenericMethod2<Test, WindowsOnlyType>();
            GenericClass<WindowsOnlyType> obj = new GenericClass<WindowsOnlyType>();
        }
        else
        {
            [|GenericMethod<WindowsOnlyType>()|];
            [|GenericMethod2<Test, WindowsOnlyType>()|];
            GenericClass<WindowsOnlyType> obj = [|new GenericClass<WindowsOnlyType>()|];
        }
    }
}
";
            await VerifyAnalyzerAsyncCs(csSource, s_msBuildPlatforms);
        }

        [Fact]
        public async Task PlatformDependentMethodsAndTypeParametersGuarded()
        {
            var csSource = @"
using System;
using System.Runtime.Versioning;

[SupportedOSPlatform(""browser"")]
class BrowserOnlyType {}
[SupportedOSPlatform(""windows"")]
class WindowsOnlyType {}

public class Test
{
    [SupportedOSPlatform(""windows"")]
    void WindowsOnlyMethod<T>() {}
    void GenericMethod<T1, T2>() {}
    void M1()
    {
        if (OperatingSystem.IsWindows())
        {
            [|WindowsOnlyMethod<BrowserOnlyType>()|];  // should flag for BrowserOnlyType parameter
            [|GenericMethod<WindowsOnlyType, BrowserOnlyType>()|]; // same
        }
        else
        {
            [|WindowsOnlyMethod<BrowserOnlyType>()|];  // should flag for WindowsOnlyMethod method and BrowserOnlyType parameter
            [|GenericMethod<WindowsOnlyType, BrowserOnlyType>()|]; // should flag for WindowsOnlyType and BrowserOnlyType parameters
        }
    }
}
";
            await VerifyAnalyzerAsyncCs(csSource, s_msBuildPlatforms,
                VerifyCS.Diagnostic(PlatformCompatibilityAnalyzer.OnlySupportedCsAllPlatforms).WithLocation(24, 13).WithArguments("BrowserOnlyType", "'browser'"),
                VerifyCS.Diagnostic(PlatformCompatibilityAnalyzer.OnlySupportedCsAllPlatforms).WithLocation(25, 13).WithArguments("WindowsOnlyType", "'windows'"));
        }

        [Fact]
        public async Task SupportedUnsupportedRange_GuardedWithOr()
        {
            var source = @"
using System.Runtime.Versioning;
using System;

class Test
{
    public void Api_Usage()
    {
        if (!OperatingSystem.IsWindows() ||
            OperatingSystem.IsWindowsVersionAtLeast(10, 0, 19041))
        {
            Api();
        }

        [|Api()|]; // This call site is reachable on all platforms. 'Test.Api()' is supported on: 'windows' 10.0.19041 and later.
    }

    [UnsupportedOSPlatform(""windows"")]
    [SupportedOSPlatform(""windows10.0.19041"")]
    void Api() { }
}";

            await VerifyAnalyzerAsyncCs(source, s_msBuildPlatforms);
        }

        [Fact]
        public async Task GuardsAroundSupported_SimpleIfElse()
        {
            var source = @"
using System.Runtime.Versioning;
using System;

namespace PlatformCompatDemo.Bugs.GuardsAroundSupported
{
    class Caller
    {
        public static void TestWithGuardMethods()
        {
            if (OperatingSystem.IsWindows() || OperatingSystem.IsBrowser())
            {
                [|Target.SupportedOnWindows()|]; // This call site is reachable on: 'Windows', 'Browser'. 'Target.SupportedOnWindows()' is only supported on: 'windows'.
                [|Target.SupportedOnWindows10()|];
                Target.SupportedOnWindowsAndBrowser();
                [|Target.SupportedOnWindows10AndBrowser()|]; // This call site is reachable on: 'Windows' all versions, 'Browser'. 'Target.SupportedOnWindows10AndBrowser()' is only supported on: 'windows' 10.0 and later, 'browser'.
            }
        }
    }

    class Target
    {
        [SupportedOSPlatform(""windows"")]
        public static void SupportedOnWindows() { }

        [SupportedOSPlatform(""windows10.0"")]
        public static void SupportedOnWindows10() { }

        [SupportedOSPlatform(""windows""), SupportedOSPlatform(""browser"")]
        public static void SupportedOnWindowsAndBrowser() { }

        [SupportedOSPlatform(""windows10.0""), SupportedOSPlatform(""browser"")]
        public static void SupportedOnWindows10AndBrowser() { }
    }
}";

            await VerifyAnalyzerAsyncCs(source);
        }

        [Fact]
        public async Task GuardsAroundSupported()
        {
            var source = @"
using System.Runtime.Versioning;
using System;

namespace PlatformCompatDemo.Bugs.GuardsAroundSupported
{
    class Caller
    {
        public static void TestWithGuardMethods()
        {
            if (!OperatingSystem.IsWindows())
            {
                [|Target.SupportedOnWindows()|]; // This call site is reachable on all platforms. 'Target.SupportedOnWindows()' is only supported on: 'windows'.
                [|Target.SupportedOnWindows10()|];
                [|Target.SupportedOnWindowsAndBrowser()|];   // This call site is reachable on all platforms. 'Target.SupportedOnWindowsAndBrowser()' is only supported on: 'windows', 'browser'.
                [|Target.SupportedOnWindows10AndBrowser()|]; // expected two diagnostics - supported on windows 10 and browser
            }

            if (OperatingSystem.IsWindows())
            {
                Target.SupportedOnWindows();
                [|Target.SupportedOnWindows10()|]; // This call site is reachable on: 'Windows' all versions. 'Target.SupportedOnWindows10()' is only supported on: 'windows' 10.0 and later.
                Target.SupportedOnWindowsAndBrowser();       // no diagnostic expected - the API is supported on windows, no need to warn for other platforms support
                [|Target.SupportedOnWindows10AndBrowser()|]; // This call site is reachable on: 'Windows' all versions. 'Target.SupportedOnWindows10AndBrowser()' is only supported on: 'windows' 10.0 and later, 'browser'.
            }

            if (OperatingSystem.IsWindowsVersionAtLeast(10))
            {
                Target.SupportedOnWindows();
                Target.SupportedOnWindows10();
                Target.SupportedOnWindowsAndBrowser();   // no diagnostic expected - the API is supported on windows, no need to warn for other platforms support
                Target.SupportedOnWindows10AndBrowser(); // the same, no diagnostic expected
            }

            if (OperatingSystem.IsBrowser())
            {
                [|Target.SupportedOnWindows()|]; // This call site is reachable on: 'Browser'. 'Target.SupportedOnWindows()' is only supported on: 'windows'.
                [|Target.SupportedOnWindows10()|];
                Target.SupportedOnWindowsAndBrowser();   // No diagnostic expected - the API is supported on browser, no need to warn for other platforms support
                Target.SupportedOnWindows10AndBrowser(); // The same, no diagnostic expected
            }

            if (OperatingSystem.IsWindows() || OperatingSystem.IsBrowser())
            {
                [|Target.SupportedOnWindows()|]; // This call site is reachable on: 'Windows', 'Browser'. 'Target.SupportedOnWindows()' is only supported on: 'windows'.
                [|Target.SupportedOnWindows10()|]; // This call site is reachable on: 'Windows' all versions. 'Target.SupportedOnWindows10()' is only supported on: 'windows' 10.0 and later.
                Target.SupportedOnWindowsAndBrowser();
                [|Target.SupportedOnWindows10AndBrowser()|]; // This call site is reachable on: 'Windows' all versions. 'Target.SupportedOnWindows10AndBrowser()' is only supported on: 'windows' 10.0 and later, 'browser'.
            }

           if (OperatingSystem.IsWindowsVersionAtLeast(10) || OperatingSystem.IsBrowser())
            {
                [|Target.SupportedOnWindows()|]; //  This call site is reachable on: 'Browser'. 'Target.SupportedOnWindows()' is only supported on: 'windows'.
                [|Target.SupportedOnWindows10()|]; // This call site is reachable on: 'Browser'. 'Target.SupportedOnWindows10()' is only supported on: 'windows' 10.0 and later. 
                Target.SupportedOnWindowsAndBrowser();
                Target.SupportedOnWindows10AndBrowser();
            }
        }
    }

    class Target
    {
        [SupportedOSPlatform(""windows"")]
        public static void SupportedOnWindows() { }

        [SupportedOSPlatform(""windows10.0"")]
        public static void SupportedOnWindows10() { }

        [SupportedOSPlatform(""windows""), SupportedOSPlatform(""browser"")]
        public static void SupportedOnWindowsAndBrowser() { }

        [SupportedOSPlatform(""windows10.0""), SupportedOSPlatform(""browser"")]
        public static void SupportedOnWindows10AndBrowser() { }
    }
}";

            await VerifyAnalyzerAsyncCs(source);
        }

        [Fact]
        public async Task MoreGuardsAroundSupported()
        {
            var source = @"
using System.Runtime.Versioning;
using System;

namespace PlatformCompatDemo.SupportedUnupported
{
    class Caller
    {
        public static void UnsupportedCombinations()
        {
            if (OperatingSystem.IsBrowser())
            {
                var withoutAttributes = new TypeWithoutAttributes();
                withoutAttributes.FunctionUnsupportedOnWindowsSupportedOnWindows11();
                withoutAttributes.FunctionUnsupportedOnWindowsSupportedOnWindows11UnsupportedOnWindows12();
                withoutAttributes.FunctionUnsupportedOnWindowsSupportedOnWindows11UnsupportedOnWindows12SupportedOnWindows13();

                var unsupportedOnWindows = new TypeUnsupportedOnWindows();
                unsupportedOnWindows.FunctionSupportedOnWindows11();
                unsupportedOnWindows.FunctionSupportedOnWindows11UnsupportedOnWindows12();
                unsupportedOnWindows.FunctionSupportedOnWindows11UnsupportedOnWindows12SupportedOnWindows13();

                var unsupportedOnBrowser = [|new TypeUnsupportedOnBrowser()|]; // This call site is reachable on: 'Browser'. 'TypeUnsupportedOnBrowser' is unsupported on: 'browser'.
                [|unsupportedOnBrowser.FunctionSupportedOnBrowser()|]; // warn for unsupported browser type

                var unsupportedOnWindowsSupportedOnWindows11 = new TypeUnsupportedOnWindowsSupportedOnWindows11(); 
                unsupportedOnWindowsSupportedOnWindows11.FunctionUnsupportedOnWindows12();
                unsupportedOnWindowsSupportedOnWindows11.FunctionUnsupportedOnWindows12SupportedOnWindows13();

                var unsupportedOnWindowsSupportedOnWindows11UnsupportedOnWindows12 = new TypeUnsupportedOnWindowsSupportedOnWindows11UnsupportedOnWindows12();
                unsupportedOnWindowsSupportedOnWindows11UnsupportedOnWindows12.FunctionSupportedOnWindows13();
            }

            if (OperatingSystem.IsWindows())
            {
                var withoutAttributes = new TypeWithoutAttributes();
                [|withoutAttributes.FunctionUnsupportedOnWindowsSupportedOnWindows11()|]; // This call site is reachable on: 'Windows' all versions. 'TypeWithoutAttributes.FunctionUnsupportedOnWindowsSupportedOnWindows11()' is supported on: 'windows' 11.0 and later.
                [|withoutAttributes.FunctionUnsupportedOnWindowsSupportedOnWindows11UnsupportedOnWindows12()|]; // This call site is reachable on: 'Windows' all versions. 'TypeWithoutAttributes.FunctionUnsupportedOnWindowsSupportedOnWindows11UnsupportedOnWindows12()' is supported on: 'windows' from version 11.0 to 12.0.
                [|withoutAttributes.FunctionUnsupportedOnWindowsSupportedOnWindows11UnsupportedOnWindows12SupportedOnWindows13()|]; // This call site is reachable on: 'Windows' all versions. 'TypeWithoutAttributes.FunctionUnsupportedOnWindowsSupportedOnWindows11UnsupportedOnWindows12SupportedOnWindows13()' is supported on: 'windows' from version 11.0 to 12.0.

                var unsupportedOnWindows = [|new TypeUnsupportedOnWindows()|]; // This call site is reachable on: 'Windows'. 'TypeUnsupportedOnWindows' is unsupported on: 'windows'.
                [|unsupportedOnWindows.FunctionSupportedOnWindows11()|];  // should only warn for unsupported type, function attribute ignored

                var unsupportedOnBrowser = new TypeUnsupportedOnBrowser();
                unsupportedOnBrowser.FunctionSupportedOnBrowser();

                var unsupportedOnWindowsSupportedOnWindows11 = [|new TypeUnsupportedOnWindowsSupportedOnWindows11()|]; // This call site is reachable on: 'Windows' all versions. 'TypeUnsupportedOnWindowsSupportedOnWindows11' is supported on: 'windows' 11.0 and later.
                [|unsupportedOnWindowsSupportedOnWindows11.FunctionUnsupportedOnWindows12SupportedOnWindows13()|];

                var unsupportedOnWindowsSupportedOnWindows11UnsupportedOnWindows12 = [|new TypeUnsupportedOnWindowsSupportedOnWindows11UnsupportedOnWindows12()|]; // This call site is reachable on: 'Windows' all versions. 'TypeUnsupportedOnWindowsSupportedOnWindows11UnsupportedOnWindows12' is supported on: 'windows' from version 11.0 to 12.0.
            }
        }
    }
}" + TargetTypesForTest;

            await VerifyAnalyzerAsyncCs(source, s_msBuildPlatforms);
        }

        [Fact]
        public async Task MoreGuardsAroundUnSupported()
        {
            var source = @"
using System.Runtime.Versioning;
using System;

namespace PlatformCompatDemo.SupportedUnupported
{
    class Caller
    {
        public static void UnsupportedSingleCondition()
        {
            if (!OperatingSystem.IsWindowsVersionAtLeast(10))
            {
                var unsupported = new TypeWithoutAttributes();
                [|unsupported.FunctionUnsupportedOnWindows()|]; // This call site is reachable on all platforms. 'TypeWithoutAttributes.FunctionUnsupportedOnWindows()' is unsupported on: 'windows'.
                [|unsupported.FunctionUnsupportedOnBrowser()|];
                unsupported.FunctionUnsupportedOnWindows10();
                [|unsupported.FunctionUnsupportedOnWindowsAndBrowser()|]; // This call site is reachable on all platforms. 'TypeWithoutAttributes.FunctionUnsupportedOnWindowsAndBrowser()' is unsupported on: 'windows', 'browser'.
                [|unsupported.FunctionUnsupportedOnWindows10AndBrowser()|]; // This call site is reachable on all platforms. 'TypeWithoutAttributes.FunctionUnsupportedOnWindows10AndBrowser()' is unsupported on: 'browser'.

                var unsupportedOnWindows = [|new TypeUnsupportedOnWindows()|];
                [|unsupportedOnWindows.FunctionUnsupportedOnWindows11()|];

                var unsupportedOnBrowser = [|new TypeUnsupportedOnBrowser()|];
                [|unsupportedOnBrowser.FunctionUnsupportedOnWindows()|]; // This call site is reachable on all platforms. 'TypeUnsupportedOnBrowser.FunctionUnsupportedOnWindows()' is unsupported on: 'browser', 'windows'.
                [|unsupportedOnBrowser.FunctionUnsupportedOnWindows10()|]; // This call site is reachable on all platforms. 'TypeUnsupportedOnBrowser.FunctionUnsupportedOnWindows10()' is unsupported on: 'browser'.

                var unsupportedOnWindows10 = new TypeUnsupportedOnWindows10();
                [|unsupportedOnWindows10.FunctionUnsupportedOnBrowser()|];
                unsupportedOnWindows10.FunctionUnsupportedOnWindows11(); // We should ignore above version of unsupported if there is no supported in between
                [|unsupportedOnWindows10.FunctionUnsupportedOnWindows11AndBrowser()|];

                var unsupportedOnWindowsAndBrowser = [|new TypeUnsupportedOnWindowsAndBrowser()|];
                [|unsupportedOnWindowsAndBrowser.FunctionUnsupportedOnWindows11()|]; // This call site is reachable on all platforms. 'TypeUnsupportedOnWindowsAndBrowser.FunctionUnsupportedOnWindows11()' is unsupported on: 'windows', 'browser'.

                var unsupportedOnWindows10AndBrowser = [|new TypeUnsupportedOnWindows10AndBrowser()|];
                [|unsupportedOnWindows10AndBrowser.FunctionUnsupportedOnWindows11()|];
            }
        }

        public static void UnsupportedWithAnd()
        {
            if (!OperatingSystem.IsWindowsVersionAtLeast(10) && !OperatingSystem.IsBrowser())
            {
                var unsupported = new TypeWithoutAttributes();
                [|unsupported.FunctionUnsupportedOnWindows()|]; // This call site is reachable on all platforms. 'TypeWithoutAttributes.FunctionUnsupportedOnWindows()' is unsupported on: 'windows'.
                unsupported.FunctionUnsupportedOnBrowser();
                unsupported.FunctionUnsupportedOnWindows10();
                [|unsupported.FunctionUnsupportedOnWindowsAndBrowser()|];
                unsupported.FunctionUnsupportedOnWindows10AndBrowser();

                var unsupportedOnWindows = [|new TypeUnsupportedOnWindows()|];
                [|unsupportedOnWindows.FunctionUnsupportedOnBrowser()|];
                [|unsupportedOnWindows.FunctionUnsupportedOnWindows11()|];
                [|unsupportedOnWindows.FunctionUnsupportedOnWindows11AndBrowser()|]; // This call site is reachable on all platforms. 'TypeUnsupportedOnWindows.FunctionUnsupportedOnWindows11AndBrowser()' is unsupported on: 'windows'.

                var unsupportedOnBrowser = new TypeUnsupportedOnBrowser();
                [|unsupportedOnBrowser.FunctionUnsupportedOnWindows()|]; // This call site is reachable on all platforms. 'TypeUnsupportedOnBrowser.FunctionUnsupportedOnWindows()' is unsupported on: 'windows'.
                unsupportedOnBrowser.FunctionUnsupportedOnWindows10();

                var unsupportedOnWindows10 = new TypeUnsupportedOnWindows10();
                unsupportedOnWindows10.FunctionUnsupportedOnBrowser();
                unsupportedOnWindows10.FunctionUnsupportedOnWindows11();
                unsupportedOnWindows10.FunctionUnsupportedOnWindows11AndBrowser();

                var unsupportedOnWindowsAndBrowser = [|new TypeUnsupportedOnWindowsAndBrowser()|]; // This call site is reachable on all platforms. 'TypeUnsupportedOnWindowsAndBrowser' is unsupported on: 'windows'.
                [|unsupportedOnWindowsAndBrowser.FunctionUnsupportedOnWindows11()|]; // This call site is reachable on all platforms. 'TypeUnsupportedOnWindowsAndBrowser.FunctionUnsupportedOnWindows11()' is unsupported on: 'windows'.

                var unsupportedOnWindows10AndBrowser = new TypeUnsupportedOnWindows10AndBrowser();
                unsupportedOnWindows10AndBrowser.FunctionUnsupportedOnWindows11();

                var unsupportedCombinations = new TypeUnsupportedOnBrowser();
                unsupportedOnBrowser.FunctionSupportedOnBrowser();
            }
        }

        public static void UnsupportedCombinations()
        {
            if (!OperatingSystem.IsWindows() && !OperatingSystem.IsBrowser())
            {
                var withoutAttributes = new TypeWithoutAttributes();
                withoutAttributes.FunctionUnsupportedOnWindowsSupportedOnWindows11();
                withoutAttributes.FunctionUnsupportedOnWindowsSupportedOnWindows11UnsupportedOnWindows12();
                withoutAttributes.FunctionUnsupportedOnWindowsSupportedOnWindows11UnsupportedOnWindows12SupportedOnWindows13();

                var unsupportedOnWindows = new TypeUnsupportedOnWindows();
                unsupportedOnWindows.FunctionSupportedOnWindows11();
                unsupportedOnWindows.FunctionSupportedOnWindows11UnsupportedOnWindows12();
                unsupportedOnWindows.FunctionSupportedOnWindows11UnsupportedOnWindows12SupportedOnWindows13();

                var unsupportedOnBrowser = new TypeUnsupportedOnBrowser();
                unsupportedOnBrowser.FunctionSupportedOnBrowser();

                var unsupportedOnWindowsSupportedOnWindows11 = new TypeUnsupportedOnWindowsSupportedOnWindows11();
                unsupportedOnWindowsSupportedOnWindows11.FunctionUnsupportedOnWindows12();
                unsupportedOnWindowsSupportedOnWindows11.FunctionUnsupportedOnWindows12SupportedOnWindows13();

                var unsupportedOnWindowsSupportedOnWindows11UnsupportedOnWindows12 = new TypeUnsupportedOnWindowsSupportedOnWindows11UnsupportedOnWindows12();
                unsupportedOnWindowsSupportedOnWindows11UnsupportedOnWindows12.FunctionSupportedOnWindows13();
            }
        }
    }
}" + TargetTypesForTest;

            await VerifyAnalyzerAsyncCs(source, s_msBuildPlatforms);
        }

        [Fact]
        public async Task GuardsAroundUnsupported()
        {
            var source = @"
using System.Runtime.Versioning;
using System;

namespace PlatformCompatDemo.Bugs.GuardsAroundUnsupported
{
    class Caller
    {
        public static void TestWithGuardMethods()
        {
            if (!OperatingSystem.IsWindows())
            {
                Target.UnsupportedInWindows();
                Target.UnsupportedInWindows10();
                [|Target.UnsupportedOnBrowser()|]; // row 15 This call site is reachable on all platforms. 'Target.UnsupportedOnBrowser()' is unsupported on: 'browser'.
                [|Target.UnsupportedOnWindowsAndBrowser()|]; // This call site is reachable on all platforms. 'Target.UnsupportedOnWindowsAndBrowser()' is unsupported on: 'browser'.
                [|Target.UnsupportedOnWindows10AndBrowser()|]; // This call site is reachable on all platforms. 'Target.UnsupportedOnWindows10AndBrowser()' is unsupported on: 'browser'.
            }

            if (!OperatingSystem.IsWindowsVersionAtLeast(10))
            {
                [|Target.UnsupportedInWindows()|]; // This call site is reachable on all platforms. 'Target.UnsupportedInWindows()' is unsupported on: 'windows'.
                Target.UnsupportedInWindows10();
                [|Target.UnsupportedOnBrowser()|]; // This call site is reachable on all platforms. 'Target.UnsupportedOnBrowser()' is unsupported on: 'browser'.
                [|Target.UnsupportedOnWindowsAndBrowser()|]; // This call site is reachable on all platforms. 'Target.UnsupportedOnWindowsAndBrowser()' is unsupported on: 'windows', 'browser'.
                [|Target.UnsupportedOnWindows10AndBrowser()|]; // expected diagnostic - browser unsupported
            }

            if (OperatingSystem.IsWindows())
            {
                [|Target.UnsupportedInWindows()|]; // This call site is reachable on: 'Windows'. 'Target.UnsupportedInWindows()' is unsupported on: 'windows'.
                [|Target.UnsupportedInWindows10()|]; // expected diagnostic - windows 10 unsupported
                Target.UnsupportedOnBrowser();
                [|Target.UnsupportedOnWindowsAndBrowser()|]; // expected diagnostic - windows unsupported
                [|Target.UnsupportedOnWindows10AndBrowser()|]; // This call site is reachable on: 'Windows' all versions. 'Target.UnsupportedOnWindows10AndBrowser()' is unsupported on: 'windows' 10.0 and later.
            }

            if (OperatingSystem.IsWindows() && !OperatingSystem.IsWindowsVersionAtLeast(10))
            {
                [|Target.UnsupportedInWindows()|]; // This call site is reachable on: 'Windows'. 'Target.UnsupportedInWindows()' is unsupported on: 'windows'.
                Target.UnsupportedInWindows10();
                Target.UnsupportedOnBrowser(); 
                [|Target.UnsupportedOnWindowsAndBrowser()|]; // This call site is reachable on: 'Windows'. 'Target.UnsupportedOnWindowsAndBrowser()' is unsupported on: 'windows'.
                Target.UnsupportedOnWindows10AndBrowser();
            }

            if (OperatingSystem.IsBrowser())
            {
                Target.UnsupportedInWindows();
                Target.UnsupportedInWindows10();
                [|Target.UnsupportedOnBrowser()|}; // This call site is reachable on: 'Browser'. 'Target.UnsupportedOnBrowser()' is unsupported on: 'browser'.
                [|Target.UnsupportedOnWindowsAndBrowser()|]; // expected diagnostic - browser unsupported, same
                [|Target.UnsupportedOnWindows10AndBrowser()|]; // This call site is reachable on: 'Browser'. 'Target.UnsupportedOnWindows10AndBrowser()' is unsupported on: 'browser'.
            }
        }
    }

    class Target
    {
        [UnsupportedOSPlatform(""windows"")]
        public static void UnsupportedInWindows() { }

        [UnsupportedOSPlatform(""windows10.0"")]
        public static void UnsupportedInWindows10() { }

        [UnsupportedOSPlatform(""browser"")]
        public static void UnsupportedOnBrowser() { }

        [UnsupportedOSPlatform(""windows""), UnsupportedOSPlatform(""browser"")]
        public static void UnsupportedOnWindowsAndBrowser() { }

        [UnsupportedOSPlatform(""windows10.0""), UnsupportedOSPlatform(""browser"")]
        public static void UnsupportedOnWindows10AndBrowser() { }
    }
}";

            await VerifyAnalyzerAsyncCs(source, s_msBuildPlatforms);
        }

        [Fact]
        public async Task SupportedUnsupportedRange_GuardedWithAnd()
        {
            var source = @"
using System.Runtime.Versioning;
using System;

class Test
{
    public void Api_Usage()
    {
        if (OperatingSystem.IsIOSVersionAtLeast(12,0) &&
           !OperatingSystem.IsIOSVersionAtLeast(14,0))
        {
            Api();
        }
        [|Api()|]; // This call site is reachable on all platforms. 'Test.Api()' is only supported on: 'ios' from version 12.0 to 14.0.
    }

    [SupportedOSPlatform(""ios12.0"")]
    [UnsupportedOSPlatform(""ios14.0"")]
    void Api() { }
}";

            await VerifyAnalyzerAsyncCs(source);
        }

        [Fact]
        public async Task Unsupported_GuardedWith_IsOsNameMethods()
        {
            var source = @"
using System.Runtime.Versioning;
using System;

class Test
{
    void M1()
    {
        if(!OperatingSystem.IsBrowser())
        {
            NotForBrowser();
            [|NotForIos12OrLater()|];
        }
        else
        {
            NotForIos12OrLater();
            [|NotForBrowser()|];
        }

        if(OperatingSystem.IsOSPlatform(""Browser""))
        {
            [|NotForBrowser()|];
        }
        else
        {
            NotForBrowser();
        }
        
        if(OperatingSystem.IsIOS())
        {
            [|NotForIos12OrLater()|];
        }
        else
        {
            NotForIos12OrLater();
        }

        if(OperatingSystem.IsIOSVersionAtLeast(12,1))
        {
            [|NotForIos12OrLater()|];
        }
        else
        {
            NotForIos12OrLater();
        }

        if(OperatingSystem.IsIOS() && !OperatingSystem.IsIOSVersionAtLeast(12,0))
        {
            NotForIos12OrLater();
        }
        else
        {
            [|NotForIos12OrLater()|];
        }
    }

    [UnsupportedOSPlatform(""browser"")]
    void NotForBrowser() { }

    [UnsupportedOSPlatform(""ios12.1"")]
    void NotForIos12OrLater() { }
}";

            await VerifyAnalyzerAsyncCs(source, s_msBuildPlatforms);
        }

        [Fact, WorkItem(4190, "https://github.com/dotnet/roslyn-analyzers/issues/4190")]
        public async Task Unsupported_GuardedWith_DebugAssert_IsOsNameMethods()
        {
            var source = @"
using System;
using System.Diagnostics;
using System.Runtime.Versioning;
using System.Runtime.InteropServices;

class Test
{
    void M1()
    {
        Debug.Assert(!OperatingSystem.IsBrowser());

        NotForBrowser();
        [|NotForIos12OrLater()|];
    }

    void M2()
    {
        Debug.Assert(OperatingSystem.IsBrowser());

        NotForIos12OrLater();
        [|NotForBrowser()|];
    }

    void M3()
    {
        Debug.Assert(OperatingSystem.IsOSPlatform(""Browser""));
        [|NotForBrowser()|];
    }

    void M4()
    {
        Debug.Assert(!OperatingSystem.IsOSPlatform(""Browser""));
        NotForBrowser();
    }

    void M5()
    {
        Debug.Assert(OperatingSystem.IsIOS());
        [|NotForIos12OrLater()|];
    }

    void M6()
    {
        Debug.Assert(!OperatingSystem.IsIOS());
        NotForIos12OrLater();
    }

    void M7()
    {
        Debug.Assert(OperatingSystem.IsIOSVersionAtLeast(12,1));
        [|NotForIos12OrLater()|];
    }

    void M8()
    {
        Debug.Assert(!OperatingSystem.IsIOSVersionAtLeast(12,1));
        NotForIos12OrLater();
    }

    void M9()
    {
        Debug.Assert(OperatingSystem.IsIOS());
        Debug.Assert(!OperatingSystem.IsIOSVersionAtLeast(12,0));
        
        NotForIos12OrLater();
    }

    void M10()
    {
        Debug.Assert(!(OperatingSystem.IsIOS() && !OperatingSystem.IsIOSVersionAtLeast(12,0)));
        [|NotForIos12OrLater()|];
    }

    [UnsupportedOSPlatform(""browser"")]
    void NotForBrowser() { }

    [UnsupportedOSPlatform(""ios12.1"")]
    void NotForIos12OrLater() { }
}";

            await VerifyAnalyzerAsyncCs(source, s_msBuildPlatforms);
        }

        public static IEnumerable<object[]> OperatingSystem_IsOsNameVersionAtLeast_MethodsTestData()
        {
            yield return new object[] { "Windows", "IsWindows", "10,1", true };
            yield return new object[] { "windows11.0", "IsWindows", "10,1,2,3", false };
            yield return new object[] { "WINDOWS10.1.2", "IsWindows", "10,1,2", true };
            yield return new object[] { "FreeBSD", "IsFreeBSD", "10", true };
            yield return new object[] { "FreeBSD12.0", "IsFreeBSD", "10,1,2", false };
            yield return new object[] { "freebsd10.1.2", "IsFreeBSD", "10,1,2", true };
            yield return new object[] { "Android", "IsAndroid", "10,1,2", true };
            yield return new object[] { "android11.0", "IsAndroid", "10,1,2", false };
            yield return new object[] { "Android10.1.2", "IsAndroid", "10,1,2", true };
            yield return new object[] { "IOS", "IsIOS", "10,1,2", true };
            yield return new object[] { "ios12.0", "IsIOS", "10,1,2", false };
            yield return new object[] { "iOS10.1.2", "IsIOS", "10,1,2", true };
            yield return new object[] { "MacOS", "IsMacOS", "10,1,2", true };
            yield return new object[] { "macOS14.0", "IsMacOS", "10,1,2", false };
            yield return new object[] { "macos10.1.2", "IsMacOS", "10,1,2", true };
            yield return new object[] { "TvOS", "IsTvOS", "10,1,2", true };
            yield return new object[] { "tvOS13.0", "IsTvOS", "10,1,2", false };
            yield return new object[] { "Tvos10.1", "IsTvOS", "10,1,2", true };
            yield return new object[] { "watchOS", "IsWatchOS", "10,1,2", true };
            yield return new object[] { "WatchOS14.0", "IsWatchOS", "10,1,2", false };
            yield return new object[] { "watchos10.0", "IsWatchOS", "10,1,2", true };
        }

        [Theory]
        [MemberData(nameof(OperatingSystem_IsOsNameVersionAtLeast_MethodsTestData))]
        public async Task GuardedWith_IsOsNameVersionAtLeast_SimpleIfElse(string osName, string isOsMethod, string version, bool versionMatch)
        {
            var match = versionMatch ? "OsSpecificMethod()" : "[|OsSpecificMethod()|]";
            var source = @"
using System.Runtime.Versioning;
using System;

class Test
{
    void M1()
    {
        if(OperatingSystem." + isOsMethod + @"VersionAtLeast(" + version + @"))
        {
            " + match + @";
        }
        else
        {
            [|OsSpecificMethod()|];
        }
    }

    [SupportedOSPlatform(""" + osName + @""")]
    void OsSpecificMethod() { }
}";

            await VerifyAnalyzerAsyncCs(source);
        }

        public static IEnumerable<object[]> OperatingSystem_IsOsName_MethodsTestData()
        {
            yield return new object[] { "Windows", "IsWindows" };
            yield return new object[] { "WINDOWS", "IsWindows" };
            yield return new object[] { "windows", "IsWindows" };
            yield return new object[] { "LinuX", "IsLinux" };
            yield return new object[] { "linux", "IsLinux" };
            yield return new object[] { "Browser", "IsBrowser" };
            yield return new object[] { "browser", "IsBrowser" };
            yield return new object[] { "FreeBSD", "IsFreeBSD" };
            yield return new object[] { "freebsd", "IsFreeBSD" };
            yield return new object[] { "Android", "IsAndroid" };
            yield return new object[] { "android", "IsAndroid" };
            yield return new object[] { "IOS", "IsIOS" };
            yield return new object[] { "Ios", "IsIOS" };
            yield return new object[] { "ios", "IsIOS" };
            yield return new object[] { "MacOS", "IsMacOS" };
            yield return new object[] { "macOS", "IsMacOS" };
            yield return new object[] { "macos", "IsMacOS" };
            yield return new object[] { "TvOS", "IsTvOS" };
            yield return new object[] { "tvOS", "IsTvOS" };
            yield return new object[] { "watchOS", "IsWatchOS" };
            yield return new object[] { "WatchOS", "IsWatchOS" };
            yield return new object[] { "watchos", "IsWatchOS" };
        }

        [Theory]
        [MemberData(nameof(OperatingSystem_IsOsName_MethodsTestData))]
        public async Task GuardedWith_IsOsNameMethods_SimpleIfElse(string osName, string isOsMethod)
        {
            var source = @"
using System.Runtime.Versioning;
using System;

class Test
{
    void M1()
    {
        if(OperatingSystem." + isOsMethod + @"())
        {
            OsSpecificMethod();
        }
        else
        {
            [|OsSpecificMethod()|];
        }
    }

    [SupportedOSPlatform(""" + osName + @""")]
    void OsSpecificMethod() { }
}";

            await VerifyAnalyzerAsyncCs(source);
        }

        [Fact]
        public async Task GuardedWith_OperatingSystem_IsOSPlatform_SimpleIfElse()
        {
            var source = @"
using System.Runtime.Versioning;
using System;

class Test
{
    void M1()
    {
        if(OperatingSystem.IsOSPlatform(""Windows""))
        {
            M2();
        }
        else
        {
            [|M2()|];
        }

        if(OperatingSystem.IsOSPlatform(""Windows8.0""))
        {
            M2();
        }
        else
        {
            [|M2()|];
        }
    }

    [SupportedOSPlatform(""windows"")]
    void M2() { }
}";

            await VerifyAnalyzerAsyncCs(source);
        }

        [Fact]
        public async Task GuardedWith_RuntimeInformation_IsOSPlatform_SimpleIfElse()
        {
            var source = @"
using System.Runtime.Versioning;
using System.Runtime.InteropServices;

class Test
{
    void M1()
    {
        if(RuntimeInformation.IsOSPlatform(OSPlatform.Windows))
        {
            M2();
        }
        else
        {
            [|M2()|];
        }
    }

    [SupportedOSPlatform(""Windows"")]
    void M2() { }
}";

            await VerifyAnalyzerAsyncCs(source);
        }

        [Fact, WorkItem(4119, "https://github.com/dotnet/roslyn-analyzers/issues/4119")]
        public async Task GuardedWith_RuntimeInformation_IsOSPlatform_OSPlatformCreate_SimpleIfElse()
        {
            var source = @"
using System.Runtime.Versioning;
using System.Runtime.InteropServices;

class Test
{
    void M1()
    {
        if(RuntimeInformation.IsOSPlatform(OSPlatform.Create(""Windows"")))
        {
            M2();
        }
        else
        {
            [|M2()|];
        }
    }

    [SupportedOSPlatform(""Windows"")]
    void M2() { }
}";

            await VerifyAnalyzerAsyncCs(source);
        }

        [Fact, WorkItem(4119, "https://github.com/dotnet/roslyn-analyzers/issues/4119")]
        public async Task GuardedWith_RuntimeInformation_IsOSPlatform_OSPlatformCreate_ValueCachedInLocal_SimpleIfElse()
        {
            var source = @"
using System.Runtime.Versioning;
using System.Runtime.InteropServices;

class Test
{
    void M1(bool isWindows)
    {
        var windowsPlatform = OSPlatform.Create(""Windows"");
        if(RuntimeInformation.IsOSPlatform(windowsPlatform))
        {
            M2();
        }
        else
        {
            [|M2()|];
        }
    }

    [SupportedOSPlatform(""Windows"")]
    void M2() { }
}";

            await VerifyAnalyzerAsyncCs(source);
        }

        [Fact, WorkItem(4119, "https://github.com/dotnet/roslyn-analyzers/issues/4119")]
        public async Task GuardedWith_RuntimeInformation_IsOSPlatform_OSPlatformCreate_MultipleValuesCachedWithConditionalLogic()
        {
            var source = @"
using System.Runtime.Versioning;
using System.Runtime.InteropServices;

class Test
{
    void M1(bool isWindows, OSPlatform? unknown)
    {
        var windowsPlatform = OSPlatform.Create(""Windows"");
        var linuxPlatform = OSPlatform.Create(""Linux"");
        var platform = isWindows ? windowsPlatform : linuxPlatform;
        if(RuntimeInformation.IsOSPlatform(platform))
        {
            M2();
        }
        else
        {
            [|M2()|];
        }

        if(RuntimeInformation.IsOSPlatform(windowsPlatform))
        {
            M2();
        }
        else
        {
            [|M2()|];
        }

        if (unknown.HasValue)
        {
            platform = unknown.Value;
        }
        else
        {
            platform = OSPlatform.Create(""Browser"");
        }

        if(RuntimeInformation.IsOSPlatform(platform))
        {
            [|M2()|];
        }
        else
        {
            [|M2()|];
        }
    }

    [SupportedOSPlatform(""Windows"")]
    [SupportedOSPlatform(""Linux"")]
    void M2() { }
}";

            await VerifyAnalyzerAsyncCs(source);
        }

        [Fact]
        public async Task GuardedCalled_SimpleIfElse_VersionNotMatch_Warns()
        {
            var source = @"
using System.Runtime.Versioning;
using System;

[SupportedOSPlatform(""windows7.0"")]
static class Program
{
    public static void Main()
    {
        if (OperatingSystem.IsWindowsVersionAtLeast(10))
        {
            [|WindowsSpecificApis.WindowsOnlyMethod()|];
        }
        else
        {
            [|WindowsSpecificApis.WindowsOnlyMethod()|];
        }
    }
}

public class WindowsSpecificApis
{
    [SupportedOSPlatform(""windows10.1.2.3"")]
    public static void WindowsOnlyMethod() { }
}
";
            await VerifyAnalyzerAsyncCs(source);
        }

        [Fact]
        public async Task ReintroducingApiSupport_Guarded_NotWarn()
        {
            var source = @"
using System;
using System.Runtime.Versioning;

[SupportedOSPlatform(""windows"")]
static class Program
{
    public static void Main()
    {
        if (OperatingSystem.IsWindowsVersionAtLeast(10))
        {
            Some.WindowsSpecificApi();
        }
        else
        {
            {|#0:Some.WindowsSpecificApi()|}; // This call site is reachable on: 'windows' all versions. 'Some.WindowsSpecificApi()' is supported on: 'windows' 10.0 and later.
        }
    }
}

static class Some
{
    [UnsupportedOSPlatform(""windows"")]
    [SupportedOSPlatform(""windows10.0"")]
    public static void WindowsSpecificApi() { }
}
";

            await VerifyAnalyzerAsyncCs(source,
                VerifyCS.Diagnostic(PlatformCompatibilityAnalyzer.SupportedCsReachable).WithLocation(0).
                WithArguments("Some.WindowsSpecificApi()", GetFormattedString(MicrosoftNetCoreAnalyzersResources.PlatformCompatibilityVersionAndLater, "windows", "10.0"),
                GetFormattedString(MicrosoftNetCoreAnalyzersResources.PlatformCompatibilityAllVersions, "windows")));
        }

        [Fact]
        public async Task GuardedCalled_SimpleIf_NotWarns()
        {
            var source = @"
using System.Runtime.Versioning;
using System;

public class Test
{
    public void M1()
    {
        [|M2()|];
        if(OperatingSystem.IsOSPlatformVersionAtLeast(""Windows"", 10, 1, 2, 3))
            M2();
    }
    [SupportedOSPlatform(""Windows10.1.2.3"")]
    public void M2() { }
}
";
            await VerifyAnalyzerAsyncCs(source);

            var vbSource = @"
Imports System.Runtime.Versioning
Imports System

Public Class Test
    Public Sub M1()
        [|M2()|]
        If OperatingSystem.IsOSPlatformVersionAtLeast(""Windows"", 10, 1, 2, 3) Then M2()
    End Sub

    <SupportedOSPlatform(""Windows10.1.2.3"")>
    Public Sub M2()
    End Sub
End Class";
            await VerifyAnalyzerAsyncVb(vbSource);
        }

        [Fact]
        public async Task GuardedCall_MultipleSimpleIfTests()
        {
            var source = @"
using System.Runtime.Versioning;
using System;

public class Test
{
    public void M1()
    {
        [|M2()|];
        if(OperatingSystem.IsOSPlatformVersionAtLeast(""Windows"", 10, 1, 2, 3))
            M2();
        if(OperatingSystem.IsOSPlatformVersionAtLeast(""Linux"", 10, 1, 2, 3))
            [|M2()|];
        if(OperatingSystem.IsOSPlatformVersionAtLeast(""Windows"", 10, 2))
            M2();
        if(OperatingSystem.IsOSPlatformVersionAtLeast(""Windows"", 8, 1, 2, 3))
            [|M2()|];        
    }
    [SupportedOSPlatform(""Windows10.1.2.3"")]
    public void M2() { }
}
";
            await VerifyAnalyzerAsyncCs(source);
        }

        [Fact]
        public async Task GuardedWith_IsOSPlatformVersionAtLeast_SimpleIfElse()
        {
            var source = @"
using System.Runtime.Versioning;
using System;

class Test
{
    void M1()
    {
        if(OperatingSystem.IsOSPlatformVersionAtLeast(""Windows"", 11))
        {
            M2();
        }
        else
        {
            [|M2()|];
        }
    }

    [SupportedOSPlatform(""Windows10.1.2.3"")]
    void M2() { }
}";

            await VerifyAnalyzerAsyncCs(source);
        }

        [Fact]
        public async Task GuardedWith_AlternativeOf_IsOSPlatformEarlierThan()
        {
            var source = @"
using System.Runtime.Versioning;
using System;

class Test
{
    [SupportedOSPlatform(""Windows"")]
    void M1()
    {
        if(OperatingSystem.IsWindows() && !OperatingSystem.IsWindowsVersionAtLeast(10, 0))
        {
            [|M2()|];
            M3();
        }
        else
        {
            [|M2()|];
            [|M3()|];
        }
    }

    [SupportedOSPlatform(""MacOs12.2.3"")]
    void M2() { }

    [UnsupportedOSPlatform(""Windows10.0"")]
    void M3() { }
}";
            await VerifyAnalyzerAsyncCs(source);
        }

        [Fact]
        public async Task GuardedWith_Unsupported_SimpleIfElse()
        {
            var source = @"
using System.Runtime.Versioning;
using System;

class Test
{
    [SupportedOSPlatform(""Windows"")]
    void M1()
    {
        if(OperatingSystem.IsWindows() && !OperatingSystem.IsWindowsVersionAtLeast(10, 1, 2, 3))
        {
            [|M2()|];
            M3();
        }
        else
        {
            [|M2()|];
            [|M3()|];
        }

        if(OperatingSystem.IsOSPlatformVersionAtLeast(""Windows"",10,1,3))
        {
            [|M3()|];
            M2();
        }
        else
        {
            [|M2()|];
            [|M3()|];
        }
    }

    [SupportedOSPlatform(""Windows10.1.2.3"")]
    void M2() { }

    [UnsupportedOSPlatform(""Windows10.1.2.3"")]
    void M3() { }
}";
            await VerifyAnalyzerAsyncCs(source);

            var vbSource = @"
Imports System.Runtime.Versioning
Imports System

Class Test
    <SupportedOSPlatform(""Windows"")>
    Private Sub M1()
        If OperatingSystem.IsWindows() AndAlso Not OperatingSystem.IsWindowsVersionAtLeast(10, 1, 2, 3) Then
            [|M2()|]
            M3()
        Else
            [|M2()|]
            [|M3()|]
        End If

        If OperatingSystem.IsOSPlatformVersionAtLeast(""Windows"",10,1,3) Then
            [|M3()|]
            M2()
        Else
            [|M2()|]
            [|M3()|]
        End If
    End Sub

    <SupportedOSPlatform(""Windows10.1.2.3"")>
    Private Sub M2()
    End Sub

    <UnsupportedOSPlatform(""Windows10.1.2.3"")>
    Private Sub M3()
    End Sub
End Class";
            await VerifyAnalyzerAsyncVb(vbSource);
        }

        [Fact]
        public async Task OsDependentEnumValue_GuardedCall_SimpleIfElse()
        {
            var source = @"
using System.Runtime.Versioning;
using System;

public class Test2
{
    public void M1()
    {
        PlatformEnum val = [|PlatformEnum.Windows10|];
        if(OperatingSystem.IsOSPlatformVersionAtLeast(""Windows"", 10))
        {
            M2(PlatformEnum.Windows10);
        }
        else
        {
            M2([|PlatformEnum.Windows10|]);
        }
        M2([|PlatformEnum.Linux48|]);
        M2(PlatformEnum.NoPlatform);
    }
    public PlatformEnum M2(PlatformEnum option)
    {
        return option;
    }
}

public enum PlatformEnum
{
    [SupportedOSPlatform(""Windows10.0"")]
    Windows10,
    [SupportedOSPlatform(""Linux4.8"")]
    Linux48,
    NoPlatform
}
";
            await VerifyAnalyzerAsyncCs(source);
        }

        [Fact]
        public async Task OsDependentProperty_GuardedCall_SimpleIfElse()
        {
            var source = @"
using System.Runtime.Versioning;
using System;

public class Test
{
    [UnsupportedOSPlatform(""Windows8.1"")]
    public string RemovedProperty { get; set;}

    public static bool WindowsOnlyPropertyGetter
    {
        [SupportedOSPlatform(""windows"")]
        get { return true; }
        set { }
    }
    
    public void M1()
    {
        if(OperatingSystem.IsWindows() && !OperatingSystem.IsWindowsVersionAtLeast(8, 0, 19222)) 
        {
            WindowsOnlyPropertyGetter = true;
            var val = WindowsOnlyPropertyGetter;
            RemovedProperty = ""Hello"";
            string s = RemovedProperty;
            M2(RemovedProperty);
        }
        else
        {
            WindowsOnlyPropertyGetter = true;
            var val = [|WindowsOnlyPropertyGetter|];
            [|RemovedProperty|] = ""Hello"";
            string s = [|RemovedProperty|];
            M2([|RemovedProperty|]);
        }
    }

    public string M2(string option)
    {
        return option;
    }
}
";
            await VerifyAnalyzerAsyncCs(source, s_msBuildPlatforms);
        }

        [Fact, WorkItem(4105, "https://github.com/dotnet/roslyn-analyzers/issues/4105")]
        public async Task OsDependentPropertyWithInitializer_NoDiagnostic()
        {
            var source = @"
using System.Runtime.Versioning;
using System;

class C
{
    public static object Property { get; } = OperatingSystem.IsWindows() ? null : new A();
}

[UnsupportedOSPlatform(""windows"")]
class A { }
";
            await VerifyAnalyzerAsyncCs(source, s_msBuildPlatforms);
        }

        [Fact, WorkItem(4105, "https://github.com/dotnet/roslyn-analyzers/issues/4105")]
        public async Task OsDependentPropertyWithInitializer_Diagnostic()
        {
            var source = @"
using System.Runtime.Versioning;
using System;

class C
{
    public static object Property { get; } = OperatingSystem.IsWindows() ? [|new A()|] : null;
}

[UnsupportedOSPlatform(""windows"")]
class A { }
";
            await VerifyAnalyzerAsyncCs(source, s_msBuildPlatforms);
        }

        [Fact, WorkItem(4105, "https://github.com/dotnet/roslyn-analyzers/issues/4105")]
        public async Task OsDependentFieldWithInitializer_NoDiagnostic()
        {
            var source = @"
using System.Runtime.Versioning;
using System;

class C
{
    private static object _field = OperatingSystem.IsWindows() ? null : new A();
}

[UnsupportedOSPlatform(""windows"")]
class A { }
";
            await VerifyAnalyzerAsyncCs(source, s_msBuildPlatforms);
        }

        [Fact, WorkItem(4105, "https://github.com/dotnet/roslyn-analyzers/issues/4105")]
        public async Task OsDependentFieldWithInitializer_Diagnostic()
        {
            var source = @"
using System.Runtime.Versioning;
using System;

class C
{
    private static object _field = OperatingSystem.IsWindows() ? [|new A()|] : null;
}

[UnsupportedOSPlatform(""windows"")]
class A { }
";
            await VerifyAnalyzerAsyncCs(source, s_msBuildPlatforms);
        }

        [Fact]
        public async Task OsDependentConstructorOfClass_GuardedCall_SimpleIfElse()
        {
            var source = @"
using System.Runtime.Versioning;
using System;

public class Test
{
    public void M1()
    {
        if(OperatingSystem.IsOSPlatformVersionAtLeast(""Windows"", 10, 2))
        {
            C instance = new C();
            instance.M2();
        }
        else
        {   
            C instance2 = [|new C()|];
            instance2.M2();
        }
    }
}

public class C
{
    [SupportedOSPlatform(""Windows10.1.2.3"")]
    public C() { }

    public void M2() { }
}
";
            await VerifyAnalyzerAsyncCs(source);
        }

        [Fact]
        public async Task ConstructorAndMethodOfOsDependentClass_GuardedCall_SimpleIfElse()
        {
            var source = @"
using System.Runtime.Versioning;
using System;

public class Test
{
    public void M1()
    {
        if(OperatingSystem.IsOSPlatformVersionAtLeast(""Windows"", 10, 2))
        {
            OsDependentClass odc = new OsDependentClass();
            odc.Method2();
        }
        else
        {
            OsDependentClass odc2 = [|new OsDependentClass()|];
            [|odc2.Method2()|];
        }
    }
}
[SupportedOSPlatform(""Windows10.1.2.3"")]
public class OsDependentClass
{
    public void Method2() { }
}
";
            await VerifyAnalyzerAsyncCs(source);

            var vbSource = @"
Imports System.Runtime.Versioning
Imports System

Public Class Test
    Public Sub M1()
        If OperatingSystem.IsOSPlatformVersionAtLeast(""Windows"", 10, 2) Then
            Dim odc As OsDependentClass = New OsDependentClass()
            odc.M2()
        Else
            Dim odc2 As OsDependentClass = [|New OsDependentClass()|]
            [|odc2.M2()|]
        End If
    End Sub
End Class

<SupportedOSPlatform(""Windows10.1.2.3"")>
Public Class OsDependentClass
    Public Sub M2()
    End Sub
End Class";
            await VerifyAnalyzerAsyncVb(vbSource);
        }

        [Fact]
        public async Task LocalFunctionCallsOsDependentMember_GuardedCall_SimpleIfElse()
        {
            var source = @"
using System.Runtime.Versioning;
using System;

public class Test
{
    public void M1()
    {
        void Test()
        {
            if(OperatingSystem.IsOSPlatformVersionAtLeast(""Windows"", 10, 2, 1))
            {
                M2();
            }
            else
            {
                [|M2()|];
            }
        }
        Test();
    }

    [SupportedOSPlatform(""Windows10.1.2.3"")]
    public void M2() { }
}
";
            await VerifyAnalyzerAsyncCs(source);
        }

        [Fact]
        public async Task LocalFunctionCallsPlatformDependentMember_InvokedFromDifferentContext()
        {
            var source = @"
using System.Runtime.Versioning;
using System;
public class Test
{
    void M()
    {
<<<<<<< HEAD
        LocalM();
        if (OperatingSystemHelper.IsOSPlatformVersionAtLeast(""Windows"", 10, 2))
=======
        if (OperatingSystem.IsOSPlatformVersionAtLeast(""Windows"", 10, 2))
>>>>>>> b37ca50c
        {
            LocalM();
        }
        return;

        void LocalM()
        {
<<<<<<< HEAD
            [|WindowsOnlyMethod()|];
           
            if (OperatingSystemHelper.IsOSPlatformVersionAtLeast(""Windows"", 10, 2))
=======
            if (suppressed)
            {
                WindowsOnlyMethod();
            }
            else
            {
                [|WindowsOnlyMethod()|];
            }
            
            if (OperatingSystem.IsOSPlatformVersionAtLeast(""Windows"", 10, 2))
>>>>>>> b37ca50c
            {
                WindowsOnlyMethod();
            }

            if (OperatingSystem.IsWindows() && !OperatingSystem.IsWindowsVersionAtLeast(10,0))
            {
                UnsupportedWindows10();
            }
            else
            {
                [|UnsupportedWindows10()|];
            }
        }
    }

    [SupportedOSPlatform(""Windows10.1.2.3"")]
    public void WindowsOnlyMethod() { }
    [UnsupportedOSPlatform(""Windows10.0"")]
    public void UnsupportedWindows10() { }
}
<<<<<<< HEAD
" + MockAttributesCsSource + MockOperatingSystemApiSource;
            await VerifyAnalyzerAsyncCs(source, s_msBuildPlatforms);
=======
";
            await VerifyAnalyzerAsyncCs(source);
>>>>>>> b37ca50c
        }

        [Fact]
        public async Task LocalFunctionCallsPlatformDependentMember_InvokedFromNotGuardedDifferentContext()
        {
            var source = @"
using System.Runtime.Versioning;
using System;

public class Test
{
    void M()
    {
        LocalM();

        if (!OperatingSystem.IsOSPlatformVersionAtLeast(""Linux"", 10, 2))
        {
            LocalM();
        }

        LocalM();
        return;

        void LocalM()
        {
            [|WindowsOnlyMethod()|];

            if (OperatingSystem.IsOSPlatformVersionAtLeast(""Windows"", 10, 2))
            {
                WindowsOnlyMethod();
            }
            else
            {
                [|WindowsOnlyMethod()|];
            }

            if (OperatingSystem.IsWindows() && !OperatingSystem.IsWindowsVersionAtLeast(10,0))
            {
                UnsupportedWindows10();
            }
            else
            {
                [|UnsupportedWindows10()|];
            }
        }
    }

    [SupportedOSPlatform(""Windows10.1.2.3"")]
    public void WindowsOnlyMethod() { }

    [UnsupportedOSPlatform(""Windows10.0"")]
    public void UnsupportedWindows10() { }
}
";
            await VerifyAnalyzerAsyncCs(source, s_msBuildPlatforms);
        }

        [Fact]
        public async Task LocalFunctionCallsPlatformDependentMember_InvokedFromGuardedDifferentContext()
        {
            var source = @"
using System.Runtime.Versioning;
using System;

public class Test
{
    void M()
    {
        if (OperatingSystem.IsOSPlatformVersionAtLeast(""Windows"", 10, 2))
        {
            LocalM();
        }

        if (OperatingSystem.IsOSPlatformVersionAtLeast(""Windows"", 10, 2))
        {
            LocalM();
        }

        return;

        void LocalM()
        {
            WindowsOnlyMethod();

            if (OperatingSystem.IsOSPlatformVersionAtLeast(""Windows"", 10, 2))
            {
                WindowsOnlyMethod();
            }
            else
            {
                WindowsOnlyMethod();
            }

            if (OperatingSystem.IsWindows() && !OperatingSystem.IsWindowsVersionAtLeast(10,0))
            {
                UnsupportedWindows10();
            }
            else
            {
                [|UnsupportedWindows10()|];
            }
        }
    }

    [SupportedOSPlatform(""Windows10.1.2.3"")]
    public void WindowsOnlyMethod() { }

    [UnsupportedOSPlatform(""Windows10.0"")]
    public void UnsupportedWindows10() { }
}
";
            await VerifyAnalyzerAsyncCs(source, s_msBuildPlatforms);
        }

        [Fact]
        public async Task LocalFunctionEscapedCallsOsDependentMember_GuardedCalls_SimpleIfElse()
        {
            var source = @"
using System.Runtime.Versioning;
using System;

public class Test
{
    public void M1()
    {
        // Warn inside local function escaped as delegate.
        void LocalFunction()
        {
            if(OperatingSystem.IsOSPlatformVersionAtLeast(""Windows"", 11))
            {
                M2();
            }
            else
            {
                [|M2()|];
            }
        }

        M3(LocalFunction);
    }

    [SupportedOSPlatform(""Windows10.1.2.3"")]
    public void M2() { }

    public void M3(Action a) { a(); }
}
";
            await VerifyAnalyzerAsyncCs(source);
        }

        [Fact]
        public async Task LocalFunctionEscapedCallsOsDependentMember_GuardedCalls_SimpleIfElse_02()
        {
            var source = @"
using System.Runtime.Versioning;
using System;

public class Test
{
    public void M1()
    {
        // Warn inside local function escaped as delegate indirectly from another local function.
        void LocalFunction()
        {
            if(OperatingSystem.IsOSPlatformVersionAtLeast(""Windows"", 11))
            {
                M2();
            }
            else
            {
                [|M2()|];
            }
        }

        void LocalFunction2()
        {
            // Escaped inside another local function.
            M3(LocalFunction);
        }

        LocalFunction2();
    }

    [SupportedOSPlatform(""Windows10.1.2.3"")]
    public void M2() { }

    public void M3(Action a) { a(); }
}
";
            await VerifyAnalyzerAsyncCs(source);
        }

        [Fact]
        public async Task LocalFunctionEscapedCallsOsDependentMember_GuardedCalls_SimpleIfElse_03()
        {
            var source = @"
using System.Runtime.Versioning;
using System;

public class Test
{
    public void M1()
    {
        // Warn inside local function escaped as delegate indirectly from a lambda invoked inside a local function.
        void LocalFunction()
        {
            if(OperatingSystem.IsOSPlatformVersionAtLeast(""Windows"", 11))
            {
                M2();
            }
            else
            {
                [|M2()|];
            }
        }

        Action a = () =>
        {
            // Escaped inside a lambda invoked inside another local function.
            M3(LocalFunction);
        };

        void LocalFunction2()
        {
            a();
        }

        LocalFunction2();
    }

    [SupportedOSPlatform(""Windows10.1.2.3"")]
    public void M2() { }

    public void M3(Action a) { a(); }
}
";
            await VerifyAnalyzerAsyncCs(source);
        }

        [Fact]
        public async Task LocalFunctionEscapedCallsOsDependentMember_GuardedCalls_SimpleIfElse_04()
        {
            var source = @"
using System.Runtime.Versioning;
using System;

public class Test
{
    public void M1()
    {
        // Warn inside local function when escaped as delegate + invoked directly from guarded context.
        void LocalFunction()
        {
            [|M2()|];
        }

        // Escaped as delegate, can potentially be invoked from unguarded context.
        M3(LocalFunction);

        if(OperatingSystem.IsOSPlatformVersionAtLeast(""Windows"", 11))
        {
            // Invoked directly from guarded context.
            LocalFunction();
        }
    }

    [SupportedOSPlatform(""Windows10.1.2.3"")]
    public void M2() { }

    public void M3(Action a) { a(); }
}
";
            await VerifyAnalyzerAsyncCs(source);
        }

        [Fact]
        public async Task LocalFunctionMultipleCallsOsDependentMember_MixedGuardedCalls()
        {
            var source = @"
using System.Runtime.Versioning;
using System;

public class Test
{
    public void M1()
    {
        // Do not warn 'WindowsOnly' inside local function, all calls from guarded context.
        // Warn on 'Windows10OrLaterOnly' inside local function, some calls are from unguarded context.
        void LocalFunction()
        {
            WindowsOnly();
            [|Windows10OrLaterOnly()|];
        }

        void LocalFunction2()
        {
            LocalFunction();
        }

        if(OperatingSystem.IsWindows())
        {
            if (OperatingSystem.IsOSPlatformVersionAtLeast(""Windows"", 11))
            {
                // Invoked multiple times directly from guarded context.
                LocalFunction();
                LocalFunction();

                // Invoked indirectly via another local function, but from guarded context.
                LocalFunction2();
            }

            // No Windows10 guard.
            LocalFunction();
        }
    }

    [SupportedOSPlatform(""Windows"")]
    public void WindowsOnly() { }

    [SupportedOSPlatform(""Windows10.1.2.3"")]
    public void Windows10OrLaterOnly() { }
}
";
            await VerifyAnalyzerAsyncCs(source);
        }

        [Fact]
        public async Task LocalFunctionMultipleCalls_DifferentOrder_OsDependentMember_MixedGuardedCalls()
        {
            var source = @"
using System.Runtime.Versioning;
using System;

public class Test
{
    public void M1()
    {
        void LocalFunction()
        {
            [|WindowsOnly()|];
        }

        // Unguarded call before guarded call - should warn.
        LocalFunction();
        if(OperatingSystem.IsWindows())
        {
            LocalFunction();
        }
    }

    public void M2()
    {
        void LocalFunction()
        {
            [|WindowsOnly()|];
        }

        // Guarded call before unguarded call - should warn.
        LocalFunction();
        if(OperatingSystem.IsWindows())
        {
            LocalFunction();
        }
    }

    [SupportedOSPlatform(""Windows"")]
    public void WindowsOnly() { }
}
";
            await VerifyAnalyzerAsyncCs(source);
        }

        [Fact]
        public async Task LocalFunctionWithUnrelatedLocalFunctionCallsOsDependentMember_GuardedCalls()
        {
            var source = @"
using System.Runtime.Versioning;
using System;

public class Test
{
    public void M1()
    {
        // Do not warn inside local function, all calls from guarded context.
        void LocalFunction()
        {
            M2();
        }

        void LocalFunction2()
        {
        }

        if (OperatingSystem.IsOSPlatformVersionAtLeast(""Windows"", 11))
        {
            LocalFunction();
        }

        // Unrelated 'LocalFunction2' call from unguarded context should not affect analysis of 'LocalFunction'
        LocalFunction2();
    }

    [SupportedOSPlatform(""Windows10.1.2.3"")]
    public void M2() { }
}
";
            await VerifyAnalyzerAsyncCs(source);
        }

        [Fact]
        public async Task LocalFunctionUnusedCallsOsDependentMember_GuardedCalls_SimpleIfElse()
        {
            var source = @"
using System.Runtime.Versioning;
using System;

public class Test
{
    public void M1()
    {
        // Do not warn inside unused local function.
        void LocalFunction()
        {
            if(OperatingSystem.IsOSPlatformVersionAtLeast(""Windows"", 11))
            {
                M2();
            }
            else
            {
                [|M2()|];
            }
        };
    }

    [SupportedOSPlatform(""Windows10.1.2.3"")]
    public void M2() { }
}
";
            await VerifyAnalyzerAsyncCs(source);
        }

        [Fact]
        public async Task LambdaCallsOsDependentMember_GuardedCall_SimpleIfElse()
        {
            var source = @"
using System.Runtime.Versioning;
using System;

public class Test
{
    public void M1()
    {
        if(OperatingSystem.IsOSPlatformVersionAtLeast(""Windows"", 10, 2, 1))
        {
            void Test() => M2();
            Test();
        }
        else
        {
            void Test() => [|M2()|];
            Test();
        }

        Action action = () =>
        {
            if(OperatingSystem.IsOSPlatformVersionAtLeast(""Windows"", 10, 2, 1))
            {
                M2();
            }
            else
            {
                [|M2()|];
            }
        };
        action.Invoke();
    }

    [SupportedOSPlatform(""Windows10.1.2.3"")]
    public void M2() { }
}
";
            await VerifyAnalyzerAsyncCs(source);
        }

        [Fact, WorkItem(4090, "https://github.com/dotnet/roslyn-analyzers/issues/4090")]
        public async Task LambdaEscapedCallsOsDependentMember_GuardedCalls_DirectlyPassedAsArgument()
        {
            var source = @"
using System.Runtime.Versioning;
using System;

public class Test
{
    public void M1()
    {
        // Warn inside lambda escaped as delegate argument.
        M3(a: () =>
        {
            if(OperatingSystem.IsOSPlatformVersionAtLeast(""Windows"", 11))
            {
                M2();
            }
            else
            {
                [|M2()|];
            }
        });
    }

    [SupportedOSPlatform(""Windows10.1.2.3"")]
    public void M2() { }

    public void M3(Action a) { a(); }
}
";
            await VerifyAnalyzerAsyncCs(source);
        }

        [Fact]
        public async Task LambdaEscapedCallsOsDependentMember_GuardedCalls_SimpleIfElse()
        {
            var source = @"
using System.Runtime.Versioning;
using System;

public class Test
{
    public void M1()
    {
        // Warn inside lambda escaped as delegate.
        Action a = () =>
        {
            if(OperatingSystem.IsOSPlatformVersionAtLeast(""Windows"", 11))
            {
                M2();
            }
            else
            {
                [|M2()|];
            }
        };

        M3(a);
    }

    [SupportedOSPlatform(""Windows10.1.2.3"")]
    public void M2() { }

    public void M3(Action a) { a(); }
}
";
            await VerifyAnalyzerAsyncCs(source);
        }

        [Fact]
        public async Task LambdaEscapedCallsOsDependentMember_GuardedCalls_SimpleIfElse_02()
        {
            var source = @"
using System.Runtime.Versioning;
using System;

public class Test
{
    public void M1()
    {
        // Warn inside lambda escaped as delegate indirectly from another lambda.
        Action a1 = () =>
        {
            if(OperatingSystem.IsOSPlatformVersionAtLeast(""Windows"", 11))
            {
                M2();
            }
            else
            {
                [|M2()|];
            }
        };

        Action a2 = () =>
        {
            // Escaped inside another local function.
            M3(a1);
        };

        a2();
    }

    [SupportedOSPlatform(""Windows10.1.2.3"")]
    public void M2() { }

    public void M3(Action a) { a(); }
}
";
            await VerifyAnalyzerAsyncCs(source);
        }

        [Fact]
        public async Task LambdaEscapedCallsOsDependentMember_GuardedCalls_SimpleIfElse_03()
        {
            var source = @"
using System.Runtime.Versioning;
using System;

public class Test
{
    public void M1()
    {
        // Warn inside lambda escaped as delegate indirectly from a local function invoked inside a lambda.
        Action a1 = () =>
        {
            if(OperatingSystem.IsOSPlatformVersionAtLeast(""Windows"", 11))
            {
                M2();
            }
            else
            {
                [|M2()|];
            }
        };

        void LocalFunction()
        {
            // Escaped inside a local function invoked inside another lambda.
            M3(a1);
        }

        Action a2 = () =>
        {
            LocalFunction();
        };

        a2();
    }

    [SupportedOSPlatform(""Windows10.1.2.3"")]
    public void M2() { }

    public void M3(Action a) { a(); }
}
";
            await VerifyAnalyzerAsyncCs(source);
        }

        [Fact]
        public async Task LambdaEscapedCallsOsDependentMember_GuardedCalls_SimpleIfElse_04()
        {
            var source = @"
using System.Runtime.Versioning;
using System;

public class Test
{
    private Action _field;

    public void M1()
    {
        // Warn inside lambda escaped via field.
        Action a = () =>
        {
            if(OperatingSystem.IsOSPlatformVersionAtLeast(""Windows"", 11))
            {
                M2();
            }
            else
            {
                [|M2()|];
            }
        };

        _field = a;
        M3();
    }

    [SupportedOSPlatform(""Windows10.1.2.3"")]
    public void M2() { }

    public void M3() { _field(); }
}
";
            await VerifyAnalyzerAsyncCs(source);
        }

        [Fact]
        public async Task LambdaEscapedCallsOsDependentMember_GuardedCalls_SimpleIfElse_05()
        {
            var source = @"
using System.Runtime.Versioning;
using System;

public class Test
{
    public Action M1()
    {
        // Warn inside lambda escaped via return value.
        Action a = () =>
        {
            if(OperatingSystem.IsOSPlatformVersionAtLeast(""Windows"", 11))
            {
                M2();
            }
            else
            {
                [|M2()|];
            }
        };

        return a;
    }

    [SupportedOSPlatform(""Windows10.1.2.3"")]
    public void M2() { }
}
";
            await VerifyAnalyzerAsyncCs(source);
        }

        [Fact]
        public async Task LambdaEscapedCallsOsDependentMember_GuardedCalls_SimpleIfElse_06()
        {
            var source = @"
using System.Runtime.Versioning;
using System;

public class Test
{
    public void M1()
    {
        // Warn inside lambda escaped via conversion.
        Action a = () =>
        {
            if(OperatingSystem.IsOSPlatformVersionAtLeast(""Windows"", 11))
            {
                M2();
            }
            else
            {
                [|M2()|];
            }
        };

        var x = (object)a;
        M3(x);
    }

    [SupportedOSPlatform(""Windows10.1.2.3"")]
    public void M2() { }

    public void M3(object a) { ((Action)a)(); }
}
";
            await VerifyAnalyzerAsyncCs(source);
        }

        [Fact]
        public async Task LambdaEscapedCallsOsDependentMember_GuardedCalls_SimpleIfElse_07()
        {
            var source = @"
using System.Runtime.Versioning;
using System;

public class Test
{
    public void M1(out Action result)
    {
        // Warn inside lambda escaped via out argument.
        Action a = () =>
        {
            if(OperatingSystem.IsOSPlatformVersionAtLeast(""Windows"", 11))
            {
                M2();
            }
            else
            {
                [|M2()|];
            }
        };

        result = a;
        return;
    }

    [SupportedOSPlatform(""Windows10.1.2.3"")]
    public void M2() { }
}
";
            await VerifyAnalyzerAsyncCs(source);
        }

        [Fact]
        public async Task LambdaEscapedCallsOsDependentMember_GuardedCalls_SimpleIfElse_08()
        {
            var source = @"
using System.Runtime.Versioning;
using System;

public class Test
{
    public void M1()
    {
        // Warn inside lambda when escaped as delegate + invoked directly from guarded context.
        Action a = () =>
        {
            [|M2()|];
        };

        // Escaped as delegate, can potentially be invoked from unguarded context.
        M3(a);

        if(OperatingSystem.IsOSPlatformVersionAtLeast(""Windows"", 11))
        {
            // Invoked directly from guarded context.
            a();
        }
    }

    [SupportedOSPlatform(""Windows10.1.2.3"")]
    public void M2() { }

    public void M3(Action a) { a(); }
}
";
            await VerifyAnalyzerAsyncCs(source);
        }

        [Fact]
        public async Task LambdaUnusedCallsOsDependentMember_GuardedCalls_SimpleIfElse()
        {
            var source = @"
using System.Runtime.Versioning;
using System;

public class Test
{
    public void M1()
    {
        // Warn inside unused lambda.
        Action a = () =>
        {
            if(OperatingSystem.IsOSPlatformVersionAtLeast(""Windows"", 11))
            {
                M2();
            }
            else
            {
                [|M2()|];
            }
        };
    }

    [SupportedOSPlatform(""Windows10.1.2.3"")]
    public void M2() { }
}
";
            await VerifyAnalyzerAsyncCs(source);
        }

        [Fact]
        public async Task LambdaMultipleCallsOsDependentMember_MixedGuardedCalls()
        {
            var source = @"
using System.Runtime.Versioning;
using System;

public class Test
{
    public void M1()
    {
        // Do not warn 'WindowsOnly' inside lambda, all calls from guarded context.
        // Warn on 'Windows10OrLaterOnly' inside lambda, some calls are from unguarded context.
        Action a = () =>
        {
            WindowsOnly();
            [|Windows10OrLaterOnly()|];
        };

        if(OperatingSystem.IsWindows())
        {
            if (OperatingSystem.IsOSPlatformVersionAtLeast(""Windows"", 11))
            {
                // Invoked multiple times directly from guarded context.
                a();
                a();

                // Invoked indirectly via local function, but from guarded context.
                LocalFunction();
            }

            // No Windows10 guard.
            a();
        }

        void LocalFunction()
        {
            a();
        }
    }

    [SupportedOSPlatform(""Windows"")]
    public void WindowsOnly() { }

    [SupportedOSPlatform(""Windows10.1.2.3"")]
    public void Windows10OrLaterOnly() { }
}
";
            await VerifyAnalyzerAsyncCs(source);
        }

        [Fact]
        public async Task LambdaWithUnrelatedLambdaCallsOsDependentMember_GuardedCalls()
        {
            var source = @"
using System.Runtime.Versioning;
using System;

public class Test
{
    public void M1()
    {
        // Do not warn inside lambda, all calls from guarded context.
        Action a = () =>
        {
            M2();
        };

        Action a2 = () =>
        {
        };

        if (OperatingSystem.IsOSPlatformVersionAtLeast(""Windows"", 11))
        {
            a();
        }

        // Unrelated lambda call from unguarded context should not affect analysis of 'a'
        a2();
    }

    [SupportedOSPlatform(""Windows10.1.2.3"")]
    public void M2() { }
}
";
            await VerifyAnalyzerAsyncCs(source);
        }

        [Fact]
        public async Task LambdaContaingLocalFunctionCallsOsDependentMember_GuardedCall_SimpleIfElse()
        {
            var source = @"
using System.Runtime.Versioning;
using System;

public class Test
{
    public void M1()
    {
        Action a = () =>
        {
            if(OperatingSystem.IsOSPlatformVersionAtLeast(""Windows"", 10, 2, 1))
            {
                LocalFunction();
            }

            void LocalFunction()
            {
                // Should not warn here as all callsites to 'LocalFunction' are guarded.
                M2();
            }
        };

        a();
    }

    [SupportedOSPlatform(""Windows10.1.2.3"")]
    public void M2() { }
}
";
            await VerifyAnalyzerAsyncCs(source);
        }

        [Fact]
        public async Task LocalFunctionContainingLambdaCallsOsDependentMember_GuardedCall_SimpleIfElse()
        {
            var source = @"
using System.Runtime.Versioning;
using System;

public class Test
{
    public void M1()
    {
        void LocalFunction()
        {
            Action a = () =>
            {
                // Should not warn here as all callsites to 'a' are guarded.
                M2();
            };

            if(OperatingSystem.IsOSPlatformVersionAtLeast(""Windows"", 10, 2, 1))
            {
                a();
            }
        }

        LocalFunction();
    }

    [SupportedOSPlatform(""Windows10.1.2.3"")]
    public void M2() { }
}
";
            await VerifyAnalyzerAsyncCs(source);
        }

        [Fact, WorkItem(4209, "https://github.com/dotnet/roslyn-analyzers/issues/4209")]
        public async Task LambdaInvocationWithUnknownTarget_BeforeGuardedCall()
        {
            var source = @"
using System.Runtime.Versioning;
using System;

class Test
{
    Func<string> Greetings = () => ""Hi!"";
    
    void M1()
    {
        Greetings();
        if (OperatingSystem.IsBrowser())
        {
            SupportedOnBrowser();
        }
        else
        {
            UnsupportedOnBrowser();
        }
    }

    [SupportedOSPlatform(""browser"")]
    void SupportedOnBrowser() { }

    [UnsupportedOSPlatform(""browser"")]
    void UnsupportedOnBrowser() { }
}
";
            await VerifyAnalyzerAsyncCs(source);
        }

        [Fact]
        public async Task OsDependentEventAccessed_GuardedCall_SimpleIfElse()
        {
            var source = @"
using System.Runtime.Versioning;
using System;

public class Test
{
    public delegate void Del();

    [SupportedOSPlatform(""Windows10.1.2.3"")]
    public event Del SampleEvent;

    public void M1()
    {
        if(OperatingSystem.IsOSPlatformVersionAtLeast(""Windows"", 11))
        {
            SampleEvent += M3;
        }
        else
        {
            [|SampleEvent|] += M4;
        }
    }

    public void M2()
    {
        if(OperatingSystem.IsOSPlatformVersionAtLeast(""Windows"", 11))
        {
            SampleEvent?.Invoke();
        }
        else
        {
            [|SampleEvent|]?.Invoke();
        }
    }

    public void M3() { }
    public void M4() { }
}
";
            await VerifyAnalyzerAsyncCs(source);
        }

        [Fact]
        public async Task OsDependentMethodAssignedToDelegate_GuardedCall_SimpleIfElse()
        {
            var source = @"
using System.Runtime.Versioning;
using System;

public class Test
{
    public delegate void Del();

    [SupportedOSPlatform(""Windows10.1.2.3"")]
    public void DelegateMethod() { }

    public void M1()
    {
        if(OperatingSystem.IsOSPlatformVersionAtLeast(""Windows"", 11, 0))
        {
            Del handler = DelegateMethod;
            handler();
        }
        else
        {
            Del handler = [|DelegateMethod|];
            handler();
        }
    }
}
";
            await VerifyAnalyzerAsyncCs(source);
        }

        [Fact]
        public async Task GuardedCall_SimpleIfElseIfElseTest()
        {
            var source = @"
using System.Runtime.Versioning;
using System;

class Test
{
    void M1()
    {
        [|M2()|];

        if(OperatingSystem.IsOSPlatformVersionAtLeast(""Windows"", 11))
        {
            M2();
        }
        else if(OperatingSystem.IsWindows() && !OperatingSystem.IsWindowsVersionAtLeast(8, 0, 19222))
        {
            [|M2()|];
        }
        else if(OperatingSystem.IsWindows() && !OperatingSystem.IsWindowsVersionAtLeast(12, 0, 19222))
        {
            [|M2()|];
        }
        else if(OperatingSystem.IsOSPlatformVersionAtLeast(""Windows"", 12))
        {
            M2();
        }
        else
        {
            [|M2()|];
        }
    }

    [SupportedOSPlatform(""Windows10.1.2.3"")]
    void M2() { }
}";
            await VerifyAnalyzerAsyncCs(source);
        }

        [Fact]
        public async Task GuardedCall_SimpleIfElseTestWithNegation()
        {
            var source = @"
using System.Runtime.Versioning;
using System;

public class Test
{
    public void M1()
    {
        [|M2()|];
        if(!OperatingSystem.IsOSPlatformVersionAtLeast(""Windows"", 10, 1, 2, 3))
            [|M2()|];
        else
            M2();
    }
    [SupportedOSPlatform(""Windows10.1.2.3"")]
    public void M2() { }
}
";
            await VerifyAnalyzerAsyncCs(source);
        }

        [Fact]
        public async Task GuardedCall_SimpleIfElseIfElseTestWithNegation()
        {
            var source = @"
using System.Runtime.Versioning;
using System;

public class Test
{
    public void M1()
    {
        [|M2()|];
        if(!OperatingSystem.IsOSPlatformVersionAtLeast(""Windows"", 10, 1, 2, 3))
            [|M2()|];
        else if(OperatingSystem.IsWindows() && !OperatingSystem.IsWindowsVersionAtLeast(12, 0, 19222))
            M2();
        else
            M2();
    }
    [SupportedOSPlatform(""Windows10.1.2.3"")]
    public void M2() { }
}
";
            await VerifyAnalyzerAsyncCs(source);
        }

        [Fact]
        public async Task GuardedCall_SimpleIfTestWithNegationAndReturn()
        {
            var source = @"
using System.Runtime.Versioning;
using System;

public class Test
{
    public void M1()
    {
        [|M2()|];
        if(!OperatingSystem.IsOSPlatformVersionAtLeast(""Windows"", 10, 1, 2, 3))
            return;
        M2();
    }
    [SupportedOSPlatform(""Windows10.1.2.3"")]
    public void M2() { }
}
";
            await VerifyAnalyzerAsyncCs(source);

            var vbSource = @"
Imports System.Runtime.Versioning
Imports System

Public Class Test
    Public Sub M1()
        [|M2()|]
        If Not OperatingSystem.IsOSPlatformVersionAtLeast(""Windows"", 10, 1, 2, 3) Then Return
        M2()
    End Sub

    <SupportedOSPlatform(""Windows10.1.2.3"")>
    Public Sub M2()
    End Sub
End Class";
            await VerifyAnalyzerAsyncVb(vbSource);
        }

        [Fact]
        public async Task GuardedCall_SimpleIfTestWithLogicalAnd()
        {
            var source = @"
using System.Runtime.Versioning;
using System;

public class Test
{
    public void M1()
    {
        if(OperatingSystem.IsOSPlatformVersionAtLeast(""Windows"", 10, 2) &&
           (OperatingSystem.IsWindows() && !OperatingSystem.IsWindowsVersionAtLeast(12, 0, 19222)))
        {
            M2();
        }

        if((OperatingSystem.IsWindows() && !OperatingSystem.IsWindowsVersionAtLeast(12, 0, 19222)) &&
           OperatingSystem.IsOSPlatformVersionAtLeast(""Windows"", 12))
        {
            M2();
        }

        if((OperatingSystem.IsWindows() && !OperatingSystem.IsWindowsVersionAtLeast(12, 0, 19222)) &&
           OperatingSystem.IsOSPlatformVersionAtLeast(""Linux"", 12))
        {
            [|M2()|];
        }

        if(OperatingSystem.IsOSPlatformVersionAtLeast(""Windows"", 10, 2) && 1 == 1)
        {
            M2();
        }

        [|M2()|];
    }
    [SupportedOSPlatform(""Windows10.1.2.3"")]
    public void M2() { }
}
";
            await VerifyAnalyzerAsyncCs(source);
        }

        [Fact]
        public async Task GuardedCall_SimpleIfElseTestWithLogicalAnd()
        {
            var source = @"
using System.Runtime.Versioning;
using System;

public class Test
{
    public void M1()
    {
        [|M2()|];

        if(OperatingSystem.IsOSPlatformVersionAtLeast(""Windows"", 10, 2) &&
           (OperatingSystem.IsWindows() && !OperatingSystem.IsWindowsVersionAtLeast(12, 0, 19222)))
        {
            M2();
        }
        else
        {
            [|M2()|];
        }

        if((OperatingSystem.IsWindows() && !OperatingSystem.IsWindowsVersionAtLeast(12, 0, 19222)) &&
           OperatingSystem.IsOSPlatformVersionAtLeast(""Linux"", 12))
        {
            [|M2()|];
        }
        else
        {
            [|M2()|];
        }
    }
    [SupportedOSPlatform(""Windows10.1.2.3"")]
    public void M2() { }
}
";
            await VerifyAnalyzerAsyncCs(source);
        }

        [Fact]
        public async Task GuardedCall_SimpleIfTestWithLogicalOr()
        {
            var source = @"
using System.Runtime.Versioning;
using System;

public class Test
{
    public void M1()
    {
        if (OperatingSystem.IsOSPlatformVersionAtLeast(""Windows"", 10, 2) ||
           (OperatingSystem.IsWindows() && !OperatingSystem.IsWindowsVersionAtLeast(12, 0, 19222)))
        {
            [|M2()|];
        }

        if(OperatingSystem.IsWindowsVersionAtLeast(12, 0, 19222) || 
            OperatingSystem.IsOSPlatformVersionAtLeast(""Windows"", 10, 2))
        {
            M2();
        }

        if(OperatingSystem.IsOSPlatformVersionAtLeast(""Linux"", 12) || 
            OperatingSystem.IsOSPlatformVersionAtLeast(""Windows"", 10, 2))
        {
            [|M2()|];
        }
    }

    [SupportedOSPlatform(""Windows10.1.2.3"")]
    public void M2() { }
}
";
            await VerifyAnalyzerAsyncCs(source);
        }

        [Fact]
        public async Task GuardedCall_SimpleIfElseTestWithLogicalOr()
        {
            var source = @"
using System.Runtime.Versioning;
using System;

public class Test
{
    public void M1()
    {
        if (OperatingSystem.IsOSPlatformVersionAtLeast(""Windows"", 10, 2) ||
           OperatingSystem.IsOSPlatformVersionAtLeast(""Windows"", 11))
        {
            M2();
        }
        else
        {
            [|M2()|];
        }
    }

    [SupportedOSPlatform(""Windows10.1.2.3"")]
    public void M2() { }
}
";
            await VerifyAnalyzerAsyncCs(source);
        }

        [Fact]
        public async Task GuardedCall_SimpleIfElseTestWithLogicalOrAndNegation()
        {
            var source = @"
using System.Runtime.Versioning;
using System;

public class Test
{
    public void M1()
    {
        if (!(OperatingSystem.IsOSPlatformVersionAtLeast(""Windows"", 10, 2) ||
           OperatingSystem.IsOSPlatformVersionAtLeast(""Windows"", 11)))
        {
            [|M2()|];
        }
        else
        {
            M2();
        }
    }

    [SupportedOSPlatform(""Windows10.1.2.3"")]
    public void M2() { }
}
";
            await VerifyAnalyzerAsyncCs(source);
        }

        [Fact]
        public async Task GuardedCall_SimpleIfElseIfElseTestWithLogicalOr()
        {
            var source = @"
using System.Runtime.Versioning;
using System;

public class Test
{
    public void M1()
    {
        if (OperatingSystem.IsOSPlatformVersionAtLeast(""Windows"", 10, 2) ||
           OperatingSystem.IsLinux())
        {
            [|M2()|]; //12
        }
        else if (OperatingSystem.IsOSPlatformVersionAtLeast(""Windows"", 11))
        {
            M2();
        }
        else
            [|M2()|];

        if (OperatingSystem.IsOSPlatformVersionAtLeast(""Windows"", 10, 2) ||
           (OperatingSystem.IsWindows() && !OperatingSystem.IsWindowsVersionAtLeast(12, 0, 19222)))
        {
            [|M2()|];
        }
        else
        {
            [|M2()|];
        }

        if((OperatingSystem.IsWindows() && !OperatingSystem.IsWindowsVersionAtLeast(12, 0, 19222)) || 
            OperatingSystem.IsOSPlatformVersionAtLeast(""Windows"", 10, 2))
        {
            [|M2()|]; //34
        }
        else
        {
            [|M2()|];
        }
    }

    [SupportedOSPlatform(""Windows10.1.2.3"")]
    public void M2() { }
}
";
            await VerifyAnalyzerAsyncCs(source);
        }

        [Fact]
        public async Task GuardedCall_SimpleIfElseTestWithLogicalOrAnd()
        {
            var source = @"
using System.Runtime.Versioning;
using System;

class Test
{
    void M1()
    {       
        if ((!OperatingSystem.IsWindows() || OperatingSystem.IsWindowsVersionAtLeast(10, 0, 1903)) &&
            (OperatingSystem.IsWindows() && !OperatingSystem.IsWindowsVersionAtLeast(10, 0, 2004)))
        {
            M2(); 
        }
        else
        {
            [|M2()|]; // This call site is reachable on all platforms. 'Test.M2()' is supported on: 'windows' from version 10.0.1903 to 10.0.2004.
        }
    }

    [UnsupportedOSPlatform(""windows"")]
    [SupportedOSPlatform(""windows10.0.1903"")]
    [UnsupportedOSPlatform(""windows10.0.2004"")]
    void M2() { }
}";
            await VerifyAnalyzerAsyncCs(source, s_msBuildPlatforms);

            var vbSource = @"
Imports System.Runtime.Versioning
Imports System

Class Test
    Private Sub M1()
        If (Not OperatingSystem.IsWindows() OrElse OperatingSystem.IsWindowsVersionAtLeast(10, 0, 1903)) AndAlso (OperatingSystem.IsWindows() AndAlso Not OperatingSystem.IsWindowsVersionAtLeast(10, 0, 2004)) Then
            M2()
        Else
            [|M2()|]
        End If
    End Sub

    <UnsupportedOSPlatform(""Windows"")>
    <SupportedOSPlatform(""Windows10.0.1903"")>
    <UnsupportedOSPlatform(""Windows10.0.2004"")>
    Private Sub M2()
    End Sub
End Class";
            await VerifyAnalyzerAsyncVb(vbSource, s_msBuildPlatforms);
        }

        [Fact]
        public async Task GuardedWith_ControlFlowAndMultipleChecks()
        {
            var source = @"
using System.Runtime.Versioning;
using System;

class Test
{
    void M1()
    {
        if (OperatingSystem.IsOSPlatformVersionAtLeast(""Windows"", 8))
        {
            [|M2()|];

            if (OperatingSystem.IsWindows() && !OperatingSystem.IsWindowsVersionAtLeast(12, 0, 19222))
            {
                [|M2()|];
            }
            else if (!OperatingSystem.IsOSPlatformVersionAtLeast(""Windows"", 10, 2, 1))
            {
                [|M2()|];
            } 
            else
            {
                M2();
            }

            [|M2()|];
        }
        else
        {
            [|M2()|];
        }

        [|M2()|];
    }

    [SupportedOSPlatform(""Windows10.1.2.3"")]
    void M2() { }
}";

            await VerifyAnalyzerAsyncCs(source);
        }

        [Fact]
        public async Task GuardedWith_DebugAssertAnalysisTest()
        {
            var source = @"
using System;
using System.Diagnostics;
using System.Runtime.Versioning;
using System.Runtime.InteropServices;

class Test
{
    void M1()
    {
        Debug.Assert(RuntimeInformation.IsOSPlatform(OSPlatform.Windows));
        M3();

        // Should still warn for Windows10.1.2.3 
        [|M2()|];

        Debug.Assert(OperatingSystem.IsOSPlatformVersionAtLeast(""Windows"", 10, 2));
        M2();
        M3();
    }

    [SupportedOSPlatform(""Windows10.1.2.3"")]
    void M2() { }

    [SupportedOSPlatform(""Windows"")]
    void M3() { }
}";
            await VerifyAnalyzerAsyncCs(source);

            var vbSource = @"
Imports System.Diagnostics
Imports System.Runtime.Versioning
Imports System

Class Test
    Private Sub M1()
        [|M2()|]
        Debug.Assert(OperatingSystem.IsOSPlatformVersionAtLeast(""Windows"", 10, 2))
        M2()
    End Sub

    <SupportedOSPlatform(""Windows10.1.2.3"")>
    Private Sub M2()
    End Sub
End Class";
            await VerifyAnalyzerAsyncVb(vbSource);
        }

        [Fact]
        public async Task GuardedWith_ResultSavedInLocal()
        {
            var source = @"
using System.Runtime.Versioning;
using System;

class Test
{
    void M1()
    {
        var x1 = OperatingSystem.IsOSPlatformVersionAtLeast(""Windows"", 11);
        var x2 = OperatingSystem.IsOSPlatformVersionAtLeast(""Linux"", 1);

        if (x1)
        {
            M2();
        }

        if (x1 || x2)
        {
            [|M2()|];
        }

        if (x2)
            [|M2()|];
    }

    [SupportedOSPlatform(""Windows10.1.2.3"")]
    void M2() { }
}";
            await VerifyAnalyzerAsyncCs(source);
        }

        [Fact]
        public async Task GuardedWith_VersionSavedInLocal()
        {
            var source = @"
using System.Runtime.Versioning;
using System;

class Test
{
    void M1()
    {
        var v11 = 11;
        if (OperatingSystem.IsOSPlatformVersionAtLeast(""Windows"", v11))
        {
            M2();
        }
    }

    [SupportedOSPlatform(""Windows10.1.2.3"")]
    void M2() { }
}";
            await VerifyAnalyzerAsyncCs(source);
        }

        [Fact]
        public async Task PlatformSavedInLocal_NotYetSupported() // TODO do we want to support it?
        {
            var source = @"
using System.Runtime.Versioning;
using System;

class Test
{
    void M1()
    {
        var platform = ""Windows"";
        if (OperatingSystem.IsOSPlatformVersionAtLeast(platform, 11))
        {
            [|M2()|];
        }
    }

    [SupportedOSPlatform(""Windows10.1.2.3"")]
    void M2() { }
}";
            await VerifyAnalyzerAsyncCs(source);
        }

        [Fact]
        public async Task UnrelatedConditionCheckDoesNotInvalidateState()
        {
            var source = @"
using System.Runtime.Versioning;
using System;

class Test
{
    void M1(bool flag1, bool flag2)
    {
        [|M2()|];

        if (OperatingSystem.IsOSPlatformVersionAtLeast(""Windows"", 11))
        {
            M2();

            if (flag1 || flag2)
            {
                M2();
            }
            else
            {
                M2();
            }
            
            M2();
        }

        if (flag1 || flag2)
        {
            [|M2()|];
        }
        else
        {
            [|M2()|];
        }
    }

    [SupportedOSPlatform(""Windows10.1.2.3"")]
    void M2() { }
}";
            await VerifyAnalyzerAsyncCs(source);

            var vbSource = @"
Imports System.Runtime.Versioning
Imports System

Class Test
    Private Sub M1(ByVal flag1 As Boolean, ByVal flag2 As Boolean)
        [|M2()|]

        If OperatingSystem.IsOSPlatformVersionAtLeast(""Windows"", 11) Then
            M2()

            If flag1 OrElse flag2 Then
                M2()
            Else
                M2()
            End If

            M2()
        End If

        If flag1 OrElse flag2 Then
            [|M2()|]
        Else
            [|M2()|]
        End If
    End Sub

    <SupportedOSPlatform(""Windows10.1.2.3"")>
    Private Sub M2()
    End Sub
End Class";
            await VerifyAnalyzerAsyncVb(vbSource);
        }

        [Fact]
        public async Task InterproceduralAnalysisTest()
        {
            var source = @"
using System.Runtime.Versioning;
using System;

class Test
{
    void M1()
    {
        [|M2()|];

        if (IsWindows11OrLater())
        {
            M2();    
        }
        else
        {
            [|M2()|]; 
        }
    }

    [SupportedOSPlatform(""Windows10.1.2.3"")]
    void M2() { }

    bool IsWindows11OrLater()
    {
        return OperatingSystem.IsOSPlatformVersionAtLeast(""Windows"",10,2,3,4);
    }
}";

            await VerifyAnalyzerAsyncCs(source, "dotnet_code_quality.interprocedural_analysis_kind = ContextSensitive\nbuild_property.TargetFramework = net5");
        }

        [Fact, WorkItem(4282, "https://github.com/dotnet/roslyn-analyzers/issues/4282")]
        public async Task LambdaPassedAsArgumentOrNotInvokedWithinContextWouldNotAnalyzed_WithoutInterproceduralAnalysis()
        {
            var source = @"
using System;
using System.Diagnostics;
using System.Runtime.Versioning;

class Test
{
    public delegate void VoidCallback();
 
    public void DelegateAsArgument(VoidCallback callback) 
    {
        callback(); // even call back invoked here could not guarantee it called from guarded context
    }

    [SupportedOSPlatform(""windows"")]
    private void WindowsOnly() { }

    public void GuardedCalls()
    {
        if (OperatingSystem.IsWindows())
        {
            Action a = () =>
            {
                [|WindowsOnly()|]; // Warns, not invoked
            };

            Func<string> greetings = () =>
            {
                WindowsOnly(); // Not warn, invoked below
                return  ""Hi"";
            };
            greetings();

            DelegateAsArgument(() => [|WindowsOnly()|]); // Warns, couldn'd analyze
        }
    }

    public void AssertedCalls()
    {
        Debug.Assert(OperatingSystem.IsWindows());

        Action a = () =>
        {
            WindowsOnly(); // Not warn, invoked below
        };
        a();
            
        Func<string> greetings = () =>
        {
            [|WindowsOnly()|]; // Warns, not invoked
            return ""Hi"";
        };

        DelegateAsArgument(() => [|WindowsOnly()|]); // Warns, couldn'd analyze
    }
}";

            await VerifyAnalyzerAsyncCs(source);
        }

        [Fact, WorkItem(4282, "https://github.com/dotnet/roslyn-analyzers/issues/4282")]
        public async Task LambdaPassedAsArgumentOrNotInvokedWithinContextWouldAnalyzed_WithInterproceduralAnalysis()
        {
            var source = @"
using System;
using System.Diagnostics;
using System.Runtime.Versioning;

class Test
{
    public delegate void VoidCallback();
 
    public void DelegateAsArgument(VoidCallback callback) 
    {
        callback(); // interprocedural analysis would help keep track of context
    }

    [SupportedOSPlatform(""windows"")]
    private void WindowsOnly() { }

    public void GuardedCalls()
    {
        if (OperatingSystem.IsWindows())
        {
            Action a = () =>
            {
                WindowsOnly(); // Not warn, interprocedural analysis enabled
            };

            Func<string> greetings = () =>
            {
                WindowsOnly(); // Same
                return  ""Hi"";
            };

            DelegateAsArgument(() => WindowsOnly()); // Same
        }
    }

    public void AssertedCalls()
    {
        Debug.Assert(OperatingSystem.IsWindows());

        Action a = () =>
        {
            WindowsOnly(); // Not warn, interprocedural analysis enabled
        };
            
        Func<string> greetings = () =>
        {
            WindowsOnly();
            return ""Hi"";
        };

        DelegateAsArgument(() => WindowsOnly());
    }
}";

            await VerifyAnalyzerAsyncCs(source, "dotnet_code_quality.interprocedural_analysis_kind = ContextSensitive");
        }

        [Fact, WorkItem(4182, "https://github.com/dotnet/roslyn-analyzers/issues/4182")]
        public async Task LoopWithinGuardCheck()
        {
            var source = @"
using System;
using System.Collections.Generic;
using System.Diagnostics;
using System.Runtime.InteropServices;
using System.Runtime.Versioning;

namespace Repro
{
    public static partial class ProcessExtensions
    {
        public static int? GetParentProcessId(this Process process)
        {
            if (RuntimeInformation.IsOSPlatform(OSPlatform.Windows))
            {
                foreach (var entry in GetProcesses())
                {
                }
            }
            else
            {
                string line = """";
                while (true)
                {
                    if (line.StartsWith("""", StringComparison.Ordinal))
                    {
                        if (true)
                        {
                        }
                    }
                }
            }

            return null;
        }

        [SupportedOSPlatform(""windows"")]
        public static IEnumerable<int> GetProcesses() => throw null;
    }
}";
            await VerifyAnalyzerAsyncCs(source);
        }

        [Fact, WorkItem(4372, "https://github.com/dotnet/roslyn-analyzers/issues/4372")]
        public async Task LoopWithinGuardCheck_02()
        {
            var source = @"
using System;
using System.Collections.Generic;
using System.Diagnostics;
using System.Runtime.InteropServices;
using System.Runtime.Versioning;

namespace Repro
{
    public class C
    {
        public static void M()
        {
            for (var i = 0; i < 2; i++)
            {
                if (OperatingSystem.IsWindows())
                {
                    WindowsSupported();
                }
            }
        }

        [SupportedOSPlatform(""windows"")]
        public static void WindowsSupported() { }
    }
}";
            await VerifyAnalyzerAsyncCs(source);
        }

        [Fact, WorkItem(4372, "https://github.com/dotnet/roslyn-analyzers/issues/4372")]
        public async Task LoopWithinGuardCheck_03()
        {
            var source = @"
using System;
using System.Collections.Generic;
using System.Diagnostics;
using System.Runtime.InteropServices;
using System.Runtime.Versioning;

namespace Repro
{
    public class C
    {
        public static void M()
        {
            if (OperatingSystem.IsWindows())
            {
                for (var i = 0; i < 2; i++)
                {
                    WindowsSupported();
                }
            }
        }

        [SupportedOSPlatform(""windows"")]
        public static void WindowsSupported() { }
    }
}";
            await VerifyAnalyzerAsyncCs(source);
        }

        [Fact(Skip = "TODO: Analysis value not returned, needs to be fixed")]
        public async Task InterproceduralAnalysisTest_LogicalOr()
        {
            var source = @"
using System.Runtime.Versioning;
using System;

class Test
{
    void M1()
    {
        [|M2()|];

        if (IsWindows11OrLater())
        {
            M2();    
        }

        [|M2()|]; 
    }

    [SupportedOSPlatform(""Windows10.1.2.3"")]
    void M2()
    {
    }

    bool IsWindows11OrLater()
    {
        return OperatingSystem.IsOSPlatformVersionAtLeast(""Windows"",10,2,3,4) ||
            OperatingSystem.IsOSPlatformVersionAtLeast(""Windows"",11);
    }
}";

            await VerifyAnalyzerAsyncCs(source, "dotnet_code_quality.interprocedural_analysis_kind = ContextSensitive");
        }

        private readonly string TargetTypesForTest = @"
namespace PlatformCompatDemo.SupportedUnupported
{
    public class TypeWithoutAttributes
    {
        [UnsupportedOSPlatform(""windows"")]
        public void FunctionUnsupportedOnWindows() { }

        [UnsupportedOSPlatform(""browser"")]
        public void FunctionUnsupportedOnBrowser() { }

        [UnsupportedOSPlatform(""windows10.0"")]
        public void FunctionUnsupportedOnWindows10() { }

        [UnsupportedOSPlatform(""windows""), UnsupportedOSPlatform(""browser"")]
        public void FunctionUnsupportedOnWindowsAndBrowser() { }

        [UnsupportedOSPlatform(""windows10.0""), UnsupportedOSPlatform(""browser"")]
        public void FunctionUnsupportedOnWindows10AndBrowser() { }

        [UnsupportedOSPlatform(""windows""), SupportedOSPlatform(""windows11.0"")]
        public void FunctionUnsupportedOnWindowsSupportedOnWindows11() { }

        [UnsupportedOSPlatform(""windows""), SupportedOSPlatform(""windows11.0""), UnsupportedOSPlatform(""windows12.0"")]
        public void FunctionUnsupportedOnWindowsSupportedOnWindows11UnsupportedOnWindows12() { }

        [UnsupportedOSPlatform(""windows""), SupportedOSPlatform(""windows11.0""), UnsupportedOSPlatform(""windows12.0""), SupportedOSPlatform(""windows13.0"")]
        public void FunctionUnsupportedOnWindowsSupportedOnWindows11UnsupportedOnWindows12SupportedOnWindows13() { }

        [SupportedOSPlatform(""windows"")]
        public void FunctionSupportedOnWindows() { }

        [SupportedOSPlatform(""windows10.0"")]
        public void FunctionSupportedOnWindows10() { }

        [SupportedOSPlatform(""browser"")]
        public void FunctionSupportedOnBrowser() { }

        [SupportedOSPlatform(""windows""), SupportedOSPlatform(""browser"")]
        public void FunctionSupportedOnWindowsAndBrowser() { }

        [SupportedOSPlatform(""windows10.0""), SupportedOSPlatform(""browser"")]
        public void FunctionSupportedOnWindows10AndBrowser() { }
    }

    [UnsupportedOSPlatform(""windows"")]
    public class TypeUnsupportedOnWindows {
        [UnsupportedOSPlatform(""browser"")] // more restrictive should be OK
        public void FunctionUnsupportedOnBrowser() { }

        [UnsupportedOSPlatform(""windows11.0"")]
        public void FunctionUnsupportedOnWindows11() { }

        [UnsupportedOSPlatform(""windows11.0""), UnsupportedOSPlatform(""browser"")]
        public void FunctionUnsupportedOnWindows11AndBrowser() { }

        [SupportedOSPlatform(""windows11.0"")]
        public void FunctionSupportedOnWindows11() { }

        [SupportedOSPlatform(""windows11.0""), UnsupportedOSPlatform(""windows12.0"")]
        public void FunctionSupportedOnWindows11UnsupportedOnWindows12() { }

        [SupportedOSPlatform(""windows11.0""), UnsupportedOSPlatform(""windows12.0""), SupportedOSPlatform(""windows13.0"")]
        public void FunctionSupportedOnWindows11UnsupportedOnWindows12SupportedOnWindows13() { }
    }

    [UnsupportedOSPlatform(""browser"")]
    public class TypeUnsupportedOnBrowser
    {
        [UnsupportedOSPlatform(""windows"")] // more restrictive should be OK
        public void FunctionUnsupportedOnWindows() { }

        [UnsupportedOSPlatform(""windows10.0"")] // more restrictive should be OK
        public void FunctionUnsupportedOnWindows10() { }
        
        [SupportedOSPlatform(""browser"")]
        public void FunctionSupportedOnBrowser() { }
    }

    [UnsupportedOSPlatform(""windows10.0"")]
    public class TypeUnsupportedOnWindows10
    {
        [UnsupportedOSPlatform(""browser"")] // more restrictive should be OK
        public void FunctionUnsupportedOnBrowser() { }

        [UnsupportedOSPlatform(""windows11.0"")]
        public void FunctionUnsupportedOnWindows11() { }

        [UnsupportedOSPlatform(""windows11.0""), UnsupportedOSPlatform(""browser"")]
        public void FunctionUnsupportedOnWindows11AndBrowser() { }
    }

    [UnsupportedOSPlatform(""windows""), UnsupportedOSPlatform(""browser"")]
    public class TypeUnsupportedOnWindowsAndBrowser
    {
        [UnsupportedOSPlatform(""windows11.0"")]
        public void FunctionUnsupportedOnWindows11() { }
    }

    [UnsupportedOSPlatform(""windows10.0""), UnsupportedOSPlatform(""browser"")]
    public class TypeUnsupportedOnWindows10AndBrowser
    {
        [UnsupportedOSPlatform(""windows11.0"")]
        public void FunctionUnsupportedOnWindows11() { }
    }

    [UnsupportedOSPlatform(""windows""), SupportedOSPlatform(""windows11.0"")]
    public class TypeUnsupportedOnWindowsSupportedOnWindows11
    {
        [UnsupportedOSPlatform(""windows12.0"")]
        public void FunctionUnsupportedOnWindows12() { }

        [UnsupportedOSPlatform(""windows12.0""), SupportedOSPlatform(""windows13.0"")]
        public void FunctionUnsupportedOnWindows12SupportedOnWindows13() { }
    }

    [UnsupportedOSPlatform(""windows""), SupportedOSPlatform(""windows11.0""), UnsupportedOSPlatform(""windows12.0"")]
    public class TypeUnsupportedOnWindowsSupportedOnWindows11UnsupportedOnWindows12
    {
        [SupportedOSPlatform(""windows13.0"")]
        public void FunctionSupportedOnWindows13() { }
    }
    [SupportedOSPlatform(""windows"")]
    public class TypeSupportedOnWindows {
        [SupportedOSPlatform(""browser"")]
        public void FunctionSupportedOnBrowser() { }

        [SupportedOSPlatform(""windows11.0"")] // more restrictive should be OK
        public void FunctionSupportedOnWindows11() { }

        [SupportedOSPlatform(""windows11.0""), SupportedOSPlatform(""browser"")]
        public void FunctionSupportedOnWindows11AndBrowser() { }
    }
    [SupportedOSPlatform(""browser"")]
    public class TypeSupportedOnBrowser
    {
        [SupportedOSPlatform(""windows"")]
        public void FunctionSupportedOnWindows() { }

        [SupportedOSPlatform(""windows11.0"")]
        public void FunctionSupportedOnWindows11() { }
    }

    [SupportedOSPlatform(""windows10.0"")]
    public class TypeSupportedOnWindows10
    {
        [SupportedOSPlatform(""windows"")] // less restrictive should be OK
        public void FunctionSupportedOnWindows() { }

        [SupportedOSPlatform(""browser"")]
        public void FunctionSupportedOnBrowser() { }

        [SupportedOSPlatform(""windows11.0"")] // more restrictive should be OK
        public void FunctionSupportedOnWindows11() { }

        [SupportedOSPlatform(""windows11.0""), SupportedOSPlatform(""browser"")]
        public void FunctionSupportedOnWindows11AndBrowser() { }
    }


    [SupportedOSPlatform(""windows""), SupportedOSPlatform(""browser"")]
    public class TypeSupportedOnWindowsAndBrowser
    {
        [SupportedOSPlatform(""windows11.0"")] // more restrictive should be OK
        public void FunctionSupportedOnWindows11() { }
    }

    [SupportedOSPlatform(""windows10.0""), SupportedOSPlatform(""browser"")]
    public class TypeSupportedOnWindows10AndBrowser
    {
        [SupportedOSPlatform(""windows11.0"")] // more restrictive should be OK
        public void TypeSupportedOnWindows10AndBrowser_FunctionSupportedOnWindows11() { }
    }
}";
    }
}<|MERGE_RESOLUTION|>--- conflicted
+++ resolved
@@ -714,7 +714,6 @@
     [UnsupportedOSPlatform(""ios12.1"")]
     void NotForIos12OrLater() { }
 }";
-
             await VerifyAnalyzerAsyncCs(source, s_msBuildPlatforms);
         }
 
@@ -1576,12 +1575,8 @@
 {
     void M()
     {
-<<<<<<< HEAD
         LocalM();
-        if (OperatingSystemHelper.IsOSPlatformVersionAtLeast(""Windows"", 10, 2))
-=======
         if (OperatingSystem.IsOSPlatformVersionAtLeast(""Windows"", 10, 2))
->>>>>>> b37ca50c
         {
             LocalM();
         }
@@ -1589,22 +1584,9 @@
 
         void LocalM()
         {
-<<<<<<< HEAD
             [|WindowsOnlyMethod()|];
            
-            if (OperatingSystemHelper.IsOSPlatformVersionAtLeast(""Windows"", 10, 2))
-=======
-            if (suppressed)
-            {
-                WindowsOnlyMethod();
-            }
-            else
-            {
-                [|WindowsOnlyMethod()|];
-            }
-            
             if (OperatingSystem.IsOSPlatformVersionAtLeast(""Windows"", 10, 2))
->>>>>>> b37ca50c
             {
                 WindowsOnlyMethod();
             }
@@ -1624,14 +1606,8 @@
     public void WindowsOnlyMethod() { }
     [UnsupportedOSPlatform(""Windows10.0"")]
     public void UnsupportedWindows10() { }
-}
-<<<<<<< HEAD
-" + MockAttributesCsSource + MockOperatingSystemApiSource;
+}";
             await VerifyAnalyzerAsyncCs(source, s_msBuildPlatforms);
-=======
-";
-            await VerifyAnalyzerAsyncCs(source);
->>>>>>> b37ca50c
         }
 
         [Fact]
